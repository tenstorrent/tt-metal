--- conflicted
+++ resolved
@@ -1,11 +1,7 @@
 # LLMs in TT-NN
-<<<<<<< HEAD
-Authors:
-=======
-
-Authors: Mark O'Connor, Djordje Ivanovic, Jack (Xun) Cai, Kartik Paigwar, Johanna Rock
-
->>>>>>> 12684c5a
+
+Authors: Mark O'Connor, Djordje Ivanovic, Jack (Xun) Cai, Kartik Paigwar, Johanna Rock, Stuti Raizada
+
 ## Contents
 - [LLMs in TT-NN](#llms-in-tt-nn)
   - [Contents](#contents)
@@ -673,7 +669,6 @@
 ### 3.1 Generative Decoding
 
 ### 3.2 Prefill and Decode
-<<<<<<< HEAD
 
 Large language models require two distinct phases for inference due to the fundamental nature of transformer attention and autoregressive generation: prefill and decode.
 
@@ -798,44 +793,12 @@
 
 *Figure: Example usage of mesh_device, ShardTensorToMesh and ReplicateTensorToMesh*
 ```py
-=======
-  - submodules, tests
-  - how to combine prefill and decode,
-  - slicing prefill to fit in L1
-
-### 3.3 Multi-Device
-
-Please note that this section refers to sharding schemes across devices and not on a multi-core level. For details about different matmul versions and sharding on a core level, please see the [matmul configuration section](#44-op-configs).
-
-There are two main approaches for scaling across multiple devices: `data parallel` and `tensor parallel`.
-
-In data parallel scaling there are _multiple independent_ instances of the model running in parallel so that multiple batches of users are processed at the same time. This mode is used to increase throughput.
-
-In tensor parallel scaling there is _one_ instance of the model executed on multiple devices, where single operations are distributed across devices. This mode allows larger models, that would not typically fit on a single device, to run on multiple devices, and usually also reduces latency.
-
-There are also hybrid forms of those two modes where a cluster of devices runs multiple independent instances of the model, but each of those model instances uses multiple chips in a tensor parallel fashion.
-
-In the report [Programming Mesh of Devices with TT-NN](../Programming_Mesh_of_Devices/Programming_Mesh_of_Devices_with_TT-NN.md), there is a good introduction to using TTNN's key concepts for scaling to multiple devices. It shows how to use a single handle for a mesh of devices, and how a tensor can be sharded or replicated to that mesh of devices (tensor parallelism).
-The tensor handle is used analogously to single device tensors, with the only difference being that all operations on that tensor are then executed in parallel on each device and operate on their respective local chunk of data.
-
-TT-Metal supports different multi-device topologies. The most important ones for us are `Ring` topology, where all devices are connected in a ring shape with each other, and `Line` topology, where a (sub-)group of devices is connected in a line with each other. `Line` topology can be a 1D or 2D grid of devices, where each row and column are connected in a line.
-
-Below is a summary and example code of the most important concepts for mapping a tensor to a mesh of devices in TTNN:
-
-*Figure: Example usage of mesh_device, ShardTensorToMesh and ReplicateTensorToMesh*
-
-```python
->>>>>>> 12684c5a
 import ttnn
 
 # 2x4 mesh_device, Topology Ring: devices are connected in a ring
 mesh_device = ttnn.open_mesh_device(ttnn.MeshShape(2, 4), mesh_type=ttnn.MeshType.Ring)
 
-<<<<<<< HEAD
-# Construct test tensor of data; 8 chunks of 32x32
-=======
 # Construct initial torch tensor
->>>>>>> 12684c5a
 torch_tensor = torch.rand((1,1,32,256), dtype=torch.bfloat16)
 
 # Convert to ttnn.Tensor, tilize and move onto mesh_device (2x4 devices) by sharding in dimension 3
@@ -866,10 +829,6 @@
 
 #### AllGather
 The AllGather operation collects data from all devices, concatenating each chunk along a specified dimension. The result is stored on each device (replication).
-<<<<<<< HEAD
-=======
-
->>>>>>> 12684c5a
 - Supported Topologies: Ring, Linear
 - Supported number of links
   - N300, T3000: 1
@@ -899,20 +858,12 @@
 
 #### ReduceScatter
 The ReduceScatter operation reduces the data across all devices and shards the result of the reduction over a specified dimension across all devices.
-<<<<<<< HEAD
-=======
-
->>>>>>> 12684c5a
 - Supported Topologies: Ring, Linear
 - Supported number of links: 1
 - Arguments
   - mesh_tensor: a tensor mapped to a mesh_device via mesh_mapper
   - dim: the dimension to concatenate
-<<<<<<< HEAD
-  cluster_axis: cluster axis to gather along
-=======
   - cluster_axis: cluster axis to gather along
->>>>>>> 12684c5a
   - num_links: number of ethernet links to be used
   - topology: topology configuration ttnn.Ring or ttn.Linear
 
@@ -934,68 +885,12 @@
 
 #### AllReduce
 The AllReduce operation reduces data across all devices and stores the entire tensor on each device (replication). It is performed using an AllGather followed by a ReduceScatter.
-<<<<<<< HEAD
-  - A fused version of AllReduce is planned, but currently only the composite of AllGather+ReduceScatter is supported
-=======
 
 A fused version of AllReduce is planned, but currently only the composite of AllGather+ReduceScatter is supported.
->>>>>>> 12684c5a
 
 #### Sharding schemes for decode
 In decode mode, activations are generally stored in L1 memory, while weights, which are too large, need to be stored in DRAM. The main bottleneck in decode mode is thereby DRAM bandwidth required to load model weights.
 
-<<<<<<< HEAD
-The activations in decode mode are so small because they contain the batch size (=users) in the height dimension while sequence length is 1 - with the only exception being the attention operations computing softmax(Q*KˆT)*V. The activation width is the current dim, e.g. model dim = 8k for llama 70b. Activations are not sharded in the height dimension; however, depending on the operation, they may be sharded in the width dimension.
-
-Matmul weights on the other hand can be sharded in width, height, or both. Sharding weights across multiple devices significantly reduces DRAM pressure per device, resulting in notable latency improvements. Below is a summary of useful sharding schemes for sharding weights in decode mode.
-
-##### 1D Column parallel
-When to use: 1D cluster topologies
-
-Weights are sharded in width, such that each device contains a horizontal slice of the weights. For this scheme the activations need to be gatherd beforehead, i.e. each device processes the whole activation. The result of a column parallel matmul is an activation that is sharded in width. An AllGather operation is used on dim=3 to gather (i.e., replicate) activations.
-
-<img src="images/column_parallel.png" style="width:500px;"/>
-
-##### 1D Row parallel
-When to use: 1D cluster topologies
-
-Weights are sharded in height, such that each device contains a vertical slice of the weights. For this scheme the activations need to be sharded beforehand, i.e. each device processes a width-shard of the activation. The result of a row parallel matmul are activation partials with the final result's output dimensions, each device containing a partial result. To reduce the activations, i.e. compute the final outout, a ReduceScatter operation is used to compute the reduced result across all devices and shard the result along a specified dimension. Additionally an AllGahter operation is used (ReduceScatter+AllGather = AllReduce) to gather the reduced shards and thus replicate the final output on each device.
-
-<img src="images/row_parallel.png" style="width:500px;"/>
-
-##### 1D Column parallel followed by row parallel
-
-When to use: 1D cluster topologies
-
-1D Weight Sharding is a sharding scheme that combines column and row parallel matmuls and can reduce the data volume sent over CCL operation and thus spped up computation. It consists of a column parallel matmul followed by a row parallel matmul. In this scheme the initial activations are gathered, and the column parallel matmul produces width sharded outputs. The row parallel matmul consumes those sharded activations and produces parial outputs. We need an AllReduce (ReduceScatter+AllGather) operation to compute the final reduced and gathered outputs. Optimization potential in this scheme depends highly on the input dimensions to CCL operations. We can use this scheme for the MLP, and any sequence of matmuls that expands and then narrows the output dimension again, becuase it moves the CCL operation to a more beneficial location in the computational graph and thus reduces the CCL data volume.
-
-Let's look at the MLP as concrete example: in Llama 70b we have _FF1_ and _FF3_ with dimensions [32, 8k] x [8k, 28k] and then the _FF2_ with [32, 28k] x [28k, 8k]. If we gather after _FF1_ and _FF3_ we have to gather activations of size [32, 28k/num_devices] -> [32, 28k] for each of _FF1_ and _FF3_; after the _FF2_ we'd need to gather again [32, 8k/num_devices] -> [32, 8k]. If we instead use this scheme and thus move the CCL operation after the _FF2_, we only have to (1.) ReduceScatter num_devices partials of size [32, 8k] -> [32, 8k/num_devices] and then optionally AllGather to obtain the [32, 8k] gathered outputs.
-
-<img src="images/column_parallel_then_row_parallel.png" style="width:700px;"/>
-
-##### 2D Weight Sharding
-When to use: 2D cluster topologies
-
-In 2D Weight Sharding on a 2D cluster weights are sharded in width and in height, such that each device contains a block of the weights. For this scheme the activations are sharded in width along cluster_axis=0 and are replicated along cluster_axis=1, and the weights are block sharded. Thus, each device processes a width-shard of the activation, and a bock of the weights where the activations are replicated over one axis but the weights are not.
-The result after the matmul is width sharded along cluster_axis=0 and contain partial results along cluster_axis=1. Typically an AllReduce (ReduceScatter+AllGather) is used to first reduce along cluster_axis=1 and then gather the shards along cluster_axis=0.
-
-<img src="images/block_sharded.png" style="width:1000px;"/>
-
-Note, that this section referres to sharding schemes across devices and not on a core level. On a core level we use 1D matmuls that are width sharded for decode workloads. See the [matmul configuration section](#44-op-configs) for details about different matmul versions and sharding on a core level.
-
-##### Examplary scheme: llama
-
-For our llama family of models we are using the following sharding schemes:
-
-| Matmul            | N300            | T3000           | TG              |
-|-------------------|-----------------|-----------------|-----------------|
-| _QKV projection_  | Column parallel | Column parallel | 2D              |
-| _Dense out_       | Row parallel    | Row parallel    | 2D              |
-| _FF1_             | Column parallel | Column parallel | 2D              |
-| _FF3_             | Column parallel | Column parallel | 2D              |
-| _FF2_             | Row parallel    | Row parallel    | 2D              |
-
-=======
 The activations in decode mode are so small because they contain the batch size (=users) in the height dimension while sequence length is 1.
 The only exception is the attention operations computing `softmax(Q*KˆT)*V`. The activation width is the model dim (e.g. 8192 for Llama3-70b).
 Activations are not sharded in the height dimension; however, depending on the operation and model, they may be sharded in the width dimension.
@@ -1071,7 +966,6 @@
 | [_FF1_](../../models/demos/llama3/tt/llama_mlp.py)             | Column parallel | Column parallel | 2D              |
 | [_FF3_](../../models/demos/llama3/tt/llama_mlp.py)             | Column parallel | Column parallel | 2D              |
 | [_FF2_](../../models/demos/llama3/tt/llama_mlp.py)             | Row parallel    | Row parallel    | 2D              |
->>>>>>> 12684c5a
 
 
 ### 3.4 Continuous Batching
@@ -1324,7 +1218,7 @@
 
 #### Llama3 Module and Test Differences
 
-In our current Llama3 model, the attention module class (`TtLlamaAttention`) implements two primary methods for attention computation: `forward_prefill` and `forward_decode`. 
+In our current Llama3 model, the attention module class (`TtLlamaAttention`) implements two primary methods for attention computation: `forward_prefill` and `forward_decode`.
 To test these, we provide two separate attention test files, `test_attention_decode` and `test_attention_prefill`, which create the appropriate input tensors:
 - A tensor of size `(batch, dim)` in L1 for decode,
 - A tensor of size `(seqlen, dim)` in DRAM for prefill.
