---
# Clang Analyzer is disabled as we may prefer to run a dedicated scan with a report
# TODO: Evaluate the other checks
Checks: >
  *,
  -abseil-string-find-startswith,
  -abseil-string-find-str-contains,
  -altera-id-dependent-backward-branch,
  -altera-struct-pack-align,
  -altera-unroll-loops,
  -android-cloexec-fopen,
  -boost-*,
<<<<<<< HEAD
  -bugprone-assert-side-effect,
=======
  -bugprone-assignment-in-if-condition,
>>>>>>> 476b0988
  -bugprone-branch-clone,
  -bugprone-casting-through-void,
  -bugprone-chained-comparison,
  -bugprone-crtp-constructor-accessibility,
  -bugprone-easily-swappable-parameters,
  -bugprone-exception-escape,
  -bugprone-forwarding-reference-overload,
  -bugprone-implicit-widening-of-multiplication-result,
  -bugprone-inc-dec-in-conditions,
  -bugprone-integer-division,
  -bugprone-macro-parentheses,
  -bugprone-multi-level-implicit-pointer-conversion,
  -bugprone-narrowing-conversions,
  -bugprone-nondeterministic-pointer-iteration-order,
  -bugprone-optional-value-conversion,
  -bugprone-parent-virtual-call,
  -bugprone-sizeof-expression,
  -bugprone-suspicious-stringview-data-usage,
  -bugprone-switch-missing-default-case,
  -bugprone-unchecked-optional-access,
  -bugprone-unhandled-self-assignment,
  -bugprone-unused-local-non-trivial-variable,
  -bugprone-unused-raii,
  -bugprone-use-after-move,
  -cert-arr39-c,
  -cert-dcl16-c,
  -cert-dcl21-cpp,
  -cert-dcl37-c,
  -cert-dcl51-cpp,
  -cert-dcl58-cpp,
  -cert-env33-c,
  -cert-err33-c,
  -cert-err34-c,
  -cert-err58-cpp,
  -cert-flp30-c,
  -cert-int09-c,
  -cert-msc30-c,
  -cert-msc32-c,
  -cert-msc50-cpp,
  -cert-msc51-cpp,
  -cert-oop11-cpp,
  -cert-oop54-cpp,
  -clang-analyzer-*,
  -concurrency-mt-unsafe,
  -cppcoreguidelines-avoid-c-arrays,
  -cppcoreguidelines-avoid-const-or-ref-data-members,
  -cppcoreguidelines-avoid-do-while,
  -cppcoreguidelines-avoid-goto,
  -cppcoreguidelines-avoid-magic-numbers,
  -cppcoreguidelines-avoid-non-const-global-variables,
  -cppcoreguidelines-c-copy-assignment-signature,
  -cppcoreguidelines-init-variables,
  -cppcoreguidelines-macro-to-enum,
  -cppcoreguidelines-macro-usage,
  -cppcoreguidelines-misleading-capture-default-by-value,
  -cppcoreguidelines-missing-std-forward,
  -cppcoreguidelines-narrowing-conversions,
  -cppcoreguidelines-no-malloc,
  -cppcoreguidelines-noexcept-move-operations,
  -cppcoreguidelines-noexcept-swap,
  -cppcoreguidelines-non-private-member-variables-in-classes,
  -cppcoreguidelines-owning-memory,
  -cppcoreguidelines-prefer-member-initializer,
  -cppcoreguidelines-pro-bounds-array-to-pointer-decay,
  -cppcoreguidelines-pro-bounds-constant-array-index,
  -cppcoreguidelines-pro-bounds-pointer-arithmetic,
  -cppcoreguidelines-pro-type-const-cast,
  -cppcoreguidelines-pro-type-cstyle-cast,
  -cppcoreguidelines-pro-type-reinterpret-cast,
  -cppcoreguidelines-pro-type-union-access,
  -cppcoreguidelines-pro-type-vararg,
  -cppcoreguidelines-rvalue-reference-param-not-moved,
  -cppcoreguidelines-special-member-functions,
  -cppcoreguidelines-use-default-member-init,
  -cppcoreguidelines-virtual-class-destructor,
  -fuchsia-default-arguments-calls,
  -fuchsia-default-arguments-declarations,
  -fuchsia-multiple-inheritance,
  -fuchsia-overloaded-operator,
  -fuchsia-statically-constructed-objects,
  -fuchsia-trailing-return,
  -fuchsia-virtual-inheritance,
  -google-build-using-namespace,
  -google-default-arguments,
  -google-explicit-constructor,
  -google-global-names-in-headers,
  -google-readability-avoid-underscore-in-googletest-name,
  -google-readability-braces-around-statements,
  -google-readability-casting,
  -google-readability-function-size,
  -google-readability-namespace-comments,
  -google-readability-todo,
  -google-runtime-int,
  -hicpp-avoid-c-arrays,
  -hicpp-avoid-goto,
  -hicpp-braces-around-statements,
  -hicpp-deprecated-headers,
  -hicpp-exception-baseclass,
  -hicpp-explicit-conversions,
  -hicpp-function-size,
  -hicpp-invalid-access-moved,
  -hicpp-move-const-arg,
  -hicpp-multiway-paths-covered,
  -hicpp-named-parameter,
  -hicpp-no-array-decay,
  -hicpp-no-malloc,
  -hicpp-noexcept-move,
  -hicpp-signed-bitwise,
  -hicpp-special-member-functions,
  -hicpp-uppercase-literal-suffix,
  -hicpp-use-auto,
  -hicpp-use-emplace,
  -hicpp-use-nullptr,
  -hicpp-vararg,
  -llvm-else-after-return,
  -llvm-header-guard,
  -llvm-include-order,
  -llvm-namespace-comment,
  -llvm-qualified-auto,
  -llvmlibc-callee-namespace,
  -llvmlibc-implementation-in-namespace,
  -llvmlibc-inline-function-decl,
  -llvmlibc-restrict-system-libc-headers,
  -misc-const-correctness,
  -misc-definitions-in-headers,
  -misc-header-include-cycle,
  -misc-include-cleaner,
  -misc-no-recursion,
  -misc-non-private-member-variables-in-classes,
  -misc-redundant-expression,
  -misc-unconventional-assign-operator,
  -misc-uniqueptr-reset-release,
  -misc-unused-parameters,
  -misc-unused-using-decls,
  -misc-use-anonymous-namespace,
  -misc-use-internal-linkage,
  -modernize-avoid-bind,
  -modernize-avoid-c-arrays,
  -modernize-concat-nested-namespaces,
  -modernize-deprecated-headers,
  -modernize-loop-convert,
  -modernize-macro-to-enum,
  -modernize-pass-by-value,
  -modernize-return-braced-init-list,
  -modernize-type-traits,
  -modernize-use-auto,
  -modernize-use-bool-literals,
  -modernize-use-constraints,
  -modernize-use-default-member-init,
  -modernize-use-designated-initializers,
  -modernize-use-emplace,
  -modernize-use-integer-sign-comparison,
  -modernize-use-integer-sign-comparison,
  -modernize-use-nodiscard,
  -modernize-use-nullptr,
  -modernize-use-ranges,
  -modernize-use-starts-ends-with,
  -modernize-use-std-numbers,
  -modernize-use-trailing-return-type,
  -modernize-use-transparent-functors,
  -modernize-use-using,
  -performance-avoid-endl,
  -performance-enum-size,
  -performance-faster-string-find,
  -performance-for-range-copy,
  -performance-inefficient-string-concatenation,
  -performance-move-const-arg,
  -performance-move-constructor-init,
  -performance-no-int-to-ptr,
  -performance-noexcept-move-constructor,
  -performance-noexcept-swap,
  -performance-unnecessary-value-param,
  -portability-simd-intrinsics,
  -portability-template-virtual-member-function,
  -readability-avoid-nested-conditional-operator,
  -readability-avoid-return-with-void-value,
  -readability-avoid-unconditional-preprocessor-if,
  -readability-braces-around-statements,
  -readability-container-contains,
  -readability-container-data-pointer,
  -readability-container-size-empty,
  -readability-convert-member-functions-to-static,
  -readability-else-after-return,
  -readability-enum-initial-value,
  -readability-function-cognitive-complexity,
  -readability-function-size,
  -readability-identifier-length,
  -readability-implicit-bool-conversion,
  -readability-inconsistent-declaration-parameter-name,
  -readability-isolate-declaration,
  -readability-magic-numbers,
  -readability-make-member-function-const,
  -readability-math-missing-parentheses,
  -readability-math-missing-parentheses,
  -readability-named-parameter,
  -readability-non-const-parameter,
  -readability-qualified-auto,
  -readability-redundant-casting,
  -readability-redundant-control-flow,
  -readability-redundant-inline-specifier,
  -readability-redundant-member-init,
  -readability-redundant-smartptr-get,
  -readability-redundant-string-cstr,
  -readability-redundant-string-init,
  -readability-reference-to-constructed-temporary,
  -readability-simplify-boolean-expr,
  -readability-static-accessed-through-instance,
  -readability-suspicious-call-argument,
  -readability-uppercase-literal-suffix,
  -readability-use-anyofallof,
  -readability-use-std-min-max

CheckOptions:
  - key: readability-function-cognitive-complexity.IgnoreMacros
    value: true
  - key: portability-simd-intrinsics.Suggest
    value: true
  # May enable later; for now activate the check with a lighter touch
  - key: readability-simplify-boolean-expr.SimplifyDeMorgan
    value: false
  - key: performance-unnecessary-copy-initialization.AllowedTypes
    value: "^MemoryPin$"

FormatStyle: 'file'

HeaderFilterRegex: '.*'<|MERGE_RESOLUTION|>--- conflicted
+++ resolved
@@ -10,11 +10,6 @@
   -altera-unroll-loops,
   -android-cloexec-fopen,
   -boost-*,
-<<<<<<< HEAD
-  -bugprone-assert-side-effect,
-=======
-  -bugprone-assignment-in-if-condition,
->>>>>>> 476b0988
   -bugprone-branch-clone,
   -bugprone-casting-through-void,
   -bugprone-chained-comparison,
