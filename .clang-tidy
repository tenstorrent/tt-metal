--- conflicted
+++ resolved
@@ -24,11 +24,6 @@
   -bugprone-unchecked-optional-access,
   -bugprone-unhandled-self-assignment,
   -bugprone-unused-local-non-trivial-variable,
-<<<<<<< HEAD
-  -bugprone-unused-raii,
-=======
-  -bugprone-use-after-move,
->>>>>>> 348476d7
   -cert-arr39-c,
   -cert-dcl16-c,
   -cert-dcl21-cpp,
