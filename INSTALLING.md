# Install

This document provides advanced users and developers with comprehensive instructions for installing **Tenstorrent**'s stack, featuring multiple deployment options for **TT-Metalium** and **TT-NN**.

> [!IMPORTANT]
>
> If you are using a release version of this software, check installation instructions packaged with it.
> You can find them in either the release assets for that version, or in the source files for that [version tag](https://github.com/tenstorrent/tt-metal/tags).

## Prerequisites:

### 1: Set Up the Hardware
- Follow the instructions for the Tenstorrent device you are using at: [Hardware Setup](https://docs.tenstorrent.com)

---

### 2: Install Software Dependencies

#### Option 1: **TT-Installer** Script (recommended)
- For a quick setup, download and run the **TT-Installer** installation script:
```
curl -fsSL https://github.com/tenstorrent/tt-installer/releases/latest/download/install.sh -O
chmod +x install.sh
./install.sh --no-install-podman --no-install-metalium-container
```

> [!WARNING]
> TT-Installer automatically installs all latest versions. Wormhole Galaxy (6U) and Blackhole systems require the following versions:
<<<<<<< HEAD
> | Device               | OS              | Python   | Driver (TT-KMD)    | Firmware (TT-Flash)                        | TT-SMI                | TT-Topology                   |
> |----------------------|-----------------|----------|--------------------|--------------------------------------------|-----------------------|-------------------------------|
> | Galaxy               | Ubuntu 22.04    | 3.10     | v2.3.0 or above    | fw_pack-18.12.0.fwbundle (v18.12.0)        | v3.0.28 or above      | N/A                          |
> | Blackhole            | Ubuntu 22.04    | 3.10     | v2.4.1 or above    | fw_pack-18.12.0.fwbundle (v18.12.0)        | v3.0.31 or above      | N/A                          |
=======
> | Device               | OS              | Python   | Driver (TT-KMD)    | Firmware (TT-Flash)                        | TT-SMI                | TT-Topology                    |
> |----------------------|-----------------|----------|--------------------|--------------------------------------------|-----------------------|--------------------------------|
> | Galaxy               | Ubuntu 22.04    | 3.10     | v2.5.0 or above    | fw_pack-19.2.0.fwbundle (v19.2.0)          | v3.0.38 or above      | N/A                            |
> | Blackhole            | Ubuntu 22.04    | 3.10     | v2.5.0 or above    | fw_pack-19.2.0.fwbundle (v19.2.0)          | v3.0.38 or above      | N/A                            |
>>>>>>> c64ce0fa

- If required, add the following flags for specifying dependencies versions:

> [!NOTE]
> The following dependencies versions are examples. Install the versions above depending on your device.

```
./install.sh \
  --smi-version=v3.0.31 \
  --fw-version=18.12.0 \
  --kmd-version=2.4.1 \
  --no-install-podman \
  --no-install-metalium-container
```

- For more information visit Tenstorrent's [TT-Installer GitHub repository](https://github.com/tenstorrent/tt-installer).

#### Option 2: Manual Installation
- For more control over each stack component, refer to the [manual software dependencies installation guide.](https://docs.tenstorrent.com/getting-started/manual-software-install.html)

## TT-NN / TT-Metalium Installation

### There are four options for installing TT-Metalium:

- [Option 1: From Binaries](#binaries)

  Install pre-built binaries for quick setup and immediate access to TT-NN APIs and AI models.

- [Option 2: From Docker Release Image](#docker-release-image)

  Installing from Docker Release Image is a quick way to access our APIs and start running AI models.

- [Option 3: From Source](#source)

  Installing from source gets developers closer to the metal and the source code.

- [Option 4: From Anaconda](#anaconda)

  Installing from Anaconda can be convenient for ML Developers who prefer that workflow.

---

### Binaries
Install from wheel for quick access to `ttnn` Python APIs and to get an AI model running.
All binaries support only Linux and distros with glibc 2.34 or newer.

#### Step 1. Install the Latest Wheel:

- Install the wheel using `pip`:

  ```sh
  pip install ttnn
  ```

#### Step 2. (For models users only) Set Up Environment for Models:

To try our pre-built models in `models/`, you must:

  - Install their required dependencies
  - Set appropriate environment variables
  - Set the CPU performance governor to ensure high performance on the host

- This is done by executing the following:
  ```sh
  export PYTHONPATH=$(pwd)
  pip install -r tt_metal/python_env/requirements-dev.txt
  sudo apt-get install cpufrequtils
  sudo cpupower frequency-set -g performance
  ```

---

### Docker Release Image

Download the latest Docker release from our [Docker registry](https://github.com/orgs/tenstorrent/packages?q=tt-metalium-ubuntu&tab=packages&q=tt-metalium-ubuntu-22.04-release-amd64) page

```sh
docker pull ghcr.io/tenstorrent/tt-metal/tt-metalium-ubuntu-22.04-release-amd64:latest-rc
docker run -it --rm --device /dev/tenstorrent ghcr.io/tenstorrent/tt-metal/tt-metalium-ubuntu-22.04-release-amd64:latest-rc bash
```

- For more information on the Docker Release Images, visit our [Docker registry page](https://github.com/orgs/tenstorrent/packages?q=tt-metalium-ubuntu&tab=packages&q=tt-metalium-ubuntu-22.04-release-amd64).

- You are all set! Try some [TT-NN Basic Examples](https://docs.tenstorrent.com/tt-metal/latest/ttnn/ttnn/usage.html#basic-examples) next.

---

### Source
Install from source if you are a developer who wants to be close to the metal and the source code. Recommended for running the demo models.

#### Step 1. Clone the Repository:

```sh
git clone https://github.com/tenstorrent/tt-metal.git --recurse-submodules
```

#### Step 2. Build the Library:

You have two options for building the library:

**Option A: Using the Build Script (Recommended)**

The build script provides the simplest way to build the library and works well with the standard build tools installed via `install_dependencies.sh`.

```
./build_metal.sh
```

**Option B: Manual Build with CMake**

For users who prefer more control over build options or have custom setups, you can build manually:

```bash
mkdir build
cd build
cmake .. -G Ninja -DCMAKE_BUILD_TYPE=RelWithDebugInfo -DCMAKE_CXX_COMPILER=<your compiler>
ninja
ninja install # Installs to build directory by default, required for Python environment
```

#### Step 3. Virtual Environment Setup

- (Optional) Specify existing python envirionment:
```
export PYTHON_ENV_DIR=<path_to_your_env_directory>
```
- Run the script to set up your Python environment:
```
./create_venv.sh
source python_env/bin/activate
```
Note: If `PYTHON_ENV_DIR` is not set, the script creates a new virtual environment in `./python_env`

- Continue to [You Are All Set!](#you-are-all-set)

---

### Anaconda
Anaconda is another virtual environment manager. There is a community driven recipe [here](https://github.com/conda-forge/tt-metalium-feedstock). There is support for Python 3.10, 3.11, and 3.12.
All binaries support only Linux and distros with glibc 2.34 or newer.

#### Step 1. Install the Latest Package:

- Install the package using `conda`:

  ```sh
  conda create -n metalium python=3.10 tt-metalium -c conda-forge
  ```

## You are All Set!

### To verify your installation (for source or wheel installation only), try executing a programming example:

- First, set the following environment variables:

  ```
  export PYTHONPATH=</path/to/your/tt-metal>
  ```

- Then, try running a programming example:
  ```
  python3 -m ttnn.examples.usage.run_op_on_device
  ```

- For more programming examples to try, visit Tenstorrent's [TT-NN Basic Examples Page](https://docs.tenstorrent.com/tt-metal/latest/ttnn/ttnn/usage.html#basic-examples) or get started with [Simple Kernels on TT-Metalium](https://docs.tenstorrent.com/tt-metal/latest/tt-metalium/tt_metal/examples/index.html)


### Interested in Contributing?
- For more information on development and contributing, visit Tenstorrent's [CONTRIBUTING.md page](https://github.com/tenstorrent/tt-metal/blob/main/CONTRIBUTING.md).

---

### Multi-Card Configuration (TT-Topology)
TT-Topology can be used to specify different eth routing configurations for some multi-card systems such as **TT-Loudbox** and **TT-QuietBox**.

- For more information, visit Tenstorrent's [TT-Topology README](https://github.com/tenstorrent/tt-topology/blob/main/README.md).

## Virtual Machine Requirements

> [!IMPORTANT]
>
> If you are running this software in a virtual machine, additional configuration is required.

### Overview
This software requires an IOMMU (Input-Output Memory Management Unit) to be enabled at the host level to ensure proper memory isolation and device passthrough support. On virtual machines, this translates to enabling the virtual IOMMU (vIOMMU) feature in the hypervisor.

### Why It Matters
- Enables secure and efficient DMA operations
- Required for PCIe passthrough to guest VMs (e.g., for hardware accelerators)
- Prevents host memory corruption by restricting device access

### Requirements for VMs
To run this software reliably in a VM:

- The host machine must have IOMMU support enabled (e.g., `intel_iommu=on` or `amd_iommu=on` in kernel parameters)

- The virtual machine must be provisioned with a vIOMMU

- The vIOMMU must support DMA remapping (Intel VT-d, AMD-Vi)<|MERGE_RESOLUTION|>--- conflicted
+++ resolved
@@ -26,17 +26,10 @@
 
 > [!WARNING]
 > TT-Installer automatically installs all latest versions. Wormhole Galaxy (6U) and Blackhole systems require the following versions:
-<<<<<<< HEAD
-> | Device               | OS              | Python   | Driver (TT-KMD)    | Firmware (TT-Flash)                        | TT-SMI                | TT-Topology                   |
-> |----------------------|-----------------|----------|--------------------|--------------------------------------------|-----------------------|-------------------------------|
-> | Galaxy               | Ubuntu 22.04    | 3.10     | v2.3.0 or above    | fw_pack-18.12.0.fwbundle (v18.12.0)        | v3.0.28 or above      | N/A                          |
-> | Blackhole            | Ubuntu 22.04    | 3.10     | v2.4.1 or above    | fw_pack-18.12.0.fwbundle (v18.12.0)        | v3.0.31 or above      | N/A                          |
-=======
 > | Device               | OS              | Python   | Driver (TT-KMD)    | Firmware (TT-Flash)                        | TT-SMI                | TT-Topology                    |
 > |----------------------|-----------------|----------|--------------------|--------------------------------------------|-----------------------|--------------------------------|
 > | Galaxy               | Ubuntu 22.04    | 3.10     | v2.5.0 or above    | fw_pack-19.2.0.fwbundle (v19.2.0)          | v3.0.38 or above      | N/A                            |
 > | Blackhole            | Ubuntu 22.04    | 3.10     | v2.5.0 or above    | fw_pack-19.2.0.fwbundle (v19.2.0)          | v3.0.38 or above      | N/A                            |
->>>>>>> c64ce0fa
 
 - If required, add the following flags for specifying dependencies versions:
 
@@ -45,9 +38,9 @@
 
 ```
 ./install.sh \
-  --smi-version=v3.0.31 \
-  --fw-version=18.12.0 \
-  --kmd-version=2.4.1 \
+  --smi-version=v3.0.38 \
+  --fw-version=19.2.0 \
+  --kmd-version=2.5.0 \
   --no-install-podman \
   --no-install-metalium-container
 ```
