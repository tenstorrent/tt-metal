// SPDX-FileCopyrightText: © 2023 Tenstorrent Inc.
//
// SPDX-License-Identifier: Apache-2.0

#pragma once

#include "risc_attribs.h"
#include <hostdevcommon/common_values.hpp>
#include "dataflow_api.h"
#include "noc_overlay_parameters.h"
#include "ethernet/dataflow_api.h"
#include "tt_fabric/hw/inc/routing_table.h"
#include "tt_fabric/hw/inc/tt_fabric_interface.h"
#include "tt_fabric/hw/inc/eth_chan_noc_mapping.h"

using namespace tt::tt_fabric;

constexpr ProgrammableCoreType fd_core_type = static_cast<ProgrammableCoreType>(FD_CORE_TYPE);

const uint32_t SYNC_BUF_SIZE = 16;  // must be 2^N
const uint32_t SYNC_BUF_SIZE_MASK = (SYNC_BUF_SIZE - 1);
const uint32_t SYNC_BUF_PTR_MASK = ((SYNC_BUF_SIZE << 1) - 1);

extern uint64_t xy_local_addr;
extern volatile local_pull_request_t* local_pull_request;
extern volatile fabric_router_l1_config_t* routing_table;
extern chan_payload_ptr inbound_rdptr_ack;
extern volatile chan_payload_ptr remote_rdptr;

uint64_t tt_fabric_send_pull_request(uint64_t dest_addr, volatile local_pull_request_t* local_pull_request);
uint32_t num_words_available_to_pull(volatile pull_request_t* pull_request);
uint32_t words_before_pull_buffer_wrap(uint32_t buffer_size, uint32_t rd_ptr);
uint32_t advance_ptr(uint32_t buffer_size, uint32_t ptr, uint32_t inc_words);
uint32_t get_rd_ptr_offset_words(pull_request_t* pull_request);

inline uint64_t get_timestamp() {
    uint32_t timestamp_low = reg_read(RISCV_DEBUG_REG_WALL_CLOCK_L);
    uint32_t timestamp_high = reg_read(RISCV_DEBUG_REG_WALL_CLOCK_H);
    return (((uint64_t)timestamp_high) << 32) | timestamp_low;
}

typedef struct fvc_consumer_state {
    uint8_t chan_num;
    uint8_t pad[3];
    uint32_t packet_in_progress;
    uint32_t packet_words_remaining;
    uint32_t fvc_out_rdptr;
    uint32_t fvc_pull_wrptr;
    uint32_t buffer_size;
    uint32_t buffer_size_2x;
    uint32_t buffer_start;
    uint32_t remote_buffer_start;
    uint32_t pull_words_in_flight;
    uint32_t total_words_to_forward;
    uint32_t words_sent_remote_update;
    volatile uint32_t* sender_buffer_space;
    volatile uint32_t* update_sender_buffer_space;
    volatile uint32_t* receiver_buffer_space;
    volatile uint32_t* update_receiver_buffer_space;

    FORCE_INLINE uint32_t get_num_words_free() { return *sender_buffer_space; }

    FORCE_INLINE uint32_t get_remote_num_words_free() { return *receiver_buffer_space; }

    inline void reset_buffer_space(uint32_t buf_size_words) {
        // Setting STREAM_REMOTE_DEST_BUF_SIZE_REG_INDEX resets the credit register
        volatile uint32_t* ptr =
            reinterpret_cast<volatile uint32_t*>(STREAM_REG_ADDR(1, STREAM_REMOTE_DEST_BUF_SIZE_REG_INDEX));
        *ptr = buf_size_words;
        ptr = reinterpret_cast<volatile uint32_t*>(STREAM_REG_ADDR(2, STREAM_REMOTE_DEST_BUF_SIZE_REG_INDEX));
        *ptr = buf_size_words;
    }

    inline void init(uint32_t data_buf_start, uint32_t data_buf_size_words) {
        uint32_t words = sizeof(fvc_consumer_state) / 4;
        uint32_t* ptr = (uint32_t*)this;
        for (uint32_t i = 0; i < words; i++) {
            ptr[i] = 0;
        }
        chan_num = 1;
        buffer_start = data_buf_start;
        buffer_size = data_buf_size_words;
        buffer_size_2x = data_buf_size_words * 2;
        remote_buffer_start = data_buf_start + buffer_size * PACKET_WORD_SIZE_BYTES;
        words_sent_remote_update = (STREAM_REG_ADDR(0, STREAM_REMOTE_DEST_BUF_SPACE_AVAILABLE_UPDATE_REG_INDEX));
        sender_buffer_space =
            reinterpret_cast<uint32_t*>(STREAM_REG_ADDR(1, STREAM_REMOTE_DEST_BUF_SPACE_AVAILABLE_REG_INDEX));
        update_sender_buffer_space =
            reinterpret_cast<uint32_t*>(STREAM_REG_ADDR(1, STREAM_REMOTE_DEST_BUF_SPACE_AVAILABLE_UPDATE_REG_INDEX));
        receiver_buffer_space =
            reinterpret_cast<uint32_t*>(STREAM_REG_ADDR(2, STREAM_REMOTE_DEST_BUF_SPACE_AVAILABLE_REG_INDEX));
        update_receiver_buffer_space =
            reinterpret_cast<uint32_t*>(STREAM_REG_ADDR(2, STREAM_REMOTE_DEST_BUF_SPACE_AVAILABLE_UPDATE_REG_INDEX));
        reset_buffer_space(data_buf_size_words);
    }

    FORCE_INLINE uint32_t words_before_buffer_wrap(uint32_t ptr) { return buffer_size - ptr; }

    FORCE_INLINE uint32_t words_before_local_buffer_wrap() { return buffer_size - fvc_pull_wrptr; }

    FORCE_INLINE uint32_t get_local_buffer_pull_addr() {
        return buffer_start + (fvc_pull_wrptr * PACKET_WORD_SIZE_BYTES);
    }

    FORCE_INLINE uint32_t get_local_buffer_read_addr() {
        return buffer_start + (fvc_out_rdptr * PACKET_WORD_SIZE_BYTES);
    }

    FORCE_INLINE void advance_pull_wrptr(uint32_t num_words) {
        uint32_t temp = fvc_pull_wrptr + num_words;
        if (temp >= buffer_size) {
            temp -= buffer_size;
        }
        fvc_pull_wrptr = temp;
        *update_sender_buffer_space = (-num_words) << REMOTE_DEST_BUF_WORDS_FREE_INC;
    }

    FORCE_INLINE void advance_out_rdptr(uint32_t num_words) {
        uint32_t temp = fvc_out_rdptr + num_words;
        if (temp >= buffer_size) {
            temp -= buffer_size;
        }
        fvc_out_rdptr = temp;
        *update_receiver_buffer_space = (-num_words) << REMOTE_DEST_BUF_WORDS_FREE_INC;
    }

    FORCE_INLINE void register_pull_data(uint32_t num_words_to_pull) {
        pull_words_in_flight += num_words_to_pull;
        advance_pull_wrptr(num_words_to_pull);
        packet_words_remaining -= num_words_to_pull;
    }

    FORCE_INLINE void register_move_data(uint32_t num_words_to_move) {
        advance_pull_wrptr(num_words_to_move);
        packet_words_remaining -= num_words_to_move;
        total_words_to_forward += num_words_to_move;
    }

    template <bool barrier>
    inline uint32_t forward_data_from_fvc_buffer() {
        uint32_t words_to_forward = total_words_to_forward;
        uint32_t remote_fvc_buffer_space = get_remote_num_words_free();
        if (remote_fvc_buffer_space == 0) {
            // nothing to send or no space in receiver.
            if constexpr (barrier == true) {
                noc_async_read_barrier();
            }
            return 0;
        }

        if (remote_fvc_buffer_space < words_to_forward) {
            words_to_forward = remote_fvc_buffer_space;
        }

        // decrement total number of words that need to be sent over ethernet
        // by the amount we are sending in this iteration.
        total_words_to_forward -= words_to_forward;
        uint32_t src_addr = 0;
        uint32_t dest_addr = 0;  // should be second half of fvc buffer.
        uint32_t words_remaining = words_to_forward;
        while (words_remaining) {
            uint32_t num_words_before_wrap = words_before_buffer_wrap(fvc_out_rdptr);

            uint32_t chunk_to_forward = std::min(num_words_before_wrap, words_remaining);
            src_addr = get_local_buffer_read_addr();
            dest_addr = src_addr - buffer_start + remote_buffer_start;
            if constexpr (barrier) {
                noc_async_read_barrier();
            }
            internal_::eth_send_packet(
                0, src_addr / PACKET_WORD_SIZE_BYTES, dest_addr / PACKET_WORD_SIZE_BYTES, chunk_to_forward);
            advance_out_rdptr(chunk_to_forward);
            words_remaining -= chunk_to_forward;
        }

        // send word credits to receiver
        eth_write_remote_reg((uint32_t)words_sent_remote_update, words_to_forward << REMOTE_DEST_BUF_WORDS_FREE_INC);

        return words_to_forward;
    }

    inline uint32_t get_num_words_to_pull(volatile pull_request_t* pull_request) {
        uint32_t num_words_to_pull = num_words_available_to_pull(pull_request);
        uint32_t num_words_before_wrap = words_before_pull_buffer_wrap(pull_request->buffer_size, pull_request->rd_ptr);

        num_words_to_pull = std::min(num_words_to_pull, num_words_before_wrap);
        uint32_t fvc_buffer_space = get_num_words_free();
        num_words_to_pull = std::min(num_words_to_pull, fvc_buffer_space);

        if (num_words_to_pull == 0) {
            return 0;
        }

        uint32_t fvc_space_before_wptr_wrap = words_before_local_buffer_wrap();
        num_words_to_pull = std::min(num_words_to_pull, fvc_space_before_wptr_wrap);

        num_words_to_pull = std::min(num_words_to_pull, buffer_size / 2);

        return num_words_to_pull;
    }

    FORCE_INLINE uint32_t pull_data_to_fvc_buffer(volatile pull_request_t* pull_request) {
        if (packet_in_progress == 0) {
            uint32_t size = pull_request->size;
            packet_words_remaining = (size + PACKET_WORD_SIZE_BYTES - 1) >> 4;
            packet_in_progress = 1;
        }

        uint32_t num_words_to_pull = get_num_words_to_pull(pull_request);
        if (num_words_to_pull == 0) {
            return 0;
        }

        uint32_t rd_offset = get_rd_ptr_offset_words((pull_request_t*)pull_request);
        uint64_t src_addr = pull_request->buffer_start + (rd_offset * PACKET_WORD_SIZE_BYTES);
        uint32_t fvc_addr = get_local_buffer_pull_addr();

        // pull_data_from_remote();
        noc_async_read(src_addr, fvc_addr, num_words_to_pull * PACKET_WORD_SIZE_BYTES);
        register_pull_data(num_words_to_pull);
        pull_request->rd_ptr = advance_ptr(pull_request->buffer_size, pull_request->rd_ptr, num_words_to_pull);
        pull_request->words_read += num_words_to_pull;

        return num_words_to_pull;
    }

    inline uint32_t move_data_to_fvc_buffer(volatile pull_request_t* pull_request) {
        if (packet_in_progress == 0) {
            packet_words_remaining = PACKET_HEADER_SIZE_WORDS;
            packet_in_progress = 1;
        }

        // if fvc does not have enough space, try again later.
        if (get_num_words_free() < PACKET_HEADER_SIZE_WORDS) {
            return 0;
        }

        uint32_t fvc_space_before_wptr_wrap = words_before_local_buffer_wrap();
        uint32_t* fvc_addr = (uint32_t*)get_local_buffer_pull_addr();
        uint32_t* src = (uint32_t*)pull_request;

        switch (fvc_space_before_wptr_wrap) {
            case 1:
                fvc_addr[0] = src[0];
                fvc_addr[1] = src[1];
                fvc_addr[2] = src[2];
                fvc_addr[3] = src[3];
                fvc_addr = (uint32_t*)buffer_start;
                fvc_addr[0] = src[4];
                fvc_addr[1] = src[5];
                fvc_addr[2] = src[6];
                fvc_addr[3] = src[7];
                fvc_addr[4] = src[8];
                fvc_addr[5] = src[9];
                fvc_addr[6] = src[10];
                fvc_addr[7] = src[11];
                break;
            case 2:
                // uint32_t i = 0;
                for (uint32_t i = 0; i < (PACKET_HEADER_SIZE_WORDS - 1) * PACKET_WORD_SIZE_BYTES / 4; i++) {
                    fvc_addr[i] = src[i];
                }
                fvc_addr = (uint32_t*)buffer_start;
                fvc_addr[0] = src[8];
                fvc_addr[1] = src[9];
                fvc_addr[2] = src[10];
                fvc_addr[3] = src[11];
                break;
            default:
                for (uint32_t i = 0; i < PACKET_HEADER_SIZE_BYTES / 4; i++) {
                    fvc_addr[i] = src[i];
                }
        }

        register_move_data(PACKET_HEADER_SIZE_WORDS);
        return PACKET_HEADER_SIZE_WORDS;
    }
} fvc_consumer_state_t;

static_assert(sizeof(fvc_consumer_state_t) % 4 == 0);

#define FVC_MODE_ROUTER 1
#define FVC_MODE_ENDPOINT 2

// FVC Producer holds data that needs to be forwarded to other destinations.
// This producer receives data over ethernet from neighboring chip.
// Data in the producer is either destined for local chip, or has to make a noc hop
// to ethernet port enroute to final destination.
// FVC producer buffer issues pull requests to other entities in the fabric node to
// pull data from Producer buffer. Pull requests can be made to next router/consumer buffer in the route
// direction, socket receiver/consumer buffer, center worker/consumer buffer.
// Which ever entity receives the pull request is responsible draining the required amount of data from
// FVC Producer.
typedef struct fvc_producer_state {
    chan_payload_ptr inbound_wrptr;
    chan_payload_ptr inbound_rdptr;
    uint32_t my_id;
    uint8_t chan_num;
    uint8_t packet_in_progress;
    uint8_t packet_end_flush;
    uint8_t pad2;
    uint32_t words_inbound;
    uint32_t words_cleared;
    uint32_t packet_words_remaining;
    uint32_t fvc_out_rdptr;
    uint32_t buffer_size;
    uint32_t buffer_size_2x;
    uint32_t buffer_start;
    uint32_t pull_words_in_flight;
    uint32_t words_before_read_wrap;
    uint32_t words_to_forward;
    bool curr_packet_valid;
    bool packet_corrupted;
    uint64_t packet_timestamp;
    uint64_t packet_dest;
    packet_header_t current_packet_header;
    packet_header_t* current_packet_header_ptr;
    uint32_t* packet_id;
    volatile uint32_t* words_received;
    uint32_t* words_received_local_update;
    uint32_t update_sender_buffer_space;
    uint32_t update_receiver_buffer_space;

    inline void reset_words_received() {
        // Setting STREAM_REMOTE_DEST_BUF_SIZE_REG_INDEX resets the credit register
        volatile uint32_t* ptr =
            reinterpret_cast<volatile uint32_t*>(STREAM_REG_ADDR(0, STREAM_REMOTE_DEST_BUF_SIZE_REG_INDEX));
        *ptr = 0;
    }

    inline void init(uint32_t data_buf_start, uint32_t data_buf_size_words) {
        uint32_t words = sizeof(fvc_producer_state) / 4;
        uint32_t* ptr = (uint32_t*)this;
        for (uint32_t i = 0; i < words; i++) {
            ptr[i] = 0;
        }
        chan_num = 1;
        my_id = routing_table->my_device_id << 16 | routing_table->my_mesh_id;
        buffer_start = data_buf_start;
        buffer_size = data_buf_size_words;
        buffer_size_2x = data_buf_size_words * 2;
        words_received =
            reinterpret_cast<volatile uint32_t*>(STREAM_REG_ADDR(0, STREAM_REMOTE_DEST_BUF_SPACE_AVAILABLE_REG_INDEX));
        words_received_local_update =
            reinterpret_cast<uint32_t*>(STREAM_REG_ADDR(0, STREAM_REMOTE_DEST_BUF_SPACE_AVAILABLE_UPDATE_REG_INDEX));
        update_sender_buffer_space = (STREAM_REG_ADDR(1, STREAM_REMOTE_DEST_BUF_SPACE_AVAILABLE_UPDATE_REG_INDEX));
        update_receiver_buffer_space = (STREAM_REG_ADDR(2, STREAM_REMOTE_DEST_BUF_SPACE_AVAILABLE_UPDATE_REG_INDEX));

        reset_words_received();
    }

    inline uint32_t inc_ptr_with_wrap(uint32_t ptr, uint32_t inc) {
        uint32_t temp = ptr + inc;
        if (temp >= buffer_size) {
            temp -= buffer_size;
        }
        return temp;
    }

    inline void advance_local_wrptr(uint32_t num_words) {
        inbound_wrptr.ptr = inc_ptr_with_wrap(inbound_wrptr.ptr, num_words);
        words_inbound += num_words;
    }

    template <uint8_t fvc_mode = FVC_MODE_ROUTER>
    FORCE_INLINE void advance_out_rdptr(uint32_t num_words) {
        uint32_t temp = fvc_out_rdptr + num_words;
        if (temp >= buffer_size) {
            temp -= buffer_size;
        }
        fvc_out_rdptr = temp;
        if constexpr (fvc_mode == FVC_MODE_ROUTER) {
            words_inbound -= num_words;
        }
    }

    FORCE_INLINE uint32_t words_before_buffer_wrap(uint32_t ptr) { return buffer_size - ptr; }

    template <uint8_t fvc_mode = FVC_MODE_ROUTER>
    FORCE_INLINE uint32_t get_num_words_available() {
        if constexpr (fvc_mode == FVC_MODE_ROUTER) {
            uint32_t new_words = *words_received;
            *words_received_local_update = (-new_words) << REMOTE_DEST_BUF_WORDS_FREE_INC;
            words_inbound += new_words;
            uint32_t temp = inbound_wrptr.ptr + new_words;
            if (temp >= buffer_size) {
                temp -= buffer_size;
            }
            inbound_wrptr.ptr = temp;
            free_sender_buffer_space(new_words);
            return words_inbound;
        } else {
            return words_inbound;
        }
    }

    FORCE_INLINE
    uint32_t get_num_words_free() { return buffer_size - words_inbound; }

    template <uint8_t fvc_mode = FVC_MODE_ROUTER>
    FORCE_INLINE bool get_curr_packet_valid() {
        if (!curr_packet_valid) {
            if (get_num_words_available<fvc_mode>() >= PACKET_HEADER_SIZE_WORDS) {
                // Wait for a full packet header to arrive before advancing to next packet.
                this->advance_next_packet<fvc_mode>();
            }
        }
        return this->curr_packet_valid;
    }

    FORCE_INLINE uint32_t get_local_buffer_read_addr() {
        return buffer_start + (fvc_out_rdptr * PACKET_WORD_SIZE_BYTES);
    }

    FORCE_INLINE uint32_t get_local_buffer_write_addr() {
        return buffer_start + (inbound_wrptr.ptr * PACKET_WORD_SIZE_BYTES);
    }

    FORCE_INLINE uint32_t words_before_local_buffer_wrap() { return buffer_size - inbound_wrptr.ptr; }

    FORCE_INLINE void free_sender_buffer_space(uint32_t words) {
        // send received word credits to receiver
        eth_write_remote_reg((uint32_t)update_sender_buffer_space, words << REMOTE_DEST_BUF_WORDS_FREE_INC);
    }

    template <uint8_t fvc_mode = FVC_MODE_ROUTER>
    FORCE_INLINE void free_receiver_buffer_space(uint32_t words) {
        if constexpr (fvc_mode == FVC_MODE_ROUTER) {
            // send received word credits to receiver
            eth_write_remote_reg((uint32_t)update_receiver_buffer_space, words << REMOTE_DEST_BUF_WORDS_FREE_INC);
        } else {
            words_inbound -= words;
        }
    }

    template <uint8_t fvc_mode = FVC_MODE_ROUTER>
<<<<<<< HEAD
    inline void advance_next_packet() {
        tt_l1_ptr uint32_t* packet_header_ptr;
=======
    FORCE_INLINE void advance_next_packet() {
        tt_l1_ptr uint32_t* packet_header_ptr = (uint32_t*)&current_packet_header;
>>>>>>> b45f5a2a
        volatile tt_l1_ptr uint32_t* next_header_ptr =
            reinterpret_cast<tt_l1_ptr uint32_t*>(get_local_buffer_read_addr());
        uint32_t words_before_wrap = words_before_buffer_wrap(fvc_out_rdptr);
        uint32_t dwords_to_copy = PACKET_HEADER_SIZE_BYTES / 4;
        if (words_before_wrap < PACKET_HEADER_SIZE_WORDS) {
            // Header spans buffer end.
            // Needs to be copied in two steps.
            packet_header_ptr = (uint32_t*)&current_packet_header;

            uint32_t dwords_before_wrap = words_before_wrap * PACKET_WORD_SIZE_BYTES / 4;
            uint32_t dwords_after_wrap = dwords_to_copy - dwords_before_wrap;
            for (uint32_t i = 0; i < dwords_before_wrap; i++) {
                packet_header_ptr[i] = next_header_ptr[i];
            }
            next_header_ptr = reinterpret_cast<tt_l1_ptr uint32_t*>(buffer_start);
            for (uint32_t i = 0; i < dwords_after_wrap; i++) {
                packet_header_ptr[i + dwords_before_wrap] = next_header_ptr[i];
            }
        } else {
<<<<<<< HEAD
            packet_header_ptr = (uint32_t*)next_header_ptr;
=======
#pragma GCC unroll 12
            for (uint32_t i = 0; i < dwords_to_copy; i++) {
                packet_header_ptr[i] = next_header_ptr[i];
            }
>>>>>>> b45f5a2a
        }

        this->packet_words_remaining =
            (((packet_header_t*)packet_header_ptr)->routing.packet_size_bytes + PACKET_WORD_SIZE_BYTES - 1) >> 4;
        if (tt_fabric_is_header_valid((packet_header_t*)packet_header_ptr)) {
            current_packet_header_ptr = (packet_header_t*)packet_header_ptr;
            packet_id = (uint32_t*)&current_packet_header_ptr->routing.dst_mesh_id;
            this->curr_packet_valid = true;
        } else {
            this->packet_corrupted = true;
        }
    }

    inline void copy_header(pull_request_t* req) {
        uint32_t* dst = (uint32_t*)req;
        uint32_t* src = (uint32_t*)current_packet_header_ptr;
        for (uint32_t i = 0; i < sizeof(pull_request_t) / 4; i++) {
            dst[i] = src[i];
        }
    }

    uint32_t get_next_hop_router_noc_xy() {
        uint32_t dst_mesh_id = current_packet_header_ptr->routing.dst_mesh_id;
        if (dst_mesh_id != routing_table->my_mesh_id) {
            uint32_t next_port = routing_table->inter_mesh_table.dest_entry[dst_mesh_id];
            return eth_chan_to_noc_xy[noc_index][next_port];
        } else {
            uint32_t dst_device_id = current_packet_header_ptr->routing.dst_dev_id;
            uint32_t next_port = routing_table->intra_mesh_table.dest_entry[dst_device_id];
            return eth_chan_to_noc_xy[noc_index][next_port];
        }
    }

    template <uint8_t fvc_mode = FVC_MODE_ROUTER, bool socket_mode = false>
    inline uint32_t pull_data_from_fvc_buffer() {
        uint32_t words_available = get_num_words_available<fvc_mode>();
        words_available = std::min(words_available, packet_words_remaining);
        if (packet_in_progress == 0) {
            if (current_packet_header_ptr->routing.flags == INLINE_FORWARD) {
                copy_header((pull_request_t*)&local_pull_request->pull_request);
                words_cleared = words_available;
            } else {
                local_pull_request->pull_request.rd_ptr = fvc_out_rdptr;
                local_pull_request->pull_request.size = current_packet_header_ptr->routing.packet_size_bytes;
                local_pull_request->pull_request.buffer_size = buffer_size;
                local_pull_request->pull_request.buffer_start = xy_local_addr + buffer_start;
                local_pull_request->pull_request.words_written = words_available;
                local_pull_request->pull_request.words_read = 0;
                words_cleared = 0;
                local_pull_request->pull_request.ack_addr =
                    xy_local_addr + (uint32_t)&local_pull_request->pull_request.words_read;
                local_pull_request->pull_request.flags = FORWARD;
                packet_in_progress = 1;
            }
            packet_words_remaining -= words_available;
            advance_out_rdptr<fvc_mode>(words_available);
            // issue noc write to noc target of pull request.
            uint64_t dest_addr = socket_mode == false
                                     ? ((uint64_t)get_next_hop_router_noc_xy() << 32) | FABRIC_ROUTER_REQ_QUEUE_START
                                     : ((uint64_t)current_packet_header_ptr->session.target_offset_h << 32) |
                                           current_packet_header_ptr->session.target_offset_l;
            packet_dest = tt_fabric_send_pull_request(dest_addr, local_pull_request);
            if (current_packet_header_ptr->routing.flags == INLINE_FORWARD) {
                curr_packet_valid = false;
                flush_async_writes<fvc_mode>();
                return words_available;
            }
        } else {
            // pull_request.rd_ptr is updated by remote puller when data is read out of producer's local buffer.
            // it is used to determine when it it safe to reclaim local buffer memory for more data.
            uint32_t curr_words_read = local_pull_request->pull_request.words_read;
            uint32_t words_to_clear = curr_words_read - words_cleared;
            if (words_to_clear) {
                free_receiver_buffer_space<fvc_mode>(words_to_clear);
                words_cleared += words_to_clear;
            }
            if (packet_words_remaining) {
                if (words_available) {
                    advance_out_rdptr<fvc_mode>(words_available);
                    // packet_dest is returned by tt_fabric_send_pull_request() as the address of request q entry +
                    // pull_request.words_written.
                    local_pull_request->pull_request.words_written += words_available;
                    noc_inline_dw_write(packet_dest, local_pull_request->pull_request.words_written);
                    packet_words_remaining -= words_available;
                }
            } else if (curr_words_read == local_pull_request->pull_request.words_written) {
                // all data has been pulled and cleared from local buffer
                packet_in_progress = 0;
                curr_packet_valid = false;
            }
        }
        return words_available;
    }

    template <bool resample = true>
    FORCE_INLINE uint32_t issue_async_write() {
        if constexpr (resample) {
            get_num_words_available();
        }
        uint32_t words_available = words_inbound;
        words_available = std::min(words_available, packet_words_remaining);
        words_available = std::min(words_available, words_before_buffer_wrap(fvc_out_rdptr));
        if (words_available) {
            noc_async_write(get_local_buffer_read_addr(), packet_dest, words_available * PACKET_WORD_SIZE_BYTES);
            packet_words_remaining -= words_available;
            advance_out_rdptr(words_available);
            words_cleared += words_available;
            packet_dest += words_available * PACKET_WORD_SIZE_BYTES;
        }
        return words_available;
    }

    FORCE_INLINE bool packet_is_for_local_chip() { return my_id == *packet_id; }

    template <uint8_t fvc_mode = FVC_MODE_ROUTER>
    inline uint32_t process_inbound_packet() {
        uint32_t words_processed = 0;
        if (packet_is_for_local_chip()) {
            if (current_packet_header_ptr->routing.flags == FORWARD) {
                if (current_packet_header_ptr->session.command & ASYNC_WR) {
                    if (packet_in_progress == 0) {
                        packet_dest = ((uint64_t)current_packet_header_ptr->session.target_offset_h << 32) |
                                      current_packet_header_ptr->session.target_offset_l;
                        packet_words_remaining -= PACKET_HEADER_SIZE_WORDS;
                        advance_out_rdptr(PACKET_HEADER_SIZE_WORDS);
                        words_cleared = PACKET_HEADER_SIZE_WORDS;
                        // subtract the header words. Remaining words are the data to be written to packet_dest.
                        // Remember to account for trailing bytes which may not be a full packet word.
                        packet_in_progress = 1;
                        issue_async_write<false>();
                    } else {
                        flush_async_writes();
                        if (packet_words_remaining) {
                            issue_async_write<true>();
                        } else {
                            // for fused command issue the atomic inc before invalidating the current packet
                            if (current_packet_header_ptr->session.command & ATOMIC_INC) {
                                uint64_t noc_addr =
                                    ((uint64_t)
                                         current_packet_header_ptr->packet_parameters.async_wr_atomic_parameters.noc_xy
                                     << 32) |
                                    current_packet_header_ptr->packet_parameters.async_wr_atomic_parameters.l1_offset;
                                noc_fast_atomic_increment(
                                    noc_index,
                                    NCRISC_AT_CMD_BUF,
                                    noc_addr,
                                    NOC_UNICAST_WRITE_VC,
                                    current_packet_header_ptr->packet_parameters.async_wr_atomic_parameters.increment,
                                    31,
                                    false);
                            }
                            packet_in_progress = 0;
                            curr_packet_valid = false;
                        }
                    }
                } else if (current_packet_header_ptr->session.command == DSOCKET_WR) {
                    words_processed = pull_data_from_fvc_buffer<fvc_mode, true>();
                }
            } else if (current_packet_header_ptr->routing.flags == INLINE_FORWARD) {
                if (current_packet_header_ptr->session.command == SOCKET_CLOSE) {
                    words_processed = pull_data_from_fvc_buffer<fvc_mode, true>();
                } else {
                    uint64_t noc_addr = ((uint64_t)current_packet_header_ptr->session.target_offset_h << 32) |
                                        current_packet_header_ptr->session.target_offset_l;
                    noc_fast_atomic_increment(
                        noc_index,
                        NCRISC_AT_CMD_BUF,
                        noc_addr,
                        NOC_UNICAST_WRITE_VC,
                        current_packet_header_ptr->packet_parameters.atomic_parameters.increment,
                        current_packet_header_ptr->packet_parameters.atomic_parameters.wrap_boundary,
                        false);

                    packet_words_remaining -= PACKET_HEADER_SIZE_WORDS;
                    advance_out_rdptr(PACKET_HEADER_SIZE_WORDS);
                    words_processed = PACKET_HEADER_SIZE_WORDS;
                    free_receiver_buffer_space(PACKET_HEADER_SIZE_WORDS);
                    curr_packet_valid = false;
                    packet_timestamp = get_timestamp();
                }
            }
        } else {
            pull_data_from_fvc_buffer<fvc_mode, false>();
        }
        return words_processed;
    }

    template <uint8_t fvc_mode = FVC_MODE_ROUTER>
    FORCE_INLINE void flush_async_writes() {
        noc_async_writes_flushed();
        free_receiver_buffer_space<fvc_mode>(words_cleared);
        words_cleared = 0;
    }

    inline void check_packet_end_flush() {
        if (packet_end_flush) {
            flush_async_writes();
            packet_in_progress = 0;
            curr_packet_valid = false;
            packet_end_flush = 0;
        }
    }
} fvc_producer_state_t;

typedef struct fvcc_outbound_state {
    volatile chan_payload_ptr remote_rdptr;
    uint32_t remote_ptr_update_addr;
    volatile ctrl_chan_msg_buf*
        fvcc_buf;  // fvcc buffer that receives messages that need to be forwarded over ethernet.
    volatile ctrl_chan_sync_buf* fvcc_sync_buf;  // sync buffer to hold pointer updates sent over ethernet
    uint32_t remote_fvcc_buf_start;
    uint32_t out_rdptr;

    // Check if ethernet receiver fvcc on neighboring chip is full.
    bool is_remote_fvcc_full() {
        uint32_t rd_ptr = remote_rdptr.ptr_cleared;
        bool full = false;
        if (out_rdptr != rd_ptr) {
            uint32_t distance = out_rdptr >= rd_ptr ? out_rdptr - rd_ptr : out_rdptr + 2 * FVCC_BUF_SIZE - rd_ptr;
            full = distance >= FVCC_BUF_SIZE;
        }
        return full;
    }

    inline void init(uint32_t buf_start, uint32_t sync_buf_start, uint32_t remote_buf_start, uint32_t ptr_update_addr) {
        uint32_t words = sizeof(fvcc_outbound_state) / 4;
        uint32_t* ptr = (uint32_t*)this;
        for (uint32_t i = 0; i < words; i++) {
            ptr[i] = 0;
        }
        fvcc_buf = (volatile ctrl_chan_msg_buf*)buf_start;
        fvcc_sync_buf = (volatile ctrl_chan_sync_buf*)sync_buf_start;
        remote_fvcc_buf_start = remote_buf_start;
        remote_ptr_update_addr = ptr_update_addr;
    }

    inline uint32_t inc_ptr_with_wrap(uint32_t ptr) { return (ptr + 1) & FVCC_PTR_MASK; }

    inline void advance_out_rdptr() { out_rdptr = inc_ptr_with_wrap(out_rdptr); }

    inline void advance_fvcc_rdptr() {
        uint32_t rd_ptr = remote_rdptr.ptr;
        while (rd_ptr != fvcc_buf->rdptr.ptr) {
            uint32_t msg_index = fvcc_buf->rdptr.ptr & FVCC_SIZE_MASK;
            fvcc_buf->msg_buf[msg_index].packet_header.routing.flags = 0;
            fvcc_buf->rdptr.ptr = inc_ptr_with_wrap(fvcc_buf->rdptr.ptr);
        }
    }

    template <bool live = true>
    inline uint32_t forward_data_from_fvcc_buffer() {
        // If receiver ethernet fvcc is full, we cannot send more messages.
        if (is_remote_fvcc_full()) {
            return 0;
        }

        if (fvcc_buf->wrptr.ptr != out_rdptr) {
            // There are new messages to forward.
            uint32_t msg_index = out_rdptr & FVCC_SIZE_MASK;
            volatile packet_header_t* msg = &fvcc_buf->msg_buf[msg_index].packet_header;
            bool msg_valid = msg->routing.flags != 0;
            if (!msg_valid) {
                return 0;
            }

            uint32_t dest_addr =
                remote_fvcc_buf_start + offsetof(ctrl_chan_msg_buf, msg_buf) + msg_index * sizeof(packet_header_t);
            internal_::eth_send_packet(
                0,
                (uint32_t)msg / PACKET_WORD_SIZE_BYTES,
                dest_addr / PACKET_WORD_SIZE_BYTES,
                PACKET_HEADER_SIZE_WORDS);
            advance_out_rdptr();

            uint32_t* sync_ptr = (uint32_t*)&fvcc_sync_buf->ptr[msg_index];
            sync_ptr[0] = out_rdptr;
            sync_ptr[1] = 0;
            sync_ptr[2] = 0;
            sync_ptr[3] = out_rdptr;
            internal_::eth_send_packet(
                0, ((uint32_t)sync_ptr) / PACKET_WORD_SIZE_BYTES, remote_ptr_update_addr / PACKET_WORD_SIZE_BYTES, 1);
        }

        return PACKET_HEADER_SIZE_WORDS;
    }

    inline void fvcc_handler() {
        forward_data_from_fvcc_buffer();
        advance_fvcc_rdptr();
    }

} fvcc_outbound_state_t;

static_assert(sizeof(fvcc_outbound_state_t) % 4 == 0);

// Fabric Virtual Control Channel (FVCC) Producer receives control/sync packets over ethernet from neighboring chip.
// Data in the producer is either destined for local chip, or has to make a noc hop
// to next outgoing ethernet port enroute to final destination.
// Control packets are forwarded to next fvcc consumer buffer in the route
// direction, if not meant for local device.
// If control packet is addressed to local device, FVCC producer can process the packet locally if
// it is a read/write ack, or forward the packet to Gatekeeper for further local processing.
typedef struct fvcc_inbound_state {
    volatile chan_payload_ptr inbound_wrptr;
    volatile chan_payload_ptr inbound_rdptr;
    uint32_t remote_ptr_update_addr;
    volatile ctrl_chan_msg_buf* fvcc_buf;  // fvcc buffer that receives incoming control messages over ethernet.
    uint8_t chan_num;
    uint8_t packet_in_progress;
    uint8_t pad1;
    uint8_t pad2;
    uint32_t fvc_out_wrptr;
    uint32_t fvc_out_rdptr;
    bool curr_packet_valid;
    bool packet_corrupted;
    uint64_t packet_timestamp;
    uint64_t gk_fvcc_buf_addr;  // fvcc buffer in gatekeeper.
    volatile packet_header_t* current_packet_header;

    inline void init(uint32_t buf_start, uint32_t ptr_update_addr, uint64_t gk_fvcc_buf_start) {
        uint32_t words = sizeof(fvcc_inbound_state) / 4;
        uint32_t* ptr = (uint32_t*)this;
        for (uint32_t i = 0; i < words; i++) {
            ptr[i] = 0;
        }
        chan_num = 1;
        fvcc_buf = (volatile ctrl_chan_msg_buf*)buf_start;
        gk_fvcc_buf_addr = gk_fvcc_buf_start;
        remote_ptr_update_addr = ptr_update_addr;
    }

    inline uint32_t inc_ptr_with_wrap(uint32_t ptr, uint32_t inc) { return (ptr + inc) & FVCC_PTR_MASK; }

    inline void advance_local_wrptr(uint32_t inc) { inbound_wrptr.ptr = inc_ptr_with_wrap(inbound_wrptr.ptr, inc); }

    inline void advance_out_wrptr(uint32_t inc) { fvc_out_wrptr = inc_ptr_with_wrap(fvc_out_wrptr, inc); }

    inline void advance_out_rdptr(uint32_t inc) { fvc_out_rdptr = inc_ptr_with_wrap(fvc_out_rdptr, inc); }

    inline uint32_t get_num_msgs_available() const {
        uint32_t wrptr = inbound_wrptr.ptr;
        uint32_t msgs = 0;
        if (fvc_out_rdptr != wrptr) {
            msgs = wrptr > fvc_out_rdptr ? wrptr - fvc_out_rdptr : wrptr + 2 * FVCC_BUF_SIZE - fvc_out_rdptr;
        }
        return msgs;
    }

    inline uint32_t get_num_msgs_free() { return FVCC_BUF_SIZE - get_num_msgs_available(); }

    inline uint32_t words_before_local_buffer_wrap() {
        if (inbound_wrptr.ptr >= FVCC_BUF_SIZE) {
            return (FVCC_BUF_SIZE * 2 - inbound_wrptr.ptr) * PACKET_HEADER_SIZE_WORDS;
        } else {
            return (FVCC_BUF_SIZE - inbound_wrptr.ptr) * PACKET_HEADER_SIZE_WORDS;
        }
    }

    inline bool get_curr_packet_valid() {
        if (!curr_packet_valid && (get_num_msgs_available() >= 1)) {
            uint32_t msg_index = fvc_out_rdptr & FVCC_SIZE_MASK;
            bool msg_valid = fvcc_buf->msg_buf[msg_index].packet_header.routing.flags != 0;
            if (msg_valid) {
                current_packet_header = (volatile packet_header_t*)&fvcc_buf->msg_buf[msg_index];
                if (tt_fabric_is_header_valid((packet_header_t*)current_packet_header)) {
                    this->curr_packet_valid = true;
                } else {
                    this->packet_corrupted = true;
                }
            }
        }
        return this->curr_packet_valid;
    }

    inline uint32_t get_local_buffer_read_addr() {
        uint32_t addr = (uint32_t)&fvcc_buf->msg_buf[fvc_out_rdptr & FVCC_SIZE_MASK];
        return addr;
    }

    inline uint32_t get_local_buffer_write_addr() {
        uint32_t addr = (uint32_t)&fvcc_buf->msg_buf[inbound_wrptr.ptr & FVCC_SIZE_MASK];
        ;
        return addr;
    }

    template <uint8_t fvc_mode = FVC_MODE_ROUTER>
    inline void update_remote_rdptr_sent() {
        if (inbound_wrptr.ptr_cleared != inbound_rdptr.ptr) {
            inbound_rdptr.ptr = inbound_wrptr.ptr_cleared;
            if constexpr (fvc_mode == FVC_MODE_ROUTER) {
                internal_::eth_send_packet(
                    0,
                    ((uint32_t)&inbound_rdptr) / PACKET_WORD_SIZE_BYTES,
                    remote_ptr_update_addr / PACKET_WORD_SIZE_BYTES,
                    1);
            }
        }
    }

    template <uint8_t fvc_mode = FVC_MODE_ROUTER>
    inline void update_remote_rdptr_cleared() {
        if (fvc_out_rdptr != inbound_rdptr.ptr_cleared) {
            inbound_rdptr.ptr_cleared = fvc_out_rdptr;
            if constexpr (fvc_mode == FVC_MODE_ROUTER) {
                internal_::eth_send_packet(
                    0,
                    ((uint32_t)&inbound_rdptr) / PACKET_WORD_SIZE_BYTES,
                    remote_ptr_update_addr / PACKET_WORD_SIZE_BYTES,
                    1);
            }
        }
    }

    uint32_t get_next_hop_router_noc_xy() {
        uint32_t dst_mesh_id = current_packet_header->routing.dst_mesh_id;
        if (dst_mesh_id != routing_table->my_mesh_id) {
            uint32_t next_port = routing_table->inter_mesh_table.dest_entry[dst_mesh_id];
            return eth_chan_to_noc_xy[noc_index][next_port];
        } else {
            uint32_t dst_device_id = current_packet_header->routing.dst_dev_id;
            uint32_t next_port = routing_table->intra_mesh_table.dest_entry[dst_device_id];
            return eth_chan_to_noc_xy[noc_index][next_port];
        }
    }

    inline bool packet_is_for_local_chip() {
        return (current_packet_header->routing.dst_mesh_id == routing_table->my_mesh_id) &&
               (current_packet_header->routing.dst_dev_id == routing_table->my_device_id);
    }

    // issue a pull request.
    // currently blocks till the request queue has space.
    // This needs to be non blocking, so that if one fvc pull request queue is full,
    // we can process other fvcs and come back to check status of this pull request later.
    inline void forward_message(uint64_t dest_addr) {
        uint64_t noc_addr = dest_addr + offsetof(ctrl_chan_msg_buf, wrptr);
        noc_fast_atomic_increment<DM_DYNAMIC_NOC>(
            noc_index,
            NCRISC_AT_CMD_BUF,
            noc_addr,
            NOC_UNICAST_WRITE_VC,
            1,
            FVCC_BUF_LOG_SIZE,
            false,
            false,
            (uint32_t)&fvcc_buf->wrptr.ptr);
        while (!ncrisc_noc_nonposted_atomics_flushed(noc_index));
        uint32_t wrptr = fvcc_buf->wrptr.ptr;
        noc_addr = dest_addr + offsetof(ctrl_chan_msg_buf, rdptr);
        while (1) {
            noc_async_read_one_packet(noc_addr, (uint32_t)(&fvcc_buf->rdptr.ptr), 4);
            noc_async_read_barrier();
            if (!fvcc_buf_ptrs_full(wrptr, fvcc_buf->rdptr.ptr)) {
                break;
            }
#if defined(COMPILE_FOR_ERISC)
            else {
                // Consumer pull request buffer is full
                // Context switch to enable base firmware routing
                // as it might be handling slow dispatch traffic
                internal_::risc_context_switch();
            }
#endif
        }
        uint32_t dest_wr_index = wrptr & FVCC_SIZE_MASK;
        noc_addr = dest_addr + offsetof(ctrl_chan_msg_buf, msg_buf) + dest_wr_index * sizeof(packet_header_t);
        noc_async_write_one_packet((uint32_t)(current_packet_header), noc_addr, sizeof(packet_header_t), noc_index);
    }

    template <uint8_t fvc_mode = FVC_MODE_ROUTER>
    inline void process_inbound_packet() {
        if (packet_is_for_local_chip()) {
            if (current_packet_header->routing.flags == SYNC) {
                if (current_packet_header->session.command == SOCKET_OPEN or
                    current_packet_header->session.command == SOCKET_CONNECT) {
                    // forward socket related messages to gatekeeper.
                    forward_message(gk_fvcc_buf_addr);
                } else if (current_packet_header->session.command == ASYNC_WR_RESP) {
                    // Write response. Decrement transaction count for respective transaction id.
                    uint64_t noc_addr = ((uint64_t)current_packet_header->session.target_offset_h << 32) |
                                        current_packet_header->session.target_offset_l;
                    noc_fast_atomic_increment(
                        noc_index, NCRISC_AT_CMD_BUF, noc_addr, NOC_UNICAST_WRITE_VC, -1, 31, false);
                }
            }
        } else {
            // Control message is not meant for local chip. Forward to next router enroute to destination.
            uint64_t dest_addr = ((uint64_t)get_next_hop_router_noc_xy() << 32) | FVCC_OUT_BUF_START;
            forward_message(dest_addr);
        }
        curr_packet_valid = false;
        advance_out_wrptr(1);
        advance_out_rdptr(1);
        noc_async_write_barrier();
        update_remote_rdptr_cleared<fvc_mode>();
    }

    template <uint8_t fvc_mode = FVC_MODE_ROUTER>
    inline void fvcc_handler() {
        if (get_curr_packet_valid()) {
            process_inbound_packet<fvc_mode>();
        }
        update_remote_rdptr_sent<fvc_mode>();
    }

} fvcc_inbound_state_t;

typedef struct socket_reader_state {
    volatile chan_payload_ptr remote_rdptr;
    uint8_t packet_in_progress;

    uint32_t packet_words_remaining;
    uint32_t fvc_out_wrptr;
    uint32_t fvc_out_rdptr;
    uint32_t fvc_pull_wrptr;
    uint32_t buffer_size;
    uint32_t buffer_start;
    uint32_t remote_buffer_start;
    uint32_t pull_words_in_flight;
    uint32_t words_since_last_sync;

    uint32_t get_num_words_free() {
        uint32_t rd_ptr = remote_rdptr.ptr;
        uint32_t words_occupied = 0;
        if (fvc_pull_wrptr != rd_ptr) {
            words_occupied =
                fvc_pull_wrptr > rd_ptr ? fvc_pull_wrptr - rd_ptr : buffer_size * 2 + fvc_pull_wrptr - rd_ptr;
        }
        return buffer_size - words_occupied;
    }

    uint32_t get_remote_num_words_free() {
        uint32_t rd_ptr = remote_rdptr.ptr_cleared;
        uint32_t words_occupied = 0;
        if (fvc_out_wrptr != rd_ptr) {
            words_occupied = fvc_out_wrptr > rd_ptr ? fvc_out_wrptr - rd_ptr : buffer_size * 2 + fvc_out_wrptr - rd_ptr;
        }
        return buffer_size - words_occupied;
    }

    inline void init(uint32_t data_buf_start, uint32_t data_buf_size_words) {
        uint32_t words = sizeof(socket_reader_state) / 4;
        uint32_t* ptr = (uint32_t*)this;
        for (uint32_t i = 0; i < words; i++) {
            ptr[i] = 0;
        }
        buffer_start = data_buf_start;
        buffer_size = data_buf_size_words;
        remote_buffer_start = data_buf_start + buffer_size * PACKET_WORD_SIZE_BYTES;
    }

    inline uint32_t words_before_local_buffer_wrap() {
        if (fvc_pull_wrptr >= buffer_size) {
            return buffer_size * 2 - fvc_pull_wrptr;
        } else {
            return buffer_size - fvc_pull_wrptr;
        }
    }

    inline uint32_t get_local_buffer_pull_addr() {
        uint32_t addr = buffer_start;
        uint32_t offset = fvc_pull_wrptr;
        if (offset >= buffer_size) {
            offset -= buffer_size;
        }
        addr = addr + (offset * PACKET_WORD_SIZE_BYTES);
        return addr;
    }

    inline uint32_t get_local_buffer_read_addr() {
        uint32_t addr = buffer_start;
        uint32_t offset = fvc_out_rdptr;
        if (offset >= buffer_size) {
            offset -= buffer_size;
        }
        addr = addr + (offset * PACKET_WORD_SIZE_BYTES);
        return addr;
    }

    inline uint32_t get_remote_buffer_write_addr() {
        uint32_t addr = remote_buffer_start;
        uint32_t offset = fvc_out_wrptr;
        if (offset >= buffer_size) {
            offset -= buffer_size;
        }
        addr = addr + (offset * PACKET_WORD_SIZE_BYTES);
        return addr;
    }

    inline void advance_pull_wrptr(uint32_t num_words) {
        uint32_t temp = fvc_pull_wrptr + num_words;
        if (temp >= buffer_size * 2) {
            temp -= buffer_size * 2;
        }
        fvc_pull_wrptr = temp;
    }

    inline void advance_out_wrptr(uint32_t num_words) {
        uint32_t temp = fvc_out_wrptr + num_words;
        if (temp >= buffer_size * 2) {
            temp -= buffer_size * 2;
        }
        fvc_out_wrptr = temp;
    }

    inline void advance_out_rdptr(uint32_t num_words) {
        uint32_t temp = fvc_out_rdptr + num_words;
        if (temp >= buffer_size * 2) {
            temp -= buffer_size * 2;
        }
        fvc_out_rdptr = temp;
    }

    inline void register_pull_data(uint32_t num_words_to_pull) {
        pull_words_in_flight += num_words_to_pull;
        advance_pull_wrptr(num_words_to_pull);
        words_since_last_sync += num_words_to_pull;
        packet_words_remaining -= num_words_to_pull;
    }

    inline uint32_t get_num_words_to_pull(volatile pull_request_t* pull_request) {
        uint32_t num_words_to_pull = num_words_available_to_pull(pull_request);
        uint32_t num_words_before_wrap = words_before_pull_buffer_wrap(pull_request->buffer_size, pull_request->rd_ptr);

        num_words_to_pull = std::min(num_words_to_pull, num_words_before_wrap);
        uint32_t socket_buffer_space = get_num_words_free();
        num_words_to_pull = std::min(num_words_to_pull, socket_buffer_space);

        if (num_words_to_pull == 0) {
            return 0;
        }

        uint32_t space_before_wptr_wrap = words_before_local_buffer_wrap();
        num_words_to_pull = std::min(num_words_to_pull, space_before_wptr_wrap);

        return num_words_to_pull;
    }

    inline uint32_t pull_socket_data(volatile pull_request_t* pull_request) {
        volatile uint32_t* temp = (volatile uint32_t*)0xffb2010c;
        if (packet_in_progress == 0) {
            uint32_t size = pull_request->size;
            packet_words_remaining = (size + PACKET_WORD_SIZE_BYTES - 1) >> 4;
            packet_in_progress = 1;
        }

        uint32_t num_words_to_pull = get_num_words_to_pull(pull_request);
        if (num_words_to_pull == 0) {
            temp[0] = 0xdead1111;
            return 0;
        }

        uint32_t rd_offset = get_rd_ptr_offset_words((pull_request_t*)pull_request);
        uint64_t src_addr = pull_request->buffer_start + (rd_offset * PACKET_WORD_SIZE_BYTES);
        uint32_t local_addr = get_local_buffer_pull_addr();

        // pull_data_from_remote();
        noc_async_read(src_addr, local_addr, num_words_to_pull * PACKET_WORD_SIZE_BYTES);
        register_pull_data(num_words_to_pull);
        pull_request->rd_ptr = advance_ptr(pull_request->buffer_size, pull_request->rd_ptr, num_words_to_pull);

        return num_words_to_pull;
    }

    template <bool live = true>
    inline uint32_t push_socket_data() {
        uint32_t total_words_to_forward = 0;
        uint32_t wrptr = fvc_pull_wrptr;

        total_words_to_forward =
            wrptr > fvc_out_rdptr ? wrptr - fvc_out_rdptr : buffer_size * 2 + wrptr - fvc_out_rdptr;

        uint32_t remote_fvc_buffer_space = get_remote_num_words_free();
        total_words_to_forward = std::min(total_words_to_forward, remote_fvc_buffer_space);
        if (total_words_to_forward == 0) {
            return 0;
        }

        if (packet_words_remaining and (words_since_last_sync < FVC_SYNC_THRESHOLD)) {
            // not enough data to forward.
            // wait for more data.
            return 0;
        }

        if constexpr (live == true) {
            uint32_t src_addr = 0;
            uint32_t dest_addr = 0;  // should be second half of fvc buffer.
            uint32_t words_remaining = total_words_to_forward;
            while (words_remaining) {
                uint32_t num_words_before_local_wrap = words_before_pull_buffer_wrap(buffer_size, fvc_out_rdptr);
                uint32_t num_words_before_remote_wrap = words_before_pull_buffer_wrap(buffer_size, fvc_out_wrptr);
                uint32_t words_to_forward = std::min(num_words_before_local_wrap, num_words_before_remote_wrap);
                words_to_forward = std::min(words_to_forward, words_remaining);
                // max 8K bytes
                words_to_forward = std::min(words_to_forward, DEFAULT_MAX_NOC_SEND_WORDS);
                src_addr = get_local_buffer_read_addr();
                dest_addr = get_remote_buffer_write_addr();

                // TODO: Issue a noc write here to forward data.

                advance_out_rdptr(words_to_forward);
                advance_out_wrptr(words_to_forward);
                words_remaining -= words_to_forward;
            }
        } else {
            advance_out_rdptr(total_words_to_forward);
            advance_out_wrptr(total_words_to_forward);
            remote_rdptr.ptr = fvc_out_rdptr;
            remote_rdptr.ptr_cleared = fvc_out_wrptr;
        }
        words_since_last_sync -= total_words_to_forward;
        return total_words_to_forward;
    }
} socket_reader_state_t;

static_assert(sizeof(socket_reader_state_t) % 4 == 0);

typedef struct router_state {
    uint32_t sync_in;
    uint32_t padding_in[3];
    uint32_t sync_out;
    uint32_t padding_out[3];
    uint32_t scratch[4];
} router_state_t;

inline uint64_t get_timestamp_32b() { return reg_read(RISCV_DEBUG_REG_WALL_CLOCK_L); }

void zero_l1_buf(tt_l1_ptr uint32_t* buf, uint32_t size_bytes) {
    for (uint32_t i = 0; i < size_bytes / 4; i++) {
        buf[i] = 0;
    }
}

static FORCE_INLINE void write_test_results(tt_l1_ptr uint32_t* const buf, uint32_t i, uint32_t val) {
    if (buf != nullptr) {
        buf[i] = val;
    }
}

static FORCE_INLINE void write_kernel_status(tt_l1_ptr uint32_t* const buf, uint32_t i, uint32_t val) {
    if (buf != nullptr) {
        buf[i] = val;
    }
}

static FORCE_INLINE void set_64b_result(uint32_t* buf, uint64_t val, uint32_t index = 0) {
    if (buf != nullptr) {
        buf[index] = val >> 32;
        buf[index + 1] = val & 0xFFFFFFFF;
    }
}

inline void req_buf_ptr_advance(chan_ptr* ptr) { ptr->ptr = (ptr->ptr + 1) & CHAN_REQ_BUF_PTR_MASK; }

inline void req_buf_advance_wrptr(chan_req_buf* req_buf) { req_buf_ptr_advance(&(req_buf->wrptr)); }

inline void req_buf_advance_rdptr(chan_req_buf* req_buf) {
    // clear valid before incrementing read pointer.
    uint32_t rd_index = req_buf->rdptr.ptr & CHAN_REQ_BUF_SIZE_MASK;
    req_buf->chan_req[rd_index].bytes[47] = 0;
    req_buf_ptr_advance(&(req_buf->rdptr));
}

inline bool req_buf_ptrs_empty(uint32_t wrptr, uint32_t rdptr) { return (wrptr == rdptr); }

inline bool req_buf_ptrs_full(uint32_t wrptr, uint32_t rdptr) {
    uint32_t distance = wrptr >= rdptr ? wrptr - rdptr : wrptr + 2 * CHAN_REQ_BUF_SIZE - rdptr;
    return !req_buf_ptrs_empty(wrptr, rdptr) && (distance >= CHAN_REQ_BUF_SIZE);
}

inline bool fvc_req_buf_is_empty(const volatile chan_req_buf* req_buf) {
    return req_buf_ptrs_empty(req_buf->wrptr.ptr, req_buf->rdptr.ptr);
}

inline bool fvc_req_buf_is_full(const volatile chan_req_buf* req_buf) {
    return req_buf_ptrs_full(req_buf->wrptr.ptr, req_buf->rdptr.ptr);
}

inline bool fvc_req_valid(const volatile chan_req_buf* req_buf) {
    uint32_t rd_index = req_buf->rdptr.ptr & CHAN_REQ_BUF_SIZE_MASK;
    return req_buf->chan_req[rd_index].pull_request.flags != 0;
}

inline uint32_t num_words_available_to_pull(volatile pull_request_t* pull_request) {
    return pull_request->words_written - pull_request->words_read;
}

inline uint32_t advance_ptr(uint32_t buffer_size, uint32_t ptr, uint32_t inc_words) {
    uint32_t temp = ptr + inc_words;
    if (temp >= buffer_size) {
        temp -= buffer_size;
    }
    return temp;
}

inline uint32_t words_before_pull_buffer_wrap(uint32_t buffer_size, uint32_t rd_ptr) { return buffer_size - rd_ptr; }

inline uint32_t get_rd_ptr_offset_words(pull_request_t* pull_request) { return pull_request->rd_ptr; }

inline void update_pull_request_words_cleared(pull_request_t* pull_request) {
    noc_inline_dw_write(pull_request->ack_addr, pull_request->words_read);
}

/**
 *  Polling for ready signal from the remote peers of all input and output queues.
 *  Blocks until all are ready, but doesn't block polling on each individual queue.
 *  Returns false in case of timeout.
 */
bool wait_all_src_dest_ready(volatile router_state_t* router_state, uint32_t timeout_cycles = 0) {
    bool src_ready = false;
    bool dest_ready = false;

    uint32_t iters = 0;

    uint32_t start_timestamp = get_timestamp_32b();
    uint32_t sync_in_addr = ((uint32_t)&router_state->sync_in) / PACKET_WORD_SIZE_BYTES;
    uint32_t sync_out_addr = ((uint32_t)&router_state->sync_out) / PACKET_WORD_SIZE_BYTES;

    uint32_t scratch_addr = ((uint32_t)&router_state->scratch) / PACKET_WORD_SIZE_BYTES;
    router_state->scratch[0] = 0xAA;

    while (!src_ready or !dest_ready) {
        if (router_state->sync_out != 0xAA) {
            internal_::eth_send_packet(0, scratch_addr, sync_in_addr, 1);
        } else {
            dest_ready = true;
        }

        if (!src_ready && router_state->sync_in == 0xAA) {
            internal_::eth_send_packet(0, sync_in_addr, sync_out_addr, 1);
            src_ready = true;
        }

        iters++;
        if (timeout_cycles > 0) {
            uint32_t cycles_since_start = get_timestamp_32b() - start_timestamp;
            if (cycles_since_start > timeout_cycles) {
                return false;
            }
        }

#if defined(COMPILE_FOR_ERISC)
        if ((timeout_cycles == 0) && (iters & 0xFFF) == 0) {
            // if timeout is disabled, context switch every 4096 iterations.
            // this is necessary to allow ethernet routing layer to operate.
            // this core may have pending ethernet routing work.
            internal_::risc_context_switch();
        }
#endif
    }
    return true;
}

// issue a pull request.
// currently blocks till the request queue has space.
// This needs to be non blocking, so that if one fvc pull request queue is full,
// we can process other fvcs and come back to check status of this pull request later.
inline uint64_t tt_fabric_send_pull_request(uint64_t dest_addr, volatile local_pull_request_t* local_pull_request) {
    uint64_t noc_addr = dest_addr + offsetof(chan_req_buf, wrptr);
    noc_fast_atomic_increment<DM_DYNAMIC_NOC>(
        noc_index,
        NCRISC_AT_CMD_BUF,
        noc_addr,
        NOC_UNICAST_WRITE_VC,
        1,
        CHAN_REQ_BUF_LOG_SIZE,
        false,
        false,
        (uint32_t)&local_pull_request->wrptr.ptr);
    while (!ncrisc_noc_nonposted_atomics_flushed(noc_index));
    uint32_t wrptr = local_pull_request->wrptr.ptr;
    noc_addr = dest_addr + offsetof(chan_req_buf, rdptr);
    while (1) {
        noc_async_read_one_packet(noc_addr, (uint32_t)(&local_pull_request->rdptr.ptr), 4);
        noc_async_read_barrier();
        if (!req_buf_ptrs_full(wrptr, local_pull_request->rdptr.ptr)) {
            break;
        }
#if defined(COMPILE_FOR_ERISC)
        else {
            // Consumer pull request buffer is full
            // Context switch to enable base firmware routing
            // as it might be handling slow dispatch traffic
            internal_::risc_context_switch();
        }
#endif
    }
    uint32_t dest_wr_index = wrptr & CHAN_REQ_BUF_SIZE_MASK;
    noc_addr = dest_addr + offsetof(chan_req_buf, chan_req) + dest_wr_index * sizeof(pull_request_t);
    noc_async_write_one_packet(
        (uint32_t)(&local_pull_request->pull_request), noc_addr, sizeof(pull_request_t), noc_index);

    // compute the address to send write pointer updates to consumer buffer.
    // This will happen, if the producer did not have all the availale data in its buffer when
    // the pull request was first issued. In this case, as the producer gets more data in its buffer,
    // it updates write pointer in the consumer request buffer pull request entry.
    uint64_t words_written_addr = noc_addr + offsetof(pull_request_t, words_written);
    return words_written_addr;
}

inline void tt_fabric_init() {
    uint32_t noc_id_reg = NOC_CMD_BUF_READ_REG(noc_index, 0, NOC_CFG(NOC_ID_LOGICAL));
    uint32_t my_x = noc_id_reg & NOC_NODE_ID_MASK;
    uint32_t my_y = (noc_id_reg >> NOC_ADDR_NODE_ID_BITS) & NOC_NODE_ID_MASK;
    xy_local_addr = NOC_XY_ADDR(my_x, my_y, 0);
}<|MERGE_RESOLUTION|>--- conflicted
+++ resolved
@@ -434,13 +434,8 @@
     }
 
     template <uint8_t fvc_mode = FVC_MODE_ROUTER>
-<<<<<<< HEAD
-    inline void advance_next_packet() {
+    FORCE_INLINE void advance_next_packet() {
         tt_l1_ptr uint32_t* packet_header_ptr;
-=======
-    FORCE_INLINE void advance_next_packet() {
-        tt_l1_ptr uint32_t* packet_header_ptr = (uint32_t*)&current_packet_header;
->>>>>>> b45f5a2a
         volatile tt_l1_ptr uint32_t* next_header_ptr =
             reinterpret_cast<tt_l1_ptr uint32_t*>(get_local_buffer_read_addr());
         uint32_t words_before_wrap = words_before_buffer_wrap(fvc_out_rdptr);
@@ -460,14 +455,7 @@
                 packet_header_ptr[i + dwords_before_wrap] = next_header_ptr[i];
             }
         } else {
-<<<<<<< HEAD
             packet_header_ptr = (uint32_t*)next_header_ptr;
-=======
-#pragma GCC unroll 12
-            for (uint32_t i = 0; i < dwords_to_copy; i++) {
-                packet_header_ptr[i] = next_header_ptr[i];
-            }
->>>>>>> b45f5a2a
         }
 
         this->packet_words_remaining =
