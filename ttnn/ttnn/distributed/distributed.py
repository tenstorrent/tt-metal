--- conflicted
+++ resolved
@@ -263,12 +263,8 @@
         l1_small_size=l1_small_size,
         trace_region_size=trace_region_size,
         num_command_queues=num_command_queues,
-<<<<<<< HEAD
-        dispatch_core_config=dispatch_core_config,
+        dispatch_core_config=dispatch_core_config or ttnn.DispatchCoreConfig(),
         mesh_shape=mesh_shape,
-=======
-        dispatch_core_config=dispatch_core_config or ttnn.DispatchCoreConfig(),
->>>>>>> 3eb6d700
         offset=offset,
         physical_device_ids=physical_device_ids,
         worker_l1_size=worker_l1_size,
