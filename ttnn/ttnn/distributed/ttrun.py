#!/usr/bin/env python3
# SPDX-FileCopyrightText: © 2025 Tenstorrent AI ULC
# SPDX-License-Identifier: Apache-2.0

"""tt-run - MPI process launcher for TT-Metal and TTNN distributed applications."""

import os
import shlex
import shutil
import subprocess
import sys
from collections import defaultdict
from pathlib import Path
from typing import Dict, List, Optional

import click
import yaml
from loguru import logger
from pydantic import BaseModel, Field, ValidationError, field_validator

TT_RUN_PREFIX = "[tt-run]"
DEFAULT_CACHE_DIR_PATTERN = "{home}/.cache/{hostname}_rank{rank}"
DEFAULT_LD_LIBRARY_PATH = "{home}/build/lib"
INTERRUPTED_EXIT_CODE = 130  # 128 + SIGINT
PRETTY_PRINT_THRESHOLD = 10  # Minimum args to trigger multi-line formatting


class RankBinding(BaseModel):
    """Binding between MPI rank to target MeshId and MeshHostRankId as defined in the mesh graph descriptor."""

    rank: int = Field(..., ge=0, description="MPI rank (must be >= 0)")
    mesh_id: int = Field(..., ge=0, description="`MeshId` defines the mesh to which the rank belongs")
    mesh_host_rank: Optional[int] = Field(None, ge=0, description="Host rank within the mesh")
    env_overrides: Dict[str, str] = Field(default_factory=dict, description="Environment variable overrides")


class TTRunConfig(BaseModel):
    """Rank binding YAML specification consumed by `tt-run`."""

    rank_bindings: List[RankBinding] = Field(..., min_length=1, description="Rank to fabric bindings")
    global_env: Dict[str, str] = Field(default_factory=dict, description="Global environment variables for all ranks")
    mesh_graph_desc_path: str = Field(..., description="Path to mesh graph descriptor")
    mock_cluster_rank_binding: Dict[int, Path] = Field(
        default_factory=dict, description="Mock cluster rank binding configuration"
    )

    @field_validator("rank_bindings")
    def validate_ranks(cls, bindings: List[RankBinding]) -> List[RankBinding]:
        """Ensure ranks are unique and contiguous starting from 0"""
        ranks = [b.rank for b in bindings]

        if len(ranks) != len(set(ranks)):
            raise ValueError("Duplicate ranks found in bindings")

        sorted_ranks = sorted(ranks)
        if sorted_ranks != list(range(len(ranks))):
            raise ValueError(f"Ranks must be contiguous from 0. Got: {sorted_ranks}")

        return bindings

    @field_validator("mesh_graph_desc_path")
    def validate_mesh_graph_exists(cls, path: str) -> str:
        """Ensure mesh graph descriptor file exists"""
        mesh_path = Path(path).expanduser().resolve()
        if not mesh_path.is_file():
            raise ValueError(f"Mesh graph descriptor not found: {mesh_path}")
        return str(mesh_path)


def parse_binding_config(yaml_path: Path, mock_cluster_rank_binding: Optional[Path] = None) -> TTRunConfig:
    """Parse YAML configuration file with schema validation."""
    if not yaml_path.exists():
        raise ValueError(f"Configuration file not found: {yaml_path}")

    with open(yaml_path, "r") as f:
        data = yaml.safe_load(f)

    try:
        config = TTRunConfig(**data)
    except ValidationError as e:
        raise ValueError(f"Invalid configuration: {e}")

    # Parse mock cluster rank binding configuration
    if mock_cluster_rank_binding:
        with open(mock_cluster_rank_binding, "r") as f:
            mock_data = yaml.safe_load(f)

        # Validate mock cluster rank binding configuration
<<<<<<< HEAD
        for rank, path in mock_data["rank_to_filename"].items():
            if not Path(path).expanduser().resolve().is_file():
                raise ValueError(f"Mock cluster rank binding configuration file not found: {path}")

        config.mock_cluster_rank_binding = mock_data["rank_to_filename"]
=======
        for rank, path in mock_data["rank_to_cluster_mock_cluster_desc"].items():
            if not Path(path).expanduser().resolve().is_file():
                raise ValueError(f"Mock cluster rank binding configuration file not found: {path}")

        config.mock_cluster_rank_binding = mock_data["rank_to_cluster_mock_cluster_desc"]
>>>>>>> 4d8679bd

    return config


def get_rank_environment(binding: RankBinding, config: TTRunConfig) -> Dict[str, str]:
    """Get all environment variables for a specific rank.

    Args:
        binding: Rank binding configuration
        config: Global configuration

    Returns:
        Dictionary of environment variables for this rank
    """
    env = {
        "TT_METAL_CACHE": os.environ.get(
            "TT_METAL_CACHE",
            DEFAULT_CACHE_DIR_PATTERN.format(home=str(Path.home()), hostname=os.uname().nodename, rank=binding.rank),
        ),  # Need to explicitly configure this because kernel cache is not multi-process safe (#21089)
        "TT_MESH_ID": str(binding.mesh_id),
        "TT_MESH_GRAPH_DESC_PATH": config.mesh_graph_desc_path,
        "TT_METAL_HOME": os.environ.get("TT_METAL_HOME", str(Path.home())),
        "PYTHONPATH": os.environ.get("PYTHONPATH", str(Path.home())),
        # 26640: TODO - Investigate why this needs to be set for multi-host CI environments
        "LD_LIBRARY_PATH": os.environ.get("LD_LIBRARY_PATH", DEFAULT_LD_LIBRARY_PATH.format(home=str(Path.home()))),
    }

    # Add TT_MESH_HOST_RANK only if mesh_host_rank is set
    if binding.mesh_host_rank is not None:
        env["TT_MESH_HOST_RANK"] = str(binding.mesh_host_rank)

    if config.mock_cluster_rank_binding:
        env["TT_METAL_MOCK_CLUSTER_DESC_PATH"] = config.mock_cluster_rank_binding[binding.rank]

    # Apply environment variables with expansion and proper precedence
    # Global environment variables first
    env.update({k: os.path.expandvars(v) for k, v in config.global_env.items()})
    # Rank-specific overrides last (higher precedence)
    env.update({k: os.path.expandvars(v) for k, v in binding.env_overrides.items()})

    return env


def build_rank_environment_args(binding: RankBinding, config: TTRunConfig) -> List[str]:
    """Build environment variable arguments for mpirun.

    Args:
        binding: Rank binding configuration
        config: Global configuration

    Returns:
        List of ["-x", "KEY=value"] arguments for mpirun
    """
    env_args = []
    env = get_rank_environment(binding, config)

    for key, value in env.items():
        env_args.extend(["-x", f"{key}={value}"])

    return env_args


def build_mpi_command(
    config: TTRunConfig, program: List[str], mpi_args: Optional[List[str]] = None, debug_gdbserver: bool = False
) -> List[str]:
    """Build OpenMPI command with per-rank environment variables."""
    # Find mpirun-ulfm executable, fall back to mpirun if not found
    mpi_launcher = shutil.which("mpirun-ulfm")
    if not mpi_launcher:
        logger.warning(f"{TT_RUN_PREFIX} mpirun-ulfm not found in PATH, falling back to mpirun")
        mpi_launcher = "mpirun"

    cmd = [mpi_launcher]

    # Check if --bind-to is already specified in mpi_args
    bind_to_already_specified = False
    if mpi_args:
        for i, arg in enumerate(mpi_args):
            if arg == "--bind-to":
                bind_to_already_specified = True
                break

    # Add --bind-to none only if not already specified
    if not bind_to_already_specified:
        cmd.extend(["--bind-to", "none"])

    if mpi_args:
        cmd.extend(mpi_args)

    if debug_gdbserver:
        cmd.extend(["--tag-output"])

    # Build per-rank application contexts
    for i, binding in sorted(enumerate(config.rank_bindings), key=lambda x: x[1].rank):
        if i > 0:
            cmd.append(":")

        cmd.extend(["-np", "1"])
        cmd.extend(build_rank_environment_args(binding, config))
        program_to_run = program
        if debug_gdbserver:
            port = 20000 + binding.rank
            cmd_str = f'echo "Rank {binding.rank} on $(hostname) listening on :{port}"; exec gdbserver :{port} {" ".join(shlex.quote(arg) for arg in program)}'
            program_to_run = ["bash", "-c", cmd_str]
        cmd.extend(program_to_run)

    return cmd


def print_command(cmd: List[str], prefix: str = TT_RUN_PREFIX) -> None:
    """Pretty print a command for readability."""
    if len(cmd) > PRETTY_PRINT_THRESHOLD:
        logger.info(f"{prefix} Command:")
        parts = []
        current_part = ["mpirun"]

        for arg in cmd[1:]:
            if arg == ":":
                parts.append(" ".join(current_part))
                current_part = [":"]
            else:
                current_part.append(arg)

        if current_part:
            parts.append(" ".join(current_part))

        logger.info(f"{prefix} Command: " + " ".join(parts))

    else:
        logger.info(f"{prefix} Command: " + " ".join(cmd))


@click.command(
    context_settings=dict(
        ignore_unknown_options=True,
        allow_extra_args=True,
    )
)
@click.option(
    "--rank-binding",
    type=click.Path(exists=True, path_type=Path),
    required=True,
    help="Rank binding configuration file (YAML)",
)
@click.option("--dry-run", is_flag=True, help="Print command without executing")
@click.option("-v", "--verbose", is_flag=True, help="Verbose output")
@click.option(
    "--mpi-args",
    callback=lambda ctx, param, value: shlex.split(value) if value else None,
    help="Additional MPI arguments (quoted)",
)
@click.option(
    "--mock-cluster-rank-binding",
    required=False,
    type=click.Path(exists=True, path_type=Path),
    help="Mock cluster rank binding configuration file (YAML)",
)
<<<<<<< HEAD
@click.option("--debug-gdbserver", is_flag=True, help="Launch each process with gdbserver for remote debugging")
=======
>>>>>>> 4d8679bd
@click.pass_context
def main(
    ctx: click.Context,
    rank_binding: Path,
    dry_run: bool,
    verbose: bool,
    mpi_args: Optional[List[str]],
    mock_cluster_rank_binding: Optional[Path],
<<<<<<< HEAD
    debug_gdbserver: bool,
=======
>>>>>>> 4d8679bd
) -> None:
    """tt-run - MPI process launcher for TT-Metal and TTNN distributed applications

    tt-run is a lightweight wrapper around `mpirun` that simplifies launching
    TT-Metal and TT-NN distributed applications by automatically mapping
    MPI ranks to target MeshId and MeshHostRankId as defined in the mesh graph descriptor.

    \b
    Quick Start:
        # Launch with rank binding configuration
        tt-run --rank-binding rank_binding.yaml ./my_app

        # Launch on multiple hosts with rankfile
        tt-run --rank-binding binding.yaml --mpi-args "--rankfile hosts.txt" ./my_app

    \b
    Rank Binding YAML Example:
        rank_bindings:
          - rank: 0                  # MPI rank
            mesh_id: 0               # Mesh ID
            mesh_host_rank: 0        # Host rank within the mesh
            env_overrides:
              RANK_0_ENV_VAR: "value"
          - rank: 1
            mesh_id: 0
            mesh_host_rank: 1        # Host rank within the mesh
            env_overrides:
              RANK_1_ENV_VAR: "value"
        global_env:                  # Environment variables for all ranks
          TT_LOGGER_LEVEL: Debug
          PYTHONPATH: "${HOME}/my_project:${PYTHONPATH}"  # Supports env var expansion
        mesh_graph_desc_path: "path/to/mesh_graph.yaml"  # Required

    \b
    Examples:
        # Single host, multiple processes
        tt-run --rank-binding rank_binding.yaml ./my_app

        # Multi-host with rankfile
        tt-run --rank-binding binding.yaml --mpi-args "--rankfile hosts.txt" ./my_app

        # With additional MPI args
        tt-run --rank-binding binding.yaml --mpi-args "--bind-to core" ./my_app

        # Dry run to see command
        tt-run --rank-binding binding.yaml --dry-run ./my_app

    \b
    Environment Variables:
        The following variables are automatically set for each rank:
        - TT_MESH_ID: Mesh identifier
        - TT_MESH_HOST_RANK: Host rank within the mesh
        - TT_METAL_CACHE: Per-rank cache directory
        - TT_METAL_HOME: TT-Metal installation directory
        - PYTHONPATH: Python module search path
        - LD_LIBRARY_PATH: Library search path
        - TT_MESH_GRAPH_DESC_PATH: Path to mesh graph descriptor
        Default values for the following environment variables will be used if not set when calling tt-run:
        - TT_METAL_HOME: User's home directory
        - PYTHONPATH: User's home directory
        - LD_LIBRARY_PATH: `<USER_HOME>/build/lib`

    \b
    Mock testing:

    For Control plane internal testing, we can use a mock cluster descriptor to initialize control plane without
    any hardware dependencies. To enable mock cluster, use the --mock-cluster-rank-binding flag to specify the mock cluster descriptor mapping file.
    The mock cluster descriptor mapping file is a YAML file that maps each rank to a mock cluster descriptor file.

    Mock Cluster Rank Binding YAML Example:
<<<<<<< HEAD
        rank_to_filename:
=======
        rank_to_cluster_mock_cluster_desc:
>>>>>>> 4d8679bd
          - rank: 0
            filename: "tests/tt_metal/tt_fabric/custom_mock_cluster_descriptors/6u_dual_host_cluster_desc_rank_0.yaml"
          - rank: 1
            filename: "tests/tt_metal/tt_fabric/custom_mock_cluster_descriptors/6u_dual_host_cluster_desc_rank_1.yaml"

<<<<<<< HEAD
    \b
    Debugging with --debug-gdbserver:
        This flag launches each MPI rank under gdbserver for remote debugging, ideal for multi-machine setups.
        - Each rank runs 'gdbserver :PORT ./program args' where PORT = 20000 + rank.
        - It prints "Rank X on HOST listening on :PORT" and waits for attachment.
        - Use with --mpi-args for host mapping (e.g., "--host nodeA,nodeB").

        Prerequisites:
        - Build program with -g -O0 for debug symbols.
        - Passwordless SSH between workstation and nodes.
        - gdbserver installed on all nodes.

        Usage:
            tt-run --rank-binding binding.yaml --debug-gdbserver --mpi-args "--host nodeA,nodeB" ./program arg1 arg2

        Attachment Steps:
        1. Note host and port from output (e.g., Rank 0 on nodeA :20000).
        2. Set up SSH tunnels (one per rank):
           ssh -L 20000:localhost:20000 nodeA  # For rank 0
           ssh -L 20001:localhost:20001 nodeB  # For rank 1
        3. Attach locally (one gdb per rank):
           gdb ./program
           (gdb) target remote localhost:20000
           (gdb) break main
           (gdb) continue

        Tips:
        - Conditional breaks: break foo if atoi(getenv("OMPI_COMM_WORLD_RANK")) == 1
        - Non-stop: set non-stop on
        - Ignore signals: handle SIGPIPE nostop noprint pass
        - MPI issues: Add --mca pml ob1 --mca btl tcp,self to --mpi-args

=======
>>>>>>> 4d8679bd
    See examples/ttrun/ for example configuration files.
    """
    program = ctx.args
    try:
        config = parse_binding_config(rank_binding, mock_cluster_rank_binding)
    except (ValueError, ValidationError) as e:
        raise click.ClickException(f"Configuration error: {e}")

    if not program:
        raise click.ClickException("No program specified. Please provide a program to run.")

    # Validate program executable exists
    program_path = Path(program[0])
    if not program_path.exists() and not shutil.which(program[0]):
        raise click.ClickException(f"Program not found: {program[0]}")

    # Build MPI command
    mpi_cmd = build_mpi_command(config, program, mpi_args, debug_gdbserver=debug_gdbserver)

    if verbose or dry_run:
        print_command(mpi_cmd)

    if dry_run:
        return

    if debug_gdbserver:
        logger.info(f"{TT_RUN_PREFIX} GDBServer mode: Each rank starts gdbserver on port 20000 + rank")
        logger.info(f"{TT_RUN_PREFIX} After ranks print their host and port, set up SSH tunnels:")
        logger.info(f"{TT_RUN_PREFIX} ssh -L <local_port>:localhost:<remote_port> <remote_host>")
        logger.info(f"{TT_RUN_PREFIX} Then locally run: gdb {program[0]}")
        logger.info(f"{TT_RUN_PREFIX} (gdb) target remote localhost:<local_port>")
        logger.info(f"{TT_RUN_PREFIX} (gdb) break main")
        logger.info(f"{TT_RUN_PREFIX} (gdb) continue")

    try:
        result = subprocess.run(mpi_cmd)
        sys.exit(result.returncode)
    except KeyboardInterrupt:
        # Handle Ctrl+C gracefully with proper exit code (128 + SIGINT)
        logger.error(f"{TT_RUN_PREFIX} Interrupted")
        sys.exit(INTERRUPTED_EXIT_CODE)
    except OSError as e:
        raise click.ClickException(f"Error launching mpirun: {e}")


if __name__ == "__main__":
    main()<|MERGE_RESOLUTION|>--- conflicted
+++ resolved
@@ -86,19 +86,11 @@
             mock_data = yaml.safe_load(f)
 
         # Validate mock cluster rank binding configuration
-<<<<<<< HEAD
-        for rank, path in mock_data["rank_to_filename"].items():
-            if not Path(path).expanduser().resolve().is_file():
-                raise ValueError(f"Mock cluster rank binding configuration file not found: {path}")
-
-        config.mock_cluster_rank_binding = mock_data["rank_to_filename"]
-=======
         for rank, path in mock_data["rank_to_cluster_mock_cluster_desc"].items():
             if not Path(path).expanduser().resolve().is_file():
                 raise ValueError(f"Mock cluster rank binding configuration file not found: {path}")
 
         config.mock_cluster_rank_binding = mock_data["rank_to_cluster_mock_cluster_desc"]
->>>>>>> 4d8679bd
 
     return config
 
@@ -256,10 +248,7 @@
     type=click.Path(exists=True, path_type=Path),
     help="Mock cluster rank binding configuration file (YAML)",
 )
-<<<<<<< HEAD
 @click.option("--debug-gdbserver", is_flag=True, help="Launch each process with gdbserver for remote debugging")
-=======
->>>>>>> 4d8679bd
 @click.pass_context
 def main(
     ctx: click.Context,
@@ -268,10 +257,7 @@
     verbose: bool,
     mpi_args: Optional[List[str]],
     mock_cluster_rank_binding: Optional[Path],
-<<<<<<< HEAD
     debug_gdbserver: bool,
-=======
->>>>>>> 4d8679bd
 ) -> None:
     """tt-run - MPI process launcher for TT-Metal and TTNN distributed applications
 
@@ -342,17 +328,12 @@
     The mock cluster descriptor mapping file is a YAML file that maps each rank to a mock cluster descriptor file.
 
     Mock Cluster Rank Binding YAML Example:
-<<<<<<< HEAD
-        rank_to_filename:
-=======
         rank_to_cluster_mock_cluster_desc:
->>>>>>> 4d8679bd
           - rank: 0
             filename: "tests/tt_metal/tt_fabric/custom_mock_cluster_descriptors/6u_dual_host_cluster_desc_rank_0.yaml"
           - rank: 1
             filename: "tests/tt_metal/tt_fabric/custom_mock_cluster_descriptors/6u_dual_host_cluster_desc_rank_1.yaml"
 
-<<<<<<< HEAD
     \b
     Debugging with --debug-gdbserver:
         This flag launches each MPI rank under gdbserver for remote debugging, ideal for multi-machine setups.
@@ -385,8 +366,6 @@
         - Ignore signals: handle SIGPIPE nostop noprint pass
         - MPI issues: Add --mca pml ob1 --mca btl tcp,self to --mpi-args
 
-=======
->>>>>>> 4d8679bd
     See examples/ttrun/ for example configuration files.
     """
     program = ctx.args
