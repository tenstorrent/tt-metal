#!/usr/bin/env python3
# SPDX-FileCopyrightText: © 2025 Tenstorrent AI ULC
# SPDX-License-Identifier: Apache-2.0

"""tt-run - MPI process launcher for TT-Metal and TTNN distributed applications."""

import os
import shlex
import shutil
import subprocess
import sys
from collections import defaultdict
from pathlib import Path
from typing import Dict, List, Optional

import click
import yaml
from loguru import logger
from pydantic import BaseModel, Field, ValidationError, field_validator

TT_RUN_PREFIX = "[tt-run]"
DEFAULT_CACHE_DIR_PATTERN = "{home}/.cache/{hostname}_rank{rank}"
DEFAULT_LD_LIBRARY_PATH = "{home}/build/lib"
INTERRUPTED_EXIT_CODE = 130  # 128 + SIGINT
PRETTY_PRINT_THRESHOLD = 10  # Minimum args to trigger multi-line formatting


class RankBinding(BaseModel):
    """Binding between MPI rank to target MeshId and MeshHostRankId as defined in the mesh graph descriptor."""

    rank: int = Field(..., ge=0, description="MPI rank (must be >= 0)")
    mesh_id: int = Field(..., ge=0, description="`MeshId` defines the mesh to which the rank belongs")
    mesh_host_rank: Optional[int] = Field(None, ge=0, description="Host rank within the mesh")
    env_overrides: Dict[str, str] = Field(default_factory=dict, description="Environment variable overrides")


class TTRunConfig(BaseModel):
    """Rank binding YAML specification consumed by `tt-run`."""

    rank_bindings: List[RankBinding] = Field(..., min_length=1, description="Rank to fabric bindings")
    global_env: Dict[str, str] = Field(default_factory=dict, description="Global environment variables for all ranks")
    mesh_graph_desc_path: str = Field(..., description="Path to mesh graph descriptor")
    mock_cluster_rank_binding: Dict[int, Path] = Field(
        default_factory=dict, description="Mock cluster rank binding configuration"
    )

    @field_validator("rank_bindings")
    def validate_ranks(cls, bindings: List[RankBinding]) -> List[RankBinding]:
        """Ensure ranks are unique and contiguous starting from 0"""
        ranks = [b.rank for b in bindings]

        if len(ranks) != len(set(ranks)):
            raise ValueError("Duplicate ranks found in bindings")

        sorted_ranks = sorted(ranks)
        if sorted_ranks != list(range(len(ranks))):
            raise ValueError(f"Ranks must be contiguous from 0. Got: {sorted_ranks}")

        return bindings

    @field_validator("mesh_graph_desc_path")
    def validate_mesh_graph_exists(cls, path: str) -> str:
        """Ensure mesh graph descriptor file exists"""
        mesh_path = Path(path).expanduser().resolve()
        if not mesh_path.is_file():
            raise ValueError(f"Mesh graph descriptor not found: {mesh_path}")
        return str(mesh_path)


def parse_binding_config(yaml_path: Path, mock_cluster_rank_binding: Optional[Path] = None) -> TTRunConfig:
    """Parse YAML configuration file with schema validation."""
    if not yaml_path.exists():
        raise ValueError(f"Configuration file not found: {yaml_path}")

    with open(yaml_path, "r") as f:
        data = yaml.safe_load(f)

    try:
        config = TTRunConfig(**data)
    except ValidationError as e:
        raise ValueError(f"Invalid configuration: {e}")

    # Parse mock cluster rank binding configuration
    if mock_cluster_rank_binding:
        with open(mock_cluster_rank_binding, "r") as f:
            mock_data = yaml.safe_load(f)

        # Validate mock cluster rank binding configuration
        for rank, path in mock_data["rank_to_cluster_mock_cluster_desc"].items():
            if not Path(path).expanduser().resolve().is_file():
                raise ValueError(f"Mock cluster rank binding configuration file not found: {path}")

        config.mock_cluster_rank_binding = mock_data["rank_to_cluster_mock_cluster_desc"]

    return config


def get_rank_environment(binding: RankBinding, config: TTRunConfig) -> Dict[str, str]:
    """Get all environment variables for a specific rank.

    Args:
        binding: Rank binding configuration
        config: Global configuration

    Returns:
        Dictionary of environment variables for this rank
    """
    # Handle TT_METAL_CACHE with rank-specific suffix to prevent cache conflicts/collisions between ranks (multi-process safety).
    hostname = os.uname().nodename

    if "TT_METAL_CACHE" in os.environ:
        user_cache_path = os.environ["TT_METAL_CACHE"]
        base_path = user_cache_path
        logger.warning(
            f"{TT_RUN_PREFIX} User-provided TT_METAL_CACHE '{user_cache_path}' "
            f"will be modified with rank suffix for multi-process safety"
        )
    else:
        # Use default pattern when TT_METAL_CACHE is not set
        base_path = f"{Path.home()}/.cache"

    # Apply consistent rank suffix pattern to both user-provided and default paths
    cache_path = f"{base_path}_{hostname}_rank{binding.rank}"

    env = {
        "TT_METAL_CACHE": cache_path,
        "TT_MESH_ID": str(binding.mesh_id),
        "TT_MESH_GRAPH_DESC_PATH": config.mesh_graph_desc_path,
        "TT_METAL_HOME": os.environ.get("TT_METAL_HOME", str(Path.home())),
        "PYTHONPATH": os.environ.get("PYTHONPATH", str(Path.home())),
        # 26640: TODO - Investigate why this needs to be set for multi-host CI environments
        "LD_LIBRARY_PATH": os.environ.get("LD_LIBRARY_PATH", DEFAULT_LD_LIBRARY_PATH.format(home=str(Path.home()))),
    }

    # Add TT_MESH_HOST_RANK only if mesh_host_rank is set
    if binding.mesh_host_rank is not None:
        env["TT_MESH_HOST_RANK"] = str(binding.mesh_host_rank)

    if config.mock_cluster_rank_binding:
        env["TT_METAL_MOCK_CLUSTER_DESC_PATH"] = config.mock_cluster_rank_binding[binding.rank]

    # Apply environment variables with expansion and proper precedence
    # Global environment variables first
    env.update({k: os.path.expandvars(v) for k, v in config.global_env.items()})
    # Rank-specific overrides last (higher precedence)
    env.update({k: os.path.expandvars(v) for k, v in binding.env_overrides.items()})

    return env


def build_rank_environment_args(binding: RankBinding, config: TTRunConfig) -> List[str]:
    """Build environment variable arguments for mpirun.

    Args:
        binding: Rank binding configuration
        config: Global configuration

    Returns:
        List of ["-x", "KEY=value"] arguments for mpirun
    """
    env_args = []
    env = get_rank_environment(binding, config)

    for key, value in env.items():
        env_args.extend(["-x", f"{key}={value}"])

    return env_args


def build_mpi_command(
    config: TTRunConfig, program: List[str], mpi_args: Optional[List[str]] = None, debug_gdbserver: bool = False
) -> List[str]:
    """Build OpenMPI command with per-rank environment variables."""
    # Find mpirun-ulfm executable, fall back to mpirun if not found
    mpi_launcher = shutil.which("mpirun-ulfm")
    if not mpi_launcher:
        logger.warning(f"{TT_RUN_PREFIX} mpirun-ulfm not found in PATH, falling back to mpirun")
        mpi_launcher = "mpirun"

    cmd = [mpi_launcher]

    # Check if --bind-to is already specified in mpi_args
    bind_to_already_specified = False
    if mpi_args:
        for i, arg in enumerate(mpi_args):
            if arg == "--bind-to":
                bind_to_already_specified = True
                break

    # Add --bind-to none only if not already specified
    if not bind_to_already_specified:
        cmd.extend(["--bind-to", "none"])

    if mpi_args:
        cmd.extend(mpi_args)

    if debug_gdbserver:
        cmd.extend(["--tag-output"])

    # Build per-rank application contexts
    for i, binding in sorted(enumerate(config.rank_bindings), key=lambda x: x[1].rank):
        if i > 0:
            cmd.append(":")

        cmd.extend(["-np", "1"])
        cmd.extend(build_rank_environment_args(binding, config))
        program_to_run = program
        if debug_gdbserver:
            port = 20000 + binding.rank
            echo_part = f'echo "Rank {binding.rank} on $(hostname) listening on :{port}";'
            gdbserver_part = f"exec gdbserver :{port}"
            quoted_program_args = " ".join(shlex.quote(arg) for arg in program)
            cmd_str = f"{echo_part} {gdbserver_part} {quoted_program_args}"
            program_to_run = ["bash", "-c", cmd_str]
        cmd.extend(program_to_run)

    return cmd


def print_command(cmd: List[str], prefix: str = TT_RUN_PREFIX) -> None:
    """Pretty print a command for readability."""
    if len(cmd) > PRETTY_PRINT_THRESHOLD:
        logger.info(f"{prefix} Command:")
        parts = []
        current_part = ["mpirun"]

        for arg in cmd[1:]:
            if arg == ":":
                parts.append(" ".join(current_part))
                current_part = [":"]
            else:
                current_part.append(arg)

        if current_part:
            parts.append(" ".join(current_part))

        logger.info(f"{prefix} Command: " + " ".join(parts))

    else:
        logger.info(f"{prefix} Command: " + " ".join(cmd))


@click.command(
    context_settings=dict(
        ignore_unknown_options=True,
        allow_extra_args=True,
    )
)
@click.option(
    "--rank-binding",
    type=click.Path(exists=True, path_type=Path),
    required=True,
    help="Rank binding configuration file (YAML)",
)
@click.option("--dry-run", is_flag=True, help="Print command without executing")
@click.option("-v", "--verbose", is_flag=True, help="Verbose output")
@click.option(
    "--mpi-args",
    callback=lambda ctx, param, value: shlex.split(value) if value else None,
    help="Additional MPI arguments (quoted)",
)
<<<<<<< HEAD
@click.option("--debug-gdbserver", is_flag=True, help="Launch each process with gdbserver for remote debugging")
=======
@click.option(
    "--mock-cluster-rank-binding",
    required=False,
    type=click.Path(exists=True, path_type=Path),
    help="Mock cluster rank binding configuration file (YAML)",
)
>>>>>>> 45ae9e30
@click.pass_context
def main(
    ctx: click.Context,
    rank_binding: Path,
    dry_run: bool,
    verbose: bool,
    mpi_args: Optional[List[str]],
<<<<<<< HEAD
    debug_gdbserver: bool,
=======
    mock_cluster_rank_binding: Optional[Path],
>>>>>>> 45ae9e30
) -> None:
    """tt-run - MPI process launcher for TT-Metal and TTNN distributed applications

    tt-run is a lightweight wrapper around `mpirun` that simplifies launching
    TT-Metal and TT-NN distributed applications by automatically mapping
    MPI ranks to target MeshId and MeshHostRankId as defined in the mesh graph descriptor.

    \b
    Quick Start:
        # Launch with rank binding configuration
        tt-run --rank-binding rank_binding.yaml ./my_app

        # Launch on multiple hosts with rankfile
        tt-run --rank-binding binding.yaml --mpi-args "--rankfile hosts.txt" ./my_app

    \b
    Rank Binding YAML Example:
        rank_bindings:
          - rank: 0                  # MPI rank
            mesh_id: 0               # Mesh ID
            mesh_host_rank: 0        # Host rank within the mesh
            env_overrides:
              RANK_0_ENV_VAR: "value"
          - rank: 1
            mesh_id: 0
            mesh_host_rank: 1        # Host rank within the mesh
            env_overrides:
              RANK_1_ENV_VAR: "value"
        global_env:                  # Environment variables for all ranks
          TT_LOGGER_LEVEL: Debug
          PYTHONPATH: "${HOME}/my_project:${PYTHONPATH}"  # Supports env var expansion
        mesh_graph_desc_path: "path/to/mesh_graph.yaml"  # Required

    \b
    Examples:
        # Single host, multiple processes
        tt-run --rank-binding rank_binding.yaml ./my_app

        # Multi-host with rankfile
        tt-run --rank-binding binding.yaml --mpi-args "--rankfile hosts.txt" ./my_app

        # With additional MPI args
        tt-run --rank-binding binding.yaml --mpi-args "--bind-to core" ./my_app

        # Dry run to see command
        tt-run --rank-binding binding.yaml --dry-run ./my_app

    \b
    Environment Variables:
        The following variables are automatically set for each rank:
        - TT_MESH_ID: Mesh identifier
        - TT_MESH_HOST_RANK: Host rank within the mesh
        - TT_METAL_CACHE: Per-rank cache directory
        - TT_METAL_HOME: TT-Metal installation directory
        - PYTHONPATH: Python module search path
        - LD_LIBRARY_PATH: Library search path
        - TT_MESH_GRAPH_DESC_PATH: Path to mesh graph descriptor
        Default values for the following environment variables will be used if not set when calling tt-run:
        - TT_METAL_HOME: User's home directory
        - PYTHONPATH: User's home directory
        - LD_LIBRARY_PATH: `<USER_HOME>/build/lib`

    \b
<<<<<<< HEAD
    Debugging with --debug-gdbserver:
        This flag launches each MPI rank under gdbserver for remote debugging, ideal for multi-machine setups.
        - Each rank runs 'gdbserver :PORT ./program args' where PORT = 20000 + rank.
        - It prints "Rank X on HOST listening on :PORT" and waits for attachment.
        - Use with --mpi-args for host mapping (e.g., "--host nodeA,nodeB").

        Prerequisites:
        - Build program with -g -O0 for debug symbols.
        - Passwordless SSH between workstation and nodes.
        - gdbserver installed on all nodes.

        Usage:
            tt-run --rank-binding binding.yaml --debug-gdbserver --mpi-args "--host nodeA,nodeB" ./program arg1 arg2

        Attachment Steps:
        1. Note host and port from output (e.g., Rank 0 on nodeA :20000).
        2. Set up SSH tunnels (one per rank):
           ssh -L 20000:localhost:20000 nodeA  # For rank 0
           ssh -L 20001:localhost:20001 nodeB  # For rank 1
        3. Attach locally (one gdb per rank):
           gdb ./program
           (gdb) target remote localhost:20000
           (gdb) break main
           (gdb) continue

        Tips:
        - Conditional breaks: break foo if atoi(getenv("OMPI_COMM_WORLD_RANK")) == 1
        - Non-stop: set non-stop on
        - Ignore signals: handle SIGPIPE nostop noprint pass
        - MPI issues: Add --mca pml ob1 --mca btl tcp,self to --mpi-args
=======
    Mock testing:

    For Control plane internal testing, we can use a mock cluster descriptor to initialize control plane without
    any hardware dependencies. To enable mock cluster, use the --mock-cluster-rank-binding flag to specify the mock cluster descriptor mapping file.
    The mock cluster descriptor mapping file is a YAML file that maps each rank to a mock cluster descriptor file.

    Mock Cluster Rank Binding YAML Example:
        rank_to_cluster_mock_cluster_desc:
          - rank: 0
            filename: "tests/tt_metal/tt_fabric/custom_mock_cluster_descriptors/6u_dual_host_cluster_desc_rank_0.yaml"
          - rank: 1
            filename: "tests/tt_metal/tt_fabric/custom_mock_cluster_descriptors/6u_dual_host_cluster_desc_rank_1.yaml"
>>>>>>> 45ae9e30

    See examples/ttrun/ for example configuration files.

    \b
    Documentation:
        For comprehensive usage guide, design patterns (SPMD Big-Mesh and Multi-Mesh),
        and integration with MGD 2.0, see:
        tech_reports/Programming_Mesh_of_Devices/Programming_Mesh_of_Devices_with_TT-NN.md
        Section 2.4: Distributed Process Launch with tt-run
    """
    program = ctx.args
    try:
        config = parse_binding_config(rank_binding, mock_cluster_rank_binding)
    except (ValueError, ValidationError) as e:
        raise click.ClickException(f"Configuration error: {e}")

    if not program:
        raise click.ClickException("No program specified. Please provide a program to run.")

    # Validate program executable exists
    program_path = Path(program[0])
    if not program_path.exists() and not shutil.which(program[0]):
        raise click.ClickException(f"Program not found: {program[0]}")

    # Build MPI command
    mpi_cmd = build_mpi_command(config, program, mpi_args, debug_gdbserver=debug_gdbserver)

    if verbose or dry_run:
        print_command(mpi_cmd)

    if dry_run:
        return

    if debug_gdbserver:
        logger.info(f"{TT_RUN_PREFIX} GDBServer mode: Each rank starts gdbserver on port 20000 + rank")
        logger.info(f"{TT_RUN_PREFIX} After ranks print their host and port, set up SSH tunnels:")
        logger.info(f"{TT_RUN_PREFIX} ssh -L <local_port>:localhost:<remote_port> <remote_host>")
        logger.info(f"{TT_RUN_PREFIX} Then locally run: gdb {program[0]}")
        logger.info(f"{TT_RUN_PREFIX} (gdb) target remote localhost:<local_port>")
        logger.info(f"{TT_RUN_PREFIX} (gdb) break main")
        logger.info(f"{TT_RUN_PREFIX} (gdb) continue")

    try:
        result = subprocess.run(mpi_cmd)
        sys.exit(result.returncode)
    except KeyboardInterrupt:
        # Handle Ctrl+C gracefully with proper exit code (128 + SIGINT)
        logger.error(f"{TT_RUN_PREFIX} Interrupted")
        sys.exit(INTERRUPTED_EXIT_CODE)
    except OSError as e:
        raise click.ClickException(f"Error launching mpirun: {e}")


if __name__ == "__main__":
    main()<|MERGE_RESOLUTION|>--- conflicted
+++ resolved
@@ -259,16 +259,13 @@
     callback=lambda ctx, param, value: shlex.split(value) if value else None,
     help="Additional MPI arguments (quoted)",
 )
-<<<<<<< HEAD
 @click.option("--debug-gdbserver", is_flag=True, help="Launch each process with gdbserver for remote debugging")
-=======
 @click.option(
     "--mock-cluster-rank-binding",
     required=False,
     type=click.Path(exists=True, path_type=Path),
     help="Mock cluster rank binding configuration file (YAML)",
 )
->>>>>>> 45ae9e30
 @click.pass_context
 def main(
     ctx: click.Context,
@@ -276,11 +273,8 @@
     dry_run: bool,
     verbose: bool,
     mpi_args: Optional[List[str]],
-<<<<<<< HEAD
     debug_gdbserver: bool,
-=======
     mock_cluster_rank_binding: Optional[Path],
->>>>>>> 45ae9e30
 ) -> None:
     """tt-run - MPI process launcher for TT-Metal and TTNN distributed applications
 
@@ -344,7 +338,6 @@
         - LD_LIBRARY_PATH: `<USER_HOME>/build/lib`
 
     \b
-<<<<<<< HEAD
     Debugging with --debug-gdbserver:
         This flag launches each MPI rank under gdbserver for remote debugging, ideal for multi-machine setups.
         - Each rank runs 'gdbserver :PORT ./program args' where PORT = 20000 + rank.
@@ -375,7 +368,6 @@
         - Non-stop: set non-stop on
         - Ignore signals: handle SIGPIPE nostop noprint pass
         - MPI issues: Add --mca pml ob1 --mca btl tcp,self to --mpi-args
-=======
     Mock testing:
 
     For Control plane internal testing, we can use a mock cluster descriptor to initialize control plane without
@@ -388,7 +380,6 @@
             filename: "tests/tt_metal/tt_fabric/custom_mock_cluster_descriptors/6u_dual_host_cluster_desc_rank_0.yaml"
           - rank: 1
             filename: "tests/tt_metal/tt_fabric/custom_mock_cluster_descriptors/6u_dual_host_cluster_desc_rank_1.yaml"
->>>>>>> 45ae9e30
 
     See examples/ttrun/ for example configuration files.
 
