# SPDX-FileCopyrightText: © 2024 Tenstorrent AI ULC

# SPDX-License-Identifier: Apache-2.0

import math
import os
import pathlib
from typing import Any, Callable, Dict, List, Optional, Tuple, Union

import ttnn.decorators
from loguru import logger

import ttnn


def _validate_file_extension(file_name: pathlib.Path):
    if not str(file_name).endswith(".tensorbin"):
        raise RuntimeError(f"File {file_name} must have .tensorbin extension")


def _golden_function(input_tensor: ttnn.Tensor, slices):
    output_tensor = input_tensor[slices]
    if output_tensor.ndim == 0:
        raise RuntimeError("ttnn.Tensor.__getitem__: cannot return a scalar!")
    return output_tensor


def _host_slice_with_unpad(input_tensor: ttnn.Tensor, begins, ends) -> ttnn.Tensor:
    """Hacky fallback to old `unpad` methods for host based accessing"""

    working_tensor = ttnn.to_layout(input_tensor, ttnn.ROW_MAJOR_LAYOUT).unpad(begins, ends)
    working_tensor = ttnn.view(working_tensor, [e - b for e, b in zip(ends, begins)])
    return ttnn.to_layout(working_tensor, input_tensor.get_layout())


@ttnn.register_python_operation(
    name="ttnn.Tensor.__getitem__",
    is_method=True,
    golden_function=_golden_function,
)
def __getitem__(input_tensor: ttnn.Tensor, slices) -> ttnn.Tensor:
    """
    Mimics PyTorch-style indexing for ttnn.Tensor using ttnn.slice and ttnn.squeeze.
    """

    # Gather some basic info
    input_rank = len(input_tensor.shape)
    shape = input_tensor.shape  # Or input_tensor.logical_shape, depending on your library's conventions

    # 1) Normalize slices into a tuple.
    #    e.g. if user wrote a[3], slices is just int(3), so wrap it into (3,).
    #    or if user wrote a[2:5], slices is slice(2,5).
    if isinstance(slices, (int, slice, type(...))):
        slices = (slices,)
    else:
        # ensure it's a tuple in case user wrote something like a[1, 2:5, ...]
        slices = tuple(slices)

    # 2) Expand any bare Ellipsis into enough slice(None) to fill out to input_rank.
    #    But we have to do this carefully in the presence of other slices.
    #    We'll do it in two passes:
    #      - first copy slices to a “normalized_slices”, remembering where Ellipsis is
    #      - then replace the Ellipsis with however many slice(None) are needed
    normalized_slices = []
    ellipsis_found = False

    for s in slices:
        if s is Ellipsis:
            if ellipsis_found:
                raise ValueError("Only one ellipsis ('...') is allowed in a slice.")
            # We'll deal with actually expanding it after this loop.
            ellipsis_found = True
            normalized_slices.append(Ellipsis)
        else:
            normalized_slices.append(s)

    # If there's exactly one Ellipsis, expand it
    if ellipsis_found:
        ellipsis_index = normalized_slices.index(Ellipsis)
        # Number of slices ignoring the Ellipsis
        num_slices_no_ellipsis = len(normalized_slices) - 1
        # How many dimensions are “missing”
        num_missing = input_rank - num_slices_no_ellipsis
        if num_missing < 0:
            raise IndexError(f"Too many indices for tensor of dimension {input_rank}")

        # Remove the Ellipsis placeholder
        del normalized_slices[ellipsis_index]
        # Insert slice(None) for however many dims are missing
        for _ in range(num_missing):
            normalized_slices.insert(ellipsis_index, slice(None, None, None))

    # If there was no Ellipsis and we still have fewer slices than rank, pad with slice(None)
    while len(normalized_slices) < input_rank:
        normalized_slices.append(slice(None, None, None))

    # Now if we have more slices than the rank, that’s an error
    if len(normalized_slices) > input_rank:
        raise IndexError(f"Too many indices for tensor of dimension {input_rank}")

    # 3) Convert everything into slice objects (including integer indices),
    #    and record which dimensions we’ll need to squeeze out (integer-indexed dims).
    final_slices = []
    singled_out_dims = []  # dims where user gave an integer index

    for dim_idx, s in enumerate(normalized_slices):
        if isinstance(s, int):
            # Negative index => convert as in python: s + size if s < 0
            idx = s if s >= 0 else (s + shape[dim_idx])
            if not 0 <= idx < shape[dim_idx]:
                raise IndexError(
                    f"Index {s} (converted to {idx}) is out of bounds "
                    f"for dimension {dim_idx} of size {shape[dim_idx]}"
                )
            final_slices.append(slice(idx, idx + 1, 1))
            singled_out_dims.append(dim_idx)
        elif isinstance(s, slice):
            # We mimic Python negative slicing for start/stop
            start, stop, step = s.start, s.stop, s.step

            # default values
            if start is None:
                start = 0
            if stop is None:
                stop = shape[dim_idx]
            if step is None:
                step = 1

            final_slices.append(slice(start, stop, step))
        else:
            raise TypeError(f"Invalid slice type: {s}")

    # 4) Prepare the lists for ttnn.slice
    slice_start = []
    slice_end = []
    slice_step = []

    for dim_idx, sl in enumerate(final_slices):
        # No further negative indexing needed: we already converted above
        slice_start.append(sl.start)
        slice_end.append(sl.stop)
        slice_step.append(sl.step)

    # 5) Perform the slicing
    if ttnn.is_tensor_storage_on_device(input_tensor):
        output = ttnn.slice(input_tensor, slice_start, slice_end, slice_step)
    else:
        if not all([s == 1 for s in slice_step]):
            raise RuntimeError("Host tensors cannot be accessed with non-unit stride")
        output = _host_slice_with_unpad(input_tensor, slice_start, slice_end)

    # 6) Squeeze out all dimensions that were indexed by an integer.
    #    We do this from left to right, adjusting each subsequent dimension index
    #    or do it from right to left so we don't need to adjust. Either approach works
    #    if we’re careful. The simplest is ascending order with a small counter.
    shift = 0
    for original_dim in sorted(singled_out_dims):
        # after removing 'shift' dims, the current dim is (original_dim - shift)
        squeeze_dim = original_dim - shift
        # Squeeze only if that dim is actually size 1 after slicing
        output = ttnn.squeeze(output, squeeze_dim)
        shift += 1

    return output


def _preprocess_shape(input_shape, shape):
    if isinstance(shape, tuple):
        if not (0 <= shape.count(-1) <= 1):
            raise RuntimeError("Shape cannot have more than 1 elements that is set to -1!")

        volume = math.prod(input_shape)
        new_volume = math.prod(shape)
        if new_volume < 0:
            index_of_negative_1 = shape.index(-1)
            shape = list(shape)
            shape[index_of_negative_1] = volume // (-new_volume)
            shape = tuple(shape)
        shape = ttnn.Shape(shape)
    return shape


def _preprocess_golden_function_inputs(args, kwargs):
    input_tensor, args, kwargs = ttnn.reflection.pop_argument("input_tensor", args, kwargs)
    shape, args, kwargs = ttnn.reflection.pop_argument("shape", args, kwargs)
    shape = _preprocess_shape(input_tensor.shape, shape)
    input_tensor = input_tensor.reshape(input_tensor.padded_shape)
    return (ttnn.to_torch(input_tensor), tuple(shape), *args), kwargs


def _golden_function(input_tensor, shape: Union[ttnn.Shape, Tuple[int, ...]]) -> ttnn.Tensor:
    return input_tensor.reshape(shape).contiguous().clone()


def _postprocess_golden_function_outputs(output, args, kwargs):
    tensor = ttnn.decorators.default_postprocess_golden_function_outputs(output, args, kwargs)

    input_tensor, args, kwargs = ttnn.reflection.pop_argument("input_tensor", args, kwargs)
    shape, args, kwargs = ttnn.reflection.pop_argument("shape", args, kwargs)
    shape = _preprocess_shape(input_tensor.shape, shape)

    if tensor.layout == ttnn.TILE_LAYOUT:
        *_, height, width = shape
        if height % ttnn.TILE_SIZE != 0 or width % ttnn.TILE_SIZE != 0:
            raise RuntimeError(
                "ttnn.reshape: cannot reshape a tensor with TILE_LAYOUT to a shape that is not a multiple of TILE_SIZE on height and width!"
            )

    tensor = ttnn.reshape(tensor, shape)

    return tensor


doc = r"""
reshape(input_tensor: ttnn.Tensor, shape: Union[Shape, Tuple[int, ...]]) -> ttnn.Tensor

Reshape :attr:`input_tensor` into :attr:`shape`.

Args:
    * :attr:`input_tensor`: the input tensor
    * :attr:`shape`: the desired shape.

Example::

    >>> tensor = ttnn.to_device(ttnn.from_torch(torch.zeros((64, 32), dtype=torch.bfloat16)), device)
    >>> output = ttnn.reshape(tensor, (32, 64))
    >>> print(output.shape)
    ttnn.Shape([32, 64])

"""
ttnn.attach_golden_function(ttnn.reshape, golden_function=_golden_function)

# TODO(arakhmati): remove this once underlying C++ code can handle non-4D shapes
ttnn.register_python_operation(name="ttnn.unsqueeze_to_4D")(ttnn._ttnn.operations.core.unsqueeze_to_4D)


def _golden_function(input_tensor, *args, **kwargs):
    return input_tensor


@ttnn.register_python_operation(name="ttnn.from_torch", golden_function=_golden_function)
def from_torch(
    tensor: Optional["torch.Tensor"],
    dtype: Optional[ttnn.DataType] = None,
    *,
    spec: Optional[ttnn.TensorSpec] = None,
    tile: Optional[ttnn.Tile] = None,
    pad_value: Optional[float] = None,
    layout: Optional[ttnn.Layout] = None,
    device: Optional[ttnn.MeshDevice] = None,
    memory_config: Optional[ttnn.MemoryConfig] = None,
    mesh_mapper: Optional[ttnn.CppTensorToMesh | ttnn.ReplicateTensorToMeshWrapper] = None,
    cq_id: Optional[int] = None,
) -> Optional[ttnn.Tensor]:
    """
<<<<<<< HEAD
    Converts the `torch.Tensor` tensor into a `ttnn.Tensor`.
=======
    Converts the `torch.Tensor` tensor into a `ttnn.Tensor`. If `tensor` is `None`, the function returns `None`.

    For bfloat8_b or bfloat4_b format, the function itself is called twice,
    first call runs in bfloat16 format, and calls to_layout to convert from row_major layout to tile layout (for padding purpose in case input
    is not tile padded). Second call runs in desired format and does not call to_layout for bfloat8_b or bfloat4_b as we now convert
    to tile layout during tensor creation (ttnn.Tensor).
>>>>>>> 8e453b77

    Args:
        tensor (torch.Tensor | None): the input tensor. If `tensor` is `None`, the function returns `None`.
        dtype (ttnn.DataType, optional): the desired `ttnn` data type. Defaults to `None`.

    Keyword Args:
        spec (ttnn.TensorSpec, optional): the desired `ttnn` tensor spec. Defaults to `None`.
        tile (ttnn.Tile, optional): the desired tiling configuration for the tensor. Defaults to `None`.
        pad_value (float, optional): the desired padding value for tiling. Only used if `layout` is `TILE_LAYOUT`. Defaults to `None`.
        layout (ttnn.Layout, optional): the desired `ttnn` layout. Defaults to `ttnn.ROW_MAJOR_LAYOUT`.
        device (ttnn.MeshDevice, optional): the desired `ttnn` device. Defaults to `None`.
        memory_config (ttnn.MemoryConfig, optional): The desired `ttnn` memory configuration. Defaults to `None`.
        mesh_mapper (ttnn.TensorToMesh, optional): The desired `ttnn` mesh mapper. Defaults to `None`.
        cq_id (int, optional): The command queue ID to use. Defaults to `0`.

    Returns:
        ttnn.Tensor | None: A `ttnn.Tensor` created from the input `torch.Tensor`, or `None` if `tensor` is `None`.
    """

    if tensor is None:
        return None

    if spec is not None:
        if spec.shape != tensor.shape:
            raise RuntimeError(
                f"ttnn.from_torch: spec shape {spec.shape} must be the same as tensor shape {tensor.shape}"
            )
        if dtype is not None:
            raise RuntimeError("ttnn.from_torch: dtype must be None when spec is specified")
        if layout is not None:
            raise RuntimeError("ttnn.from_torch: layout must be None when spec is specified")
        if memory_config is not None:
            raise RuntimeError("ttnn.from_torch: memory_config must be None when spec is specified")
        if tile is not None:
            raise RuntimeError("ttnn.from_torch: tile must be None when spec is specified")

        dtype = spec.dtype
        layout = spec.layout
        memory_config = spec.memory_config
        tile = spec.tile

    if memory_config is not None and memory_config.is_sharded():
        if memory_config.shard_spec is None and memory_config.nd_shard_spec is None:
            raise RuntimeError("ttnn.from_torch: Shard spec must not be None for sharded tensors")

    return ttnn.Tensor(
        tensor=tensor,
        data_type=dtype,
        device=device,
        layout=layout,
        mem_config=memory_config,
        tile=tile,
        cq_id=cq_id,
        pad_value=pad_value,
        mesh_mapper=mesh_mapper.unwrap() if isinstance(mesh_mapper, ttnn.ReplicateTensorToMeshWrapper) else mesh_mapper,
    )


def _golden_function(tensor, *, torch_rank=None, **kwargs):
    if torch_rank is None:
        return tensor

    while len(tensor.shape) > torch_rank:
        if tensor.shape[0] != 1:
            raise RuntimeError("ttnn: Unable to squeeze to desired rank!")
        tensor = tensor.squeeze(0)
    return tensor


@ttnn.register_python_operation(name="ttnn.to_torch", golden_function=_golden_function)
def to_torch(
    tensor: ttnn.Tensor,
    dtype: Optional["torch.dtype"] = None,
    *,
    torch_rank: Optional[int] = None,
    mesh_composer: Optional[ttnn.CppMeshToTensor] = None,
    device: Optional[ttnn.MeshDevice] = None,
    cq_id: Optional[int] = None,
) -> "torch.Tensor":
    """
    Converts the `ttnn.Tensor` tensor into a `torch.Tensor`. It does not call to_layout for bfloat8_b or bfloat4_b as we now convert
    to tile layout during tensor.to_torch().

    Args:
        tensor (ttnn.Tensor): the input tensor.
        dtype (torch.dtype, optional): the desired `torch` data type of returned tensor. Defaults to `None`.

    Keyword Args:
        torch_rank (int, optional): Desired rank of the `torch.Tensor`. Defaults to `None`.
            Will use `torch.squeeze` operation to remove dimensions until the desired rank is reached. If not possible, the operation will raise an error.
        mesh_composer (ttnn.CppMeshToTensor, optional): The desired `ttnn` mesh composer. Defaults to `None`.
        device (ttnn.MeshDevice, optional): The `ttnn` device of the input tensor. Defaults to `None`.
        cq_id (int, optional): The command queue ID to use. Defaults to `0`.

    Returns:
        torch.Tensor: The converted `torch` tensor.
    """
    import torch

    if ttnn.is_tensor_storage_on_device(tensor):
        tensor = ttnn.from_device(tensor, queue_id=cq_id)

    tensor = tensor.to_torch(mesh_composer=mesh_composer)

    if torch_rank is not None:
        while len(tensor.shape) > torch_rank:
            if tensor.shape[0] != 1:
                raise RuntimeError("ttnn: Unable to squeeze to desired rank!")
            tensor = tensor.squeeze(0)

    torch_tensor = tensor

    if dtype is not None:
        torch_tensor = torch_tensor.to(dtype=dtype)

    return torch_tensor


def _golden_function(tensor, *args, **kwargs):
    return tensor


doc = """
Copies the `ttnn.Tensor` :attr:`tensor` to the `tt_lib.device.MeshDevice`.

The tensor may be placed in DRAM or L1 memory.

Currently memory_config must be of an Interleaved tensor (not sharded)

Args:
    * :attr:`tensor`: the ttnn.Tensor
    * :attr:`device`: the ttnn.MeshDevice
    * :attr:`memory_config`: the optional MemoryConfig (DRAM_MEMORY_CONFIG or L1_MEMORY_CONFIG). Defaults to DRAM_MEMORY_CONFIG.
"""

ttnn.register_python_operation(
    name="ttnn.to_device",
    golden_function=_golden_function,
    doc=doc,
)(ttnn._ttnn.operations.core.to_device)


def _golden_function(tensor, *args, **kwargs):
    return tensor


doc = """
Copies the `ttnn.Tensor` :attr:`tensor` to the host.

Args:
    * :attr:`tensor`: the ttnn.Tensor
"""


ttnn.register_python_operation(
    name="ttnn.from_device",
    golden_function=_golden_function,
    doc=doc,
)(ttnn._ttnn.operations.core.from_device)

ttnn.register_python_operation(
    name="ttnn.allocate_tensor_on_device",
)(ttnn._ttnn.operations.core.allocate_tensor_on_device)
ttnn.register_python_operation(
    name="ttnn.allocate_tensor_on_host",
)(ttnn._ttnn.operations.core.allocate_tensor_on_host)

ttnn.register_python_operation(
    name="ttnn.copy_host_to_device_tensor",
)(ttnn._ttnn.operations.core.copy_host_to_device_tensor)
ttnn.register_python_operation(
    name="ttnn.copy_device_to_host_tensor",
)(ttnn._ttnn.operations.core.copy_device_to_host_tensor)

doc = """
Releases the resources for `ttnn.Tensor` :attr:`tensor` explicitly.

Args:
    tensor (ttnn.Tensor): The tensor whose resources will be released.
    force (bool, optional): Whether to force deallocation, even if the buffer may have multiple references. Defaults to True.
"""

ttnn.register_python_operation(name="ttnn.deallocate", doc=doc)(ttnn._ttnn.operations.core.deallocate)


def _golden_function(tensor, *args, **kwargs):
    return tensor


ttnn.attach_golden_function(ttnn.to_memory_config, golden_function=_golden_function)


def _golden_function(tensor, *args, **kwargs):
    return tensor


ttnn.attach_golden_function(ttnn.to_layout, golden_function=_golden_function)


def _golden_function(tensor, *args, **kwargs):
    return tensor


# TODO: Merge to_dtype and typecast
ttnn.attach_golden_function(ttnn.to_dtype, golden_function=_golden_function)
ttnn.attach_golden_function(ttnn.typecast, golden_function=_golden_function)


def _golden_function(tensor, *args, **kwargs):
    return tensor


ttnn.attach_golden_function(ttnn.clone, golden_function=_golden_function)


def _golden_function(input_tensor, *args, **kwargs):
    return input_tensor


ttnn.register_python_operation(name="ttnn.reallocate", golden_function=_golden_function)(
    ttnn._ttnn.operations.core.reallocate
)

ttnn.attach_golden_function(ttnn.reallocate, golden_function=_golden_function)


@ttnn.register_python_operation(name="ttnn.load_tensor")
def load_tensor(file_name: Union[str, pathlib.Path], *, device: ttnn.MeshDevice = None) -> ttnn.Tensor:
    """
    Load tensor from a file.

    Args:
        file_name (str | pathlib.Path): the file name.

    Keyword Args:
        device (ttnn.MeshDevice, optional): the device. Defaults to `None`.

    Returns:
        ttnn.Tensor: the loaded tensor.
    """
    file_name = pathlib.Path(file_name)
    _validate_file_extension(file_name)
    if not file_name.exists():
        raise RuntimeError(f"Unable to load the tensor from {file_name}.  The file does not exist.")
    if not file_name.is_file():
        raise RuntimeError(f"Unable to load the tensor from {file_name}.  The file is not a file.")

    return ttnn._ttnn.tensor.load_tensor_flatbuffer(str(file_name), device)


@ttnn.register_python_operation(name="ttnn.dump_tensor")
def dump_tensor(file_name: Union[str, pathlib.Path], tensor: ttnn.Tensor) -> None:
    """
    Dump tensor to a file.

    Args:
        file_name (str | pathlib.Path): The file name.
        tensor (ttnn.Tensor): the tensor to be dumped.

    Returns:
        `None`: tensor saved to a specified file.
    """
    file_name = pathlib.Path(file_name)
    _validate_file_extension(file_name)
    ttnn._ttnn.tensor.dump_tensor_flatbuffer(str(file_name), tensor)


@ttnn.register_python_operation(name="ttnn.as_tensor")
def as_tensor(
    tensor: Union["torch.Tensor"],  # TODO: add support for numpy.ndarray and other tensor types
    dtype: Optional[ttnn.DataType] = None,
    *,
    layout: Optional[ttnn.Layout] = ttnn.ROW_MAJOR_LAYOUT,
    device: Optional[ttnn.MeshDevice] = None,
    memory_config: Optional[ttnn.MemoryConfig] = None,
    cache_file_name: Optional[Union[str, pathlib.Path]] = None,
    preprocess: Optional[Callable[[ttnn.Tensor], ttnn.Tensor]] = None,
    mesh_mapper: Optional[ttnn.CppTensorToMesh | ttnn.ReplicateTensorToMeshWrapper] = None,
) -> ttnn.Tensor:
    """
    Converts the `torch.Tensor` tensor into a `ttnn.Tensor`.

    Args:
        tensor (torch.Tensor): the input tensor.
        dtype (ttnn.DataType, optional): The `ttnn` data type.

    Keyword args:
        layout (ttnn.Layout, optional): The `ttnn` layout. Defaults to `ttnn.ROW_MAJOR_LAYOUT`.
        device (ttnn.MeshDevice, optional): The `ttnn` device. Defaults to `None`.
        memory_config (ttnn.MemoryConfig, optional): The `ttnn` memory configuration. Defaults to `None`.
        cache_file_name (str | pathlib.Path, optional): The cache file name. Defaults to `None`.
        preprocess (Callable[[ttnn.Tensor], ttnn.Tensor], optional): The function to preprocess the tensor before serializing/converting to ttnn. Defaults to `None`.
        mesh_mapper (ttnn.CppTensorToMesh, optional): The TensorToMesh to define the mapping from torch to multi-device. Defaults to `None`.

            - For Grayskull, the on-device tilizer will truncate mantissa bits for bfp* formats.
            - For Wormhole, the on-device tilizer will raise a runtime error (RTE) for bfp8 but will truncate for bfp4/2 formats.

    Returns:
        ttnn.Tensor: The resulting `ttnn` tensor.
    """

    if device is not None and memory_config is None:
        raise RuntimeError("memory_config must be specified when device is specified")

    torch_tensor = tensor
    dtype_name = dtype.name if dtype is not None else "None"
    layout_name = layout.name if layout is not None else "None"

    def torch_to_ttnn(
        tensor: "torch.Tensor",
        dtype: Optional[ttnn.DataType],
        layout: Optional[ttnn.Layout],
        device: Optional[ttnn.MeshDevice],
        memory_config: Optional[ttnn.MemoryConfig],
        mesh_mapper: Optional[ttnn.CppTensorToMesh | ttnn.ReplicateTensorToMeshWrapper],
    ):
        if preprocess:
            tensor = preprocess(tensor)
        return ttnn.from_torch(
            tensor,
            dtype=dtype,
            layout=layout,
            mesh_mapper=mesh_mapper,
            memory_config=memory_config,
            device=device,
        )

    if cache_file_name is None:
        return torch_to_ttnn(tensor, dtype, layout, device, memory_config, mesh_mapper)

    def from_torch_and_dump(
        tensor: "torch.Tensor",
        dtype: Optional[ttnn.DataType],
        layout: Optional[ttnn.Layout],
        cache_file_name: str,
        mesh_mapper: Optional[ttnn.CppTensorToMesh | ttnn.ReplicateTensorToMeshWrapper],
    ):
        tensor = torch_to_ttnn(
            tensor=tensor,
            dtype=dtype,
            layout=layout,
            device=None,
            memory_config=memory_config,
            # For fully replicated tensors, cache unsharded tensor, so that it can be loaded on any device.
            mesh_mapper=None if isinstance(mesh_mapper, ttnn.ReplicateTensorToMeshWrapper) else mesh_mapper,
        )
        assert tensor.storage_type() == ttnn.StorageType.HOST, "tensor should be on host"
        logger.debug(
            f"Generating cache for {cache_file_name} of shape {tensor.shape}, dtype {dtype_name}, layout {layout_name}"
        )
        pathlib.Path(cache_file_name).parent.mkdir(parents=True, exist_ok=True)
        ttnn._ttnn.tensor.dump_tensor_flatbuffer(cache_file_name, tensor)
        if device is not None:
            tensor = tensor.to(device, memory_config)
        return tensor

    cache_file_name = f"{cache_file_name}_dtype_{dtype_name}_layout_{layout_name}.tensorbin"
    cache_path = pathlib.Path(cache_file_name)

    if not cache_path.exists() or not cache_path.is_file():
        return from_torch_and_dump(tensor, dtype, layout, cache_file_name, mesh_mapper)

    try:
        tensor = ttnn._ttnn.tensor.load_tensor_flatbuffer(cache_file_name, device=device)
        logger.debug(f"Loaded cache for {cache_file_name} of shape {tensor.shape}")
    except RuntimeError as e:
        logger.warning(f"Failed to load cache for {cache_file_name}: {e}")
        tensor = from_torch_and_dump(torch_tensor, dtype, layout, cache_file_name, mesh_mapper)

    return tensor


__all__ = []<|MERGE_RESOLUTION|>--- conflicted
+++ resolved
@@ -253,16 +253,12 @@
     cq_id: Optional[int] = None,
 ) -> Optional[ttnn.Tensor]:
     """
-<<<<<<< HEAD
-    Converts the `torch.Tensor` tensor into a `ttnn.Tensor`.
-=======
     Converts the `torch.Tensor` tensor into a `ttnn.Tensor`. If `tensor` is `None`, the function returns `None`.
 
     For bfloat8_b or bfloat4_b format, the function itself is called twice,
     first call runs in bfloat16 format, and calls to_layout to convert from row_major layout to tile layout (for padding purpose in case input
     is not tile padded). Second call runs in desired format and does not call to_layout for bfloat8_b or bfloat4_b as we now convert
     to tile layout during tensor creation (ttnn.Tensor).
->>>>>>> 8e453b77
 
     Args:
         tensor (torch.Tensor | None): the input tensor. If `tensor` is `None`, the function returns `None`.
