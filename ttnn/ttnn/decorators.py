--- conflicted
+++ resolved
@@ -390,17 +390,10 @@
                     ttnn.CONFIG.report_path / ttnn.database.OPERATION_HISTORY_JSON
                 )
                 output = function(*function_args, **function_kwargs)
-<<<<<<< HEAD
                 if hasattr(ttnn._ttnn.deprecated.operations, "dump_operation_history_to_csv"):
                     ttnn._ttnn.deprecated.operations.dump_operation_history_to_csv()
                 if original_operation_history_csv is not None:
                     os.environ["OPERATION_HISTORY_CSV"] = original_operation_history_csv
-=======
-                if hasattr(ttnn._tt_lib.operations, "dump_operation_history_to_json"):
-                    ttnn._tt_lib.operations.dump_operation_history_to_json()
-                if original_operation_history_json is not None:
-                    os.environ["OPERATION_HISTORY_JSON"] = original_operation_history_json
->>>>>>> 2a75781c
                 else:
                     del os.environ["OPERATION_HISTORY_JSON"]
                 return output
