--- conflicted
+++ resolved
@@ -128,13 +128,8 @@
         elif type:
             # User provided only valid type
             self.type = type
-<<<<<<< HEAD
-            self.axis = get_default_dispatch_core_axis()
+            self.axis = get_default_dispatch_core_axis(fabric_tensix_config)
             logger.debug(f"Using default dispatch core axis for this system: {self.axis}")
-=======
-            self.axis = get_default_dispatch_core_axis(fabric_tensix_config)
-            logger.info(f"Using default dispatch core axis for this system: {self.axis}")
->>>>>>> fb22ebd0
         elif axis:
             self.axis = axis
             # User provided only valid axis
@@ -151,15 +146,9 @@
         else:
             # User provided no valid type or axis, use default for their system
             self.type = get_default_dispatch_core_type()
-<<<<<<< HEAD
             logger.debug(f"Using default dispatch core type for this system: {self.type}")
-            self.axis = get_default_dispatch_core_axis()
+            self.axis = get_default_dispatch_core_axis(fabric_tensix_config)
             logger.debug(f"Using default dispatch core axis for this system: {self.axis}")
-=======
-            logger.info(f"Using default dispatch core type for this system: {self.type}")
-            self.axis = get_default_dispatch_core_axis(fabric_tensix_config)
-            logger.info(f"Using default dispatch core axis for this system: {self.axis}")
->>>>>>> fb22ebd0
         super().__init__(self.type, self.axis)
 
 
