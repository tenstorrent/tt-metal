--- conflicted
+++ resolved
@@ -63,10 +63,6 @@
 
     module.def(
         "begin_trace_capture",
-<<<<<<< HEAD
-        [](MeshDevice* device, MeshCommandQueueId mesh_cq_id) {
-            return ttnn::operations::trace::begin_mesh_trace_capture(device, mesh_cq_id);
-=======
         [](MeshDevice* device, QueueId cq_id) { return ttnn::operations::trace::begin_trace_capture(device, cq_id); },
         py::arg("mesh_device"),
         py::kw_only(),
@@ -103,22 +99,15 @@
         "begin_mesh_trace_capture",
         [](MeshDevice* device, QueueId cq_id) {
             return ttnn::operations::trace::begin_mesh_trace_capture(device, cq_id);
->>>>>>> b309929a
         },
         py::arg("mesh_device"),
         py::kw_only(),
         py::arg("cq_id") = ttnn::DefaultQueueId);
 
     module.def(
-<<<<<<< HEAD
-        "end_trace_capture",
-        [](MeshDevice* device, MeshTraceId trace_id, MeshCommandQueueId mesh_cq_id) {
-            return ttnn::operations::trace::end_mesh_trace_capture(device, trace_id, mesh_cq_id);
-=======
         "end_mesh_trace_capture",
         [](MeshDevice* device, MeshTraceId trace_id, QueueId cq_id) {
             return ttnn::operations::trace::end_mesh_trace_capture(device, trace_id, cq_id);
->>>>>>> b309929a
         },
         py::arg("mesh_device"),
         py::arg("trace_id"),
@@ -126,15 +115,9 @@
         py::arg("cq_id") = ttnn::DefaultQueueId);
 
     module.def(
-<<<<<<< HEAD
-        "execute_trace",
-        [](MeshDevice* device, MeshTraceId trace_id, MeshCommandQueueId mesh_cq_id, bool blocking) {
-            return ttnn::operations::trace::execute_mesh_trace(device, trace_id, mesh_cq_id, blocking);
-=======
         "execute_mesh_trace",
         [](MeshDevice* device, MeshTraceId trace_id, QueueId cq_id, bool blocking) {
             return ttnn::operations::trace::execute_mesh_trace(device, trace_id, cq_id, blocking);
->>>>>>> b309929a
         },
         py::arg("mesh_device"),
         py::arg("trace_id"),
