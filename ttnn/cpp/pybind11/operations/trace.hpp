--- conflicted
+++ resolved
@@ -64,46 +64,6 @@
     // TODO: #18572 - Replace the implementation of this overload with the TT-distributed implementation.
     module.def(
         "begin_trace_capture",
-<<<<<<< HEAD
-=======
-        [](MeshDevice* device, QueueId cq_id) { return ttnn::operations::trace::begin_trace_capture(device, cq_id); },
-        py::arg("mesh_device"),
-        py::kw_only(),
-        py::arg("cq_id") = ttnn::DefaultQueueId);
-
-    // TODO: #18572 - Replace the implementation of this overload with the TT-distributed implementation.
-    module.def(
-        "end_trace_capture",
-        [](MeshDevice* device, uint32_t trace_id, QueueId cq_id) {
-            return ttnn::operations::trace::end_trace_capture(device, trace_id, cq_id);
-        },
-        py::arg("mesh_device"),
-        py::arg("trace_id"),
-        py::kw_only(),
-        py::arg("cq_id") = ttnn::DefaultQueueId);
-
-    // TODO: #18572 - Replace the implementation of this overload with the TT-distributed implementation.
-    module.def(
-        "execute_trace",
-        [](MeshDevice* device, uint32_t trace_id, QueueId cq_id, bool blocking) {
-            return ttnn::operations::trace::execute_trace(device, trace_id, cq_id, blocking);
-        },
-        py::arg("mesh_device"),
-        py::arg("trace_id"),
-        py::kw_only(),
-        py::arg("cq_id") = ttnn::DefaultQueueId,
-        py::arg("blocking") = true);
-
-    // TODO: #18572 - Replace the implementation of this overload with the TT-distributed implementation.
-    module.def(
-        "release_trace",
-        [](MeshDevice* device, uint32_t trace_id) { return ttnn::operations::trace::release_trace(device, trace_id); },
-        py::arg("mesh_device"),
-        py::arg("trace_id"));
-
-    module.def(
-        "begin_mesh_trace_capture",
->>>>>>> f03511dc
         [](MeshDevice* device, QueueId cq_id) {
             return ttnn::operations::trace::begin_mesh_trace_capture(device, cq_id);
         },
