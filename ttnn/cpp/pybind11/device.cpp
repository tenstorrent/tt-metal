--- conflicted
+++ resolved
@@ -329,22 +329,16 @@
            uint8_t num_command_queues,
            size_t l1_small_size,
            size_t trace_region_size,
-<<<<<<< HEAD
-           const tt::tt_metal::DispatchCoreConfig& dispatch_core_config) {
-            return MeshDevice::create_unit_mesh(
-                device_id, l1_small_size, trace_region_size, num_command_queues, dispatch_core_config);
-=======
            const tt::tt_metal::DispatchCoreConfig& dispatch_core_config,
            size_t worker_l1_size) {
-            return tt::tt_metal::CreateDevice(
+            return MeshDevice::create_unit_mesh(
                 device_id,
-                num_command_queues,
                 l1_small_size,
                 trace_region_size,
+                num_command_queues,
                 dispatch_core_config,
-                {},
+                /*l1_bank_remap=*/{},
                 worker_l1_size);
->>>>>>> 786f29ec
         },
         R"doc(
         Creates an instance of TT device.
@@ -368,22 +362,16 @@
            uint8_t num_command_queues,
            size_t l1_small_size,
            size_t trace_region_size,
-<<<<<<< HEAD
-           const tt::tt_metal::DispatchCoreConfig& dispatch_core_config) {
-            return MeshDevice::create_unit_meshes(
-                device_ids, l1_small_size, trace_region_size, num_command_queues, dispatch_core_config);
-=======
            const tt::tt_metal::DispatchCoreConfig& dispatch_core_config,
            size_t worker_l1_size) {
-            return tt::tt_metal::detail::CreateDevices(
+            return MeshDevice::create_unit_meshes(
                 device_ids,
-                num_command_queues,
                 l1_small_size,
                 trace_region_size,
+                num_command_queues,
                 dispatch_core_config,
-                {},
+                /*l1_bank_remap=*/{},
                 worker_l1_size);
->>>>>>> 786f29ec
         },
         R"doc(
         Creates an instance of TT device.
@@ -398,15 +386,10 @@
         py::arg("num_command_queues") = 1,
         py::arg("l1_small_size") = DEFAULT_L1_SMALL_SIZE,
         py::arg("trace_region_size") = DEFAULT_TRACE_REGION_SIZE,
-<<<<<<< HEAD
-        py::arg("DispatchCoreConfig") = tt::tt_metal::DispatchCoreConfig{});
-    m_device.def("CloseDevice", [](MeshDevice* device) { device->close(); }, R"doc(
-=======
         py::arg("DispatchCoreConfig") = tt::tt_metal::DispatchCoreConfig{},
         py::kw_only(),
         py::arg("worker_l1_size") = DEFAULT_WORKER_L1_SIZE);
-    m_device.def("CloseDevice", &tt::tt_metal::CloseDevice, R"doc(
->>>>>>> 786f29ec
+    m_device.def("CloseDevice", [](MeshDevice* device) { device->close(); }, R"doc(
         Reset an instance of TT accelerator device to default state and relinquish connection to device.
 
         +------------------+------------------------+-----------------------+-------------+----------+
