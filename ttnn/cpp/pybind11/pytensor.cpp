--- conflicted
+++ resolved
@@ -135,14 +135,10 @@
         }
         return tensor;
     }
-    auto result_cpu_spec =
-        TensorSpec(ttnn::SimpleShape(shape), TensorLayout(data_type, PageConfig(layout, tile), MemoryConfig{}));
+    auto result_cpu_spec = TensorSpec(
+        ttnn::SimpleShape(shape), TensorLayout(data_type, PageConfig(Layout::ROW_MAJOR, tile), MemoryConfig{}));
     auto owned_buffer = create_owned_buffer_from_vector_of_floats(std::move(data), data_type);
-<<<<<<< HEAD
-    auto tensor = Tensor(OwnedStorage{owned_buffer}, result_cpu_spec);
-=======
-    auto tensor = Tensor(OwnedStorage{owned_buffer}, shape, data_type, Layout::ROW_MAJOR, tile).to(layout);
->>>>>>> c45a5b78
+    auto tensor = Tensor(OwnedStorage{owned_buffer}, result_cpu_spec).to(layout);
     if (device) {
         return tensor.to(device, memory_config.value_or(MemoryConfig{}));
     }
