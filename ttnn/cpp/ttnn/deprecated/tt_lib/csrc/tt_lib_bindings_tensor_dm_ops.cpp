--- conflicted
+++ resolved
@@ -10,10 +10,6 @@
 #include "ttnn/deprecated/tt_dnn/op_library/bcast/bcast_op.hpp"
 #include "ttnn/deprecated/tt_dnn/op_library/reduce/reduce_op.hpp"
 #include "ttnn/deprecated/tt_dnn/op_library/copy/copy_op.hpp"
-<<<<<<< HEAD
-#include "ttnn/deprecated/tt_dnn/op_library/indexed_fill/indexed_fill_op.hpp"
-=======
->>>>>>> cb5d74d6
 #include "ttnn/deprecated/tt_dnn/op_library/sharded/sharded_op.hpp"
 #include "ttnn/deprecated/tt_dnn/op_library/sharded_partial/sharded_op_partial.hpp"
 
@@ -239,16 +235,6 @@
             R"doc(Converts a tensor sharded one way to another way)doc"
         );
 
-<<<<<<< HEAD
-        //MOE ops
-        m_tensor.def("indexed_fill", &indexed_fill,
-            py::arg("batch_id"), py::arg("input_a"), py::arg("input_b"), py::arg("output_mem_config").noconvert() = operation::DEFAULT_OUTPUT_MEMORY_CONFIG, py::arg("dim") = 0,
-            R"doc(Replaces batch of input in input_b denoted by batch_ids into input_a)doc"
-        );
-
-
-=======
->>>>>>> cb5d74d6
         m_tensor.def("interleaved_to_sharded_partial", py::overload_cast<const Tensor &, const std::variant<CoreCoord, CoreRangeSet>, std::array<uint32_t, 2>, const uint32_t, const uint32_t, const TensorMemoryLayout, const ShardOrientation, const std::optional<const DataType>>(&interleaved_to_sharded_partial),
          py::arg("input"), py::arg("grid"), py::arg("shard_shape"), py::arg("num_slices"), py::arg("slice_index"), py::arg("shard_scheme").noconvert(), py::arg("shard_layout").noconvert(), py::arg("output_dtype").noconvert() = std::nullopt,
             R"doc(Converts a part of tensor from interleaved to sharded memory layout)doc");
