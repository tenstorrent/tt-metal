--- conflicted
+++ resolved
@@ -96,44 +96,7 @@
 
         "Accepts a `SDPAMultiCoreProgramConfig` which specifies the grid size and chunk tiles in the K/V/Mask sequence lengths (Q chunk tiles is not used). The op parallelizes over `b` and K/V/Mask's `s` dimension."
         );
-    m_transformers.def(
-        "scaled_dot_product_attention_decode_gqa",
-        &scaled_dot_product_attention_decode_gqa,
-        py::arg("input_tensor_q").noconvert(),
-        py::arg("input_tensor_k").noconvert(),
-        py::arg("input_tensor_v").noconvert(),
-        py::arg("cur_pos").noconvert(),
-        py::arg("scale").noconvert() = std::nullopt,
-        py::arg("output_mem_config").noconvert() = operation::DEFAULT_OUTPUT_MEMORY_CONFIG,
-        py::arg("program_config").noconvert() = SDPADefaultProgramConfig{},
-        py::arg("compute_kernel_config").noconvert() = std::nullopt,
-        "A version of scaled dot product attention specifically for GQA decode."
 
-        "Q:      [1 x qh x b x dh]"
-        "K:      [b x kh x s x dh]"
-        "V:      [b x kh x s x dh]"
-        "cur_pos: list of integers of length b"
-        "output: [1 x b x qh x dh]"
-
-<<<<<<< HEAD
-=======
-        "Accepts a `SDPAMultiCoreProgramConfig` which specifies the grid size and chunk tiles in the K/V/Mask sequence lengths (Q chunk tiles is not used). The op parallelizes over `b` and K/V/Mask's `s` dimension."
-        );
-    m_transformers.def(
-        "paged_update_cache",
-        &paged_update_cache,
-        py::arg("cache_tensor").noconvert(),
-        py::arg("input_tensor").noconvert(),
-        py::arg("update_idxs").noconvert(),
-        py::arg("batch_offset") = 0,
-        py::arg("compute_kernel_config").noconvert() = std::nullopt,
-        R"doc(
-        Paged update cache operation. This operation expects the following inputs: cache_tensor of shape [B, 1, kv_len, head_dim] and input_tensor of shape [1, B, 1[32], head_dim] where input_tensor is height sharded on B cores. update_idxs will specify for each batch element which token to update in the cache.
-        )doc"
-    );
-
-
->>>>>>> 802e9a3e
 }
 
 }  // namespace transformers
