// SPDX-FileCopyrightText: © 2023 Tenstorrent Inc.
//
// SPDX-License-Identifier: Apache-2.0

#include "tt_lib_bindings_tensor.hpp"
#include "ttnn/cpp/pybind11/json_class.hpp"

#include "ttnn/tensor/host_buffer/types.hpp"
#include "ttnn/tensor/serialization.hpp"
#include "ttnn/tensor/tensor_impl.hpp"
#include "ttnn/tensor/tensor_utils.hpp"
#include "ttnn/deprecated/tt_dnn/op_library/auto_format.hpp"
#include "ttnn/deprecated/tt_dnn/op_library/compute_kernel_config.hpp"
#include "ttnn/deprecated/tt_dnn/op_library/layernorm_distributed/layernorm_pre_allgather_op.hpp"
#include "ttnn/deprecated/tt_dnn/op_library/layernorm_distributed/layernorm_post_allgather_op.hpp"
#include "ttnn/deprecated/tt_dnn/op_library/reduce/reduce_op.hpp"
#include "ttnn/deprecated/tt_dnn/op_library/update_cache/update_cache_op.hpp"
#include "ttnn/deprecated/tt_dnn/op_library/work_split.hpp"
#include "tt_lib_bindings.hpp"
#include "tt_lib_bindings_tensor_impl.hpp"
#include "type_caster.hpp"

namespace tt::tt_metal {

namespace detail {
template <class T>
struct DataTypeToFormatType {
    using type = T;
};

template <>
struct DataTypeToFormatType<bfloat16> {
    using type = uint16_t;
};

template <class CppType, class DataType, class PyType>
void implement_buffer_protocol(PyType& py_buffer_t) {
    py_buffer_t.def("__getitem__", [](const CppType& self, std::size_t index) { return self[index]; })
        .def("__len__", [](const CppType& self) { return self.size(); })
        .def(
            "__iter__",
            [](const CppType& self) { return py::make_iterator(self.begin(), self.end()); },
            py::keep_alive<0, 1>())
        .def_buffer([](CppType& self) -> py::buffer_info {
            using FormatType = typename DataTypeToFormatType<DataType>::type;
            return py::buffer_info(
                self.begin(),                                /* Pointer to buffer */
                sizeof(DataType),                            /* Size of one scalar */
                py::format_descriptor<FormatType>::format(), /* Python struct-style format descriptor */
                1,                                           /* Number of dimensions */
                {self.size()},                               /* Buffer dimensions */
                {sizeof(DataType)}                           /* Strides (in bytes) for each index */
            );
        });
};

}  // namespace detail

void TensorModule(py::module& m_tensor) {
    // ENUM SECTION

    // layout enums
    detail::export_enum<Layout>(m_tensor);

    detail::export_enum<DataType>(m_tensor);

    detail::export_enum<StorageType>(m_tensor);

    detail::export_enum<MathFidelity>(m_tensor);

    detail::export_enum<TensorMemoryLayout>(m_tensor);

    detail::export_enum<ShardOrientation>(m_tensor);


    py::enum_<BufferType>(m_tensor, "BufferType")
        .value("DRAM", BufferType::DRAM)
        .value("L1", BufferType::L1)
        .value("L1_SMALL", BufferType::L1_SMALL);


    auto py_core_coord = tt_serializable_class<CoreCoord>(m_tensor, "CoreCoord", R"doc(
        Class defining core coordinate
    )doc");

    py_core_coord.def(py::init<std::size_t, std::size_t>())
        .def(py::init<>([](std::tuple<std::size_t, std::size_t> core_coord) {
            return CoreCoord(std::get<0>(core_coord), std::get<1>(core_coord));
        }))
        .def("__repr__", [](const CoreCoord& self) -> std::string { return self.str(); })
        .def_readonly("x", &CoreCoord::x)
        .def_readonly("y", &CoreCoord::y);
    py::implicitly_convertible<std::tuple<std::size_t, std::size_t>, CoreCoord>();

    auto py_shape = py::class_<Shape>(m_tensor, "Shape", R"doc(
        Class defining tensor shape
    )doc");

    py_shape.def(py::init<std::array<uint32_t, 4>>())
        .def(
            py::init(
                [](const std::vector<uint32_t>& shape,
                   const std::optional<std::vector<uint32_t>>& padded_shape) -> Shape {
                    if (padded_shape.has_value()) {
                        return Shape{shape, padded_shape.value()};
                    } else {
                        return Shape{shape};
                    }
                }),
            py::arg("shape"),
            py::arg("padded_shape") = std::nullopt)
        .def("__len__", [](const Shape& self) { return self.rank(); })
        .def("__eq__", [](const Shape& self, const Shape& other) { return self == other; })
        .def("__eq__", [](const Shape& self, const std::vector<uint32_t>& other) { return self == Shape{other}; })
        .def("__eq__", [](const Shape& self, const std::array<uint32_t, 4>& other) { return self == Shape{other}; })
        .def("__eq__", [](const Shape& self, const py::none) { return false; })
        .def("__getitem__", [](const Shape& self, const std::int64_t index) { return self[index]; })
        .def(
            "__getitem__",
            [](const Shape& self, const py::slice slice) {
                size_t start = 0, stop = 0, step = 0, slicelength = 0;
                if (!slice.compute(self.rank(), &start, &stop, &step, &slicelength)) {
                    throw std::runtime_error("Invalid slice");
                }

                std::vector<uint32_t> output;
                for (auto index = start; index < stop; index += step) {
                    output.push_back(self[index]);
                }
                return Shape{output};
            })
        .def(
            "__iter__",
            [](const Shape& self) { return py::make_iterator(self.begin(), self.end()); },
            py::keep_alive<0, 1>())
        .def("__repr__", [](const Shape& self) { return fmt::format("{}", self); })
        .def("without_padding", [](const Shape& self) -> Shape { return self.without_padding(); });

    py::implicitly_convertible<std::vector<uint32_t>, Shape>();

    auto pyMemoryConfig = tt_serializable_class<MemoryConfig>(m_tensor, "MemoryConfig", R"doc(
        Class defining memory configuration for storing tensor data on TT Accelerator device.
        There are eight DRAM memory banks on TT Accelerator device, indexed as 0, 1, 2, ..., 7.
    )doc");

    pyMemoryConfig
        .def(
            py::init<>(
                [](TensorMemoryLayout memory_layout, BufferType buffer_type, std::optional<ShardSpec> shard_spec) {
                    return MemoryConfig{
                        .memory_layout = memory_layout, .buffer_type = buffer_type, .shard_spec = shard_spec};
                }),
            py::arg("memory_layout") = TensorMemoryLayout::INTERLEAVED,
            py::arg("buffer_type") = BufferType::DRAM,
            py::arg("shard_spec") = std::nullopt,
            R"doc(
                Create MemoryConfig class.
                If interleaved is set to True, tensor data will be interleaved across multiple DRAM banks on TT Accelerator device.
                Otherwise, tensor data will be stored in a DRAM bank selected by dram_channel (valid values are 0, 1, ..., 7).

                Example of creating MemoryConfig specifying that tensor data should be stored in DRAM bank 3.

                .. code-block:: python

                    mem_config = tt_lib.tensor.MemoryConfig(tt_lib.tensor.TensorMemoryLayout.SINGLE_BANK)
            )doc")
        .def(
            "__hash__",
            [](const MemoryConfig& memory_config) -> tt::stl::hash::hash_t {
                return tt::stl::hash::detail::hash_object(memory_config);
            })
        .def("is_sharded", &MemoryConfig::is_sharded, "Whether tensor data is sharded across multiple cores in L1")
        .def_property_readonly(
            "interleaved",
            [](const MemoryConfig& memory_config) {
                return memory_config.memory_layout == TensorMemoryLayout::INTERLEAVED;
            },
            "Whether tensor data is interleaved across multiple DRAM channels")
        .def_readonly("buffer_type", &MemoryConfig::buffer_type, "Buffer type to store tensor data. Can be DRAM or L1")
        .def_readonly("memory_layout", &MemoryConfig::memory_layout, "Memory layout of tensor data.")
        .def_readwrite("shard_spec", &MemoryConfig::shard_spec, "Memory layout of tensor data.")
        .def(py::self == py::self)
        .def(py::self != py::self);

    m_tensor.def(
        "dump_memory_config",
        py::overload_cast<const std::string&, const MemoryConfig&>(&dump_memory_config),
        R"doc(
            Dump memory config to file
        )doc");

    m_tensor.def(
        "load_memory_config",
        py::overload_cast<const std::string&>(&load_memory_config),
        R"doc(
            Load memory config to file
        )doc");

    auto py_owned_buffer_for_uint8_t =
        py::class_<owned_buffer::Buffer<uint8_t>>(m_tensor, "owned_buffer_for_uint8_t", py::buffer_protocol());
    detail::implement_buffer_protocol<owned_buffer::Buffer<uint8_t>, uint8_t>(py_owned_buffer_for_uint8_t);

    auto py_owned_buffer_for_uint16_t =
        py::class_<owned_buffer::Buffer<uint16_t>>(m_tensor, "owned_buffer_for_uint16_t", py::buffer_protocol());
    detail::implement_buffer_protocol<owned_buffer::Buffer<uint16_t>, uint16_t>(py_owned_buffer_for_uint16_t);

    auto pyCoreRange = tt_serializable_class<CoreRange>(m_tensor, "CoreRange", R"doc(
        Class defining a range of cores)doc");
    pyCoreRange.def(py::init<>([](const CoreCoord& start, const CoreCoord& end) { return CoreRange{start, end}; }))
        .def_readonly("start", &CoreRange::start_coord)
        .def_readonly("end", &CoreRange::end_coord)
        .def("grid_size", &CoreRange::grid_size);

    auto pyCoreRangeSet = tt_serializable_class<CoreRangeSet>(m_tensor, "CoreRangeSet", R"doc(
        Class defining a set of CoreRanges required for sharding)doc");
    pyCoreRangeSet.def(py::init<>([](const std::set<CoreRange>& core_ranges) { return CoreRangeSet(core_ranges); }))
        .def(
            "bounding_box",
            &CoreRangeSet::bounding_box,
            "Returns a CoreRange i.e. bounding box covering all the core ranges in the CoreRangeSet")
        .def("num_cores", &CoreRangeSet::num_cores, "Returns total number of cores in the CoreRangeSet");

    m_tensor.def(
        "num_cores_to_core_range_set",
        &num_cores_to_core_range_set,
        py::arg().noconvert(),
        py::arg().noconvert(),
        py::arg("row_wise").noconvert() = false,
        R"doc(
            Returns a CoreRangeSet from number of cores
        )doc");

    auto pyShardSpec = tt_serializable_class<ShardSpec>(m_tensor, "ShardSpec", R"doc(
        Class defining the specs required for sharding.
    )doc");

    pyShardSpec
        .def(py::init<>([](const CoreRangeSet& core_sets,
                           const std::array<uint32_t, 2>& shard_shape,
                           const ShardOrientation& shard_orientation,
                           const bool& halo) { return ShardSpec(core_sets, shard_shape, shard_orientation, halo); }))
        .def_readwrite("shape", &ShardSpec::shape, "Shape of shard.")
        .def_readwrite("grid", &ShardSpec::grid, "Grid to layout shards.")
        .def_readwrite("orientation", &ShardSpec::orientation, "Orientation of cores to read shards")
        .def("num_cores", &ShardSpec::num_cores, "Number of cores")
        .def(py::self == py::self)
        .def(py::self != py::self)
    ;

    auto py_owned_buffer_for_int32_t =
        py::class_<owned_buffer::Buffer<int32_t>>(m_tensor, "owned_buffer_for_int32_t", py::buffer_protocol());
    detail::implement_buffer_protocol<owned_buffer::Buffer<int32_t>, int32_t>(py_owned_buffer_for_int32_t);

    auto py_owned_buffer_for_uint32_t =
        py::class_<owned_buffer::Buffer<uint32_t>>(m_tensor, "owned_buffer_for_uint32_t", py::buffer_protocol());
    detail::implement_buffer_protocol<owned_buffer::Buffer<uint32_t>, uint32_t>(py_owned_buffer_for_uint32_t);

    auto py_owned_buffer_for_float32_t =
        py::class_<owned_buffer::Buffer<float>>(m_tensor, "owned_buffer_for_float32_t", py::buffer_protocol());
    detail::implement_buffer_protocol<owned_buffer::Buffer<float>, float>(py_owned_buffer_for_float32_t);

    auto py_owned_buffer_for_bfloat16_t =
        py::class_<owned_buffer::Buffer<bfloat16>>(m_tensor, "owned_buffer_for_bfloat16_t", py::buffer_protocol());
    detail::implement_buffer_protocol<owned_buffer::Buffer<bfloat16>, bfloat16>(py_owned_buffer_for_bfloat16_t);

    auto py_borrowed_buffer_for_uint8_t = py::class_<borrowed_buffer::Buffer<std::uint8_t>>(
        m_tensor, "borrowed_buffer_for_uint8_t", py::buffer_protocol());
    detail::implement_buffer_protocol<borrowed_buffer::Buffer<std::uint8_t>, std::uint8_t>(
        py_borrowed_buffer_for_uint8_t);

    auto py_borrowed_buffer_for_uint16_t = py::class_<borrowed_buffer::Buffer<std::uint16_t>>(
        m_tensor, "borrowed_buffer_for_uint16_t", py::buffer_protocol());
    detail::implement_buffer_protocol<borrowed_buffer::Buffer<std::uint16_t>, std::uint16_t>(
        py_borrowed_buffer_for_uint16_t);

    auto py_borrowed_buffer_for_int32_t = py::class_<borrowed_buffer::Buffer<std::int32_t>>(
        m_tensor, "borrowed_buffer_for_int32_t", py::buffer_protocol());
    detail::implement_buffer_protocol<borrowed_buffer::Buffer<std::int32_t>, std::int32_t>(
        py_borrowed_buffer_for_int32_t);

    auto py_borrowed_buffer_for_uint32_t = py::class_<borrowed_buffer::Buffer<std::uint32_t>>(
        m_tensor, "borrowed_buffer_for_uint32_t", py::buffer_protocol());
    detail::implement_buffer_protocol<borrowed_buffer::Buffer<std::uint32_t>, std::uint32_t>(
        py_borrowed_buffer_for_uint32_t);

    auto py_borrowed_buffer_for_float32_t =
        py::class_<borrowed_buffer::Buffer<float>>(m_tensor, "borrowed_buffer_for_float32_t", py::buffer_protocol());
    detail::implement_buffer_protocol<borrowed_buffer::Buffer<float>, float>(py_borrowed_buffer_for_float32_t);

    auto py_borrowed_buffer_for_bfloat16_t = py::class_<borrowed_buffer::Buffer<bfloat16>>(
        m_tensor, "borrowed_buffer_for_bfloat16_t", py::buffer_protocol());
    detail::implement_buffer_protocol<borrowed_buffer::Buffer<bfloat16>, bfloat16>(py_borrowed_buffer_for_bfloat16_t);

    py::class_<DeviceComputeKernelConfig>(m_tensor, "DeviceComputeKernelConfig");

    py::class_<GrayskullComputeKernelConfig>(m_tensor, "GrayskullComputeKernelConfig")
        .def(
            py::init<MathFidelity, bool>(),
            py::kw_only(),
            py::arg("math_fidelity") = MathFidelity::Invalid,
            py::arg("math_approx_mode") = true)
        .def_readwrite("math_fidelity", &GrayskullComputeKernelConfig::math_fidelity)
        .def_readwrite("math_approx_mode", &GrayskullComputeKernelConfig::math_approx_mode);

    py::class_<WormholeComputeKernelConfig>(m_tensor, "WormholeComputeKernelConfig")
        .def(
            py::init<MathFidelity, bool, bool, bool>(),
            py::kw_only(),
            py::arg("math_fidelity") = MathFidelity::Invalid,
            py::arg("math_approx_mode") = true,
            py::arg("fp32_dest_acc_en") = false,
            py::arg("packer_l1_acc") = false)
        .def_readwrite("math_fidelity", &WormholeComputeKernelConfig::math_fidelity)
        .def_readwrite("math_approx_mode", &WormholeComputeKernelConfig::math_approx_mode)
        .def_readwrite("fp32_dest_acc_en", &WormholeComputeKernelConfig::fp32_dest_acc_en)
        .def_readwrite("packer_l1_acc", &WormholeComputeKernelConfig::packer_l1_acc);

    detail::bind_unary_op<true, false, true>(
        m_tensor,
        "mean_hw",
        tt::tt_metal::mean_hw,
        R"doc(  Returns a new tensor with the variance of the input tensor ``{0}`` on H,W axes.)doc");
    detail::bind_unary_op(
        m_tensor,
        "global_mean",
        tt::tt_metal::global_mean,
        R"doc(  Returns a new tensor with the mean of the input tensor ``{0}`` on all axes.)doc");
    detail::bind_unary_op<true, false, true>(
        m_tensor,
        "global_sum",
        tt::tt_metal::global_sum,
        R"doc(  Returns a new tensor with the sum of the input tensor ``{0}`` on all axes.)doc");
    detail::bind_unary_op<true, false, true>(
        m_tensor,
        "global_max",
        tt::tt_metal::global_max,
        R"doc(  Returns a new tensor with the max of the input tensor ``{0}`` on all axes.)doc");
    detail::bind_unary_op<true, false, true>(
        m_tensor,
        "global_min",
        tt::tt_metal::global_min,
        R"doc(  Returns a new tensor with the min of the input tensor ``{0}`` on all axes.)doc");

    detail::bind_unary_op_with_param<true, false, true>(
        m_tensor,
        "sum",
        &sum,
        py::arg("dim"),
        R"doc(Returns a tensor that is a sum  of input tensor with shape ``[W, Z, Y, X]`` along dimensions ``{1}``;
        input tensor in TILE LAYOUT.)doc", R"doc("dimension along which to apply sum", "int", "0, 1, 2, or 3")doc");

    detail::bind_unary_op_with_param<true, false, true>(
        m_tensor,
        "max",
        tt::tt_metal::max,
        py::arg("dim"),
        R"doc(Returns a tensor that is a max  of input tensor with shape ``[W, Z, Y, X]`` along dimensions ``{1}``; input tensor in TILE LAYOUT.)doc",
        R"doc("dimension along which to apply max", "int", "0, 1, 2, or 3")doc");

    m_tensor.def(
<<<<<<< HEAD
        "fast_reduce_nc",
        &fast_reduce_nc,
        py::arg("input").noconvert(),
        py::kw_only(),
        py::arg("dims").noconvert() = std::vector<int64_t>(),
        py::arg("output").noconvert() = std::nullopt,
        py::arg("output_mem_config").noconvert() = operation::DEFAULT_OUTPUT_MEMORY_CONFIG,
        py::arg("compute_kernel_config").noconvert() = std::nullopt,
        "Performs optimized reduction operation on dim 0, 1, or [0,1]. Returns an output tensor.");

   m_tensor.def(
=======
>>>>>>> f668ef38
        "layernorm_pre_allgather",
        tt::operations::primary::layernorm_pre_allgather,
        py::arg("input").noconvert(),
        py::arg("compute_kernel_config").noconvert() = std::nullopt,
        py::arg("output_dtype").noconvert() = DataType::BFLOAT16,
        R"doc(
            Performs the first part of a distributed layernorm operation collecting local statistics E(x) and E(xˆ2).
        )doc");

    m_tensor.def(
        "rmsnorm_pre_allgather",
        tt::operations::primary::rmsnorm_pre_allgather,
        py::arg("input").noconvert(),
        py::arg("compute_kernel_config").noconvert() = std::nullopt,
        py::arg("output_dtype").noconvert() = DataType::BFLOAT16,
        R"doc(
            Performs the first part of a distributed rms norm operation collecting local statistics E(x) and E(xˆ2).
        )doc");

    m_tensor.def(
        "layernorm_post_allgather",
        tt::operations::primary::layernorm_post_allgather,
        py::arg("input").noconvert(),
        py::arg("stats").noconvert(),
        py::arg("eps").noconvert(),
        py::arg("gamma").noconvert() = std::nullopt,
        py::arg("beta").noconvert() = std::nullopt,
        py::arg("output_mem_config").noconvert() = operation::DEFAULT_OUTPUT_MEMORY_CONFIG,
        py::arg("compute_kernel_config").noconvert() = std::nullopt,
        R"doc(
            Performs the second part of a distributed layernorm operation normalizing the input based on the gathered statistics input.
        )doc");

    m_tensor.def(
        "rmsnorm_post_allgather",
        tt::operations::primary::rmsnorm_post_allgather,
        py::arg("input").noconvert(),
        py::arg("stats").noconvert(),
        py::arg("eps").noconvert(),
        py::arg("gamma").noconvert() = std::nullopt,
        py::arg("beta").noconvert() = std::nullopt,
        py::arg("output_mem_config").noconvert() = operation::DEFAULT_OUTPUT_MEMORY_CONFIG,
        py::arg("compute_kernel_config").noconvert() = std::nullopt,
        R"doc(
            Performs the second part of a distributed rms norm operation normalizing the input based on the gathered statistics input.
        )doc");

    m_tensor.def("fill_cache", &fill_cache,
         py::arg("cache").noconvert(), py::arg("input").noconvert(), py::arg("batch_idx"), R"doc(
        "Fills the cache tensor in place with the values from input at the specified batch_idx.
    )doc");
    m_tensor.def(
        "update_cache",
        &update_cache,
        py::arg("cache").noconvert(),
        py::arg("input").noconvert(),
        py::arg("update_idx"),
        py::arg("batch_offset") = 0,
        py::arg("compute_kernel_config").noconvert() = std::nullopt,
        R"doc(
        "Updates the cache tensor in place with the values from input at the specified update_idx. When cache has batch less than 32, input is assumed to have batch padded to 32 and [batch_offset:batch_offset+batch] from dim[-2] of input is used to update the cache.
    )doc");

    // TMs
    m_tensor.def(
        "convert_conv_weight_tensor_to_tiled_layout",
        &convert_conv_weight_tensor_to_tiled_layout,
        py::arg("conv_weight_tensor").noconvert(),
        py::arg("in1_block_h"),
        py::arg("in1_block_w"),
        py::arg("output_dtype").noconvert() = std::nullopt,
        R"doc(
        Converts convolution weights to 2d matrix tiled layout on host
        Returns a new tensor with the converted layout.

        +----------+----------------------+-----------+-------------+----------+
        | Argument | Description          | Data type | Valid range | Required |
        +==========+======================+===========+=============+==========+
        | a        | Input tensor         | Tensor    |             | Yes      |
        +----------+----------------------+-----------+-------------+----------+
    )doc");

    m_tensor.def(
        "convert_conv_weight_tensor_to_special_padding_tiled_layout",
        &convert_conv_weight_tensor_to_special_padding_tiled_layout,
        py::arg("conv_weight_tensor").noconvert(),
        py::arg("in1_block_h"),
        py::arg("in1_block_w"),
        py::arg("output_dtype").noconvert() = std::nullopt,
        R"doc(
       Converts convolution weights to 2d matrix tiled layout on host with special block height padding
       Returns a new tensor with the converted layout.

        +----------+----------------------+-----------+-------------+----------+
        | Argument | Description          | Data type | Valid range | Required |
        +==========+======================+===========+=============+==========+
        | a        | Input tensor         | Tensor    |             | Yes      |
        +----------+----------------------+-----------+-------------+----------+
    )doc");

    m_tensor.def(
        "convert_conv_weight_tensor_to_grouped_layout",
        &convert_conv_weight_tensor_to_grouped_layout,
        py::arg("conv_weight_tensor").noconvert(),
        py::arg("num_groups"),
        py::arg("output_dtype").noconvert() = std::nullopt,
        R"doc(
        Converts convolution weights to grouped layout with padded zeros
        Returns a new tensor with the converted layout.

        +----------+----------------------+-----------+-------------+----------+
        | Argument | Description          | Data type | Valid range | Required |
        +==========+======================+===========+=============+==========+
        | a        | Input tensor         | Tensor    |             | Yes      |
        +----------+----------------------+-----------+-------------+----------+
    )doc");

    m_tensor.def(
        "format_input_tensor",
        &AutoFormat::format_input_tensor,
        py::arg("input").noconvert(),
        py::arg("device").noconvert(),
        py::arg("padded_shape"),
        py::arg("pad_value"),
        py::arg("target_layout").noconvert(),
        py::arg("target_mem_config").noconvert() = std::nullopt,
        R"doc(
            Formats tensor to target layout and pads to padded shape
        )doc");
    m_tensor.def(
        "format_output_tensor",
        &AutoFormat::format_output_tensor,
        py::arg("output").noconvert(),
        py::arg("shape"),
        py::arg("device").noconvert(),
        py::arg("target_layout").noconvert(),
        py::arg("target_mem_config").noconvert() = std::nullopt,
        R"doc(
            Formats tensor to target layout and unpads to shape
        )doc");
    m_tensor.def(
        "pad_to_tile_shape",
        [](const std::array<uint32_t, 4>& unpadded_shape,
           bool pad_c = false,
           bool pad_n = false,
           bool pad_h = true,
           bool pad_w = true) -> Shape {
            return AutoFormat::pad_to_tile_shape(unpadded_shape, pad_c, pad_n, pad_h, pad_w);
        },
        R"doc(
            Returns shape padded to tile shape
        )doc");

    m_tensor.def(
        "dump_tensor",
        &dump_tensor,
        py::arg("filename"),
        py::arg("tensor"),
        py::arg("strategy") = std::unordered_map<std::string, std::string>{},
        R"doc(
            Dump tensor to file
        )doc");

    m_tensor.def(
        "load_tensor",
        static_cast<Tensor (*)(const std::string&, Device*)>(&load_tensor<Device*>),
        py::arg("file_name"),
        py::arg("device") = nullptr,
        R"doc(Load tensor to file)doc");
    m_tensor.def(
        "load_tensor",
        static_cast<Tensor (*)(const std::string&, DeviceMesh*)>(&load_tensor<DeviceMesh*>),
        py::arg("file_name"),
        py::arg("device") = nullptr,
        R"doc(Load tensor to file)doc");

    m_tensor.def(
        "num_cores_to_corerange_set",
        py::overload_cast<const uint32_t, const CoreCoord, const bool>(&num_cores_to_corerange_set),
        R"doc(
            Create a CoreRangeSet containing the specified number of cores
        )doc");

    m_tensor.def(
        "allocate_tensor_on_device",
        py::overload_cast<const ttnn::Shape&, DataType, Layout, Device*, const MemoryConfig&>(
            &allocate_tensor_on_device),
        py::arg("shape"),
        py::arg("dtype"),
        py::arg("layout"),
        py::arg("device"),
        py::arg("memory_config") = MemoryConfig{.memory_layout = TensorMemoryLayout::INTERLEAVED},
        R"doc(
            Allocate a tensor with specified attributes on a device.
        )doc");

    m_tensor.def(
        "allocate_tensor_on_device",
        py::overload_cast<const ttnn::Shape&, DataType, Layout, DeviceMesh*, const MemoryConfig&>(
            &allocate_tensor_on_device),
        py::arg("shape"),
        py::arg("dtype"),
        py::arg("layout"),
        py::arg("device"),
        py::arg("memory_config") = MemoryConfig{.memory_layout = TensorMemoryLayout::INTERLEAVED},
        R"doc(
            Allocate a tensor with specified attributes on a device.
        )doc");

    m_tensor.def(
        "write_tensor",
        py::overload_cast<Tensor, Tensor, uint8_t>(&write_tensor),
        py::arg("host_tensor"),
        py::arg("device_tensor"),
        py::arg("cq_id") = 0,
        R"doc(
            Copy a host tensor to its equivalent tensor on a device.
        )doc");

    detail::TensorModulePyTensor(m_tensor);
    detail::TensorModuleDMOPs(m_tensor);
    detail::TensorModuleCustomAndBMMOPs(m_tensor);
}

}  // namespace tt::tt_metal<|MERGE_RESOLUTION|>--- conflicted
+++ resolved
@@ -358,20 +358,6 @@
         R"doc("dimension along which to apply max", "int", "0, 1, 2, or 3")doc");
 
     m_tensor.def(
-<<<<<<< HEAD
-        "fast_reduce_nc",
-        &fast_reduce_nc,
-        py::arg("input").noconvert(),
-        py::kw_only(),
-        py::arg("dims").noconvert() = std::vector<int64_t>(),
-        py::arg("output").noconvert() = std::nullopt,
-        py::arg("output_mem_config").noconvert() = operation::DEFAULT_OUTPUT_MEMORY_CONFIG,
-        py::arg("compute_kernel_config").noconvert() = std::nullopt,
-        "Performs optimized reduction operation on dim 0, 1, or [0,1]. Returns an output tensor.");
-
-   m_tensor.def(
-=======
->>>>>>> f668ef38
         "layernorm_pre_allgather",
         tt::operations::primary::layernorm_pre_allgather,
         py::arg("input").noconvert(),
