// SPDX-FileCopyrightText: © 2023 Tenstorrent Inc.
//
// SPDX-License-Identifier: Apache-2.0

#pragma once

#include <common/math.hpp>
#include <optional>
#include <random>
#include <ttnn/tensor/host_buffer/functions.hpp>
#include <ttnn/tensor/host_buffer/types.hpp>
#include <ttnn/tensor/tensor.hpp>
#include <ttnn/tensor/tensor_utils.hpp>
#include <ttnn/tensor/types.hpp>
#include <ttnn/tensor/tensor_impl.hpp>
#include "ttnn/cpp/ttnn/common/constants.hpp"

namespace tt {

namespace numpy {

using tt_metal::DataType;
using tt_metal::Device;
using tt_metal::Layout;
using tt_metal::MemoryConfig;
using tt_metal::OwnedStorage;
using tt_metal::StorageType;
using tt_metal::Tensor;
namespace detail {

template <typename T>
constexpr static DataType get_data_type() {
    if constexpr (std::is_same_v<T, uint8_t>) {
        return DataType::UINT8;
    } else if constexpr (std::is_same_v<T, uint16_t>) {
        return DataType::UINT16;
    } else if constexpr (std::is_same_v<T, int32_t>) {
        return DataType::INT32;
    } else if constexpr (std::is_same_v<T, uint32_t>) {
        return DataType::UINT32;
    } else if constexpr (std::is_same_v<T, float>) {
        return DataType::FLOAT32;
    } else if constexpr (std::is_same_v<T, bfloat16>) {
        return DataType::BFLOAT16;
    } else {
        TT_THROW("Unsupported DataType!");
    }
}

template <typename T>
static Tensor full(
<<<<<<< HEAD
    const tt::tt_metal::LegacyShape& shape,
=======
    uint8_t queue_id,
    const Shape& shape,
>>>>>>> cd9ee3b5
    T value,
    const Layout layout = Layout::ROW_MAJOR,
    Device* device = nullptr,
    const MemoryConfig& output_mem_config = MemoryConfig{
        .memory_layout = tt::tt_metal::TensorMemoryLayout::INTERLEAVED},
    std::optional<Tensor> optional_output_tensor = std::nullopt) {
    if (layout == Layout::TILE) {
        if (shape.rank() < 2) {
            TT_THROW("TILE layout requires rank >= 2");
        }
        TT_ASSERT(
            shape[-1] % tt::constants::TILE_WIDTH == 0,
            "TILE layout requires width dimension to be multiple of {}",
            tt::constants::TILE_WIDTH);
        TT_ASSERT(
            shape[-2] % tt::constants::TILE_HEIGHT == 0,
            "TILE layout requires height dimension to be multiple of {}",
            tt::constants::TILE_HEIGHT);
    }

        constexpr DataType data_type = detail::get_data_type<T>();
        auto owned_buffer = tt_metal::owned_buffer::create<T>(tt_metal::compute_volume(shape));
        std::fill(std::begin(owned_buffer), std::end(owned_buffer), value);

        if(!optional_output_tensor.has_value()){
            auto output = Tensor(OwnedStorage{owned_buffer}, shape, data_type, layout);
            if (device != nullptr) {
                output = output.to(device, output_mem_config);
            }
            return output;
        }
        else {
            auto device_buffer = std::get<DeviceStorage>(optional_output_tensor.value().tensor_attributes->storage).get_buffer();
            bool using_fast_dispatch = (std::getenv("TT_METAL_SLOW_DISPATCH_MODE") == nullptr);

            if (using_fast_dispatch && device != nullptr) {
                auto& cmd_queue = device->command_queue(queue_id);
                if (CommandQueue::default_mode() == CommandQueue::CommandQueueMode::ASYNC) {
                    tt::tt_metal::EnqueueWriteBuffer(cmd_queue, device_buffer, owned_buffer.get_ptr(), false);
                } else {
                    tt::tt_metal::EnqueueWriteBuffer(cmd_queue, device_buffer, owned_buffer.data(), false);
                }
            } else {
                auto uint32_data = tt::tt_metal::tensor_impl::pack_vec_into_uint32_vec<T>(owned_buffer);
                tt::tt_metal::detail::WriteToBuffer(*device_buffer, uint32_data);
            }

            return optional_output_tensor.value();
        }
}

}  // namespace detail

template <typename T>
<<<<<<< HEAD
static Tensor full(
    const tt::tt_metal::LegacyShape& shape,
=======
static Tensor full_impl(
    uint8_t queue_id,
    const Shape& shape,
>>>>>>> cd9ee3b5
    const T value,
    const DataType data_type,
    const Layout layout = Layout::ROW_MAJOR,
    Device* device = nullptr,
    const MemoryConfig& output_mem_config = MemoryConfig{
        .memory_layout = tt::tt_metal::TensorMemoryLayout::INTERLEAVED},
    std::optional<Tensor> optional_output_tensor = std::nullopt) {
    switch (data_type) {
        case DataType::UINT8: {
            return detail::full<uint8_t>(queue_id, shape, uint8_t(value), layout, device, output_mem_config, optional_output_tensor);
        }
        case DataType::UINT16: {
            return detail::full<uint16_t>(queue_id, shape, uint16_t(value), layout, device, output_mem_config, optional_output_tensor);
        }
        case DataType::UINT32: {
            return detail::full<uint32_t>(queue_id, shape, uint32_t(value), layout, device, output_mem_config, optional_output_tensor);
        }
        case DataType::FLOAT32: {
            return detail::full<float>(queue_id, shape, float(value), layout, device, output_mem_config, optional_output_tensor);
        }
        case DataType::BFLOAT16: {
            return detail::full<bfloat16>(
                queue_id, shape, bfloat16(static_cast<float>(value)), layout, device, output_mem_config, optional_output_tensor);
        }
        default: TT_THROW("Unsupported DataType!");
    }
}

template <typename T>
static Tensor full(
    const Shape& shape,
    const T value,
    const DataType data_type,
    const Layout layout = Layout::ROW_MAJOR,
    Device* device = nullptr,
    const MemoryConfig& output_mem_config = MemoryConfig{
        .memory_layout = tt::tt_metal::TensorMemoryLayout::INTERLEAVED}) {
    return full_impl(ttnn::DefaultQueueId, shape, value, data_type, layout, device, output_mem_config, std::nullopt);
}

static Tensor zeros(
    const tt::tt_metal::LegacyShape& shape,
    const DataType data_type = DataType::BFLOAT16,
    const Layout layout = Layout::ROW_MAJOR,
    Device* device = nullptr,
    const MemoryConfig& output_mem_config = MemoryConfig{
        .memory_layout = tt::tt_metal::TensorMemoryLayout::INTERLEAVED}) {
    return full(shape, 0.0f, data_type, layout, device, output_mem_config);
}

static Tensor ones(
    const tt::tt_metal::LegacyShape& shape,
    const DataType data_type = DataType::BFLOAT16,
    const Layout layout = Layout::ROW_MAJOR,
    Device* device = nullptr,
    const MemoryConfig& output_mem_config = MemoryConfig{
        .memory_layout = tt::tt_metal::TensorMemoryLayout::INTERLEAVED}) {
    return full(shape, 1.0f, data_type, layout, device, output_mem_config);
}

template <typename T>
static Tensor full_like(
    const Tensor& input_tensor,
    const T value,
    std::optional<DataType> data_type = std::nullopt,
    std::optional<Layout> layout = std::nullopt,
    std::optional<MemoryConfig> output_mem_config = std::nullopt) {
    DataType data_type_to_use = input_tensor.get_dtype();
    if (data_type.has_value()) {
        data_type_to_use = data_type.value();
    }
    Layout layout_to_use = input_tensor.get_layout();
    if (layout.has_value()) {
        layout_to_use = layout.value();
    }
    if (input_tensor.storage_type() == StorageType::DEVICE) {
        MemoryConfig output_mem_config_to_use = input_tensor.memory_config();
        if (output_mem_config.has_value()) {
            output_mem_config_to_use = output_mem_config.value();
        }
        return full(
            input_tensor.get_legacy_shape(),
            value,
            data_type_to_use,
            layout_to_use,
            input_tensor.device(),
            output_mem_config_to_use);
    } else {
        return full(input_tensor.get_legacy_shape(), value, data_type_to_use, layout_to_use);
    }
}

static Tensor zeros_like(
    const Tensor& input_tensor,
    std::optional<DataType> data_type = std::nullopt,
    std::optional<Layout> layout = std::nullopt,
    std::optional<MemoryConfig> output_mem_config = std::nullopt) {
    return full_like(input_tensor, 0.0f, data_type, layout, output_mem_config);
}

static Tensor ones_like(
    const Tensor& input_tensor,
    std::optional<DataType> data_type = std::nullopt,
    std::optional<Layout> layout = std::nullopt,
    std::optional<MemoryConfig> output_mem_config = std::nullopt) {
    return full_like(input_tensor, 1.0f, data_type, layout, output_mem_config);
}

template <typename T>
static Tensor arange(
    const int64_t start,
    const int64_t stop,
    const int64_t step,
    const Layout layout = Layout::ROW_MAJOR,
    Device* device = nullptr,
    const MemoryConfig& output_mem_config = MemoryConfig{
        .memory_layout = tt::tt_metal::TensorMemoryLayout::INTERLEAVED}) {
    constexpr DataType data_type = detail::get_data_type<T>();
    // Current implementation restrictions
    TT_ASSERT(step > 0, "Step must be greater than 0");
    TT_ASSERT(start < stop, "Start must be less than step");
    auto size = div_up((stop - start), step);
    if (size % 2 != 0) {
        size++;
    }
    auto owned_buffer = tt_metal::owned_buffer::create<T>(size);

    auto index = 0;
    for (auto value = start; value < stop; value += step) {
        if constexpr (std::is_same_v<T, bfloat16>) {
            owned_buffer[index++] = T(static_cast<float>(value));
        } else {
            owned_buffer[index++] = static_cast<T>(value);
        }
    }
    auto output = Tensor(OwnedStorage{owned_buffer}, {1, 1, 1, static_cast<uint32_t>(size)}, data_type, layout);
    if (device != nullptr) {
        output = output.to(device, output_mem_config);
    }
    return output;
}

template <typename T, bool IS_UPPER>
static Tensor index_trilu(
    const tt::tt_metal::LegacyShape& shape,
    const int32_t diag,
    DataType data_type,
    const Layout layout = Layout::ROW_MAJOR,
    Device* device = nullptr,
    const MemoryConfig& output_mem_config = MemoryConfig{
        .memory_layout = tt::tt_metal::TensorMemoryLayout::INTERLEAVED}) {
    // Current implementation restrictions
    auto owned_buffer = tt_metal::owned_buffer::create<T>(tt_metal::compute_volume(shape));

    auto index = 0;
    auto rank = shape.rank();
    auto penultimate = rank - 2;
    auto ultimate = rank - 1;
    auto offset = shape[penultimate] * shape[ultimate];
    auto iterations = 1;
    for (int itr = 0; itr < rank - 2; itr++) iterations *= shape[itr];
    for (uint32_t itr = 0; itr < iterations; itr++) {
        for (int32_t y = 0; y < shape[penultimate]; y++) {
            for (int32_t x = 0; x < shape[ultimate]; x++) {
                int32_t value = (IS_UPPER) ? (x >= (y + diag)) : (y >= (x - diag));
                if constexpr (std::is_same_v<T, bfloat16>) {
                    owned_buffer[index + y * shape[ultimate] + x] = T(static_cast<float>(value));
                } else {
                    owned_buffer[index + y * shape[ultimate] + x] = static_cast<T>(value);
                }
            }  // dim X
        }  // dim Y
        index += offset;
    }
    auto output = Tensor(OwnedStorage{owned_buffer}, shape, data_type, Layout::ROW_MAJOR).to(layout);
    if (device != nullptr) {
        output = output.to(device, output_mem_config);
    }
    return output;
}

template <typename T>
static Tensor index_width(
    const tt::tt_metal::LegacyShape& shape,
    DataType data_type,
    const Layout layout = Layout::ROW_MAJOR,
    Device* device = nullptr,
    const MemoryConfig& output_mem_config = MemoryConfig{
        .memory_layout = tt::tt_metal::TensorMemoryLayout::INTERLEAVED}) {
    auto owned_buffer = tt_metal::owned_buffer::create<T>(tt_metal::compute_volume(shape));
    std::fill(owned_buffer.begin(), owned_buffer.end(), -std::numeric_limits<float>::infinity());
    auto& up_shape = shape.without_padding();
    auto index = 0;
    auto value = 0;
    auto rank = up_shape.rank();
    auto penultimate = rank - 2;
    auto ultimate = rank - 1;
    for (uint32_t b = 0; b < up_shape[rank - 4]; b++) {
        for (uint32_t c = 0; c < up_shape[rank - 3]; c++) {
            for (uint32_t y = 0; y < up_shape[penultimate]; y++) {
                for (uint32_t x = 0; x < up_shape[ultimate]; x++) {
                    owned_buffer[index++] = T(static_cast<float>(value));
                    value = value + 1;
                }  // dim W
                value = 0;
                index = index + (shape[ultimate] - up_shape[ultimate]);
            }  // dim H
            index = index + ((shape[penultimate] - up_shape[penultimate]) * tt::constants::TILE_WIDTH);
        }  // dim c
    }  // dim N
    auto output = Tensor(OwnedStorage{owned_buffer}, shape, data_type, Layout::ROW_MAJOR).to(layout);
    if (device != nullptr) {
        output = output.to(device, output_mem_config);
    }
    return output;
}

template <typename T>
static Tensor index_height(
    const tt::tt_metal::LegacyShape& shape,
    DataType data_type,
    const Layout layout = Layout::ROW_MAJOR,
    Device* device = nullptr,
    const MemoryConfig& output_mem_config = MemoryConfig{
        .memory_layout = tt::tt_metal::TensorMemoryLayout::INTERLEAVED}) {
    auto owned_buffer = tt_metal::owned_buffer::create<T>(tt_metal::compute_volume(shape));
    std::fill(owned_buffer.begin(), owned_buffer.end(), -std::numeric_limits<float>::infinity());
    auto& up_shape = shape.without_padding();
    auto index = 0;
    auto value = 0;
    auto rank = up_shape.rank();
    auto penultimate = rank - 2;
    auto ultimate = rank - 1;
    for (uint32_t b = 0; b < up_shape[rank - 4]; b++) {
        for (uint32_t c = 0; c < up_shape[rank - 3]; c++) {
            for (uint32_t y = 0; y < up_shape[penultimate]; y++) {
                for (uint32_t x = 0; x < up_shape[ultimate]; x++) {
                    owned_buffer[index++] = T(static_cast<float>(value));
                }  // dim W
                value = value + 1;
                index = index + (shape[ultimate] - up_shape[ultimate]);
            }  // dim H
            value = 0;
            index = index + ((shape[penultimate] - up_shape[penultimate]) * tt::constants::TILE_WIDTH);
        }  // dim C
    }  // dim N
    auto output = Tensor(OwnedStorage{owned_buffer}, shape, data_type, Layout::ROW_MAJOR).to(layout);
    if (device != nullptr) {
        output = output.to(device, output_mem_config);
    }
    return output;
}

template <typename T>
static Tensor index_all(
    const tt::tt_metal::LegacyShape& shape,
    DataType data_type,
    const Layout layout = Layout::ROW_MAJOR,
    Device* device = nullptr,
    const MemoryConfig& output_mem_config = MemoryConfig{
        .memory_layout = tt::tt_metal::TensorMemoryLayout::INTERLEAVED}) {
    auto owned_buffer = tt_metal::owned_buffer::create<T>(tt_metal::compute_volume(shape));
    std::fill(owned_buffer.begin(), owned_buffer.end(), -std::numeric_limits<float>::infinity());
    auto& up_shape = shape.without_padding();
    auto index = 0;
    auto value = 0;
    auto rank = up_shape.rank();
    auto penultimate = rank - 2;
    auto ultimate = rank - 1;
    for (uint32_t b = 0; b < up_shape[rank - 4]; b++) {
        for (uint32_t c = 0; c < up_shape[rank - 3]; c++) {
            for (uint32_t y = 0; y < up_shape[penultimate]; y++) {
                for (uint32_t x = 0; x < up_shape[ultimate]; x++) {
                    owned_buffer[index++] = T(static_cast<float>(value));
                    value = value + 1;
                }  // dim W
                index = index + (shape[ultimate] - up_shape[ultimate]);
            }  // dim H
            index = index + ((shape[penultimate] - up_shape[penultimate]) * tt::constants::TILE_WIDTH);
        }  // dim C
    }  // dim N
    auto output = Tensor(OwnedStorage{owned_buffer}, shape, data_type, Layout::ROW_MAJOR).to(layout);
    if (device != nullptr) {
        output = output.to(device, output_mem_config);
    }
    return output;
}

template <typename T>
static Tensor mask_padded_input(
    const tt::tt_metal::LegacyShape& padded_shape,
    const tt::tt_metal::LegacyShape& unpadded_shape,
    DataType data_type,
    const Layout layout = Layout::ROW_MAJOR,
    Device* device = nullptr,
    const MemoryConfig& output_mem_config = MemoryConfig{
        .memory_layout = tt::tt_metal::TensorMemoryLayout::INTERLEAVED}) {
    auto owned_buffer = tt_metal::owned_buffer::create<T>(tt_metal::compute_volume(padded_shape));

    auto index = 0;
    auto rank = padded_shape.rank();
    auto penultimate = rank - 2;
    auto ultimate = rank - 1;
    for (uint32_t b = 0; b < padded_shape[rank - 4]; b++) {
        for (uint32_t c = 0; c < padded_shape[rank - 3]; c++) {
            for (uint32_t y = 0; y < padded_shape[penultimate]; y++) {
                for (uint32_t x = 0; x < padded_shape[ultimate]; x++) {
                    if (b < unpadded_shape[rank - 4] && c < unpadded_shape[rank - 3] &&
                        y < unpadded_shape[penultimate] && x < unpadded_shape[ultimate]) {
                        owned_buffer[index++] = T(static_cast<float>(1.0));
                    } else {
                        owned_buffer[index++] = T(static_cast<float>(0.0));
                    }
                }  // dim W
            }  // dim H
        }  // dim C
    }  // dim N
    auto output = Tensor(OwnedStorage{owned_buffer}, padded_shape, data_type, Layout::ROW_MAJOR).to(layout);
    if (device != nullptr) {
        output = output.to(device, output_mem_config);
    }
    return output;
}

template <typename T>
static Tensor fill_first_val_into_tensor(
    const Tensor& input_tensor,
    DataType data_type,
    const Layout layout,
    Device* device = nullptr,
    const MemoryConfig& output_mem_config = MemoryConfig{
        .memory_layout = tt::tt_metal::TensorMemoryLayout::INTERLEAVED}) {
    const tt::tt_metal::LegacyShape& s_a = input_tensor.get_legacy_shape();
    auto owned_buffer = tt_metal::owned_buffer::create<T>(tt_metal::compute_volume(s_a));  // ouput
    auto device_buffer = input_tensor.device_buffer();
    uint32_t size_in_bytes = device_buffer->size();
    vector<T> data_vec;
    const char* TT_METAL_SLOW_DISPATCH_MODE = std::getenv("TT_METAL_SLOW_DISPATCH_MODE");
    if (TT_METAL_SLOW_DISPATCH_MODE == nullptr) {
        data_vec.resize(size_in_bytes / sizeof(T));
        tt::tt_metal::tensor_impl::read_data_from_device_buffer<T>(
            input_tensor.device()->command_queue(), device_buffer, data_vec.data(), true);
    } else {
        tt::tt_metal::tensor_impl::read_data_from_device_buffer<T>(device_buffer, data_vec);
    }
    auto input_buffer = owned_buffer::create<T>(std::move(data_vec));
    const tt::tt_metal::LegacyShape input_tensor_strides = input_tensor.strides();
    for (uint32_t i = 0; i < tt_metal::compute_volume(s_a); i++) {
        owned_buffer[i] = input_buffer[0];
    }
    auto output = Tensor(OwnedStorage{owned_buffer}, s_a, data_type, layout).to(layout);
    if (device != nullptr) {
        output = output.to(device, output_mem_config);
    }
    return output;
}

template <typename T>
static Tensor prod_result_computation_GS(
    const Tensor& input_tensor,
    DataType data_type,
    const Layout layout,
    Device* device = nullptr,
    const MemoryConfig& output_mem_config = MemoryConfig{
        .memory_layout = tt::tt_metal::TensorMemoryLayout::INTERLEAVED}) {
    const tt::tt_metal::LegacyShape& s_a = input_tensor.get_legacy_shape();
    auto owned_buffer = tt_metal::owned_buffer::create<T>(tt_metal::compute_volume(s_a));  // ouput
    auto device_buffer = input_tensor.device_buffer();
    uint32_t size_in_bytes = device_buffer->size();
    vector<T> data_vec;
    const char* TT_METAL_SLOW_DISPATCH_MODE = std::getenv("TT_METAL_SLOW_DISPATCH_MODE");
    if (TT_METAL_SLOW_DISPATCH_MODE == nullptr) {
        data_vec.resize(size_in_bytes / sizeof(T));
        tt::tt_metal::tensor_impl::read_data_from_device_buffer<T>(
            input_tensor.device()->command_queue(), device_buffer, data_vec.data(), true);
    } else {
        tt::tt_metal::tensor_impl::read_data_from_device_buffer<T>(device_buffer, data_vec);
    }
    auto input_buffer = owned_buffer::create<T>(std::move(data_vec));
    const tt::tt_metal::LegacyShape input_tensor_strides = input_tensor.strides();
    auto result = static_cast<T>(1.0f);
    for (uint32_t i = s_a[0] - 1; i < s_a[0]; i++) {
        for (int32_t j = s_a[1] - 1; j < s_a[1]; j++) {
            for (int32_t k = s_a[2] - 32; k < s_a[2]; k++) {  // access last tile
                for (int32_t l = s_a[3] - 32; l < s_a[3]; l++) {
                    auto input_index =
                        l + input_tensor_strides[2] * k + input_tensor_strides[1] * j + input_tensor_strides[0] * i;
                    if (k >= s_a[2] - 2 && l >= s_a[3] - 32) {  // to access 2*32 in TILE layout
                        result = result * static_cast<T>(input_buffer[input_index]);
                        owned_buffer[input_index] = static_cast<T>(0.0f);
                    } else {
                        owned_buffer[input_index] = static_cast<T>(0.0f);
                    }
                }
            }
        }
    }
    owned_buffer[0] = result;  // store the result at the first position of the tensor,and the rest of the values as
                               // 0.0f
    auto output = Tensor(OwnedStorage{owned_buffer}, s_a, data_type, layout).to(layout);
    if (device != nullptr) {
        output = output.to(device, output_mem_config);
    }
    return output;
}

template <typename T>
static Tensor prod_result_computation_WH_B0(
    const Tensor& input_tensor,
    DataType data_type,
    const Layout layout,
    Device* device = nullptr,
    const MemoryConfig& output_mem_config = MemoryConfig{
        .memory_layout = tt::tt_metal::TensorMemoryLayout::INTERLEAVED}) {
    const tt::tt_metal::LegacyShape& s_a = input_tensor.get_legacy_shape();
    auto owned_buffer = tt_metal::owned_buffer::create<T>(tt_metal::compute_volume(s_a));  // ouput
    auto device_buffer = input_tensor.device_buffer();
    uint32_t size_in_bytes = device_buffer->size();
    vector<T> data_vec;
    const char* TT_METAL_SLOW_DISPATCH_MODE = std::getenv("TT_METAL_SLOW_DISPATCH_MODE");
    if (TT_METAL_SLOW_DISPATCH_MODE == nullptr) {
        data_vec.resize(size_in_bytes / sizeof(T));
        tt::tt_metal::tensor_impl::read_data_from_device_buffer<T>(
            input_tensor.device()->command_queue(), device_buffer, data_vec.data(), true);
    } else {
        tt::tt_metal::tensor_impl::read_data_from_device_buffer<T>(device_buffer, data_vec);
    }
    auto input_buffer = owned_buffer::create<T>(std::move(data_vec));
    const tt::tt_metal::LegacyShape input_tensor_strides = input_tensor.strides();
    auto result = static_cast<T>(1.0f);
    // need to access the last 4 rows and alternating columns of index 17 ,19, 21, 23, 25, 27, 29, 31
    for (uint32_t i = s_a[0] - 1; i < s_a[0]; i++) {
        for (int32_t j = s_a[1] - 1; j < s_a[1]; j++) {
            for (int32_t k = s_a[2] - 32; k < s_a[2]; k++) {  // access last tile
                for (int32_t l = s_a[3] - 32; l < s_a[3]; l++) {
                    auto input_index =
                        l + input_tensor_strides[2] * k + input_tensor_strides[1] * j + input_tensor_strides[0] * i;
                    if (k >= s_a[2] - 4 && (l == s_a[3] - 15 || l == s_a[3] - 13 || l == s_a[3] - 11 ||
                                            l == s_a[3] - 9 || l == s_a[3] - 7 || l == s_a[3] - 5 || l == s_a[3] - 3 ||
                                            l == s_a[3] - 1)) {  // to access 4*16 elements placed alternatively
                                                                 // starting from index 17W in TILE layout
                        result = result * static_cast<T>(input_buffer[input_index]);
                        owned_buffer[input_index] = static_cast<T>(0.0f);
                    } else {
                        owned_buffer[input_index] = static_cast<T>(0.0f);
                    }
                }
            }
        }
    }
    owned_buffer[0] = result;  // store the result at the first position of the tensor,and the rest of the values as
                               // 0.0f
    auto output = Tensor(OwnedStorage{owned_buffer}, s_a, data_type, layout).to(layout);
    if (device != nullptr) {
        output = output.to(device, output_mem_config);
    }
    return output;
}

template <typename T>
static Tensor index_channel(
    const tt::tt_metal::LegacyShape& shape,
    DataType data_type,
    const Layout layout = Layout::ROW_MAJOR,
    Device* device = nullptr,
    const MemoryConfig& output_mem_config = MemoryConfig{
        .memory_layout = tt::tt_metal::TensorMemoryLayout::INTERLEAVED}) {
    auto owned_buffer = tt_metal::owned_buffer::create<T>(tt_metal::compute_volume(shape));
    std::fill(owned_buffer.begin(), owned_buffer.end(), -std::numeric_limits<float>::infinity());
    auto& up_shape = shape.without_padding();
    auto index = 0;
    auto value = 0;
    auto rank = up_shape.rank();
    auto penultimate = rank - 2;
    auto ultimate = rank - 1;
    for (uint32_t b = 0; b < up_shape[rank - 4]; b++) {
        for (uint32_t c = 0; c < up_shape[rank - 3]; c++) {
            for (uint32_t y = 0; y < up_shape[penultimate]; y++) {
                for (uint32_t x = 0; x < up_shape[ultimate]; x++) {
                    owned_buffer[index++] = T(static_cast<float>(value));
                }  // dim W
                index = index + (shape[ultimate] - up_shape[ultimate]);
            }  // dim H
            value = value + 1;
            index = index + ((shape[penultimate] - up_shape[penultimate]) * tt::constants::TILE_WIDTH);
        }  // dim C
        value = 0;
    }  // dim N
    auto output = Tensor(OwnedStorage{owned_buffer}, shape, data_type, Layout::ROW_MAJOR).to(layout);
    if (device != nullptr) {
        output = output.to(device, output_mem_config);
    }
    return output;
}

template <typename T>
static Tensor index_batch(
    const tt::tt_metal::LegacyShape& shape,
    DataType data_type,
    const Layout layout = Layout::ROW_MAJOR,
    Device* device = nullptr,
    const MemoryConfig& output_mem_config = MemoryConfig{
        .memory_layout = tt::tt_metal::TensorMemoryLayout::INTERLEAVED}) {
    auto owned_buffer = tt_metal::owned_buffer::create<T>(tt_metal::compute_volume(shape));
    std::fill(owned_buffer.begin(), owned_buffer.end(), -std::numeric_limits<float>::infinity());
    auto& up_shape = shape.without_padding();
    auto index = 0;
    auto value = 0;
    auto rank = up_shape.rank();
    auto penultimate = rank - 2;
    auto ultimate = rank - 1;
    for (uint32_t b = 0; b < up_shape[rank - 4]; b++) {
        for (uint32_t c = 0; c < up_shape[rank - 3]; c++) {
            for (uint32_t y = 0; y < up_shape[penultimate]; y++) {
                for (uint32_t x = 0; x < up_shape[ultimate]; x++) {
                    owned_buffer[index++] = T(static_cast<float>(value));
                }  // dim W
                index = index + (shape[ultimate] - up_shape[ultimate]);
            }  // dim H
            index = index + ((shape[penultimate] - up_shape[penultimate]) * tt::constants::TILE_WIDTH);
        }  // dim C
        value = value + 1;
    }  // dim N
    auto output = Tensor(OwnedStorage{owned_buffer}, shape, data_type, Layout::ROW_MAJOR).to(layout);
    if (device != nullptr) {
        output = output.to(device, output_mem_config);
    }
    return output;
}

template <typename T>
static Tensor manual_insertion(
    const Tensor& input_tensor,
    const tt::tt_metal::LegacyShape& shape,
    DataType data_type,
    const Layout layout = Layout::ROW_MAJOR,
    Device* device = nullptr,
    const MemoryConfig& output_mem_config = MemoryConfig{
        .memory_layout = tt::tt_metal::TensorMemoryLayout::INTERLEAVED}) {
    TT_ASSERT(input_tensor.get_layout() == Layout::ROW_MAJOR);
    TT_ASSERT(
        shape[0] * shape[1] * shape[2] * shape[3] == input_tensor.volume(),
        "Required shape volume must match old shape volume");
    auto device_buffer = input_tensor.device_buffer();
    uint32_t size_in_bytes = device_buffer->size();
    vector<T> data_vec;
    const char* TT_METAL_SLOW_DISPATCH_MODE = std::getenv("TT_METAL_SLOW_DISPATCH_MODE");
    if (TT_METAL_SLOW_DISPATCH_MODE == nullptr) {
        data_vec.resize(size_in_bytes / sizeof(T));
        tt::tt_metal::tensor_impl::read_data_from_device_buffer<T>(
            input_tensor.device()->command_queue(), device_buffer, data_vec.data(), true);
    } else {
        tt::tt_metal::tensor_impl::read_data_from_device_buffer<T>(device_buffer, data_vec);
    }
    auto owned_buffer = owned_buffer::create<T>(std::move(data_vec));
    auto output = Tensor(OwnedStorage{owned_buffer}, shape, data_type, Layout::ROW_MAJOR).to(layout);
    if (device != nullptr) {
        output = output.to(device, output_mem_config);
    }
    return output;
}

template <typename T>
static Tensor index_tril(
    const tt::tt_metal::LegacyShape& shape,
    const int32_t diag,
    DataType data_type,
    const Layout layout = Layout::ROW_MAJOR,
    Device* device = nullptr,
    const MemoryConfig& output_mem_config = MemoryConfig{
        .memory_layout = tt::tt_metal::TensorMemoryLayout::INTERLEAVED}) {
    return index_trilu<T, false>(shape, diag, data_type, layout, device, output_mem_config);
}

template <typename T>
static Tensor index_triu(
    const tt::tt_metal::LegacyShape& shape,
    const int32_t diag,
    DataType data_type,
    const Layout layout = Layout::ROW_MAJOR,
    Device* device = nullptr,
    const MemoryConfig& output_mem_config = MemoryConfig{
        .memory_layout = tt::tt_metal::TensorMemoryLayout::INTERLEAVED}) {
    return index_trilu<T, true>(shape, diag, data_type, layout, device, output_mem_config);
}

namespace random {

inline auto RANDOM_GENERATOR = std::mt19937(0);

static void seed(std::size_t seed) { RANDOM_GENERATOR = std::mt19937(seed); }

template <typename T>
static Tensor uniform(T low, T high, const tt::tt_metal::LegacyShape& shape, const Layout layout = Layout::ROW_MAJOR) {
    constexpr DataType data_type = detail::get_data_type<T>();

    auto owned_buffer = tt_metal::owned_buffer::create<T>(tt_metal::compute_volume(shape));

    if constexpr (std::is_same_v<T, uint32_t>) {
        auto rand_value = std::bind(std::uniform_int_distribution<T>(low, high), RANDOM_GENERATOR);
        for (auto index = 0; index < owned_buffer.size(); index++) {
            owned_buffer[index] = rand_value();
        }
    } else if constexpr (std::is_same_v<T, float>) {
        auto rand_value = std::bind(std::uniform_real_distribution<T>(low, high), RANDOM_GENERATOR);
        for (auto index = 0; index < owned_buffer.size(); index++) {
            owned_buffer[index] = rand_value();
        }
    } else if constexpr (std::is_same_v<T, bfloat16>) {
        auto rand_value =
            std::bind(std::uniform_real_distribution<float>(low.to_float(), high.to_float()), RANDOM_GENERATOR);
        for (auto index = 0; index < owned_buffer.size(); index++) {
            owned_buffer[index] = bfloat16(rand_value());
        }
    }

    return Tensor(OwnedStorage{owned_buffer}, shape, data_type, layout);
}

static Tensor random(
    const tt::tt_metal::LegacyShape& shape, const DataType data_type = DataType::BFLOAT16, const Layout layout = Layout::ROW_MAJOR) {
    switch (data_type) {
        case DataType::UINT8: return uniform(uint8_t(0), uint8_t(1), shape, layout);
        case DataType::UINT16: return uniform(uint16_t(0), uint16_t(1), shape, layout);
        case DataType::UINT32: return uniform(0u, 1u, shape, layout);
        case DataType::FLOAT32: return uniform(0.0f, 1.0f, shape, layout);
        case DataType::BFLOAT16: return uniform(bfloat16(0.0f), bfloat16(1.0f), shape, layout);
        default: TT_THROW("Unsupported DataType!");
    };
}

}  // namespace random

namespace detail {
static bool nearly_equal(float a, float b, float epsilon = 1e-5f, float abs_threshold = 1e-5f) {
    auto diff = std::abs(a - b);
    auto norm = std::min((std::abs(a) + std::abs(b)), std::numeric_limits<float>::max());
    auto result = diff < std::max(abs_threshold, epsilon * norm);
    if (not result) {
        tt::log_error(tt::LogTest, "{} != {}", a, b);
    }
    return result;
}

template <typename... Args>
static bool nearly_equal(bfloat16 a, bfloat16 b, Args... args) {
    return nearly_equal(a.to_float(), b.to_float(), args...);
}
}  // namespace detail

template <typename DataType, typename... Args>
static bool allclose(const Tensor& tensor_a, const Tensor& tensor_b, Args... args) {
    if (tensor_a.get_legacy_shape() != tensor_b.get_legacy_shape()) {
        return false;
    }

    if (tensor_a.get_dtype() != tensor_b.get_dtype()) {
        return false;
    }

    auto tensor_a_buffer = tt_metal::owned_buffer::get_as<DataType>(tensor_a);
    auto tensor_b_buffer = tt_metal::owned_buffer::get_as<DataType>(tensor_b);

    for (int index = 0; index < tensor_a_buffer.size(); index++) {
        if (not detail::nearly_equal(tensor_a_buffer[index], tensor_b_buffer[index], args...)) {
            return false;
        }
    }
    return true;
}

}  // namespace numpy
}  // namespace tt<|MERGE_RESOLUTION|>--- conflicted
+++ resolved
@@ -49,12 +49,8 @@
 
 template <typename T>
 static Tensor full(
-<<<<<<< HEAD
-    const tt::tt_metal::LegacyShape& shape,
-=======
     uint8_t queue_id,
-    const Shape& shape,
->>>>>>> cd9ee3b5
+    const tt::tt_metal::LegacyShape& shape,
     T value,
     const Layout layout = Layout::ROW_MAJOR,
     Device* device = nullptr,
@@ -109,14 +105,9 @@
 }  // namespace detail
 
 template <typename T>
-<<<<<<< HEAD
-static Tensor full(
-    const tt::tt_metal::LegacyShape& shape,
-=======
 static Tensor full_impl(
     uint8_t queue_id,
-    const Shape& shape,
->>>>>>> cd9ee3b5
+    const tt::tt_metal::LegacyShape& shape,
     const T value,
     const DataType data_type,
     const Layout layout = Layout::ROW_MAJOR,
@@ -147,7 +138,7 @@
 
 template <typename T>
 static Tensor full(
-    const Shape& shape,
+    const tt::tt_metal::LegacyShape& shape,
     const T value,
     const DataType data_type,
     const Layout layout = Layout::ROW_MAJOR,
