// SPDX-FileCopyrightText: © 2024 Tenstorrent Inc.
//
// SPDX-License-Identifier: Apache-2.0

//
// Contains utility functions for partitioning work between multiple cores.
//

#pragma once

#include "ttnn/tensor/types.hpp"
#include "tt_metal/common/core_coord.hpp"

namespace ttnn {

namespace operations::core::work_split {

struct BlockSplit {
    uint32_t ncores;
    CoreRangeSet all_cores;
    CoreRangeSet core_range;
    CoreRangeSet core_range_cliff;
    uint32_t nblocks_per_core;
    uint32_t nblocks_per_core_cliff;
};

inline BlockSplit split_blocks_for_tilize(CoreCoord grid_size, uint32_t nblocks) {
    size_t grid_area = grid_size.x * grid_size.y;
    const uint32_t nblocks_per_core = grid_area == 0 ? 1 : std::ceil(static_cast<float>(nblocks) / grid_area);
    const uint32_t ncores = nblocks_per_core == 0 ? nblocks : std::ceil(static_cast<float>(nblocks) / nblocks_per_core);
    const uint32_t nblocks_per_core_cliff = nblocks_per_core == 0 ? 0 : nblocks % nblocks_per_core;
    const uint32_t ncores_x = grid_size.x;
    const uint32_t ncores_y = ncores_x == 0 ? 0 : std::ceil(static_cast<float>(ncores) / ncores_x);
    const uint32_t ncores_x_cliff = ncores - (ncores_y - 1) * ncores_x;

    std::set<CoreRange> core_range, cliff_core_range;
    std::optional<CoreCoord> cliff_core;

    // Top non-cliff range (full rows)
    const uint32_t top_range_end_y = ncores_y - (ncores_x_cliff < ncores_x || nblocks_per_core_cliff > 0);

    if (top_range_end_y > 0) {
        auto range = CoreRange{CoreCoord{0, 0}, CoreCoord{ncores_x - 1, top_range_end_y - 1}};
        core_range.insert(range);
    }

    if (ncores_x_cliff < ncores_x && nblocks_per_core_cliff == 0) {
        // Last partial row (non-cliff)
        auto range = CoreRange{CoreCoord{0, ncores_y - 1}, CoreCoord{ncores_x_cliff - 1, ncores_y - 1}};
        core_range.insert(range);
    } else if (nblocks_per_core_cliff > 0) {
        // Last partial row (excluding last core) and single cliff core
        if (ncores_x_cliff > 1) {  // Add range only if there are cores before the cliff core
            auto range = CoreRange{CoreCoord{0, ncores_y - 1}, CoreCoord{ncores_x_cliff - 2, ncores_y - 1}};
            core_range.insert(range);
        }
        cliff_core = CoreCoord{ncores_x_cliff - 1, ncores_y - 1};
    }

    std::set<CoreRange> all_cores = core_range;

    if (cliff_core.has_value()) {
        cliff_core_range.insert(CoreRange{*cliff_core, *cliff_core});
        if (all_cores.size() == 1) {
            // Cliff core is in a new row, insert it into all_cores
            all_cores.insert(cliff_core_range.begin(), cliff_core_range.end());
        } else {
            // Cliff core is in the same row as the last core range, increment its end
            auto last_range = *all_cores.rbegin();
            auto node = all_cores.extract(last_range);
            node.value().end_coord = *cliff_core;
            all_cores.insert(std::move(node));
        }
    }

    return BlockSplit{ncores, all_cores, core_range, cliff_core_range, nblocks_per_core, nblocks_per_core_cliff};
}

// BlockRep represents a repeated sequence of data blocks, mixed blocks, and padding blocks.
// It is convient to pass to the device kernels because a single data structure made of 4 ints
// can represent pure data rows, pure padding rows or a mixture thereof.
struct BlockRep {
    // number of data blocks
    uint32_t n_data;
    // number of mixed data rows in a mixed block, 0 means no mixed block
    uint32_t n_mixed;
    // number of padding blocks
    uint32_t n_pads;
    // total repeat times
    uint32_t times;

    BlockRep(uint32_t n_data, uint32_t n_mixed, uint32_t n_pads, uint32_t times) :
        n_data(n_data), n_mixed(n_mixed), n_pads(n_pads), times(times) {
        if (n_data == 0 && n_mixed == 0) {
            n_pads *= times;
            times = 1;
        } else if (n_pads == 0 && n_mixed == 0) {
            n_data *= times;
            times = 1;
        }
    }

    bool has_mixed_block() const { return n_mixed > 0; }

    uint32_t single_rep() const { return n_data + has_mixed_block() + n_pads; }

    uint32_t block_count() const { return single_rep() * times; }

    uint32_t data_row_count() const { return (n_data * 32 + n_mixed) * times; }

    std::pair<std::vector<BlockRep>, std::vector<BlockRep>> split_at(uint32_t idx) const {
        // TT_ASSERT(idx <= block_count());

        std::vector<BlockRep> first;
        std::vector<BlockRep> second;

        int rep_idx = idx / single_rep();
        if (rep_idx > 0) {
            first.emplace_back(n_data, n_mixed, n_pads, rep_idx);
        }

        int within_rep_idx = idx % single_rep();
        bool is_within_rep = within_rep_idx > 0;
        if (is_within_rep) {
            if (within_rep_idx <= n_data) {
                first.emplace_back(within_rep_idx, 0, 0, 1);
                second.emplace_back(n_data - within_rep_idx, n_mixed, n_pads, 1);
            } else if (within_rep_idx == n_data + 1 && has_mixed_block()) {
                first.emplace_back(n_data, n_mixed, 0, 1);
                second.emplace_back(0, 0, n_pads, 1);
            } else {
                within_rep_idx -= n_data + has_mixed_block();
                first.emplace_back(n_data, n_mixed, within_rep_idx, 1);
                second.emplace_back(0, 0, n_pads - within_rep_idx, 1);
            }
        }

        int remaining_times = times - rep_idx - is_within_rep;
        if (remaining_times > 0) {
            second.emplace_back(n_data, n_mixed, n_pads, remaining_times);
        }

        return {first, second};
    }
};

// FullRep is a repeated sequence of data rows followed by pure padding. It represents the row
// pattern seen from the outer-most dimension of a 4D tensor when padding is added to the second
// or the thrird dimension.
struct FullRep {
    BlockRep rep;
    BlockRep pad;
    uint32_t times_total;

    FullRep(uint32_t n_rows, uint32_t n_pads, uint32_t times, uint32_t pads_mul, uint32_t times_total) :
        rep{n_rows / 32, n_rows % 32, n_pads / 32, times},
        pad{0, 0, (n_rows + n_pads) * pads_mul, 1},
        times_total(times_total) {
        TT_FATAL((n_rows + n_pads) % 32 == 0 && "total rows must be divisible by 32", "Error");
    }

    std::vector<BlockRep> to_block_reps() const {
        if (pad.n_pads == 0) {
            return std::vector<BlockRep>(times_total, rep);
        }

        std::vector<BlockRep> block_reps;
        block_reps.reserve(2 * times_total);

        for (int i = 0; i < times_total; ++i) {
            block_reps.push_back(rep);
            block_reps.push_back(pad);
        }

        return block_reps;
    }
};

inline std::vector<std::vector<BlockRep>> distribute_work(
    const ttnn::SimpleShape& logical_shape,
    const tt::tt_metal::Padding& padding,
    uint32_t num_cores,
    uint32_t blocks_per_core,
    bool has_cliff,
    uint32_t nblocks_per_core_cliff) {
    TT_FATAL(
<<<<<<< HEAD
        padding.rank() >= 2 && padding.rank() <= 4,
        "Only 2D, 3D, and 4D tensors are supported. Shape: {} {}",
        logical_shape,
        padding);
=======
        logical_shape.rank() >= 2, "Logical shape rank needs to be >=2. Shape: {}", "Error", logical_shape, padding);
>>>>>>> 1164a935

    auto input_w = logical_shape.rank() >= 4 ? logical_shape[-4] : 1;
    auto input_z = logical_shape.rank() >= 3 ? logical_shape[-3] : 1;
    auto input_y = logical_shape.rank() >= 2 ? logical_shape[-2] : 1;

    auto padding_w = padding.rank() >= 4 ? padding[-4].back : 0;
    auto padding_z = padding.rank() >= 3 ? padding[-3].back : 0;
    auto padding_y = padding.rank() >= 2 ? padding[-2].back : 0;

    // total work is a full rep followed by a padding.
    auto full_rep_blocks = FullRep(input_y, padding_y, input_z, padding_z, input_w).to_block_reps();
    std::deque<BlockRep> total_work(full_rep_blocks.begin(), full_rep_blocks.end());
    total_work.emplace_back(0, 0, (input_y + padding_y) * (input_z + padding_z) * padding_w, 1);

    std::vector<std::vector<BlockRep>> core_assignments;
    core_assignments.reserve(num_cores);

    for (int i = 0; i < num_cores; i++) {
        int blocks_to_process = blocks_per_core;
        if (i == num_cores - 1 && has_cliff) {
            blocks_to_process = nblocks_per_core_cliff;
        }

        // Assign blocks to cores
        std::vector<BlockRep> core_blocks;
        int core_blocks_count = 0;
        while (core_blocks_count < blocks_to_process) {
            if (total_work.empty()) {
                break;
            }

            int remaining_core_blocks = blocks_to_process - core_blocks_count;
            auto& first = total_work.front();
            if (first.block_count() <= remaining_core_blocks) {
                core_blocks.push_back(first);
                core_blocks_count += first.block_count();
                total_work.pop_front();
            } else {
                auto [head, tail] = first.split_at(remaining_core_blocks);
                for (auto& el : head) {
                    core_blocks.push_back(el);
                    core_blocks_count += el.block_count();
                }
                total_work.pop_front();
                total_work.insert(total_work.begin(), tail.begin(), tail.end());
            }
        }

        core_assignments.push_back(core_blocks);
    }

    return core_assignments;
}

}  // namespace operations::core::work_split

using namespace operations::core::work_split;

}  // namespace ttnn<|MERGE_RESOLUTION|>--- conflicted
+++ resolved
@@ -183,15 +183,7 @@
     uint32_t blocks_per_core,
     bool has_cliff,
     uint32_t nblocks_per_core_cliff) {
-    TT_FATAL(
-<<<<<<< HEAD
-        padding.rank() >= 2 && padding.rank() <= 4,
-        "Only 2D, 3D, and 4D tensors are supported. Shape: {} {}",
-        logical_shape,
-        padding);
-=======
-        logical_shape.rank() >= 2, "Logical shape rank needs to be >=2. Shape: {}", "Error", logical_shape, padding);
->>>>>>> 1164a935
+    TT_FATAL(padding.rank() >= 2 && padding.rank() <= 4, "Rank needs to be >=2. Shape: {} {}", logical_shape, padding);
 
     auto input_w = logical_shape.rank() >= 4 ? logical_shape[-4] : 1;
     auto input_z = logical_shape.rank() >= 3 ? logical_shape[-3] : 1;
