// SPDX-FileCopyrightText: © 2024 Tenstorrent Inc.
//
// SPDX-License-Identifier: Apache-2.0

#pragma once

#include "ttnn/operation.hpp"

namespace ttnn::operations::data_movement::detail {

tt::tt_metal::operation::ProgramWithCallbacks untilize_with_halo_multi_core(
    tt::tt_metal::Program& program,
    const Tensor& input_tensor,
    uint32_t pad_val,
    uint32_t ncores_nhw,
    uint32_t max_out_nsticks_per_core,
    const Tensor& padding_config,
    const Tensor& gather_config0,
    const Tensor& gather_config1,
    const std::vector<uint16_t>& number_of_blocks_per_core,
    bool remote_read,
    bool transpose_mcast,
    Tensor& output_tensor,
    int block_size,
    bool capture_buffers);  // Used by halo op to cache internally created config buffers with the program
                            // Untilize with Halo takes them as inputs from the user, so doesn't capture

tt::tt_metal::operation::ProgramWithCallbacks inplace_untilize_with_halo_multi_core(
    tt::tt_metal::Program& program,
    const Tensor& input_tensor,
<<<<<<< HEAD
    uint32_t pad_val,
    uint32_t ncores_nhw,
    uint32_t ncores_c,
    uint32_t max_out_nsticks_per_core,
    uint32_t max_ref_size,
=======
    const uint32_t pad_val,
    const bool padding_exists,
    const uint32_t ncores_nhw,
    const uint32_t ncores_c,
    const uint32_t max_out_nsticks_per_core,
    const uint32_t max_ref_size,
>>>>>>> 0eb576b8
    const Tensor& padding_config,
    const Tensor& local_config,
    const Tensor& remote_config,
    bool remote_read,
    bool transpose_mcast,
    Tensor& output_tensor,
    bool capture_buffers);

}  // namespace ttnn::operations::data_movement::detail<|MERGE_RESOLUTION|>--- conflicted
+++ resolved
@@ -28,20 +28,12 @@
 tt::tt_metal::operation::ProgramWithCallbacks inplace_untilize_with_halo_multi_core(
     tt::tt_metal::Program& program,
     const Tensor& input_tensor,
-<<<<<<< HEAD
     uint32_t pad_val,
+    bool padding_exists,
     uint32_t ncores_nhw,
     uint32_t ncores_c,
     uint32_t max_out_nsticks_per_core,
     uint32_t max_ref_size,
-=======
-    const uint32_t pad_val,
-    const bool padding_exists,
-    const uint32_t ncores_nhw,
-    const uint32_t ncores_c,
-    const uint32_t max_out_nsticks_per_core,
-    const uint32_t max_ref_size,
->>>>>>> 0eb576b8
     const Tensor& padding_config,
     const Tensor& local_config,
     const Tensor& remote_config,
