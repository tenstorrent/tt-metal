--- conflicted
+++ resolved
@@ -395,13 +395,8 @@
     const Tensor& input_tensor_a,
     const Tensor& input_tensor_b,
     const Tensor& sparsity,
-<<<<<<< HEAD
-    uint32_t nnz,
-    bool batched_input_a,
-=======
     const std::optional<uint32_t> nnz,
     bool is_input_a_sparse,
->>>>>>> cbc718ac
     const std::optional<const MemoryConfig>& memory_config,
     const std::optional<const DataType> dtype,
     const std::optional<const MatmulProgramConfig>& program_config,
@@ -419,11 +414,7 @@
         sparsity,
         SparseMatmul{
             nnz,
-<<<<<<< HEAD
-            batched_input_a,
-=======
             is_input_a_sparse,
->>>>>>> cbc718ac
             program_config,
             memory_config.has_value() ? memory_config.value() : ttnn::DRAM_MEMORY_CONFIG,
             dtype,
