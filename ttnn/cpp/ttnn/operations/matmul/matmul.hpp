// SPDX-FileCopyrightText: © 2023 Tenstorrent Inc.
//
// SPDX-License-Identifier: Apache-2.0

#pragma once

#include <tt-metalium/core_coord.hpp>
#include <tt-metalium/command_queue.hpp>
#include "ttnn/operations/data_movement/bcast/bcast.hpp"
#include "ttnn/operations/eltwise/unary/common/unary_op_types.hpp"
#include "ttnn/operations/matmul/device/matmul_op.hpp"
#include "ttnn/tensor/tensor_utils.hpp"
#include "ttnn/decorators.hpp"

namespace ttnn {

using ttnn::operations::unary::UnaryOpType;
using ttnn::operations::unary::UnaryWithParam;

namespace operations {
namespace matmul {

namespace detail {

bool is_input_batched(const ttnn::Shape& logical_shape);

}  // namespace detail

std::optional<UnaryWithParam> get_fused_activation(const std::optional<const std::string>& activation);

ttnn::Tensor bound_matmul(
    const ttnn::Tensor& input_tensor_a,
    const ttnn::Tensor& input_tensor_b,
    const std::optional<const ttnn::Tensor>& bias,
    const struct Matmul& parameters,
    std::optional<ttnn::Tensor>& optional_output_tensor);

struct MatmulOperation {
    static Tensor invoke(
        const Tensor& input_tensor_a,
        const Tensor& input_tensor_b,
        bool transpose_a = false,
        bool transpose_b = false,
        const std::optional<const MemoryConfig>& memory_config = std::nullopt,
        std::optional<const DataType> dtype = std::nullopt,
        const std::optional<const MatmulProgramConfig>& program_config = std::nullopt,
        const std::optional<const std::string>& activation = std::nullopt,
        std::optional<const DeviceComputeKernelConfig> compute_kernel_config = std::nullopt,
        std::optional<const CoreGrid> core_grid = std::nullopt,
        const std::optional<const tt::tt_metal::Tile>& output_tile = std::nullopt,
        std::optional<Tensor> optional_output_tensor = std::nullopt,
        const std::optional<const GlobalCircularBuffer>& global_cb = std::nullopt,
        const std::optional<tt::tt_metal::SubDeviceId>& sub_device_id = std::nullopt);
};

struct MatmulBatchedWeightsOperation {
    static std::vector<Tensor> invoke(
        const Tensor& input_tensor_a,
        const std::vector<Tensor>& input_tensors_b,
        bool transpose_a = false,
        bool transpose_b = false,
        const std::optional<const MemoryConfig>& memory_config = std::nullopt,
        std::optional<const DataType> dtype = std::nullopt,
        const std::optional<const MatmulProgramConfig>& program_config = std::nullopt,
        const std::optional<const std::string>& activation = std::nullopt,
        std::optional<const DeviceComputeKernelConfig> compute_kernel_config = std::nullopt,
        std::optional<const CoreGrid> core_grid = std::nullopt,
        const std::optional<const tt::tt_metal::Tile>& output_tile = std::nullopt,
        const std::optional<Tensor>& optional_output_tensor = std::nullopt,
        const std::optional<const GlobalCircularBuffer>& global_cb = std::nullopt,
        const std::optional<tt::tt_metal::SubDeviceId>& sub_device_id = std::nullopt);
};

struct LinearOperation {
    static Tensor invoke(
        const Tensor& input_tensor_a,
        const Tensor& input_tensor_b,
        const std::optional<const Tensor>& bias = std::nullopt,
        bool transpose_a = false,
        bool transpose_b = false,
        const std::optional<const MemoryConfig>& memory_config = std::nullopt,
        std::optional<const DataType> dtype = std::nullopt,
        const std::optional<const MatmulProgramConfig>& program_config = std::nullopt,
        const std::optional<const std::string>& activation = std::nullopt,
        std::optional<const DeviceComputeKernelConfig> compute_kernel_config = std::nullopt,
        std::optional<const CoreGrid> core_grid = std::nullopt,
        const std::optional<const tt::tt_metal::Tile>& output_tile = std::nullopt,
        std::optional<Tensor> optional_output_tensor = std::nullopt,
        const std::optional<const GlobalCircularBuffer>& global_cb = std::nullopt,
        const std::optional<tt::tt_metal::SubDeviceId>& sub_device_id = std::nullopt);
};

struct AddmmOperation {
    static void validate(
        const Tensor& input_tensor, const Tensor& mat1_tensor, const Tensor& mat2_tensor, float alpha, float beta);
    static Tensor invoke(
        const Tensor& input_tensor,
        const Tensor& mat1_tensor,
        const Tensor& mat2_tensor,
        float alpha = 1.0f,
        float beta = 1.0f,
        const std::optional<const MemoryConfig>& memory_config = std::nullopt,
        std::optional<const DataType> dtype = std::nullopt,
        const std::optional<const MatmulProgramConfig>& program_config = std::nullopt,
        std::optional<const DeviceComputeKernelConfig> compute_kernel_config = std::nullopt,
        std::optional<const CoreGrid> core_grid = std::nullopt,
        const std::optional<const tt::tt_metal::Tile>& output_tile = std::nullopt,
        std::optional<Tensor> optional_output_tensor = std::nullopt);
};

struct SparseMatmulOperation {
    static Tensor invoke(
        const Tensor& input_tensor_a,
        const Tensor& input_tensor_b,
        const Tensor& sparsity,
<<<<<<< HEAD
        uint32_t nnz,
        bool batched_input_a = false,
=======
        std::optional<uint32_t> nnz,
        bool is_input_a_sparse = false,
>>>>>>> cbc718ac
        const std::optional<const MemoryConfig>& memory_config = std::nullopt,
        std::optional<const DataType> dtype = std::nullopt,
        const std::optional<const MatmulProgramConfig>& program_config = std::nullopt,
        std::optional<const DeviceComputeKernelConfig> compute_kernel_config = std::nullopt,
        std::optional<const CoreGrid> core_grid = std::nullopt,
        const std::optional<const tt::tt_metal::Tile>& output_tile = std::nullopt,
        const std::optional<Tensor>& optional_output_tensor = std::nullopt,
        const std::optional<const GlobalCircularBuffer>& global_cb = std::nullopt,
        const std::optional<tt::tt_metal::SubDeviceId>& sub_device_id = std::nullopt);
};

}  // namespace matmul
}  // namespace operations
constexpr auto matmul = ttnn::register_operation<"ttnn::matmul", operations::matmul::MatmulOperation>();
constexpr auto linear = ttnn::register_operation<"ttnn::linear", operations::matmul::LinearOperation>();
constexpr auto matmul_batched_weights =
    ttnn::register_operation<"ttnn::matmul_batched_weights", operations::matmul::MatmulBatchedWeightsOperation>();
constexpr auto addmm = ttnn::register_operation<"ttnn::addmm", operations::matmul::AddmmOperation>();
constexpr auto sparse_matmul =
    ttnn::register_operation<"ttnn::sparse_matmul", operations::matmul::SparseMatmulOperation>();
}  // namespace ttnn<|MERGE_RESOLUTION|>--- conflicted
+++ resolved
@@ -113,13 +113,8 @@
         const Tensor& input_tensor_a,
         const Tensor& input_tensor_b,
         const Tensor& sparsity,
-<<<<<<< HEAD
-        uint32_t nnz,
-        bool batched_input_a = false,
-=======
         std::optional<uint32_t> nnz,
         bool is_input_a_sparse = false,
->>>>>>> cbc718ac
         const std::optional<const MemoryConfig>& memory_config = std::nullopt,
         std::optional<const DataType> dtype = std::nullopt,
         const std::optional<const MatmulProgramConfig>& program_config = std::nullopt,
