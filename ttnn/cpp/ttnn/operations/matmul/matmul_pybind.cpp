// SPDX-FileCopyrightText: © 2025 Tenstorrent AI ULC
//
// SPDX-License-Identifier: Apache-2.0

#include "ttnn/operations/matmul/matmul_pybind.hpp"

#include <pybind11/pybind11.h>
#include <pybind11/stl.h>

#include <utility>

#include "ttnn-pybind/decorators.hpp"
#include <tt-metalium/core_coord.hpp>
#include "ttnn-pybind/json_class.hpp"
#include "ttnn/operations/matmul/matmul.hpp"
#include "ttnn/types.hpp"

namespace ttnn::operations::matmul {

using ttnn::operations::unary::UnaryWithParam;

void py_module(py::module& module) {
    auto matmul_program_config = tt_serializable_class<MatmulProgramConfig>(module, "MatmulProgramConfig", R"doc(
        Class defining matmul program config
    )doc");

    auto matmul_multi_core_reuse_program_config =
        tt_serializable_class<MatmulMultiCoreReuseProgramConfig>(module, "MatmulMultiCoreReuseProgramConfig", R"doc(
        Configuration class for multi-core reusable matmul operations.

        This program config is used for basic multi-core matmul operations that can reuse
        intermediate results across cores for better performance.
    )doc");

    matmul_multi_core_reuse_program_config.def(
        py::init<CoreCoord, std::size_t, std::size_t, std::size_t, std::size_t, std::size_t>(),
        py::kw_only(),
        py::arg("compute_with_storage_grid_size"),
        py::arg("in0_block_w").noconvert(),
        py::arg("out_subblock_h").noconvert(),
        py::arg("out_subblock_w").noconvert(),
        py::arg("per_core_M").noconvert(),
        py::arg("per_core_N").noconvert());
    matmul_multi_core_reuse_program_config.def_readwrite(
        "compute_with_storage_grid_size", &MatmulMultiCoreReuseProgramConfig::compute_with_storage_grid_size, R"doc(
        Grid size for compute cores with storage capability.

        Specifies the 2D grid of cores (x, y) that will be used for computation and have
        access to storage. This determines how the computation is distributed across cores.
    )doc");
    matmul_multi_core_reuse_program_config.def_readwrite(
        "in0_block_w", &MatmulMultiCoreReuseProgramConfig::in0_block_w, R"doc(
        Block width for both input tensors along the K dimension (shared inner dimension).

        This parameter determines the granularity of data blocks by specifying how many tiles wide
        each block is along the K dimension. It affects the size of data chunks processed together
        and impacts memory usage and compute efficiency for both tensors. Must be a divisor of the
        K dimension. Suggested to be a multiple of 32 for tile alignment.
    )doc");
    matmul_multi_core_reuse_program_config.def_readwrite(
        "out_subblock_h", &MatmulMultiCoreReuseProgramConfig::out_subblock_h, R"doc(
        Height of output subblocks in tiles.

        Controls the granularity of computation within each output block along the M dimension.
        Smaller values can reduce memory usage but may decrease efficiency. Must divide evenly
        into the output block height.
    )doc");
    matmul_multi_core_reuse_program_config.def_readwrite(
        "out_subblock_w", &MatmulMultiCoreReuseProgramConfig::out_subblock_w, R"doc(
        Width of output subblocks in tiles.

        Controls the granularity of computation within each output block along the N dimension.
        Smaller values can reduce memory usage but may decrease efficiency. Must divide evenly
        into the output block width.
    )doc");
    matmul_multi_core_reuse_program_config.def_readwrite(
        "per_core_M", &MatmulMultiCoreReuseProgramConfig::per_core_M, R"doc(
        Number of output tiles each core processes along the M dimension.

        Determines how the M dimension of the output is distributed across cores.
        Larger values mean fewer cores are used but each core does more work.
        Must be chosen such that (total_M / per_core_M) cores are available.
    )doc");
    matmul_multi_core_reuse_program_config.def_readwrite(
        "per_core_N", &MatmulMultiCoreReuseProgramConfig::per_core_N, R"doc(
        Number of output tiles each core processes along the N dimension.

        Determines how the N dimension of the output is distributed across cores.
        Larger values mean fewer cores are used but each core does more work.
        Must be chosen such that (total_N / per_core_N) cores are available.
    )doc");

    auto matmul_multi_core_reuse_multicast_program_config =
        tt_serializable_class<MatmulMultiCoreReuseMultiCastProgramConfig>(
            module, "MatmulMultiCoreReuseMultiCastProgramConfig", R"doc(
        The "2D" matmul program config is used for block sharded tensors, and general interleaved tensors.
    )doc");

    matmul_multi_core_reuse_multicast_program_config.def(
        py::init([](CoreCoord compute_with_storage_grid_size,
                    std::size_t in0_block_w,
                    std::size_t out_subblock_h,
                    std::size_t out_subblock_w,
                    std::optional<std::size_t> out_block_h,
                    std::optional<std::size_t> out_block_w,
                    std::size_t per_core_M,
                    std::size_t per_core_N,
                    bool transpose_mcast,
                    std::optional<UnaryWithParam> fused_activation,
                    bool fuse_batch) {
            // Set out_block_h and out_block_w to defaults if they are not provided
            std::size_t actual_out_block_h = out_block_h.value_or(per_core_M);
            std::size_t actual_out_block_w = out_block_w.value_or(per_core_N);

            return MatmulMultiCoreReuseMultiCastProgramConfig(
                compute_with_storage_grid_size,
                in0_block_w,
                out_subblock_h,
                out_subblock_w,
                actual_out_block_h,
                actual_out_block_w,
                per_core_M,
                per_core_N,
                transpose_mcast,
                std::move(fused_activation),
                fuse_batch);
        }),
        py::kw_only(),
        py::arg("compute_with_storage_grid_size"),
        py::arg("in0_block_w").noconvert(),
        py::arg("out_subblock_h").noconvert(),
        py::arg("out_subblock_w").noconvert(),
        py::arg("out_block_h") = py::none(),
        py::arg("out_block_w") = py::none(),
        py::arg("per_core_M").noconvert(),
        py::arg("per_core_N").noconvert(),
        py::arg("transpose_mcast").noconvert(),
        py::arg("fused_activation"),
        py::arg("fuse_batch").noconvert() = true);
    matmul_multi_core_reuse_multicast_program_config.def_readwrite(
        "compute_with_storage_grid_size",
        &MatmulMultiCoreReuseMultiCastProgramConfig::compute_with_storage_grid_size,
        R"doc(
        Grid size for compute cores with storage capability.

        Specifies the 2D grid of cores (x, y) that will be used for computation and have
        access to storage. This determines how the computation is distributed across cores
        and affects multicast communication patterns.
    )doc");
    matmul_multi_core_reuse_multicast_program_config.def_readwrite(
        "in0_block_w", &MatmulMultiCoreReuseMultiCastProgramConfig::in0_block_w, R"doc(
        Block width for both input tensors along the K dimension (shared inner dimension).

        Determines the data granularity by specifying how many tiles wide each block is along
        the K dimension for both input_tensor_a and input_tensor_b in multicast operations.
        Must be a divisor of the K dimension. Smaller blocks can improve load balancing but
        may increase communication overhead in multicast scenarios.
    )doc");
    matmul_multi_core_reuse_multicast_program_config.def_readwrite(
        "out_subblock_h", &MatmulMultiCoreReuseMultiCastProgramConfig::out_subblock_h, R"doc(
        Height of output subblocks in tiles.

        Controls the granularity of computation within each output block along the M dimension.
        Must divide evenly into out_block_h. Affects memory usage and compute scheduling
        in the multicast implementation.
    )doc");
    matmul_multi_core_reuse_multicast_program_config.def_readwrite(
        "out_subblock_w", &MatmulMultiCoreReuseMultiCastProgramConfig::out_subblock_w, R"doc(
        Width of output subblocks in tiles.

        Controls the granularity of computation within each output block along the N dimension.
        Must divide evenly into out_block_w. Affects memory usage and compute scheduling
        in the multicast implementation.
    )doc");
    matmul_multi_core_reuse_multicast_program_config.def_readwrite(
        "out_block_h", &MatmulMultiCoreReuseMultiCastProgramConfig::out_block_h, R"doc(
        Height of output blocks in tiles.

        Specifies the block size for output tensor along the M dimension. If not provided,
        defaults to per_core_M. Must be divisible by out_subblock_h and should be chosen
        to optimize multicast efficiency and memory usage.
    )doc");
    matmul_multi_core_reuse_multicast_program_config.def_readwrite(
        "out_block_w", &MatmulMultiCoreReuseMultiCastProgramConfig::out_block_w, R"doc(
        Width of output blocks in tiles.

        Specifies the block size for output tensor along the N dimension. If not provided,
        defaults to per_core_N. Must be divisible by out_subblock_w and should be chosen
        to optimize multicast efficiency and memory usage.
    )doc");
    matmul_multi_core_reuse_multicast_program_config.def_readwrite(
        "per_core_M", &MatmulMultiCoreReuseMultiCastProgramConfig::per_core_M, R"doc(
        Number of output tiles each core processes along the M dimension.

        Determines how the M dimension is distributed across cores in the multicast setup.
        Used as the default value for out_block_h if not explicitly specified.
    )doc");
    matmul_multi_core_reuse_multicast_program_config.def_readwrite(
        "per_core_N", &MatmulMultiCoreReuseMultiCastProgramConfig::per_core_N, R"doc(
        Number of output tiles each core processes along the N dimension.

        Determines how the N dimension is distributed across cores in the multicast setup.
        Used as the default value for out_block_w if not explicitly specified.
    )doc");
    matmul_multi_core_reuse_multicast_program_config.def_readwrite(
        "transpose_mcast", &MatmulMultiCoreReuseMultiCastProgramConfig::transpose_mcast, R"doc(
        Whether to transpose the multicast communication pattern.

        When true, the multicast direction is transposed, which can be beneficial for
        certain tensor shapes and grid configurations. This affects how data is broadcast
        across cores and can impact performance depending on the access patterns.
    )doc");
    matmul_multi_core_reuse_multicast_program_config.def_readwrite(
        "fused_activation", &MatmulMultiCoreReuseMultiCastProgramConfig::fused_activation, R"doc(
        Optional fused activation function to apply to the output.

        If provided, the specified activation function (e.g., ReLU, GELU) is applied
        directly during the matmul computation, avoiding the need for a separate activation
        operation and improving performance.
    )doc");
    matmul_multi_core_reuse_multicast_program_config.def_readwrite(
        "fuse_batch", &MatmulMultiCoreReuseMultiCastProgramConfig::fuse_batch, R"doc(
        Whether to fuse batch dimensions into the matrix dimensions.

        When true, batch dimensions are fused with the M dimension, allowing for more
        efficient processing of batched matrix multiplications. This can improve performance
        for operations with large batch sizes. Defaults to true.
    )doc");

    auto matmul_multi_core_reuse_multicast_1d_program_config =
        tt_serializable_class<MatmulMultiCoreReuseMultiCast1DProgramConfig>(
            module, "MatmulMultiCoreReuseMultiCast1DProgramConfig", R"doc(
        Configuration class for 1D multicast matmul operations with advanced features.

        This program config is for use with width and height sharded tensors, or very narrow interleaved tensors.
    )doc");

    matmul_multi_core_reuse_multicast_1d_program_config
        .def(
            py::init([](CoreCoord compute_with_storage_grid_size,
                        std::size_t in0_block_w,
                        std::size_t out_subblock_h,
                        std::size_t out_subblock_w,
                        std::optional<std::size_t> out_block_h,
                        std::optional<std::size_t> out_block_w,
                        std::size_t per_core_M,
                        std::size_t per_core_N,
                        bool fuse_batch,
                        std::optional<UnaryWithParam> fused_activation,
                        bool mcast_in0,
                        bool gather_in0,
                        CoreRangeSet hop_cores,
                        std::size_t num_global_cb_receivers,
                        bool untilize_out) {
                // Set out_block_h and out_block_w to defaults if they are not provided
                std::size_t actual_out_block_h = out_block_h.value_or(per_core_M);
                std::size_t actual_out_block_w = out_block_w.value_or(per_core_N);

                return MatmulMultiCoreReuseMultiCast1DProgramConfig(
                    compute_with_storage_grid_size,
                    in0_block_w,
                    out_subblock_h,
                    out_subblock_w,
                    actual_out_block_h,
                    actual_out_block_w,
                    per_core_M,
                    per_core_N,
                    fuse_batch,
                    std::move(fused_activation),
                    mcast_in0,
                    gather_in0,
                    std::move(hop_cores),
                    num_global_cb_receivers,
                    untilize_out);
            }),
            py::kw_only(),
            py::arg("compute_with_storage_grid_size"),
            py::arg("in0_block_w").noconvert(),
            py::arg("out_subblock_h").noconvert(),
            py::arg("out_subblock_w").noconvert(),
            py::arg("out_block_h") = py::none(),
            py::arg("out_block_w") = py::none(),
            py::arg("per_core_M").noconvert(),
            py::arg("per_core_N").noconvert(),
            py::arg("fuse_batch").noconvert(),
            py::arg("fused_activation"),
            py::arg("mcast_in0").noconvert(),
            py::arg("gather_in0").noconvert() = false,
            py::arg("hop_cores").noconvert() = CoreRangeSet(),
            py::arg("num_global_cb_receivers").noconvert() = 1,
            py::arg("untilize_out").noconvert() = false)
        .def_readwrite(
            "compute_with_storage_grid_size",
            &MatmulMultiCoreReuseMultiCast1DProgramConfig::compute_with_storage_grid_size,
            R"doc(
            Grid size for compute cores with storage capability.

            Defines the 2D grid of cores that will be used for computation. In 1D multicast,
            this grid is used to determine the communication pattern for broadcasting data
            along one dimension while distributing computation.
        )doc")
        .def_readwrite("in0_block_w", &MatmulMultiCoreReuseMultiCast1DProgramConfig::in0_block_w, R"doc(
            Block width for both input tensors along the K dimension (shared inner dimension).

            Determines the data granularity by specifying how many tiles wide each block is
            along the inner dimension for both input_tensor_a and input_tensor_b. This parameter
            impacts 1D multicast performance as it affects the size of data chunks that
            are broadcast across cores and memory access patterns for both tensors.
        )doc")
        .def_readwrite("out_subblock_h", &MatmulMultiCoreReuseMultiCast1DProgramConfig::out_subblock_h, R"doc(
            Height of output subblocks in tiles.

            Controls computation granularity within output blocks along the M dimension.
            In 1D multicast, this affects how computation is scheduled and memory usage
            patterns across the participating cores.
        )doc")
        .def_readwrite("out_subblock_w", &MatmulMultiCoreReuseMultiCast1DProgramConfig::out_subblock_w, R"doc(
            Width of output subblocks in tiles.

            Controls computation granularity within output blocks along the N dimension.
            This parameter affects the efficiency of the 1D multicast communication pattern
            and compute scheduling.
        )doc")
        .def_readwrite("out_block_h", &MatmulMultiCoreReuseMultiCast1DProgramConfig::out_block_h, R"doc(
            Height of output blocks in tiles.

            Defines the output block size along the M dimension. If not specified, defaults
            to per_core_M. This parameter is important for optimizing the 1D multicast
            pattern and memory access efficiency.
        )doc")
        .def_readwrite("out_block_w", &MatmulMultiCoreReuseMultiCast1DProgramConfig::out_block_w, R"doc(
            Width of output blocks in tiles.

            Defines the output block size along the N dimension. If not specified, defaults
            to per_core_N. This affects the efficiency of data distribution in the 1D
            multicast implementation.
        )doc")
        .def_readwrite("per_core_M", &MatmulMultiCoreReuseMultiCast1DProgramConfig::per_core_M, R"doc(
            Number of output tiles each core processes along the M dimension.

            Determines the workload distribution along the M dimension in the 1D multicast
            pattern. This affects both load balancing and communication efficiency.
        )doc")
        .def_readwrite("per_core_N", &MatmulMultiCoreReuseMultiCast1DProgramConfig::per_core_N, R"doc(
            Number of output tiles each core processes along the N dimension.

            Determines the workload distribution along the N dimension in the 1D multicast
            pattern. This parameter is crucial for achieving optimal performance in
            1D multicast scenarios.
        )doc")
        .def_readwrite("fuse_batch", &MatmulMultiCoreReuseMultiCast1DProgramConfig::fuse_batch, R"doc(
            Whether to fuse batch dimensions into matrix dimensions.

            When true, batch dimensions are incorporated into the matrix computation,
            allowing for more efficient processing of batched operations in the 1D
            multicast implementation.
        )doc")
        .def_readwrite("fused_activation", &MatmulMultiCoreReuseMultiCast1DProgramConfig::fused_activation, R"doc(
            Optional fused activation function to apply during computation.

            If specified, the activation function is applied directly during the matmul
            operation, eliminating the need for a separate activation pass and improving
            overall performance in 1D multicast scenarios.
        )doc")
        .def_readwrite("mcast_in0", &MatmulMultiCoreReuseMultiCast1DProgramConfig::mcast_in0, R"doc(
            Whether to multicast the first input tensor (input_tensor_a).

            When true, input_tensor_a is broadcast across cores using the 1D multicast
            pattern, which can significantly reduce memory bandwidth requirements for
            certain matrix shapes and improve performance.
        )doc")
        .def_readwrite("gather_in0", &MatmulMultiCoreReuseMultiCast1DProgramConfig::gather_in0, R"doc(
            Defaults to false.
            Used by ops that call matmul internally. Should not be specified or left as the default value for all other uses.
        )doc")
        .def_readwrite("hop_cores", &MatmulMultiCoreReuseMultiCast1DProgramConfig::hop_cores, R"doc(
            Defaults to empty set.
            Used by ops that call matmul internally. Should not be specified or left as the default value for all other uses.
        )doc")
        .def_readwrite(
            "num_global_cb_receivers", &MatmulMultiCoreReuseMultiCast1DProgramConfig::num_global_cb_receivers, R"doc(
            Defaults to 1.
            Used by ops that call matmul internally. Should not be specified or left as the default value for all other uses.
        )doc")
        .def_readwrite("untilize_out", &MatmulMultiCoreReuseMultiCast1DProgramConfig::untilize_out, R"doc(
            Whether to untilize the output tensor.

            When true, the output is converted from tiled layout to row-major layout during
            the operation. This can be useful when the subsequent operation expects row-major
            data and can eliminate a separate untilization pass. Defaults to false.
        )doc");

    auto matmul_multi_core_reuse_multicast_dram_sharded_program_config =
        tt_serializable_class<MatmulMultiCoreReuseMultiCastDRAMShardedProgramConfig>(
            module, "MatmulMultiCoreReuseMultiCastDRAMShardedProgramConfig", R"doc(
        This program config is a specialized config for very narrow tensors stored in DRAM.
    )doc");

    matmul_multi_core_reuse_multicast_dram_sharded_program_config
        .def(
            py::init<std::size_t, std::size_t, std::size_t, std::optional<UnaryWithParam>>(),
            py::kw_only(),
            py::arg("in0_block_w").noconvert(),
            py::arg("per_core_M").noconvert(),
            py::arg("per_core_N").noconvert(),
            py::arg("fused_activation"))
        .def_readwrite("in0_block_w", &MatmulMultiCoreReuseMultiCastDRAMShardedProgramConfig::in0_block_w, R"doc(
            Block width for both input tensors along the K dimension (shared inner dimension).

            Determines the data granularity by specifying how many tiles wide each block is
            along the inner dimension for both input_tensor_a and input_tensor_b in DRAM-sharded
            operations. This parameter must be chosen to align with the DRAM sharding
            strategy and optimize memory bandwidth utilization for both tensors.
        )doc")
        .def_readwrite("per_core_M", &MatmulMultiCoreReuseMultiCastDRAMShardedProgramConfig::per_core_M, R"doc(
            Number of output tiles each core processes along the M dimension.

            Determines how the M dimension is distributed across cores in DRAM-sharded
            scenarios. This must align with the DRAM sharding pattern to ensure optimal
            performance and avoid memory access conflicts.
        )doc")
        .def_readwrite("per_core_N", &MatmulMultiCoreReuseMultiCastDRAMShardedProgramConfig::per_core_N, R"doc(
            Number of output tiles each core processes along the N dimension.

            Determines how the N dimension is distributed across cores in DRAM-sharded
            scenarios. This parameter affects the multicast efficiency and must be
            compatible with the DRAM sharding configuration.
        )doc")
        .def_readwrite(
            "fused_activation", &MatmulMultiCoreReuseMultiCastDRAMShardedProgramConfig::fused_activation, R"doc(
            Optional fused activation function to apply during computation.

            If specified, the activation function is applied directly during the DRAM-sharded
            matmul operation. This can provide significant performance benefits by avoiding
            additional memory round-trips in DRAM-based operations.
        )doc");

    bind_registered_operation(
        module,
        ::ttnn::matmul,
        R"doc(
        Returns the matrix product of two tensors.

        The input tensors need to be tiled and at least 1-dimensional.

        - If both input tensors are 1-dimensional, then the operation is a dot product.
        - If first input tensor is 1-dimensional and the other input tensor is at least 2-dimensional,
          the batched vector-matrix multiplication is performed.
        - If the first input tensor is at least 2-dimensional and the second input tensor is 1-dimensional,
          the batched matrix-vector multiplication is performed.
        - If both input tensors are at least 2-dimensional, then a batched matrix multiply is performed.

        The following are the allowed possibilities for batch dimensions.
        Examples below show concrete operations and tensor sizes.

        - If all batch dimensions are of size 1, then there is no batched operation.

        - If both inputs have batch dimensions that are not all of size 1, then the
          batch dimensions of both inputs should be the same. If the dimensions are
          not the same then, although there may be combinations that may work, in most
          cases various errors will be reported.

        - If the first input has batch dimensions that are not all of size 1, and the
          second input has no batch dimensions or has batch dimensions all of size 1,
          then the second input is broadcasted to align appropriately with the first
          input.

        - Matrix multiplication will not work if the first input has batch
          dimensions that are all of size 1 and the second input has batch dimensions
          that are not all of size 1.

        - Note: In general, the number of dimensions between the two inputs should
          match. There may be cases where they don't. In that case, if the inputs
          are not valid based on the above criteria, the error messages may
          be unexpected and refer to non-obvious issues.

        - Note: There are various combinations of dimensions possible. The behaviour
          is the same as PyTorch, except for two exceptions.
          These exceptions are for the following scenarios related to batch
          dimensions:

              - The two batch dimensions are swapped. E.g. the first input has (`j` x `1`)
                and the second input has (`1` x `j`)
                or the first input has (`1` x `j`) and the second input has
                (`j` x `1`)
              - When a batch dimension is implicitly extended, the two patch dimensions are swapped.
                E.g.  (`j` x `1`) and (`j`) which is treated as
                (`j` x `1`) and (`1` x `j`)

        - In order to leverage sharded matmul implementations we can shard both `input_tensor_a` and `input_tensor_b`. The sharding strategy used will be according
          to the sharding strategy on the respective tensor. A sharded 1D matmul can be either HEIGHT or WIDTH sharded, 2D matmuls can be BLOCK sharded.

          Note: the broadcasting logic only looks at the batch dimensions when determining if the inputs
          are broadcastable, and not the matrix dimensions. For example, if :attr:`input_tensor_a` is a
          (`j` x `1` x `n_size` x `m_size`) tensor and :attr:`input_tensor_b` is a (`k_size` x `m_size` x `p`)
          tensor, these inputs are valid for broadcasting even though the final two dimensions (i.e. the
          matrix dimensions) are different. The operation will return a (`j` x `k_size` x `n_size` x `p`) tensor.

        - Note: there are various additional constraints related to specific program
          configs chosen. Please look at the error messages carefully and fix
          problems appropriately.
        - Note: If optional output tensor is specified, then dtype and memory config need to be checked as follows:
          - if they are default then they should be set based on optional output tensor
          - if the are not default then they should be compared and if there is a difference an error is reported

        Args:
            input_tensor_a (ttnn.Tensor): the first tensor to be multiplied. Needs to be on the device.
            input_tensor_b (ttnn.Tensor): the second tensor to be multiplied. Needs to be on the device.

        Keyword Args:
            transpose_a (bool, optional): Whether to transpose input_tensor_a. Defaults to `False`.
            transpose_b (bool, optional): Whether to transpose input_tensor_b. Defaults to `False`.
            memory_config(ttnn.MemoryConfig, optional): the memory configuration of the output tensor. Defaults to `None`, which will result in using ttnn.DRAM_MEMORY_CONFIG.
            dtype (ttnn.DataType): the data type of the output tensor. Defaults to `None`.
            program_config (ttnn.MatmulProgramConfig): the program configuration for the matmul operation. Defaults to `None`.
            activation (str, optional): the activation function to be applied. Defaults to `None`.
            compute_kernel_config (ttnn.DeviceComputeKernelConfig): the compute kernel configuration for the matmul operation. Defaults to `None`.
            core_grid (ttnn.CoreGrid): the grid on which to distribute the sharded tensor on (writes to the cores L1s). Defaults to `None`.
            output_tile (List of [int], optional): Specifies the output tile configuration. Defaults to `None`.
            optional_output_tensor (ttnn.Tensor, optional): User provided on-device output tensor where the result of matmul is to be written. Defaults to `None`.


        Returns:
            ttnn.Tensor: the output tensor.

        Example:
            >>> # matrix x matrix - no batch dimensions
            >>> tensor1 = ttnn.to_device(ttnn.from_torch(torch.randn((64, 32), dtype=torch.bfloat16)), device)
            >>> tensor2 = ttnn.to_device(ttnn.from_torch(torch.randn((32, 64), dtype=torch.bfloat16)), device)
            >>> output = ttnn.matmul(tensor1, tensor2)
            >>> print(output.shape)
            [64, 64]
            >>> # extended matrix x extended matrix - all batch dimensions of size 1
            >>> tensor1 = ttnn.to_device(ttnn.from_torch(torch.randn((1, 1, 64, 32), dtype=torch.bfloat16), layout=ttnn.TILE_LAYOUT), device=device)
            >>> tensor2 = ttnn.to_device(ttnn.from_torch(torch.randn((1, 1, 32, 64), dtype=torch.bfloat16), layout=ttnn.TILE_LAYOUT), device=device)
            >>> output = ttnn.matmul(tensor1, tensor2)
            >>> print(output.shape)
            [1, 1, 64, 64]
            >>> # extended matrix x extended matrix - all batch dimensions of size 1
            >>> tensor1 = ttnn.to_device(ttnn.from_torch(torch.randn((1, 1, 64, 32), dtype=torch.bfloat16), layout=ttnn.TILE_LAYOUT), device=device)
            >>> tensor2 = ttnn.to_device(ttnn.from_torch(torch.randn((1, 32, 64), dtype=torch.bfloat16), layout=ttnn.TILE_LAYOUT), device=device)
            >>> output = ttnn.matmul(tensor1, tensor2)
            >>> print(output.shape)
            [1, 1, 64, 64]
            >>> # batched matrix x broadcasted matrix - first input has batch dimensions not of size 1
            >>> tensor1 = ttnn.to_device(ttnn.from_torch(torch.randn((10, 64, 32), dtype=torch.bfloat16)), device)
            >>> tensor2 = ttnn.to_device(ttnn.from_torch(torch.randn((32, 64), dtype=torch.bfloat16)), device)
            >>> output = ttnn.matmul(tensor1, tensor2)
            >>> print(output.shape)
            [10, 64, 64]
            >>> # batched matrix x batched matrix - both inputs have batch dimensions
            >>> tensor1 = ttnn.to_device(ttnn.from_torch(torch.randn((10, 64, 32), dtype=torch.bfloat16)), device)
            >>> tensor2 = ttnn.to_device(ttnn.from_torch(torch.randn((10, 32, 128), dtype=torch.bfloat16)), device)
            >>> output = tensor1 @ tensor2 # alternative to ttnn.matmul(tensor1, tensor2)
            >>> print(output.shape)
            [10, 64, 128]
            >>> # batched matrix x broadcasted extended matrix - first input has batch dimensions not of size 1
            >>> tensor1 = ttnn.to_device(ttnn.from_torch(torch.randn((10, 64, 32), dtype=torch.bfloat16)), device)
            >>> tensor2 = ttnn.to_device(ttnn.from_torch(torch.randn((1, 1, 32, 128), dtype=torch.bfloat16)), device)
            >>> output = tensor1 @ tensor2
            >>> print(output.shape)
            [1, 10, 64, 128]
        )doc",
        ttnn::pybind_overload_t{
            [](decltype(::ttnn::matmul)& self,
               const ttnn::Tensor& input_tensor_a,
               const ttnn::Tensor& input_tensor_b,
               const bool transpose_a,
               const bool transpose_b,
               const std::optional<const ttnn::MemoryConfig>& memory_config,
               const std::optional<const DataType> dtype,
               const std::optional<const MatmulProgramConfig>& program_config,
               const std::optional<const std::string>& activation,
               const std::optional<const DeviceComputeKernelConfig> compute_kernel_config,
               const std::optional<const ttnn::CoreGrid> core_grid,
               const std::optional<const tt::tt_metal::Tile>& output_tile,
               std::optional<Tensor>& optional_output_tensor,
               const std::optional<const GlobalCircularBuffer>& global_cb,
               const std::optional<tt::tt_metal::SubDeviceId>& sub_device_id) -> ttnn::Tensor {
                return self(
                    input_tensor_a,
                    input_tensor_b,
                    transpose_a,
                    transpose_b,
                    memory_config,
                    dtype,
                    program_config,
                    activation,
                    compute_kernel_config,
                    core_grid,
                    output_tile,
                    optional_output_tensor,
                    global_cb,
                    sub_device_id);
            },
            py::arg("input_tensor_a"),
            py::arg("input_tensor_b"),
            py::kw_only(),
            py::arg("transpose_a") = false,
            py::arg("transpose_b") = false,
            py::arg("memory_config") = std::nullopt,
            py::arg("dtype") = std::nullopt,
            py::arg("program_config") = std::nullopt,
            py::arg("activation") = std::nullopt,
            py::arg("compute_kernel_config") = std::nullopt,
            py::arg("core_grid") = std::nullopt,
            py::arg("output_tile") = std::nullopt,
            py::arg("optional_output_tensor") = std::nullopt,
            py::arg("global_cb") = std::nullopt,
            py::arg("sub_device_id") = std::nullopt,
        });

    bind_registered_operation(
        module,
        ::ttnn::linear,
        R"doc(
        Returns the linear transformation of the inputs.

        The limitations and behaviours are the same as for matmul.

        Args:
            input_tensor_a (ttnn.Tensor): the first tensor to be multiplied. Needs to be on the device.
            input_tensor_b (ttnn.Tensor): the second tensor to be multiplied. Needs to be on the device.

        Keyword Args:
            bias (ttnn.Tensor, optional): the bias tensor to be added. If specified, needs to be on the device. Defaults to `None`.
            transpose_a (bool, optional): Whether to transpose input_tensor_a. Defaults to `False`.
            transpose_b (bool, optional): Whether to transpose input_tensor_b. Defaults to `False`.
            memory_config (ttnn.MemoryConfig, optional): the memory configuration of the output tensor. Defaults to `None`, which will result in using `ttnn.DRAM_MEMORY_CONFIG`.
            dtype (ttnn.DataType, optional): the data type of the output tensor. Defaults to `None`.
            program_config (MatmulProgramConfig, optional): the program configuration for the matmul operation. Defaults to `None`.
            activation (str, optional): the activation function to be applied. Defaults to `None`.
            compute_kernel_config (ttnn.DeviceComputeKernelConfig, optional): the compute kernel configuration for the matmul operation. Defaults to `None`.
            core_grid (ttnn.CoreGrid, optional): the grid on which to distribute the sharded tensor on (writes to the cores L1s). Defaults to `None`.
            output_tile (List of [int], optional): Specifies the output tile configuration. Defaults to `None`.
            optional_output_tensor (ttnn.Tensor, optional): User provided on-device output tensor where the result of linear is to be written. Defaults to `None`.

        Returns:
            ttnn.Tensor: the output tensor.

        Example:
            >>> # batched matrix x broadcasted matrix
            >>> activations = ttnn.to_device(ttnn.from_torch(torch.randn((10, 64, 32), dtype=torch.bfloat16)), device)
            >>> weight = ttnn.to_device(ttnn.from_torch(torch.randn((32, 128), dtype=torch.bfloat16)), device)
            >>> bias = ttnn.to_device(ttnn.from_torch(torch.randn((128,), dtype=torch.bfloat16)), device)
            >>> output = ttnn.linear(activations, weight, bias=bias)
            >>> print(output.shape)
            [10, 64, 128]
        )doc",
        ttnn::pybind_overload_t{
            [](decltype(::ttnn::linear)& self,
               const ttnn::Tensor& input_tensor_a,
               const ttnn::Tensor& input_tensor_b,
               const std::optional<const ttnn::Tensor>& bias,
               const bool transpose_a,
               const bool transpose_b,
               const std::optional<const ttnn::MemoryConfig>& memory_config,
               const std::optional<const DataType> dtype,
               const std::optional<const MatmulProgramConfig>& program_config,
               const std::optional<const std::string>& activation,
               const std::optional<const DeviceComputeKernelConfig> compute_kernel_config,
               const std::optional<const ttnn::CoreGrid> core_grid,
               const std::optional<const tt::tt_metal::Tile>& output_tile,
               std::optional<Tensor>& optional_output_tensor,
               const std::optional<const GlobalCircularBuffer>& global_cb,
               const std::optional<tt::tt_metal::SubDeviceId>& sub_device_id) -> ttnn::Tensor {
                return self(
                    input_tensor_a,
                    input_tensor_b,
                    bias,
                    transpose_a,
                    transpose_b,
                    memory_config,
                    dtype,
                    program_config,
                    activation,
                    compute_kernel_config,
                    core_grid,
                    output_tile,
                    optional_output_tensor,
                    global_cb,
                    sub_device_id);
            },
            py::arg("input_tensor_a"),
            py::arg("input_tensor_b"),
            py::kw_only(),
            py::arg("bias") = std::nullopt,
            py::arg("transpose_a") = false,
            py::arg("transpose_b") = false,
            py::arg("memory_config") = std::nullopt,
            py::arg("dtype") = std::nullopt,
            py::arg("program_config") = std::nullopt,
            py::arg("activation") = std::nullopt,
            py::arg("compute_kernel_config") = std::nullopt,
            py::arg("core_grid") = std::nullopt,
            py::arg("output_tile") = std::nullopt,
            py::arg("optional_output_tensor") = std::nullopt,
            py::arg("global_cb") = std::nullopt,
            py::arg("sub_device_id") = std::nullopt,
        });

    bind_registered_operation(
        module,
        ::ttnn::matmul_batched_weights,
        R"doc(
        performs matrix multiplication for a single input tensor a with multiple tensors b, return a vector of output tensors.

        Args:
            input_tensor_a (ttnn.Tensor): the first tensor to be multiplied. Needs to be on the device.
            input_tensors_b (ttnn.Tensor): the second tensor vector to be multiplied. Needs to be on the device.

        Keyword Args:
            bias (ttnn.Tensor, optional): the bias tensor to be added. If specified, needs to be on the device. Defaults to `None`.
            transpose_a (bool, optional): Whether to transpose input_tensor_a. Defaults to `False`.
            transpose_b (bool, optional): Whether to transpose input_tensor_b. Defaults to `False`.
            memory_config (ttnn.MemoryConfig, optional): the memory configuration of the output tensor. Defaults to `None`, which will result in using `ttnn.DRAM_MEMORY_CONFIG`.
            dtype (ttnn.DataType, optional): the data type of the output tensor. Defaults to `None`.
            program_config (MatmulProgramConfig, optional): the program configuration for the matmul operation. Defaults to `None`.
            activation (str, optional): the activation function to be applied. Defaults to `None`.
            compute_kernel_config (ttnn.DeviceComputeKernelConfig, optional): the compute kernel configuration for the matmul operation. Defaults to `None`.
            core_grid (ttnn.CoreGrid, optional): the grid on which to distribute the sharded tensor on (writes to the cores L1s). Defaults to `None`.
            output_tile (List of [int], optional): Specifies the output tile configuration. Defaults to `None`.
            optional_output_tensor (ttnn.Tensor, optional): User provided on-device output tensor where the result of linear is to be written. Defaults to `None`.

        Returns:
            ttnn.Tensor: the output tensor.
        )doc",
        ttnn::pybind_overload_t{
            [](decltype(::ttnn::matmul_batched_weights)& self,
               const ttnn::Tensor& input_tensor_a,
               const std::vector<ttnn::Tensor>& input_tensors_b,
               const bool transpose_a,
               const bool transpose_b,
               const std::optional<const ttnn::MemoryConfig>& memory_config,
               const std::optional<const DataType> dtype,
               const std::optional<const MatmulProgramConfig>& program_config,
               const std::optional<const std::string>& activation,
               const std::optional<const DeviceComputeKernelConfig> compute_kernel_config,
               const std::optional<const ttnn::CoreGrid> core_grid,
               const std::optional<const tt::tt_metal::Tile>& output_tile,
               std::optional<Tensor>& optional_output_tensor,
               const std::optional<const GlobalCircularBuffer>& global_cb,
               const std::optional<tt::tt_metal::SubDeviceId>& sub_device_id) -> std::vector<ttnn::Tensor> {
                return self(
                    input_tensor_a,
                    input_tensors_b,
                    transpose_a,
                    transpose_b,
                    memory_config,
                    dtype,
                    program_config,
                    activation,
                    compute_kernel_config,
                    core_grid,
                    output_tile,
                    optional_output_tensor,
                    global_cb,
                    sub_device_id);
            },
            py::arg("input_tensor_a"),
            py::arg("input_tensors_b"),
            py::kw_only(),
            py::arg("transpose_a") = false,
            py::arg("transpose_b") = false,
            py::arg("memory_config") = std::nullopt,
            py::arg("dtype") = std::nullopt,
            py::arg("program_config") = std::nullopt,
            py::arg("activation") = std::nullopt,
            py::arg("compute_kernel_config") = std::nullopt,
            py::arg("core_grid") = std::nullopt,
            py::arg("output_tile") = std::nullopt,
            py::arg("optional_output_tensor") = std::nullopt,
            py::arg("global_cb") = std::nullopt,
            py::arg("sub_device_id") = std::nullopt,
        });

    bind_registered_operation(
        module,
        ::ttnn::addmm,
        R"doc(
        Returns a matrix products of tensors mat1_tensor and mat2_tensor. Tensor input_tensor is added to the final result.

        - If mat1_tensor has shape (n, m) and mat2_tensor has shape (m, p), input_tensor needs to be of shape (n, p) and
          result will also be (n, p).

        - If optional_output_tensor is provided, it needs to be of shape (n, p) and result will be stored there; all
          previous content will be overwritten, reference to this object will also be returned.

        - Arguments alpha and beta are scaling factors, result calculation look like this:

            out = beta * input_tensor + alpha * (mat1_tensor @ mat2_tensor)

        - If beta is 0, then content of input_tensor is ignored.

        - Arguments beta and alpha should be real numbers;

        Args:
            input_tensor (ttnn.Tensor): tensor to be added to result of matrix multiplication of mat1_tensor and mat2_tensor
            mat1_tensor (ttnn.Tensor): the first tensor to be matrix multiplied
            mat2_tensor (ttnn.Tensor): the second tensor to be matrix multiplied

        Keyword Args:
            alpha (float): multiplier for mat1_tensor @ mat2_tensor
            beta (float): multiplier for input_tensor
            memory_config(ttnn.MemoryConfig, optional): the memory configuration of the output tensor. Defaults to `None`, which will result in using ttnn.DRAM_MEMORY_CONFIG.
            dtype (ttnn.DataType): the data type of the output tensor. Supported types: `ttnn.bfloat16`, `ttnn.float32`, `ttnn.bfloat8_b`  Defaults to `None` which means it will default to the highest precision of `input_tensor`, `mat1_tensor` or `mat2_tensor`.
            program_config (ttnn.MatmulProgramConfig): the program configuration for the matmul operation. Defaults to `None`.
            compute_kernel_config (ttnn.DeviceComputeKernelConfig): the compute kernel configuration for the matmul operation. Defaults to `None`.
            core_grid (ttnn.CoreGrid): the grid on which to distribute the sharded tensor on (writes to the cores L1s). Defaults to `None`.
            output_tile (List of [int], optional): Specifies the output tile configuration. Defaults to `None`.
            optional_output_tensor (ttnn.Tensor, optional): User-provided on-device output tensor where the result of matmul is to be written. Defaults to `None`.
            global_cb (ttnn.GlobalCircularBuffer): TBD
            sub_device_id (ttnn.SubDeviceId): TBD

        Returns:
            ttnn.Tensor: output tensor of shape (n, p)

        )doc",
        ttnn::pybind_overload_t{
            [](decltype(::ttnn::addmm)& self,
               const Tensor& input_tensor,
               const Tensor& mat1_tensor,
               const Tensor& mat2_tensor,
               const float alpha,
               const float beta,
               const std::optional<const MemoryConfig>& memory_config,
               const std::optional<const DataType> dtype,
               const std::optional<const MatmulProgramConfig>& program_config,
               const std::optional<const DeviceComputeKernelConfig> compute_kernel_config,
               const std::optional<const CoreGrid> core_grid,
               const std::optional<const tt::tt_metal::Tile>& output_tile,
               const std::optional<Tensor>& optional_output_tensor) -> ttnn::Tensor {
                return self(
                    input_tensor,
                    mat1_tensor,
                    mat2_tensor,
                    alpha,
                    beta,
                    memory_config,
                    dtype,
                    program_config,
                    compute_kernel_config,
                    core_grid,
                    output_tile,
                    optional_output_tensor);
            },
            py::arg("input_tensor"),
            py::arg("mat1_tensor"),
            py::arg("mat2_tensor"),
            py::kw_only(),
            py::arg("alpha") = 1.0,
            py::arg("beta") = 1.0,
            py::arg("memory_config") = std::nullopt,
            py::arg("dtype") = std::nullopt,
            py::arg("program_config") = std::nullopt,
            py::arg("compute_kernel_config") = std::nullopt,
            py::arg("core_grid") = std::nullopt,
            py::arg("output_tile") = std::nullopt,
            py::arg("optional_output_tensor") = std::nullopt});

    bind_registered_operation(
        module,
        ::ttnn::sparse_matmul,
        R"doc(
        Performs sparse matrix multiplication on input tensors based on sparsity tensor that has scale factor for each token.

        Args:
            input_tensor_a (ttnn.Tensor): the first tensor to be multiplied containing the weights of the experts. Needs to be on the device.
            input_tensor_b (ttnn.Tensor): the second tensor to be multiplied, containing the tokens to be processed. Needs to be on the device.
        Keyword Args:
            sparsity (ttnn.Tensor): the sparsity tensor containing the scale factor for each token for each expert. Needs to be on the device.
<<<<<<< HEAD
            nnz (int): the number of non-zero values in the sparsity tensor.
            batched_input_a (bool): whether input_tensor_a is batched. Defaults to `False`.
=======
            nnz (int, optional): the number of non-zero values in the sparsity tensor. If not provided, it will be inferred from the sparsity tensor at runtime.
            is_input_a_sparse (bool): boolean indicating whether input_tensor_a is sparse. If true, corresponding inputs in both input_tensor_a and input_tensor_b are skipped according to sparsity tensor. Defaults to `False`.
>>>>>>> cbc718ac
            memory_config (ttnn.MemoryConfig, optional): the memory configuration of the output tensor. Defaults to `None`, which will result in using `ttnn.DRAM_MEMORY_CONFIG`.
            dtype (ttnn.DataType, optional): the data type of the output tensor. Defaults to `None`.
            program_config (MatmulProgramConfig, optional): the program configuration for the matmul operation. Defaults to `None`.
            compute_kernel_config (ttnn.DeviceComputeKernelConfig, optional): the compute kernel configuration for the matmul operation. Defaults to `None`.
            core_grid (ttnn.CoreGrid, optional): the grid on which to distribute the sharded tensor on (writes to the cores L1s). Defaults to `None`.
            output_tile (List of [int], optional): Specifies the output tile configuration. Defaults to `None`.
            optional_output_tensor (ttnn.Tensor, optional): User provided on-device output tensor where the result of sparse_matmul is to be written. Defaults to `None`.

        Returns:
            ttnn.Tensor: the output tensor with sparse results.

        Example:
            >>> # Sparse matmul for 64 batch, 128 sequence, 512 hidden dimensions, 8 experts
            >>> expert_weights = ttnn.ones([1, 8, 512, 512])
            >>> tokens = ttnn.ones([1, 64, 128, 512])
            >>> # Create sparsity bitmask
            >>> sparsity_bitmask = torch.zeros([1, 64, 128, 8])
            >>> # Set some tokens to be processed by different experts (simplified pattern)
            >>> sparsity_bitmask[0, 0, 0, 0] = 1.0  # First token goes to expert 0
            >>> sparsity_bitmask[0, 0, 0, 10] = 1.0  # First token goes to expert 10 as well
            >>> sparsity_bitmask[0, 0, 1, 2] = 0.7  # Second token goes to expert 2
            >>> sparsity_bitmask[0, 1, 0, 1] = 0.3  # Another token goes to expert 1
            >>> # Move sparsity bitmask to device
            >>> sparsity_bitmask = ttnn.to_device(sparsity_bitmask, device)
            >>> # Perform sparse matmul
            >>> output = ttnn.sparse_matmul(expert_weights, tokens, sparsity=sparsity_bitmask, nnz=4)
            >>> print(output.shape)
            [64, 128, 8, 512]
        )doc",
        ttnn::pybind_overload_t{
            [](decltype(::ttnn::sparse_matmul)& self,
               const ttnn::Tensor& input_tensor_a,
               const ttnn::Tensor& input_tensor_b,
               const ttnn::Tensor& sparsity,
<<<<<<< HEAD
               uint32_t nnz,
               const bool batched_input_a,
=======
               const std::optional<uint32_t> nnz,
               const bool is_input_a_sparse,
>>>>>>> cbc718ac
               const std::optional<const ttnn::MemoryConfig>& memory_config,
               const std::optional<const DataType> dtype,
               const std::optional<const MatmulProgramConfig>& program_config,
               const std::optional<const DeviceComputeKernelConfig> compute_kernel_config,
               const std::optional<const ttnn::CoreGrid> core_grid,
               const std::optional<const tt::tt_metal::Tile>& output_tile,
               std::optional<Tensor>& optional_output_tensor,
               const std::optional<const GlobalCircularBuffer>& global_cb,
               const std::optional<tt::tt_metal::SubDeviceId>& sub_device_id) -> ttnn::Tensor {
                return self(
                    input_tensor_a,
                    input_tensor_b,
                    sparsity,
                    nnz,
<<<<<<< HEAD
                    batched_input_a,
=======
                    is_input_a_sparse,
>>>>>>> cbc718ac
                    memory_config,
                    dtype,
                    program_config,
                    compute_kernel_config,
                    core_grid,
                    output_tile,
                    optional_output_tensor,
                    global_cb,
                    sub_device_id);
            },
            py::arg("input_tensor_a"),
            py::arg("input_tensor_b"),
            py::kw_only(),
            py::arg("sparsity"),
<<<<<<< HEAD
            py::arg("nnz"),
            py::arg("batched_input_a") = false,
=======
            py::arg("nnz") = std::nullopt,
            py::arg("is_input_a_sparse") = false,
>>>>>>> cbc718ac
            py::arg("memory_config") = std::nullopt,
            py::arg("dtype") = std::nullopt,
            py::arg("program_config") = std::nullopt,
            py::arg("compute_kernel_config") = std::nullopt,
            py::arg("core_grid") = std::nullopt,
            py::arg("output_tile") = std::nullopt,
            py::arg("optional_output_tensor") = std::nullopt,
            py::arg("global_cb") = std::nullopt,
            py::arg("sub_device_id") = std::nullopt,
        });
}

}  // namespace ttnn::operations::matmul<|MERGE_RESOLUTION|>--- conflicted
+++ resolved
@@ -869,13 +869,8 @@
             input_tensor_b (ttnn.Tensor): the second tensor to be multiplied, containing the tokens to be processed. Needs to be on the device.
         Keyword Args:
             sparsity (ttnn.Tensor): the sparsity tensor containing the scale factor for each token for each expert. Needs to be on the device.
-<<<<<<< HEAD
-            nnz (int): the number of non-zero values in the sparsity tensor.
-            batched_input_a (bool): whether input_tensor_a is batched. Defaults to `False`.
-=======
             nnz (int, optional): the number of non-zero values in the sparsity tensor. If not provided, it will be inferred from the sparsity tensor at runtime.
             is_input_a_sparse (bool): boolean indicating whether input_tensor_a is sparse. If true, corresponding inputs in both input_tensor_a and input_tensor_b are skipped according to sparsity tensor. Defaults to `False`.
->>>>>>> cbc718ac
             memory_config (ttnn.MemoryConfig, optional): the memory configuration of the output tensor. Defaults to `None`, which will result in using `ttnn.DRAM_MEMORY_CONFIG`.
             dtype (ttnn.DataType, optional): the data type of the output tensor. Defaults to `None`.
             program_config (MatmulProgramConfig, optional): the program configuration for the matmul operation. Defaults to `None`.
@@ -910,13 +905,8 @@
                const ttnn::Tensor& input_tensor_a,
                const ttnn::Tensor& input_tensor_b,
                const ttnn::Tensor& sparsity,
-<<<<<<< HEAD
-               uint32_t nnz,
-               const bool batched_input_a,
-=======
                const std::optional<uint32_t> nnz,
                const bool is_input_a_sparse,
->>>>>>> cbc718ac
                const std::optional<const ttnn::MemoryConfig>& memory_config,
                const std::optional<const DataType> dtype,
                const std::optional<const MatmulProgramConfig>& program_config,
@@ -931,11 +921,7 @@
                     input_tensor_b,
                     sparsity,
                     nnz,
-<<<<<<< HEAD
-                    batched_input_a,
-=======
                     is_input_a_sparse,
->>>>>>> cbc718ac
                     memory_config,
                     dtype,
                     program_config,
@@ -950,13 +936,8 @@
             py::arg("input_tensor_b"),
             py::kw_only(),
             py::arg("sparsity"),
-<<<<<<< HEAD
-            py::arg("nnz"),
-            py::arg("batched_input_a") = false,
-=======
             py::arg("nnz") = std::nullopt,
             py::arg("is_input_a_sparse") = false,
->>>>>>> cbc718ac
             py::arg("memory_config") = std::nullopt,
             py::arg("dtype") = std::nullopt,
             py::arg("program_config") = std::nullopt,
