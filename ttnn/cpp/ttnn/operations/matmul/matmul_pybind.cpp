--- conflicted
+++ resolved
@@ -346,12 +346,8 @@
                const std::optional<const ttnn::CoreGrid> core_grid,
                const std::optional<const tt::tt_metal::Tile>& output_tile,
                std::optional<Tensor>& optional_output_tensor,
-<<<<<<< HEAD
-               const std::optional<const GlobalCircularBuffer>& global_cb) -> ttnn::Tensor {
-=======
-               const std::optional<const tt::tt_metal::DeviceGlobalCircularBuffer>& global_cb,
+               const std::optional<const GlobalCircularBuffer>& global_cb,
                const std::optional<tt::tt_metal::SubDeviceId>& sub_device_id) -> ttnn::Tensor {
->>>>>>> a24a9be8
                 return self(
                     input_tensor_a,
                     input_tensor_b,
@@ -437,12 +433,8 @@
                const std::optional<const ttnn::CoreGrid> core_grid,
                const std::optional<const tt::tt_metal::Tile>& output_tile,
                std::optional<Tensor>& optional_output_tensor,
-<<<<<<< HEAD
-               const std::optional<const GlobalCircularBuffer>& global_cb) -> ttnn::Tensor {
-=======
-               const std::optional<const tt::tt_metal::DeviceGlobalCircularBuffer>& global_cb,
+               const std::optional<const GlobalCircularBuffer>& global_cb,
                const std::optional<tt::tt_metal::SubDeviceId>& sub_device_id) -> ttnn::Tensor {
->>>>>>> a24a9be8
                 return self(
                     input_tensor_a,
                     input_tensor_b,
