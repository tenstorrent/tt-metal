// SPDX-FileCopyrightText: © 2023 Tenstorrent AI ULC
//
// SPDX-License-Identifier: Apache-2.0

#include <tt-metalium/constants.hpp>
#include <tt-metalium/tt_metal.hpp>
#include <tt-metalium/util.hpp>
#include <tt-metalium/host_api.hpp>
#include <tt-metalium/work_split.hpp>
#include <tt-metalium/tensor_accessor_args.hpp>
#include "ttnn/operation.hpp"
#include "ttnn/operations/matmul/device/matmul_op.hpp"
#include "ttnn/operations/compute_throttle_utils.hpp"

using namespace tt::constants;
using namespace tt;

namespace reuse_optimized_helpers {

using tt::tt_metal::Tensor;

tt::tt_metal::operation::ProgramWithCallbacks create_program(
    tt_metal::IDevice* device,
    MathFidelity math_fidelity,
    bool fp32_dest_acc_en,
    bool math_approx_mode,
    bool packer_l1_acc,
    CoreCoord core_range,
    uint32_t B,
    uint32_t M,
    uint32_t N,
    uint32_t K,
    bool bcast_batch,
    ttnn::operations::compute_throttle_utils::ThrottleLevel throttle_level,
    uint32_t in0_block_w,
    uint32_t in0_last_ktile_w,
    uint32_t out_subblock_h,
    uint32_t out_subblock_w,
    uint32_t per_core_M,
    uint32_t per_core_N,
    const Tensor& in0,
    const Tensor& in1,
    const Tensor& output,
    tt::DataFormat in0_data_format,
    tt::DataFormat in1_data_format,
    tt::DataFormat output_data_format,
    bool untilize_out) {
    tt_metal::Program program{};

    // TODO: We can generalize this into some special form of fuse batch, where we have B /= batch_scale_factor and M *=
    // batch_scale_factor
    uint32_t batch_scale_factor = per_core_M > M ? per_core_M / M : 1;
    uint32_t per_core_M_per_batch = per_core_M > M ? M : per_core_M;

    uint32_t num_blocks = (K / in0_block_w);

    // Only enable packer l1 accumulation when there are num_blocks > 2, otherwise
    // unnecessary overhead for reconfigs are added. Last iteration of l1 accumulation
    // does a spill and reload, so need more than 2 blocks to use l1 acc for packer
    bool packer_l1_acc_en = packer_l1_acc && (num_blocks > 2);

    // if fp32 enabled then we pack fp32 in l1, if not, then we pack fp16 in l1
    tt::DataFormat interm0_data_format = packer_l1_acc_en
                                             ? (fp32_dest_acc_en ? tt::DataFormat::Float32 : tt::DataFormat::Float16_b)
                                             : (fp32_dest_acc_en ? tt::DataFormat::Float32 : output_data_format);

    auto in0_tile = in0.tensor_spec().tile();
    auto in1_tile = in1.tensor_spec().tile();
    // currently only support transpose of the full tile
    bool in1_transpose_tile = in1_tile.get_transpose_of_faces() && in1_tile.get_transpose_within_face();
    auto in1_tile_shape = in1_tile.get_tile_shape();
    // cannot use the output tensor tile directly as that might be changed by user override
    auto output_tile = tt::tt_metal::Tile({in0_tile.get_tile_shape()[0], in1_tile_shape[1]});
    uint32_t in0_single_tile_size = in0_tile.get_tile_size(in0_data_format);
    uint32_t in1_single_tile_size = in1_tile.get_tile_size(in1_data_format);
    uint32_t output_single_tile_size = output_tile.get_tile_size(output_data_format);
    uint32_t interm0_single_tile_size = output_tile.get_tile_size(interm0_data_format);

    tt_metal::Buffer* in0_buffer = in0.buffer();
    tt_metal::Buffer* in1_buffer = in1.buffer();
    tt_metal::Buffer* out_buffer = output.buffer();
    bool in0_is_sharded = in0.is_sharded();
    bool in1_is_sharded = in1.is_sharded();
    bool output_is_sharded = output.is_sharded();

    uint32_t in0_block_num_tiles = per_core_M_per_batch * in0_block_w;
    uint32_t in0_CB_tiles = in0_block_num_tiles;
    if (in0_is_sharded) {
        in0_CB_tiles = per_core_M * K;
    } else {
        in0_CB_tiles *= 2;  // double buffer
    }
    uint32_t in0_CB_size = in0_CB_tiles * in0_single_tile_size;
    uint32_t in1_block_num_tiles = per_core_N * in0_block_w;
    uint32_t in1_CB_tiles = in1_block_num_tiles;
    if (in1_is_sharded) {
        in1_CB_tiles *= num_blocks * batch_scale_factor;
    } else {
        in1_CB_tiles *= 2;  // double buffer
    }
    uint32_t in1_CB_size = in1_CB_tiles * in1_single_tile_size;
    uint32_t out_block_tiles = per_core_M * per_core_N;
    uint32_t out_CB_tiles = out_block_tiles;  // No double buffer
    uint32_t out_CB_size = out_CB_tiles * output_single_tile_size;
    uint32_t interm0_CB_size = out_CB_tiles * interm0_single_tile_size;

    // Compute kernel compile time args
    uint32_t in0_num_subblocks = (per_core_M_per_batch / out_subblock_h);
    uint32_t in0_subblock_num_tiles = out_subblock_h * in0_block_w;

    uint32_t in1_num_subblocks = (per_core_N / out_subblock_w);
    uint32_t in1_per_core_w = out_subblock_w * in1_num_subblocks;

    uint32_t out_subblock_num_tiles = out_subblock_h * out_subblock_w;
    uint32_t out_num_subblocks_h = per_core_M_per_batch / out_subblock_h;
    uint32_t out_num_subblocks_w = in1_num_subblocks;

    uint32_t num_tiles_per_block_in0 = per_core_M_per_batch * K;
    uint32_t num_tiles_per_block_in1 = K * per_core_N;
    uint32_t num_tiles_per_block_out = per_core_M_per_batch * per_core_N;
    uint32_t num_output_blocks_total = (B * M / per_core_M) * (N / per_core_N);
    std::optional<tt::tt_metal::ShardSpec> shard_spec = std::nullopt;
    if (in0_is_sharded) {
        shard_spec = in0.shard_spec().value();
    } else if (in1_is_sharded) {
        shard_spec = in1.shard_spec().value();
    } else if (output_is_sharded) {
        shard_spec = output.shard_spec().value();
    }

    uint32_t num_cores = 0, num_blocks_per_core_group_1 = 0, num_blocks_per_core_group_2 = 0;
    CoreRangeSet all_cores, core_group_1, core_group_2;

    if (shard_spec.has_value()) {
        all_cores = shard_spec.value().grid;
        num_cores = all_cores.num_cores();
        core_group_1 = all_cores;
        num_blocks_per_core_group_1 = num_output_blocks_total / num_cores * batch_scale_factor;
    } else {
        std::tie(
            num_cores,
            all_cores,
            core_group_1,
            core_group_2,
            num_blocks_per_core_group_1,
            num_blocks_per_core_group_2) = tt::tt_metal::split_work_to_cores(core_range, num_output_blocks_total);
        num_blocks_per_core_group_1 *= batch_scale_factor;
        num_blocks_per_core_group_2 *= batch_scale_factor;
    }
    uint32_t g1_numcores = core_group_1.num_cores();
    // TODO: This contains same information as above; refactor this?
    uint32_t num_evenly_divided_output_blocks = num_output_blocks_total / num_cores;

    // Assume all of core_range is used (ie. num_evenly_divided_output_blocks > 0)
    TT_FATAL(num_evenly_divided_output_blocks > 0, "Not all cores from core_range was used!");

    // Compile time args
    std::vector<uint32_t> reader_compile_time_args = {
        (std::uint32_t)in0_last_ktile_w,
    };
    tt::tt_metal::TensorAccessorArgs(*in0_buffer).append_to(reader_compile_time_args);
    std::vector<uint32_t> reader_writer_compile_time_args = {};
    tt::tt_metal::TensorAccessorArgs(*in1_buffer).append_to(reader_writer_compile_time_args);
    tt::tt_metal::TensorAccessorArgs(*out_buffer).append_to(reader_writer_compile_time_args);
    std::map<std::string, std::string> mm_kernel_in0_reader_defines;
    std::map<std::string, std::string> mm_kernel_in1_reader_writer_defines;
    if (in0_is_sharded) {
        mm_kernel_in0_reader_defines["IN0_SHARDED"] = "1";
    }
    if (in1_is_sharded) {
        mm_kernel_in1_reader_writer_defines["IN1_SHARDED"] = "1";
    }
    if (output_is_sharded) {
        mm_kernel_in1_reader_writer_defines["OUT_SHARDED"] = "1";
    }

    tt::tt_metal::KernelHandle mm_kernel_in0_reader_id = tt_metal::CreateKernel(
        program,
        "ttnn/cpp/ttnn/operations/matmul/device/kernels/dataflow/reader_bmm_tile_layout_in0.cpp",
        all_cores,
        tt::tt_metal::ReaderDataMovementConfig(reader_compile_time_args, mm_kernel_in0_reader_defines));

    tt::tt_metal::KernelHandle mm_kernel_in1_reader_writer_id = tt_metal::CreateKernel(
        program,
        "ttnn/cpp/ttnn/operations/matmul/device/kernels/dataflow/reader_writer_bmm_tile_layout_in1.cpp",
        all_cores,
        tt::tt_metal::WriterDataMovementConfig(reader_writer_compile_time_args, mm_kernel_in1_reader_writer_defines));

    std::vector<uint32_t> compute_kernel_args_group_1 = {
        in0_block_w,             // in0_block_w
        in0_num_subblocks,       // in0_num_subblocks
        in0_block_num_tiles,     // in0_block_num_tiles
        in0_subblock_num_tiles,  // in0_subblock_num_tiles

        in1_num_subblocks,    // in1_num_subblocks
        in1_block_num_tiles,  // in1_block_num_tiles
        in1_per_core_w,       // in1_per_core_w

        num_blocks,  // num_blocks
        1,           // out_num_blocks_x
        1,           // out_num_blocks_y

        out_subblock_h,               // out_subblock_h
        out_subblock_w,               // out_subblock_w
        out_subblock_num_tiles,       // out_subblock_num_tiles
        num_blocks_per_core_group_1,  // batch
        out_block_tiles,

        untilize_out,  // untilize_out
        false          // get_batch_from_reader
    };

    std::map<std::string, std::string> mm_kernel_defines;
    if (packer_l1_acc_en) {
        mm_kernel_defines["PACKER_L1_ACC"] = "1";
    }
    if (fp32_dest_acc_en) {
        mm_kernel_defines["FP32_DEST_ACC_EN"] = "1";
    }
    if (in1_transpose_tile) {
        mm_kernel_defines["IN1_TRANSPOSE_TILE"] = "1";
    }

    ttnn::operations::compute_throttle_utils::add_stagger_defines_if_needed(
        device->arch(), num_cores, mm_kernel_defines);
    ttnn::operations::compute_throttle_utils::throttle_mm_perf(
        device->arch(), num_cores, mm_kernel_defines, throttle_level);

    // Create compute kernel
    tt_metal::CreateKernel(
        program,
        "ttnn/cpp/ttnn/operations/matmul/device/kernels/compute/bmm_large_block_zm_fused_bias_activation.cpp",
        core_group_1,
        tt_metal::ComputeConfig{
            .math_fidelity = math_fidelity,
            .fp32_dest_acc_en = fp32_dest_acc_en,
            .math_approx_mode = math_approx_mode,
            .compile_args = compute_kernel_args_group_1,
            .defines = mm_kernel_defines});
    if (!core_group_2.ranges().empty()) {
        std::vector<uint32_t> compute_kernel_args_group_2 = {
            in0_block_w,             // in0_block_w
            in0_num_subblocks,       // in0_num_subblocks
            in0_block_num_tiles,     // in0_block_num_tiles
            in0_subblock_num_tiles,  // in0_subblock_num_tiles

            in1_num_subblocks,    // in1_num_subblocks
            in1_block_num_tiles,  // in1_block_num_tiles
            in1_per_core_w,       // in1_per_core_w

            num_blocks,  // num_blocks
            1,           // out_num_blocks_x
            1,           // out_num_blocks_y

            out_subblock_h,               // out_subblock_h
            out_subblock_w,               // out_subblock_w
            out_subblock_num_tiles,       // out_subblock_num_tiles
            num_blocks_per_core_group_2,  // batch
            out_block_tiles,

<<<<<<< HEAD
            untilize_out};
        tt_metal::CreateKernel(
=======
            untilize_out,  // untilize_out
            false          // get_batch_from_reader
        };
        auto mm_kernel_group_2_id = tt_metal::CreateKernel(
>>>>>>> 34e38e22
            program,
            "ttnn/cpp/ttnn/operations/matmul/device/kernels/compute/bmm_large_block_zm_fused_bias_activation.cpp",
            core_group_2,
            tt_metal::ComputeConfig{
                .math_fidelity = math_fidelity,
                .fp32_dest_acc_en = fp32_dest_acc_en,
                .math_approx_mode = math_approx_mode,
                .compile_args = compute_kernel_args_group_2,
                .defines = mm_kernel_defines});
    }

    // Create circular buffers
    uint32_t src0_cb_index = tt::CBIndex::c_0;
    tt_metal::CircularBufferConfig cb_src0_config =
        tt_metal::CircularBufferConfig(in0_CB_size, {{src0_cb_index, in0_data_format}})
            .set_page_size(src0_cb_index, in0_single_tile_size)
            .set_tile_dims(src0_cb_index, in0_tile);
    if (in0_is_sharded) {
        cb_src0_config = cb_src0_config.set_globally_allocated_address(*in0_buffer);
    }
    auto cb_src0 = tt_metal::CreateCircularBuffer(program, all_cores, cb_src0_config);

    uint32_t src1_cb_index = tt::CBIndex::c_1;
    tt_metal::CircularBufferConfig cb_src1_config =
        tt_metal::CircularBufferConfig(in1_CB_size, {{src1_cb_index, in1_data_format}})
            .set_page_size(src1_cb_index, in1_single_tile_size)
            .set_tile_dims(src1_cb_index, in1_tile);
    if (in1_is_sharded) {
        cb_src1_config = cb_src1_config.set_globally_allocated_address(*in1_buffer);
    }
    auto cb_src1 = tt_metal::CreateCircularBuffer(program, all_cores, cb_src1_config);

    uint32_t output_cb_index = tt::CBIndex::c_4;
    uint32_t interm0_cb_index = tt::CBIndex::c_5;
    tt_metal::CircularBufferConfig interm0_cb_config =
        tt_metal::CircularBufferConfig(0, {{interm0_cb_index, interm0_data_format}});
    tt_metal::CircularBufferConfig output_cb_config =
        tt_metal::CircularBufferConfig(0, {{output_cb_index, output_data_format}});

    if ((interm0_data_format != output_data_format) || (untilize_out && (in1_num_subblocks > 1))) {
        // output
        std::map<uint8_t, tt::DataFormat> output_cb_data_format_spec{
            {output_cb_index, output_data_format},
        };
        output_cb_config = tt_metal::CircularBufferConfig(out_CB_size, output_cb_data_format_spec)
                               .set_page_size(output_cb_index, output_single_tile_size)
                               .set_tile_dims(output_cb_index, output_tile);
        // interm0
        std::map<uint8_t, tt::DataFormat> interm0_cb_data_format_spec{
            {interm0_cb_index, interm0_data_format},
        };
        interm0_cb_config = tt_metal::CircularBufferConfig(interm0_CB_size, interm0_cb_data_format_spec)
                                .set_page_size(interm0_cb_index, interm0_single_tile_size)
                                .set_tile_dims(interm0_cb_index, output_tile);

        tt_metal::CreateCircularBuffer(program, CoreRangeSet({all_cores}), interm0_cb_config);
    } else {
        // share buffer
        std::map<uint8_t, tt::DataFormat> output_cb_data_format_spec{
            {output_cb_index, output_data_format}, {interm0_cb_index, interm0_data_format}};
        output_cb_config = tt_metal::CircularBufferConfig(out_CB_size, output_cb_data_format_spec)
                               .set_page_size(output_cb_index, output_single_tile_size)
                               .set_page_size(interm0_cb_index, interm0_single_tile_size)
                               .set_tile_dims(output_cb_index, output_tile)
                               .set_tile_dims(interm0_cb_index, output_tile);
    }
    // std::map<uint8_t, tt::DataFormat> output_cb_data_format_spec {
    //     {output_cb_index, output_data_format},
    //     {interm0_cb_index, output_data_format}
    // };
    // tt_metal::CircularBufferConfig output_cb_config = tt_metal::CircularBufferConfig(out_CB_size,
    // output_cb_data_format_spec) 	.set_page_size(output_cb_index, output_single_tile_size)
    //     .set_page_size(interm0_cb_index, output_single_tile_size);
    if (output_is_sharded) {
        output_cb_config = output_cb_config.set_globally_allocated_address(*out_buffer);
    }
    auto cb_output = tt_metal::CreateCircularBuffer(program, CoreRangeSet({all_cores}), output_cb_config);

    // Write runtime args to device
    std::vector<uint32_t> mm_reader_args = {
        (std::uint32_t)num_blocks,  // num_blocks

        (std::uint32_t)0,            // batch placeholder
        (std::uint32_t)bcast_batch,  // bcast_B
        (std::uint32_t)M * K,        // MtKt

        (std::uint32_t)in0_buffer->address(),  // in0_tensor_addr
        (std::uint32_t)0,                      // in0_tensor_start_tile_id placeholder
        (std::uint32_t)1,                      // in0_tensor_stride_w
        (std::uint32_t)K,                      // in0_tensor_stride_h
        (std::uint32_t)in0_block_w,            // in0_tensor_next_block_stride

        (std::uint32_t)in0_block_w,           // in0_block_w
        (std::uint32_t)per_core_M_per_batch,  // in0_block_h
        (std::uint32_t)in0_block_num_tiles,   // in0_block_num_tiles
    };

    std::vector<uint32_t> mm_writer_args = {
        (std::uint32_t)num_blocks,   // num_blocks
        (std::uint32_t)0,            // batch placeholder
        (std::uint32_t)bcast_batch,  // bcast_B
        (std::uint32_t)M * N,        // MtNt
        (std::uint32_t)K * N,        // KtNt

        (std::uint32_t)in1_buffer->address(),  // in1_tensor_addr
        (std::uint32_t)0,                      // in1_tensor_start_tile_id placeholder
        (std::uint32_t)1,                      // in1_tensor_stride_w
        (std::uint32_t)N,                      // in1_tensor_stride_h
        (std::uint32_t)in0_block_w * N,        // in1_tensor_next_block_stride

        (std::uint32_t)per_core_N,           // in1_block_w
        (std::uint32_t)in0_block_w,          // in1_block_h
        (std::uint32_t)in1_block_num_tiles,  // in1_block_num_tiles

        (std::uint32_t)out_buffer->address(),  // out_tensor_addr
        (std::uint32_t)0,                      // out_tensor_start_tile_id placeholder
        (std::uint32_t)1,                      // out_tensor_stride_w
        (std::uint32_t)N,                      // out_tensor_stride_h
        (std::uint32_t)out_subblock_w,         // out_tensor_next_subblock_stride_w
        (std::uint32_t)out_subblock_h * N,     // out_tensor_next_subblock_stride_h

        (std::uint32_t)out_subblock_w,                     // out_subblock_w
        (std::uint32_t)out_subblock_h,                     // out_subblock_h
        (std::uint32_t)(out_subblock_w * out_subblock_h),  // out_subblocks_w * out_subblocks_h
        (std::uint32_t)out_num_subblocks_w,                // out_num_subblocks_w
        (std::uint32_t)out_num_subblocks_h,                // out_num_subblocks_h
    };
    bool row_major = false;
    if (shard_spec.has_value()) {
        row_major = shard_spec.value().orientation == tt::tt_metal::ShardOrientation::ROW_MAJOR;
    }
    const auto cores = grid_to_cores(num_cores, core_range.x, core_range.y, row_major);

    for (uint32_t i = 0, num_blocks_written = 0; i < cores.size(); ++i) {
        const CoreCoord& core = cores[i];
        uint32_t num_output_blocks_per_core =
            i < g1_numcores ? num_blocks_per_core_group_1 : num_blocks_per_core_group_2;

        // Write runtime args to device
        mm_reader_args[1] = num_output_blocks_per_core;
        mm_reader_args[5] = num_blocks_written * num_tiles_per_block_in0;

        mm_writer_args[1] = num_output_blocks_per_core;
        mm_writer_args[6] =
            (num_blocks_written * per_core_M_per_batch / M) * num_tiles_per_block_in1;  // in1_tensor_start_tile_id
        mm_writer_args[14] = num_blocks_written * num_tiles_per_block_out;              // out_tensor_start_tile_id

        tt_metal::SetRuntimeArgs(program, mm_kernel_in0_reader_id, core, mm_reader_args);
        tt_metal::SetRuntimeArgs(program, mm_kernel_in1_reader_writer_id, core, mm_writer_args);

        num_blocks_written += num_output_blocks_per_core;
    }

    auto override_runtime_arguments_callback =
        [mm_kernel_in0_reader_id, mm_kernel_in1_reader_writer_id, cb_src0, cb_src1, cb_output, num_cores, cores](
            const void* operation,
            tt::tt_metal::Program& program,
            const std::vector<Tensor>& input_tensors,
            const std::vector<std::optional<const Tensor>>& optional_input_tensors,
            const std::vector<Tensor>& output_tensors) {
            auto src_buffer_a = input_tensors.at(0).buffer();
            auto src_buffer_b = input_tensors.at(1).buffer();

            auto dst_buffer = output_tensors.at(0).buffer();

            const bool src0_sharded = input_tensors[0].memory_config().is_sharded();
            const bool src1_sharded = input_tensors[1].memory_config().is_sharded();
            const bool out_sharded = output_tensors[0].memory_config().is_sharded();

            const bool update_reader_args = !src0_sharded;

            const bool update_writer_args = !(src1_sharded and out_sharded);

            if (update_reader_args || update_writer_args) {
                auto& reader_runtime_args_by_core = GetRuntimeArgs(program, mm_kernel_in0_reader_id);

                auto& writer_runtime_args_by_core = GetRuntimeArgs(program, mm_kernel_in1_reader_writer_id);

                for (const auto& core : cores) {
                    if (update_reader_args) {
                        auto& runtime_args = reader_runtime_args_by_core[core.x][core.y];
                        runtime_args[4] = src_buffer_a->address();
                    }

                    if (update_writer_args) {
                        auto& runtime_args = writer_runtime_args_by_core[core.x][core.y];
                        runtime_args[5] = src_buffer_b->address();
                        runtime_args[13] = dst_buffer->address();
                    }
                }
            }
            if (src0_sharded) {
                UpdateDynamicCircularBufferAddress(program, cb_src0, *src_buffer_a);
            }

            if (src1_sharded) {
                UpdateDynamicCircularBufferAddress(program, cb_src1, *src_buffer_b);
            }

            if (out_sharded) {
                UpdateDynamicCircularBufferAddress(program, cb_output, *dst_buffer);
            }
        };

    return {.program = std::move(program), .override_runtime_arguments_callback = override_runtime_arguments_callback};
}

}  // namespace reuse_optimized_helpers

namespace ttnn {

namespace operations {

namespace matmul {

tt::tt_metal::operation::ProgramWithCallbacks matmul_multi_core_reuse_optimized_(
    const Tensor& a,
    const Tensor& b,
    Tensor& output,
    bool bcast_batch,
    CoreCoord compute_with_storage_grid_size,
    tt::tt_metal::DataType output_dtype,
    DeviceComputeKernelConfig compute_kernel_config,
    uint32_t in0_block_w,
    uint32_t out_subblock_h,
    uint32_t out_subblock_w,
    uint32_t per_core_M,
    uint32_t per_core_N,
    bool fuse_batch,
    bool untilize_out) {
    const auto& ashape = a.padded_shape();
    const auto& bshape = b.padded_shape();
    auto in0_tile_shape = a.tensor_spec().tile().get_tile_shape();
    auto in1_tile_shape = b.tensor_spec().tile().get_tile_shape();

    TT_FATAL(
        (bcast_batch == false) or (ashape[0] == 1) or (ashape.rank() == 2),
        "Bcast batch not supported for this parallelization");

    // CB dataformats
    tt::DataFormat in0_data_format = tt_metal::datatype_to_dataformat_converter(a.dtype());        // in0
    tt::DataFormat in1_data_format = tt_metal::datatype_to_dataformat_converter(b.dtype());        // in1
    tt::DataFormat output_data_format = tt_metal::datatype_to_dataformat_converter(output_dtype);  // output

    tt_metal::IDevice* device = a.device();

    auto [math_fidelity, math_approx_mode, fp32_dest_acc_en, packer_l1_acc, dst_full_sync_en] =
        get_compute_kernel_config_args(device->arch(), compute_kernel_config);

    if (fp32_dest_acc_en) {
        TT_FATAL(
            out_subblock_h * out_subblock_w <= 4,
            "Total number of tiles in a subblock must be less than 4 when in fp32_dest_acc mode");
    }

    ////////////////////////////////////////////////////////////////////////////
    //                      Matmul Parameters Setup
    ////////////////////////////////////////////////////////////////////////////
    // NOTE: Only supports matmuls where output is blocks of 16 x 16 tiles (ie. multiples of 16*32 x 16*32)
    // NOTE: Maximum number of tiles in output is 120 * 16^2 = 30,720 (eg. [1, 1, 5120, 6144])
    uint32_t B = get_batch_size(ashape);
    uint32_t Mt = ashape[-2] / in0_tile_shape[0];
    uint32_t Kt = ashape[-1] / in0_tile_shape[1];
    uint32_t Nt = bshape[-1] / in1_tile_shape[1];

    uint32_t in0_last_ktile_w = a.logical_shape()[-1] % in0_tile_shape[1];

    // TODO: Generalize
    TT_FATAL(!fuse_batch, "Only fuse_batch=false is supported for optimized bmm!");

    // Get large matmul params

    CoreCoord core_range = compute_with_storage_grid_size;

    ////////////////////////////////////////////////////////////////////////////
    //                      Grayskull Device Setup
    ////////////////////////////////////////////////////////////////////////////
    // Pass in cshape instead
    tt_metal::Buffer* out_buffer = output.buffer();
    TT_FATAL(out_buffer != nullptr, "Output buffer should be allocated on device!");

    ////////////////////////////////////////////////////////////////////////////
    //                      Application Setup
    ////////////////////////////////////////////////////////////////////////////
    return reuse_optimized_helpers::create_program(
        device,
        math_fidelity,
        fp32_dest_acc_en,
        math_approx_mode,
        packer_l1_acc,
        core_range,
        B,
        Mt,
        Nt,
        Kt,
        bcast_batch,
        ttnn::get_throttle_level(compute_kernel_config),
        in0_block_w,
        in0_last_ktile_w,
        out_subblock_h,
        out_subblock_w,
        per_core_M,
        per_core_N,
        a,
        b,
        output,
        in0_data_format,
        in1_data_format,
        output_data_format,
        untilize_out);
}

// TODO: Get rid of no-op reshapes when we generalize
// matmul_multi_core_reuse_optimized_bert_large not used
tt::tt_metal::operation::ProgramWithCallbacks bmm_multi_core_reuse_optimized(
    const Tensor& a,
    const Tensor& b,
    Tensor& output,
    bool bcast_batch,
    CoreCoord compute_with_storage_grid_size,
    tt::tt_metal::DataType output_dtype,
    DeviceComputeKernelConfig compute_kernel_config,
    uint32_t in0_block_w,
    uint32_t out_subblock_h,
    uint32_t out_subblock_w,
    uint32_t per_core_M,
    uint32_t per_core_N,
    bool fuse_batch,
    bool untilize_out) {
    /*
     * For pre-softmax and post-softmax bmm, do an additional no-op reshape by changing cshape and ashape
     * - pre-softmax: [9, 16, 384, 64] x [9, 16, 64, 384] = ([9, 16, 384, 384] -> [9, 1, 6144, 384])
     * - post-softmax: ([9, 1, 6144, 384] -> [9, 16, 384, 384]) x [9, 16, 384, 64] = [9, 16, 384, 64]
     * NOTE: Only need to pass in the right cshape and ashape for these no-op reshapes.
     * The actual bmm op works on [9, 16, 384, 64] x [9, 16, 64, 384] and [9, 16, 384, 384] x [9, 16, 384, 64].
     */
    return matmul_multi_core_reuse_optimized_(
        a,
        b,
        output,
        bcast_batch,
        compute_with_storage_grid_size,
        output_dtype,
        compute_kernel_config,
        in0_block_w,
        out_subblock_h,
        out_subblock_w,
        per_core_M,
        per_core_N,
        fuse_batch,
        untilize_out);
}

}  // namespace matmul

}  // namespace operations

}  // namespace ttnn<|MERGE_RESOLUTION|>--- conflicted
+++ resolved
@@ -258,15 +258,10 @@
             num_blocks_per_core_group_2,  // batch
             out_block_tiles,
 
-<<<<<<< HEAD
-            untilize_out};
-        tt_metal::CreateKernel(
-=======
             untilize_out,  // untilize_out
             false          // get_batch_from_reader
         };
-        auto mm_kernel_group_2_id = tt_metal::CreateKernel(
->>>>>>> 34e38e22
+        tt_metal::CreateKernel(
             program,
             "ttnn/cpp/ttnn/operations/matmul/device/kernels/compute/bmm_large_block_zm_fused_bias_activation.cpp",
             core_group_2,
