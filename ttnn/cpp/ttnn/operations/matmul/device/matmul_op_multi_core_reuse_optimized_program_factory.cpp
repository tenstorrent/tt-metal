// SPDX-FileCopyrightText: © 2023 Tenstorrent AI ULC
//
// SPDX-License-Identifier: Apache-2.0

#include <tt-metalium/constants.hpp>
#include <tt-metalium/tt_metal.hpp>
#include <tt-metalium/util.hpp>
#include <tt-metalium/host_api.hpp>
#include <tt-metalium/work_split.hpp>
#include <tt-metalium/tensor_accessor_args.hpp>
#include "ttnn/operation.hpp"
#include "ttnn/operations/matmul/device/matmul_op.hpp"
#include "ttnn/operations/compute_throttle_utils.hpp"

using namespace tt::constants;
using namespace tt;

namespace reuse_optimized_helpers {

using tt::tt_metal::Tensor;

tt::tt_metal::operation::ProgramWithCallbacks create_program(
    tt_metal::IDevice* device,
    MathFidelity math_fidelity,
    bool fp32_dest_acc_en,
    bool math_approx_mode,
    bool packer_l1_acc,
    CoreCoord core_range,
    uint32_t B,
    uint32_t M,
    uint32_t N,
    uint32_t K,
    bool bcast_batch,
    ttnn::operations::compute_throttle_utils::ThrottleLevel throttle_level,
    uint32_t in0_block_w,
    uint32_t in0_last_ktile_w,
    uint32_t out_subblock_h,
    uint32_t out_subblock_w,
    uint32_t per_core_M,
    uint32_t per_core_N,
    const Tensor& in0,
    const Tensor& in1,
    const Tensor& output,
    tt::DataFormat in0_data_format,
    tt::DataFormat in1_data_format,
    tt::DataFormat output_data_format,
    bool untilize_out) {
    tt_metal::Program program{};

    // TODO: We can generalize this into some special form of fuse batch, where we have B /= batch_scale_factor and M *=
    // batch_scale_factor
    uint32_t batch_scale_factor = per_core_M > M ? per_core_M / M : 1;
    uint32_t per_core_M_per_batch = per_core_M > M ? M : per_core_M;

    uint32_t num_blocks = (K / in0_block_w);

    // Only enable packer l1 accumulation when there are num_blocks > 2, otherwise
    // unnecessary overhead for reconfigs are added. Last iteration of l1 accumulation
    // does a spill and reload, so need more than 2 blocks to use l1 acc for packer
    bool packer_l1_acc_en = packer_l1_acc && (num_blocks > 2);

    // if fp32 enabled then we pack fp32 in l1, if not, then we pack fp16 in l1
    tt::DataFormat interm0_data_format = packer_l1_acc_en
                                             ? (fp32_dest_acc_en ? tt::DataFormat::Float32 : tt::DataFormat::Float16_b)
                                             : (fp32_dest_acc_en ? tt::DataFormat::Float32 : output_data_format);

    auto in0_tile = in0.tensor_spec().tile();
    auto in1_tile = in1.tensor_spec().tile();
    // currently only support transpose of the full tile
    bool in1_transpose_tile = in1_tile.get_transpose_of_faces() && in1_tile.get_transpose_within_face();
    auto in1_tile_shape = in1_tile.get_tile_shape();
    // cannot use the output tensor tile directly as that might be changed by user override
    auto output_tile = tt::tt_metal::Tile({in0_tile.get_tile_shape()[0], in1_tile_shape[1]});
    uint32_t in0_single_tile_size = in0_tile.get_tile_size(in0_data_format);
    uint32_t in1_single_tile_size = in1_tile.get_tile_size(in1_data_format);
    uint32_t output_single_tile_size = output_tile.get_tile_size(output_data_format);
    uint32_t interm0_single_tile_size = output_tile.get_tile_size(interm0_data_format);

    tt_metal::Buffer* in0_buffer = in0.buffer();
    tt_metal::Buffer* in1_buffer = in1.buffer();
    tt_metal::Buffer* out_buffer = output.buffer();
    bool in0_is_sharded = in0.is_sharded();
    bool in1_is_sharded = in1.is_sharded();
    bool output_is_sharded = output.is_sharded();

    uint32_t in0_block_num_tiles = per_core_M_per_batch * in0_block_w;
    uint32_t in0_CB_tiles = in0_block_num_tiles;
    if (in0_is_sharded) {
        in0_CB_tiles = per_core_M * K;
    } else {
        in0_CB_tiles *= 2;  // double buffer
    }
    uint32_t in0_CB_size = in0_CB_tiles * in0_single_tile_size;
    uint32_t in1_block_num_tiles = per_core_N * in0_block_w;
    uint32_t in1_CB_tiles = in1_block_num_tiles;
    if (in1_is_sharded) {
        in1_CB_tiles *= num_blocks * batch_scale_factor;
    } else {
        in1_CB_tiles *= 2;  // double buffer
    }
    uint32_t in1_CB_size = in1_CB_tiles * in1_single_tile_size;
    uint32_t out_block_tiles = per_core_M * per_core_N;
    uint32_t out_CB_tiles = out_block_tiles;  // No double buffer
    uint32_t out_CB_size = out_CB_tiles * output_single_tile_size;
    uint32_t interm0_CB_size = out_CB_tiles * interm0_single_tile_size;

    // Compute kernel compile time args
    uint32_t in0_num_subblocks = (per_core_M_per_batch / out_subblock_h);
    uint32_t in0_subblock_num_tiles = out_subblock_h * in0_block_w;

    uint32_t in1_num_subblocks = (per_core_N / out_subblock_w);
    uint32_t in1_per_core_w = out_subblock_w * in1_num_subblocks;

    uint32_t out_subblock_num_tiles = out_subblock_h * out_subblock_w;
    uint32_t out_num_subblocks_h = per_core_M_per_batch / out_subblock_h;
    uint32_t out_num_subblocks_w = in1_num_subblocks;

    uint32_t num_tiles_per_block_in0 = per_core_M_per_batch * K;
    uint32_t num_tiles_per_block_in1 = K * per_core_N;
    uint32_t num_tiles_per_block_out = per_core_M_per_batch * per_core_N;
    uint32_t num_output_blocks_total = (B * M / per_core_M) * (N / per_core_N);
    std::optional<tt::tt_metal::ShardSpec> shard_spec = std::nullopt;
    if (in0_is_sharded) {
        shard_spec = in0.shard_spec().value();
    } else if (in1_is_sharded) {
        shard_spec = in1.shard_spec().value();
    } else if (output_is_sharded) {
        shard_spec = output.shard_spec().value();
    }

    uint32_t num_cores = 0, num_blocks_per_core_group_1 = 0, num_blocks_per_core_group_2 = 0;
    CoreRangeSet all_cores, core_group_1, core_group_2;

    if (shard_spec.has_value()) {
        all_cores = shard_spec.value().grid;
        num_cores = all_cores.num_cores();
        core_group_1 = all_cores;
        num_blocks_per_core_group_1 = num_output_blocks_total / num_cores * batch_scale_factor;
    } else {
        std::tie(
            num_cores,
            all_cores,
            core_group_1,
            core_group_2,
            num_blocks_per_core_group_1,
            num_blocks_per_core_group_2) = tt::tt_metal::split_work_to_cores(core_range, num_output_blocks_total);
        num_blocks_per_core_group_1 *= batch_scale_factor;
        num_blocks_per_core_group_2 *= batch_scale_factor;
    }
    uint32_t g1_numcores = core_group_1.num_cores();
    // TODO: This contains same information as above; refactor this?
    uint32_t num_evenly_divided_output_blocks = num_output_blocks_total / num_cores;

    // Assume all of core_range is used (ie. num_evenly_divided_output_blocks > 0)
    TT_FATAL(num_evenly_divided_output_blocks > 0, "Not all cores from core_range was used!");

    // Compile time args
    std::vector<uint32_t> reader_compile_time_args = {
        (std::uint32_t)in0_last_ktile_w,
    };
    tt::tt_metal::TensorAccessorArgs(*in0_buffer).append_to(reader_compile_time_args);
    std::vector<uint32_t> reader_writer_compile_time_args = {};
    tt::tt_metal::TensorAccessorArgs(*in1_buffer).append_to(reader_writer_compile_time_args);
    tt::tt_metal::TensorAccessorArgs(*out_buffer).append_to(reader_writer_compile_time_args);
    std::map<std::string, std::string> mm_kernel_in0_reader_defines;
    std::map<std::string, std::string> mm_kernel_in1_reader_writer_defines;
    if (in0_is_sharded) {
        mm_kernel_in0_reader_defines["IN0_SHARDED"] = "1";
    }
    if (in1_is_sharded) {
        mm_kernel_in1_reader_writer_defines["IN1_SHARDED"] = "1";
    }
    if (output_is_sharded) {
        mm_kernel_in1_reader_writer_defines["OUT_SHARDED"] = "1";
    }

    tt::tt_metal::KernelHandle mm_kernel_in0_reader_id = tt_metal::CreateKernel(
        program,
        "ttnn/cpp/ttnn/operations/matmul/device/kernels/dataflow/reader_bmm_tile_layout_in0.cpp",
        all_cores,
        tt::tt_metal::ReaderDataMovementConfig(reader_compile_time_args, mm_kernel_in0_reader_defines));

    tt::tt_metal::KernelHandle mm_kernel_in1_reader_writer_id = tt_metal::CreateKernel(
        program,
        "ttnn/cpp/ttnn/operations/matmul/device/kernels/dataflow/reader_writer_bmm_tile_layout_in1.cpp",
        all_cores,
        tt::tt_metal::WriterDataMovementConfig(reader_writer_compile_time_args, mm_kernel_in1_reader_writer_defines));

    std::vector<uint32_t> compute_kernel_args_group_1 = {
        in0_block_w,             // in0_block_w
        in0_num_subblocks,       // in0_num_subblocks
        in0_block_num_tiles,     // in0_block_num_tiles
        in0_subblock_num_tiles,  // in0_subblock_num_tiles

        in1_num_subblocks,    // in1_num_subblocks
        in1_block_num_tiles,  // in1_block_num_tiles
        in1_per_core_w,       // in1_per_core_w

        num_blocks,  // num_blocks
        1,           // out_num_blocks_x
        1,           // out_num_blocks_y

        out_subblock_h,               // out_subblock_h
        out_subblock_w,               // out_subblock_w
        out_subblock_num_tiles,       // out_subblock_num_tiles
        num_blocks_per_core_group_1,  // batch
        out_block_tiles,

        untilize_out,  // untilize_out
        false          // get_batch_from_reader
    };

    std::map<std::string, std::string> mm_kernel_defines;
    if (packer_l1_acc_en) {
        mm_kernel_defines["PACKER_L1_ACC"] = "1";
    }
    if (fp32_dest_acc_en) {
        mm_kernel_defines["FP32_DEST_ACC_EN"] = "1";
    }
    if (in1_transpose_tile) {
        mm_kernel_defines["IN1_TRANSPOSE_TILE"] = "1";
    }

    ttnn::operations::compute_throttle_utils::add_stagger_defines_if_needed(
        device->arch(), num_cores, mm_kernel_defines);
    ttnn::operations::compute_throttle_utils::throttle_mm_perf(
        device->arch(), num_cores, mm_kernel_defines, throttle_level);

    // Create compute kernel
    tt_metal::CreateKernel(
        program,
        "ttnn/cpp/ttnn/operations/matmul/device/kernels/compute/bmm_large_block_zm_fused_bias_activation.cpp",
        core_group_1,
        tt_metal::ComputeConfig{
            .math_fidelity = math_fidelity,
            .fp32_dest_acc_en = fp32_dest_acc_en,
            .math_approx_mode = math_approx_mode,
            .compile_args = compute_kernel_args_group_1,
            .defines = mm_kernel_defines});
    if (!core_group_2.ranges().empty()) {
        std::vector<uint32_t> compute_kernel_args_group_2 = {
            in0_block_w,             // in0_block_w
            in0_num_subblocks,       // in0_num_subblocks
            in0_block_num_tiles,     // in0_block_num_tiles
            in0_subblock_num_tiles,  // in0_subblock_num_tiles

            in1_num_subblocks,    // in1_num_subblocks
            in1_block_num_tiles,  // in1_block_num_tiles
            in1_per_core_w,       // in1_per_core_w

            num_blocks,  // num_blocks
            1,           // out_num_blocks_x
            1,           // out_num_blocks_y

            out_subblock_h,               // out_subblock_h
            out_subblock_w,               // out_subblock_w
            out_subblock_num_tiles,       // out_subblock_num_tiles
            num_blocks_per_core_group_2,  // batch
            out_block_tiles,

<<<<<<< HEAD
            untilize_out};
=======
            untilize_out,  // untilize_out
            false          // get_batch_from_reader
        };
>>>>>>> fdbf388e
        tt_metal::CreateKernel(
            program,
            "ttnn/cpp/ttnn/operations/matmul/device/kernels/compute/bmm_large_block_zm_fused_bias_activation.cpp",
            core_group_2,
            tt_metal::ComputeConfig{
                .math_fidelity = math_fidelity,
                .fp32_dest_acc_en = fp32_dest_acc_en,
                .math_approx_mode = math_approx_mode,
                .compile_args = compute_kernel_args_group_2,
                .defines = mm_kernel_defines});
    }

    // Create circular buffers
    uint32_t src0_cb_index = tt::CBIndex::c_0;
    tt_metal::CircularBufferConfig cb_src0_config =
        tt_metal::CircularBufferConfig(in0_CB_size, {{src0_cb_index, in0_data_format}})
            .set_page_size(src0_cb_index, in0_single_tile_size)
            .set_tile_dims(src0_cb_index, in0_tile);
    if (in0_is_sharded) {
        cb_src0_config = cb_src0_config.set_globally_allocated_address(*in0_buffer);
    }
    auto cb_src0 = tt_metal::CreateCircularBuffer(program, all_cores, cb_src0_config);

    uint32_t src1_cb_index = tt::CBIndex::c_1;
    tt_metal::CircularBufferConfig cb_src1_config =
        tt_metal::CircularBufferConfig(in1_CB_size, {{src1_cb_index, in1_data_format}})
            .set_page_size(src1_cb_index, in1_single_tile_size)
            .set_tile_dims(src1_cb_index, in1_tile);
    if (in1_is_sharded) {
        cb_src1_config = cb_src1_config.set_globally_allocated_address(*in1_buffer);
    }
    auto cb_src1 = tt_metal::CreateCircularBuffer(program, all_cores, cb_src1_config);

    uint32_t output_cb_index = tt::CBIndex::c_4;
    uint32_t interm0_cb_index = tt::CBIndex::c_5;
    tt_metal::CircularBufferConfig interm0_cb_config =
        tt_metal::CircularBufferConfig(0, {{interm0_cb_index, interm0_data_format}});
    tt_metal::CircularBufferConfig output_cb_config =
        tt_metal::CircularBufferConfig(0, {{output_cb_index, output_data_format}});

    if ((interm0_data_format != output_data_format) || (untilize_out && (in1_num_subblocks > 1))) {
        // output
        std::map<uint8_t, tt::DataFormat> output_cb_data_format_spec{
            {output_cb_index, output_data_format},
        };
        output_cb_config = tt_metal::CircularBufferConfig(out_CB_size, output_cb_data_format_spec)
                               .set_page_size(output_cb_index, output_single_tile_size)
                               .set_tile_dims(output_cb_index, output_tile);
        // interm0
        std::map<uint8_t, tt::DataFormat> interm0_cb_data_format_spec{
            {interm0_cb_index, interm0_data_format},
        };
        interm0_cb_config = tt_metal::CircularBufferConfig(interm0_CB_size, interm0_cb_data_format_spec)
                                .set_page_size(interm0_cb_index, interm0_single_tile_size)
                                .set_tile_dims(interm0_cb_index, output_tile);

        tt_metal::CreateCircularBuffer(program, CoreRangeSet({all_cores}), interm0_cb_config);
    } else {
        // share buffer
        std::map<uint8_t, tt::DataFormat> output_cb_data_format_spec{
            {output_cb_index, output_data_format}, {interm0_cb_index, interm0_data_format}};
        output_cb_config = tt_metal::CircularBufferConfig(out_CB_size, output_cb_data_format_spec)
                               .set_page_size(output_cb_index, output_single_tile_size)
                               .set_page_size(interm0_cb_index, interm0_single_tile_size)
                               .set_tile_dims(output_cb_index, output_tile)
                               .set_tile_dims(interm0_cb_index, output_tile);
    }
    // std::map<uint8_t, tt::DataFormat> output_cb_data_format_spec {
    //     {output_cb_index, output_data_format},
    //     {interm0_cb_index, output_data_format}
    // };
    // tt_metal::CircularBufferConfig output_cb_config = tt_metal::CircularBufferConfig(out_CB_size,
    // output_cb_data_format_spec) 	.set_page_size(output_cb_index, output_single_tile_size)
    //     .set_page_size(interm0_cb_index, output_single_tile_size);
    if (output_is_sharded) {
        output_cb_config = output_cb_config.set_globally_allocated_address(*out_buffer);
    }
    auto cb_output = tt_metal::CreateCircularBuffer(program, CoreRangeSet({all_cores}), output_cb_config);

    // Write runtime args to device
    std::vector<uint32_t> mm_reader_args = {
        (std::uint32_t)num_blocks,  // num_blocks

        (std::uint32_t)0,            // batch placeholder
        (std::uint32_t)bcast_batch,  // bcast_B
        (std::uint32_t)M * K,        // MtKt

        (std::uint32_t)in0_buffer->address(),  // in0_tensor_addr
        (std::uint32_t)0,                      // in0_tensor_start_tile_id placeholder
        (std::uint32_t)1,                      // in0_tensor_stride_w
        (std::uint32_t)K,                      // in0_tensor_stride_h
        (std::uint32_t)in0_block_w,            // in0_tensor_next_block_stride

        (std::uint32_t)in0_block_w,           // in0_block_w
        (std::uint32_t)per_core_M_per_batch,  // in0_block_h
        (std::uint32_t)in0_block_num_tiles,   // in0_block_num_tiles
    };

    std::vector<uint32_t> mm_writer_args = {
        (std::uint32_t)num_blocks,   // num_blocks
        (std::uint32_t)0,            // batch placeholder
        (std::uint32_t)bcast_batch,  // bcast_B
        (std::uint32_t)M * N,        // MtNt
        (std::uint32_t)K * N,        // KtNt

        (std::uint32_t)in1_buffer->address(),  // in1_tensor_addr
        (std::uint32_t)0,                      // in1_tensor_start_tile_id placeholder
        (std::uint32_t)1,                      // in1_tensor_stride_w
        (std::uint32_t)N,                      // in1_tensor_stride_h
        (std::uint32_t)in0_block_w * N,        // in1_tensor_next_block_stride

        (std::uint32_t)per_core_N,           // in1_block_w
        (std::uint32_t)in0_block_w,          // in1_block_h
        (std::uint32_t)in1_block_num_tiles,  // in1_block_num_tiles

        (std::uint32_t)out_buffer->address(),  // out_tensor_addr
        (std::uint32_t)0,                      // out_tensor_start_tile_id placeholder
        (std::uint32_t)1,                      // out_tensor_stride_w
        (std::uint32_t)N,                      // out_tensor_stride_h
        (std::uint32_t)out_subblock_w,         // out_tensor_next_subblock_stride_w
        (std::uint32_t)out_subblock_h * N,     // out_tensor_next_subblock_stride_h

        (std::uint32_t)out_subblock_w,                     // out_subblock_w
        (std::uint32_t)out_subblock_h,                     // out_subblock_h
        (std::uint32_t)(out_subblock_w * out_subblock_h),  // out_subblocks_w * out_subblocks_h
        (std::uint32_t)out_num_subblocks_w,                // out_num_subblocks_w
        (std::uint32_t)out_num_subblocks_h,                // out_num_subblocks_h
    };
    bool row_major = false;
    if (shard_spec.has_value()) {
        row_major = shard_spec.value().orientation == tt::tt_metal::ShardOrientation::ROW_MAJOR;
    }
    const auto cores = grid_to_cores(num_cores, core_range.x, core_range.y, row_major);

    for (uint32_t i = 0, num_blocks_written = 0; i < cores.size(); ++i) {
        const CoreCoord& core = cores[i];
        uint32_t num_output_blocks_per_core =
            i < g1_numcores ? num_blocks_per_core_group_1 : num_blocks_per_core_group_2;

        // Write runtime args to device
        mm_reader_args[1] = num_output_blocks_per_core;
        mm_reader_args[5] = num_blocks_written * num_tiles_per_block_in0;

        mm_writer_args[1] = num_output_blocks_per_core;
        mm_writer_args[6] =
            (num_blocks_written * per_core_M_per_batch / M) * num_tiles_per_block_in1;  // in1_tensor_start_tile_id
        mm_writer_args[14] = num_blocks_written * num_tiles_per_block_out;              // out_tensor_start_tile_id

        tt_metal::SetRuntimeArgs(program, mm_kernel_in0_reader_id, core, mm_reader_args);
        tt_metal::SetRuntimeArgs(program, mm_kernel_in1_reader_writer_id, core, mm_writer_args);

        num_blocks_written += num_output_blocks_per_core;
    }

    auto override_runtime_arguments_callback =
        [mm_kernel_in0_reader_id, mm_kernel_in1_reader_writer_id, cb_src0, cb_src1, cb_output, num_cores, cores](
            const void* operation,
            tt::tt_metal::Program& program,
            const std::vector<Tensor>& input_tensors,
            const std::vector<std::optional<const Tensor>>& optional_input_tensors,
            const std::vector<Tensor>& output_tensors) {
            auto src_buffer_a = input_tensors.at(0).buffer();
            auto src_buffer_b = input_tensors.at(1).buffer();

            auto dst_buffer = output_tensors.at(0).buffer();

            const bool src0_sharded = input_tensors[0].memory_config().is_sharded();
            const bool src1_sharded = input_tensors[1].memory_config().is_sharded();
            const bool out_sharded = output_tensors[0].memory_config().is_sharded();

            const bool update_reader_args = !src0_sharded;

            const bool update_writer_args = !(src1_sharded and out_sharded);

            if (update_reader_args || update_writer_args) {
                auto& reader_runtime_args_by_core = GetRuntimeArgs(program, mm_kernel_in0_reader_id);

                auto& writer_runtime_args_by_core = GetRuntimeArgs(program, mm_kernel_in1_reader_writer_id);

                for (const auto& core : cores) {
                    if (update_reader_args) {
                        auto& runtime_args = reader_runtime_args_by_core[core.x][core.y];
                        runtime_args[4] = src_buffer_a->address();
                    }

                    if (update_writer_args) {
                        auto& runtime_args = writer_runtime_args_by_core[core.x][core.y];
                        runtime_args[5] = src_buffer_b->address();
                        runtime_args[13] = dst_buffer->address();
                    }
                }
            }
            if (src0_sharded) {
                UpdateDynamicCircularBufferAddress(program, cb_src0, *src_buffer_a);
            }

            if (src1_sharded) {
                UpdateDynamicCircularBufferAddress(program, cb_src1, *src_buffer_b);
            }

            if (out_sharded) {
                UpdateDynamicCircularBufferAddress(program, cb_output, *dst_buffer);
            }
        };

    return {.program = std::move(program), .override_runtime_arguments_callback = override_runtime_arguments_callback};
}

}  // namespace reuse_optimized_helpers

namespace ttnn {

namespace operations {

namespace matmul {

tt::tt_metal::operation::ProgramWithCallbacks matmul_multi_core_reuse_optimized_(
    const Tensor& a,
    const Tensor& b,
    Tensor& output,
    bool bcast_batch,
    CoreCoord compute_with_storage_grid_size,
    tt::tt_metal::DataType output_dtype,
    DeviceComputeKernelConfig compute_kernel_config,
    uint32_t in0_block_w,
    uint32_t out_subblock_h,
    uint32_t out_subblock_w,
    uint32_t per_core_M,
    uint32_t per_core_N,
    bool fuse_batch,
    bool untilize_out) {
    const auto& ashape = a.padded_shape();
    const auto& bshape = b.padded_shape();
    auto in0_tile_shape = a.tensor_spec().tile().get_tile_shape();
    auto in1_tile_shape = b.tensor_spec().tile().get_tile_shape();

    TT_FATAL(
        (bcast_batch == false) or (ashape[0] == 1) or (ashape.rank() == 2),
        "Bcast batch not supported for this parallelization");

    // CB dataformats
    tt::DataFormat in0_data_format = tt_metal::datatype_to_dataformat_converter(a.dtype());        // in0
    tt::DataFormat in1_data_format = tt_metal::datatype_to_dataformat_converter(b.dtype());        // in1
    tt::DataFormat output_data_format = tt_metal::datatype_to_dataformat_converter(output_dtype);  // output

    tt_metal::IDevice* device = a.device();

    auto [math_fidelity, math_approx_mode, fp32_dest_acc_en, packer_l1_acc, dst_full_sync_en] =
        get_compute_kernel_config_args(device->arch(), compute_kernel_config);

    if (fp32_dest_acc_en) {
        TT_FATAL(
            out_subblock_h * out_subblock_w <= 4,
            "Total number of tiles in a subblock must be less than 4 when in fp32_dest_acc mode");
    }

    ////////////////////////////////////////////////////////////////////////////
    //                      Matmul Parameters Setup
    ////////////////////////////////////////////////////////////////////////////
    // NOTE: Only supports matmuls where output is blocks of 16 x 16 tiles (ie. multiples of 16*32 x 16*32)
    // NOTE: Maximum number of tiles in output is 120 * 16^2 = 30,720 (eg. [1, 1, 5120, 6144])
    uint32_t B = get_batch_size(ashape);
    uint32_t Mt = ashape[-2] / in0_tile_shape[0];
    uint32_t Kt = ashape[-1] / in0_tile_shape[1];
    uint32_t Nt = bshape[-1] / in1_tile_shape[1];

    uint32_t in0_last_ktile_w = a.logical_shape()[-1] % in0_tile_shape[1];

    // TODO: Generalize
    TT_FATAL(!fuse_batch, "Only fuse_batch=false is supported for optimized bmm!");

    // Get large matmul params

    CoreCoord core_range = compute_with_storage_grid_size;

    ////////////////////////////////////////////////////////////////////////////
    //                      Grayskull Device Setup
    ////////////////////////////////////////////////////////////////////////////
    // Pass in cshape instead
    tt_metal::Buffer* out_buffer = output.buffer();
    TT_FATAL(out_buffer != nullptr, "Output buffer should be allocated on device!");

    ////////////////////////////////////////////////////////////////////////////
    //                      Application Setup
    ////////////////////////////////////////////////////////////////////////////
    return reuse_optimized_helpers::create_program(
        device,
        math_fidelity,
        fp32_dest_acc_en,
        math_approx_mode,
        packer_l1_acc,
        core_range,
        B,
        Mt,
        Nt,
        Kt,
        bcast_batch,
        ttnn::get_throttle_level(compute_kernel_config),
        in0_block_w,
        in0_last_ktile_w,
        out_subblock_h,
        out_subblock_w,
        per_core_M,
        per_core_N,
        a,
        b,
        output,
        in0_data_format,
        in1_data_format,
        output_data_format,
        untilize_out);
}

// TODO: Get rid of no-op reshapes when we generalize
// matmul_multi_core_reuse_optimized_bert_large not used
tt::tt_metal::operation::ProgramWithCallbacks bmm_multi_core_reuse_optimized(
    const Tensor& a,
    const Tensor& b,
    Tensor& output,
    bool bcast_batch,
    CoreCoord compute_with_storage_grid_size,
    tt::tt_metal::DataType output_dtype,
    DeviceComputeKernelConfig compute_kernel_config,
    uint32_t in0_block_w,
    uint32_t out_subblock_h,
    uint32_t out_subblock_w,
    uint32_t per_core_M,
    uint32_t per_core_N,
    bool fuse_batch,
    bool untilize_out) {
    /*
     * For pre-softmax and post-softmax bmm, do an additional no-op reshape by changing cshape and ashape
     * - pre-softmax: [9, 16, 384, 64] x [9, 16, 64, 384] = ([9, 16, 384, 384] -> [9, 1, 6144, 384])
     * - post-softmax: ([9, 1, 6144, 384] -> [9, 16, 384, 384]) x [9, 16, 384, 64] = [9, 16, 384, 64]
     * NOTE: Only need to pass in the right cshape and ashape for these no-op reshapes.
     * The actual bmm op works on [9, 16, 384, 64] x [9, 16, 64, 384] and [9, 16, 384, 384] x [9, 16, 384, 64].
     */
    return matmul_multi_core_reuse_optimized_(
        a,
        b,
        output,
        bcast_batch,
        compute_with_storage_grid_size,
        output_dtype,
        compute_kernel_config,
        in0_block_w,
        out_subblock_h,
        out_subblock_w,
        per_core_M,
        per_core_N,
        fuse_batch,
        untilize_out);
}

}  // namespace matmul

}  // namespace operations

}  // namespace ttnn<|MERGE_RESOLUTION|>--- conflicted
+++ resolved
@@ -258,13 +258,9 @@
             num_blocks_per_core_group_2,  // batch
             out_block_tiles,
 
-<<<<<<< HEAD
-            untilize_out};
-=======
             untilize_out,  // untilize_out
             false          // get_batch_from_reader
         };
->>>>>>> fdbf388e
         tt_metal::CreateKernel(
             program,
             "ttnn/cpp/ttnn/operations/matmul/device/kernels/compute/bmm_large_block_zm_fused_bias_activation.cpp",
