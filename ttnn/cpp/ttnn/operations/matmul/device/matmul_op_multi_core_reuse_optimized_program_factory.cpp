// SPDX-FileCopyrightText: © 2023 Tenstorrent AI ULC
//
// SPDX-License-Identifier: Apache-2.0

#include <tt-metalium/tt_metal.hpp>
#include <tt-metalium/host_api.hpp>
#include <tt-metalium/work_split.hpp>
#include <tt-metalium/tensor_accessor_args.hpp>
#include "ttnn/operation.hpp"
#include "ttnn/operations/matmul/device/matmul_op.hpp"
#include "ttnn/operations/compute_throttle_utils.hpp"
#include "ttnn/tensor/shape/shape.hpp"

using namespace tt;

namespace reuse_optimized_helpers {

using tt::tt_metal::Tensor;

tt::tt_metal::operation::ProgramWithCallbacks create_program(
    tt_metal::IDevice* device,
    MathFidelity math_fidelity,
    bool fp32_dest_acc_en,
    bool math_approx_mode,
    bool packer_l1_acc,
    CoreCoord core_range,
    uint32_t B,
    uint32_t M,
    uint32_t N,
    uint32_t K,
    bool bcast_batch,
    bool transpose_a,
    bool transpose_b,
    ttnn::operations::compute_throttle_utils::ThrottleLevel throttle_level,
    uint32_t in0_block_w,
    uint32_t in0_last_ktile_w,
    uint32_t out_subblock_h,
    uint32_t out_subblock_w,
    uint32_t per_core_M,
    uint32_t per_core_N,
    const Tensor& in0,
    const Tensor& in1,
    const Tensor& output,
    const tt::tt_metal::Tile& in0_tile,
    const tt::tt_metal::Tile& in1_tile,
    tt::DataFormat in0_data_format,
    tt::DataFormat in1_data_format,
    tt::DataFormat output_data_format,
    bool untilize_out) {
    tt_metal::Program program{};

    // TODO: We can generalize this into some special form of fuse batch, where we have B /= batch_scale_factor and M *=
    // batch_scale_factor
    uint32_t batch_scale_factor = per_core_M > M ? per_core_M / M : 1;
    uint32_t per_core_M_per_batch = per_core_M > M ? M : per_core_M;

    uint32_t num_blocks = (K / in0_block_w);

    // Only enable packer l1 accumulation when there are num_blocks > 2, otherwise
    // unnecessary overhead for reconfigs are added. Last iteration of l1 accumulation
    // does a spill and reload, so need more than 2 blocks to use l1 acc for packer
    bool packer_l1_acc_en = packer_l1_acc && (num_blocks > 2);

    // if fp32 enabled then we pack fp32 in l1, if not, then we pack fp16 in l1
    tt::DataFormat interm0_data_format = packer_l1_acc_en
                                             ? (fp32_dest_acc_en ? tt::DataFormat::Float32 : tt::DataFormat::Float16_b)
                                             : (fp32_dest_acc_en ? tt::DataFormat::Float32 : output_data_format);

    // currently only support transpose of the full tile
    bool in0_transpose_tile = in0_tile.get_transpose_of_faces() && in0_tile.get_transpose_within_face();
    bool in1_transpose_tile = in1_tile.get_transpose_of_faces() && in1_tile.get_transpose_within_face();

    // cannot use the output tensor tile directly as that might be changed by user override
    auto output_tile = tt::tt_metal::Tile({in0_tile.get_height(), in1_tile.get_width()});
    uint32_t in0_single_tile_size = in0_tile.get_tile_size(in0_data_format);
    uint32_t in1_single_tile_size = in1_tile.get_tile_size(in1_data_format);
    uint32_t output_single_tile_size = output_tile.get_tile_size(output_data_format);
    uint32_t interm0_single_tile_size = output_tile.get_tile_size(interm0_data_format);

    tt_metal::Buffer* in0_buffer = in0.buffer();
    tt_metal::Buffer* in1_buffer = in1.buffer();
    tt_metal::Buffer* out_buffer = output.buffer();
    bool in0_is_sharded = in0.is_sharded();
    bool in1_is_sharded = in1.is_sharded();
    bool output_is_sharded = output.is_sharded();

    uint32_t in0_block_num_tiles = per_core_M_per_batch * in0_block_w;
    uint32_t in0_CB_tiles = in0_block_num_tiles;
    if (in0_is_sharded) {
        in0_CB_tiles = per_core_M * K;
    } else {
        in0_CB_tiles *= 2;  // double buffer
    }
    uint32_t in0_CB_size = in0_CB_tiles * in0_single_tile_size;
    uint32_t in1_block_num_tiles = per_core_N * in0_block_w;
    uint32_t in1_CB_tiles = in1_block_num_tiles;
    if (in1_is_sharded) {
        in1_CB_tiles *= num_blocks * batch_scale_factor;
    } else {
        in1_CB_tiles *= 2;  // double buffer
    }
    uint32_t in1_CB_size = in1_CB_tiles * in1_single_tile_size;
    uint32_t out_block_tiles = per_core_M * per_core_N;
    uint32_t out_CB_tiles = out_block_tiles;  // No double buffer
    uint32_t out_CB_size = out_CB_tiles * output_single_tile_size;
    uint32_t interm0_CB_size = out_CB_tiles * interm0_single_tile_size;

    // Compute kernel compile time args
    uint32_t in0_num_subblocks = (per_core_M_per_batch / out_subblock_h);
    uint32_t in0_subblock_num_tiles = out_subblock_h * in0_block_w;

    uint32_t in1_num_subblocks = (per_core_N / out_subblock_w);
    uint32_t in1_per_core_w = out_subblock_w * in1_num_subblocks;

    uint32_t out_subblock_num_tiles = out_subblock_h * out_subblock_w;
    uint32_t out_num_subblocks_h = per_core_M_per_batch / out_subblock_h;
    uint32_t out_num_subblocks_w = in1_num_subblocks;

    uint32_t num_tiles_per_block_out = per_core_M_per_batch * per_core_N;
    uint32_t num_output_blocks_total = (B * M / per_core_M) * (N / per_core_N);
    std::optional<tt::tt_metal::ShardSpec> shard_spec = std::nullopt;
    if (in0_is_sharded) {
        shard_spec = in0.shard_spec().value();
    } else if (in1_is_sharded) {
        shard_spec = in1.shard_spec().value();
    } else if (output_is_sharded) {
        shard_spec = output.shard_spec().value();
    }

    uint32_t num_cores = 0, num_blocks_per_core_group_1 = 0, num_blocks_per_core_group_2 = 0;
    CoreRangeSet all_cores, core_group_1, core_group_2;

    if (shard_spec.has_value()) {
        all_cores = shard_spec.value().grid;
        num_cores = all_cores.num_cores();
        core_group_1 = all_cores;
        num_blocks_per_core_group_1 = num_output_blocks_total / num_cores * batch_scale_factor;
    } else {
        std::tie(
            num_cores,
            all_cores,
            core_group_1,
            core_group_2,
            num_blocks_per_core_group_1,
            num_blocks_per_core_group_2) = tt::tt_metal::split_work_to_cores(core_range, num_output_blocks_total);
        num_blocks_per_core_group_1 *= batch_scale_factor;
        num_blocks_per_core_group_2 *= batch_scale_factor;
    }
    uint32_t g1_numcores = core_group_1.num_cores();
    // TODO: This contains same information as above; refactor this?
    uint32_t num_evenly_divided_output_blocks = num_output_blocks_total / num_cores;

    // Assume all of core_range is used (ie. num_evenly_divided_output_blocks > 0)
    TT_FATAL(num_evenly_divided_output_blocks > 0, "Not all cores from core_range was used!");

    const auto in0_tensor_stride_w = transpose_a ? M : 1;
    const auto in0_tensor_stride_h = transpose_a ? 1 : K;
    const auto in0_tensor_next_block_stride = in0_block_w * in0_tensor_stride_w;

    const auto in1_tensor_stride_w = transpose_b ? K : 1;
    const auto in1_tensor_stride_h = transpose_b ? 1 : N;
    const auto in1_tensor_next_block_stride = in0_block_w * in1_tensor_stride_h;

    // Compile time args
    std::vector<uint32_t> reader_compile_time_args = {
        (std::uint32_t)in0_tensor_stride_w,
        (std::uint32_t)in0_tensor_stride_h,
        (std::uint32_t)in0_tensor_next_block_stride,
        (std::uint32_t)in0_block_w,
        (std::uint32_t)per_core_M_per_batch,  // in0_block_h
        (std::uint32_t)in0_block_num_tiles,
        (std::uint32_t)in0_last_ktile_w,
        (std::uint32_t)num_blocks,
        (std::uint32_t)bcast_batch,
        (std::uint32_t)M * K,  // MtKt
    };
    tt::tt_metal::TensorAccessorArgs(*in0_buffer).append_to(reader_compile_time_args);

    std::vector<uint32_t> reader_writer_compile_time_args = {
        (std::uint32_t)in1_tensor_stride_w,
        (std::uint32_t)in1_tensor_stride_h,
        (std::uint32_t)in1_tensor_next_block_stride,
        (std::uint32_t)per_core_N,           // in1_block_w
        (std::uint32_t)in0_block_w,          // in1_block_h
        (std::uint32_t)in1_block_num_tiles,  // in1_block_num_tiles
        (std::uint32_t)num_blocks,
        (std::uint32_t)bcast_batch,
        (std::uint32_t)K * N,  // KtNt

        (std::uint32_t)1,                                  // out_tensor_stride_w
        (std::uint32_t)N,                                  // out_tensor_stride_h
        (std::uint32_t)out_subblock_w,                     // out_tensor_next_subblock_stride_w
        (std::uint32_t)out_subblock_h * N,                 // out_tensor_next_subblock_stride_h
        (std::uint32_t)out_subblock_w,                     // out_subblock_w
        (std::uint32_t)out_subblock_h,                     // out_subblock_h
        (std::uint32_t)(out_subblock_w * out_subblock_h),  // out_subblock_tile_count
        (std::uint32_t)out_num_subblocks_w,                // out_num_subblocks_w
        (std::uint32_t)out_num_subblocks_h,                // out_num_subblocks_h
        (std::uint32_t)M * N,                              // MtNt
    };
    tt::tt_metal::TensorAccessorArgs(*in1_buffer).append_to(reader_writer_compile_time_args);
    tt::tt_metal::TensorAccessorArgs(*out_buffer).append_to(reader_writer_compile_time_args);
    std::map<std::string, std::string> mm_kernel_in0_reader_defines;
    std::map<std::string, std::string> mm_kernel_in1_reader_writer_defines;
    if (in0_is_sharded) {
        mm_kernel_in0_reader_defines["IN0_SHARDED"] = "1";
    }
    if (in1_is_sharded) {
        mm_kernel_in1_reader_writer_defines["IN1_SHARDED"] = "1";
    }
    if (output_is_sharded) {
        mm_kernel_in1_reader_writer_defines["OUT_SHARDED"] = "1";
    }

    // Intermediate CB read
    /*
    Blackhole architecture alignment issue workaround for tiny tiles:
    Problem: When reading tiny tiles from DRAM to circular buffers (CB), address alignment
    issues occur. DRAM tile addresses are 64-byte aligned within each block, but L1 CB
    addresses are not necessarily aligned due to non-64-byte-aligned page sizes.
    Example scenario:
    - Two consecutive 544-byte tiles (16x32 tile of dtype bfloat8_b) stored on different DRAM banks
    - CB configured with size=2 to hold both tiles
    Result:
    - Tile 0: DRAM Bank 0, Address 64    → CB L1 Address 0   (64-byte aligned ✓)
    - Tile 1: DRAM Bank 1, Address 64    → CB L1 Address 544 (not 64-byte aligned ✗)
    Solution: Use an intermediate single-tile CB as a staging area. Read each tile into
    the intermediate CB first, then copy to the destination CB. This ensures proper
    alignment at the cost of additional memory bandwidth overhead.
    Note: This workaround should only be used for this specific alignment issue case.
    */
    bool in0_needs_intermediate_cb_read = false;
    bool in1_needs_intermediate_cb_read = false;
    if (device->arch() == tt::ARCH::BLACKHOLE) {
        in0_needs_intermediate_cb_read = ((in0_single_tile_size % 64) != 0);
        if (in0_needs_intermediate_cb_read) {
            mm_kernel_in0_reader_defines["INTERMEDIATE_CB_READ"] = "1";
        }
        in1_needs_intermediate_cb_read = ((in1_single_tile_size % 64) != 0);
        if (in1_needs_intermediate_cb_read) {
            mm_kernel_in1_reader_writer_defines["INTERMEDIATE_CB_READ"] = "1";
        }
    }

    tt::tt_metal::KernelHandle mm_kernel_in0_reader_id = tt_metal::CreateKernel(
        program,
        "ttnn/cpp/ttnn/operations/matmul/device/kernels/dataflow/reader_bmm_tile_layout_in0.cpp",
        all_cores,
        tt::tt_metal::ReaderDataMovementConfig(reader_compile_time_args, mm_kernel_in0_reader_defines));

    tt::tt_metal::KernelHandle mm_kernel_in1_reader_writer_id = tt_metal::CreateKernel(
        program,
        "ttnn/cpp/ttnn/operations/matmul/device/kernels/dataflow/reader_writer_bmm_tile_layout_in1.cpp",
        all_cores,
        tt::tt_metal::WriterDataMovementConfig(reader_writer_compile_time_args, mm_kernel_in1_reader_writer_defines));

    std::vector<uint32_t> compute_kernel_args_group_1 = {
        in0_block_w,             // in0_block_w
        in0_num_subblocks,       // in0_num_subblocks
        in0_block_num_tiles,     // in0_block_num_tiles
        in0_subblock_num_tiles,  // in0_subblock_num_tiles

        in1_num_subblocks,    // in1_num_subblocks
        in1_block_num_tiles,  // in1_block_num_tiles
        in1_per_core_w,       // in1_per_core_w

        num_blocks,  // num_blocks
        1,           // out_num_blocks_x
        1,           // out_num_blocks_y

        out_subblock_h,               // out_subblock_h
        out_subblock_w,               // out_subblock_w
        out_subblock_num_tiles,       // out_subblock_num_tiles
        num_blocks_per_core_group_1,  // batch
        out_block_tiles,

        untilize_out,  // untilize_out
        false,         // get_batch_from_reader
        in0_transpose_tile,
    };

    std::map<std::string, std::string> mm_kernel_defines;
    if (packer_l1_acc_en) {
        mm_kernel_defines["PACKER_L1_ACC"] = "1";
    }
    if (fp32_dest_acc_en) {
        mm_kernel_defines["FP32_DEST_ACC_EN"] = "1";
    }
    if (in1_transpose_tile) {
        mm_kernel_defines["IN1_TRANSPOSE_TILE"] = "1";
    }

    ttnn::operations::compute_throttle_utils::add_stagger_defines_if_needed(
        device->arch(), num_cores, mm_kernel_defines);
    ttnn::operations::compute_throttle_utils::throttle_mm_perf(
        device->arch(), num_cores, mm_kernel_defines, throttle_level);

    // Create compute kernel
    tt_metal::CreateKernel(
        program,
        "ttnn/cpp/ttnn/operations/matmul/device/kernels/compute/bmm_large_block_zm_fused_bias_activation.cpp",
        core_group_1,
        tt_metal::ComputeConfig{
            .math_fidelity = math_fidelity,
            .fp32_dest_acc_en = fp32_dest_acc_en,
            .math_approx_mode = math_approx_mode,
            .compile_args = compute_kernel_args_group_1,
            .defines = mm_kernel_defines});
    if (!core_group_2.ranges().empty()) {
        std::vector<uint32_t> compute_kernel_args_group_2 = {
            in0_block_w,             // in0_block_w
            in0_num_subblocks,       // in0_num_subblocks
            in0_block_num_tiles,     // in0_block_num_tiles
            in0_subblock_num_tiles,  // in0_subblock_num_tiles

            in1_num_subblocks,    // in1_num_subblocks
            in1_block_num_tiles,  // in1_block_num_tiles
            in1_per_core_w,       // in1_per_core_w

            num_blocks,  // num_blocks
            1,           // out_num_blocks_x
            1,           // out_num_blocks_y

            out_subblock_h,               // out_subblock_h
            out_subblock_w,               // out_subblock_w
            out_subblock_num_tiles,       // out_subblock_num_tiles
            num_blocks_per_core_group_2,  // batch
            out_block_tiles,

            untilize_out,  // untilize_out
            false,         // get_batch_from_reader
            in0_transpose_tile,
        };
        tt_metal::CreateKernel(
            program,
            "ttnn/cpp/ttnn/operations/matmul/device/kernels/compute/bmm_large_block_zm_fused_bias_activation.cpp",
            core_group_2,
            tt_metal::ComputeConfig{
                .math_fidelity = math_fidelity,
                .fp32_dest_acc_en = fp32_dest_acc_en,
                .math_approx_mode = math_approx_mode,
                .compile_args = compute_kernel_args_group_2,
                .defines = mm_kernel_defines});
    }

    // Create circular buffers
    uint32_t src0_cb_index = tt::CBIndex::c_0;
    tt_metal::CircularBufferConfig cb_src0_config =
        tt_metal::CircularBufferConfig(in0_CB_size, {{src0_cb_index, in0_data_format}})
            .set_page_size(src0_cb_index, in0_single_tile_size)
            .set_tile_dims(src0_cb_index, in0_tile);
    if (in0_is_sharded) {
        cb_src0_config = cb_src0_config.set_globally_allocated_address(*in0_buffer);
    }
    auto cb_src0 = tt_metal::CreateCircularBuffer(program, all_cores, cb_src0_config);

    uint32_t src1_cb_index = tt::CBIndex::c_1;
    tt_metal::CircularBufferConfig cb_src1_config =
        tt_metal::CircularBufferConfig(in1_CB_size, {{src1_cb_index, in1_data_format}})
            .set_page_size(src1_cb_index, in1_single_tile_size)
            .set_tile_dims(src1_cb_index, in1_tile);
    if (in1_is_sharded) {
        cb_src1_config = cb_src1_config.set_globally_allocated_address(*in1_buffer);
    }
    auto cb_src1 = tt_metal::CreateCircularBuffer(program, all_cores, cb_src1_config);

    uint32_t output_cb_index = tt::CBIndex::c_4;
    uint32_t interm0_cb_index = tt::CBIndex::c_5;
    tt_metal::CircularBufferConfig interm0_cb_config =
        tt_metal::CircularBufferConfig(0, {{interm0_cb_index, interm0_data_format}});
    tt_metal::CircularBufferConfig output_cb_config =
        tt_metal::CircularBufferConfig(0, {{output_cb_index, output_data_format}});

    if ((interm0_data_format != output_data_format) || (untilize_out && (in1_num_subblocks > 1))) {
        // output
        std::map<uint8_t, tt::DataFormat> output_cb_data_format_spec{
            {output_cb_index, output_data_format},
        };
        output_cb_config = tt_metal::CircularBufferConfig(out_CB_size, output_cb_data_format_spec)
                               .set_page_size(output_cb_index, output_single_tile_size)
                               .set_tile_dims(output_cb_index, output_tile);
        // interm0
        std::map<uint8_t, tt::DataFormat> interm0_cb_data_format_spec{
            {interm0_cb_index, interm0_data_format},
        };
        interm0_cb_config = tt_metal::CircularBufferConfig(interm0_CB_size, interm0_cb_data_format_spec)
                                .set_page_size(interm0_cb_index, interm0_single_tile_size)
                                .set_tile_dims(interm0_cb_index, output_tile);

        tt_metal::CreateCircularBuffer(program, CoreRangeSet({all_cores}), interm0_cb_config);
    } else {
        // share buffer
        std::map<uint8_t, tt::DataFormat> output_cb_data_format_spec{
            {output_cb_index, output_data_format}, {interm0_cb_index, interm0_data_format}};
        output_cb_config = tt_metal::CircularBufferConfig(out_CB_size, output_cb_data_format_spec)
                               .set_page_size(output_cb_index, output_single_tile_size)
                               .set_page_size(interm0_cb_index, interm0_single_tile_size)
                               .set_tile_dims(output_cb_index, output_tile)
                               .set_tile_dims(interm0_cb_index, output_tile);
    }
    // std::map<uint8_t, tt::DataFormat> output_cb_data_format_spec {
    //     {output_cb_index, output_data_format},
    //     {interm0_cb_index, output_data_format}
    // };
    // tt_metal::CircularBufferConfig output_cb_config = tt_metal::CircularBufferConfig(out_CB_size,
    // output_cb_data_format_spec) 	.set_page_size(output_cb_index, output_single_tile_size)
    //     .set_page_size(interm0_cb_index, output_single_tile_size);
    if (output_is_sharded) {
        output_cb_config = output_cb_config.set_globally_allocated_address(*out_buffer);
    }
    auto cb_output = tt_metal::CreateCircularBuffer(program, CoreRangeSet({all_cores}), output_cb_config);

    // Intermediate CB read
    if (in1_needs_intermediate_cb_read) {
        uint32_t in1_intermediate_cb_index = tt::CBIndex::c_9;
        tt_metal::CircularBufferConfig cb_in1_intermediate_config =
            tt_metal::CircularBufferConfig(in1_single_tile_size, {{in1_intermediate_cb_index, in1_data_format}})
                .set_page_size(in1_intermediate_cb_index, in1_single_tile_size)
                .set_tile_dims(in1_intermediate_cb_index, in1_tile);
        tt_metal::CreateCircularBuffer(program, all_cores, cb_in1_intermediate_config);
    }
    if (in0_needs_intermediate_cb_read) {
        uint32_t in0_intermediate_cb_index = tt::CBIndex::c_8;
        tt_metal::CircularBufferConfig cb_in0_intermediate_config =
            tt_metal::CircularBufferConfig(in0_single_tile_size, {{in0_intermediate_cb_index, in0_data_format}})
                .set_page_size(in0_intermediate_cb_index, in0_single_tile_size)
                .set_tile_dims(in0_intermediate_cb_index, in0_tile);
        tt_metal::CreateCircularBuffer(program, all_cores, cb_in0_intermediate_config);
    }

    if (in0_transpose_tile) {
        const uint32_t in0_transpose_cb_index = tt::CBIndex::c_10;
        auto in0_transpose_cb_config =
            tt_metal::CircularBufferConfig(in0_CB_size, {{in0_transpose_cb_index, in0_data_format}})
                .set_page_size(in0_transpose_cb_index, in0_single_tile_size)
                .set_tile_dims(in0_transpose_cb_index, in0_tile);
        tt_metal::CreateCircularBuffer(program, all_cores, in0_transpose_cb_config);
    }

    // Write runtime args to device
    std::vector<uint32_t> mm_reader_args = {
        (std::uint32_t)in0_buffer->address(),  // in0_tensor_addr
        (std::uint32_t)0,                      // in0_tensor_start_tile_id placeholder
        (std::uint32_t)0,                      // batch placeholder
    };

    std::vector<uint32_t> mm_writer_args = {
        (std::uint32_t)in1_buffer->address(),  // in1_tensor_addr
        (std::uint32_t)0,                      // in1_tensor_start_tile_id placeholder
        (std::uint32_t)0,                      // batch placeholder
        (std::uint32_t)out_buffer->address(),  // out_tensor_addr
        (std::uint32_t)0,                      // out_tensor_start_tile_id placeholder
    };
    bool row_major = false;
    if (shard_spec.has_value()) {
        row_major = shard_spec.value().orientation == tt::tt_metal::ShardOrientation::ROW_MAJOR;
    }
    const auto cores = grid_to_cores(num_cores, core_range.x, core_range.y, row_major);

    // Work can be split in two ways:
    // (a) by batch: each core processes all M,N dimensions of b number of batches
    // (b) by M dimension: each core processes a subset of M dimension within batches
    // In the general case, some cores may have work split by batch while others have work
    // split over the M dimension. We compute each core's start tile based on its global
    // position in the work distribution.

    // Compute the number of M and N blocks per batch
    uint32_t m_blocks_per_batch = M / per_core_M_per_batch;
    uint32_t n_blocks_per_batch = N / per_core_N;
    uint32_t blocks_per_batch = m_blocks_per_batch * n_blocks_per_batch;

    // Strides for computing start tile IDs
    uint32_t in0_batch_stride = M * K;
    uint32_t in1_batch_stride = K * N;
    uint32_t in0_m_block_stride = per_core_M_per_batch * (transpose_a ? 1 : K);
    uint32_t in1_n_block_stride = per_core_N * (transpose_b ? K : 1);

    for (uint32_t i = 0, num_blocks_written = 0; i < cores.size(); ++i) {
        const CoreCoord& core = cores[i];
        uint32_t num_output_blocks_per_core =
            i < g1_numcores ? num_blocks_per_core_group_1 : num_blocks_per_core_group_2;

        // Compute starting batch and position within batch based on global block position
        uint32_t start_batch = num_blocks_written / blocks_per_batch;
        uint32_t block_within_batch = num_blocks_written % blocks_per_batch;
        uint32_t start_m_block = block_within_batch / n_blocks_per_batch;
        uint32_t start_n_block = block_within_batch % n_blocks_per_batch;

        // Compute start tile IDs based on batch and block position
        uint32_t in0_start_tile_id = (start_batch * in0_batch_stride) + (start_m_block * in0_m_block_stride);
        uint32_t in1_start_tile_id =
            (bcast_batch ? 0 : (start_batch * in1_batch_stride)) + (start_n_block * in1_n_block_stride);

        // Write runtime args to device
        mm_reader_args[1] = in0_start_tile_id;           // in0_tensor_start_tile_id
        mm_reader_args[2] = num_output_blocks_per_core;  // batch

        mm_writer_args[1] = in1_start_tile_id;                             // in1_tensor_start_tile_id
        mm_writer_args[2] = num_output_blocks_per_core;                    // batch
        mm_writer_args[4] = num_blocks_written * num_tiles_per_block_out;  // out_tensor_start_tile_id

        tt_metal::SetRuntimeArgs(program, mm_kernel_in0_reader_id, core, mm_reader_args);
        tt_metal::SetRuntimeArgs(program, mm_kernel_in1_reader_writer_id, core, mm_writer_args);

        num_blocks_written += num_output_blocks_per_core;
    }

    auto override_runtime_arguments_callback =
        [mm_kernel_in0_reader_id, mm_kernel_in1_reader_writer_id, cb_src0, cb_src1, cb_output, num_cores, cores](
            const void* operation,
            tt::tt_metal::Program& program,
            const std::vector<Tensor>& input_tensors,
            const std::vector<std::optional<const Tensor>>& optional_input_tensors,
            const std::vector<Tensor>& output_tensors) {
            auto* src_buffer_a = input_tensors.at(0).buffer();
            auto* src_buffer_b = input_tensors.at(1).buffer();

            auto* dst_buffer = output_tensors.at(0).buffer();

            const bool src0_sharded = input_tensors[0].memory_config().is_sharded();
            const bool src1_sharded = input_tensors[1].memory_config().is_sharded();
            const bool out_sharded = output_tensors[0].memory_config().is_sharded();

            const bool update_reader_args = !src0_sharded;

            const bool update_writer_args = !(src1_sharded and out_sharded);

            if (update_reader_args || update_writer_args) {
                auto& reader_runtime_args_by_core = GetRuntimeArgs(program, mm_kernel_in0_reader_id);

                auto& writer_runtime_args_by_core = GetRuntimeArgs(program, mm_kernel_in1_reader_writer_id);

                for (const auto& core : cores) {
                    if (update_reader_args) {
                        auto& runtime_args = reader_runtime_args_by_core[core.x][core.y];
                        runtime_args[0] = src_buffer_a->address();  // in0_tensor_addr
                    }

                    if (update_writer_args) {
                        auto& runtime_args = writer_runtime_args_by_core[core.x][core.y];
                        runtime_args[0] = src_buffer_b->address();  // in1_tensor_addr
                        runtime_args[3] = dst_buffer->address();    // out_tensor_addr
                    }
                }
            }
            if (src0_sharded) {
                UpdateDynamicCircularBufferAddress(program, cb_src0, *src_buffer_a);
            }

            if (src1_sharded) {
                UpdateDynamicCircularBufferAddress(program, cb_src1, *src_buffer_b);
            }

            if (out_sharded) {
                UpdateDynamicCircularBufferAddress(program, cb_output, *dst_buffer);
            }
        };

    return {.program = std::move(program), .override_runtime_arguments_callback = override_runtime_arguments_callback};
}

}  // namespace reuse_optimized_helpers

namespace ttnn::operations::matmul {

tt::tt_metal::operation::ProgramWithCallbacks matmul_multi_core_reuse_optimized_(
    const Tensor& a,
    const Tensor& b,
    Tensor& output,
    bool bcast_batch,
    bool transpose_a,
    bool transpose_b,
    CoreCoord compute_with_storage_grid_size,
    tt::tt_metal::DataType output_dtype,
    DeviceComputeKernelConfig compute_kernel_config,
    uint32_t in0_block_w,
    uint32_t out_subblock_h,
    uint32_t out_subblock_w,
    uint32_t per_core_M,
    uint32_t per_core_N,
    bool fuse_batch,
    bool untilize_out) {
    const auto& ashape = get_matmul_tensor_padded_shape(a, transpose_a);
    const auto& bshape = get_matmul_tensor_padded_shape(b, transpose_b);
    auto in0_tile = get_matmul_tile(a, transpose_a);
    auto in1_tile = get_matmul_tile(b, transpose_b);

    TT_FATAL(
        (bcast_batch == false) or (ashape[0] == 1) or (ashape.rank() == 2),
        "Bcast batch not supported for this parallelization");

    // CB dataformats
    tt::DataFormat in0_data_format = tt_metal::datatype_to_dataformat_converter(a.dtype());        // in0
    tt::DataFormat in1_data_format = tt_metal::datatype_to_dataformat_converter(b.dtype());        // in1
    tt::DataFormat output_data_format = tt_metal::datatype_to_dataformat_converter(output_dtype);  // output

    tt_metal::IDevice* device = a.device();

    auto [math_fidelity, math_approx_mode, fp32_dest_acc_en, packer_l1_acc, dst_full_sync_en] =
        get_compute_kernel_config_args(device->arch(), compute_kernel_config);

    if (fp32_dest_acc_en) {
        TT_FATAL(
            out_subblock_h * out_subblock_w <= 4,
            "Total number of tiles in a subblock must be less than 4 when in fp32_dest_acc mode");
    }

    ////////////////////////////////////////////////////////////////////////////
    //                      Matmul Parameters Setup
    ////////////////////////////////////////////////////////////////////////////
    // NOTE: Only supports matmuls where output is blocks of 16 x 16 tiles (ie. multiples of 16*32 x 16*32)
    // NOTE: Maximum number of tiles in output is 120 * 16^2 = 30,720 (eg. [1, 1, 5120, 6144])
<<<<<<< HEAD
    uint32_t B = ttnn::get_batch_size(ashape);
    uint32_t Mt = ashape[-2] / in0_tile_shape[0];
    uint32_t Kt = ashape[-1] / in0_tile_shape[1];
    uint32_t Nt = bshape[-1] / in1_tile_shape[1];
=======
    uint32_t B = get_batch_size(ashape);
    uint32_t Mt = get_M_dim(ashape, in0_tile, fuse_batch);
    uint32_t Kt = get_K_dim(ashape, in0_tile);
    uint32_t Nt = get_N_dim(bshape, in1_tile);
>>>>>>> c5c84e1e

    const auto ashape_logical = get_matmul_tensor_logical_shape(a, transpose_a);
    const auto in0_last_ktile_w = ashape_logical[-1] % in0_tile.get_width();

    // TODO: Generalize
    TT_FATAL(!fuse_batch, "Only fuse_batch=false is supported for optimized bmm!");

    // Get large matmul params

    CoreCoord core_range = compute_with_storage_grid_size;

    ////////////////////////////////////////////////////////////////////////////
    //                      Grayskull Device Setup
    ////////////////////////////////////////////////////////////////////////////
    // Pass in cshape instead
    tt_metal::Buffer* out_buffer = output.buffer();
    TT_FATAL(out_buffer != nullptr, "Output buffer should be allocated on device!");

    ////////////////////////////////////////////////////////////////////////////
    //                      Application Setup
    ////////////////////////////////////////////////////////////////////////////
    return reuse_optimized_helpers::create_program(
        device,
        math_fidelity,
        fp32_dest_acc_en,
        math_approx_mode,
        packer_l1_acc,
        core_range,
        B,
        Mt,
        Nt,
        Kt,
        bcast_batch,
        transpose_a,
        transpose_b,
        ttnn::get_throttle_level(compute_kernel_config),
        in0_block_w,
        in0_last_ktile_w,
        out_subblock_h,
        out_subblock_w,
        per_core_M,
        per_core_N,
        a,
        b,
        output,
        in0_tile,
        in1_tile,
        in0_data_format,
        in1_data_format,
        output_data_format,
        untilize_out);
}

// TODO: Get rid of no-op reshapes when we generalize
// matmul_multi_core_reuse_optimized_bert_large not used
tt::tt_metal::operation::ProgramWithCallbacks bmm_multi_core_reuse_optimized(
    const Tensor& a,
    const Tensor& b,
    Tensor& output,
    bool bcast_batch,
    bool transpose_a,
    bool transpose_b,
    CoreCoord compute_with_storage_grid_size,
    tt::tt_metal::DataType output_dtype,
    DeviceComputeKernelConfig compute_kernel_config,
    uint32_t in0_block_w,
    uint32_t out_subblock_h,
    uint32_t out_subblock_w,
    uint32_t per_core_M,
    uint32_t per_core_N,
    bool fuse_batch,
    bool untilize_out) {
    /*
     * For pre-softmax and post-softmax bmm, do an additional no-op reshape by changing cshape and ashape
     * - pre-softmax: [9, 16, 384, 64] x [9, 16, 64, 384] = ([9, 16, 384, 384] -> [9, 1, 6144, 384])
     * - post-softmax: ([9, 1, 6144, 384] -> [9, 16, 384, 384]) x [9, 16, 384, 64] = [9, 16, 384, 64]
     * NOTE: Only need to pass in the right cshape and ashape for these no-op reshapes.
     * The actual bmm op works on [9, 16, 384, 64] x [9, 16, 64, 384] and [9, 16, 384, 384] x [9, 16, 384, 64].
     */
    return matmul_multi_core_reuse_optimized_(
        a,
        b,
        output,
        bcast_batch,
        transpose_a,
        transpose_b,
        compute_with_storage_grid_size,
        output_dtype,
        compute_kernel_config,
        in0_block_w,
        out_subblock_h,
        out_subblock_w,
        per_core_M,
        per_core_N,
        fuse_batch,
        untilize_out);
}

}  // namespace ttnn::operations::matmul<|MERGE_RESOLUTION|>--- conflicted
+++ resolved
@@ -610,17 +610,10 @@
     ////////////////////////////////////////////////////////////////////////////
     // NOTE: Only supports matmuls where output is blocks of 16 x 16 tiles (ie. multiples of 16*32 x 16*32)
     // NOTE: Maximum number of tiles in output is 120 * 16^2 = 30,720 (eg. [1, 1, 5120, 6144])
-<<<<<<< HEAD
-    uint32_t B = ttnn::get_batch_size(ashape);
-    uint32_t Mt = ashape[-2] / in0_tile_shape[0];
-    uint32_t Kt = ashape[-1] / in0_tile_shape[1];
-    uint32_t Nt = bshape[-1] / in1_tile_shape[1];
-=======
     uint32_t B = get_batch_size(ashape);
     uint32_t Mt = get_M_dim(ashape, in0_tile, fuse_batch);
     uint32_t Kt = get_K_dim(ashape, in0_tile);
     uint32_t Nt = get_N_dim(bshape, in1_tile);
->>>>>>> c5c84e1e
 
     const auto ashape_logical = get_matmul_tensor_logical_shape(a, transpose_a);
     const auto in0_last_ktile_w = ashape_logical[-1] % in0_tile.get_width();
