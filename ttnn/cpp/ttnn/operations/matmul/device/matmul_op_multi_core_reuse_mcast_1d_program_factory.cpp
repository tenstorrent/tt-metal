// SPDX-FileCopyrightText: © 2023 Tenstorrent AI ULC
//
// SPDX-License-Identifier: Apache-2.0

#include <algorithm>
#include <utility>

#include "hostdevcommon/common_values.hpp"
#include <tt-metalium/constants.hpp>
#include <tt-metalium/tt_metal.hpp>
#include <tt-metalium/math.hpp>
#include <tt-metalium/util.hpp>
#include <tt-metalium/host_api.hpp>
#include <tt-metalium/tensor_accessor_args.hpp>
#include <tt-metalium/work_split.hpp>
#include "ttnn/operation.hpp"
#include "ttnn/operations/eltwise/unary/common/unary_op_utils.hpp"
#include "ttnn/operations/matmul/device/matmul_op.hpp"
#include "ttnn/operations/compute_throttle_utils.hpp"
#include "ttnn/operations/ccl/ccl_op_fusion.hpp"

using namespace tt;
using namespace tt::constants;
using ttnn::operations::unary::UnaryOpType;
using ttnn::operations::unary::UnaryWithParam;

namespace reuse_mcast_1d_optimized_helpers {

uint32_t get_preferred_noc(
    const ttnn::CoreCoord src,
    const ttnn::CoreCoord dst,
    const tt_metal::IDevice* device,
    const bool use_dedicated_noc = false) {
    /*
        NOC0: Preferred +x -> +y
        NOC1: Preferred -y -> -x
    */

    uint32_t src_x = src.x, src_y = src.y;
    uint32_t dst_x = dst.x, dst_y = dst.y;

    uint32_t MAX_X = device->grid_size().x;
    uint32_t MAX_Y = device->grid_size().y;

    // Get the wrapped distances
    uint32_t dist_right = src_x <= dst_x ? dst_x - src_x : MAX_X - src_x + dst_x;
    uint32_t dist_left = src_x < dst_x ? src_x + MAX_X - dst_x : src_x - dst_x;

    uint32_t dist_bottom = src_y <= dst_y ? dst_y - src_y : MAX_Y - src_y + dst_y;
    uint32_t dist_top = src_y < dst_y ? src_y + MAX_Y - dst_y : src_y - dst_y;

    uint32_t dist_noc_0 = dist_right + dist_bottom;
    uint32_t dist_noc_1 = dist_top + dist_left;

    uint32_t noc = dist_noc_0 < dist_noc_1 ? 0 : 1;

    // Debug print if needed
    // std::cout << "src: (" << src_x << ", " << src_y << "), dst: (" << dst_x << ", " << dst_y << "), noc: " << noc <<
    // std::endl;

    return use_dedicated_noc ? 1 : noc;
}

ttnn::operations::matmul::matmul_mcast_1d_common_override_variables_t
process_mcast_in0_program_and_create_override_variables(
    tt_metal::Program& program,
    const tt::tt_metal::Tensor& a,
    tt_metal::IDevice* device,
    MathFidelity math_fidelity,
    bool fp32_dest_acc_en,
    bool math_approx_mode,
    bool packer_l1_acc,
    CoreCoord compute_with_storage_grid_size,
    ttnn::operations::compute_throttle_utils::ThrottleLevel throttle_level,
    uint32_t B,
    uint32_t M,
    uint32_t N,
    uint32_t K,
    bool bcast_batch,
    uint32_t in0_block_w,
    uint32_t out_subblock_h,
    uint32_t out_subblock_w,
    uint32_t out_block_h,
    uint32_t out_block_w,
    uint32_t per_core_M,
    uint32_t per_core_N,
    std::optional<UnaryWithParam> fused_activation,
    tt_metal::Buffer* in0_buffer,
    tt_metal::Buffer* in1_buffer,
    tt_metal::Buffer* bias_buffer,
    tt_metal::Buffer* out_buffer,
    const tt::tt_metal::Tile& in0_tile,
    const tt::tt_metal::Tile& in1_tile,
    const tt::tt_metal::Tile& bias_tile,
    const tt::tt_metal::Tile& output_tile,
    tt::DataFormat in0_data_format,
    tt::DataFormat in1_data_format,
    tt::DataFormat bias_data_format,
    tt::DataFormat output_data_format,
    bool in0_is_sharded,
    bool in1_is_sharded,
    bool bias_is_sharded,
    bool output_is_sharded,
    bool untilize_out,
    std::optional<ttnn::experimental::ccl::MatmulFusedOpSignaler>& fused_op_signaler) {
    using tt::tt_metal::num_cores_to_corerangeset;

    // currently only support transpose of the full tile
    bool in1_transpose_tile = in1_tile.get_transpose_of_faces() && in1_tile.get_transpose_within_face();

    bool fuse_op = fused_op_signaler.has_value();

    uint32_t num_blocks = K / in0_block_w;
    // Only enable packer l1 accumulation when there are spills, otherwise
    // unnecessary overhead for reconfigs are added
    bool packer_l1_acc_en = packer_l1_acc && num_blocks > 1;

    // if fp32 enabled then we pack fp32 in l1, if not, then we pack fp16 in l1
    tt::DataFormat interm0_data_format = packer_l1_acc_en
                                             ? (fp32_dest_acc_en ? tt::DataFormat::Float32 : tt::DataFormat::Float16_b)
                                             : (fp32_dest_acc_en ? tt::DataFormat::Float32 : output_data_format);

    uint32_t in0_single_tile_size = in0_tile.get_tile_size(in0_data_format);
    uint32_t in1_single_tile_size = in1_tile.get_tile_size(in1_data_format);
    uint32_t bias_single_tile_size = bias_tile.get_tile_size(bias_data_format);
    uint32_t output_single_tile_size = output_tile.get_tile_size(output_data_format);
    uint32_t interm0_single_tile_size = output_tile.get_tile_size(interm0_data_format);

    bool do_not_inplace_interm0_out_CB = output_is_sharded && (per_core_M != out_block_h);

    uint32_t in0_block_h = out_block_h;
    uint32_t in1_block_w = out_block_w;
    uint32_t in0_num_blocks_y = per_core_M / out_block_h;
    uint32_t in1_num_blocks_x = per_core_N / out_block_w;
    uint32_t out_num_blocks_x = in1_num_blocks_x;
    uint32_t out_num_blocks_y = in0_num_blocks_y;

    uint32_t in0_block_tiles = in0_block_h * in0_block_w;
    uint32_t in0_CB_tiles = in0_block_tiles;
    if (B * num_blocks > 1) {
        in0_CB_tiles *= ttnn::operations::matmul::MCAST_INPUT_BUFFERING_DEPTH;
    }
    uint32_t in0_CB_size = in0_CB_tiles * in0_single_tile_size;

    uint32_t in2_block_tiles = 0;
    uint32_t in0_shard_width_in_tiles = 0;
    uint32_t in0_shard_height_in_tiles = 0;
    if (in0_is_sharded) {
        in0_shard_width_in_tiles = in0_buffer->shard_spec().shape()[1] / in0_tile.get_tile_shape()[1];
        in0_shard_height_in_tiles = in0_buffer->shard_spec().shape()[0] / in0_tile.get_tile_shape()[0];
        in2_block_tiles = per_core_M * in0_shard_width_in_tiles;
    }
    uint32_t in2_CB_tiles = in2_block_tiles;
    uint32_t in2_CB_size = in2_CB_tiles * in0_single_tile_size;

    uint32_t in1_block_tiles = out_block_w * in0_block_w;
    uint32_t in1_CB_tiles = in1_block_tiles;
    if (B * num_blocks > 1) {
        in1_CB_tiles *= ttnn::operations::matmul::MCAST_INPUT_BUFFERING_DEPTH;
    }
    if (in1_is_sharded) {
        uint32_t in1_shard_height_in_tiles = in1_buffer->shard_spec().shape()[0] / in1_tile.get_tile_shape()[0];
        in1_CB_tiles = per_core_N * in1_shard_height_in_tiles;
    }

    uint32_t in1_CB_size = in1_CB_tiles * in1_single_tile_size;

    uint32_t out_block_tiles = out_block_h * out_block_w;
    uint32_t out_shard_tiles = per_core_M * per_core_N;
    uint32_t out_CB_tiles = out_block_tiles;  // No double buffer
    if (output_is_sharded) {
        out_CB_tiles = out_shard_tiles;
    }
    uint32_t out_CB_size = out_CB_tiles * output_single_tile_size;
    uint32_t interm0_CB_tiles = out_block_tiles;  // No double buffer
    uint32_t interm0_CB_size = interm0_CB_tiles * interm0_single_tile_size;

    uint32_t in3_block_tiles = out_block_w;
    uint32_t in3_CB_tiles = in3_block_tiles;  // No double buffer
    uint32_t in3_CB_size = in3_CB_tiles * bias_single_tile_size;

    CoreCoord start_core = {0, 0};
    uint32_t start_core_x = start_core.x;
    uint32_t start_core_y = start_core.y;
    uint32_t num_cores_c = compute_with_storage_grid_size.x;

    uint32_t num_blocks_y = (M - 1) / per_core_M + 1;
    uint32_t num_blocks_x = (N - 1) / per_core_N + 1;
    uint32_t num_blocks_total = num_blocks_y * num_blocks_x;
    uint32_t num_cores_with_work = num_blocks_total;

    uint32_t in0_sender_num_cores = in0_is_sharded ? a.shard_spec().value().grid.num_cores() : 1;
    uint32_t num_cores = in0_is_sharded ? std::max(num_cores_with_work, in0_sender_num_cores) : num_cores_with_work;

    constexpr bool row_major = true;
    CoreRangeSet all_cores =
        num_cores_to_corerangeset(start_core, num_cores, compute_with_storage_grid_size, row_major);

    CoreRangeSet in0_mcast_sender_cores =
        num_cores_to_corerangeset(in0_sender_num_cores, compute_with_storage_grid_size, row_major);
    CoreCoord in0_mcast_sender_cores_grid = in0_mcast_sender_cores.bounding_box().grid_size();

    CoreRangeSet all_cores_with_work =
        num_cores_to_corerangeset(num_cores_with_work, compute_with_storage_grid_size, row_major);
    CoreRange in0_mcast_receiver_cores_bounding_box = all_cores_with_work.bounding_box();
    uint32_t in0_mcast_receiver_num_cores = in0_mcast_receiver_cores_bounding_box.size();  // always mcast to full grid
    uint32_t in0_mcast_receiver_num_dests = std::min(
        in0_mcast_receiver_num_cores,
        num_cores);  // should always be number of cores in receiver grid up to number of active cores

    CoreRangeSet in0_mcast_cores_with_work_and_in_receiver_grid;
    CoreRangeSet in0_mcast_cores_without_work_and_in_receiver_grid;
    CoreRangeSet in0_mcast_cores_without_work_and_not_in_receiver_grid;
    CoreRangeSet in0_mcast_receivers;
    std::vector<uint32_t> in0_mcast_noc_x;
    std::vector<uint32_t> in0_mcast_noc_y;
    if (in0_is_sharded) {
        in0_mcast_cores_with_work_and_in_receiver_grid = all_cores_with_work;

        if (in0_mcast_receiver_num_dests > num_cores_with_work) {
            const uint32_t in0_mcast_cores_without_work_and_in_receiver_grid_num_cores =
                in0_mcast_receiver_num_dests - num_cores_with_work;
            uint32_t core_idx_x = num_cores_with_work % num_cores_c;
            uint32_t core_idx_y = num_cores_with_work / num_cores_c;
            CoreCoord start_core = {(std::size_t)start_core_x + core_idx_x, (std::size_t)start_core_y + core_idx_y};
            in0_mcast_cores_without_work_and_in_receiver_grid = num_cores_to_corerangeset(
                start_core,
                in0_mcast_cores_without_work_and_in_receiver_grid_num_cores,
                compute_with_storage_grid_size,
                row_major);
        }

        if (in0_sender_num_cores > in0_mcast_receiver_num_dests) {
            const uint32_t in0_mcast_cores_without_work_and_not_in_receiver_grid_num_cores =
                in0_sender_num_cores - in0_mcast_receiver_num_dests;
            uint32_t core_idx_x = in0_mcast_receiver_num_dests % num_cores_c;
            uint32_t core_idx_y = in0_mcast_receiver_num_dests / num_cores_c;
            CoreCoord start_core = {(std::size_t)start_core_x + core_idx_x, (std::size_t)start_core_y + core_idx_y};
            in0_mcast_cores_without_work_and_not_in_receiver_grid = num_cores_to_corerangeset(
                start_core,
                in0_mcast_cores_without_work_and_not_in_receiver_grid_num_cores,
                compute_with_storage_grid_size,
                row_major);
        }

        in0_mcast_noc_x.reserve(in0_mcast_sender_cores_grid.x);
        in0_mcast_noc_y.reserve(in0_mcast_sender_cores_grid.y);
        for (uint32_t core_idx_x = 0; core_idx_x < in0_mcast_sender_cores_grid.x; ++core_idx_x) {
            in0_mcast_noc_x.push_back(device->worker_core_from_logical_core({core_idx_x, 0}).x);
        }
        for (uint32_t core_idx_y = 0; core_idx_y < in0_mcast_sender_cores_grid.y; ++core_idx_y) {
            in0_mcast_noc_y.push_back(device->worker_core_from_logical_core({0, core_idx_y}).y);
        }
    } else {
        in0_mcast_cores_with_work_and_in_receiver_grid = CoreRangeSet({CoreRange(start_core, start_core)});
        if (in0_mcast_receiver_num_cores > 1) {
            auto receiver_start_core = start_core.x != (compute_with_storage_grid_size.x - 1)
                                           ? CoreCoord{start_core.x + 1, start_core.y}
                                           : CoreCoord{start_core.x, start_core.y + 1};
            in0_mcast_receivers = num_cores_to_corerangeset(
                receiver_start_core, num_cores - 1, compute_with_storage_grid_size, row_major);
        }
    }

    // Mcast args
    auto in0_mcast_sender_semaphore_id = tt_metal::CreateSemaphore(program, all_cores, INVALID);
    auto in0_mcast_receiver_semaphore_id = tt_metal::CreateSemaphore(program, all_cores, INVALID);

    CoreCoord top_left_core = in0_mcast_receiver_cores_bounding_box.start_coord;
    CoreCoord bottom_right_core = in0_mcast_receiver_cores_bounding_box.end_coord;
    auto top_left_core_physical = device->worker_core_from_logical_core(top_left_core);
    auto bottom_right_core_physical = device->worker_core_from_logical_core(bottom_right_core);

    bool in3_is_dram = true;
    if (bias_buffer != nullptr) {
        in3_is_dram = bias_buffer->buffer_type() == tt_metal::BufferType::DRAM;
    }

    uint32_t in0_num_subblocks = (out_block_h / out_subblock_h);
    uint32_t in0_block_num_tiles = out_subblock_h * in0_block_w * in0_num_subblocks;
    uint32_t in0_last_ktile_w = a.logical_shape()[-1] % in0_tile.get_tile_shape()[1];

    std::vector<uint32_t> in0_sender_compile_time_args;
    if (in0_is_sharded) {
        in0_sender_compile_time_args = {
            (std::uint32_t)1,  // core_has_output_block_work
            (std::uint32_t)1,  // core_in_in0_receiver_mcast_grid

            (std::uint32_t)in0_block_num_tiles,                         // in0_block_num_tiles
            (std::uint32_t)in0_block_num_tiles * in0_single_tile_size,  // in0_block_size_bytes
            (std::uint32_t)in0_last_ktile_w,

            // in0/in1 common args
            (std::uint32_t)num_blocks,        // num_blocks
            (std::uint32_t)out_num_blocks_x,  // num_blocks_x
            (std::uint32_t)out_num_blocks_y,  // num_blocks_y
            // in0 mcast args
            (std::uint32_t)in0_mcast_sender_semaphore_id,
            (std::uint32_t)in0_mcast_receiver_semaphore_id,
            (std::uint32_t)in0_mcast_receiver_num_dests,  // in0_mcast_num_dests
            (std::uint32_t)in0_mcast_receiver_num_cores,  // in0_mcast_num_cores
            (std::uint32_t)(in0_mcast_sender_cores_grid.x),
            (std::uint32_t)(in0_mcast_sender_cores_grid.y),
            (std::uint32_t)(false),
            (std::uint32_t)(in0_shard_width_in_tiles),
            (std::uint32_t)(in0_shard_height_in_tiles),
            (std::uint32_t)(in0_block_w),
            (std::uint32_t)in0_block_h,  // in0_block_h

            // batch args
            (std::uint32_t)B  // batch
        };
    } else {
        in0_sender_compile_time_args = {
            // in0 tensor args
            (std::uint32_t)1,                // in0_tensor_stride_w
            (std::uint32_t)K,                // in0_tensor_stride_h
            (std::uint32_t)in0_block_w,      // in0_tensor_next_block_stride
            (std::uint32_t)K * in0_block_h,  // in0_tensor_next_h_dim_block_stride
            // in0 block args
            (std::uint32_t)in0_block_w,          // in0_block_w
            (std::uint32_t)in0_block_h,          // in0_block_h
            (std::uint32_t)in0_block_num_tiles,  // in0_block_num_tiles
            (std::uint32_t)in0_last_ktile_w,
            (std::uint32_t)false,  // extract_shard_sub_blocks (not used for interleaved)
            (std::uint32_t)0,      // shard_width_in_tiles (not used for interleaved)
            (std::uint32_t)0,      // shard_height_in_tiles (not used for interleaved)
            // in0/in1 common args
            (std::uint32_t)num_blocks,        // num_blocks
            (std::uint32_t)out_num_blocks_x,  // num_blocks_x
            (std::uint32_t)out_num_blocks_y,  // num_blocks_y
            // in0 mcast args
            (std::uint32_t)in0_mcast_sender_semaphore_id,
            (std::uint32_t)in0_mcast_receiver_semaphore_id,
            (std::uint32_t)num_cores - 1,                     // in0_mcast_num_dests
            (std::uint32_t)in0_mcast_receiver_num_cores - 1,  // in0_mcast_num_cores
            // batch args
            (std::uint32_t)M * K,  // MtKt
            (std::uint32_t)B,      // batch
            // sparsity args
            (std::uint32_t)0,     // batchB
            (std::uint32_t)0,     // sparsity_pagesize (placeholder since sparsity not used in this case)
            (std::uint32_t)true,  // bcast_A
            (std::uint32_t)false  // get_batch_from_reader
        };
    }
    in0_sender_compile_time_args.push_back((std::uint32_t)(fuse_op && fused_op_signaler->is_all_gather()));
    tt::tt_metal::TensorAccessorArgs(*in0_buffer).append_to(in0_sender_compile_time_args);
    tt::tt_metal::TensorAccessorArgs().append_to(in0_sender_compile_time_args);  // placeholder for sparsity

    std::vector<uint32_t> in1_sender_writer_compile_time_args = {
        // READER
        // in1 tensor args
        (std::uint32_t)1,                // in1_tensor_stride_w
        (std::uint32_t)N,                // in1_tensor_stride_h
        (std::uint32_t)in0_block_w * N,  // in1_tensor_next_block_stride
        (std::uint32_t)in1_block_w,      // in1_tensor_next_w_dim_block_stride
        // in1 block args
        (std::uint32_t)in1_block_w,                // in1_block_w
        (std::uint32_t)in0_block_w,                // in1_block_h
        (std::uint32_t)in1_block_w * in0_block_w,  // in1_block_num_tiles
        // in0/in1 common args
        (std::uint32_t)num_blocks,        // num_blocks
        (std::uint32_t)out_num_blocks_x,  // out_num_blocks_x
        (std::uint32_t)out_num_blocks_y,  // out_num_blocks_y
        // in1 mcast args
        (std::uint32_t)0,
        (std::uint32_t)0,
        (std::uint32_t)0,  // in1_mcast_num_dests
        (std::uint32_t)0,  // in1_mcast_num_cores
        // batch args
        (std::uint32_t)K * N,        // KtNt
        (std::uint32_t)B,            // batch
        (std::uint32_t)bcast_batch,  // bcast_B
        // sparsity args
        (std::uint32_t)0,  // batchB
        (std::uint32_t)0,  // sparsity_pagesize (placeholder since sparsity not used in this case)

        // WRITER
        // out tensor args
        (std::uint32_t)1,                   // out_tensor_stride_w
        (std::uint32_t)N,                   // out_tensor_stride_h
        (std::uint32_t)out_subblock_w,      // out_tensor_next_subblock_stride_w
        (std::uint32_t)out_subblock_h * N,  // out_tensor_next_subblock_stride_h
        (std::uint32_t)out_block_w,         // out_tensor_next_w_dim_block_stride
        (std::uint32_t)out_block_h * N,     // out_tensor_next_h_dim_block_stride
        // out subblock args
        (std::uint32_t)out_subblock_w,                     // out_subblock_w
        (std::uint32_t)out_subblock_h,                     // out_subblock_h
        (std::uint32_t)(out_subblock_w * out_subblock_h),  // out_subblocks_w * out_subblocks_h
        // batch args
        (std::uint32_t)M * N  // MtNt
    };
    if (bias_buffer != nullptr) {
        in1_sender_writer_compile_time_args.push_back((std::uint32_t)1);  // in3_tensor_stride_w
    } else {
        in1_sender_writer_compile_time_args.push_back(0);  // Placeholder; not used
    }

    in1_sender_writer_compile_time_args.push_back((std::uint32_t)(fuse_op && fused_op_signaler->is_all_gather()));
    in1_sender_writer_compile_time_args.push_back((std::uint32_t)(fuse_op && fused_op_signaler->is_reduce_scatter()));

    // Append TensorAccessorArgs
    tt::tt_metal::TensorAccessorArgs(*in1_buffer).append_to(in1_sender_writer_compile_time_args);
    tt::tt_metal::TensorAccessorArgs().append_to(in1_sender_writer_compile_time_args);  // placeholder for sparsity
    tt::tt_metal::TensorAccessorArgs(*out_buffer).append_to(in1_sender_writer_compile_time_args);
    if (bias_buffer != nullptr) {
        tt::tt_metal::TensorAccessorArgs(*bias_buffer).append_to(in1_sender_writer_compile_time_args);
    }

    std::vector<uint32_t> in0_receiver_compile_time_args = {
        // in0 block args
        (std::uint32_t)in0_block_num_tiles,  // in0_block_num_tiles
        // in0/in1 common args
        (std::uint32_t)num_blocks,        // num_blocks
        (std::uint32_t)out_num_blocks_x,  // out_num_blocks_x
        (std::uint32_t)out_num_blocks_y,  // out_num_blocks_y
        // in0 mcast args
        (std::uint32_t)in0_mcast_sender_semaphore_id,
        (std::uint32_t)in0_mcast_receiver_semaphore_id,
        // batch args
        (std::uint32_t)B,     // batch
        (std::uint32_t)false  // get_batch_from_reader
    };

    std::map<std::string, std::string> mm_kernel_defines;
    std::map<std::string, std::string> mm_kernel_in0_sender_writer_defines;
    std::map<std::string, std::string> mm_kernel_in1_sender_writer_defines;
    if (bias_buffer != nullptr) {
        mm_kernel_defines["FUSE_BIAS"] = "1";
        mm_kernel_in1_sender_writer_defines["FUSE_BIAS"] = "1";
    }
    if (fused_activation.has_value()) {
        if (fused_activation.value().op_type == UnaryOpType::RELU) {
            mm_kernel_defines["PACK_RELU"] = "1";
        } else {
            using ttnn::operations::unary::utils::get_defines;
            mm_kernel_defines.merge(
                get_defines(fused_activation.value().op_type, fused_activation.value().params, "ACTIVATION", "i"));
        }
    }
    if (packer_l1_acc_en) {
        mm_kernel_defines["PACKER_L1_ACC"] = "1";
    }
    if (fp32_dest_acc_en) {
        mm_kernel_defines["FP32_DEST_ACC_EN"] = "1";
    }
    if (in1_transpose_tile) {
        mm_kernel_defines["IN1_TRANSPOSE_TILE"] = "1";
    }

    ttnn::operations::compute_throttle_utils::add_stagger_defines_if_needed(
        device->arch(), num_cores, mm_kernel_defines);
    ttnn::operations::compute_throttle_utils::throttle_mm_perf(
        device->arch(), num_cores, mm_kernel_defines, throttle_level);

    if (in1_is_sharded) {
        mm_kernel_in1_sender_writer_defines["IN1_SHARDED"] = "1";
    }

    if (bias_is_sharded) {
        mm_kernel_in1_sender_writer_defines["BIAS_SHARDED"] = "1";
    }

    if (output_is_sharded) {
        mm_kernel_in1_sender_writer_defines["OUT_SHARDED"] = "1";
    }

    // TODO: SKIP_MCAST flag isn't used for the sharded reader kernel because internal mcast logic already works without
    // skipping We can use this flag to turn off unnecessary mcast overhead if necessary
    if (in0_mcast_receiver_num_cores == 1) {
        mm_kernel_in0_sender_writer_defines["SKIP_MCAST"] = "1";
    }

    mm_kernel_in1_sender_writer_defines["SKIP_MCAST"] = "1";

    // in1 is the reader of weights/output writer, and we choose to make it use the optimized reader noc
    tt_metal::NOC in0_noc = tt::tt_metal::detail::GetPreferredNOCForDRAMWrite(device->arch());
    tt_metal::NOC in1_noc = tt::tt_metal::detail::GetPreferredNOCForDRAMRead(device->arch());

    if (fuse_op && fused_op_signaler->is_all_gather()) {
        // Create semaphores
        fused_op_signaler->init_fused_op(
            program,
            device,
            in0_mcast_sender_cores,
            in0_is_sharded ? ttnn::experimental::ccl::FusedOpSignalerMode::SINGLE
                           : ttnn::experimental::ccl::FusedOpSignalerMode::MULTI);
    }

    auto mm_kernel_in0_mcast_cores_with_work_and_in_receiver_grid_id = tt_metal::CreateKernel(
        program,
        in0_is_sharded
            ? "ttnn/cpp/ttnn/operations/matmul/device/kernels/dataflow/"
              "reader_bmm_tile_layout_in0_sender_receiver_padding_block_sharded.cpp"
            : "ttnn/cpp/ttnn/operations/matmul/device/kernels/dataflow/reader_bmm_tile_layout_in0_sender_padding.cpp",
        in0_mcast_cores_with_work_and_in_receiver_grid,
        tt_metal::DataMovementConfig{
            .processor = tt_metal::DataMovementProcessor::RISCV_1,
            .noc = in0_noc,
            .compile_args = in0_sender_compile_time_args,
            .defines = mm_kernel_in0_sender_writer_defines});

    tt::tt_metal::KernelHandle mm_kernel_in0_mcast_cores_without_work_and_in_receiver_grid_id = 0;
    tt::tt_metal::KernelHandle mm_kernel_in0_mcast_cores_without_work_and_not_in_receiver_grid_id = 0;
    if (in0_is_sharded) {
        if (in0_mcast_cores_without_work_and_in_receiver_grid.num_cores() > 0) {
            in0_sender_compile_time_args[0] = 0;  // core_has_output_block_work
            in0_sender_compile_time_args[1] = 1;  // core_in_in0_receiver_mcast_grid
            mm_kernel_in0_mcast_cores_without_work_and_in_receiver_grid_id = tt_metal::CreateKernel(
                program,
                "ttnn/cpp/ttnn/operations/matmul/device/kernels/dataflow/"
                "reader_bmm_tile_layout_in0_sender_receiver_padding_block_sharded.cpp",
                in0_mcast_cores_without_work_and_in_receiver_grid,
                tt_metal::DataMovementConfig{
                    .processor = tt_metal::DataMovementProcessor::RISCV_1,
                    .noc = in0_noc,
                    .compile_args = in0_sender_compile_time_args,
                    .defines = mm_kernel_in0_sender_writer_defines});
        }
        if (in0_mcast_cores_without_work_and_not_in_receiver_grid.num_cores() > 0) {
            in0_sender_compile_time_args[0] = 0;  // core_has_output_block_work
            in0_sender_compile_time_args[1] = 0;  // core_in_in0_receiver_mcast_grid
            mm_kernel_in0_mcast_cores_without_work_and_not_in_receiver_grid_id = tt_metal::CreateKernel(
                program,
                "ttnn/cpp/ttnn/operations/matmul/device/kernels/dataflow/"
                "reader_bmm_tile_layout_in0_sender_receiver_padding_block_sharded.cpp",
                in0_mcast_cores_without_work_and_not_in_receiver_grid,
                tt_metal::DataMovementConfig{
                    .processor = tt_metal::DataMovementProcessor::RISCV_1,
                    .noc = in0_noc,
                    .compile_args = in0_sender_compile_time_args,
                    .defines = mm_kernel_in0_sender_writer_defines});
        }
    }

    tt::tt_metal::KernelHandle mm_kernel_in0_receiver_id = 0;
    if (!in0_is_sharded and in0_mcast_receivers.num_cores() > 0) {
        mm_kernel_in0_receiver_id = tt_metal::CreateKernel(
            program,
            "ttnn/cpp/ttnn/operations/matmul/device/kernels/dataflow/reader_bmm_tile_layout_in0_receiver.cpp",
            in0_mcast_receivers,
            tt_metal::DataMovementConfig{
                .processor = tt_metal::DataMovementProcessor::RISCV_1,
                .noc = in0_noc,
                .compile_args = in0_receiver_compile_time_args});
    }

    auto mm_kernel_in1_sender_writer_id = tt_metal::CreateKernel(
        program,
        "ttnn/cpp/ttnn/operations/matmul/device/kernels/dataflow/reader_bmm_tile_layout_in1_sender_writer_padding.cpp",
        all_cores_with_work,
        tt_metal::DataMovementConfig{
            .processor = tt_metal::DataMovementProcessor::RISCV_0,
            .noc = in1_noc,
            .compile_args = in1_sender_writer_compile_time_args,
            .defines = mm_kernel_in1_sender_writer_defines});

    // Compute kernel compile time args

    uint32_t in0_subblock_num_tiles = out_subblock_h * in0_block_w;

    uint32_t in1_num_subblocks = (out_block_w / out_subblock_w);
    uint32_t in1_block_num_tiles = out_subblock_w * in0_block_w * in1_num_subblocks;
    uint32_t in1_per_core_w = out_subblock_w * in1_num_subblocks;

    uint32_t out_subblock_num_tiles = out_subblock_h * out_subblock_w;

    std::vector<uint32_t> compute_kernel_args = {
        in0_block_w,             // in0_block_w
        in0_num_subblocks,       // in0_num_subblocks
        in0_block_num_tiles,     // in0_block_num_tiles
        in0_subblock_num_tiles,  // in0_subblock_num_tiles

        in1_num_subblocks,    // in1_num_subblocks
        in1_block_num_tiles,  // in1_block_num_tiles
        in1_per_core_w,       // in1_per_core_w

        num_blocks,        // num_blocks
        out_num_blocks_x,  // out_num_blocks_x
        out_num_blocks_y,  // out_num_blocks_y

        out_subblock_h,          // out_subblock_h
        out_subblock_w,          // out_subblock_w
        out_subblock_num_tiles,  // out_subblock_num_tiles
        B,                       // batch
        out_block_tiles,         // out_block_num_tiles

        untilize_out,  // untilize_out
        false          // get_batch_from_reader
    };

    // Create compute kernel
    // bool fp32_dest_acc_en = false;
    // Gelu currently has better accuracy when run in approx mode
    // bool math_approx_mode = false;
    tt_metal::CreateKernel(
        program,
        "ttnn/cpp/ttnn/operations/matmul/device/kernels/compute/bmm_large_block_zm_fused_bias_activation.cpp",
        all_cores_with_work,
        tt_metal::ComputeConfig{
            .math_fidelity = math_fidelity,
            .fp32_dest_acc_en = fp32_dest_acc_en,
            .math_approx_mode = math_approx_mode,
            .compile_args = compute_kernel_args,
            .defines = mm_kernel_defines});

    // Create circular buffers
    uint32_t src0_cb_index = tt::CBIndex::c_0;
    tt_metal::CircularBufferConfig src0_cb_config =
        tt_metal::CircularBufferConfig(in0_CB_size, {{src0_cb_index, in0_data_format}})
            .set_page_size(src0_cb_index, in0_single_tile_size)
            .set_tile_dims(src0_cb_index, in0_tile);
    tt_metal::CreateCircularBuffer(program, all_cores, src0_cb_config);
    log_debug(
        LogOp,
        "CB {} :: PS = {}, NP = {}, TOTAL = {}",
        src0_cb_index,
        in0_single_tile_size,
        in0_CB_size / in0_single_tile_size,
        in0_CB_size);

    uint32_t src1_cb_index = tt::CBIndex::c_1;
    tt_metal::CircularBufferConfig src1_cb_config =
        tt_metal::CircularBufferConfig(in1_CB_size, {{src1_cb_index, in1_data_format}})
            .set_page_size(src1_cb_index, in1_single_tile_size)
            .set_tile_dims(src1_cb_index, in1_tile);

    if (in1_is_sharded) {
        src1_cb_config = src1_cb_config.set_globally_allocated_address(*in1_buffer);
    }

    auto cb_src1 = tt_metal::CreateCircularBuffer(program, all_cores, src1_cb_config);
    log_debug(
        LogOp,
        "CB {} :: PS = {}, NP = {}, TOTAL = {}",
        src1_cb_index,
        in1_single_tile_size,
        in1_CB_size / in1_single_tile_size,
        in1_CB_size);

    uint32_t src2_cb_index = tt::CBIndex::c_2;
    tt::tt_metal::CBHandle cb_src2 = 0;
    if (in0_is_sharded) {
        tt_metal::CircularBufferConfig src2_cb_config =
            tt_metal::CircularBufferConfig(in2_CB_size, {{src2_cb_index, in0_data_format}})
                .set_page_size(src2_cb_index, in0_single_tile_size)
                .set_globally_allocated_address(*in0_buffer)
                .set_tile_dims(src2_cb_index, in0_tile);
        cb_src2 = tt_metal::CreateCircularBuffer(program, all_cores, src2_cb_config);
        log_debug(
            LogOp,
            "CB {} :: PS = {}, NP = {}, TOTAL = {}",
            src2_cb_index,
            in0_single_tile_size,
            in2_CB_size / in0_single_tile_size,
            in2_CB_size);

        // Local L1 to store temp vars
        uint32_t l1_cb_index = tt::CBIndex::c_6;
        tt::tt_metal::CircularBufferConfig cb_for_l1_array_config =
            tt::tt_metal::CircularBufferConfig(32 * 2, {{l1_cb_index, tt::DataFormat::Float16_b}})
                .set_page_size(l1_cb_index, 32 * 2);
        tt_metal::CreateCircularBuffer(program, all_cores, cb_for_l1_array_config);
    }

    uint32_t output_cb_index = tt::CBIndex::c_4;
    uint32_t interm0_cb_index = tt::CBIndex::c_5;
    tt_metal::CircularBufferConfig interm0_cb_config =
        tt_metal::CircularBufferConfig(0, {{interm0_cb_index, interm0_data_format}});
    tt_metal::CircularBufferConfig output_cb_config =
        tt_metal::CircularBufferConfig(0, {{output_cb_index, output_data_format}});

    if (do_not_inplace_interm0_out_CB || (interm0_data_format != output_data_format) ||
        (untilize_out && (in1_num_subblocks > 1))) {
        // output
        std::map<uint8_t, tt::DataFormat> output_cb_data_format_spec{
            {output_cb_index, output_data_format},
        };
        output_cb_config = tt_metal::CircularBufferConfig(out_CB_size, output_cb_data_format_spec)
                               .set_page_size(output_cb_index, output_single_tile_size)
                               .set_tile_dims(output_cb_index, output_tile);
        // interm0
        std::map<uint8_t, tt::DataFormat> interm0_cb_data_format_spec{
            {interm0_cb_index, interm0_data_format},
        };
        interm0_cb_config = tt_metal::CircularBufferConfig(interm0_CB_size, interm0_cb_data_format_spec)
                                .set_page_size(interm0_cb_index, interm0_single_tile_size)
                                .set_tile_dims(interm0_cb_index, output_tile);

        tt_metal::CreateCircularBuffer(program, CoreRangeSet({all_cores}), interm0_cb_config);
        log_debug(
            LogOp,
            "CB {} :: PS = {}, NP = {}, TOTAL = {}",
            interm0_cb_index,
            interm0_single_tile_size,
            interm0_CB_size / interm0_single_tile_size,
            interm0_CB_size);
    } else {
        // share buffer
        std::map<uint8_t, tt::DataFormat> output_cb_data_format_spec{
            {output_cb_index, output_data_format}, {interm0_cb_index, interm0_data_format}};
        output_cb_config = tt_metal::CircularBufferConfig(out_CB_size, output_cb_data_format_spec)
                               .set_page_size(output_cb_index, output_single_tile_size)
                               .set_page_size(interm0_cb_index, interm0_single_tile_size)
                               .set_tile_dims(output_cb_index, output_tile)
                               .set_tile_dims(interm0_cb_index, output_tile);
    }

    if (output_is_sharded) {
        output_cb_config = output_cb_config.set_globally_allocated_address(*out_buffer);
    }
    auto cb_output = tt_metal::CreateCircularBuffer(program, all_cores, output_cb_config);
    log_debug(
        LogOp,
        "CB {} :: PS = {}, NP = {}, TOTAL = {}",
        output_cb_index,
        output_single_tile_size,
        out_CB_size / output_single_tile_size,
        out_CB_size);

    tt_metal::CBHandle cb_src3 = 0;
    if (bias_buffer != nullptr) {
        uint32_t src3_cb_index = tt::CBIndex::c_3;
        tt_metal::CircularBufferConfig cb_src3_config =
            tt_metal::CircularBufferConfig(in3_CB_size, {{src3_cb_index, bias_data_format}})
                .set_page_size(src3_cb_index, bias_single_tile_size)
                .set_tile_dims(src3_cb_index, bias_tile);

        if (bias_is_sharded) {
            cb_src3_config = cb_src3_config.set_globally_allocated_address(*bias_buffer);
        }

        cb_src3 = tt_metal::CreateCircularBuffer(program, all_cores, cb_src3_config);
        log_debug(
            LogOp,
            "CB {} :: PS = {}, NP = {}, TOTAL = {}",
            src3_cb_index,
            bias_single_tile_size,
            in3_CB_size / bias_single_tile_size,
            in3_CB_size);
    }

    // Parameters for last row, col, or block, no need to re-calc h-dim since there's no split on height
    uint32_t last_per_core_N = N % per_core_N == 0 ? per_core_N : N % per_core_N;
    uint32_t last_out_block_w = last_per_core_N % out_block_w == 0 ? out_block_w : last_per_core_N % out_block_w;
    uint32_t last_out_num_blocks_w = (last_per_core_N - 1) / out_block_w + 1;
    uint32_t last_block_num_nonzero_subblocks_w = (last_out_block_w - 1) / out_subblock_w + 1;
    uint32_t last_subblock_of_last_block_w =
        last_out_block_w % out_subblock_w == 0 ? out_subblock_w : last_out_block_w % out_subblock_w;
    uint32_t last_block_padded_subblock_tiles_addr_skip =
        output_single_tile_size * (out_subblock_w - last_subblock_of_last_block_w);
    uint32_t last_block_padded_block_tiles_w_skip =
        (out_subblock_w * out_subblock_h) * (out_block_w / out_subblock_w - last_block_num_nonzero_subblocks_w);

    CoreCoord start_core_noc = top_left_core_physical;
    CoreCoord end_core_noc = bottom_right_core_physical;
    if (in0_noc == tt::tt_metal::NOC::NOC_1) {
        std::swap(start_core_noc, end_core_noc);
    }

    const auto& cores = corerange_to_cores(all_cores, std::nullopt, row_major);
    for (uint32_t i = 0; i < num_cores; ++i) {
        const auto& core = cores[i];
        uint32_t output_idx_x = i % num_blocks_x;
        uint32_t output_idx_y = i / num_blocks_x;

        if (in0_is_sharded) {
            std::vector<uint32_t> mm_in0_sender_args;
            mm_in0_sender_args.reserve(5 + in0_mcast_noc_x.size() + in0_mcast_noc_y.size());
            mm_in0_sender_args.push_back(i);
            mm_in0_sender_args.push_back(start_core_noc.x);
            mm_in0_sender_args.push_back(start_core_noc.y);
            mm_in0_sender_args.push_back(end_core_noc.x);
            mm_in0_sender_args.push_back(end_core_noc.y);
            mm_in0_sender_args.insert(mm_in0_sender_args.end(), in0_mcast_noc_x.begin(), in0_mcast_noc_x.end());
            mm_in0_sender_args.insert(mm_in0_sender_args.end(), in0_mcast_noc_y.begin(), in0_mcast_noc_y.end());

            if (fuse_op && fused_op_signaler->is_all_gather()) {
                fused_op_signaler->push_matmul_fused_op_rt_args(mm_in0_sender_args, false);
            }

            if (i < num_cores_with_work) {
                tt_metal::SetRuntimeArgs(
                    program,
                    mm_kernel_in0_mcast_cores_with_work_and_in_receiver_grid_id,
                    core,
                    mm_in0_sender_args);  // RISCV_0_default
            } else if (i < in0_mcast_receiver_num_dests) {
                tt_metal::SetRuntimeArgs(
                    program,
                    mm_kernel_in0_mcast_cores_without_work_and_in_receiver_grid_id,
                    core,
                    mm_in0_sender_args);  // RISCV_0_default
            } else {
                tt_metal::SetRuntimeArgs(
                    program,
                    mm_kernel_in0_mcast_cores_without_work_and_not_in_receiver_grid_id,
                    core,
                    mm_in0_sender_args);  // RISCV_0_default
            }
        }
        // in0 sender and in1 sender
        else if (core == start_core) {
            std::vector<uint32_t> mm_in0_sender_args = {
                // in0 tensor args
                (std::uint32_t)in0_buffer->address(),
                (std::uint32_t)K * per_core_M * output_idx_y,  // in0_tensor_start_tile_id
                // in0 mcast args
                (std::uint32_t)start_core_noc.x,  // in0_mcast_dest_noc_start_x
                (std::uint32_t)start_core_noc.y,  // in0_mcast_dest_noc_start_y
                (std::uint32_t)end_core_noc.x,    // in0_mcast_dest_noc_end_x
                (std::uint32_t)end_core_noc.y,    // in0_mcast_dest_noc_end_y

                // padding args
                (std::uint32_t)out_block_h,  // last_block_h

                // sparsity args
                (std::uint32_t)0,  // sparsity_addr
            };

            if (fuse_op && fused_op_signaler->is_all_gather()) {
                fused_op_signaler->push_matmul_fused_op_rt_args(mm_in0_sender_args, false);
            }

            tt_metal::SetRuntimeArgs(
                program,
                mm_kernel_in0_mcast_cores_with_work_and_in_receiver_grid_id,
                core,
                mm_in0_sender_args);  // RISCV_0_default
        }
        // in0 receiver and in 1 sender
        else {
            std::vector<uint32_t> mm_in0_receiver_args = {
                // in0 mcast args
                (std::uint32_t)top_left_core_physical.x,  // in0_mcast_sender_noc_x
                (std::uint32_t)top_left_core_physical.y   // in0_mcast_sender_noc_y
            };
            tt_metal::SetRuntimeArgs(
                program, mm_kernel_in0_receiver_id, core, mm_in0_receiver_args);  // RISCV_1_default
        }
        if (i < num_cores_with_work) {
            std::vector<uint32_t> mm_in1_sender_writer_args = {
                // READER
                // in1 tensor args
                (std::uint32_t)in1_buffer->address(),
                (std::uint32_t)per_core_N * output_idx_x,  // in1_tensor_start_tile_id
                // in1 mcast args
                (std::uint32_t)0,  // in1_mcast_dest_noc_start_x
                (std::uint32_t)0,  // in1_mcast_dest_noc_start_y
                (std::uint32_t)0,  // in1_mcast_dest_noc_end_x
                (std::uint32_t)0,  // in1_mcast_dest_noc_end_y

                // sparsity args
                (std::uint32_t)0,  // sparsity_addr

                // WRITER
                // out tensor args
                (std::uint32_t)out_buffer->address(),
                (std::uint32_t)output_idx_x * per_core_N + output_idx_y * per_core_M * N  // out_tensor_start_tile_id
            };

            if (output_idx_x == num_blocks_x - 1) {
                // padding args (READER)
                mm_in1_sender_writer_args.push_back(last_out_block_w);

                // padding args (WRITER)
                mm_in1_sender_writer_args.push_back(out_block_h / out_subblock_h);
                mm_in1_sender_writer_args.push_back(out_subblock_h);
                mm_in1_sender_writer_args.push_back(0);
                mm_in1_sender_writer_args.push_back(out_block_w / out_subblock_w);  // out_num_nonzero_subblocks_w
                mm_in1_sender_writer_args.push_back(last_block_num_nonzero_subblocks_w);
                mm_in1_sender_writer_args.push_back(last_subblock_of_last_block_w);
                mm_in1_sender_writer_args.push_back(last_block_padded_subblock_tiles_addr_skip);
                mm_in1_sender_writer_args.push_back(last_block_padded_block_tiles_w_skip);
            } else {
                // padding args (READER)
                mm_in1_sender_writer_args.push_back(out_block_w);

                // padding args (WRITER)
                mm_in1_sender_writer_args.push_back(out_block_h / out_subblock_h);
                mm_in1_sender_writer_args.push_back(out_subblock_h);
                mm_in1_sender_writer_args.push_back(0);
                mm_in1_sender_writer_args.push_back(out_block_w / out_subblock_w);  // out_num_nonzero_subblocks_w
                mm_in1_sender_writer_args.push_back(out_block_w / out_subblock_w);
                mm_in1_sender_writer_args.push_back(out_subblock_w);
                mm_in1_sender_writer_args.push_back(0);
                mm_in1_sender_writer_args.push_back(0);
            }

            mm_in1_sender_writer_args.push_back(bias_buffer ? (std::uint32_t)bias_buffer->address() : 0);
            mm_in1_sender_writer_args.push_back(
                bias_buffer ? (std::uint32_t)per_core_N * output_idx_x : 0);  // in3_tensor_start_tile_id
            if (!output_is_sharded) {
                if (output_idx_x == num_blocks_x - 1) {
                    mm_in1_sender_writer_args.push_back(last_out_num_blocks_w);
                } else {
                    mm_in1_sender_writer_args.push_back(out_num_blocks_x);
                }
            }

            if (fuse_op && fused_op_signaler->is_all_gather()) {
                fused_op_signaler->push_matmul_fused_op_rt_args(mm_in1_sender_writer_args, true);
            }

            tt_metal::SetRuntimeArgs(
                program, mm_kernel_in1_sender_writer_id, core, mm_in1_sender_writer_args);  // RISCV_0_default
        }
    }
    return ttnn::operations::matmul::matmul_mcast_1d_common_override_variables_t{
        {mm_kernel_in0_mcast_cores_with_work_and_in_receiver_grid_id, mm_kernel_in1_sender_writer_id},
        {cb_src1, cb_src2, cb_src3, cb_output},
        false,
        start_core,
        cores,
        num_cores_with_work,
        ttnn::operations::matmul::Matmul1DType::MCAST_IN0};
}

ttnn::operations::matmul::matmul_mcast_1d_common_override_variables_t
process_mcast_in1_program_and_create_override_variables(
    tt_metal::Program& program,
    const tt::tt_metal::Tensor& a,
    tt_metal::IDevice* device,
    MathFidelity math_fidelity,
    bool fp32_dest_acc_en,
    bool math_approx_mode,
    bool packer_l1_acc,
    CoreCoord compute_with_storage_grid_size,
    ttnn::operations::compute_throttle_utils::ThrottleLevel throttle_level,
    uint32_t B,
    uint32_t M,
    uint32_t N,
    uint32_t K,
    bool bcast_batch,
    uint32_t in0_block_w,
    uint32_t out_subblock_h,
    uint32_t out_subblock_w,
    uint32_t out_block_h,
    uint32_t out_block_w,
    uint32_t per_core_M,
    uint32_t per_core_N,
    std::optional<UnaryWithParam> fused_activation,
    tt_metal::Buffer* in0_buffer,
    tt_metal::Buffer* in1_buffer,
    tt_metal::Buffer* bias_buffer,
    tt_metal::Buffer* out_buffer,
    const tt::tt_metal::Tile& in0_tile,
    const tt::tt_metal::Tile& in1_tile,
    const tt::tt_metal::Tile& bias_tile,
    const tt::tt_metal::Tile& output_tile,
    tt::DataFormat in0_data_format,
    tt::DataFormat in1_data_format,
    tt::DataFormat bias_data_format,
    tt::DataFormat output_data_format,
    bool in0_is_sharded,
    bool output_is_sharded,
    bool untilize_out) {
    // currently only support transpose of the full tile
    bool in1_transpose_tile = in1_tile.get_transpose_of_faces() && in1_tile.get_transpose_within_face();

    bool fuse_op = false;

    uint32_t num_blocks = K / in0_block_w;
    // Only enable packer l1 accumulation when there are num_blocks > 2, otherwise
    // unnecessary overhead for reconfigs are added. Last iteration of l1 accumulation
    // does a spill and reload, so need more than 2 blocks to use l1 acc for packer
    // For bias, last iteration of l1 acc remains in intermediate buffer, does not spill and reload
    bool packer_l1_acc_en = packer_l1_acc && (((bias_buffer != nullptr) && num_blocks > 1) || (num_blocks > 2));

    // if fp32 enabled then we pack fp32 in l1, if not, then we pack fp16 in l1
    tt::DataFormat interm0_data_format = packer_l1_acc_en
                                             ? (fp32_dest_acc_en ? tt::DataFormat::Float32 : tt::DataFormat::Float16_b)
                                             : (fp32_dest_acc_en ? tt::DataFormat::Float32 : output_data_format);

    uint32_t in0_single_tile_size = in0_tile.get_tile_size(in0_data_format);
    uint32_t in1_single_tile_size = in1_tile.get_tile_size(in1_data_format);
    uint32_t bias_single_tile_size = bias_tile.get_tile_size(bias_data_format);
    uint32_t output_single_tile_size = output_tile.get_tile_size(output_data_format);
    uint32_t interm0_single_tile_size = output_tile.get_tile_size(interm0_data_format);

    bool do_not_inplace_interm0_out_CB = output_is_sharded && (per_core_M != out_block_h);

    uint32_t in0_block_h = out_block_h;
    uint32_t in1_block_w = out_block_w;
    uint32_t in0_num_blocks_y = per_core_M / out_block_h;
    uint32_t in1_num_blocks_x = per_core_N / out_block_w;
    uint32_t out_num_blocks_x = in1_num_blocks_x;
    uint32_t out_num_blocks_y = in0_num_blocks_y;

    uint32_t in0_block_tiles = in0_block_h * in0_block_w;
    uint32_t in0_CB_tiles = in0_block_tiles;
    if (in0_is_sharded) {
        in0_CB_tiles = num_blocks * per_core_M * in0_block_w * B;
    } else if (B * num_blocks > 1) {
        in0_CB_tiles = in0_CB_tiles * 2;  // double buffer
    }
    uint32_t in0_CB_size = in0_CB_tiles * in0_single_tile_size;

    uint32_t in0_last_ktile_w = a.logical_shape()[-1] % in0_tile.get_tile_shape()[1];

    bool extract_shard_sub_blocks = false;
    uint32_t in0_shard_height_in_tiles = 0;
    uint32_t in0_shard_width_in_tiles = 0;
    if (in0_is_sharded) {
        in0_shard_height_in_tiles = in0_buffer->shard_spec().shape()[0] / in0_tile.get_tile_shape()[0];
        in0_shard_width_in_tiles = in0_buffer->shard_spec().shape()[1] / in0_tile.get_tile_shape()[1];
        // NOTE: Criteria for extract_shard_sub_blocks is different from mcast in0
        // In the reader kernel, always need to copy to cb0 even for height=1 shards since we may not always do mcast
        // In mcast in0 sharded reader kernel, this is handled by mcast with loopback src
        // For mcast in1, if we don't need to extract_shard_sub_blocks, set the sharded in0 cb to cb0
        // For mcast in0, sharded in0 cb is always cb2
        if (in0_shard_width_in_tiles / in0_block_w > 1) {
            extract_shard_sub_blocks = true;
        }
    }
    uint32_t in2_CB_tiles = in0_block_tiles;
    uint32_t in2_CB_size = in2_CB_tiles * in0_single_tile_size;

    uint32_t in1_block_tiles = out_block_w * in0_block_w;
    uint32_t in1_CB_tiles = in1_block_tiles;
    if (B * num_blocks > 1) {
        in1_CB_tiles = in1_CB_tiles * 2;  // double buffer
    }
    uint32_t in1_CB_size = in1_CB_tiles * in1_single_tile_size;

    uint32_t out_block_tiles = out_block_h * out_block_w;
    uint32_t out_shard_tiles = per_core_M * per_core_N;
    uint32_t out_CB_tiles = out_block_tiles;  // No double buffer
    if (output_is_sharded) {
        out_CB_tiles = out_shard_tiles;
    }
    uint32_t out_CB_size = out_CB_tiles * output_single_tile_size;
    uint32_t interm0_CB_tiles = out_block_tiles;  // No double buffer
    uint32_t interm0_CB_size = interm0_CB_tiles * interm0_single_tile_size;

    uint32_t in3_block_tiles = out_block_w;
    uint32_t in3_CB_tiles = in3_block_tiles;  // No double buffer
    uint32_t in3_CB_size = in3_CB_tiles * bias_single_tile_size;

    CoreCoord start_core = {0, 0};

    uint32_t num_blocks_y = (M - 1) / per_core_M + 1;
    uint32_t num_blocks_x = (N - 1) / per_core_N + 1;
    uint32_t num_blocks_total = num_blocks_y * num_blocks_x;
    uint32_t num_cores = num_blocks_total;

    constexpr bool row_major = true;
    CoreRangeSet all_cores =
        tt::tt_metal::num_cores_to_corerangeset(start_core, num_cores, compute_with_storage_grid_size, row_major);
    CoreRange in1_mcast_receiver_cores_bounding_box = all_cores.bounding_box();
    uint32_t in1_mcast_receiver_num_cores = in1_mcast_receiver_cores_bounding_box.size();  // always mcast to full grid

    CoreRange in1_mcast_sender(start_core, start_core);
    CoreRangeSet in1_mcast_receivers;
    if (in1_mcast_receiver_num_cores > 1) {
        auto receiver_start_core = start_core.x != (compute_with_storage_grid_size.x - 1)
                                       ? CoreCoord{start_core.x + 1, start_core.y}
                                       : CoreCoord{start_core.x, start_core.y + 1};
        in1_mcast_receivers = tt::tt_metal::num_cores_to_corerangeset(
            receiver_start_core, num_cores - 1, compute_with_storage_grid_size, row_major);
    }

    // Mcast args
    auto in1_mcast_sender_semaphore_id = tt_metal::CreateSemaphore(program, all_cores, INVALID);
    auto in1_mcast_receiver_semaphore_id = tt_metal::CreateSemaphore(program, all_cores, INVALID);

    CoreCoord top_left_core = in1_mcast_receiver_cores_bounding_box.start_coord;
    CoreCoord bottom_right_core = in1_mcast_receiver_cores_bounding_box.end_coord;
    auto top_left_core_physical = device->worker_core_from_logical_core(top_left_core);
    auto bottom_right_core_physical = device->worker_core_from_logical_core(bottom_right_core);

    bool in3_is_dram = true;
    if (bias_buffer != nullptr) {
        in3_is_dram = bias_buffer->buffer_type() == tt_metal::BufferType::DRAM;
    }
    std::vector<uint32_t> in0_sender_compile_time_args = {
        // in0 tensor args
        (std::uint32_t)1,                // in0_tensor_stride_w
        (std::uint32_t)K,                // in0_tensor_stride_h
        (std::uint32_t)in0_block_w,      // in0_tensor_next_block_stride
        (std::uint32_t)K * in0_block_h,  // in0_tensor_next_h_dim_block_stride
        // in0 block args
        (std::uint32_t)in0_block_w,                // in0_block_w
        (std::uint32_t)in0_block_h,                // in0_block_h
        (std::uint32_t)in0_block_w * in0_block_h,  // in0_block_num_tiles
        (std::uint32_t)in0_last_ktile_w,

        (std::uint32_t)extract_shard_sub_blocks,
        (std::uint32_t)in0_shard_width_in_tiles,
        (std::uint32_t)in0_shard_height_in_tiles,
        // in0/in1 common args
        (std::uint32_t)num_blocks,        // num_blocks
        (std::uint32_t)out_num_blocks_x,  // out_num_blocks_x
        (std::uint32_t)out_num_blocks_y,  // out_num_blocks_y
        // in0 mcast args
        (std::uint32_t)0,
        (std::uint32_t)0,
        (std::uint32_t)0,  // in0_mcast_num_dests
        (std::uint32_t)0,  // in0_mcast_num_cores
        // batch args
        (std::uint32_t)M * K,  // MtKt
        (std::uint32_t)B,      // batch

        // sparsity args
        (std::uint32_t)0,     // batchB
        (std::uint32_t)0,     // sparsity_pagesize (placeholder since sparsity not used in this case)
        (std::uint32_t)true,  // bcast_A
        (std::uint32_t)false  // get_batch_from_reader
    };
    in0_sender_compile_time_args.push_back((std::uint32_t)fuse_op);
    tt::tt_metal::TensorAccessorArgs(*in0_buffer).append_to(in0_sender_compile_time_args);
    tt::tt_metal::TensorAccessorArgs().append_to(in0_sender_compile_time_args);  // placeholder for sparsity

    std::vector<uint32_t> in1_sender_writer_compile_time_args = {
        // READER
        // in1 tensor args
        (std::uint32_t)1,                // in1_tensor_stride_w
        (std::uint32_t)N,                // in1_tensor_stride_h
        (std::uint32_t)in0_block_w * N,  // in1_tensor_next_block_stride
        (std::uint32_t)in1_block_w,      // in1_tensor_next_w_dim_block_stride
        // in1 block args
        (std::uint32_t)in1_block_w,                // in1_block_w
        (std::uint32_t)in0_block_w,                // in1_block_h
        (std::uint32_t)in1_block_w * in0_block_w,  // in1_block_num_tiles
        // in0/in1 common args
        (std::uint32_t)num_blocks,        // num_blocks
        (std::uint32_t)out_num_blocks_x,  // out_num_blocks_x
        (std::uint32_t)out_num_blocks_y,  // out_num_blocks_y
        // in1 mcast args
        (std::uint32_t)in1_mcast_sender_semaphore_id,
        (std::uint32_t)in1_mcast_receiver_semaphore_id,
        (std::uint32_t)num_cores - 1,                     // in1_mcast_num_dests
        (std::uint32_t)in1_mcast_receiver_num_cores - 1,  // in1_mcast_num_cores
        // batch args
        (std::uint32_t)K * N,        // KtNt
        (std::uint32_t)B,            // batch
        (std::uint32_t)bcast_batch,  // bcast_B
        // sparsity args
        (std::uint32_t)0,  // batchB
        (std::uint32_t)0,  // sparsity_pagesize (placeholder since sparsity not used in this case)

        // WRITER
        // out tensor args
        (std::uint32_t)1,                   // out_tensor_stride_w
        (std::uint32_t)N,                   // out_tensor_stride_h
        (std::uint32_t)out_subblock_w,      // out_tensor_next_subblock_stride_w
        (std::uint32_t)out_subblock_h * N,  // out_tensor_next_subblock_stride_h
        (std::uint32_t)out_block_w,         // out_tensor_next_w_dim_block_stride
        (std::uint32_t)out_block_h * N,     // out_tensor_next_h_dim_block_stride
        // out subblock args
        (std::uint32_t)out_subblock_w,                     // out_subblock_w
        (std::uint32_t)out_subblock_h,                     // out_subblock_h
        (std::uint32_t)(out_subblock_w * out_subblock_h),  // out_subblocks_w * out_subblocks_h
        // batch args
        (std::uint32_t)M * N  // MtNt
    };
    if (bias_buffer != nullptr) {
        in1_sender_writer_compile_time_args.push_back((std::uint32_t)1);  // in3_tensor_stride_w
    } else {
        in1_sender_writer_compile_time_args.push_back(0);  // Placeholder; not used
    }

    in1_sender_writer_compile_time_args.push_back((std::uint32_t)fuse_op);
    in1_sender_writer_compile_time_args.push_back((std::uint32_t)fuse_op);

    // Append TensorAccessorArgs
    tt::tt_metal::TensorAccessorArgs(*in1_buffer).append_to(in1_sender_writer_compile_time_args);
    tt::tt_metal::TensorAccessorArgs().append_to(in1_sender_writer_compile_time_args);  // placeholder for sparsity
    tt::tt_metal::TensorAccessorArgs(*out_buffer).append_to(in1_sender_writer_compile_time_args);
    if (bias_buffer != nullptr) {
        tt::tt_metal::TensorAccessorArgs(*bias_buffer).append_to(in1_sender_writer_compile_time_args);
    }

    std::vector<uint32_t> in1_receiver_writer_compile_time_args = {
        // READER
        // in1 block args
        (std::uint32_t)in1_block_w * in0_block_w,  // in1_block_num_tiles
        // in0/in1 common args
        (std::uint32_t)num_blocks,        // num_blocks
        (std::uint32_t)out_num_blocks_x,  // out_num_blocks_x
        (std::uint32_t)out_num_blocks_y,  // out_num_blocks_y
        // in1 mcast args
        (std::uint32_t)in1_mcast_sender_semaphore_id,
        (std::uint32_t)in1_mcast_receiver_semaphore_id,
        // batch args
        (std::uint32_t)B,  // batch

        // WRITER
        // out tensor args
        (std::uint32_t)1,                   // out_tensor_stride_w
        (std::uint32_t)N,                   // out_tensor_stride_h
        (std::uint32_t)out_subblock_w,      // out_tensor_next_subblock_stride_w
        (std::uint32_t)out_subblock_h * N,  // out_tensor_next_subblock_stride_h
        (std::uint32_t)out_block_w,         // out_tensor_next_w_dim_block_stride
        (std::uint32_t)out_block_h * N,     // out_tensor_next_h_dim_block_stride
        // out subblock args
        (std::uint32_t)out_subblock_w,                     // out_subblock_w
        (std::uint32_t)out_subblock_h,                     // out_subblock_h
        (std::uint32_t)(out_subblock_w * out_subblock_h),  // out_subblocks_w * out_subblocks_h
        // batch args
        (std::uint32_t)M * N  // MtNt
    };

    if (bias_buffer != nullptr) {
        in1_receiver_writer_compile_time_args.push_back((std::uint32_t)in1_block_w);
    } else {
        in1_receiver_writer_compile_time_args.push_back(0);  // Placeholder; not used
    }
    in1_receiver_writer_compile_time_args.push_back((std::uint32_t)fuse_op);
    tt::tt_metal::TensorAccessorArgs(*out_buffer).append_to(in1_receiver_writer_compile_time_args);

    std::map<std::string, std::string> mm_kernel_defines;
    std::map<std::string, std::string> mm_kernel_in0_sender_defines;
    std::map<std::string, std::string> mm_kernel_in1_sender_writer_defines;
    std::map<std::string, std::string> mm_kernel_in1_receiver_writer_defines;
    if (bias_buffer != nullptr) {
        mm_kernel_defines["FUSE_BIAS"] = "1";
        mm_kernel_in1_sender_writer_defines["FUSE_BIAS"] = "1";
        mm_kernel_in1_receiver_writer_defines["FUSE_BIAS"] = "1";
    }
    if (fused_activation.has_value()) {
        if (fused_activation.value().op_type == UnaryOpType::RELU) {
            mm_kernel_defines["PACK_RELU"] = "1";
        } else {
            using ttnn::operations::unary::utils::get_defines;
            mm_kernel_defines.merge(
                get_defines(fused_activation.value().op_type, fused_activation.value().params, "ACTIVATION", "i"));
        }
    }
    if (packer_l1_acc_en) {
        mm_kernel_defines["PACKER_L1_ACC"] = "1";
    }
    if (fp32_dest_acc_en) {
        mm_kernel_defines["FP32_DEST_ACC_EN"] = "1";
    }
    if (in1_transpose_tile) {
        mm_kernel_defines["IN1_TRANSPOSE_TILE"] = "1";
    }

    ttnn::operations::compute_throttle_utils::add_stagger_defines_if_needed(
        device->arch(), num_cores, mm_kernel_defines);
    ttnn::operations::compute_throttle_utils::throttle_mm_perf(
        device->arch(), num_cores, mm_kernel_defines, throttle_level);

    if (in0_is_sharded) {
        mm_kernel_in0_sender_defines["IN0_SHARDED"] = "1";
    }
    if (output_is_sharded) {
        mm_kernel_in1_sender_writer_defines["OUT_SHARDED"] = "1";
        mm_kernel_in1_receiver_writer_defines["OUT_SHARDED"] = "1";
    }

    mm_kernel_in0_sender_defines["SKIP_MCAST"] = "1";

    if (in1_mcast_receiver_num_cores == 1) {
        mm_kernel_in1_sender_writer_defines["SKIP_MCAST"] = "1";
    }

    // in1 is the reader of weights/output writer, and we choose to make it use the optimized reader noc
    tt_metal::NOC in0_noc = tt::tt_metal::detail::GetPreferredNOCForDRAMWrite(device->arch());
    tt_metal::NOC in1_noc = tt::tt_metal::detail::GetPreferredNOCForDRAMRead(device->arch());

    auto mm_kernel_in0_sender_id = tt_metal::CreateKernel(
        program,
        "ttnn/cpp/ttnn/operations/matmul/device/kernels/dataflow/reader_bmm_tile_layout_in0_sender_padding.cpp",
        all_cores,
        tt_metal::DataMovementConfig{
            .processor = tt_metal::DataMovementProcessor::RISCV_1,
            .noc = in0_noc,
            .compile_args = in0_sender_compile_time_args,
            .defines = mm_kernel_in0_sender_defines});

    auto mm_kernel_in1_sender_writer_id = tt_metal::CreateKernel(
        program,
        "ttnn/cpp/ttnn/operations/matmul/device/kernels/dataflow/reader_bmm_tile_layout_in1_sender_writer_padding.cpp",
        in1_mcast_sender,
        tt_metal::DataMovementConfig{
            .processor = tt_metal::DataMovementProcessor::RISCV_0,
            .noc = in1_noc,
            .compile_args = in1_sender_writer_compile_time_args,
            .defines = mm_kernel_in1_sender_writer_defines});

    tt::tt_metal::KernelHandle mm_kernel_in1_receiver_writer_id = 0;
    if (in1_mcast_receivers.num_cores() > 0) {
        mm_kernel_in1_receiver_writer_id = tt_metal::CreateKernel(
            program,
            "ttnn/cpp/ttnn/operations/matmul/device/kernels/dataflow/"
            "reader_bmm_tile_layout_in1_receiver_writer_padding.cpp",
            in1_mcast_receivers,
            tt_metal::DataMovementConfig{
                .processor = tt_metal::DataMovementProcessor::RISCV_0,
                .noc = in1_noc,
                .compile_args = in1_receiver_writer_compile_time_args,
                .defines = mm_kernel_in1_receiver_writer_defines});
    }

    // Compute kernel compile time args

    uint32_t in0_num_subblocks = (out_block_h / out_subblock_h);
    uint32_t in0_block_num_tiles = out_subblock_h * in0_block_w * in0_num_subblocks;
    uint32_t in0_subblock_num_tiles = out_subblock_h * in0_block_w;

    uint32_t in1_num_subblocks = (out_block_w / out_subblock_w);
    uint32_t in1_block_num_tiles = out_subblock_w * in0_block_w * in1_num_subblocks;
    uint32_t in1_per_core_w = out_subblock_w * in1_num_subblocks;

    uint32_t out_subblock_num_tiles = out_subblock_h * out_subblock_w;

    std::vector<uint32_t> compute_kernel_args = {
        in0_block_w,             // in0_block_w
        in0_num_subblocks,       // in0_num_subblocks
        in0_block_num_tiles,     // in0_block_num_tiles
        in0_subblock_num_tiles,  // in0_subblock_num_tiles

        in1_num_subblocks,    // in1_num_subblocks
        in1_block_num_tiles,  // in1_block_num_tiles
        in1_per_core_w,       // in1_per_core_w

        num_blocks,        // num_blocks
        out_num_blocks_x,  // out_num_blocks_x
        out_num_blocks_y,  // out_num_blocks_y

        out_subblock_h,          // out_subblock_h
        out_subblock_w,          // out_subblock_w
        out_subblock_num_tiles,  // out_subblock_num_tiles
        B,                       // batch
        out_block_tiles,         // out_block_num_tiles

        untilize_out,  // untilize_out
        false          // get_batch_from_reader
    };

    // Create compute kernel
    // bool fp32_dest_acc_en = false;
    // Gelu currently has better accuracy when run in approx mode
    // bool math_approx_mode = false;
    tt_metal::CreateKernel(
        program,
        "ttnn/cpp/ttnn/operations/matmul/device/kernels/compute/bmm_large_block_zm_fused_bias_activation.cpp",
        all_cores,
        tt_metal::ComputeConfig{
            .math_fidelity = math_fidelity,
            .fp32_dest_acc_en = fp32_dest_acc_en,
            .math_approx_mode = math_approx_mode,
            .compile_args = compute_kernel_args,
            .defines = mm_kernel_defines});

    // Create circular buffers
    uint32_t src0_cb_index = tt::CBIndex::c_0;
    tt_metal::CircularBufferConfig src0_cb_config =
        tt_metal::CircularBufferConfig(in0_CB_size, {{src0_cb_index, in0_data_format}})
            .set_page_size(src0_cb_index, in0_single_tile_size)
            .set_tile_dims(src0_cb_index, in0_tile);
    if (in0_is_sharded and not extract_shard_sub_blocks) {
        src0_cb_config = src0_cb_config.set_globally_allocated_address(*in0_buffer);
    }
    auto cb_src0 = tt_metal::CreateCircularBuffer(program, all_cores, src0_cb_config);
    log_debug(
        LogOp,
        "CB {} :: PS = {}, NP = {}, TOTAL = {}",
        src0_cb_index,
        in0_single_tile_size,
        in0_CB_size / in0_single_tile_size,
        in0_CB_size);

    uint32_t src2_cb_index = tt::CBIndex::c_2;
    tt::tt_metal::CBHandle cb_src2 = 0;
    if (in0_is_sharded and extract_shard_sub_blocks) {  // in0_is_sharded is technically redundant
        tt_metal::CircularBufferConfig src2_cb_config =
            tt_metal::CircularBufferConfig(in2_CB_size, {{src2_cb_index, in0_data_format}})
                .set_page_size(src2_cb_index, in0_single_tile_size)
                .set_globally_allocated_address(*in0_buffer)
                .set_tile_dims(src2_cb_index, in0_tile);
        cb_src2 = tt_metal::CreateCircularBuffer(program, all_cores, src2_cb_config);
        log_debug(
            LogOp,
            "CB {} :: PS = {}, NP = {}, TOTAL = {}",
            src2_cb_index,
            in0_single_tile_size,
            in2_CB_size / in0_single_tile_size,
            in2_CB_size);
    }

    uint32_t src1_cb_index = tt::CBIndex::c_1;
    tt_metal::CircularBufferConfig src1_cb_config =
        tt_metal::CircularBufferConfig(in1_CB_size, {{src1_cb_index, in1_data_format}})
            .set_page_size(src1_cb_index, in1_single_tile_size)
            .set_tile_dims(src1_cb_index, in1_tile);
    tt_metal::CreateCircularBuffer(program, all_cores, src1_cb_config);
    log_debug(
        LogOp,
        "CB {} :: PS = {}, NP = {}, TOTAL = {}",
        src1_cb_index,
        in1_single_tile_size,
        in1_CB_size / in1_single_tile_size,
        in1_CB_size);

    uint32_t output_cb_index = tt::CBIndex::c_4;
    uint32_t interm0_cb_index = tt::CBIndex::c_5;
    tt_metal::CircularBufferConfig interm0_cb_config =
        tt_metal::CircularBufferConfig(0, {{interm0_cb_index, interm0_data_format}});
    tt_metal::CircularBufferConfig output_cb_config =
        tt_metal::CircularBufferConfig(0, {{output_cb_index, output_data_format}});

    if (do_not_inplace_interm0_out_CB || (interm0_data_format != output_data_format) ||
        (untilize_out && (in1_num_subblocks > 1))) {
        // output
        std::map<uint8_t, tt::DataFormat> output_cb_data_format_spec{
            {output_cb_index, output_data_format},
        };
        output_cb_config = tt_metal::CircularBufferConfig(out_CB_size, output_cb_data_format_spec)
                               .set_page_size(output_cb_index, output_single_tile_size)
                               .set_tile_dims(output_cb_index, output_tile);
        // interm0
        std::map<uint8_t, tt::DataFormat> interm0_cb_data_format_spec{
            {interm0_cb_index, interm0_data_format},
        };
        interm0_cb_config = tt_metal::CircularBufferConfig(interm0_CB_size, interm0_cb_data_format_spec)
                                .set_page_size(interm0_cb_index, interm0_single_tile_size)
                                .set_tile_dims(interm0_cb_index, output_tile);

        tt_metal::CreateCircularBuffer(program, CoreRangeSet({all_cores}), interm0_cb_config);
        log_debug(
            LogOp,
            "CB {} :: PS = {}, NP = {}, TOTAL = {}",
            interm0_cb_index,
            interm0_single_tile_size,
            interm0_CB_size / interm0_single_tile_size,
            interm0_CB_size);
    } else {
        // share buffer
        std::map<uint8_t, tt::DataFormat> output_cb_data_format_spec{
            {output_cb_index, output_data_format}, {interm0_cb_index, interm0_data_format}};
        output_cb_config = tt_metal::CircularBufferConfig(out_CB_size, output_cb_data_format_spec)
                               .set_page_size(output_cb_index, output_single_tile_size)
                               .set_page_size(interm0_cb_index, interm0_single_tile_size)
                               .set_tile_dims(output_cb_index, output_tile)
                               .set_tile_dims(interm0_cb_index, output_tile);
    }

    if (output_is_sharded) {
        output_cb_config = output_cb_config.set_globally_allocated_address(*out_buffer);
    }
    auto cb_output = tt_metal::CreateCircularBuffer(program, all_cores, output_cb_config);
    log_debug(
        LogOp,
        "CB {} :: PS = {}, NP = {}, TOTAL = {}",
        output_cb_index,
        output_single_tile_size,
        out_CB_size / output_single_tile_size,
        out_CB_size);

    if (bias_buffer != nullptr) {
        uint32_t src3_cb_index = tt::CBIndex::c_3;
        tt_metal::CircularBufferConfig cb_src3_config =
            tt_metal::CircularBufferConfig(in3_CB_size, {{src3_cb_index, bias_data_format}})
                .set_page_size(src3_cb_index, bias_single_tile_size)
                .set_tile_dims(src3_cb_index, bias_tile);
        tt_metal::CreateCircularBuffer(program, all_cores, cb_src3_config);
        log_debug(
            LogOp,
            "CB {} :: PS = {}, NP = {}, TOTAL = {}",
            src3_cb_index,
            bias_single_tile_size,
            in3_CB_size / bias_single_tile_size,
            in3_CB_size);
    }

    // Parameters for last row, col, or block
    uint32_t last_per_core_M = M % per_core_M == 0 ? per_core_M : M % per_core_M;
    uint32_t last_out_block_h = last_per_core_M % out_block_h == 0 ? out_block_h : last_per_core_M % out_block_h;
    uint32_t last_out_num_blocks_h = (last_per_core_M - 1) / out_block_h + 1;
    uint32_t last_block_num_nonzero_subblocks_h = (last_out_block_h - 1) / out_subblock_h + 1;
    uint32_t last_subblock_of_last_block_h =
        last_out_block_h % out_subblock_h == 0 ? out_subblock_h : last_out_block_h % out_subblock_h;
    uint32_t last_block_padded_block_tiles_h_skip =
        (out_block_h / out_subblock_h - last_block_num_nonzero_subblocks_h) * (out_block_w * out_subblock_h);

    CoreCoord start_core_noc = bottom_right_core_physical;
    CoreCoord end_core_noc = top_left_core_physical;
    if (in1_noc == tt::tt_metal::NOC::NOC_0) {
        std::swap(start_core_noc, end_core_noc);
    }

    const auto& cores = corerange_to_cores(all_cores, std::nullopt, row_major);
    for (uint32_t i = 0; i < num_cores; ++i) {
        const auto& core = cores[i];
        uint32_t output_idx_x = i / num_blocks_y;
        uint32_t output_idx_y = i % num_blocks_y;

        // in0 sender and in1 sender
        if (core == start_core) {
            std::vector<uint32_t> mm_in1_sender_writer_args = {
                // READER
                // in1 tensor args
                (std::uint32_t)in1_buffer->address(),
                (std::uint32_t)per_core_N * output_idx_x,  // in1_tensor_start_tile_id
                // in1 mcast args
                (std::uint32_t)start_core_noc.x,  // in1_mcast_dest_noc_start_x
                (std::uint32_t)start_core_noc.y,  // in1_mcast_dest_noc_start_y
                (std::uint32_t)end_core_noc.x,    // in1_mcast_dest_noc_end_x
                (std::uint32_t)end_core_noc.y,    // in1_mcast_dest_noc_end_y

                // sparsity args
                (std::uint32_t)0,  // sparsity_addr

                // WRITER
                // out tensor args
                (std::uint32_t)out_buffer->address(),
                (std::uint32_t)output_idx_x * per_core_N + output_idx_y * per_core_M * N,  // out_tensor_start_tile_id

                // padding args (READER)
                (std::uint32_t)out_block_w,  // last_block_w
                // padding args (WRITER)
                (std::uint32_t)out_block_h / out_subblock_h,
                (std::uint32_t)out_subblock_h,
                (std::uint32_t)0,
                (std::uint32_t)out_block_w / out_subblock_w,
                (std::uint32_t)out_block_w / out_subblock_w,
                (std::uint32_t)out_subblock_w,
                (std::uint32_t)0,
                (std::uint32_t)0};

            if (bias_buffer != nullptr) {
                mm_in1_sender_writer_args.push_back((std::uint32_t)bias_buffer->address());
                mm_in1_sender_writer_args.push_back(
                    (std::uint32_t)per_core_N * output_idx_x);  // in3_tensor_start_tile_id
            } else {
                mm_in1_sender_writer_args.push_back(0);
                mm_in1_sender_writer_args.push_back(0);
            }
            if (!output_is_sharded) {
                mm_in1_sender_writer_args.push_back(out_num_blocks_x);
            }

            tt_metal::SetRuntimeArgs(
                program, mm_kernel_in1_sender_writer_id, core, mm_in1_sender_writer_args);  // RISCV_1_default
        }
        // in0 sender and in1 receiver
        else {
            std::vector<uint32_t> mm_in1_receiver_writer_args = {
                // READER
                // in1 mcast args
                (std::uint32_t)top_left_core_physical.x,  // in1_mcast_sender_noc_x
                (std::uint32_t)top_left_core_physical.y,  // in1_mcast_sender_noc_y

                // WRITER
                // out tensor args
                (std::uint32_t)out_buffer->address(),                                     // out_tensor_addr
                (std::uint32_t)output_idx_x * per_core_N + output_idx_y * per_core_M * N  // out_tensor_start_tile_id
            };

            if (output_idx_y == num_blocks_y - 1) {
                // padding args (WRITER)
                mm_in1_receiver_writer_args.push_back(out_block_h / out_subblock_h);
                mm_in1_receiver_writer_args.push_back(last_block_num_nonzero_subblocks_h);
                mm_in1_receiver_writer_args.push_back(last_subblock_of_last_block_h);
                mm_in1_receiver_writer_args.push_back(last_block_padded_block_tiles_h_skip);
                mm_in1_receiver_writer_args.push_back(out_block_w / out_subblock_w);
                mm_in1_receiver_writer_args.push_back(out_block_w / out_subblock_w);
                mm_in1_receiver_writer_args.push_back(out_subblock_w);
                mm_in1_receiver_writer_args.push_back(0);
                mm_in1_receiver_writer_args.push_back(0);
            } else {
                // padding args (WRITER)
                mm_in1_receiver_writer_args.push_back(out_block_h / out_subblock_h);
                mm_in1_receiver_writer_args.push_back(out_block_h / out_subblock_h);
                mm_in1_receiver_writer_args.push_back(out_subblock_h);
                mm_in1_receiver_writer_args.push_back(0);
                mm_in1_receiver_writer_args.push_back(out_block_w / out_subblock_w);
                mm_in1_receiver_writer_args.push_back(out_block_w / out_subblock_w);
                mm_in1_receiver_writer_args.push_back(out_subblock_w);
                mm_in1_receiver_writer_args.push_back(0);
                mm_in1_receiver_writer_args.push_back(0);
            }
            if (!output_is_sharded) {
                if (output_idx_y == num_blocks_y - 1) {
                    mm_in1_receiver_writer_args.push_back(last_out_num_blocks_h);
                    mm_in1_receiver_writer_args.push_back(out_num_blocks_x);
                } else {
                    mm_in1_receiver_writer_args.push_back(out_num_blocks_y);
                    mm_in1_receiver_writer_args.push_back(out_num_blocks_x);
                }
            }

            tt_metal::SetRuntimeArgs(
                program,
                mm_kernel_in1_receiver_writer_id,
                core,
                mm_in1_receiver_writer_args);  // RISCV_0_default
        }
        std::vector<uint32_t> mm_in0_sender_args = {
            // in0 tensor args
            (std::uint32_t)in0_buffer->address(),
            (std::uint32_t)K * per_core_M * output_idx_y,  // in0_tensor_start_tile_id
            // in0 mcast args
            (std::uint32_t)0,  // in0_mcast_dest_noc_start_x
            (std::uint32_t)0,  // in0_mcast_dest_noc_start_y
            (std::uint32_t)0,  // in0_mcast_dest_noc_end_x
            (std::uint32_t)0,  // in0_mcast_dest_noc_end_y

            // padding args
            (std::uint32_t)per_core_M,  // last_block_h

            // sparsity args
            (std::uint32_t)0,  // sparsity_addr
        };
        tt_metal::SetRuntimeArgs(program, mm_kernel_in0_sender_id, core, mm_in0_sender_args);  // RISCV_1_default
    }
    return ttnn::operations::matmul::matmul_mcast_1d_common_override_variables_t{
        {mm_kernel_in0_sender_id, mm_kernel_in1_sender_writer_id, mm_kernel_in1_receiver_writer_id},
        {cb_src0, cb_src2, cb_output},
        extract_shard_sub_blocks,
        start_core,
        cores,
        0,
        ttnn::operations::matmul::Matmul1DType::MCAST_IN1};
}

enum class CORE_TYPE : uint32_t { IDLE_CORE = 0, WORKER_CORE = 1, HOP_CORE = 2 };

ttnn::operations::matmul::matmul_mcast_1d_common_override_variables_t
process_gather_in0_program_and_create_override_variables(
    tt_metal::Program& program,
    const tt::tt_metal::Tensor& a,
    const std::vector<tt::tt_metal::Tensor>& b_tensors,
    tt_metal::IDevice* device,
    MathFidelity math_fidelity,
    bool fp32_dest_acc_en,
    bool math_approx_mode,
    bool packer_l1_acc,
    bool dst_full_sync_en,
    CoreCoord compute_with_storage_grid_size,
    ttnn::operations::compute_throttle_utils::ThrottleLevel throttle_level,
    uint32_t base_cb_index,
    uint32_t B,
    uint32_t M,
    uint32_t N,
    uint32_t K,
    bool bcast_batch,
    uint32_t in0_block_w,
    uint32_t out_subblock_h,
    uint32_t out_subblock_w,
    uint32_t per_core_M,
    uint32_t per_core_N,
    std::optional<UnaryWithParam> fused_activation,
    const CoreRangeSet& hop_cores,
    tt_metal::Buffer* in0_buffer,
    tt_metal::Buffer* in1_buffer,
    std::vector<tt_metal::Buffer*> out_buffers,
    const tt::tt_metal::Tile& in0_tile,
    const tt::tt_metal::Tile& in1_tile,
    const tt::tt_metal::Tile& output_tile,
    tt::DataFormat in0_data_format,
    tt::DataFormat in1_data_format,
    tt::DataFormat output_data_format,
    bool untilize_out,
    const std::optional<const tt::tt_metal::experimental::GlobalCircularBuffer>& global_cb,
    uint32_t num_global_cb_receivers,
    const std::optional<tt::tt_metal::SubDeviceId>& sub_device_id,
    std::optional<CoreRangeSet> restricted_cores,
    std::optional<ttnn::experimental::ccl::MatmulFusedOpSignaler>& fused_op_signaler) {
    const auto& b = b_tensors[0];
    const auto num_output_cb = out_buffers.size();
    const auto batch = b_tensors.size();
    const bool in1_is_dram_interleaved = in1_buffer->is_dram() && !b.is_sharded();
    const bool in1_is_dram_sharded =
        in1_buffer->is_dram() && b.is_sharded() && !global_cb.has_value();  // read from DRAM directly

    /* Core setup */
    constexpr bool row_major = true;
    CoreRangeSet all_worker_cores = a.shard_spec().value().grid;
    CoreRangeSet non_idle_cores = all_worker_cores.merge(hop_cores);
    CoreRangeSet all_cores = non_idle_cores;
    std::vector<CoreRange> non_idle_cores_vec;
    auto subdevice_cores = device->worker_cores(
        tt::tt_metal::HalProgrammableCoreType::TENSIX,
        sub_device_id.has_value() ? *sub_device_id : device->get_sub_device_ids().at(0));
    if (restricted_cores.has_value()) {
        subdevice_cores = subdevice_cores.subtract(restricted_cores.value());
    }
    for (auto& cr : subdevice_cores.ranges()) {
        auto intersection = non_idle_cores.intersection(cr);
        if (intersection.size() > 0) {
            non_idle_cores_vec.push_back(intersection.bounding_box());
        }
    }
    all_cores = CoreRangeSet(non_idle_cores_vec);
    std::vector<CoreRange> ring_list = all_worker_cores.ranges();
    std::vector<CoreRange> hop_list = hop_cores.ranges();
    ring_list.insert(ring_list.end(), hop_list.begin(), hop_list.end());

    CoreRangeSet ring_cores = CoreRangeSet(ring_list);
    const uint32_t num_cores = all_worker_cores.num_cores();
    const uint32_t ring_size = num_cores;

    uint32_t num_hop_cores = hop_cores.num_cores();
    bool use_hop_cores = num_hop_cores > 0;

    /* Inner dim padding */
    const uint32_t Kt_pad = in0_buffer->shard_spec().shape()[1] / in0_tile.get_tile_shape()[1] * num_cores;
    in0_block_w = Kt_pad / num_cores;

    uint32_t num_blocks = Kt_pad / in0_block_w;
    // Only enable packer l1 accumulation when there are spills, otherwise
    // unnecessary overhead for reconfigs are added
    bool packer_l1_acc_en = packer_l1_acc && num_blocks > 1;

    bool use_global_cb = global_cb.has_value();

    // if fp32 enabled then we pack fp32 in l1, if not, then we pack fp16 in l1
    tt::DataFormat interm0_data_format = packer_l1_acc_en
                                             ? (fp32_dest_acc_en ? tt::DataFormat::Float32 : tt::DataFormat::Float16_b)
                                             : (fp32_dest_acc_en ? tt::DataFormat::Float32 : output_data_format);

    uint32_t in0_single_tile_size = in0_tile.get_tile_size(in0_data_format);
    uint32_t in1_single_tile_size = in1_tile.get_tile_size(in1_data_format);
    uint32_t output_single_tile_size = output_tile.get_tile_size(output_data_format);
    uint32_t interm0_single_tile_size = output_tile.get_tile_size(interm0_data_format);

    /* in0 */
    uint32_t in0_shard_width_in_tiles = in0_buffer->shard_spec().shape()[1] / in0_tile.get_tile_shape()[1];
    uint32_t in0_CB_tiles = per_core_M * in0_shard_width_in_tiles;
    uint32_t in0_CB_size = in0_CB_tiles * in0_single_tile_size;

    /* in1 */
    uint32_t in1_shard_height_in_tiles = 0;
    uint32_t in1_shard_width_in_tiles = 0;
    uint32_t in1_CB_tiles = 0;
    uint32_t in1_tensor_width_in_tiles = b.padded_shape()[-1] / in1_tile.get_tile_shape()[1];

    if (in1_is_dram_sharded || in1_is_dram_interleaved) {
        in1_CB_tiles = 2 * in0_shard_width_in_tiles * per_core_N;  // Double buffered
    } else {
        in1_shard_height_in_tiles = in1_buffer->shard_spec().shape()[0] / in1_tile.get_tile_shape()[0];
        in1_shard_width_in_tiles =
            in1_buffer->shard_spec().shape()[1] / in1_tile.get_tile_shape()[1] / num_global_cb_receivers;
        in1_CB_tiles = in1_shard_height_in_tiles * in1_shard_width_in_tiles;
    }
    uint32_t in1_CB_size = in1_CB_tiles * in1_single_tile_size;

    // get the max page size based on num tiles
    uint32_t per_core_N_size_bytes = per_core_N * in1_single_tile_size;
    uint32_t max_packet_size = 8192;
    uint32_t in1_block_page_size = per_core_N_size_bytes > max_packet_size ? max_packet_size : per_core_N_size_bytes;
    uint32_t in1_block_page_size_last =
        per_core_N_size_bytes > max_packet_size ? per_core_N_size_bytes % max_packet_size : per_core_N_size_bytes;
    uint32_t in1_block_width_num_pages = (per_core_N_size_bytes + in1_block_page_size - 1) / in1_block_page_size;
    uint32_t in1_shard_width_in_dram = 0;
    if (in1_is_dram_sharded) {
        in1_shard_width_in_dram = in1_buffer->shard_spec().shape()[1] / in1_tile.get_tile_shape()[1];
    }

    /* in2 */
    uint32_t in2_single_tile_size = in0_single_tile_size;
    uint32_t in2_CB_tiles = (ring_size - 1) * in0_CB_tiles;  // All shards except local
    uint32_t in2_CB_size = in2_CB_tiles * in2_single_tile_size;

    /* out */
    uint32_t out_block_tiles = per_core_M * per_core_N;
    uint32_t out_CB_tiles = out_block_tiles;  // No double buffer
    uint32_t out_CB_size = out_CB_tiles * output_single_tile_size;
    uint32_t interm0_CB_size = out_CB_tiles * interm0_single_tile_size;

    uint32_t K_ = K;
    std::vector<uint32_t> unpadded_in0_shard_widths_in_tiles(num_cores, 0);
    for (uint32_t i = 0; i < num_cores && K_ > 0; ++i) {
        unpadded_in0_shard_widths_in_tiles[i] = std::min(K_, in0_shard_width_in_tiles);
        K_ -= unpadded_in0_shard_widths_in_tiles[i];
    }

    /* semaphores */
    auto in0_signal_semaphore_id = tt_metal::CreateSemaphore(program, all_cores, INVALID);

    uint32_t in0_num_subblocks = (per_core_M / out_subblock_h);
    uint32_t in0_block_num_tiles = out_subblock_h * in0_block_w * in0_num_subblocks;
    uint32_t in0_subblock_num_tiles = out_subblock_h * in0_block_w;
    uint32_t in1_num_subblocks = per_core_N / out_subblock_w;
    uint32_t in1_block_height_in_tiles = in0_block_w;
    uint32_t in1_block_num_tiles = out_subblock_w * in1_block_height_in_tiles * in1_num_subblocks;
    uint32_t in1_block_size_bytes = in1_block_num_tiles * in1_single_tile_size;
    uint32_t in1_tensor_size_bytes = in1_block_num_tiles * num_blocks * in1_single_tile_size;
    uint32_t in1_per_core_w = out_subblock_w * in1_num_subblocks;
    uint32_t out_subblock_num_tiles = out_subblock_h * out_subblock_w;

    /* Create circular buffers */
    uint32_t src0_cb_index = base_cb_index;
    tt_metal::CircularBufferConfig src0_cb_config =
        tt_metal::CircularBufferConfig(in0_CB_size, {{src0_cb_index, in0_data_format}})
            .set_page_size(src0_cb_index, in0_single_tile_size)
            .set_tile_dims(src0_cb_index, in0_tile)
            .set_globally_allocated_address(*in0_buffer);
    auto cb_src0 = tt_metal::CreateCircularBuffer(program, all_cores, src0_cb_config);

    uint32_t src1_cb_index = base_cb_index + 1;
    tt::tt_metal::CBHandle cb_src1;
    uint32_t remote_cb_index = tt::CBIndex::c_31;
    if (use_global_cb) {
        uint32_t in1_block_size_bytes = in1_single_tile_size * in1_block_num_tiles;
        tt_metal::CircularBufferConfig remote_cb_config =
            tt_metal::CircularBufferConfig((global_cb->size() / in1_block_size_bytes) * in1_block_size_bytes);
        remote_cb_config.remote_index(remote_cb_index)
            .set_page_size(in1_block_size_bytes)
            .set_data_format(in1_data_format);
        remote_cb_config.index(src1_cb_index).set_page_size(in1_single_tile_size).set_data_format(in1_data_format);
        cb_src1 = tt_metal::experimental::CreateCircularBuffer(program, all_cores, remote_cb_config, *global_cb);
    } else {
        tt_metal::CircularBufferConfig src1_cb_config =
            tt_metal::CircularBufferConfig(in1_CB_size, {{src1_cb_index, in1_data_format}})
                .set_page_size(src1_cb_index, in1_single_tile_size)
                .set_tile_dims(src1_cb_index, in1_tile);
        if (!in1_is_dram_interleaved && !in1_is_dram_sharded) {
            src1_cb_config = src1_cb_config.set_globally_allocated_address(*in1_buffer);
        }
        cb_src1 = tt_metal::CreateCircularBuffer(program, all_cores, src1_cb_config);
    }

    uint32_t src2_cb_index = base_cb_index + 2;
    tt_metal::CircularBufferConfig src2_cb_config =
        tt_metal::CircularBufferConfig(in2_CB_size, {{src2_cb_index, in0_data_format}})
            .set_page_size(src2_cb_index, in2_single_tile_size)
            .set_tile_dims(src2_cb_index, in0_tile);
    tt_metal::CreateCircularBuffer(program, all_cores, src2_cb_config);

    uint32_t sync_cb_index = base_cb_index + 3;
    uint32_t sync_cb_size_bytes = 16;
    tt_metal::CircularBufferConfig sync_cb_config =
        tt_metal::CircularBufferConfig(sync_cb_size_bytes, {{sync_cb_index, DataFormat::UInt16}})
            .set_page_size(sync_cb_index, sync_cb_size_bytes);
    tt_metal::CreateCircularBuffer(program, all_cores, sync_cb_config);

    uint32_t sync_cb2_index = base_cb_index + 4;
    uint32_t sync_cb2_size_bytes = 16;
    tt_metal::CircularBufferConfig sync_cb2_config =
        tt_metal::CircularBufferConfig(sync_cb2_size_bytes, {{sync_cb2_index, DataFormat::UInt16}})
            .set_page_size(sync_cb2_index, sync_cb2_size_bytes);
    tt_metal::CreateCircularBuffer(program, all_cores, sync_cb2_config);

    uint32_t output_cb_index = base_cb_index + 5;  // output operands start at index 16
    uint32_t interm0_cb_index = base_cb_index + 6;
    tt_metal::CircularBufferConfig interm0_cb_config =
        tt_metal::CircularBufferConfig(0, {{interm0_cb_index, interm0_data_format}});
    tt_metal::CircularBufferConfig output_cb_config =
        tt_metal::CircularBufferConfig(0, {{output_cb_index, output_data_format}});
    std::vector<tt::tt_metal::CBHandle> cb_outputs;
    std::vector<tt::tt_metal::CBHandle> output_cb_indices;
    std::vector<tt::tt_metal::CBHandle> interm_cb_indices;

    if ((interm0_data_format != output_data_format) || (untilize_out && (in1_num_subblocks > 1))) {
        // interm0
        std::map<uint8_t, tt::DataFormat> interm0_cb_data_format_spec{
            {interm0_cb_index, interm0_data_format},
        };
        interm0_cb_config = tt_metal::CircularBufferConfig(interm0_CB_size, interm0_cb_data_format_spec)
                                .set_page_size(interm0_cb_index, interm0_single_tile_size)
                                .set_tile_dims(interm0_cb_index, output_tile);

        tt_metal::CreateCircularBuffer(program, all_cores, interm0_cb_config);

        for (uint32_t i = 0; i < out_buffers.size(); ++i) {
            const auto& out_buffer = out_buffers[i];
            output_cb_index += i * 2;  // 5, 7, 9...
            TT_FATAL(
                output_cb_index <= tt::CBIndex::c_31,
                "Output circular buffer index {} exceeds maximum value {}",
                output_cb_index,
                tt::CBIndex::c_31);
            // output
            std::map<uint8_t, tt::DataFormat> output_cb_data_format_spec{
                {output_cb_index, output_data_format},
            };
            output_cb_config = tt_metal::CircularBufferConfig(out_CB_size, output_cb_data_format_spec)
                                   .set_page_size(output_cb_index, output_single_tile_size)
                                   .set_tile_dims(output_cb_index, output_tile)
                                   .set_globally_allocated_address(*out_buffer);
            auto cb_output = tt_metal::CreateCircularBuffer(program, all_cores, output_cb_config);
            cb_outputs.push_back(cb_output);
            output_cb_indices.push_back(output_cb_index);
            interm_cb_indices.push_back(interm0_cb_index);
        }
    } else {
        for (uint32_t i = 0; i < out_buffers.size(); ++i) {
            const auto& out_buffer = out_buffers[i];
            output_cb_index += i * 2;   // 5, 7, 9...
            interm0_cb_index += i * 2;  // 6, 8, 10...
            TT_FATAL(
                output_cb_index <= tt::CBIndex::c_31,
                "Output circular buffer index {} exceeds maximum value {}",
                output_cb_index,
                tt::CBIndex::c_31);
            TT_FATAL(
                interm0_cb_index <= tt::CBIndex::c_31,
                "Interm circular buffer index {} exceeds maximum value {}",
                interm0_cb_index,
                tt::CBIndex::c_31);
            // share buffer
            std::map<uint8_t, tt::DataFormat> output_cb_data_format_spec{
                {output_cb_index, output_data_format}, {interm0_cb_index, interm0_data_format}};
            output_cb_config = tt_metal::CircularBufferConfig(out_CB_size, output_cb_data_format_spec)
                                   .set_page_size(output_cb_index, output_single_tile_size)
                                   .set_page_size(interm0_cb_index, interm0_single_tile_size)
                                   .set_tile_dims(output_cb_index, output_tile)
                                   .set_tile_dims(interm0_cb_index, output_tile)
                                   .set_globally_allocated_address(*out_buffer);
            auto cb_output = tt_metal::CreateCircularBuffer(program, all_cores, output_cb_config);
            cb_outputs.push_back(cb_output);
            output_cb_indices.push_back(output_cb_index);
            interm_cb_indices.push_back(interm0_cb_index);
        }
    }

    /* Compile time args */
    std::vector<uint32_t> in0_sender_compile_time_args = {
        (std::uint32_t)in0_shard_width_in_tiles,
        (std::uint32_t)per_core_M,  // in0_shard_height_in_tiles
        (std::uint32_t)batch,       // batch
        (std::uint32_t)ring_size,   // ring_size
        (std::uint32_t)in0_signal_semaphore_id,
        (std::uint32_t)src0_cb_index,
        (std::uint32_t)src2_cb_index,
    };

    std::vector<uint32_t> in1_sender_writer_compile_time_args = {
        (std::uint32_t)in1_is_dram_interleaved,    // in1_is_dram_interleaved
        (std::uint32_t)in1_is_dram_sharded,        // in1_is_dram_sharded
        (std::uint32_t)in1_block_height_in_tiles,  // in1_block_height_in_tiles
        (std::uint32_t)per_core_N,                 // in1_block_width_in_tiles
        (std::uint32_t)in1_tensor_width_in_tiles,  // in1_tensor_width_in_tiles
        (std::uint32_t)num_blocks,                 // num_blocks
        (std::uint32_t)batch,                      // batch
        (std::uint32_t)in1_block_page_size,
        (std::uint32_t)in1_block_page_size_last,
        (std::uint32_t)in1_block_width_num_pages,
        (std::uint32_t)in1_shard_width_in_dram,
        (std::uint32_t)src1_cb_index,
        (std::uint32_t)sync_cb_index,
        (std::uint32_t)sync_cb2_index,
        (std::uint32_t)remote_cb_index,
        (std::uint32_t)fused_op_signaler.has_value(),
    };
    tt::tt_metal::TensorAccessorArgs(*in1_buffer).append_to(in1_sender_writer_compile_time_args);

    /* compute kernel args */
    const uint32_t out_block_num_subblocks = out_block_tiles / out_subblock_num_tiles;
    TT_FATAL(
        out_block_num_subblocks == 1 || !untilize_out,
        "untilize_out is not supported for cases that out_block_num_subblocks > 1");
    std::vector<uint32_t> compute_kernel_args = {
        in0_block_w,             // in0_block_w
        in0_num_subblocks,       // in0_num_subblocks
        in0_block_num_tiles,     // in0_block_num_tiles
        in0_subblock_num_tiles,  // in0_subblock_num_tiles

        in1_num_subblocks,      // in1_num_subblocks
        in1_block_num_tiles,    // in1_block_num_tiles
        in1_block_size_bytes,   // in1_block_size_bytes
        in1_tensor_size_bytes,  // in1_tensor_size_bytes
        in1_per_core_w,         // in1_per_core_w

        num_blocks,  // num_blocks

        out_subblock_h,          // out_subblock_h
        out_subblock_w,          // out_subblock_w
        out_subblock_num_tiles,  // out_subblock_num_tiles
        batch,                   // batch
        out_block_tiles,         // out_block_num_tiles

        untilize_out,             // untilize_out
        in1_is_dram_interleaved,  // in1_is_dram_interleaved
        in1_is_dram_sharded,      // in1_is_dram_sharded
        src0_cb_index,
        src1_cb_index,
        src2_cb_index,
        sync_cb_index,
        sync_cb2_index,
    };
    compute_kernel_args.push_back(compute_kernel_args.size() + 1);  // The CT index of the output_cbs
    for (uint32_t i = 0; i < num_output_cb; ++i) {
        compute_kernel_args.push_back(output_cb_indices[i]);
    }
    for (uint32_t i = 0; i < num_output_cb; ++i) {
        compute_kernel_args.push_back(interm_cb_indices[i]);
    }

    /* Kernel defines */
    std::map<std::string, std::string> mm_in1_kernel_defines;
    std::map<std::string, std::string> mm_kernel_defines;

    if (use_global_cb) {
        mm_in1_kernel_defines["ENABLE_GLOBAL_CB"] = "1";
        mm_kernel_defines["ENABLE_GLOBAL_CB"] = "1";
    }

    if (fused_activation.has_value()) {
        if (fused_activation.value().op_type == UnaryOpType::RELU) {
            mm_kernel_defines["PACK_RELU"] = "1";
        } else {
            using ttnn::operations::unary::utils::get_defines;
            mm_kernel_defines.merge(
                get_defines(fused_activation.value().op_type, fused_activation.value().params, "ACTIVATION", "i"));
        }
    }
    if (packer_l1_acc_en) {
        mm_kernel_defines["PACKER_L1_ACC"] = "1";
    }
    if (fp32_dest_acc_en) {
        mm_kernel_defines["FP32_DEST_ACC_EN"] = "1";
    }
    ttnn::operations::compute_throttle_utils::add_stagger_defines_if_needed(
        device->arch(), num_cores, mm_kernel_defines);
    ttnn::operations::compute_throttle_utils::throttle_mm_perf(
        device->arch(), num_cores, mm_kernel_defines, throttle_level);

    // in1 is the reader of weights/output writer, and we choose to make it use the optimized reader noc
    tt_metal::NOC in0_noc = tt::tt_metal::detail::GetPreferredNOCForDRAMWrite(device->arch());
    tt_metal::NOC in1_noc = tt::tt_metal::detail::GetPreferredNOCForDRAMRead(device->arch());

    bool use_dedicated_noc = true;
    tt_metal::NOC_MODE noc_mode =
        use_dedicated_noc ? tt_metal::NOC_MODE::DM_DEDICATED_NOC : tt_metal::NOC_MODE::DM_DYNAMIC_NOC;

    // Init the signaler
    if (fused_op_signaler.has_value()) {
        ttnn::experimental::ccl::MatmulFusedOpSignaler& signaler = fused_op_signaler.value();
        signaler.init_llama_rs_cores_mm(all_cores, program, device, 0);
    }
    /* Create the kernels */
    auto mm_kernel_in0_id = tt_metal::CreateKernel(
        program,
        "ttnn/cpp/ttnn/operations/matmul/device/kernels/dataflow/reader_bmm_tile_layout_in0_ring_all_gather.cpp",
        all_cores,
        tt_metal::DataMovementConfig{
            .processor = tt_metal::DataMovementProcessor::RISCV_1,
            .noc = in0_noc,
            .noc_mode = noc_mode,
            .compile_args = in0_sender_compile_time_args});
    // Each core needs to signal to all RS cores, need to get a count of how many cores are in all_cores
    auto mm_kernel_in1_sender_writer_id = tt_metal::CreateKernel(
        program,
        "ttnn/cpp/ttnn/operations/matmul/device/kernels/dataflow/reader_bmm_tile_layout_in1_ring_all_gather.cpp",
        all_cores,
        tt_metal::DataMovementConfig{
            .processor = tt_metal::DataMovementProcessor::RISCV_0,
            .noc = in1_noc,
            .noc_mode = noc_mode,
            .compile_args = in1_sender_writer_compile_time_args,
            .defines = mm_in1_kernel_defines});

    auto mm_kernel = tt_metal::CreateKernel(
        program,
        "ttnn/cpp/ttnn/operations/matmul/device/kernels/compute/bmm_large_block_zm_fused_bias_activation_gathered.cpp",
        all_cores,
        tt_metal::ComputeConfig{
            .math_fidelity = math_fidelity,
            .fp32_dest_acc_en = fp32_dest_acc_en,
            .dst_full_sync_en = dst_full_sync_en,
            .math_approx_mode = math_approx_mode,
            .compile_args = compute_kernel_args,
            .defines = mm_kernel_defines});

    // for all the cores in the rect grid, we send one rt arg to determine if they are worker core
    auto all_cores_vec = corerange_to_cores(all_cores, std::nullopt, row_major);
    auto worker_cores_vec = corerange_to_cores(all_worker_cores, std::nullopt, row_major);
    auto hop_cores_vec = corerange_to_cores(hop_cores, std::nullopt, row_major);
    for (uint32_t i = 0; i < all_cores_vec.size(); ++i) {
        auto core = all_cores_vec[i];

        auto all_worker_cores_iter = std::find(worker_cores_vec.begin(), worker_cores_vec.end(), core);
        auto hop_cores_iter = std::find(hop_cores_vec.begin(), hop_cores_vec.end(), core);
        bool core_is_in_all_worker_cores = all_worker_cores_iter != worker_cores_vec.end();
        bool core_is_in_hop_cores = hop_cores_iter != hop_cores_vec.end();
        if (!use_hop_cores) {
            core_is_in_hop_cores = false;
        }

        if (!core_is_in_all_worker_cores && !core_is_in_hop_cores) {  // not worker core and not hop core
            auto core_type = CORE_TYPE::IDLE_CORE;                    // idle core
            // in0
            std::vector<uint32_t> mm_kernel_in0_args;
            mm_kernel_in0_args.push_back((std::uint32_t)core_type);
            tt_metal::SetRuntimeArgs(program, mm_kernel_in0_id, core, mm_kernel_in0_args);

            // in1
            std::vector<uint32_t> mm_kernel_in1_sender_writer_args;
            mm_kernel_in1_sender_writer_args.push_back((std::uint32_t)core_type);
            if (fused_op_signaler.has_value()) {
                ttnn::experimental::ccl::MatmulFusedOpSignaler& signaler = fused_op_signaler.value();
                signaler.push_llama_rs_rt_args_for_mm(mm_kernel_in1_sender_writer_args, core, in1_noc, device);
            }

            tt_metal::SetRuntimeArgs(program, mm_kernel_in1_sender_writer_id, core, mm_kernel_in1_sender_writer_args);

            // compute
            std::vector<uint32_t> mm_kernel_args;
            mm_kernel_args.push_back((std::uint32_t)core_type);
            tt_metal::SetRuntimeArgs(program, mm_kernel, core, mm_kernel_args);
        }
    }

    /* Runtime args */
    std::map<uint32_t, uint32_t> worker_coord_y_to_dram_bank_first_col_mapping;
    std::map<uint32_t, uint32_t> worker_coord_y_to_dram_bank_second_col_mapping;
    if (in1_is_dram_sharded) {
        if (device->arch() == tt::ARCH::WORMHOLE_B0) {
            worker_coord_y_to_dram_bank_first_col_mapping[0] = 1;
            worker_coord_y_to_dram_bank_first_col_mapping[4] = 2;
            worker_coord_y_to_dram_bank_first_col_mapping[5] = 3;
            worker_coord_y_to_dram_bank_first_col_mapping[9] = 0;

            worker_coord_y_to_dram_bank_second_col_mapping[0] = 4;
            worker_coord_y_to_dram_bank_second_col_mapping[1] = 6;
            worker_coord_y_to_dram_bank_second_col_mapping[2] = 9;
            worker_coord_y_to_dram_bank_second_col_mapping[4] = 10;
            worker_coord_y_to_dram_bank_second_col_mapping[5] = 11;
            worker_coord_y_to_dram_bank_second_col_mapping[6] = 8;
            worker_coord_y_to_dram_bank_second_col_mapping[7] = 7;
            worker_coord_y_to_dram_bank_second_col_mapping[9] = 5;

        } else if (device->arch() == tt::ARCH::BLACKHOLE) {
            TT_THROW("ring gather MM currently not supporting blackhole when in1 is dram sharded");
        } else {
            TT_THROW("ring gather MM currently not supporting this device arch");
        }
    }

    uint32_t bank_id = 0;
    std::vector<uint32_t> bank_ids;
    for (uint32_t i = 0; i < num_cores; ++i) {
        bool send_to_hop_core = i == 0 && use_hop_cores;
        const auto& core = worker_cores_vec[i];
        const auto& core_noc = device->worker_core_from_logical_core(core);

        /* in0 */
        auto core_type = CORE_TYPE::WORKER_CORE;  // worker core
        CoreCoord next_core;
        if (send_to_hop_core) {
            next_core = hop_cores_vec[0];  // Send to first hop core
        } else {
            uint32_t next_i = i == 0 ? num_cores - 1 : i - 1;
            next_core = worker_cores_vec[next_i % num_cores];
        }
        const auto& next_core_noc = device->worker_core_from_logical_core(next_core);
        uint32_t noc = get_preferred_noc(core_noc, next_core_noc, device, use_dedicated_noc);

        std::vector<uint32_t> mm_in0_args = {
            (std::uint32_t)core_type,
            i,                // ring_index
            next_core_noc.x,  // next_core_noc_x
            next_core_noc.y,  // next_core_noc_y
            noc,
            (std::uint32_t)false,  // end_of_hop
        };

        mm_in0_args.insert(
            mm_in0_args.end(), unpadded_in0_shard_widths_in_tiles.begin(), unpadded_in0_shard_widths_in_tiles.end());
        tt_metal::SetRuntimeArgs(program, mm_kernel_in0_id, core, mm_in0_args);

        /* in1 */
        std::vector<uint32_t> mm_in1_args = {
            (std::uint32_t)core_type,
            in1_buffer->address(),  // in1_tensor_addr
            i,                      // ring_idx
        };
        if (in1_is_dram_sharded) {
            if (core.x <= 3) {
                bank_id = worker_coord_y_to_dram_bank_first_col_mapping[core.y];
            } else {
                bank_id = worker_coord_y_to_dram_bank_second_col_mapping[core.y];
            }
            uint32_t dram_read_offset = 0;
            if (core.x % 2 == 0) {
                dram_read_offset = 1;
            }
            bank_ids.push_back(bank_id);
            uint32_t vc = 0;
            for (uint32_t j = 0; j < i; ++j) {
                auto core_prev = worker_cores_vec[j];
                if (core_prev.y == core.y) {
                    vc = (vc + 1) & 0x3;
                }
            }
            mm_in1_args.push_back((std::uint32_t)bank_id);
            mm_in1_args.push_back((std::uint32_t)vc);
            mm_in1_args.push_back((std::uint32_t)dram_read_offset);
        }
        if (fused_op_signaler.has_value()) {
            ttnn::experimental::ccl::MatmulFusedOpSignaler& signaler = fused_op_signaler.value();
            signaler.push_llama_rs_rt_args_for_mm(mm_in1_args, core, in1_noc, device);
        }
        tt_metal::SetRuntimeArgs(program, mm_kernel_in1_sender_writer_id, core, mm_in1_args);

        /* compute */
        std::vector<uint32_t> mm_kernel_compute_args = {
            (std::uint32_t)core_type,
            i,  // ring_idx
        };
        mm_kernel_compute_args.insert(
            mm_kernel_compute_args.end(),
            unpadded_in0_shard_widths_in_tiles.begin(),
            unpadded_in0_shard_widths_in_tiles.end());

        tt_metal::SetRuntimeArgs(program, mm_kernel, core, mm_kernel_compute_args);
    }

    // Runtime args for hop cores
    for (uint32_t i = 0; i < num_hop_cores; ++i) {
        bool end_of_hop = i == num_hop_cores - 1;

        auto core_type = CORE_TYPE::HOP_CORE;  // hop core
        const auto& core = hop_cores_vec[i];
        const auto& core_noc = device->worker_core_from_logical_core(core);

        /* in0 */
        CoreCoord next_core = end_of_hop ? worker_cores_vec[num_cores - 1] : hop_cores_vec[i + 1];
        const auto& next_core_noc = device->worker_core_from_logical_core(next_core);
        uint32_t noc = get_preferred_noc(core_noc, next_core_noc, device, use_dedicated_noc);

        std::vector<uint32_t> mm_in0_args = {
            (std::uint32_t)core_type,
            0,                // ring_index
            next_core_noc.x,  // next_core_noc_x
            next_core_noc.y,  // next_core_noc_y
            noc,
            (std::uint32_t)end_of_hop,  // end_of_hop
        };
        tt_metal::SetRuntimeArgs(program, mm_kernel_in0_id, core, mm_in0_args);

        // in1
        std::vector<uint32_t> mm_kernel_in1_sender_writer_args;
        mm_kernel_in1_sender_writer_args.push_back((std::uint32_t)core_type);
        if (fused_op_signaler.has_value()) {
            ttnn::experimental::ccl::MatmulFusedOpSignaler& signaler = fused_op_signaler.value();
            signaler.push_llama_rs_rt_args_for_mm(mm_kernel_in1_sender_writer_args, core, in1_noc, device);
        }
        tt_metal::SetRuntimeArgs(program, mm_kernel_in1_sender_writer_id, core, mm_kernel_in1_sender_writer_args);

        // compute
        std::vector<uint32_t> mm_kernel_args;
        mm_kernel_args.push_back((std::uint32_t)core_type);
        tt_metal::SetRuntimeArgs(program, mm_kernel, core, mm_kernel_args);
    }
    std::vector<tt::tt_metal::CBHandle> shared_cbs = {cb_src0, cb_src1};
    shared_cbs.insert(shared_cbs.end(), cb_outputs.begin(), cb_outputs.end());

    return ttnn::operations::matmul::matmul_mcast_1d_common_override_variables_t{
        {mm_kernel_in1_sender_writer_id},
        shared_cbs,
        false,
        CoreCoord{0, 0},
        all_cores_vec,
        0,
        ttnn::operations::matmul::Matmul1DType::GATHER_IN0};
}

inline void override_mcast_in1_program_parameters(
    const ttnn::operations::matmul::matmul_mcast_1d_common_override_variables_t& override_variables,
    const void* operation,
    tt_metal::Program& program,
    const std::vector<tt::tt_metal::Tensor>& input_tensors,
    const std::vector<std::optional<const tt::tt_metal::Tensor>>& optional_input_tensors,
    const std::vector<tt::tt_metal::Tensor>& output_tensors) {
    TT_FATAL(
        input_tensors.size() + optional_input_tensors.size() == 3,
        "mcast in1 requires 3 input tensors, {} + {} = {} provided",
        input_tensors.size(),
        optional_input_tensors.size(),
        optional_input_tensors.size() + input_tensors.size());
    TT_FATAL(
        output_tensors.size() == 1, "matmul mcast in1 requires 1 output tensor, {} provided", output_tensors.size());

    auto src_buffer_a = input_tensors.at(0).buffer();
    auto src_buffer_b = input_tensors.at(1).buffer();
    const auto& bias_tensor = optional_input_tensors.at(0);

    std::optional<tt::tt_metal::Buffer*> bias_buffer;
    if (bias_tensor.has_value()) {
        bias_buffer = bias_tensor.value().buffer();
    }

    auto dst_buffer = output_tensors.at(0).buffer();

    bool src0_sharded = input_tensors[0].is_sharded();
    bool out_sharded = output_tensors[0].is_sharded();

    auto& reader_runtime_args_by_core = GetRuntimeArgs(program, override_variables.kernels.at(0));

    // Manually unroll sender core
    {
        // in0 sender
        auto& reader_runtime_args =
            reader_runtime_args_by_core[override_variables.start_core.x][override_variables.start_core.y];
        reader_runtime_args[0] = src_buffer_a->address();

        // in1 sender
        auto& sender_writer_runtime_args =
            GetRuntimeArgs(program, override_variables.kernels.at(1), override_variables.start_core);
        sender_writer_runtime_args[0] = src_buffer_b->address();
        sender_writer_runtime_args[7] = dst_buffer->address();
        if (bias_tensor.has_value()) {
            sender_writer_runtime_args[18] = (*bias_buffer)->address();
        }
    }

    auto& receiver_writer_runtime_args_by_core = GetRuntimeArgs(program, override_variables.kernels.at(2));

    for (uint32_t i = 1; i < override_variables.cores.size(); ++i) {
        const CoreCoord& core = override_variables.cores[i];

        auto& reader_runtime_args = reader_runtime_args_by_core[core.x][core.y];

        auto& writer_runtime_args = receiver_writer_runtime_args_by_core[core.x][core.y];

        // in0 sender
        reader_runtime_args[0] = src_buffer_a->address();
        // in1 receiver
        writer_runtime_args[2] = dst_buffer->address();
    }

    if (src0_sharded) {
        if (override_variables.extract_shard_sub_blocks) {
            UpdateDynamicCircularBufferAddress(program, override_variables.cbs.at(1), *src_buffer_a);
        } else {
            UpdateDynamicCircularBufferAddress(program, override_variables.cbs.at(0), *src_buffer_a);
        }
    }

    if (out_sharded) {
        UpdateDynamicCircularBufferAddress(program, override_variables.cbs.at(2), *dst_buffer);
    }
}

inline void override_mcast_in0_program_parameters(
    const ttnn::operations::matmul::matmul_mcast_1d_common_override_variables_t& override_variables,
    const void* operation,
    tt_metal::Program& program,
    const std::vector<tt::tt_metal::Tensor>& input_tensors,
    const std::vector<std::optional<const tt::tt_metal::Tensor>>& optional_input_tensors,
    const std::vector<tt::tt_metal::Tensor>& output_tensors) {
    TT_FATAL(
        input_tensors.size() + optional_input_tensors.size() == 3,
        "mcast in0 requires 3 input tensors, {} + {} = {} provided",
        input_tensors.size(),
        optional_input_tensors.size(),
        optional_input_tensors.size() + input_tensors.size());
    TT_FATAL(
        output_tensors.size() == 1, "matmul mcast in0 requires 1 output tensor, {} provided", output_tensors.size());

    auto src_buffer_a = input_tensors.at(0).buffer();
    auto src_buffer_b = input_tensors.at(1).buffer();
    const auto& bias_tensor = optional_input_tensors.at(0);

    std::optional<tt::tt_metal::Buffer*> bias_buffer;
    if (bias_tensor.has_value()) {
        bias_buffer = bias_tensor.value().buffer();
    }

    auto dst_buffer = output_tensors.at(0).buffer();

    bool src0_sharded = input_tensors[0].is_sharded();
    bool src1_sharded = input_tensors[1].is_sharded();
    bool out_sharded = output_tensors[0].is_sharded();

    // Manually unroll sender core
    if (src0_sharded) {
        UpdateDynamicCircularBufferAddress(program, override_variables.cbs.at(1), *src_buffer_a);
    } else {
        // in0 sender
        auto& reader_sender_runtime_args =
            GetRuntimeArgs(program, override_variables.kernels.at(0), override_variables.start_core);
        reader_sender_runtime_args[0] = src_buffer_a->address();
    }

    if (src1_sharded) {
        UpdateDynamicCircularBufferAddress(program, override_variables.cbs.at(0), *src_buffer_b);
    }

    if (bias_tensor.has_value() && bias_tensor.value().is_sharded()) {
        UpdateDynamicCircularBufferAddress(program, override_variables.cbs.at(2), *bias_buffer.value());
    }

    auto& writer_runtime_args_by_core = GetRuntimeArgs(program, override_variables.kernels.at(1));

    for (uint32_t i = 0; i < override_variables.num_cores_with_work; ++i) {
        const auto& core = override_variables.cores[i];

        auto& writer_runtime_args = writer_runtime_args_by_core[core.x][core.y];

        // in1 sender
        writer_runtime_args[0] = src_buffer_b->address();
        writer_runtime_args[7] = dst_buffer->address();
        if (bias_tensor.has_value()) {
            writer_runtime_args[18] = (*bias_buffer)->address();
        }
    }

    if (out_sharded) {
        UpdateDynamicCircularBufferAddress(program, override_variables.cbs.at(3), *dst_buffer);
    }
}

inline void override_gather_in0_program_parameters(
    const ttnn::operations::matmul::matmul_mcast_1d_common_override_variables_t& override_variables,
    const void* operation,
    tt_metal::Program& program,
    const std::vector<tt::tt_metal::Tensor>& input_tensors,
    const std::vector<std::optional<const tt::tt_metal::Tensor>>& optional_input_tensors,
    const std::vector<tt::tt_metal::Tensor>& output_tensors) {
    auto& global_cb = static_cast<const ttnn::operations::matmul::Matmul*>(operation)->global_cb;

    auto src_buffer_a = input_tensors[0].buffer();
    auto src_buffer_b = input_tensors[1].buffer();

    bool src0_sharded = input_tensors[0].is_sharded();
    bool src1_sharded = input_tensors[1].is_sharded();
    bool out_sharded = output_tensors[0].is_sharded();

    // Manually unroll sender core
    if (src0_sharded) {
        UpdateDynamicCircularBufferAddress(program, override_variables.cbs[0], *src_buffer_a);
    }
    if (src1_sharded) {
        if (!global_cb.has_value() && !src_buffer_b->is_dram()) {
            UpdateDynamicCircularBufferAddress(program, override_variables.cbs[1], *src_buffer_b);
        }
    }
    if (out_sharded) {
        for (uint32_t i = 0; i < override_variables.cbs.size() - 2; ++i) {
            // cbs 0 and 1 contain cb_src0 and cb_src1
            // the rest contains the actual output cbs
            const auto& cb_output = override_variables.cbs[i + 2];
            const auto& out_buffer = output_tensors[i].buffer();
            UpdateDynamicCircularBufferAddress(program, cb_output, *out_buffer);
        }
    }

    if (not src1_sharded) {
        auto& writer_runtime_args_by_core = GetRuntimeArgs(program, override_variables.kernels.at(0));
        for (uint32_t i = 0; i < override_variables.cores.size(); ++i) {
            const auto& core = override_variables.cores[i];
            auto& writer_runtime_args = writer_runtime_args_by_core[core.x][core.y];

            /* in1 */
            writer_runtime_args[1] = src_buffer_b->address();
        }
    }
}

void override_program_parameters(
    const ttnn::operations::matmul::matmul_mcast_1d_common_override_variables_t& override_variables,
    const void* operation,
    tt_metal::Program& program,
    const std::vector<tt::tt_metal::Tensor>& input_tensors,
    const std::vector<std::optional<const tt::tt_metal::Tensor>>& optional_input_tensors,
    const std::vector<tt::tt_metal::Tensor>& output_tensors) {
    switch (override_variables.type) {
        case ttnn::operations::matmul::Matmul1DType::MCAST_IN0:
            override_mcast_in0_program_parameters(
                override_variables, operation, program, input_tensors, optional_input_tensors, output_tensors);
            break;
        case ttnn::operations::matmul::Matmul1DType::GATHER_IN0:
            override_gather_in0_program_parameters(
                override_variables, operation, program, input_tensors, optional_input_tensors, output_tensors);
            break;
        case ttnn::operations::matmul::Matmul1DType::MCAST_IN1:
            override_mcast_in1_program_parameters(
                override_variables, operation, program, input_tensors, optional_input_tensors, output_tensors);
            break;
    }
}

}  // namespace reuse_mcast_1d_optimized_helpers

namespace ttnn {

namespace operations {

namespace matmul {

ttnn::operations::matmul::matmul_mcast_1d_common_override_variables_t matmul_multi_core_reuse_mcast_1d_optimized_(
    tt_metal::Program& program,
    const Tensor& a,
    const std::vector<Tensor>& b_tensors,
    const std::optional<const Tensor>& bias,
    const std::vector<Tensor>& output_tensors,
    bool bcast_batch,
    CoreCoord compute_with_storage_grid_size,
    DeviceComputeKernelConfig compute_kernel_config,
    ttnn::operations::compute_throttle_utils::ThrottleLevel throttle_level,
    uint32_t in0_block_w,
    uint32_t out_subblock_h,
    uint32_t out_subblock_w,
    uint32_t out_block_h,
    uint32_t out_block_w,
    uint32_t per_core_M,
    uint32_t per_core_N,
    bool fuse_batch,
    const std::optional<UnaryWithParam>& fused_activation,
    bool mcast_in0,
    bool gather_in0,
    const CoreRangeSet& hop_cores,
    bool untilize_out,
    std::optional<ttnn::experimental::ccl::MatmulFusedOpSignaler>& fused_op_signaler,
    const std::optional<const tt::tt_metal::experimental::GlobalCircularBuffer>& global_cb,
    uint32_t num_global_cb_receivers,
    const std::optional<tt::tt_metal::SubDeviceId>& sub_device_id,
    uint32_t start_cb_index,
    std::optional<CoreRangeSet> restricted_cores) {
    const auto& b = b_tensors[0];
    const auto& output = output_tensors[0];

    TT_FATAL(output_tensors.size() == b_tensors.size(), "number of outputs must match number of inputs b");

    const auto& ashape = a.padded_shape();
    const auto& bshape = b.padded_shape();
    auto in0_tile = a.tensor_spec().tile();
    auto in1_tile = b.tensor_spec().tile();
    // cannot use the output tensor tile directly as that might be changed by user override
    auto in0_tile_shape = in0_tile.get_tile_shape();
    auto in1_tile_shape = in1_tile.get_tile_shape();
    auto output_tile = tt::tt_metal::Tile({in0_tile_shape[0], in1_tile_shape[1]});

    // CB dataformats
    tt::DataFormat in0_data_format = tt_metal::datatype_to_dataformat_converter(a.dtype());          // in0
    tt::DataFormat in1_data_format = tt_metal::datatype_to_dataformat_converter(b.dtype());          // in1
    tt::DataFormat output_data_format = tt_metal::datatype_to_dataformat_converter(output.dtype());  // output

    tt_metal::Buffer* bias_buffer = nullptr;
    tt::DataFormat bias_data_format = tt::DataFormat::Bfp8_b;  // bias; doesn't matter if bias=nullptr
    if (bias.has_value()) {
        auto& c = bias.value();
        TT_FATAL(
            c.storage_type() == StorageType::DEVICE,
            "Bias tensor must be on device, got storage type: {}",
            c.storage_type());
        TT_FATAL(a.device() == c.device(), "Operands to matmul need to be on the same device!");
        TT_FATAL(c.buffer() != nullptr, "Operands to matmul need to be allocated in buffers on device!");

        bias_buffer = c.buffer();

        bias_data_format = tt_metal::datatype_to_dataformat_converter(c.dtype());
    }

    tt_metal::IDevice* device = a.device();

    uint32_t in0_single_tile_size = in0_tile.get_tile_size(in0_data_format);
    uint32_t in1_single_tile_size = in1_tile.get_tile_size(in1_data_format);
    tt_metal::Buffer* in0_buffer = a.buffer();
    tt_metal::Buffer* in1_buffer = b.buffer();
    TT_FATAL(
        in0_buffer->size() % in0_single_tile_size == 0,
        "Input A buffer size ({}) must be divisible by single tile size ({})",
        in0_buffer->size(),
        in0_single_tile_size);
    TT_FATAL(
        in1_buffer->size() % in1_single_tile_size == 0,
        "Input B buffer size ({}) must be divisible by single tile size ({})",
        in1_buffer->size(),
        in1_single_tile_size);

    TT_FATAL(
        ashape[-1] == bshape[-2],
        "Dimension K (A.shape[-1] and B.shape[-2]) must match for A and B in bmm_op");  // A.K == B.K
    TT_FATAL(
        ashape[-2] % in0_tile_shape[0] == 0,
        "A.shape[-2] ({}) must be divisible by tile shape[0] ({})",
        ashape[-2],
        in0_tile_shape[0]);
    TT_FATAL(
        ashape[-1] % in0_tile_shape[1] == 0,
        "A.shape[-1] ({}) must be divisible by tile shape[1] ({})",
        ashape[-1],
        in0_tile_shape[1]);
    TT_FATAL(
        bshape[-2] % in1_tile_shape[0] == 0,
        "B.shape[-2] ({}) must be divisible by tile shape[0] ({})",
        bshape[-2],
        in1_tile_shape[0]);
    TT_FATAL(
        bshape[-1] % in1_tile_shape[1] == 0,
        "B.shape[-1] ({}) must be divisible by tile shape[1] ({})",
        bshape[-1],
        in1_tile_shape[1]);

    auto [math_fidelity, math_approx_mode, fp32_dest_acc_en, packer_l1_acc, dst_full_sync_en] =
        get_compute_kernel_config_args(device->arch(), compute_kernel_config);

    ////////////////////////////////////////////////////////////////////////////
    //                      Matmul Parameters Setup
    ////////////////////////////////////////////////////////////////////////////
    // NOTE: Pads matmul input dims to 512 x 512 multiples (ie. multiples of 16*32 x 16*32)
    // NOTE: Maximum number of tiles in output is 120 * 16^2 = 30,720 (eg. [1, 1, 5120, 6144])
    uint32_t B = get_batch_size(ashape);
    uint32_t Mt = ashape[-2] / in0_tile_shape[0];
    uint32_t Kt = ashape[-1] / in0_tile_shape[1];
    uint32_t Nt = bshape[-1] / in1_tile_shape[1];

    if (fuse_batch) {
        Mt = B * Mt;
        B = 1;
    }
    TT_FATAL(Kt % in0_block_w == 0, "Kt ({}) must be divisible by in0_block_w ({})", Kt, in0_block_w);

    // This should allocate a DRAM buffer on the device
    uint32_t num_cores_x = compute_with_storage_grid_size.x;
    uint32_t num_cores_y = compute_with_storage_grid_size.y;
    uint32_t num_cores = num_cores_x * num_cores_y;

    // Calculate number of blocks along x and y; tensor dims are padded up to 512
    uint32_t num_blocks_y = (Mt - 1) / per_core_M + 1;
    uint32_t num_blocks_x = (Nt - 1) / per_core_N + 1;
    uint32_t num_blocks_total = num_blocks_y * num_blocks_x;

    // TODO: Max used grid can actually exceed mcast receiver grid if in0 is sharded
    // TODO: Move these validates to op validate and properly check for this
    TT_FATAL(
        num_blocks_total <= num_cores,
        "Number of blocks exceeds number of cores: {} blocks > {} cores",
        num_blocks_total,
        num_cores);

    if (!gather_in0) {
        TT_FATAL(hop_cores.empty(), "Hop cores are not supported for any mode besides gather_in0.");
    }

    ////////////////////////////////////////////////////////////////////////////
    //                      Grayskull Device Setup
    ////////////////////////////////////////////////////////////////////////////
    tt_metal::Buffer* out_buffer = output.buffer();
    TT_FATAL(out_buffer != nullptr, "Output buffer should be allocated on device!");

    ////////////////////////////////////////////////////////////////////////////
    //                      Application Setup
    ////////////////////////////////////////////////////////////////////////////

    if (gather_in0) {
        std::vector<tt_metal::Buffer*> out_buffers;
        out_buffers.reserve(output_tensors.size());
        for (const auto& output_tensor : output_tensors) {
            out_buffers.push_back(output_tensor.buffer());
        }
        return reuse_mcast_1d_optimized_helpers::process_gather_in0_program_and_create_override_variables(
            program,
            a,
            b_tensors,
            device,
            math_fidelity,
            fp32_dest_acc_en,
            math_approx_mode,
            packer_l1_acc,
            dst_full_sync_en,
            compute_with_storage_grid_size,
            throttle_level,
            start_cb_index,
            B,
            Mt,
            Nt,
            Kt,
            bcast_batch,
            in0_block_w,
            out_subblock_h,
            out_subblock_w,
            per_core_M,
            per_core_N,
            fused_activation,
            hop_cores,
            in0_buffer,
            in1_buffer,
            out_buffers,
            in0_tile,
            in1_tile,
            output_tile,
            in0_data_format,
            in1_data_format,
            output_data_format,
            untilize_out,
            global_cb,
            num_global_cb_receivers,
            sub_device_id,
            restricted_cores,
            fused_op_signaler);
    }
    TT_FATAL(start_cb_index == tt::CBIndex::c_0, "mcast does not support a non-zero start cb index");
    if (mcast_in0) {
        return reuse_mcast_1d_optimized_helpers::process_mcast_in0_program_and_create_override_variables(
            program,
            a,
            device,
            math_fidelity,
            fp32_dest_acc_en,
            math_approx_mode,
            packer_l1_acc,
            compute_with_storage_grid_size,
            throttle_level,
            B,
            Mt,
            Nt,
            Kt,
            bcast_batch,
            in0_block_w,
            out_subblock_h,
            out_subblock_w,
            out_block_h,
            out_block_w,
            per_core_M,
            per_core_N,
            fused_activation,
            in0_buffer,
            in1_buffer,
            bias_buffer,
            out_buffer,
            in0_tile,
            in1_tile,
            bias.has_value() ? bias->tensor_spec().tile() : output_tile,
            output_tile,
            in0_data_format,
            in1_data_format,
            bias_data_format,
            output_data_format,
            a.memory_config().is_sharded(),
            b.memory_config().is_sharded(),
            bias.has_value() ? bias->memory_config().is_sharded() : false,
            output.memory_config().is_sharded(),
            untilize_out,
            fused_op_signaler);
    } else {
        return reuse_mcast_1d_optimized_helpers::process_mcast_in1_program_and_create_override_variables(
            program,
            a,
            device,
            math_fidelity,
            fp32_dest_acc_en,
            math_approx_mode,
            packer_l1_acc,
            compute_with_storage_grid_size,
            throttle_level,
            B,
            Mt,
            Nt,
            Kt,
            bcast_batch,
            in0_block_w,
            out_subblock_h,
            out_subblock_w,
            out_block_h,
            out_block_w,
            per_core_M,
            per_core_N,
            fused_activation,
            in0_buffer,
            in1_buffer,
            bias_buffer,
            out_buffer,
            in0_tile,
            in1_tile,
            bias.has_value() ? bias->tensor_spec().tile() : output_tile,
            output_tile,
            in0_data_format,
            in1_data_format,
            bias_data_format,
            output_data_format,
            a.memory_config().is_sharded(),
            output.memory_config().is_sharded(),
            untilize_out);
    }
}

tt::tt_metal::operation::ProgramWithCallbacks matmul_multi_core_reuse_mcast_1d_optimized(
    const Tensor& a,
    const std::vector<Tensor>& b_tensors,
    const std::optional<const Tensor>& bias,
    const std::vector<Tensor>& output_tensors,
    bool broadcast_batch,
    CoreCoord compute_with_storage_grid_size,
    DeviceComputeKernelConfig compute_kernel_config,
    uint32_t in0_block_w,
    uint32_t out_subblock_h,
    uint32_t out_subblock_w,
    uint32_t out_block_h,
    uint32_t out_block_w,
    uint32_t per_core_M,
    uint32_t per_core_N,
    bool fuse_batch,
    const std::optional<UnaryWithParam>& fused_activation,
    bool mcast_in0,
    bool gather_in0,
    const CoreRangeSet& hop_cores,
    bool untilize_out,
    const std::optional<const tt::tt_metal::experimental::GlobalCircularBuffer>& global_cb,
    uint32_t num_global_cb_receivers,
    const std::optional<tt::tt_metal::SubDeviceId>& sub_device_id) {
    tt_metal::Program program{}; /* Create a program */
    std::optional<ttnn::experimental::ccl::MatmulFusedOpSignaler> empty_fused_op_signaler = std::nullopt;

    ttnn::operations::matmul::matmul_mcast_1d_common_override_variables_t shared_vars =
        matmul_multi_core_reuse_mcast_1d_optimized_(
            program,
            a,
            b_tensors,
            bias,
            output_tensors,
            broadcast_batch,
            compute_with_storage_grid_size,
            compute_kernel_config,
            ttnn::get_throttle_level(compute_kernel_config),
            in0_block_w,
            out_subblock_h,
            out_subblock_w,
            out_block_h,
            out_block_w,
            per_core_M,
            per_core_N,
            fuse_batch,
            std::move(fused_activation),
            mcast_in0,
            gather_in0,
            std::move(hop_cores),
            untilize_out,
            empty_fused_op_signaler,
            global_cb,
            num_global_cb_receivers,
            sub_device_id,
            tt::CBIndex::c_0,
            std::nullopt);
    auto override_runtime_arguments_callback =
        [shared_vars](
            const void* operation,
            tt_metal::Program& program,
            const std::vector<tt::tt_metal::Tensor>& input_tensors,
            const std::vector<std::optional<const tt::tt_metal::Tensor>>& optional_input_tensors,
            const std::vector<tt::tt_metal::Tensor>& output_tensors) {
            reuse_mcast_1d_optimized_helpers::override_program_parameters(
                shared_vars, operation, program, input_tensors, optional_input_tensors, output_tensors);
        };

    return {.program = std::move(program), .override_runtime_arguments_callback = override_runtime_arguments_callback};
}

ttnn::operations::matmul::matmul_mcast_1d_common_override_variables_t matmul_multi_core_reuse_mcast_1d_optimized_helper(
    tt_metal::Program& program,
    const Tensor& a,
    const std::vector<Tensor>& b_tensors,
    const std::optional<const Tensor>& bias,
    const std::vector<Tensor>& output_tensors,
    bool broadcast_batch,
    DeviceComputeKernelConfig compute_kernel_config,
    const MatmulProgramConfig& program_config,
    bool untilize_out,
    std::optional<ttnn::experimental::ccl::MatmulFusedOpSignaler>& fused_op_signaler,
    const std::optional<const tt::tt_metal::experimental::GlobalCircularBuffer>& global_cb,
    const std::optional<tt::tt_metal::SubDeviceId>& sub_device_id,
    uint32_t start_cb_index,
    std::optional<CoreRangeSet> restricted_cores) {
    MatmulMultiCoreReuseMultiCast1DProgramConfig config =
        std::get<MatmulMultiCoreReuseMultiCast1DProgramConfig>(program_config);

    return matmul_multi_core_reuse_mcast_1d_optimized_(
        program,
        a,
        b_tensors,
        bias,
        output_tensors,
        broadcast_batch,
        config.compute_with_storage_grid_size,
        compute_kernel_config,
        ttnn::get_throttle_level(compute_kernel_config),
        config.in0_block_w,
        config.out_subblock_h,
        config.out_subblock_w,
        config.out_block_h,
        config.out_block_w,
        config.per_core_M,
        config.per_core_N,
        config.fuse_batch,
        config.fused_activation,
        config.mcast_in0,
        config.gather_in0,
        config.hop_cores,
        untilize_out,
        fused_op_signaler,
        global_cb,
        config.num_global_cb_receivers,
        sub_device_id,
        start_cb_index,
        restricted_cores);
}

tt::tt_metal::operation::ProgramWithCallbacks matmul_multi_core_reuse_mcast_1d_optimized_helper(
    tt_metal::Program& program,
    const Tensor& a,
    const std::vector<Tensor>& b_tensors,
    const std::optional<const Tensor>& bias,
    const std::vector<Tensor>& output_tensors,
    bool broadcast_batch,
    DeviceComputeKernelConfig compute_kernel_config,
    const MatmulProgramConfig& program_config,
    bool untilize_out,
    std::optional<ttnn::experimental::ccl::MatmulFusedOpSignaler>& fused_op_signaler,
    const std::optional<const tt::tt_metal::experimental::GlobalCircularBuffer>& global_cb,
    const std::optional<tt::tt_metal::SubDeviceId>& sub_device_id) {
    ttnn::operations::matmul::matmul_mcast_1d_common_override_variables_t shared_vars =
        matmul_multi_core_reuse_mcast_1d_optimized_helper(
            program,
            a,
            b_tensors,
            bias,
            output_tensors,
            broadcast_batch,
            compute_kernel_config,
            program_config,
            untilize_out,
            fused_op_signaler,
            global_cb,
            sub_device_id,
            tt::CBIndex::c_0,
            std::nullopt);
    auto override_runtime_arguments_callback =
        [shared_vars](
            const void* operation,
            tt_metal::Program& program,
            const std::vector<tt::tt_metal::Tensor>& input_tensors,
            const std::vector<std::optional<const tt::tt_metal::Tensor>>& optional_input_tensors,
            const std::vector<tt::tt_metal::Tensor>& output_tensors) {
            reuse_mcast_1d_optimized_helpers::override_program_parameters(
                shared_vars, operation, program, input_tensors, optional_input_tensors, output_tensors);
        };

    return {.program = std::move(program), .override_runtime_arguments_callback = override_runtime_arguments_callback};
}

tt::tt_metal::operation::ProgramWithCallbacks sparse_matmul_multi_core_reuse_mcast_1d_optimized(
    const Tensor& a,
    const Tensor& b,
    const Tensor& sparsity,
    const std::optional<uint32_t> nnz,
    bool is_input_a_sparse,
    Tensor& output_tensor,
    CoreCoord compute_with_storage_grid_size,
    DeviceComputeKernelConfig compute_kernel_config,
    uint32_t in0_block_w,
    uint32_t out_subblock_h,
    uint32_t out_subblock_w,
    uint32_t out_block_h,
    uint32_t out_block_w,
    uint32_t per_core_M,
    uint32_t per_core_N,
    bool mcast_in0,
    bool gather_in0,
    const std::optional<const tt::tt_metal::experimental::GlobalCircularBuffer>& global_cb,
    uint32_t num_global_cb_receivers,
    const std::optional<tt::tt_metal::SubDeviceId>& sub_device_id) {
    tt_metal::Program program{}; /* Create a program */
    std::optional<ttnn::experimental::ccl::MatmulFusedOpSignaler> empty_fused_op_signaler;

    const auto& ashape = a.padded_shape();
    const auto& bshape = b.padded_shape();
    const auto in0_tile = a.tensor_spec().tile();
    const auto in1_tile = b.tensor_spec().tile();

    // cannot use the output tensor tile directly as that might be changed by user override
    const auto in0_tile_shape = in0_tile.get_tile_shape();
    const auto in1_tile_shape = in1_tile.get_tile_shape();
    const auto output_tile = tt::tt_metal::Tile({in0_tile_shape[0], in1_tile_shape[1]});

    // CB dataformats
    const auto in0_data_format = tt_metal::datatype_to_dataformat_converter(a.dtype());
    const auto in1_data_format = tt_metal::datatype_to_dataformat_converter(b.dtype());
    const auto output_data_format = tt_metal::datatype_to_dataformat_converter(output_tensor.dtype());

    const auto device = a.device();

    const auto in0_single_tile_size = in0_tile.get_tile_size(in0_data_format);
    const auto in1_single_tile_size = in1_tile.get_tile_size(in1_data_format);
    const auto output_single_tile_size = output_tile.get_tile_size(output_data_format);
    const auto interm0_single_tile_size = output_tile.get_tile_size(output_data_format);

    const auto in0_buffer = a.buffer();
    const auto in1_buffer = b.buffer();
    const auto sparsity_buffer = sparsity.buffer();
    const auto out_buffer = output_tensor.buffer();

    auto [math_fidelity, math_approx_mode, fp32_dest_acc_en, packer_l1_acc, dst_full_sync_en] =
        get_compute_kernel_config_args(device->arch(), compute_kernel_config);

    ////////////////////////////////////////////////////////////////////////////
    //                      Matmul Parameters Setup
    ////////////////////////////////////////////////////////////////////////////
    // NOTE: Pads matmul input dims to 512 x 512 multiples (ie. multiples of 16*32 x 16*32)
    // NOTE: Maximum number of tiles in output is 120 * 16^2 = 30,720 (eg. [1, 1, 5120, 6144])
    const auto B_A = is_input_a_sparse ? 1 : get_batch_size(ashape);
    const auto B_B = get_batch_size(bshape);
    const uint32_t Mt = ashape[-2] / in0_tile_shape[0];
    const uint32_t Kt = ashape[-1] / in0_tile_shape[1];
    const uint32_t Nt = bshape[-1] / in1_tile_shape[1];

    TT_FATAL(Kt % in0_block_w == 0, "Kt ({}) must be divisible by in0_block_w ({})", Kt, in0_block_w);

    // This should allocate a DRAM buffer on the device
    uint32_t num_cores_x = compute_with_storage_grid_size.x;
    uint32_t num_cores_y = compute_with_storage_grid_size.y;
    uint32_t num_cores_available = num_cores_x * num_cores_y;

    // Calculate number of blocks along x and y; tensor dims are padded up to 512
    uint32_t num_blocks_y = (Mt - 1) / per_core_M + 1;
    uint32_t num_blocks_x = (Nt - 1) / per_core_N + 1;
    uint32_t num_blocks_total = num_blocks_y * num_blocks_x;

    TT_FATAL(
        num_blocks_total <= num_cores_available,
        "Number of blocks exceeds number of cores available: {} blocks > {} cores",
        num_blocks_total,
        num_cores_available);

    ////////////////////////////////////////////////////////////////////////////
    //                      Application Setup
    ////////////////////////////////////////////////////////////////////////////
    // Only support mcast_in0 for now
    TT_FATAL(mcast_in0, "Only mcast_in0 is supported for sparse matmul");

    using tt::tt_metal::num_cores_to_corerangeset;

    uint32_t num_blocks = Kt / in0_block_w;
    // Only enable packer l1 accumulation when there are spills, otherwise
    // unnecessary overhead for reconfigs are added
    bool packer_l1_acc_en = packer_l1_acc && num_blocks > 1;

    // if fp32 enabled then we pack fp32 in l1, if not, then we pack fp16 in l1
    const auto interm0_data_format = packer_l1_acc_en
                                         ? (fp32_dest_acc_en ? tt::DataFormat::Float32 : tt::DataFormat::Float16_b)
                                         : (fp32_dest_acc_en ? tt::DataFormat::Float32 : output_data_format);

    uint32_t in0_block_h = out_block_h;
    uint32_t in1_block_w = out_block_w;
    uint32_t in0_num_blocks_y = per_core_M / out_block_h;
    uint32_t in1_num_blocks_x = per_core_N / out_block_w;
    uint32_t out_num_blocks_x = in1_num_blocks_x;
    uint32_t out_num_blocks_y = in0_num_blocks_y;

    uint32_t in0_block_tiles = in0_block_h * in0_block_w;
    uint32_t in0_CB_tiles = in0_block_tiles;
    if (B_A * B_B * num_blocks > 1) {
        in0_CB_tiles *= ttnn::operations::matmul::MCAST_INPUT_BUFFERING_DEPTH;
    }
    uint32_t in0_CB_size = in0_CB_tiles * in0_single_tile_size;

    uint32_t in1_block_tiles = out_block_w * in0_block_w;
    uint32_t in1_CB_tiles = in1_block_tiles;
    if (B_A * B_B * num_blocks > 1) {
        in1_CB_tiles *= ttnn::operations::matmul::MCAST_INPUT_BUFFERING_DEPTH;
    }

    uint32_t in1_CB_size = in1_CB_tiles * in1_single_tile_size;

    uint32_t out_block_tiles = out_block_h * out_block_w;
    uint32_t out_CB_tiles = out_block_tiles;  // No double buffer

    uint32_t out_CB_size = out_CB_tiles * output_single_tile_size;
    uint32_t interm0_CB_tiles = out_block_tiles;  // No double buffer
    uint32_t interm0_CB_size = interm0_CB_tiles * interm0_single_tile_size;

    CoreCoord start_core = {0, 0};

    uint32_t num_cores_with_work = num_blocks_total;

    uint32_t in0_sender_num_cores = 1;
    uint32_t num_cores = num_cores_with_work;

    constexpr bool row_major = true;
    CoreRangeSet all_cores =
        num_cores_to_corerangeset(start_core, num_cores, compute_with_storage_grid_size, row_major);

    CoreRangeSet in0_mcast_sender_cores =
        num_cores_to_corerangeset(in0_sender_num_cores, compute_with_storage_grid_size, row_major);

    CoreRangeSet all_cores_with_work =
        num_cores_to_corerangeset(num_cores_with_work, compute_with_storage_grid_size, row_major);
    CoreRange in0_mcast_receiver_cores_bounding_box = all_cores_with_work.bounding_box();
    uint32_t in0_mcast_receiver_num_cores = in0_mcast_receiver_cores_bounding_box.size();  // always mcast to full grid

    CoreRangeSet in0_mcast_cores_with_work_and_in_receiver_grid;
    CoreRangeSet in0_mcast_cores_without_work_and_in_receiver_grid;
    CoreRangeSet in0_mcast_cores_without_work_and_not_in_receiver_grid;
    CoreRangeSet in0_mcast_receivers;
    std::vector<uint32_t> in0_mcast_noc_x;
    std::vector<uint32_t> in0_mcast_noc_y;

    in0_mcast_cores_with_work_and_in_receiver_grid = CoreRangeSet({CoreRange(start_core, start_core)});
    if (in0_mcast_receiver_num_cores > 1) {
        auto receiver_start_core = start_core.x != (compute_with_storage_grid_size.x - 1)
                                       ? CoreCoord{start_core.x + 1, start_core.y}
                                       : CoreCoord{start_core.x, start_core.y + 1};
        in0_mcast_receivers =
            num_cores_to_corerangeset(receiver_start_core, num_cores - 1, compute_with_storage_grid_size, row_major);
    }

    // Mcast args
    auto in0_mcast_sender_semaphore_id = tt_metal::CreateSemaphore(program, all_cores, INVALID);
    auto in0_mcast_receiver_semaphore_id = tt_metal::CreateSemaphore(program, all_cores, INVALID);

    CoreCoord top_left_core = in0_mcast_receiver_cores_bounding_box.start_coord;
    CoreCoord bottom_right_core = in0_mcast_receiver_cores_bounding_box.end_coord;
    auto top_left_core_physical = device->worker_core_from_logical_core(top_left_core);
    auto bottom_right_core_physical = device->worker_core_from_logical_core(bottom_right_core);

<<<<<<< HEAD
=======
    bool in0_is_dram = in0_buffer->buffer_type() == tt_metal::BufferType::DRAM;
    bool in1_is_dram = in1_buffer->buffer_type() == tt_metal::BufferType::DRAM;
    bool sparsity_is_dram = sparsity_buffer->buffer_type() == tt_metal::BufferType::DRAM;
    bool out_is_dram = out_buffer->buffer_type() == tt_metal::BufferType::DRAM;

    uint32_t num_batch_compute = nnz.value_or(sparsity.logical_volume());

>>>>>>> 34e38e22
    uint32_t in0_num_subblocks = (out_block_h / out_subblock_h);
    uint32_t in0_block_num_tiles = out_subblock_h * in0_block_w * in0_num_subblocks;
    uint32_t in0_last_ktile_w = a.logical_shape()[-1] % in0_tile.get_tile_shape()[1];

    std::vector<uint32_t> in0_sender_compile_time_args;
    in0_sender_compile_time_args = {
        // in0 tensor args
        (std::uint32_t)1,                 // in0_tensor_stride_w
        (std::uint32_t)Kt,                // in0_tensor_stride_h
        (std::uint32_t)in0_block_w,       // in0_tensor_next_block_stride
        (std::uint32_t)Kt * in0_block_h,  // in0_tensor_next_h_dim_block_stride
        // in0 block args
        (std::uint32_t)in0_block_w,          // in0_block_w
        (std::uint32_t)in0_block_h,          // in0_block_h
        (std::uint32_t)in0_block_num_tiles,  // in0_block_num_tiles
        (std::uint32_t)in0_last_ktile_w,

        (std::uint32_t)false,  // extract_shard_sub_blocks (not used for interleaved)
        (std::uint32_t)0,      // shard_width_in_tiles (not used for interleaved)
        (std::uint32_t)0,      // shard_height_in_tiles (not used for interleaved)
        // in0/in1 common args
        (std::uint32_t)num_blocks,        // num_blocks
        (std::uint32_t)out_num_blocks_x,  // num_blocks_x
        (std::uint32_t)out_num_blocks_y,  // num_blocks_y
        // in0 mcast args
        (std::uint32_t)in0_mcast_sender_semaphore_id,
        (std::uint32_t)in0_mcast_receiver_semaphore_id,
        (std::uint32_t)num_cores - 1,                     // in0_mcast_num_dests
        (std::uint32_t)in0_mcast_receiver_num_cores - 1,  // in0_mcast_num_cores
        // batch args
        (std::uint32_t)Mt * Kt,  // MtKt
        (std::uint32_t)B_A,      // batchA
        // sparsity args
        (std::uint32_t)B_B,                               // batchB
        (std::uint32_t)B_B * (uint32_t)sizeof(uint32_t),  // sparsity_pagesize
        (std::uint32_t)!is_input_a_sparse,                // bcast_A
        (std::uint32_t)!nnz.has_value(),                  // get_batch_from_reader
        // fuse op args
        (std::uint32_t)false,  // fuse_op
    };
    tt::tt_metal::TensorAccessorArgs(*in0_buffer).append_to(in0_sender_compile_time_args);
    tt::tt_metal::TensorAccessorArgs(*sparsity_buffer).append_to(in0_sender_compile_time_args);

    std::vector<uint32_t> in1_sender_writer_compile_time_args = {
        // READER
        // in1 tensor args
        (std::uint32_t)1,                 // in1_tensor_stride_w
        (std::uint32_t)Nt,                // in1_tensor_stride_h
        (std::uint32_t)in0_block_w * Nt,  // in1_tensor_next_block_stride
        (std::uint32_t)in1_block_w,       // in1_tensor_next_w_dim_block_stride
        // in1 block args
        (std::uint32_t)in1_block_w,                // in1_block_w
        (std::uint32_t)in0_block_w,                // in1_block_h
        (std::uint32_t)in1_block_w * in0_block_w,  // in1_block_num_tiles
        // in0/in1 common args
        (std::uint32_t)num_blocks,        // num_blocks
        (std::uint32_t)out_num_blocks_x,  // out_num_blocks_x
        (std::uint32_t)out_num_blocks_y,  // out_num_blocks_y
        // in1 mcast args
        (std::uint32_t)0,
        (std::uint32_t)0,
        (std::uint32_t)0,  // in1_mcast_num_dests
        (std::uint32_t)0,  // in1_mcast_num_cores
        // batch args
        (std::uint32_t)Kt * Nt,  // KtNt
        (std::uint32_t)B_A,      // batchA
        (std::uint32_t)true,     // bcast_B
        // sparsity args
        (std::uint32_t)B_B,                               // batchB
        (std::uint32_t)B_B * (uint32_t)sizeof(uint32_t),  // sparsity_pagesize

        // WRITER
        // out tensor args
        (std::uint32_t)1,                    // out_tensor_stride_w
        (std::uint32_t)Nt,                   // out_tensor_stride_h
        (std::uint32_t)out_subblock_w,       // out_tensor_next_subblock_stride_w
        (std::uint32_t)out_subblock_h * Nt,  // out_tensor_next_subblock_stride_h
        (std::uint32_t)out_block_w,          // out_tensor_next_w_dim_block_stride
        (std::uint32_t)out_block_h * Nt,     // out_tensor_next_h_dim_block_stride
        // out subblock args
        (std::uint32_t)out_subblock_w,                     // out_subblock_w
        (std::uint32_t)out_subblock_h,                     // out_subblock_h
        (std::uint32_t)(out_subblock_w * out_subblock_h),  // out_subblocks_w * out_subblocks_h
        // batch args
        (std::uint32_t)Mt * Nt,  // MtNt
        // bias args (placeholders)
        (std::uint32_t)0,  // in3_tensor_stride_w
        // fuse op args
        (std::uint32_t)false,  // fuse_op
        (std::uint32_t)false   // fuse_op_reduce_scatter
    };

    // Append TensorAccessorArgs
    tt::tt_metal::TensorAccessorArgs(*in1_buffer).append_to(in1_sender_writer_compile_time_args);
    tt::tt_metal::TensorAccessorArgs(*sparsity_buffer).append_to(in1_sender_writer_compile_time_args);
    tt::tt_metal::TensorAccessorArgs(*out_buffer).append_to(in1_sender_writer_compile_time_args);
    tt::tt_metal::TensorAccessorArgs().append_to(in1_sender_writer_compile_time_args);  // placeholder for bias

    std::vector<uint32_t> in0_receiver_compile_time_args = {
        // in0 block args
        (std::uint32_t)in0_block_num_tiles,  // in0_block_num_tiles
        // in0/in1 common args
        (std::uint32_t)num_blocks,        // num_blocks
        (std::uint32_t)out_num_blocks_x,  // out_num_blocks_x
        (std::uint32_t)out_num_blocks_y,  // out_num_blocks_y
        // in0 mcast args
        (std::uint32_t)in0_mcast_sender_semaphore_id,
        (std::uint32_t)in0_mcast_receiver_semaphore_id,
        // batch args
        (std::uint32_t)num_batch_compute,  // batch
        (std::uint32_t)!nnz.has_value(),   // get_batch_from_reader
    };

    std::map<std::string, std::string> mm_kernel_defines;
    std::map<std::string, std::string> mm_kernel_in0_sender_writer_defines;
    std::map<std::string, std::string> mm_kernel_in1_sender_writer_defines;

    mm_kernel_defines["FUSE_ACTIVATION"] = "0";
    if (packer_l1_acc_en) {
        mm_kernel_defines["PACKER_L1_ACC"] = "1";
    }
    if (fp32_dest_acc_en) {
        mm_kernel_defines["FP32_DEST_ACC_EN"] = "1";
    }

    ttnn::operations::compute_throttle_utils::add_stagger_defines_if_needed(
        device->arch(), num_cores, mm_kernel_defines);
    ttnn::operations::compute_throttle_utils::throttle_mm_perf(device->arch(), num_cores, mm_kernel_defines);

    mm_kernel_in1_sender_writer_defines["SKIP_MCAST"] = "1";

    // in1 is the reader of weights/output writer, and we choose to make it use the optimized reader noc
    tt_metal::NOC in0_noc = tt::tt_metal::detail::GetPreferredNOCForDRAMWrite(device->arch());
    tt_metal::NOC in1_noc = tt::tt_metal::detail::GetPreferredNOCForDRAMRead(device->arch());

    auto mm_kernel_in0_mcast_cores_with_work_and_in_receiver_grid_id = tt_metal::CreateKernel(
        program,
        "ttnn/cpp/ttnn/operations/matmul/device/kernels/dataflow/reader_bmm_tile_layout_in0_sender_padding.cpp",
        in0_mcast_sender_cores,
        tt_metal::DataMovementConfig{
            .processor = tt_metal::DataMovementProcessor::RISCV_1,
            .noc = in0_noc,
            .compile_args = in0_sender_compile_time_args,
            .defines = mm_kernel_in0_sender_writer_defines});

    tt::tt_metal::KernelHandle mm_kernel_in0_receiver_id = 0;
    if (in0_mcast_receivers.num_cores() > 0) {
        mm_kernel_in0_receiver_id = tt_metal::CreateKernel(
            program,
            "ttnn/cpp/ttnn/operations/matmul/device/kernels/dataflow/reader_bmm_tile_layout_in0_receiver.cpp",
            in0_mcast_receivers,
            tt_metal::DataMovementConfig{
                .processor = tt_metal::DataMovementProcessor::RISCV_1,
                .noc = in0_noc,
                .compile_args = in0_receiver_compile_time_args});
    }

    auto mm_kernel_in1_sender_writer_id = tt_metal::CreateKernel(
        program,
        "ttnn/cpp/ttnn/operations/matmul/device/kernels/dataflow/"
        "reader_bmm_tile_layout_in1_sender_writer_padding.cpp",
        all_cores_with_work,
        tt_metal::DataMovementConfig{
            .processor = tt_metal::DataMovementProcessor::RISCV_0,
            .noc = in1_noc,
            .compile_args = in1_sender_writer_compile_time_args,
            .defines = mm_kernel_in1_sender_writer_defines});

    // Compute kernel compile time args
    uint32_t in0_subblock_num_tiles = out_subblock_h * in0_block_w;

    uint32_t in1_num_subblocks = (out_block_w / out_subblock_w);
    uint32_t in1_block_num_tiles = out_subblock_w * in0_block_w * in1_num_subblocks;
    uint32_t in1_per_core_w = out_subblock_w * in1_num_subblocks;

    uint32_t out_subblock_num_tiles = out_subblock_h * out_subblock_w;

    std::vector<uint32_t> compute_kernel_args = {
        in0_block_w,             // in0_block_w
        in0_num_subblocks,       // in0_num_subblocks
        in0_block_num_tiles,     // in0_block_num_tiles
        in0_subblock_num_tiles,  // in0_subblock_num_tiles

        in1_num_subblocks,    // in1_num_subblocks
        in1_block_num_tiles,  // in1_block_num_tiles
        in1_per_core_w,       // in1_per_core_w

        num_blocks,        // num_blocks
        out_num_blocks_x,  // out_num_blocks_x
        out_num_blocks_y,  // out_num_blocks_y

        out_subblock_h,          // out_subblock_h
        out_subblock_w,          // out_subblock_w
        out_subblock_num_tiles,  // out_subblock_num_tiles
        num_batch_compute,       // batch_nnz
        out_block_tiles,         // out_block_num_tiles

        false,            // untilize_out
        !nnz.has_value()  // get_batch_from_reader
    };

    // Create compute kernel
    // bool fp32_dest_acc_en = false;
    // Gelu currently has better accuracy when run in approx mode
    // bool math_approx_mode = false;
    tt_metal::CreateKernel(
        program,
        "ttnn/cpp/ttnn/operations/matmul/device/kernels/compute/bmm_large_block_zm_fused_bias_activation.cpp",
        all_cores_with_work,
        tt_metal::ComputeConfig{
            .math_fidelity = math_fidelity,
            .fp32_dest_acc_en = fp32_dest_acc_en,
            .math_approx_mode = math_approx_mode,
            .compile_args = compute_kernel_args,
            .defines = mm_kernel_defines});

    // Create circular buffers
    uint32_t src0_cb_index = tt::CBIndex::c_0;
    tt_metal::CircularBufferConfig src0_cb_config =
        tt_metal::CircularBufferConfig(in0_CB_size, {{src0_cb_index, in0_data_format}})
            .set_page_size(src0_cb_index, in0_single_tile_size)
            .set_tile_dims(src0_cb_index, in0_tile);
    tt_metal::CreateCircularBuffer(program, all_cores, src0_cb_config);
    log_debug(
        LogOp,
        "CB {} :: PS = {}, NP = {}, TOTAL = {}",
        src0_cb_index,
        in0_single_tile_size,
        in0_CB_size / in0_single_tile_size,
        in0_CB_size);

    uint32_t src1_cb_index = tt::CBIndex::c_1;
    tt_metal::CircularBufferConfig src1_cb_config =
        tt_metal::CircularBufferConfig(in1_CB_size, {{src1_cb_index, in1_data_format}})
            .set_page_size(src1_cb_index, in1_single_tile_size)
            .set_tile_dims(src1_cb_index, in1_tile);

    auto cb_src1 = tt_metal::CreateCircularBuffer(program, all_cores, src1_cb_config);
    log_debug(
        LogOp,
        "CB {} :: PS = {}, NP = {}, TOTAL = {}",
        src1_cb_index,
        in1_single_tile_size,
        in1_CB_size / in1_single_tile_size,
        in1_CB_size);

    tt::tt_metal::CBHandle cb_src2 = 0;

    uint32_t output_cb_index = tt::CBIndex::c_4;
    uint32_t interm0_cb_index = tt::CBIndex::c_5;
    tt_metal::CircularBufferConfig interm0_cb_config =
        tt_metal::CircularBufferConfig(0, {{interm0_cb_index, interm0_data_format}});
    tt_metal::CircularBufferConfig output_cb_config =
        tt_metal::CircularBufferConfig(0, {{output_cb_index, output_data_format}});

    uint32_t sparsity_cb_index0 = tt::CBIndex::c_6;
    uint32_t sparsity_cb_index1 = tt::CBIndex::c_7;

    uint32_t sparsity_cb_size = B_B * sizeof(uint32_t);
    tt_metal::CircularBufferConfig sparsity_cb_config0 =
        tt_metal::CircularBufferConfig(sparsity_cb_size, {{sparsity_cb_index0, tt::DataFormat::Float32}})
            .set_page_size(sparsity_cb_index0, sparsity_cb_size);
    tt_metal::CircularBufferConfig sparsity_cb_config1 =
        tt_metal::CircularBufferConfig(sparsity_cb_size, {{sparsity_cb_index1, tt::DataFormat::Float32}})
            .set_page_size(sparsity_cb_index1, sparsity_cb_size);

    tt_metal::CreateCircularBuffer(program, all_cores, sparsity_cb_config0);
    tt_metal::CreateCircularBuffer(program, all_cores, sparsity_cb_config1);

    if (!nnz.has_value()) {
        // When nnz is not provided, we need to infer this at runtime based on the sparsity tensor.
        // We create a circular buffer to pass this value to the compute kernel from the reader.
        uint32_t nnz_cb_index = tt::CBIndex::c_25;
        const auto nnz_data_format = tt::DataFormat::UInt32;
        const auto nnz_cb_size = sparsity.logical_volume() * tt::datum_size(nnz_data_format);
        const auto nnz_cb_config = tt_metal::CircularBufferConfig(nnz_cb_size, {{nnz_cb_index, nnz_data_format}})
                                       .set_page_size(nnz_cb_index, nnz_cb_size);
        tt_metal::CreateCircularBuffer(program, all_cores, nnz_cb_config);
    }

    if (interm0_data_format != output_data_format) {
        // output
        std::map<uint8_t, tt::DataFormat> output_cb_data_format_spec{
            {output_cb_index, output_data_format},
        };
        output_cb_config = tt_metal::CircularBufferConfig(out_CB_size, output_cb_data_format_spec)
                               .set_page_size(output_cb_index, output_single_tile_size)
                               .set_tile_dims(output_cb_index, output_tile);
        // interm0
        std::map<uint8_t, tt::DataFormat> interm0_cb_data_format_spec{
            {interm0_cb_index, interm0_data_format},
        };
        interm0_cb_config = tt_metal::CircularBufferConfig(interm0_CB_size, interm0_cb_data_format_spec)
                                .set_page_size(interm0_cb_index, interm0_single_tile_size)
                                .set_tile_dims(interm0_cb_index, output_tile);

        tt_metal::CreateCircularBuffer(program, CoreRangeSet({all_cores}), interm0_cb_config);
        log_debug(
            LogOp,
            "CB {} :: PS = {}, NP = {}, TOTAL = {}",
            interm0_cb_index,
            interm0_single_tile_size,
            interm0_CB_size / interm0_single_tile_size,
            interm0_CB_size);
    } else {
        // share buffer
        std::map<uint8_t, tt::DataFormat> output_cb_data_format_spec{
            {output_cb_index, output_data_format}, {interm0_cb_index, interm0_data_format}};
        output_cb_config = tt_metal::CircularBufferConfig(out_CB_size, output_cb_data_format_spec)
                               .set_page_size(output_cb_index, output_single_tile_size)
                               .set_page_size(interm0_cb_index, interm0_single_tile_size)
                               .set_tile_dims(output_cb_index, output_tile)
                               .set_tile_dims(interm0_cb_index, output_tile);
    }

    auto cb_output = tt_metal::CreateCircularBuffer(program, all_cores, output_cb_config);
    log_debug(
        LogOp,
        "CB {} :: PS = {}, NP = {}, TOTAL = {}",
        output_cb_index,
        output_single_tile_size,
        out_CB_size / output_single_tile_size,
        out_CB_size);

    // Parameters for last row, col, or block, no need to re-calc h-dim since there's no split on height
    uint32_t last_per_core_N = Nt % per_core_N == 0 ? per_core_N : Nt % per_core_N;
    uint32_t last_out_block_w = last_per_core_N % out_block_w == 0 ? out_block_w : last_per_core_N % out_block_w;
    uint32_t last_out_num_blocks_w = (last_per_core_N - 1) / out_block_w + 1;
    uint32_t last_block_num_nonzero_subblocks_w = (last_out_block_w - 1) / out_subblock_w + 1;
    uint32_t last_subblock_of_last_block_w =
        last_out_block_w % out_subblock_w == 0 ? out_subblock_w : last_out_block_w % out_subblock_w;
    uint32_t last_block_padded_subblock_tiles_addr_skip =
        output_single_tile_size * (out_subblock_w - last_subblock_of_last_block_w);
    uint32_t last_block_padded_block_tiles_w_skip =
        (out_subblock_w * out_subblock_h) * (out_block_w / out_subblock_w - last_block_num_nonzero_subblocks_w);

    CoreCoord start_core_noc = top_left_core_physical;
    CoreCoord end_core_noc = bottom_right_core_physical;
    if (in0_noc == tt::tt_metal::NOC::NOC_1) {
        std::swap(start_core_noc, end_core_noc);
    }

    const auto& cores = corerange_to_cores(all_cores, std::nullopt, row_major);
    for (uint32_t i = 0; i < num_cores; ++i) {
        const auto& core = cores[i];
        uint32_t output_idx_x = i % num_blocks_x;
        uint32_t output_idx_y = i / num_blocks_x;

        // in0 sender and in1 sender
        if (core == start_core) {
            std::vector<uint32_t> mm_in0_sender_args = {
                // in0 tensor args
                (std::uint32_t)in0_buffer->address(),
                (std::uint32_t)Kt * per_core_M * output_idx_y,  // in0_tensor_start_tile_id
                // in0 mcast args
                (std::uint32_t)start_core_noc.x,  // in0_mcast_dest_noc_start_x
                (std::uint32_t)start_core_noc.y,  // in0_mcast_dest_noc_start_y
                (std::uint32_t)end_core_noc.x,    // in0_mcast_dest_noc_end_x
                (std::uint32_t)end_core_noc.y,    // in0_mcast_dest_noc_end_y

                // padding args
                (std::uint32_t)out_block_h,  // last_block_h
                // sparsity args
                (std::uint32_t)sparsity_buffer->address()  // sparsity_addr
            };

            tt_metal::SetRuntimeArgs(
                program,
                mm_kernel_in0_mcast_cores_with_work_and_in_receiver_grid_id,
                core,
                mm_in0_sender_args);  // RISCV_0_default
        }
        // in0 receiver and in 1 sender
        else {
            std::vector<uint32_t> mm_in0_receiver_args = {
                // in0 mcast args
                (std::uint32_t)top_left_core_physical.x,  // in0_mcast_sender_noc_x
                (std::uint32_t)top_left_core_physical.y   // in0_mcast_sender_noc_y
            };
            tt_metal::SetRuntimeArgs(
                program, mm_kernel_in0_receiver_id, core, mm_in0_receiver_args);  // RISCV_1_default
        }
        if (i < num_cores_with_work) {
            std::vector<uint32_t> mm_in1_sender_writer_args = {
                // READER
                // in1 tensor args
                (std::uint32_t)in1_buffer->address(),
                (std::uint32_t)per_core_N * output_idx_x,  // in1_tensor_start_tile_id
                // in1 mcast args
                (std::uint32_t)0,  // in1_mcast_dest_noc_start_x
                (std::uint32_t)0,  // in1_mcast_dest_noc_start_y
                (std::uint32_t)0,  // in1_mcast_dest_noc_end_x
                (std::uint32_t)0,  // in1_mcast_dest_noc_end_y

                // sparsity args
                (std::uint32_t)sparsity_buffer->address(),  // sparsity_addr

                // WRITER
                // out tensor args
                (std::uint32_t)out_buffer->address(),
                (std::uint32_t)output_idx_x * per_core_N + output_idx_y * per_core_M * Nt  // out_tensor_start_tile_id
            };

            if (output_idx_x == num_blocks_x - 1) {
                // padding args (READER)
                mm_in1_sender_writer_args.push_back(last_out_block_w);

                // padding args (WRITER)
                mm_in1_sender_writer_args.push_back(out_block_h / out_subblock_h);
                mm_in1_sender_writer_args.push_back(out_subblock_h);
                mm_in1_sender_writer_args.push_back(0);
                mm_in1_sender_writer_args.push_back(out_block_w / out_subblock_w);  // out_num_nonzero_subblocks_w
                mm_in1_sender_writer_args.push_back(last_block_num_nonzero_subblocks_w);
                mm_in1_sender_writer_args.push_back(last_subblock_of_last_block_w);
                mm_in1_sender_writer_args.push_back(last_block_padded_subblock_tiles_addr_skip);
                mm_in1_sender_writer_args.push_back(last_block_padded_block_tiles_w_skip);
            } else {
                // padding args (READER)
                mm_in1_sender_writer_args.push_back(out_block_w);

                // padding args (WRITER)
                mm_in1_sender_writer_args.push_back(out_block_h / out_subblock_h);
                mm_in1_sender_writer_args.push_back(out_subblock_h);
                mm_in1_sender_writer_args.push_back(0);
                mm_in1_sender_writer_args.push_back(out_block_w / out_subblock_w);  // out_num_nonzero_subblocks_w
                mm_in1_sender_writer_args.push_back(out_block_w / out_subblock_w);
                mm_in1_sender_writer_args.push_back(out_subblock_w);
                mm_in1_sender_writer_args.push_back(0);
                mm_in1_sender_writer_args.push_back(0);
            }

            mm_in1_sender_writer_args.push_back(0);
            mm_in1_sender_writer_args.push_back(0);

            if (output_idx_x == num_blocks_x - 1) {
                mm_in1_sender_writer_args.push_back(last_out_num_blocks_w);
            } else {
                mm_in1_sender_writer_args.push_back(out_num_blocks_x);
            }

            mm_in1_sender_writer_args.push_back(0);
            mm_in1_sender_writer_args.push_back(0);
            mm_in1_sender_writer_args.push_back(0);
            mm_in1_sender_writer_args.push_back(0);
            mm_in1_sender_writer_args.push_back(0);

            tt_metal::SetRuntimeArgs(
                program, mm_kernel_in1_sender_writer_id, core, mm_in1_sender_writer_args);  // RISCV_0_default
        }
    }

    auto shared_vars = ttnn::operations::matmul::matmul_mcast_1d_common_override_variables_t{
        {mm_kernel_in0_mcast_cores_with_work_and_in_receiver_grid_id, mm_kernel_in1_sender_writer_id},
        {cb_src1, cb_src2, cb_output},
        false,
        start_core,
        cores,
        num_cores_with_work,
        ttnn::operations::matmul::Matmul1DType::MCAST_IN0};

    auto override_runtime_arguments_callback =
        [shared_vars](
            const void* operation,
            tt_metal::Program& program,
            const std::vector<tt::tt_metal::Tensor>& input_tensors,
            const std::vector<std::optional<const tt::tt_metal::Tensor>>& optional_input_tensors,
            const std::vector<tt::tt_metal::Tensor>& output_tensors) {
            auto src_buffer_a = input_tensors.at(0).buffer();
            auto src_buffer_b = input_tensors.at(1).buffer();
            auto sparsity_buffer = input_tensors.at(2).buffer();
            auto dst_buffer = output_tensors.at(0).buffer();

            // Manually unroll sender core
            // in0 sender
            auto& reader_sender_runtime_args =
                GetRuntimeArgs(program, shared_vars.kernels.at(0), shared_vars.start_core);
            reader_sender_runtime_args[0] = src_buffer_a->address();
            reader_sender_runtime_args[7] = sparsity_buffer->address();

            auto& writer_runtime_args_by_core = GetRuntimeArgs(program, shared_vars.kernels.at(1));

            for (uint32_t i = 0; i < shared_vars.num_cores_with_work; ++i) {
                const auto& core = shared_vars.cores[i];

                auto& writer_runtime_args = writer_runtime_args_by_core[core.x][core.y];

                // in1 sender
                writer_runtime_args[0] = src_buffer_b->address();
                writer_runtime_args[6] = sparsity_buffer->address();
                writer_runtime_args[7] = dst_buffer->address();
            }
        };

    return {.program = std::move(program), .override_runtime_arguments_callback = override_runtime_arguments_callback};
}

}  // namespace matmul

}  // namespace operations

}  // namespace ttnn<|MERGE_RESOLUTION|>--- conflicted
+++ resolved
@@ -3102,16 +3102,8 @@
     auto top_left_core_physical = device->worker_core_from_logical_core(top_left_core);
     auto bottom_right_core_physical = device->worker_core_from_logical_core(bottom_right_core);
 
-<<<<<<< HEAD
-=======
-    bool in0_is_dram = in0_buffer->buffer_type() == tt_metal::BufferType::DRAM;
-    bool in1_is_dram = in1_buffer->buffer_type() == tt_metal::BufferType::DRAM;
-    bool sparsity_is_dram = sparsity_buffer->buffer_type() == tt_metal::BufferType::DRAM;
-    bool out_is_dram = out_buffer->buffer_type() == tt_metal::BufferType::DRAM;
-
     uint32_t num_batch_compute = nnz.value_or(sparsity.logical_volume());
 
->>>>>>> 34e38e22
     uint32_t in0_num_subblocks = (out_block_h / out_subblock_h);
     uint32_t in0_block_num_tiles = out_subblock_h * in0_block_w * in0_num_subblocks;
     uint32_t in0_last_ktile_w = a.logical_shape()[-1] % in0_tile.get_tile_shape()[1];
