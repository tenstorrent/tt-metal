// SPDX-FileCopyrightText: © 2023 Tenstorrent Inc.
//
// SPDX-License-Identifier: Apache-2.0

#include <algorithm>
#include <utility>

#include "hostdevcommon/common_values.hpp"
#include <tt-metalium/constants.hpp>
#include <tt-metalium/tt_metal.hpp>
#include <tt-metalium/math.hpp>
#include <tt-metalium/util.hpp>
#include <tt-metalium/host_api.hpp>
#include <tt-metalium/work_split.hpp>
#include "ttnn/operation.hpp"
#include "ttnn/operations/eltwise/unary/common/unary_op_utils.hpp"
#include "ttnn/operations/matmul/device/matmul_op.hpp"
#include "ttnn/operations/compute_throttle_utils.hpp"

using namespace tt;
using namespace tt::constants;
using ttnn::operations::unary::UnaryOpType;
using ttnn::operations::unary::UnaryWithParam;

namespace reuse_mcast_1d_optimized_helpers {

uint32_t get_preferred_noc(
    const ttnn::CoreCoord src,
    const ttnn::CoreCoord dst,
    const tt_metal::IDevice* device,
    const bool use_dedicated_noc = false) {
    /*
        NOC0: Preferred +x -> +y
        NOC1: Preferred -y -> -x
    */

    uint32_t src_x = src.x, src_y = src.y;
    uint32_t dst_x = dst.x, dst_y = dst.y;

    uint32_t MAX_X = device->grid_size().x;
    uint32_t MAX_Y = device->grid_size().y;

    // Get the wrapped distances
    uint32_t dist_right = src_x <= dst_x ? dst_x - src_x : MAX_X - src_x + dst_x;
    uint32_t dist_left = src_x < dst_x ? src_x + MAX_X - dst_x : src_x - dst_x;

    uint32_t dist_bottom = src_y <= dst_y ? dst_y - src_y : MAX_Y - src_y + dst_y;
    uint32_t dist_top = src_y < dst_y ? src_y + MAX_Y - dst_y : src_y - dst_y;

    uint32_t dist_noc_0 = dist_right + dist_bottom;
    uint32_t dist_noc_1 = dist_top + dist_left;

    uint32_t noc = dist_noc_0 < dist_noc_1 ? 0 : 1;

    // Debug print if needed
    // std::cout << "src: (" << src_x << ", " << src_y << "), dst: (" << dst_x << ", " << dst_y << "), noc: " << noc <<
    // std::endl;

    return use_dedicated_noc ? 1 : noc;
}

ttnn::operations::matmul::matmul_shared_variables_t process_program_mcast_in0(
    tt_metal::Program& program,
    const tt::tt_metal::Tensor& a,
    tt_metal::IDevice* device,
    MathFidelity math_fidelity,
    bool fp32_dest_acc_en,
    bool math_approx_mode,
    bool packer_l1_acc,
    CoreCoord compute_with_storage_grid_size,
    uint32_t B,
    uint32_t M,
    uint32_t N,
    uint32_t K,
    bool bcast_batch,
    uint32_t in0_block_w,
    uint32_t out_subblock_h,
    uint32_t out_subblock_w,
    uint32_t out_block_h,
    uint32_t out_block_w,
    uint32_t per_core_M,
    uint32_t per_core_N,
    std::optional<UnaryWithParam> fused_activation,
    tt_metal::Buffer* in0_buffer,
    tt_metal::Buffer* in1_buffer,
    tt_metal::Buffer* bias_buffer,
    tt_metal::Buffer* out_buffer,
    const tt::tt_metal::Tile& in0_tile,
    const tt::tt_metal::Tile& in1_tile,
    const tt::tt_metal::Tile& bias_tile,
    const tt::tt_metal::Tile& output_tile,
    tt::DataFormat in0_data_format,
    tt::DataFormat in1_data_format,
    tt::DataFormat bias_data_format,
    tt::DataFormat output_data_format,
    bool in0_is_sharded,
    bool in1_is_sharded,
    bool bias_is_sharded,
    bool output_is_sharded,
    bool untilize_out,
    std::optional<ttnn::experimental::ccl::MatmulFusedOpSignaler>& fused_op_signaler) {
    using tt::tt_metal::num_cores_to_corerangeset;

    // currently only support transpose of the full tile
    bool in1_transpose_tile = in1_tile.get_transpose_of_faces() && in1_tile.get_transpose_within_face();

    bool fuse_op = fused_op_signaler.has_value();

    uint32_t num_blocks = K / in0_block_w;
    // Only enable packer l1 accumulation when there are spills, otherwise
    // unnecessary overhead for reconfigs are added
    bool packer_l1_acc_en = packer_l1_acc && num_blocks > 1;

    // if fp32 enabled then we pack fp32 in l1, if not, then we pack fp16 in l1
    tt::DataFormat interm0_data_format = packer_l1_acc_en
                                             ? (fp32_dest_acc_en ? tt::DataFormat::Float32 : tt::DataFormat::Float16_b)
                                             : (fp32_dest_acc_en ? tt::DataFormat::Float32 : output_data_format);

    uint32_t in0_single_tile_size = in0_tile.get_tile_size(in0_data_format);
    uint32_t in1_single_tile_size = in1_tile.get_tile_size(in1_data_format);
    uint32_t bias_single_tile_size = bias_tile.get_tile_size(bias_data_format);
    uint32_t output_single_tile_size = output_tile.get_tile_size(output_data_format);
    uint32_t interm0_single_tile_size = output_tile.get_tile_size(interm0_data_format);

    bool do_not_inplace_interm0_out_CB = output_is_sharded && (per_core_M != out_block_h);

    uint32_t in0_block_h = out_block_h;
    uint32_t in1_block_w = out_block_w;
    uint32_t in0_num_blocks_y = per_core_M / out_block_h;
    uint32_t in1_num_blocks_x = per_core_N / out_block_w;
    uint32_t out_num_blocks_x = in1_num_blocks_x;
    uint32_t out_num_blocks_y = in0_num_blocks_y;

    uint32_t in0_block_tiles = in0_block_h * in0_block_w;
    uint32_t in0_CB_tiles = in0_block_tiles;
    if (B * num_blocks > 1) {
        in0_CB_tiles *= ttnn::operations::matmul::MCAST_INPUT_BUFFERING_DEPTH;
    }
    uint32_t in0_CB_size = in0_CB_tiles * in0_single_tile_size;

    uint32_t in2_block_tiles = 0;
    uint32_t in0_shard_width_in_tiles = 0;
    uint32_t in0_shard_height_in_tiles = 0;
    if (in0_is_sharded) {
        in0_shard_width_in_tiles = in0_buffer->shard_spec().shape()[1] / in0_tile.get_tile_shape()[1];
        in0_shard_height_in_tiles = in0_buffer->shard_spec().shape()[0] / in0_tile.get_tile_shape()[0];
        in2_block_tiles = per_core_M * in0_shard_width_in_tiles;
    }
    uint32_t in2_CB_tiles = in2_block_tiles;
    uint32_t in2_CB_size = in2_CB_tiles * in0_single_tile_size;

    uint32_t in1_block_tiles = out_block_w * in0_block_w;
    uint32_t in1_CB_tiles = in1_block_tiles;
    if (B * num_blocks > 1) {
        in1_CB_tiles *= ttnn::operations::matmul::MCAST_INPUT_BUFFERING_DEPTH;
    }
    if (in1_is_sharded) {
        uint32_t in1_shard_height_in_tiles = in1_buffer->shard_spec().shape()[0] / in1_tile.get_tile_shape()[0];
        in1_CB_tiles = per_core_N * in1_shard_height_in_tiles;
    }

    uint32_t in1_CB_size = in1_CB_tiles * in1_single_tile_size;

    uint32_t out_block_tiles = out_block_h * out_block_w;
    uint32_t out_shard_tiles = per_core_M * per_core_N;
    uint32_t out_CB_tiles = out_block_tiles;  // No double buffer
    if (output_is_sharded) {
        out_CB_tiles = out_shard_tiles;
    }
    uint32_t out_CB_size = out_CB_tiles * output_single_tile_size;
    uint32_t interm0_CB_tiles = out_block_tiles;  // No double buffer
    uint32_t interm0_CB_size = interm0_CB_tiles * interm0_single_tile_size;

    uint32_t in3_block_tiles = out_block_w;
    uint32_t in3_CB_tiles = in3_block_tiles;  // No double buffer
    uint32_t in3_CB_size = in3_CB_tiles * bias_single_tile_size;

    CoreCoord start_core = {0, 0};
    uint32_t start_core_x = start_core.x;
    uint32_t start_core_y = start_core.y;
    uint32_t num_cores_c = compute_with_storage_grid_size.x;

    uint32_t num_blocks_y = (M - 1) / per_core_M + 1;
    uint32_t num_blocks_x = (N - 1) / per_core_N + 1;
    uint32_t num_blocks_total = num_blocks_y * num_blocks_x;
    uint32_t num_cores_with_work = num_blocks_total;

    uint32_t in0_sender_num_cores = in0_is_sharded ? a.shard_spec().value().grid.num_cores() : 1;
    uint32_t num_cores = in0_is_sharded ? std::max(num_cores_with_work, in0_sender_num_cores) : num_cores_with_work;

    constexpr bool row_major = true;
    CoreRangeSet all_cores =
        num_cores_to_corerangeset(start_core, num_cores, compute_with_storage_grid_size, row_major);

    CoreRangeSet in0_mcast_sender_cores =
        num_cores_to_corerangeset(in0_sender_num_cores, compute_with_storage_grid_size, row_major);
    CoreCoord in0_mcast_sender_cores_grid = in0_mcast_sender_cores.bounding_box().grid_size();

    CoreRangeSet all_cores_with_work =
        num_cores_to_corerangeset(num_cores_with_work, compute_with_storage_grid_size, row_major);
    CoreRange in0_mcast_receiver_cores_bounding_box = all_cores_with_work.bounding_box();
    uint32_t in0_mcast_receiver_num_cores = in0_mcast_receiver_cores_bounding_box.size();  // always mcast to full grid
    uint32_t in0_mcast_receiver_num_dests = std::min(
        in0_mcast_receiver_num_cores,
        num_cores);  // should always be number of cores in receiver grid up to number of active cores

    CoreRangeSet in0_mcast_cores_with_work_and_in_receiver_grid;
    CoreRangeSet in0_mcast_cores_without_work_and_in_receiver_grid;
    CoreRangeSet in0_mcast_cores_without_work_and_not_in_receiver_grid;
    CoreRangeSet in0_mcast_receivers;
    std::vector<uint32_t> in0_mcast_noc_x;
    std::vector<uint32_t> in0_mcast_noc_y;
    if (in0_is_sharded) {
        in0_mcast_cores_with_work_and_in_receiver_grid = all_cores_with_work;

        if (in0_mcast_receiver_num_dests > num_cores_with_work) {
            const uint32_t in0_mcast_cores_without_work_and_in_receiver_grid_num_cores =
                in0_mcast_receiver_num_dests - num_cores_with_work;
            uint32_t core_idx_x = num_cores_with_work % num_cores_c;
            uint32_t core_idx_y = num_cores_with_work / num_cores_c;
            CoreCoord start_core = {(std::size_t)start_core_x + core_idx_x, (std::size_t)start_core_y + core_idx_y};
            in0_mcast_cores_without_work_and_in_receiver_grid = num_cores_to_corerangeset(
                start_core,
                in0_mcast_cores_without_work_and_in_receiver_grid_num_cores,
                compute_with_storage_grid_size,
                row_major);
        }

        if (in0_sender_num_cores > in0_mcast_receiver_num_dests) {
            const uint32_t in0_mcast_cores_without_work_and_not_in_receiver_grid_num_cores =
                in0_sender_num_cores - in0_mcast_receiver_num_dests;
            uint32_t core_idx_x = in0_mcast_receiver_num_dests % num_cores_c;
            uint32_t core_idx_y = in0_mcast_receiver_num_dests / num_cores_c;
            CoreCoord start_core = {(std::size_t)start_core_x + core_idx_x, (std::size_t)start_core_y + core_idx_y};
            in0_mcast_cores_without_work_and_not_in_receiver_grid = num_cores_to_corerangeset(
                start_core,
                in0_mcast_cores_without_work_and_not_in_receiver_grid_num_cores,
                compute_with_storage_grid_size,
                row_major);
        }

        in0_mcast_noc_x.reserve(in0_mcast_sender_cores_grid.x);
        in0_mcast_noc_y.reserve(in0_mcast_sender_cores_grid.y);
        for (uint32_t core_idx_x = 0; core_idx_x < in0_mcast_sender_cores_grid.x; ++core_idx_x) {
            in0_mcast_noc_x.push_back(device->worker_core_from_logical_core({core_idx_x, 0}).x);
        }
        for (uint32_t core_idx_y = 0; core_idx_y < in0_mcast_sender_cores_grid.y; ++core_idx_y) {
            in0_mcast_noc_y.push_back(device->worker_core_from_logical_core({0, core_idx_y}).y);
        }
    } else {
        in0_mcast_cores_with_work_and_in_receiver_grid = CoreRangeSet({CoreRange(start_core, start_core)});
        if (in0_mcast_receiver_num_cores > 1) {
            auto receiver_start_core = start_core.x != (compute_with_storage_grid_size.x - 1)
                                           ? CoreCoord{start_core.x + 1, start_core.y}
                                           : CoreCoord{start_core.x, start_core.y + 1};
            in0_mcast_receivers = num_cores_to_corerangeset(
                receiver_start_core, num_cores - 1, compute_with_storage_grid_size, row_major);
        }
    }

    // Mcast args
    auto in0_mcast_sender_semaphore_id = tt_metal::CreateSemaphore(program, all_cores, INVALID);
    auto in0_mcast_receiver_semaphore_id = tt_metal::CreateSemaphore(program, all_cores, INVALID);

    CoreCoord top_left_core = in0_mcast_receiver_cores_bounding_box.start_coord;
    CoreCoord bottom_right_core = in0_mcast_receiver_cores_bounding_box.end_coord;
    auto top_left_core_physical = device->worker_core_from_logical_core(top_left_core);
    auto bottom_right_core_physical = device->worker_core_from_logical_core(bottom_right_core);

    bool in0_is_dram = in0_buffer->buffer_type() == tt_metal::BufferType::DRAM;
    bool in1_is_dram = in1_buffer->buffer_type() == tt_metal::BufferType::DRAM;
    bool in3_is_dram = true;
    if (bias_buffer != nullptr) {
        in3_is_dram = bias_buffer->buffer_type() == tt_metal::BufferType::DRAM;
    }
    bool out_is_dram = out_buffer->buffer_type() == tt_metal::BufferType::DRAM;

    uint32_t in0_num_subblocks = (out_block_h / out_subblock_h);
    uint32_t in0_block_num_tiles = out_subblock_h * in0_block_w * in0_num_subblocks;

    std::vector<uint32_t> in0_sender_compile_time_args;
    if (in0_is_sharded) {
        in0_sender_compile_time_args = {
            (std::uint32_t)1,  // core_has_output_block_work
            (std::uint32_t)1,  // core_in_in0_receiver_mcast_grid

            (std::uint32_t)in0_block_num_tiles,                         // in0_block_num_tiles
            (std::uint32_t)in0_block_num_tiles * in0_single_tile_size,  // in0_block_size_bytes
            // in0/in1 common args
            (std::uint32_t)num_blocks,        // num_blocks
            (std::uint32_t)out_num_blocks_x,  // num_blocks_x
            (std::uint32_t)out_num_blocks_y,  // num_blocks_y
            // in0 mcast args
            (std::uint32_t)in0_mcast_sender_semaphore_id,
            (std::uint32_t)in0_mcast_receiver_semaphore_id,
            (std::uint32_t)in0_mcast_receiver_num_dests,  // in0_mcast_num_dests
            (std::uint32_t)in0_mcast_receiver_num_cores,  // in0_mcast_num_cores
            (std::uint32_t)(in0_mcast_sender_cores_grid.x),
            (std::uint32_t)(in0_mcast_sender_cores_grid.y),
            (std::uint32_t)(false),
            (std::uint32_t)(in0_shard_width_in_tiles),
            (std::uint32_t)(in0_shard_height_in_tiles),
            (std::uint32_t)(in0_block_w),
            (std::uint32_t)in0_block_h,  // in0_block_h

            // batch args
            (std::uint32_t)B  // batch
        };
    } else {
        in0_sender_compile_time_args = {
            // interleaved accessor args
            (std::uint32_t)in0_is_dram,

            // in0 tensor args
            (std::uint32_t)1,                // in0_tensor_stride_w
            (std::uint32_t)K,                // in0_tensor_stride_h
            (std::uint32_t)in0_block_w,      // in0_tensor_next_block_stride
            (std::uint32_t)K * in0_block_h,  // in0_tensor_next_h_dim_block_stride
            // in0 block args
            (std::uint32_t)in0_block_w,          // in0_block_w
            (std::uint32_t)in0_block_h,          // in0_block_h
            (std::uint32_t)in0_block_num_tiles,  // in0_block_num_tiles
            (std::uint32_t)false,                // extract_shard_sub_blocks (not used for interleaved)
            (std::uint32_t)0,                    // shard_width_in_tiles (not used for interleaved)
            (std::uint32_t)0,                    // shard_height_in_tiles (not used for interleaved)
            // in0/in1 common args
            (std::uint32_t)num_blocks,        // num_blocks
            (std::uint32_t)out_num_blocks_x,  // num_blocks_x
            (std::uint32_t)out_num_blocks_y,  // num_blocks_y
            // in0 mcast args
            (std::uint32_t)in0_mcast_sender_semaphore_id,
            (std::uint32_t)in0_mcast_receiver_semaphore_id,
            (std::uint32_t)num_cores - 1,                     // in0_mcast_num_dests
            (std::uint32_t)in0_mcast_receiver_num_cores - 1,  // in0_mcast_num_cores
            // batch args
            (std::uint32_t)M * K,  // MtKt
            (std::uint32_t)B       // batch
        };
    }
    in0_sender_compile_time_args.push_back((std::uint32_t)fuse_op);

    std::vector<uint32_t> in1_sender_writer_compile_time_args = {
        // interleaved accessor args
        (std::uint32_t)in1_is_dram,
        (std::uint32_t)out_is_dram,

        // READER
        // in1 tensor args
        (std::uint32_t)1,                // in1_tensor_stride_w
        (std::uint32_t)N,                // in1_tensor_stride_h
        (std::uint32_t)in0_block_w * N,  // in1_tensor_next_block_stride
        (std::uint32_t)in1_block_w,      // in1_tensor_next_w_dim_block_stride
        // in1 block args
        (std::uint32_t)in1_block_w,                // in1_block_w
        (std::uint32_t)in0_block_w,                // in1_block_h
        (std::uint32_t)in1_block_w * in0_block_w,  // in1_block_num_tiles
        // in0/in1 common args
        (std::uint32_t)num_blocks,        // num_blocks
        (std::uint32_t)out_num_blocks_x,  // out_num_blocks_x
        (std::uint32_t)out_num_blocks_y,  // out_num_blocks_y
        // in1 mcast args
        (std::uint32_t)0,
        (std::uint32_t)0,
        (std::uint32_t)0,  // in1_mcast_num_dests
        (std::uint32_t)0,  // in1_mcast_num_cores
        // batch args
        (std::uint32_t)K * N,        // KtNt
        (std::uint32_t)B,            // batch
        (std::uint32_t)bcast_batch,  // bcast_B

        // WRITER
        // out tensor args
        (std::uint32_t)1,                   // out_tensor_stride_w
        (std::uint32_t)N,                   // out_tensor_stride_h
        (std::uint32_t)out_subblock_w,      // out_tensor_next_subblock_stride_w
        (std::uint32_t)out_subblock_h * N,  // out_tensor_next_subblock_stride_h
        (std::uint32_t)out_block_w,         // out_tensor_next_w_dim_block_stride
        (std::uint32_t)out_block_h * N,     // out_tensor_next_h_dim_block_stride
        // out subblock args
        (std::uint32_t)out_subblock_w,                     // out_subblock_w
        (std::uint32_t)out_subblock_h,                     // out_subblock_h
        (std::uint32_t)(out_subblock_w * out_subblock_h),  // out_subblocks_w * out_subblocks_h
        // batch args
        (std::uint32_t)M * N  // MtNt
    };
    if (bias_buffer != nullptr) {
        in1_sender_writer_compile_time_args.push_back((std::uint32_t)in3_is_dram);
        in1_sender_writer_compile_time_args.push_back((std::uint32_t)1);
    } else {
        in1_sender_writer_compile_time_args.push_back(0);  // Placeholder; not used
        in1_sender_writer_compile_time_args.push_back(0);  // Placeholder; not used
    }

    in1_sender_writer_compile_time_args.push_back((std::uint32_t)fuse_op);

    std::vector<uint32_t> in0_receiver_compile_time_args = {
        // in0 block args
        (std::uint32_t)in0_block_num_tiles,  // in0_block_num_tiles
        // in0/in1 common args
        (std::uint32_t)num_blocks,        // num_blocks
        (std::uint32_t)out_num_blocks_x,  // out_num_blocks_x
        (std::uint32_t)out_num_blocks_y,  // out_num_blocks_y
        // in0 mcast args
        (std::uint32_t)in0_mcast_sender_semaphore_id,
        (std::uint32_t)in0_mcast_receiver_semaphore_id,
        // batch args
        (std::uint32_t)B  // batch
    };

    std::map<string, string> mm_kernel_defines;
    std::map<string, string> mm_kernel_in0_sender_writer_defines;
    std::map<string, string> mm_kernel_in1_sender_writer_defines;
    if (bias_buffer != nullptr) {
        mm_kernel_defines["FUSE_BIAS"] = "1";
        mm_kernel_in1_sender_writer_defines["FUSE_BIAS"] = "1";
    }
    if (fused_activation.has_value()) {
        if (fused_activation.value().op_type == UnaryOpType::RELU) {
            mm_kernel_defines["PACK_RELU"] = "1";
        } else {
            using ttnn::operations::unary::utils::get_defines;
            mm_kernel_defines.merge(
                get_defines(fused_activation.value().op_type, fused_activation.value().params, "ACTIVATION", "i"));
        }
    }
    if (packer_l1_acc_en) {
        mm_kernel_defines["PACKER_L1_ACC"] = "1";
    }
    if (fp32_dest_acc_en) {
        mm_kernel_defines["FP32_DEST_ACC_EN"] = "1";
    }
    if (in1_transpose_tile) {
        mm_kernel_defines["IN1_TRANSPOSE_TILE"] = "1";
    }

    ttnn::operations::compute_throttle_utils::add_stagger_defines_if_needed(
        device->arch(), num_cores, mm_kernel_defines);
    ttnn::operations::compute_throttle_utils::throttle_mm_perf(device->arch(), num_cores, mm_kernel_defines);

    if (in1_is_sharded) {
        mm_kernel_in1_sender_writer_defines["IN1_SHARDED"] = "1";
    }

    if (bias_is_sharded) {
        mm_kernel_in1_sender_writer_defines["BIAS_SHARDED"] = "1";
    }

    if (output_is_sharded) {
        mm_kernel_in1_sender_writer_defines["OUT_SHARDED"] = "1";
    }

    // TODO: SKIP_MCAST flag isn't used for the sharded reader kernel because internal mcast logic already works without
    // skipping We can use this flag to turn off unnecessary mcast overhead if necessary
    if (in0_mcast_receiver_num_cores == 1) {
        mm_kernel_in0_sender_writer_defines["SKIP_MCAST"] = "1";
    }

    mm_kernel_in1_sender_writer_defines["SKIP_MCAST"] = "1";

    // in1 is the reader of weights/output writer, and we choose to make it use the optimized reader noc
    tt_metal::NOC in0_noc = tt::tt_metal::detail::GetPreferredNOCForDRAMWrite(device->arch());
    tt_metal::NOC in1_noc = tt::tt_metal::detail::GetPreferredNOCForDRAMRead(device->arch());

    if (fuse_op) {
        // Create semaphores
        fused_op_signaler->init_fused_op(
            program,
            device,
            in0_mcast_sender_cores,
            in0_is_sharded ? ttnn::experimental::ccl::FusedOpSignalerMode::SINGLE
                           : ttnn::experimental::ccl::FusedOpSignalerMode::MULTI);
    }

    auto mm_kernel_in0_mcast_cores_with_work_and_in_receiver_grid_id = tt_metal::CreateKernel(
        program,
        in0_is_sharded
            ? "ttnn/cpp/ttnn/operations/matmul/device/kernels/dataflow/"
              "reader_bmm_tile_layout_in0_sender_receiver_padding_block_sharded.cpp"
            : "ttnn/cpp/ttnn/operations/matmul/device/kernels/dataflow/reader_bmm_tile_layout_in0_sender_padding.cpp",
        in0_mcast_cores_with_work_and_in_receiver_grid,
        tt_metal::DataMovementConfig{
            .processor = tt_metal::DataMovementProcessor::RISCV_1,
            .noc = in0_noc,
            .compile_args = in0_sender_compile_time_args,
            .defines = mm_kernel_in0_sender_writer_defines});

    tt::tt_metal::KernelHandle mm_kernel_in0_mcast_cores_without_work_and_in_receiver_grid_id = 0;
    tt::tt_metal::KernelHandle mm_kernel_in0_mcast_cores_without_work_and_not_in_receiver_grid_id = 0;
    if (in0_is_sharded) {
        if (in0_mcast_cores_without_work_and_in_receiver_grid.num_cores() > 0) {
            in0_sender_compile_time_args[0] = 0;  // core_has_output_block_work
            in0_sender_compile_time_args[1] = 1;  // core_in_in0_receiver_mcast_grid
            mm_kernel_in0_mcast_cores_without_work_and_in_receiver_grid_id = tt_metal::CreateKernel(
                program,
                "ttnn/cpp/ttnn/operations/matmul/device/kernels/dataflow/"
                "reader_bmm_tile_layout_in0_sender_receiver_padding_block_sharded.cpp",
                in0_mcast_cores_without_work_and_in_receiver_grid,
                tt_metal::DataMovementConfig{
                    .processor = tt_metal::DataMovementProcessor::RISCV_1,
                    .noc = in0_noc,
                    .compile_args = in0_sender_compile_time_args,
                    .defines = mm_kernel_in0_sender_writer_defines});
        }
        if (in0_mcast_cores_without_work_and_not_in_receiver_grid.num_cores() > 0) {
            in0_sender_compile_time_args[0] = 0;  // core_has_output_block_work
            in0_sender_compile_time_args[1] = 0;  // core_in_in0_receiver_mcast_grid
            mm_kernel_in0_mcast_cores_without_work_and_not_in_receiver_grid_id = tt_metal::CreateKernel(
                program,
                "ttnn/cpp/ttnn/operations/matmul/device/kernels/dataflow/"
                "reader_bmm_tile_layout_in0_sender_receiver_padding_block_sharded.cpp",
                in0_mcast_cores_without_work_and_not_in_receiver_grid,
                tt_metal::DataMovementConfig{
                    .processor = tt_metal::DataMovementProcessor::RISCV_1,
                    .noc = in0_noc,
                    .compile_args = in0_sender_compile_time_args,
                    .defines = mm_kernel_in0_sender_writer_defines});
        }
    }

    tt::tt_metal::KernelHandle mm_kernel_in0_receiver_id = 0;
    if (!in0_is_sharded and in0_mcast_receivers.num_cores() > 0) {
        mm_kernel_in0_receiver_id = tt_metal::CreateKernel(
            program,
            "ttnn/cpp/ttnn/operations/matmul/device/kernels/dataflow/reader_bmm_tile_layout_in0_receiver.cpp",
            in0_mcast_receivers,
            tt_metal::DataMovementConfig{
                .processor = tt_metal::DataMovementProcessor::RISCV_1,
                .noc = in0_noc,
                .compile_args = in0_receiver_compile_time_args});
    }

    auto mm_kernel_in1_sender_writer_id = tt_metal::CreateKernel(
        program,
        "ttnn/cpp/ttnn/operations/matmul/device/kernels/dataflow/reader_bmm_tile_layout_in1_sender_writer_padding.cpp",
        all_cores_with_work,
        tt_metal::DataMovementConfig{
            .processor = tt_metal::DataMovementProcessor::RISCV_0,
            .noc = in1_noc,
            .compile_args = in1_sender_writer_compile_time_args,
            .defines = mm_kernel_in1_sender_writer_defines});

    // Compute kernel compile time args

    uint32_t in0_subblock_num_tiles = out_subblock_h * in0_block_w;

    uint32_t in1_num_subblocks = (out_block_w / out_subblock_w);
    uint32_t in1_block_num_tiles = out_subblock_w * in0_block_w * in1_num_subblocks;
    uint32_t in1_per_core_w = out_subblock_w * in1_num_subblocks;

    uint32_t out_subblock_num_tiles = out_subblock_h * out_subblock_w;

    std::vector<uint32_t> compute_kernel_args = {
        in0_block_w,             // in0_block_w
        in0_num_subblocks,       // in0_num_subblocks
        in0_block_num_tiles,     // in0_block_num_tiles
        in0_subblock_num_tiles,  // in0_subblock_num_tiles

        in1_num_subblocks,    // in1_num_subblocks
        in1_block_num_tiles,  // in1_block_num_tiles
        in1_per_core_w,       // in1_per_core_w

        num_blocks,        // num_blocks
        out_num_blocks_x,  // out_num_blocks_x
        out_num_blocks_y,  // out_num_blocks_y

        out_subblock_h,          // out_subblock_h
        out_subblock_w,          // out_subblock_w
        out_subblock_num_tiles,  // out_subblock_num_tiles
        B,                       // batch
        out_block_tiles,         // out_block_num_tiles

        untilize_out  // untilize_out
    };

    // Create compute kernel
    // bool fp32_dest_acc_en = false;
    // Gelu currently has better accuracy when run in approx mode
    // bool math_approx_mode = false;
    auto mm_kernel = tt_metal::CreateKernel(
        program,
        "ttnn/cpp/ttnn/operations/matmul/device/kernels/compute/bmm_large_block_zm_fused_bias_activation.cpp",
        all_cores_with_work,
        tt_metal::ComputeConfig{
            .math_fidelity = math_fidelity,
            .fp32_dest_acc_en = fp32_dest_acc_en,
            .math_approx_mode = math_approx_mode,
            .compile_args = compute_kernel_args,
            .defines = mm_kernel_defines});

    // Create circular buffers
    uint32_t src0_cb_index = tt::CBIndex::c_0;
    tt_metal::CircularBufferConfig src0_cb_config =
        tt_metal::CircularBufferConfig(in0_CB_size, {{src0_cb_index, in0_data_format}})
            .set_page_size(src0_cb_index, in0_single_tile_size)
            .set_tile_dims(src0_cb_index, in0_tile);
    auto cb_src0 = tt_metal::CreateCircularBuffer(program, all_cores, src0_cb_config);
    log_debug(
        LogOp,
        "CB {} :: PS = {}, NP = {}, TOTAL = {}",
        src0_cb_index,
        in0_single_tile_size,
        in0_CB_size / in0_single_tile_size,
        in0_CB_size);

    uint32_t src1_cb_index = tt::CBIndex::c_1;
    tt_metal::CircularBufferConfig src1_cb_config =
        tt_metal::CircularBufferConfig(in1_CB_size, {{src1_cb_index, in1_data_format}})
            .set_page_size(src1_cb_index, in1_single_tile_size)
            .set_tile_dims(src1_cb_index, in1_tile);

    if (in1_is_sharded) {
        src1_cb_config = src1_cb_config.set_globally_allocated_address(*in1_buffer);
    }

    auto cb_src1 = tt_metal::CreateCircularBuffer(program, all_cores, src1_cb_config);
    log_debug(
        LogOp,
        "CB {} :: PS = {}, NP = {}, TOTAL = {}",
        src1_cb_index,
        in1_single_tile_size,
        in1_CB_size / in1_single_tile_size,
        in1_CB_size);

    uint32_t src2_cb_index = tt::CBIndex::c_2;
    tt::tt_metal::CBHandle cb_src2 = 0;
    if (in0_is_sharded) {
        tt_metal::CircularBufferConfig src2_cb_config =
            tt_metal::CircularBufferConfig(in2_CB_size, {{src2_cb_index, in0_data_format}})
                .set_page_size(src2_cb_index, in0_single_tile_size)
                .set_globally_allocated_address(*in0_buffer)
                .set_tile_dims(src2_cb_index, in0_tile);
        cb_src2 = tt_metal::CreateCircularBuffer(program, all_cores, src2_cb_config);
        log_debug(
            LogOp,
            "CB {} :: PS = {}, NP = {}, TOTAL = {}",
            src2_cb_index,
            in0_single_tile_size,
            in2_CB_size / in0_single_tile_size,
            in2_CB_size);

        // Local L1 to store temp vars
        uint32_t l1_cb_index = tt::CBIndex::c_6;
        tt::tt_metal::CircularBufferConfig cb_for_l1_array_config =
            tt::tt_metal::CircularBufferConfig(32 * 2, {{l1_cb_index, tt::DataFormat::Float16_b}})
                .set_page_size(l1_cb_index, 32 * 2);
        tt_metal::CreateCircularBuffer(program, all_cores, cb_for_l1_array_config);
    }

    uint32_t output_cb_index = tt::CBIndex::c_4;
    uint32_t interm0_cb_index = tt::CBIndex::c_5;
    tt_metal::CircularBufferConfig interm0_cb_config =
        tt_metal::CircularBufferConfig(0, {{interm0_cb_index, interm0_data_format}});
    tt_metal::CircularBufferConfig output_cb_config =
        tt_metal::CircularBufferConfig(0, {{output_cb_index, output_data_format}});

    if (do_not_inplace_interm0_out_CB || (interm0_data_format != output_data_format) ||
        (untilize_out && (in1_num_subblocks > 1))) {
        // output
        std::map<uint8_t, tt::DataFormat> output_cb_data_format_spec{
            {output_cb_index, output_data_format},
        };
        output_cb_config = tt_metal::CircularBufferConfig(out_CB_size, output_cb_data_format_spec)
                               .set_page_size(output_cb_index, output_single_tile_size)
                               .set_tile_dims(output_cb_index, output_tile);
        // interm0
        std::map<uint8_t, tt::DataFormat> interm0_cb_data_format_spec{
            {interm0_cb_index, interm0_data_format},
        };
        interm0_cb_config = tt_metal::CircularBufferConfig(interm0_CB_size, interm0_cb_data_format_spec)
                                .set_page_size(interm0_cb_index, interm0_single_tile_size)
                                .set_tile_dims(interm0_cb_index, output_tile);

        auto cb_interm0 = tt_metal::CreateCircularBuffer(program, CoreRangeSet({all_cores}), interm0_cb_config);
        log_debug(
            LogOp,
            "CB {} :: PS = {}, NP = {}, TOTAL = {}",
            interm0_cb_index,
            interm0_single_tile_size,
            interm0_CB_size / interm0_single_tile_size,
            interm0_CB_size);
    } else {
        // share buffer
        std::map<uint8_t, tt::DataFormat> output_cb_data_format_spec{
            {output_cb_index, output_data_format}, {interm0_cb_index, interm0_data_format}};
        output_cb_config = tt_metal::CircularBufferConfig(out_CB_size, output_cb_data_format_spec)
                               .set_page_size(output_cb_index, output_single_tile_size)
                               .set_page_size(interm0_cb_index, interm0_single_tile_size)
                               .set_tile_dims(output_cb_index, output_tile)
                               .set_tile_dims(interm0_cb_index, output_tile);
    }

    if (output_is_sharded) {
        output_cb_config = output_cb_config.set_globally_allocated_address(*out_buffer);
    }
    auto cb_output = tt_metal::CreateCircularBuffer(program, all_cores, output_cb_config);
    log_debug(
        LogOp,
        "CB {} :: PS = {}, NP = {}, TOTAL = {}",
        output_cb_index,
        output_single_tile_size,
        out_CB_size / output_single_tile_size,
        out_CB_size);

    tt_metal::CBHandle cb_src3 = 0;
    if (bias_buffer != nullptr) {
        uint32_t src3_cb_index = tt::CBIndex::c_3;
        tt_metal::CircularBufferConfig cb_src3_config =
            tt_metal::CircularBufferConfig(in3_CB_size, {{src3_cb_index, bias_data_format}})
                .set_page_size(src3_cb_index, bias_single_tile_size)
                .set_tile_dims(src3_cb_index, bias_tile);

        if (bias_is_sharded) {
            cb_src3_config = cb_src3_config.set_globally_allocated_address(*bias_buffer);
        }

        cb_src3 = tt_metal::CreateCircularBuffer(program, all_cores, cb_src3_config);
        log_debug(
            LogOp,
            "CB {} :: PS = {}, NP = {}, TOTAL = {}",
            src3_cb_index,
            bias_single_tile_size,
            in3_CB_size / bias_single_tile_size,
            in3_CB_size);
    }

    // Parameters for last row, col, or block, no need to re-calc h-dim since there's no split on height
    uint32_t last_per_core_N = N % per_core_N == 0 ? per_core_N : N % per_core_N;
    uint32_t last_out_block_w = last_per_core_N % out_block_w == 0 ? out_block_w : last_per_core_N % out_block_w;
    uint32_t last_out_num_blocks_w = (last_per_core_N - 1) / out_block_w + 1;
    uint32_t last_block_num_nonzero_subblocks_w = (last_out_block_w - 1) / out_subblock_w + 1;
    uint32_t last_subblock_of_last_block_w =
        last_out_block_w % out_subblock_w == 0 ? out_subblock_w : last_out_block_w % out_subblock_w;
    uint32_t last_block_padded_subblock_tiles_addr_skip =
        output_single_tile_size * (out_subblock_w - last_subblock_of_last_block_w);
    uint32_t last_block_padded_block_tiles_w_skip =
        (out_subblock_w * out_subblock_h) * (out_block_w / out_subblock_w - last_block_num_nonzero_subblocks_w);

    CoreCoord start_core_noc = top_left_core_physical;
    CoreCoord end_core_noc = bottom_right_core_physical;
    if (in0_noc == tt::tt_metal::NOC::NOC_1) {
        std::swap(start_core_noc, end_core_noc);
    }

    const auto& cores = corerange_to_cores(all_cores, std::nullopt, row_major);
    for (uint32_t i = 0; i < num_cores; ++i) {
        const auto& core = cores[i];
        uint32_t output_idx_x = i % num_blocks_x;
        uint32_t output_idx_y = i / num_blocks_x;

        if (in0_is_sharded) {
            std::vector<uint32_t> mm_in0_sender_args;
            mm_in0_sender_args.reserve(5 + in0_mcast_noc_x.size() + in0_mcast_noc_y.size());
            mm_in0_sender_args.push_back(i);
            mm_in0_sender_args.push_back(start_core_noc.x);
            mm_in0_sender_args.push_back(start_core_noc.y);
            mm_in0_sender_args.push_back(end_core_noc.x);
            mm_in0_sender_args.push_back(end_core_noc.y);
            mm_in0_sender_args.insert(mm_in0_sender_args.end(), in0_mcast_noc_x.begin(), in0_mcast_noc_x.end());
            mm_in0_sender_args.insert(mm_in0_sender_args.end(), in0_mcast_noc_y.begin(), in0_mcast_noc_y.end());

            if (fuse_op) {
                fused_op_signaler->push_matmul_fused_op_rt_args(mm_in0_sender_args, false);
            }

            if (i < num_cores_with_work) {
                tt_metal::SetRuntimeArgs(
                    program,
                    mm_kernel_in0_mcast_cores_with_work_and_in_receiver_grid_id,
                    core,
                    mm_in0_sender_args);  // RISCV_0_default
            } else if (i < in0_mcast_receiver_num_dests) {
                tt_metal::SetRuntimeArgs(
                    program,
                    mm_kernel_in0_mcast_cores_without_work_and_in_receiver_grid_id,
                    core,
                    mm_in0_sender_args);  // RISCV_0_default
            } else {
                tt_metal::SetRuntimeArgs(
                    program,
                    mm_kernel_in0_mcast_cores_without_work_and_not_in_receiver_grid_id,
                    core,
                    mm_in0_sender_args);  // RISCV_0_default
            }
        }
        // in0 sender and in1 sender
        else if (core == start_core) {
            std::vector<uint32_t> mm_in0_sender_args = {
                // in0 tensor args
                (std::uint32_t)in0_buffer->address(),
                (std::uint32_t)K * per_core_M * output_idx_y,  // in0_tensor_start_tile_id
                // in0 mcast args
                (std::uint32_t)start_core_noc.x,  // in0_mcast_dest_noc_start_x
                (std::uint32_t)start_core_noc.y,  // in0_mcast_dest_noc_start_y
                (std::uint32_t)end_core_noc.x,    // in0_mcast_dest_noc_end_x
                (std::uint32_t)end_core_noc.y,    // in0_mcast_dest_noc_end_y

                // padding args
                (std::uint32_t)out_block_h  // last_block_h
            };

            if (fuse_op) {
                fused_op_signaler->push_matmul_fused_op_rt_args(mm_in0_sender_args, false);
            }

            tt_metal::SetRuntimeArgs(
                program,
                mm_kernel_in0_mcast_cores_with_work_and_in_receiver_grid_id,
                core,
                mm_in0_sender_args);  // RISCV_0_default
        }
        // in0 receiver and in 1 sender
        else {
            std::vector<uint32_t> mm_in0_receiver_args = {
                // in0 mcast args
                (std::uint32_t)top_left_core_physical.x,  // in0_mcast_sender_noc_x
                (std::uint32_t)top_left_core_physical.y   // in0_mcast_sender_noc_y
            };
            tt_metal::SetRuntimeArgs(
                program, mm_kernel_in0_receiver_id, core, mm_in0_receiver_args);  // RISCV_1_default
        }
        if (i < num_cores_with_work) {
            std::vector<uint32_t> mm_in1_sender_writer_args = {
                // READER
                // in1 tensor args
                (std::uint32_t)in1_buffer->address(),
                (std::uint32_t)per_core_N * output_idx_x,  // in1_tensor_start_tile_id
                // in1 mcast args
                (std::uint32_t)0,  // in1_mcast_dest_noc_start_x
                (std::uint32_t)0,  // in1_mcast_dest_noc_start_y
                (std::uint32_t)0,  // in1_mcast_dest_noc_end_x
                (std::uint32_t)0,  // in1_mcast_dest_noc_end_y

                // WRITER
                // out tensor args
                (std::uint32_t)out_buffer->address(),
                (std::uint32_t)output_idx_x * per_core_N + output_idx_y * per_core_M * N  // out_tensor_start_tile_id
            };

            if (output_idx_x == num_blocks_x - 1) {
                // padding args (READER)
                mm_in1_sender_writer_args.push_back(last_out_block_w);

                // padding args (WRITER)
                mm_in1_sender_writer_args.push_back(out_block_h / out_subblock_h);
                mm_in1_sender_writer_args.push_back(out_subblock_h);
                mm_in1_sender_writer_args.push_back(0);
                mm_in1_sender_writer_args.push_back(out_block_w / out_subblock_w);  // out_num_nonzero_subblocks_w
                mm_in1_sender_writer_args.push_back(last_block_num_nonzero_subblocks_w);
                mm_in1_sender_writer_args.push_back(last_subblock_of_last_block_w);
                mm_in1_sender_writer_args.push_back(last_block_padded_subblock_tiles_addr_skip);
                mm_in1_sender_writer_args.push_back(last_block_padded_block_tiles_w_skip);
            } else {
                // padding args (READER)
                mm_in1_sender_writer_args.push_back(out_block_w);

                // padding args (WRITER)
                mm_in1_sender_writer_args.push_back(out_block_h / out_subblock_h);
                mm_in1_sender_writer_args.push_back(out_subblock_h);
                mm_in1_sender_writer_args.push_back(0);
                mm_in1_sender_writer_args.push_back(out_block_w / out_subblock_w);  // out_num_nonzero_subblocks_w
                mm_in1_sender_writer_args.push_back(out_block_w / out_subblock_w);
                mm_in1_sender_writer_args.push_back(out_subblock_w);
                mm_in1_sender_writer_args.push_back(0);
                mm_in1_sender_writer_args.push_back(0);
            }

            if (bias_buffer != nullptr) {
                mm_in1_sender_writer_args.push_back((std::uint32_t)bias_buffer->address());
                mm_in1_sender_writer_args.push_back(
                    (std::uint32_t)per_core_N * output_idx_x);  // in3_tensor_start_tile_id
            } else {                                            // Placeholder args
                mm_in1_sender_writer_args.push_back(0);
                mm_in1_sender_writer_args.push_back(0);
            }
            if (!output_is_sharded) {
                if (output_idx_x == num_blocks_x - 1) {
                    mm_in1_sender_writer_args.push_back(last_out_num_blocks_w);
                } else {
                    mm_in1_sender_writer_args.push_back(out_num_blocks_x);
                }
            }

            if (fuse_op) {
                fused_op_signaler->push_matmul_fused_op_rt_args(mm_in1_sender_writer_args, true);
            }

            tt_metal::SetRuntimeArgs(
                program, mm_kernel_in1_sender_writer_id, core, mm_in1_sender_writer_args);  // RISCV_0_default
        }
    }
    return ttnn::operations::matmul::matmul_shared_variables_t{
        {mm_kernel_in0_mcast_cores_with_work_and_in_receiver_grid_id, mm_kernel_in1_sender_writer_id},
        {cb_src1, cb_src2, cb_src3, cb_output},
        false,
        start_core,
        cores,
        num_cores_with_work,
        ttnn::operations::matmul::mcast_in0};
}

<<<<<<< HEAD
ttnn::operations::matmul::matmul_shared_variables_t process_program_mcast_in1(
    tt::tt_metal::Program& program,
    const tt::tt_metal::Tensor& a,
=======
tt::tt_metal::operation::ProgramWithCallbacks create_program_mcast_in1(
>>>>>>> b5b57d15
    tt_metal::IDevice* device,
    MathFidelity math_fidelity,
    bool fp32_dest_acc_en,
    bool math_approx_mode,
    bool packer_l1_acc,
    CoreCoord compute_with_storage_grid_size,
    uint32_t B,
    uint32_t M,
    uint32_t N,
    uint32_t K,
    bool bcast_batch,
    uint32_t in0_block_w,
    uint32_t out_subblock_h,
    uint32_t out_subblock_w,
    uint32_t out_block_h,
    uint32_t out_block_w,
    uint32_t per_core_M,
    uint32_t per_core_N,
    std::optional<UnaryWithParam> fused_activation,
    tt_metal::Buffer* in0_buffer,
    tt_metal::Buffer* in1_buffer,
    tt_metal::Buffer* bias_buffer,
    tt_metal::Buffer* out_buffer,
    const tt::tt_metal::Tile& in0_tile,
    const tt::tt_metal::Tile& in1_tile,
    const tt::tt_metal::Tile& bias_tile,
    const tt::tt_metal::Tile& output_tile,
    tt::DataFormat in0_data_format,
    tt::DataFormat in1_data_format,
    tt::DataFormat bias_data_format,
    tt::DataFormat output_data_format,
    bool in0_is_sharded,
    bool output_is_sharded,
    bool untilize_out) {
    // currently only support transpose of the full tile
    bool in1_transpose_tile = in1_tile.get_transpose_of_faces() && in1_tile.get_transpose_within_face();

    tt_metal::Program program{};

    bool fuse_op = false;

    uint32_t num_blocks = K / in0_block_w;
    // Only enable packer l1 accumulation when there are num_blocks > 2, otherwise
    // unnecessary overhead for reconfigs are added. Last iteration of l1 accumulation
    // does a spill and reload, so need more than 2 blocks to use l1 acc for packer
    // For bias, last iteration of l1 acc remains in intermediate buffer, does not spill and reload
    bool packer_l1_acc_en = packer_l1_acc && (((bias_buffer != nullptr) && num_blocks > 1) || (num_blocks > 2));

    // if fp32 enabled then we pack fp32 in l1, if not, then we pack fp16 in l1
    tt::DataFormat interm0_data_format = packer_l1_acc_en
                                             ? (fp32_dest_acc_en ? tt::DataFormat::Float32 : tt::DataFormat::Float16_b)
                                             : (fp32_dest_acc_en ? tt::DataFormat::Float32 : output_data_format);

    uint32_t in0_single_tile_size = in0_tile.get_tile_size(in0_data_format);
    uint32_t in1_single_tile_size = in1_tile.get_tile_size(in1_data_format);
    uint32_t bias_single_tile_size = bias_tile.get_tile_size(bias_data_format);
    uint32_t output_single_tile_size = output_tile.get_tile_size(output_data_format);
    uint32_t interm0_single_tile_size = output_tile.get_tile_size(interm0_data_format);

    bool do_not_inplace_interm0_out_CB = output_is_sharded && (per_core_M != out_block_h);

    uint32_t in0_block_h = out_block_h;
    uint32_t in1_block_w = out_block_w;
    uint32_t in0_num_blocks_y = per_core_M / out_block_h;
    uint32_t in1_num_blocks_x = per_core_N / out_block_w;
    uint32_t out_num_blocks_x = in1_num_blocks_x;
    uint32_t out_num_blocks_y = in0_num_blocks_y;

    uint32_t in0_block_tiles = in0_block_h * in0_block_w;
    uint32_t in0_CB_tiles = in0_block_tiles;
    if (in0_is_sharded) {
        in0_CB_tiles = num_blocks * per_core_M * in0_block_w * B;
    } else if (B * num_blocks > 1) {
        in0_CB_tiles = in0_CB_tiles * 2;  // double buffer
    }
    uint32_t in0_CB_size = in0_CB_tiles * in0_single_tile_size;

    bool extract_shard_sub_blocks = false;
    uint32_t in0_shard_height_in_tiles = 0;
    uint32_t in0_shard_width_in_tiles = 0;
    if (in0_is_sharded) {
        in0_shard_height_in_tiles = in0_buffer->shard_spec().shape()[0] / in0_tile.get_tile_shape()[0];
        in0_shard_width_in_tiles = in0_buffer->shard_spec().shape()[1] / in0_tile.get_tile_shape()[1];
        // NOTE: Criteria for extract_shard_sub_blocks is different from mcast in0
        // In the reader kernel, always need to copy to cb0 even for height=1 shards since we may not always do mcast
        // In mcast in0 sharded reader kernel, this is handled by mcast with loopback src
        // For mcast in1, if we don't need to extract_shard_sub_blocks, set the sharded in0 cb to cb0
        // For mcast in0, sharded in0 cb is always cb2
        if (in0_shard_width_in_tiles / in0_block_w > 1) {
            extract_shard_sub_blocks = true;
        }
    }
    uint32_t in2_CB_tiles = in0_block_tiles;
    uint32_t in2_CB_size = in2_CB_tiles * in0_single_tile_size;

    uint32_t in1_block_tiles = out_block_w * in0_block_w;
    uint32_t in1_CB_tiles = in1_block_tiles;
    if (B * num_blocks > 1) {
        in1_CB_tiles = in1_CB_tiles * 2;  // double buffer
    }
    uint32_t in1_CB_size = in1_CB_tiles * in1_single_tile_size;

    uint32_t out_block_tiles = out_block_h * out_block_w;
    uint32_t out_shard_tiles = per_core_M * per_core_N;
    uint32_t out_CB_tiles = out_block_tiles;  // No double buffer
    if (output_is_sharded) {
        out_CB_tiles = out_shard_tiles;
    }
    uint32_t out_CB_size = out_CB_tiles * output_single_tile_size;
    uint32_t interm0_CB_tiles = out_block_tiles;  // No double buffer
    uint32_t interm0_CB_size = interm0_CB_tiles * interm0_single_tile_size;

    uint32_t in3_block_tiles = out_block_w;
    uint32_t in3_CB_tiles = in3_block_tiles;  // No double buffer
    uint32_t in3_CB_size = in3_CB_tiles * bias_single_tile_size;

    CoreCoord start_core = {0, 0};
    uint32_t start_core_x = start_core.x;
    uint32_t start_core_y = start_core.y;

    uint32_t num_blocks_y = (M - 1) / per_core_M + 1;
    uint32_t num_blocks_x = (N - 1) / per_core_N + 1;
    uint32_t num_blocks_total = num_blocks_y * num_blocks_x;
    uint32_t num_cores = num_blocks_total;

    constexpr bool row_major = true;
    CoreRangeSet all_cores =
        tt::tt_metal::num_cores_to_corerangeset(start_core, num_cores, compute_with_storage_grid_size, row_major);
    CoreRange in1_mcast_receiver_cores_bounding_box = all_cores.bounding_box();
    uint32_t in1_mcast_receiver_num_cores = in1_mcast_receiver_cores_bounding_box.size();  // always mcast to full grid

    CoreRange in1_mcast_sender(start_core, start_core);
    CoreRangeSet in1_mcast_receivers;
    if (in1_mcast_receiver_num_cores > 1) {
        auto receiver_start_core = start_core.x != (compute_with_storage_grid_size.x - 1)
                                       ? CoreCoord{start_core.x + 1, start_core.y}
                                       : CoreCoord{start_core.x, start_core.y + 1};
        in1_mcast_receivers = tt::tt_metal::num_cores_to_corerangeset(
            receiver_start_core, num_cores - 1, compute_with_storage_grid_size, row_major);
    }

    // Mcast args
    auto in1_mcast_sender_semaphore_id = tt_metal::CreateSemaphore(program, all_cores, INVALID);
    auto in1_mcast_receiver_semaphore_id = tt_metal::CreateSemaphore(program, all_cores, INVALID);

    CoreCoord top_left_core = in1_mcast_receiver_cores_bounding_box.start_coord;
    CoreCoord bottom_right_core = in1_mcast_receiver_cores_bounding_box.end_coord;
    auto top_left_core_physical = device->worker_core_from_logical_core(top_left_core);
    auto bottom_right_core_physical = device->worker_core_from_logical_core(bottom_right_core);

    bool in0_is_dram = in0_buffer->buffer_type() == tt_metal::BufferType::DRAM;
    bool in1_is_dram = in1_buffer->buffer_type() == tt_metal::BufferType::DRAM;
    bool in3_is_dram = true;
    if (bias_buffer != nullptr) {
        in3_is_dram = bias_buffer->buffer_type() == tt_metal::BufferType::DRAM;
    }
    bool out_is_dram = out_buffer->buffer_type() == tt_metal::BufferType::DRAM;
    std::vector<uint32_t> in0_sender_compile_time_args = {
        // interleaved accessor args
        (std::uint32_t)in0_is_dram,

        // in0 tensor args
        (std::uint32_t)1,                // in0_tensor_stride_w
        (std::uint32_t)K,                // in0_tensor_stride_h
        (std::uint32_t)in0_block_w,      // in0_tensor_next_block_stride
        (std::uint32_t)K * in0_block_h,  // in0_tensor_next_h_dim_block_stride
        // in0 block args
        (std::uint32_t)in0_block_w,                // in0_block_w
        (std::uint32_t)in0_block_h,                // in0_block_h
        (std::uint32_t)in0_block_w * in0_block_h,  // in0_block_num_tiles
        (std::uint32_t)extract_shard_sub_blocks,
        (std::uint32_t)in0_shard_width_in_tiles,
        (std::uint32_t)in0_shard_height_in_tiles,
        // in0/in1 common args
        (std::uint32_t)num_blocks,        // num_blocks
        (std::uint32_t)out_num_blocks_x,  // out_num_blocks_x
        (std::uint32_t)out_num_blocks_y,  // out_num_blocks_y
        // in0 mcast args
        (std::uint32_t)0,
        (std::uint32_t)0,
        (std::uint32_t)0,  // in0_mcast_num_dests
        (std::uint32_t)0,  // in0_mcast_num_cores
        // batch args
        (std::uint32_t)M * K,  // MtKt
        (std::uint32_t)B       // batch
    };
    in0_sender_compile_time_args.push_back((std::uint32_t)fuse_op);

    std::vector<uint32_t> in1_sender_writer_compile_time_args = {
        // interleaved accessor args
        (std::uint32_t)in1_is_dram,
        (std::uint32_t)out_is_dram,

        // READER
        // in1 tensor args
        (std::uint32_t)1,                // in1_tensor_stride_w
        (std::uint32_t)N,                // in1_tensor_stride_h
        (std::uint32_t)in0_block_w * N,  // in1_tensor_next_block_stride
        (std::uint32_t)in1_block_w,      // in1_tensor_next_w_dim_block_stride
        // in1 block args
        (std::uint32_t)in1_block_w,                // in1_block_w
        (std::uint32_t)in0_block_w,                // in1_block_h
        (std::uint32_t)in1_block_w * in0_block_w,  // in1_block_num_tiles
        // in0/in1 common args
        (std::uint32_t)num_blocks,        // num_blocks
        (std::uint32_t)out_num_blocks_x,  // out_num_blocks_x
        (std::uint32_t)out_num_blocks_y,  // out_num_blocks_y
        // in1 mcast args
        (std::uint32_t)in1_mcast_sender_semaphore_id,
        (std::uint32_t)in1_mcast_receiver_semaphore_id,
        (std::uint32_t)num_cores - 1,                     // in1_mcast_num_dests
        (std::uint32_t)in1_mcast_receiver_num_cores - 1,  // in1_mcast_num_cores
        // batch args
        (std::uint32_t)K * N,        // KtNt
        (std::uint32_t)B,            // batch
        (std::uint32_t)bcast_batch,  // bcast_B

        // WRITER
        // out tensor args
        (std::uint32_t)1,                   // out_tensor_stride_w
        (std::uint32_t)N,                   // out_tensor_stride_h
        (std::uint32_t)out_subblock_w,      // out_tensor_next_subblock_stride_w
        (std::uint32_t)out_subblock_h * N,  // out_tensor_next_subblock_stride_h
        (std::uint32_t)out_block_w,         // out_tensor_next_w_dim_block_stride
        (std::uint32_t)out_block_h * N,     // out_tensor_next_h_dim_block_stride
        // out subblock args
        (std::uint32_t)out_subblock_w,                     // out_subblock_w
        (std::uint32_t)out_subblock_h,                     // out_subblock_h
        (std::uint32_t)(out_subblock_w * out_subblock_h),  // out_subblocks_w * out_subblocks_h
        // batch args
        (std::uint32_t)M * N  // MtNt
    };
    if (bias_buffer != nullptr) {
        in1_sender_writer_compile_time_args.push_back((std::uint32_t)in3_is_dram);
        in1_sender_writer_compile_time_args.push_back((std::uint32_t)1);
    } else {
        in1_sender_writer_compile_time_args.push_back(0);  // Placeholder; not used
        in1_sender_writer_compile_time_args.push_back(0);  // Placeholder; not used
    }

    in1_sender_writer_compile_time_args.push_back((std::uint32_t)fuse_op);

    std::vector<uint32_t> in1_receiver_writer_compile_time_args = {
        // interleaved accessor args
        (std::uint32_t)out_is_dram,

        // READER
        // in1 block args
        (std::uint32_t)in1_block_w * in0_block_w,  // in1_block_num_tiles
        // in0/in1 common args
        (std::uint32_t)num_blocks,        // num_blocks
        (std::uint32_t)out_num_blocks_x,  // out_num_blocks_x
        (std::uint32_t)out_num_blocks_y,  // out_num_blocks_y
        // in1 mcast args
        (std::uint32_t)in1_mcast_sender_semaphore_id,
        (std::uint32_t)in1_mcast_receiver_semaphore_id,
        // batch args
        (std::uint32_t)B,  // batch

        // WRITER
        // out tensor args
        (std::uint32_t)1,                   // out_tensor_stride_w
        (std::uint32_t)N,                   // out_tensor_stride_h
        (std::uint32_t)out_subblock_w,      // out_tensor_next_subblock_stride_w
        (std::uint32_t)out_subblock_h * N,  // out_tensor_next_subblock_stride_h
        (std::uint32_t)out_block_w,         // out_tensor_next_w_dim_block_stride
        (std::uint32_t)out_block_h * N,     // out_tensor_next_h_dim_block_stride
        // out subblock args
        (std::uint32_t)out_subblock_w,                     // out_subblock_w
        (std::uint32_t)out_subblock_h,                     // out_subblock_h
        (std::uint32_t)(out_subblock_w * out_subblock_h),  // out_subblocks_w * out_subblocks_h
        // batch args
        (std::uint32_t)M * N  // MtNt
    };

    if (bias_buffer != nullptr) {
        in1_receiver_writer_compile_time_args.push_back((std::uint32_t)in1_block_w);
    }

    std::map<string, string> mm_kernel_defines;
    std::map<string, string> mm_kernel_in0_sender_defines;
    std::map<string, string> mm_kernel_in1_sender_writer_defines;
    std::map<string, string> mm_kernel_in1_receiver_writer_defines;
    if (bias_buffer != nullptr) {
        mm_kernel_defines["FUSE_BIAS"] = "1";
        mm_kernel_in1_sender_writer_defines["FUSE_BIAS"] = "1";
        mm_kernel_in1_receiver_writer_defines["FUSE_BIAS"] = "1";
    }
    if (fused_activation.has_value()) {
        if (fused_activation.value().op_type == UnaryOpType::RELU) {
            mm_kernel_defines["PACK_RELU"] = "1";
        } else {
            using ttnn::operations::unary::utils::get_defines;
            mm_kernel_defines.merge(
                get_defines(fused_activation.value().op_type, fused_activation.value().params, "ACTIVATION", "i"));
        }
    }
    if (packer_l1_acc_en) {
        mm_kernel_defines["PACKER_L1_ACC"] = "1";
    }
    if (fp32_dest_acc_en) {
        mm_kernel_defines["FP32_DEST_ACC_EN"] = "1";
    }
    if (in1_transpose_tile) {
        mm_kernel_defines["IN1_TRANSPOSE_TILE"] = "1";
    }

    ttnn::operations::compute_throttle_utils::add_stagger_defines_if_needed(
        device->arch(), num_cores, mm_kernel_defines);
    ttnn::operations::compute_throttle_utils::throttle_mm_perf(device->arch(), num_cores, mm_kernel_defines);

    if (in0_is_sharded) {
        mm_kernel_in0_sender_defines["IN0_SHARDED"] = "1";
    }
    if (output_is_sharded) {
        mm_kernel_in1_sender_writer_defines["OUT_SHARDED"] = "1";
        mm_kernel_in1_receiver_writer_defines["OUT_SHARDED"] = "1";
    }

    mm_kernel_in0_sender_defines["SKIP_MCAST"] = "1";

    if (in1_mcast_receiver_num_cores == 1) {
        mm_kernel_in1_sender_writer_defines["SKIP_MCAST"] = "1";
    }

    // in1 is the reader of weights/output writer, and we choose to make it use the optimized reader noc
    tt_metal::NOC in0_noc = tt::tt_metal::detail::GetPreferredNOCForDRAMWrite(device->arch());
    tt_metal::NOC in1_noc = tt::tt_metal::detail::GetPreferredNOCForDRAMRead(device->arch());

    auto mm_kernel_in0_sender_id = tt_metal::CreateKernel(
        program,
        "ttnn/cpp/ttnn/operations/matmul/device/kernels/dataflow/reader_bmm_tile_layout_in0_sender_padding.cpp",
        all_cores,
        tt_metal::DataMovementConfig{
            .processor = tt_metal::DataMovementProcessor::RISCV_1,
            .noc = in0_noc,
            .compile_args = in0_sender_compile_time_args,
            .defines = mm_kernel_in0_sender_defines});

    auto mm_kernel_in1_sender_writer_id = tt_metal::CreateKernel(
        program,
        "ttnn/cpp/ttnn/operations/matmul/device/kernels/dataflow/reader_bmm_tile_layout_in1_sender_writer_padding.cpp",
        in1_mcast_sender,
        tt_metal::DataMovementConfig{
            .processor = tt_metal::DataMovementProcessor::RISCV_0,
            .noc = in1_noc,
            .compile_args = in1_sender_writer_compile_time_args,
            .defines = mm_kernel_in1_sender_writer_defines});

    tt::tt_metal::KernelHandle mm_kernel_in1_receiver_writer_id = 0;
    if (in1_mcast_receivers.num_cores() > 0) {
        mm_kernel_in1_receiver_writer_id = tt_metal::CreateKernel(
            program,
            "ttnn/cpp/ttnn/operations/matmul/device/kernels/dataflow/"
            "reader_bmm_tile_layout_in1_receiver_writer_padding.cpp",
            in1_mcast_receivers,
            tt_metal::DataMovementConfig{
                .processor = tt_metal::DataMovementProcessor::RISCV_0,
                .noc = in1_noc,
                .compile_args = in1_receiver_writer_compile_time_args,
                .defines = mm_kernel_in1_receiver_writer_defines});
    }

    // Compute kernel compile time args

    uint32_t in0_num_subblocks = (out_block_h / out_subblock_h);
    uint32_t in0_block_num_tiles = out_subblock_h * in0_block_w * in0_num_subblocks;
    uint32_t in0_subblock_num_tiles = out_subblock_h * in0_block_w;

    uint32_t in1_num_subblocks = (out_block_w / out_subblock_w);
    uint32_t in1_block_num_tiles = out_subblock_w * in0_block_w * in1_num_subblocks;
    uint32_t in1_per_core_w = out_subblock_w * in1_num_subblocks;

    uint32_t out_subblock_num_tiles = out_subblock_h * out_subblock_w;

    std::vector<uint32_t> compute_kernel_args = {
        in0_block_w,             // in0_block_w
        in0_num_subblocks,       // in0_num_subblocks
        in0_block_num_tiles,     // in0_block_num_tiles
        in0_subblock_num_tiles,  // in0_subblock_num_tiles

        in1_num_subblocks,    // in1_num_subblocks
        in1_block_num_tiles,  // in1_block_num_tiles
        in1_per_core_w,       // in1_per_core_w

        num_blocks,        // num_blocks
        out_num_blocks_x,  // out_num_blocks_x
        out_num_blocks_y,  // out_num_blocks_y

        out_subblock_h,          // out_subblock_h
        out_subblock_w,          // out_subblock_w
        out_subblock_num_tiles,  // out_subblock_num_tiles
        B,                       // batch
        out_block_tiles,         // out_block_num_tiles

        untilize_out  // untilize_out
    };

    // Create compute kernel
    // bool fp32_dest_acc_en = false;
    // Gelu currently has better accuracy when run in approx mode
    // bool math_approx_mode = false;
    auto mm_kernel = tt_metal::CreateKernel(
        program,
        "ttnn/cpp/ttnn/operations/matmul/device/kernels/compute/bmm_large_block_zm_fused_bias_activation.cpp",
        all_cores,
        tt_metal::ComputeConfig{
            .math_fidelity = math_fidelity,
            .fp32_dest_acc_en = fp32_dest_acc_en,
            .math_approx_mode = math_approx_mode,
            .compile_args = compute_kernel_args,
            .defines = mm_kernel_defines});

    // Create circular buffers
    uint32_t src0_cb_index = tt::CBIndex::c_0;
    tt_metal::CircularBufferConfig src0_cb_config =
        tt_metal::CircularBufferConfig(in0_CB_size, {{src0_cb_index, in0_data_format}})
            .set_page_size(src0_cb_index, in0_single_tile_size)
            .set_tile_dims(src0_cb_index, in0_tile);
    if (in0_is_sharded and not extract_shard_sub_blocks) {
        src0_cb_config = src0_cb_config.set_globally_allocated_address(*in0_buffer);
    }
    auto cb_src0 = tt_metal::CreateCircularBuffer(program, all_cores, src0_cb_config);
    log_debug(
        LogOp,
        "CB {} :: PS = {}, NP = {}, TOTAL = {}",
        src0_cb_index,
        in0_single_tile_size,
        in0_CB_size / in0_single_tile_size,
        in0_CB_size);

    uint32_t src2_cb_index = tt::CBIndex::c_2;
    tt::tt_metal::CBHandle cb_src2 = 0;
    if (in0_is_sharded and extract_shard_sub_blocks) {  // in0_is_sharded is technically redundant
        tt_metal::CircularBufferConfig src2_cb_config =
            tt_metal::CircularBufferConfig(in2_CB_size, {{src2_cb_index, in0_data_format}})
                .set_page_size(src2_cb_index, in0_single_tile_size)
                .set_globally_allocated_address(*in0_buffer)
                .set_tile_dims(src2_cb_index, in0_tile);
        cb_src2 = tt_metal::CreateCircularBuffer(program, all_cores, src2_cb_config);
        log_debug(
            LogOp,
            "CB {} :: PS = {}, NP = {}, TOTAL = {}",
            src2_cb_index,
            in0_single_tile_size,
            in2_CB_size / in0_single_tile_size,
            in2_CB_size);
    }

    uint32_t src1_cb_index = tt::CBIndex::c_1;
    tt_metal::CircularBufferConfig src1_cb_config =
        tt_metal::CircularBufferConfig(in1_CB_size, {{src1_cb_index, in1_data_format}})
            .set_page_size(src1_cb_index, in1_single_tile_size)
            .set_tile_dims(src1_cb_index, in1_tile);
    auto cb_src1 = tt_metal::CreateCircularBuffer(program, all_cores, src1_cb_config);
    log_debug(
        LogOp,
        "CB {} :: PS = {}, NP = {}, TOTAL = {}",
        src1_cb_index,
        in1_single_tile_size,
        in1_CB_size / in1_single_tile_size,
        in1_CB_size);

    uint32_t output_cb_index = tt::CBIndex::c_4;
    uint32_t interm0_cb_index = tt::CBIndex::c_5;
    tt_metal::CircularBufferConfig interm0_cb_config =
        tt_metal::CircularBufferConfig(0, {{interm0_cb_index, interm0_data_format}});
    tt_metal::CircularBufferConfig output_cb_config =
        tt_metal::CircularBufferConfig(0, {{output_cb_index, output_data_format}});

    if (do_not_inplace_interm0_out_CB || (interm0_data_format != output_data_format) ||
        (untilize_out && (in1_num_subblocks > 1))) {
        // output
        std::map<uint8_t, tt::DataFormat> output_cb_data_format_spec{
            {output_cb_index, output_data_format},
        };
        output_cb_config = tt_metal::CircularBufferConfig(out_CB_size, output_cb_data_format_spec)
                               .set_page_size(output_cb_index, output_single_tile_size)
                               .set_tile_dims(output_cb_index, output_tile);
        // interm0
        std::map<uint8_t, tt::DataFormat> interm0_cb_data_format_spec{
            {interm0_cb_index, interm0_data_format},
        };
        interm0_cb_config = tt_metal::CircularBufferConfig(interm0_CB_size, interm0_cb_data_format_spec)
                                .set_page_size(interm0_cb_index, interm0_single_tile_size)
                                .set_tile_dims(interm0_cb_index, output_tile);

        auto cb_interm0 = tt_metal::CreateCircularBuffer(program, CoreRangeSet({all_cores}), interm0_cb_config);
        log_debug(
            LogOp,
            "CB {} :: PS = {}, NP = {}, TOTAL = {}",
            interm0_cb_index,
            interm0_single_tile_size,
            interm0_CB_size / interm0_single_tile_size,
            interm0_CB_size);
    } else {
        // share buffer
        std::map<uint8_t, tt::DataFormat> output_cb_data_format_spec{
            {output_cb_index, output_data_format}, {interm0_cb_index, interm0_data_format}};
        output_cb_config = tt_metal::CircularBufferConfig(out_CB_size, output_cb_data_format_spec)
                               .set_page_size(output_cb_index, output_single_tile_size)
                               .set_page_size(interm0_cb_index, interm0_single_tile_size)
                               .set_tile_dims(output_cb_index, output_tile)
                               .set_tile_dims(interm0_cb_index, output_tile);
    }

    if (output_is_sharded) {
        output_cb_config = output_cb_config.set_globally_allocated_address(*out_buffer);
    }
    auto cb_output = tt_metal::CreateCircularBuffer(program, all_cores, output_cb_config);
    log_debug(
        LogOp,
        "CB {} :: PS = {}, NP = {}, TOTAL = {}",
        output_cb_index,
        output_single_tile_size,
        out_CB_size / output_single_tile_size,
        out_CB_size);

    if (bias_buffer != nullptr) {
        uint32_t src3_cb_index = tt::CBIndex::c_3;
        tt_metal::CircularBufferConfig cb_src3_config =
            tt_metal::CircularBufferConfig(in3_CB_size, {{src3_cb_index, bias_data_format}})
                .set_page_size(src3_cb_index, bias_single_tile_size)
                .set_tile_dims(src3_cb_index, bias_tile);
        auto cb_src3 = tt_metal::CreateCircularBuffer(program, all_cores, cb_src3_config);
        log_debug(
            LogOp,
            "CB {} :: PS = {}, NP = {}, TOTAL = {}",
            src3_cb_index,
            bias_single_tile_size,
            in3_CB_size / bias_single_tile_size,
            in3_CB_size);
    }

    // Parameters for last row, col, or block
    uint32_t last_per_core_M = M % per_core_M == 0 ? per_core_M : M % per_core_M;
    uint32_t last_out_block_h = last_per_core_M % out_block_h == 0 ? out_block_h : last_per_core_M % out_block_h;
    uint32_t last_out_num_blocks_h = (last_per_core_M - 1) / out_block_h + 1;
    uint32_t last_block_num_nonzero_subblocks_h = (last_out_block_h - 1) / out_subblock_h + 1;
    uint32_t last_subblock_of_last_block_h =
        last_out_block_h % out_subblock_h == 0 ? out_subblock_h : last_out_block_h % out_subblock_h;
    uint32_t last_block_padded_block_tiles_h_skip =
        (out_block_h / out_subblock_h - last_block_num_nonzero_subblocks_h) * (out_block_w * out_subblock_h);

    CoreCoord start_core_noc = bottom_right_core_physical;
    CoreCoord end_core_noc = top_left_core_physical;
    if (in1_noc == tt::tt_metal::NOC::NOC_0) {
        std::swap(start_core_noc, end_core_noc);
    }

    const auto& cores = corerange_to_cores(all_cores, std::nullopt, row_major);
    for (uint32_t i = 0; i < num_cores; ++i) {
        const auto& core = cores[i];
        uint32_t output_idx_x = i / num_blocks_y;
        uint32_t output_idx_y = i % num_blocks_y;

        // in0 sender and in1 sender
        if (core == start_core) {
            std::vector<uint32_t> mm_in1_sender_writer_args = {
                // READER
                // in1 tensor args
                (std::uint32_t)in1_buffer->address(),
                (std::uint32_t)per_core_N * output_idx_x,  // in1_tensor_start_tile_id
                // in1 mcast args
                (std::uint32_t)start_core_noc.x,  // in1_mcast_dest_noc_start_x
                (std::uint32_t)start_core_noc.y,  // in1_mcast_dest_noc_start_y
                (std::uint32_t)end_core_noc.x,    // in1_mcast_dest_noc_end_x
                (std::uint32_t)end_core_noc.y,    // in1_mcast_dest_noc_end_y

                // WRITER
                // out tensor args
                (std::uint32_t)out_buffer->address(),
                (std::uint32_t)output_idx_x * per_core_N + output_idx_y * per_core_M * N,  // out_tensor_start_tile_id

                // padding args (READER)
                (std::uint32_t)out_block_w,  // last_block_w
                // padding args (WRITER)
                (std::uint32_t)out_block_h / out_subblock_h,
                (std::uint32_t)out_subblock_h,
                (std::uint32_t)0,
                (std::uint32_t)out_block_w / out_subblock_w,
                (std::uint32_t)out_block_w / out_subblock_w,
                (std::uint32_t)out_subblock_w,
                (std::uint32_t)0,
                (std::uint32_t)0};

            if (bias_buffer != nullptr) {
                mm_in1_sender_writer_args.push_back((std::uint32_t)bias_buffer->address());
                mm_in1_sender_writer_args.push_back(
                    (std::uint32_t)per_core_N * output_idx_x);  // in3_tensor_start_tile_id
            } else {
                mm_in1_sender_writer_args.push_back(0);
                mm_in1_sender_writer_args.push_back(0);
            }
            if (!output_is_sharded) {
                mm_in1_sender_writer_args.push_back(out_num_blocks_x);
            }

            tt_metal::SetRuntimeArgs(
                program, mm_kernel_in1_sender_writer_id, core, mm_in1_sender_writer_args);  // RISCV_1_default
        }
        // in0 sender and in1 receiver
        else {
            std::vector<uint32_t> mm_in1_receiver_writer_args = {
                // READER
                // in1 mcast args
                (std::uint32_t)top_left_core_physical.x,  // in1_mcast_sender_noc_x
                (std::uint32_t)top_left_core_physical.y,  // in1_mcast_sender_noc_y

                // WRITER
                // out tensor args
                (std::uint32_t)out_buffer->address(),                                     // out_tensor_addr
                (std::uint32_t)output_idx_x * per_core_N + output_idx_y * per_core_M * N  // out_tensor_start_tile_id
            };

            if (output_idx_y == num_blocks_y - 1) {
                // padding args (WRITER)
                mm_in1_receiver_writer_args.push_back(out_block_h / out_subblock_h);
                mm_in1_receiver_writer_args.push_back(last_block_num_nonzero_subblocks_h);
                mm_in1_receiver_writer_args.push_back(last_subblock_of_last_block_h);
                mm_in1_receiver_writer_args.push_back(last_block_padded_block_tiles_h_skip);
                mm_in1_receiver_writer_args.push_back(out_block_w / out_subblock_w);
                mm_in1_receiver_writer_args.push_back(out_block_w / out_subblock_w);
                mm_in1_receiver_writer_args.push_back(out_subblock_w);
                mm_in1_receiver_writer_args.push_back(0);
                mm_in1_receiver_writer_args.push_back(0);
            } else {
                // padding args (WRITER)
                mm_in1_receiver_writer_args.push_back(out_block_h / out_subblock_h);
                mm_in1_receiver_writer_args.push_back(out_block_h / out_subblock_h);
                mm_in1_receiver_writer_args.push_back(out_subblock_h);
                mm_in1_receiver_writer_args.push_back(0);
                mm_in1_receiver_writer_args.push_back(out_block_w / out_subblock_w);
                mm_in1_receiver_writer_args.push_back(out_block_w / out_subblock_w);
                mm_in1_receiver_writer_args.push_back(out_subblock_w);
                mm_in1_receiver_writer_args.push_back(0);
                mm_in1_receiver_writer_args.push_back(0);
            }
            if (!output_is_sharded) {
                if (output_idx_y == num_blocks_y - 1) {
                    mm_in1_receiver_writer_args.push_back(last_out_num_blocks_h);
                    mm_in1_receiver_writer_args.push_back(out_num_blocks_x);
                } else {
                    mm_in1_receiver_writer_args.push_back(out_num_blocks_y);
                    mm_in1_receiver_writer_args.push_back(out_num_blocks_x);
                }
            }

            tt_metal::SetRuntimeArgs(
                program,
                mm_kernel_in1_receiver_writer_id,
                core,
                mm_in1_receiver_writer_args);  // RISCV_0_default
        }
        std::vector<uint32_t> mm_in0_sender_args = {
            // in0 tensor args
            (std::uint32_t)in0_buffer->address(),
            (std::uint32_t)K * per_core_M * output_idx_y,  // in0_tensor_start_tile_id
            // in0 mcast args
            (std::uint32_t)0,  // in0_mcast_dest_noc_start_x
            (std::uint32_t)0,  // in0_mcast_dest_noc_start_y
            (std::uint32_t)0,  // in0_mcast_dest_noc_end_x
            (std::uint32_t)0,  // in0_mcast_dest_noc_end_y

            // padding args
            (std::uint32_t)per_core_M  // last_block_h
        };
        tt_metal::SetRuntimeArgs(program, mm_kernel_in0_sender_id, core, mm_in0_sender_args);  // RISCV_1_default
    }
    return ttnn::operations::matmul::matmul_shared_variables_t{
        {mm_kernel_in0_sender_id, mm_kernel_in1_sender_writer_id, mm_kernel_in1_receiver_writer_id},
        {cb_src0, cb_src2, cb_output},
        extract_shard_sub_blocks,
        start_core,
        cores,
        0,
        ttnn::operations::matmul::mcast_in1};
}

enum class CORE_TYPE : uint32_t { IDLE_CORE = 0, WORKER_CORE = 1, HOP_CORE = 2 };

ttnn::operations::matmul::matmul_shared_variables_t process_program_gather_in0(
    tt_metal::Program& program,
    const tt::tt_metal::Tensor& a,
    const std::vector<tt::tt_metal::Tensor>& b_tensors,
    tt_metal::IDevice* device,
    MathFidelity math_fidelity,
    bool fp32_dest_acc_en,
    bool math_approx_mode,
    bool packer_l1_acc,
    bool dst_full_sync_en,
    CoreCoord compute_with_storage_grid_size,
    uint32_t B,
    uint32_t M,
    uint32_t N,
    uint32_t K,
    bool bcast_batch,
    uint32_t in0_block_w,
    uint32_t out_subblock_h,
    uint32_t out_subblock_w,
    uint32_t per_core_M,
    uint32_t per_core_N,
    std::optional<UnaryWithParam> fused_activation,
    const CoreRangeSet& hop_cores,
    tt_metal::Buffer* in0_buffer,
    tt_metal::Buffer* in1_buffer,
    std::vector<tt_metal::Buffer*> out_buffers,
    const tt::tt_metal::Tile& in0_tile,
    const tt::tt_metal::Tile& in1_tile,
    const tt::tt_metal::Tile& output_tile,
    tt::DataFormat in0_data_format,
    tt::DataFormat in1_data_format,
    tt::DataFormat output_data_format,
    bool untilize_out,
    const std::optional<const tt::tt_metal::experimental::GlobalCircularBuffer>& global_cb,
    uint32_t num_global_cb_receivers,
    const std::optional<tt::tt_metal::SubDeviceId>& sub_device_id) {
    const auto b = b_tensors[0];
    const auto num_output_cb = out_buffers.size();
    const auto batch = b_tensors.size();
    const bool in1_is_dram_interleaved = in1_buffer->is_dram() && !b.is_sharded();
    const bool in1_is_dram_sharded =
        in1_buffer->is_dram() && b.is_sharded() && !global_cb.has_value();  // read from DRAM directly

    /* Core setup */
    constexpr bool row_major = true;
    CoreRangeSet all_worker_cores = a.shard_spec().value().grid;
    CoreRangeSet non_idle_cores = all_worker_cores.merge(hop_cores);
    auto subdevice_cores = device->worker_cores(
        tt::tt_metal::HalProgrammableCoreType::TENSIX,
        sub_device_id.has_value() ? *sub_device_id : device->get_sub_device_ids().at(0));
    std::vector<CoreRange> non_idle_cores_vec;
    for (auto& cr : subdevice_cores.ranges()) {
        auto intersection = non_idle_cores.intersection(cr);
        if (intersection.size() > 0) {
            non_idle_cores_vec.push_back(intersection.bounding_box());
        }
    }
    CoreRangeSet all_cores = CoreRangeSet(non_idle_cores_vec);
    std::vector<CoreRange> ring_list = all_worker_cores.ranges();
    std::vector<CoreRange> hop_list = hop_cores.ranges();
    ring_list.insert(ring_list.end(), hop_list.begin(), hop_list.end());

    CoreRangeSet ring_cores = CoreRangeSet(ring_list);
    const uint32_t num_cores = all_worker_cores.num_cores();
    const uint32_t ring_size = num_cores;

    uint32_t num_hop_cores = hop_cores.num_cores();
    bool use_hop_cores = num_hop_cores > 0;

    /* Inner dim padding */
    const uint32_t Kt_pad = in0_buffer->shard_spec().shape()[1] / in0_tile.get_tile_shape()[1] * num_cores;
    in0_block_w = Kt_pad / num_cores;

    uint32_t num_blocks = Kt_pad / in0_block_w;
    // Only enable packer l1 accumulation when there are spills, otherwise
    // unnecessary overhead for reconfigs are added
    bool packer_l1_acc_en = packer_l1_acc && num_blocks > 1;

    bool use_global_cb = global_cb.has_value();

    // if fp32 enabled then we pack fp32 in l1, if not, then we pack fp16 in l1
    tt::DataFormat interm0_data_format = packer_l1_acc_en
                                             ? (fp32_dest_acc_en ? tt::DataFormat::Float32 : tt::DataFormat::Float16_b)
                                             : (fp32_dest_acc_en ? tt::DataFormat::Float32 : output_data_format);

    uint32_t in0_single_tile_size = in0_tile.get_tile_size(in0_data_format);
    uint32_t in1_single_tile_size = in1_tile.get_tile_size(in1_data_format);
    uint32_t output_single_tile_size = output_tile.get_tile_size(output_data_format);
    uint32_t interm0_single_tile_size = output_tile.get_tile_size(interm0_data_format);

    /* in0 */
    uint32_t in0_shard_width_in_tiles = in0_buffer->shard_spec().shape()[1] / in0_tile.get_tile_shape()[1];
    uint32_t in0_CB_tiles = per_core_M * in0_shard_width_in_tiles;
    uint32_t in0_CB_size = in0_CB_tiles * in0_single_tile_size;

    /* in1 */
    uint32_t in1_shard_height_in_tiles = 0;
    uint32_t in1_shard_width_in_tiles = 0;
    uint32_t in1_CB_tiles = 0;
    uint32_t in1_tensor_width_in_tiles = b.get_padded_shape()[-1] / in1_tile.get_tile_shape()[1];

    if (in1_is_dram_sharded || in1_is_dram_interleaved) {
        in1_CB_tiles = 2 * in0_shard_width_in_tiles * per_core_N;  // Double buffered
    } else {
        in1_shard_height_in_tiles = in1_buffer->shard_spec().shape()[0] / in1_tile.get_tile_shape()[0];
        in1_shard_width_in_tiles =
            in1_buffer->shard_spec().shape()[1] / in1_tile.get_tile_shape()[1] / num_global_cb_receivers;
        in1_CB_tiles = in1_shard_height_in_tiles * in1_shard_width_in_tiles;
    }
    uint32_t in1_CB_size = in1_CB_tiles * in1_single_tile_size;

    // get the max page size based on num tiles
    uint32_t per_core_N_size_bytes = per_core_N * in1_single_tile_size;
    uint32_t max_packet_size = 8192;
    uint32_t in1_block_page_size = per_core_N_size_bytes > max_packet_size ? max_packet_size : per_core_N_size_bytes;
    uint32_t in1_block_page_size_last =
        per_core_N_size_bytes > max_packet_size ? per_core_N_size_bytes % max_packet_size : per_core_N_size_bytes;
    uint32_t in1_block_width_num_pages = (per_core_N_size_bytes + in1_block_page_size - 1) / in1_block_page_size;
    uint32_t in1_shard_width_in_dram = 0;
    if (in1_is_dram_sharded) {
        in1_shard_width_in_dram = in1_buffer->shard_spec().shape()[1] / in1_tile.get_tile_shape()[1];
    }

    /* in2 */
    uint32_t in2_single_tile_size = in0_single_tile_size;
    uint32_t in2_CB_tiles = (ring_size - 1) * in0_CB_tiles;  // All shards except local
    uint32_t in2_CB_size = in2_CB_tiles * in2_single_tile_size;

    /* out */
    uint32_t out_block_tiles = per_core_M * per_core_N;
    uint32_t out_CB_tiles = out_block_tiles;  // No double buffer
    uint32_t out_CB_size = out_CB_tiles * output_single_tile_size;
    uint32_t interm0_CB_size = out_CB_tiles * interm0_single_tile_size;

    uint32_t K_ = K;
    std::vector<uint32_t> unpadded_in0_shard_widths_in_tiles(num_cores, 0);
    for (uint32_t i = 0; i < num_cores && K_ > 0; ++i) {
        unpadded_in0_shard_widths_in_tiles[i] = std::min(K_, in0_shard_width_in_tiles);
        K_ -= unpadded_in0_shard_widths_in_tiles[i];
    }

    /* semaphores */
    auto in0_signal_semaphore_id = tt_metal::CreateSemaphore(program, all_cores, INVALID);

    uint32_t in0_num_subblocks = (per_core_M / out_subblock_h);
    uint32_t in0_block_num_tiles = out_subblock_h * in0_block_w * in0_num_subblocks;
    uint32_t in0_subblock_num_tiles = out_subblock_h * in0_block_w;
    uint32_t in1_num_subblocks = per_core_N / out_subblock_w;
    uint32_t in1_block_height_in_tiles = in0_block_w;
    uint32_t in1_block_num_tiles = out_subblock_w * in1_block_height_in_tiles * in1_num_subblocks;
    uint32_t in1_block_size_bytes = in1_block_num_tiles * in1_single_tile_size;
    uint32_t in1_tensor_size_bytes = in1_block_num_tiles * num_blocks * in1_single_tile_size;
    uint32_t in1_per_core_w = out_subblock_w * in1_num_subblocks;
    uint32_t out_subblock_num_tiles = out_subblock_h * out_subblock_w;

    /* Create circular buffers */
    uint32_t src0_cb_index = tt::CBIndex::c_0;
    tt_metal::CircularBufferConfig src0_cb_config =
        tt_metal::CircularBufferConfig(in0_CB_size, {{src0_cb_index, in0_data_format}})
            .set_page_size(src0_cb_index, in0_single_tile_size)
            .set_tile_dims(src0_cb_index, in0_tile)
            .set_globally_allocated_address(*in0_buffer);
    auto cb_src0 = tt_metal::CreateCircularBuffer(program, all_cores, src0_cb_config);

    uint32_t src1_cb_index = tt::CBIndex::c_1;
    tt::tt_metal::CBHandle cb_src1;
    if (use_global_cb) {
        uint32_t in1_block_size_bytes = in1_single_tile_size * in1_block_num_tiles;
        uint32_t remote_cb_index = tt::CBIndex::c_31;
        tt_metal::CircularBufferConfig remote_cb_config =
            tt_metal::CircularBufferConfig((global_cb->size() / in1_block_size_bytes) * in1_block_size_bytes);
        remote_cb_config.remote_index(remote_cb_index)
            .set_page_size(in1_block_size_bytes)
            .set_data_format(in1_data_format);
        remote_cb_config.index(src1_cb_index).set_page_size(in1_single_tile_size).set_data_format(in1_data_format);
        cb_src1 = tt_metal::experimental::CreateCircularBuffer(program, all_cores, remote_cb_config, *global_cb);
    } else {
        tt_metal::CircularBufferConfig src1_cb_config =
            tt_metal::CircularBufferConfig(in1_CB_size, {{src1_cb_index, in1_data_format}})
                .set_page_size(src1_cb_index, in1_single_tile_size)
                .set_tile_dims(src1_cb_index, in1_tile);
        if (!in1_is_dram_interleaved && !in1_is_dram_sharded) {
            src1_cb_config = src1_cb_config.set_globally_allocated_address(*in1_buffer);
        }
        cb_src1 = tt_metal::CreateCircularBuffer(program, all_cores, src1_cb_config);
    }

    uint32_t src2_cb_index = tt::CBIndex::c_2;
    tt_metal::CircularBufferConfig src2_cb_config =
        tt_metal::CircularBufferConfig(in2_CB_size, {{src2_cb_index, in0_data_format}})
            .set_page_size(src2_cb_index, in2_single_tile_size)
            .set_tile_dims(src2_cb_index, in0_tile);
    auto cb_src2 = tt_metal::CreateCircularBuffer(program, all_cores, src2_cb_config);

    uint32_t sync_cb_index = tt::CBIndex::c_3;
    uint32_t sync_cb_size_bytes = 16;
    tt_metal::CircularBufferConfig sync_cb_config =
        tt_metal::CircularBufferConfig(sync_cb_size_bytes, {{sync_cb_index, DataFormat::UInt16}})
            .set_page_size(sync_cb_index, sync_cb_size_bytes);
    auto cb_sync = tt_metal::CreateCircularBuffer(program, all_cores, sync_cb_config);

    uint32_t sync_cb2_index = tt::CBIndex::c_4;
    uint32_t sync_cb2_size_bytes = 16;
    tt_metal::CircularBufferConfig sync_cb2_config =
        tt_metal::CircularBufferConfig(sync_cb2_size_bytes, {{sync_cb2_index, DataFormat::UInt16}})
            .set_page_size(sync_cb2_index, sync_cb2_size_bytes);
    auto cb2_sync = tt_metal::CreateCircularBuffer(program, all_cores, sync_cb2_config);

    uint32_t output_cb_index = tt::CBIndex::c_5;  // output operands start at index 16
    uint32_t interm0_cb_index = tt::CBIndex::c_6;
    tt_metal::CircularBufferConfig interm0_cb_config =
        tt_metal::CircularBufferConfig(0, {{interm0_cb_index, interm0_data_format}});
    tt_metal::CircularBufferConfig output_cb_config =
        tt_metal::CircularBufferConfig(0, {{output_cb_index, output_data_format}});
    std::vector<tt::tt_metal::CBHandle> cb_outputs;
    std::vector<tt::tt_metal::CBHandle> output_cb_indices;
    std::vector<tt::tt_metal::CBHandle> interm_cb_indices;

    if ((interm0_data_format != output_data_format) || (untilize_out && (in1_num_subblocks > 1))) {
        // interm0
        std::map<uint8_t, tt::DataFormat> interm0_cb_data_format_spec{
            {interm0_cb_index, interm0_data_format},
        };
        interm0_cb_config = tt_metal::CircularBufferConfig(interm0_CB_size, interm0_cb_data_format_spec)
                                .set_page_size(interm0_cb_index, interm0_single_tile_size)
                                .set_tile_dims(interm0_cb_index, output_tile);

        auto cb_interm0 = tt_metal::CreateCircularBuffer(program, all_cores, interm0_cb_config);

        for (uint32_t i = 0; i < out_buffers.size(); ++i) {
            const auto& out_buffer = out_buffers[i];
            output_cb_index += i * 2;  // 5, 7, 9...
            TT_FATAL(
                output_cb_index <= tt::CBIndex::c_31,
                "Output circular buffer index {} exceeds maximum value {}",
                output_cb_index,
                tt::CBIndex::c_31);
            // output
            std::map<uint8_t, tt::DataFormat> output_cb_data_format_spec{
                {output_cb_index, output_data_format},
            };
            output_cb_config = tt_metal::CircularBufferConfig(out_CB_size, output_cb_data_format_spec)
                                   .set_page_size(output_cb_index, output_single_tile_size)
                                   .set_tile_dims(output_cb_index, output_tile)
                                   .set_globally_allocated_address(*out_buffer);
            auto cb_output = tt_metal::CreateCircularBuffer(program, all_cores, output_cb_config);
            cb_outputs.push_back(cb_output);
            output_cb_indices.push_back(output_cb_index);
            interm_cb_indices.push_back(interm0_cb_index);
        }
    } else {
        for (uint32_t i = 0; i < out_buffers.size(); ++i) {
            const auto& out_buffer = out_buffers[i];
            output_cb_index += i * 2;   // 5, 7, 9...
            interm0_cb_index += i * 2;  // 6, 8, 10...
            TT_FATAL(
                output_cb_index <= tt::CBIndex::c_31,
                "Output circular buffer index {} exceeds maximum value {}",
                output_cb_index,
                tt::CBIndex::c_31);
            TT_FATAL(
                interm0_cb_index <= tt::CBIndex::c_31,
                "Interm circular buffer index {} exceeds maximum value {}",
                interm0_cb_index,
                tt::CBIndex::c_31);
            // share buffer
            std::map<uint8_t, tt::DataFormat> output_cb_data_format_spec{
                {output_cb_index, output_data_format}, {interm0_cb_index, interm0_data_format}};
            output_cb_config = tt_metal::CircularBufferConfig(out_CB_size, output_cb_data_format_spec)
                                   .set_page_size(output_cb_index, output_single_tile_size)
                                   .set_page_size(interm0_cb_index, interm0_single_tile_size)
                                   .set_tile_dims(output_cb_index, output_tile)
                                   .set_tile_dims(interm0_cb_index, output_tile)
                                   .set_globally_allocated_address(*out_buffer);
            auto cb_output = tt_metal::CreateCircularBuffer(program, all_cores, output_cb_config);
            cb_outputs.push_back(cb_output);
            output_cb_indices.push_back(output_cb_index);
            interm_cb_indices.push_back(interm0_cb_index);
        }
    }

    /* Compile time args */
    std::vector<uint32_t> in0_sender_compile_time_args = {
        (std::uint32_t)in0_shard_width_in_tiles,
        (std::uint32_t)per_core_M,  // in0_shard_height_in_tiles
        (std::uint32_t)batch,       // batch
        (std::uint32_t)ring_size,   // ring_size
        (std::uint32_t)in0_signal_semaphore_id,
    };

    std::vector<uint32_t> in1_sender_writer_compile_time_args = {
        (std::uint32_t)in1_is_dram_interleaved,    // in1_is_dram_interleaved
        (std::uint32_t)in1_is_dram_sharded,        // in1_is_dram_sharded
        (std::uint32_t)in1_block_height_in_tiles,  // in1_block_height_in_tiles
        (std::uint32_t)per_core_N,                 // in1_block_width_in_tiles
        (std::uint32_t)in1_tensor_width_in_tiles,  // in1_tensor_width_in_tiles
        (std::uint32_t)num_blocks,                 // num_blocks
        (std::uint32_t)batch,                      // batch
        (std::uint32_t)in1_block_page_size,
        (std::uint32_t)in1_block_page_size_last,
        (std::uint32_t)in1_block_width_num_pages,
        (std::uint32_t)in1_shard_width_in_dram,
    };

    /* compute kernel args */
    const uint32_t out_block_num_subblocks = out_block_tiles / out_subblock_num_tiles;
    TT_FATAL(
        out_block_num_subblocks == 1 || !untilize_out,
        "untilize_out is not supported for cases that out_block_num_subblocks > 1");
    std::vector<uint32_t> compute_kernel_args = {
        in0_block_w,             // in0_block_w
        in0_num_subblocks,       // in0_num_subblocks
        in0_block_num_tiles,     // in0_block_num_tiles
        in0_subblock_num_tiles,  // in0_subblock_num_tiles

        in1_num_subblocks,      // in1_num_subblocks
        in1_block_num_tiles,    // in1_block_num_tiles
        in1_block_size_bytes,   // in1_block_size_bytes
        in1_tensor_size_bytes,  // in1_tensor_size_bytes
        in1_per_core_w,         // in1_per_core_w

        num_blocks,  // num_blocks

        out_subblock_h,          // out_subblock_h
        out_subblock_w,          // out_subblock_w
        out_subblock_num_tiles,  // out_subblock_num_tiles
        batch,                   // batch
        out_block_tiles,         // out_block_num_tiles

        untilize_out,             // untilize_out
        in1_is_dram_interleaved,  // in1_is_dram_interleaved
        in1_is_dram_sharded,      // in1_is_dram_sharded
    };
    for (uint32_t i = 0; i < num_output_cb; ++i) {
        compute_kernel_args.push_back(output_cb_indices[i]);
    }
    for (uint32_t i = 0; i < num_output_cb; ++i) {
        compute_kernel_args.push_back(interm_cb_indices[i]);
    }

    /* Kernel defines */
    std::map<string, string> mm_in1_kernel_defines;
    std::map<string, string> mm_kernel_defines;

    if (use_global_cb) {
        mm_in1_kernel_defines["ENABLE_GLOBAL_CB"] = "1";
        mm_kernel_defines["ENABLE_GLOBAL_CB"] = "1";
    }

    if (fused_activation.has_value()) {
        if (fused_activation.value().op_type == UnaryOpType::RELU) {
            mm_kernel_defines["PACK_RELU"] = "1";
        } else {
            using ttnn::operations::unary::utils::get_defines;
            mm_kernel_defines.merge(
                get_defines(fused_activation.value().op_type, fused_activation.value().params, "ACTIVATION", "i"));
        }
    }
    if (packer_l1_acc_en) {
        mm_kernel_defines["PACKER_L1_ACC"] = "1";
    }
    if (fp32_dest_acc_en) {
        mm_kernel_defines["FP32_DEST_ACC_EN"] = "1";
    }
    ttnn::operations::compute_throttle_utils::add_stagger_defines_if_needed(
        device->arch(), num_cores, mm_kernel_defines);
    ttnn::operations::compute_throttle_utils::throttle_mm_perf(device->arch(), num_cores, mm_kernel_defines);

    // in1 is the reader of weights/output writer, and we choose to make it use the optimized reader noc
    tt_metal::NOC in0_noc = tt::tt_metal::detail::GetPreferredNOCForDRAMWrite(device->arch());
    tt_metal::NOC in1_noc = tt::tt_metal::detail::GetPreferredNOCForDRAMRead(device->arch());

    bool use_dedicated_noc = true;
    tt_metal::NOC_MODE noc_mode =
        use_dedicated_noc ? tt_metal::NOC_MODE::DM_DEDICATED_NOC : tt_metal::NOC_MODE::DM_DYNAMIC_NOC;

    /* Create the kernels */
    auto mm_kernel_in0_id = tt_metal::CreateKernel(
        program,
        "ttnn/cpp/ttnn/operations/matmul/device/kernels/dataflow/reader_bmm_tile_layout_in0_ring_all_gather.cpp",
        all_cores,
        tt_metal::DataMovementConfig{
            .processor = tt_metal::DataMovementProcessor::RISCV_1,
            .noc = in0_noc,
            .noc_mode = noc_mode,
            .compile_args = in0_sender_compile_time_args});

    auto mm_kernel_in1_sender_writer_id = tt_metal::CreateKernel(
        program,
        "ttnn/cpp/ttnn/operations/matmul/device/kernels/dataflow/reader_bmm_tile_layout_in1_ring_all_gather.cpp",
        all_cores,
        tt_metal::DataMovementConfig{
            .processor = tt_metal::DataMovementProcessor::RISCV_0,
            .noc = in1_noc,
            .noc_mode = noc_mode,
            .compile_args = in1_sender_writer_compile_time_args,
            .defines = mm_in1_kernel_defines});

    auto mm_kernel = tt_metal::CreateKernel(
        program,
        "ttnn/cpp/ttnn/operations/matmul/device/kernels/compute/bmm_large_block_zm_fused_bias_activation_gathered.cpp",
        all_cores,
        tt_metal::ComputeConfig{
            .math_fidelity = math_fidelity,
            .fp32_dest_acc_en = fp32_dest_acc_en,
            .dst_full_sync_en = dst_full_sync_en,
            .math_approx_mode = math_approx_mode,
            .compile_args = compute_kernel_args,
            .defines = mm_kernel_defines});

    // for all the cores in the rect grid, we send one rt arg to determine if they are worker core
    auto all_cores_vec = corerange_to_cores(all_cores, std::nullopt, row_major);
    auto worker_cores_vec = corerange_to_cores(all_worker_cores, std::nullopt, row_major);
    auto hop_cores_vec = corerange_to_cores(hop_cores, std::nullopt, row_major);
    for (uint32_t i = 0; i < all_cores_vec.size(); ++i) {
        auto core = all_cores_vec[i];

        auto all_worker_cores_iter = std::find(worker_cores_vec.begin(), worker_cores_vec.end(), core);
        auto hop_cores_iter = std::find(hop_cores_vec.begin(), hop_cores_vec.end(), core);
        bool core_is_in_all_worker_cores = all_worker_cores_iter != worker_cores_vec.end();
        bool core_is_in_hop_cores = hop_cores_iter != hop_cores_vec.end();
        if (!use_hop_cores) {
            core_is_in_hop_cores = false;
        }

        if (!core_is_in_all_worker_cores && !core_is_in_hop_cores) {  // not worker core and not hop core
            auto core_type = CORE_TYPE::IDLE_CORE;                    // idle core
            // in0
            std::vector<uint32_t> mm_kernel_in0_args;
            mm_kernel_in0_args.push_back((std::uint32_t)core_type);
            tt_metal::SetRuntimeArgs(program, mm_kernel_in0_id, core, mm_kernel_in0_args);

            // in1
            std::vector<uint32_t> mm_kernel_in1_sender_writer_args;
            mm_kernel_in1_sender_writer_args.push_back((std::uint32_t)core_type);
            tt_metal::SetRuntimeArgs(program, mm_kernel_in1_sender_writer_id, core, mm_kernel_in1_sender_writer_args);

            // compute
            std::vector<uint32_t> mm_kernel_args;
            mm_kernel_args.push_back((std::uint32_t)core_type);
            tt_metal::SetRuntimeArgs(program, mm_kernel, core, mm_kernel_args);
        }
    }

    /* Runtime args */
    std::map<uint32_t, uint32_t> worker_coord_y_to_dram_bank_first_col_mapping;
    std::map<uint32_t, uint32_t> worker_coord_y_to_dram_bank_second_col_mapping;
    if (in1_is_dram_sharded) {
        if (device->arch() == tt::ARCH::WORMHOLE_B0) {
            worker_coord_y_to_dram_bank_first_col_mapping[0] = 1;
            worker_coord_y_to_dram_bank_first_col_mapping[4] = 2;
            worker_coord_y_to_dram_bank_first_col_mapping[5] = 3;
            worker_coord_y_to_dram_bank_first_col_mapping[9] = 0;

            worker_coord_y_to_dram_bank_second_col_mapping[0] = 4;
            worker_coord_y_to_dram_bank_second_col_mapping[1] = 6;
            worker_coord_y_to_dram_bank_second_col_mapping[2] = 9;
            worker_coord_y_to_dram_bank_second_col_mapping[4] = 10;
            worker_coord_y_to_dram_bank_second_col_mapping[5] = 11;
            worker_coord_y_to_dram_bank_second_col_mapping[6] = 8;
            worker_coord_y_to_dram_bank_second_col_mapping[7] = 7;
            worker_coord_y_to_dram_bank_second_col_mapping[9] = 5;

        } else if (device->arch() == tt::ARCH::BLACKHOLE) {
            TT_THROW("ring gather MM currently not supporting blackhole when in1 is dram sharded");
        } else {
            TT_THROW("ring gather MM currently not supporting this device arch");
        }
    }

    uint32_t bank_id = 0;
    std::vector<uint32_t> bank_ids;
    for (uint32_t i = 0; i < num_cores; ++i) {
        bool send_to_hop_core = i == 0 && use_hop_cores;
        const auto& core = worker_cores_vec[i];
        const auto& core_noc = device->worker_core_from_logical_core(core);

        /* in0 */
        auto core_type = CORE_TYPE::WORKER_CORE;  // worker core
        CoreCoord next_core;
        if (send_to_hop_core) {
            next_core = hop_cores_vec[0];  // Send to first hop core
        } else {
            uint32_t next_i = i == 0 ? num_cores - 1 : i - 1;
            next_core = worker_cores_vec[next_i % num_cores];
        }
        const auto& next_core_noc = device->worker_core_from_logical_core(next_core);
        uint32_t noc = get_preferred_noc(core_noc, next_core_noc, device, use_dedicated_noc);

        std::vector<uint32_t> mm_in0_args = {
            (std::uint32_t)core_type,
            i,                // ring_index
            next_core_noc.x,  // next_core_noc_x
            next_core_noc.y,  // next_core_noc_y
            noc,
            (std::uint32_t)false,  // end_of_hop
        };

        mm_in0_args.insert(
            mm_in0_args.end(), unpadded_in0_shard_widths_in_tiles.begin(), unpadded_in0_shard_widths_in_tiles.end());
        tt_metal::SetRuntimeArgs(program, mm_kernel_in0_id, core, mm_in0_args);

        /* in1 */
        std::vector<uint32_t> mm_in1_args = {
            (std::uint32_t)core_type,
            in1_buffer->address(),  // in1_tensor_addr
            i,                      // ring_idx
        };
        if (in1_is_dram_sharded) {
            if (core.x <= 3) {
                bank_id = worker_coord_y_to_dram_bank_first_col_mapping[core.y];
            } else {
                bank_id = worker_coord_y_to_dram_bank_second_col_mapping[core.y];
            }
            uint32_t dram_read_offset = 0;
            if (core.x % 2 == 0) {
                dram_read_offset = 1;
            }
            bank_ids.push_back(bank_id);
            uint32_t vc = 0;
            for (uint32_t j = 0; j < i; ++j) {
                auto core_prev = worker_cores_vec[j];
                if (core_prev.y == core.y) {
                    vc = (vc + 1) & 0x3;
                }
            }
            mm_in1_args.push_back((std::uint32_t)bank_id);
            mm_in1_args.push_back((std::uint32_t)vc);
            mm_in1_args.push_back((std::uint32_t)dram_read_offset);
        }
        tt_metal::SetRuntimeArgs(program, mm_kernel_in1_sender_writer_id, core, mm_in1_args);

        /* compute */
        std::vector<uint32_t> mm_kernel_compute_args = {
            (std::uint32_t)core_type,
            i,  // ring_idx
        };
        mm_kernel_compute_args.insert(
            mm_kernel_compute_args.end(),
            unpadded_in0_shard_widths_in_tiles.begin(),
            unpadded_in0_shard_widths_in_tiles.end());

        tt_metal::SetRuntimeArgs(program, mm_kernel, core, mm_kernel_compute_args);
    }

    // Runtime args for hop cores
    for (uint32_t i = 0; i < num_hop_cores; ++i) {
        bool end_of_hop = i == num_hop_cores - 1;

        auto core_type = CORE_TYPE::HOP_CORE;  // hop core
        const auto& core = hop_cores_vec[i];
        const auto& core_noc = device->worker_core_from_logical_core(core);

        /* in0 */
        CoreCoord next_core = end_of_hop ? worker_cores_vec[num_cores - 1] : hop_cores_vec[i + 1];
        const auto& next_core_noc = device->worker_core_from_logical_core(next_core);
        uint32_t noc = get_preferred_noc(core_noc, next_core_noc, device, use_dedicated_noc);

        std::vector<uint32_t> mm_in0_args = {
            (std::uint32_t)core_type,
            0,                // ring_index
            next_core_noc.x,  // next_core_noc_x
            next_core_noc.y,  // next_core_noc_y
            noc,
            (std::uint32_t)end_of_hop,  // end_of_hop
        };
        tt_metal::SetRuntimeArgs(program, mm_kernel_in0_id, core, mm_in0_args);

        // in1
        std::vector<uint32_t> mm_kernel_in1_sender_writer_args;
        mm_kernel_in1_sender_writer_args.push_back((std::uint32_t)core_type);
        tt_metal::SetRuntimeArgs(program, mm_kernel_in1_sender_writer_id, core, mm_kernel_in1_sender_writer_args);

        // compute
        std::vector<uint32_t> mm_kernel_args;
        mm_kernel_args.push_back((std::uint32_t)core_type);
        tt_metal::SetRuntimeArgs(program, mm_kernel, core, mm_kernel_args);
    }
    std::vector<tt::tt_metal::CBHandle> shared_cbs = {cb_src0, cb_src1};
    shared_cbs.insert(shared_cbs.end(), cb_outputs.begin(), cb_outputs.end());

    return ttnn::operations::matmul::matmul_shared_variables_t{
        {mm_kernel_in1_sender_writer_id},
        shared_cbs,
        false,
        CoreCoord{0, 0},
        all_cores_vec,
        0,
        ttnn::operations::matmul::gather_in0};
}

inline void override_program_mcast_in1(
    const ttnn::operations::matmul::matmul_shared_variables_t& shared_variables,
    const void* operation,
    tt::tt_metal::Program& program,
    const std::vector<tt::tt_metal::Tensor>& input_tensors,
    const std::vector<std::optional<const tt::tt_metal::Tensor>>& optional_input_tensors,
    const std::vector<tt::tt_metal::Tensor>& output_tensors) {
    TT_ASSERT(input_tensors.size() + optional_input_tensors.size() == 3);
    TT_ASSERT(output_tensors.size() == 1);

    auto src_buffer_a = input_tensors.at(0).buffer();
    auto src_buffer_b = input_tensors.at(1).buffer();
    auto bias_tensor = optional_input_tensors.at(0);

    std::optional<tt::tt_metal::Buffer*> bias_buffer;
    if (bias_tensor.has_value()) {
        bias_buffer = bias_tensor.value().buffer();
    }

    auto dst_buffer = output_tensors.at(0).buffer();

    bool src0_sharded = input_tensors[0].is_sharded();
    bool out_sharded = output_tensors[0].is_sharded();

    auto& reader_runtime_args_by_core = GetRuntimeArgs(program, shared_variables.kernels.at(0));

    // Manually unroll sender core
    {
        // in0 sender
        auto& reader_runtime_args =
            reader_runtime_args_by_core[shared_variables.start_core.x][shared_variables.start_core.y];
        reader_runtime_args[0] = src_buffer_a->address();

        // in1 sender
        auto& sender_writer_runtime_args =
            GetRuntimeArgs(program, shared_variables.kernels.at(1), shared_variables.start_core);
        sender_writer_runtime_args[0] = src_buffer_b->address();
        sender_writer_runtime_args[6] = dst_buffer->address();
        if (bias_tensor.has_value()) {
            sender_writer_runtime_args[17] = (*bias_buffer)->address();
        }
    }

    auto& receiver_writer_runtime_args_by_core = GetRuntimeArgs(program, shared_variables.kernels.at(2));

    for (uint32_t i = 1; i < shared_variables.cores.size(); ++i) {
        const CoreCoord& core = shared_variables.cores[i];

        auto& reader_runtime_args = reader_runtime_args_by_core[core.x][core.y];

        auto& writer_runtime_args = receiver_writer_runtime_args_by_core[core.x][core.y];

        // in0 sender
        reader_runtime_args[0] = src_buffer_a->address();
        // in1 receiver
        writer_runtime_args[2] = dst_buffer->address();
    }

    if (src0_sharded) {
        if (shared_variables.conditional) {
            UpdateDynamicCircularBufferAddress(program, shared_variables.cbs.at(1), *src_buffer_a);
        } else {
            UpdateDynamicCircularBufferAddress(program, shared_variables.cbs.at(0), *src_buffer_a);
        }
    }

    if (out_sharded) {
        UpdateDynamicCircularBufferAddress(program, shared_variables.cbs.at(2), *dst_buffer);
    }
}

inline void override_program_mcast_in0(
    const ttnn::operations::matmul::matmul_shared_variables_t& shared_variables,
    const void* operation,
    tt::tt_metal::Program& program,
    const std::vector<tt::tt_metal::Tensor>& input_tensors,
    const std::vector<std::optional<const tt::tt_metal::Tensor>>& optional_input_tensors,
    const std::vector<tt::tt_metal::Tensor>& output_tensors) {
    TT_ASSERT(input_tensors.size() + optional_input_tensors.size() == 3);
    TT_ASSERT(output_tensors.size() == 1);

    auto src_buffer_a = input_tensors.at(0).buffer();
    auto src_buffer_b = input_tensors.at(1).buffer();
    auto bias_tensor = optional_input_tensors.at(0);

    std::optional<tt::tt_metal::Buffer*> bias_buffer;
    if (bias_tensor.has_value()) {
        bias_buffer = bias_tensor.value().buffer();
    }

    auto dst_buffer = output_tensors.at(0).buffer();

    bool src0_sharded = input_tensors[0].is_sharded();
    bool src1_sharded = input_tensors[1].is_sharded();
    bool out_sharded = output_tensors[0].is_sharded();

    // Manually unroll sender core
    if (src0_sharded) {
        UpdateDynamicCircularBufferAddress(program, shared_variables.cbs.at(1), *src_buffer_a);
    } else {
        // in0 sender
        auto& reader_sender_runtime_args =
            GetRuntimeArgs(program, shared_variables.kernels.at(0), shared_variables.start_core);
        reader_sender_runtime_args[0] = src_buffer_a->address();
    }

    if (src1_sharded) {
        UpdateDynamicCircularBufferAddress(program, shared_variables.cbs.at(0), *src_buffer_b);
    }

    if (bias_tensor.has_value() && bias_tensor.value().is_sharded()) {
        UpdateDynamicCircularBufferAddress(program, shared_variables.cbs.at(2), *bias_buffer.value());
    }

    auto& writer_runtime_args_by_core = GetRuntimeArgs(program, shared_variables.kernels.at(1));

    for (uint32_t i = 0; i < shared_variables.num_cores_with_work; ++i) {
        const auto& core = shared_variables.cores[i];

        auto& writer_runtime_args = writer_runtime_args_by_core[core.x][core.y];

        // in1 sender
        writer_runtime_args[0] = src_buffer_b->address();
        writer_runtime_args[6] = dst_buffer->address();
        if (bias_tensor.has_value()) {
            writer_runtime_args[17] = (*bias_buffer)->address();
        }
    }

    if (out_sharded) {
        UpdateDynamicCircularBufferAddress(program, shared_variables.cbs.at(3), *dst_buffer);
    }
}

inline void override_program_gather_in0(
    const ttnn::operations::matmul::matmul_shared_variables_t& shared_variables,
    const void* operation,
    tt::tt_metal::Program& program,
    const std::vector<tt::tt_metal::Tensor>& input_tensors,
    const std::vector<std::optional<const tt::tt_metal::Tensor>>& optional_input_tensors,
    const std::vector<tt::tt_metal::Tensor>& output_tensors) {
    auto& global_cb = static_cast<const ttnn::operations::matmul::Matmul*>(operation)->global_cb;

    if (!global_cb.has_value()) {
        TT_ASSERT(input_tensors.size() + optional_input_tensors.size() == 3);
        TT_ASSERT(output_tensors.size() == 1);
    }

    auto src_buffer_a = input_tensors[0].buffer();
    auto src_buffer_b = input_tensors[1].buffer();
    auto dst_buffer = output_tensors[0].buffer();

    bool src0_sharded = input_tensors[0].is_sharded();
    bool src1_sharded = input_tensors[1].is_sharded();
    bool out_sharded = output_tensors[0].is_sharded();

    // Manually unroll sender core
    if (src0_sharded) {
        UpdateDynamicCircularBufferAddress(program, shared_variables.cbs[0], *src_buffer_a);
    }
    if (src1_sharded) {
        if (!global_cb.has_value() && !src_buffer_b->is_dram()) {
            UpdateDynamicCircularBufferAddress(program, shared_variables.cbs[1], *src_buffer_b);
        }
    }
    if (out_sharded) {
        for (uint32_t i = 0; i < shared_variables.cbs.size() - 2; ++i) {
            // cbs 0 and 1 contain cb_src0 and cb_src1
            // the rest contains the actual output cbs
            const auto& cb_output = shared_variables.cbs[i + 2];
            const auto& out_buffer = output_tensors[i].buffer();
            UpdateDynamicCircularBufferAddress(program, cb_output, *out_buffer);
        }
    }

    if (not src1_sharded) {
        auto& writer_runtime_args_by_core = GetRuntimeArgs(program, shared_variables.kernels.at(0));
        for (uint32_t i = 0; i < shared_variables.cores.size(); ++i) {
            const auto& core = shared_variables.cores[i];
            auto& writer_runtime_args = writer_runtime_args_by_core[core.x][core.y];

            /* in1 */
            writer_runtime_args[1] = src_buffer_b->address();
        }
    }
}

void override_program(
    const ttnn::operations::matmul::matmul_shared_variables_t& shared_variables,
    const void* operation,
    tt::tt_metal::Program& program,
    const std::vector<tt::tt_metal::Tensor>& input_tensors,
    const std::vector<std::optional<const tt::tt_metal::Tensor>>& optional_input_tensors,
    const std::vector<tt::tt_metal::Tensor>& output_tensors) {
    switch (shared_variables.type) {
        case ttnn::operations::matmul::mcast_in0:
            override_program_mcast_in0(
                shared_variables, operation, program, input_tensors, optional_input_tensors, output_tensors);
            break;
        case ttnn::operations::matmul::gather_in0:
            override_program_gather_in0(
                shared_variables, operation, program, input_tensors, optional_input_tensors, output_tensors);
            break;
        case ttnn::operations::matmul::mcast_in1:
            override_program_mcast_in1(
                shared_variables, operation, program, input_tensors, optional_input_tensors, output_tensors);
            break;
    }
}

}  // namespace reuse_mcast_1d_optimized_helpers

namespace ttnn {

namespace operations {

namespace matmul {

ttnn::operations::matmul::matmul_shared_variables_t matmul_multi_core_reuse_mcast_1d_optimized_(
    tt::tt_metal::Program& program,
    const Tensor& a,
    const std::vector<Tensor>& b_tensors,
    const std::optional<const Tensor>& bias,
    const std::vector<Tensor>& output_tensors,
    bool bcast_batch,
    CoreCoord compute_with_storage_grid_size,
    DeviceComputeKernelConfig compute_kernel_config,
    uint32_t in0_block_w,
    uint32_t out_subblock_h,
    uint32_t out_subblock_w,
    uint32_t out_block_h,
    uint32_t out_block_w,
    uint32_t per_core_M,
    uint32_t per_core_N,
    bool fuse_batch,
    const std::optional<UnaryWithParam>& fused_activation,
    bool mcast_in0,
    bool gather_in0,
    const CoreRangeSet& hop_cores,
    bool untilize_out,
    std::optional<ttnn::experimental::ccl::MatmulFusedOpSignaler>& fused_op_signaler,
    const std::optional<const tt::tt_metal::experimental::GlobalCircularBuffer>& global_cb,
    uint32_t num_global_cb_receivers,
    const std::optional<tt::tt_metal::SubDeviceId>& sub_device_id) {
    const auto b = b_tensors[0];
    const auto output = output_tensors[0];

    TT_FATAL(output_tensors.size() == b_tensors.size(), "number of outputs must match number of inputs b");

    const auto &ashape = a.get_padded_shape(), bshape = b.get_padded_shape();
    auto in0_tile = a.get_tensor_spec().tile();
    auto in1_tile = b.get_tensor_spec().tile();
    // cannot use the output tensor tile directly as that might be changed by user override
    auto in0_tile_shape = in0_tile.get_tile_shape();
    auto in1_tile_shape = in1_tile.get_tile_shape();
    auto output_tile = tt::tt_metal::Tile({in0_tile_shape[0], in1_tile_shape[1]});

    // CB dataformats
    tt::DataFormat in0_data_format = tt_metal::datatype_to_dataformat_converter(a.get_dtype());          // in0
    tt::DataFormat in1_data_format = tt_metal::datatype_to_dataformat_converter(b.get_dtype());          // in1
    tt::DataFormat output_data_format = tt_metal::datatype_to_dataformat_converter(output.get_dtype());  // output

    tt_metal::Buffer* bias_buffer = nullptr;
    tt::DataFormat bias_data_format = tt::DataFormat::Bfp8_b;  // bias; doesn't matter if bias=nullptr
    if (bias.has_value()) {
        auto& c = bias.value();
        TT_FATAL(c.storage_type() == StorageType::DEVICE, "Error");
        TT_FATAL(a.device() == c.device(), "Operands to matmul need to be on the same device!");
        TT_FATAL(c.buffer() != nullptr, "Operands to matmul need to be allocated in buffers on device!");

        bias_buffer = c.buffer();

        bias_data_format = tt_metal::datatype_to_dataformat_converter(c.get_dtype());
    }

    tt_metal::IDevice* device = a.device();

    uint32_t in0_single_tile_size = in0_tile.get_tile_size(in0_data_format);
    uint32_t in1_single_tile_size = in1_tile.get_tile_size(in1_data_format);
    tt_metal::Buffer* in0_buffer = a.buffer();
    tt_metal::Buffer* in1_buffer = b.buffer();
    TT_FATAL(in0_buffer->size() % in0_single_tile_size == 0, "Error");
    TT_FATAL(in1_buffer->size() % in1_single_tile_size == 0, "Error");

    TT_FATAL(
        ashape[-1] == bshape[-2],
        "Dimension K (A.shape[-1] and B.shape[-2]) must match for A and B in bmm_op");  // A.K == B.K
    TT_FATAL(ashape[-2] % in0_tile_shape[0] == 0, "Error");
    TT_FATAL(ashape[-1] % in0_tile_shape[1] == 0, "Error");
    TT_FATAL(bshape[-2] % in1_tile_shape[0] == 0, "Error");
    TT_FATAL(bshape[-1] % in1_tile_shape[1] == 0, "Error");

    auto [math_fidelity, math_approx_mode, fp32_dest_acc_en, packer_l1_acc, dst_full_sync_en] =
        get_compute_kernel_config_args(device->arch(), compute_kernel_config);

    ////////////////////////////////////////////////////////////////////////////
    //                      Matmul Parameters Setup
    ////////////////////////////////////////////////////////////////////////////
    // NOTE: Pads matmul input dims to 512 x 512 multiples (ie. multiples of 16*32 x 16*32)
    // NOTE: Maximum number of tiles in output is 120 * 16^2 = 30,720 (eg. [1, 1, 5120, 6144])
    uint32_t B = get_batch_size(ashape);
    uint32_t Mt = ashape[-2] / in0_tile_shape[0];
    uint32_t Kt = ashape[-1] / in0_tile_shape[1];
    uint32_t Nt = bshape[-1] / in1_tile_shape[1];

    if (fuse_batch) {
        Mt = B * Mt;
        B = 1;
    }
    TT_FATAL(Kt % in0_block_w == 0, "Error");

    // This should allocate a DRAM buffer on the device
    uint32_t num_cores_x = compute_with_storage_grid_size.x;
    uint32_t num_cores_y = compute_with_storage_grid_size.y;
    uint32_t num_cores = num_cores_x * num_cores_y;

    // Calculate number of blocks along x and y; tensor dims are padded up to 512
    uint32_t num_blocks_y = (Mt - 1) / per_core_M + 1;
    uint32_t num_blocks_x = (Nt - 1) / per_core_N + 1;
    uint32_t num_blocks_total = num_blocks_y * num_blocks_x;

    // TODO: Max used grid can actually exceed mcast receiver grid if in0 is sharded
    // TODO: Move these validates to op validate and properly check for this
    TT_FATAL(
        num_blocks_total <= num_cores,
        "Number of blocks exceeds number of cores: {} blocks > {} cores",
        num_blocks_total,
        num_cores);

    if (!gather_in0) {
        TT_FATAL(hop_cores.empty(), "Hop cores are not supported for any mode besides gather_in0.");
    }

    ////////////////////////////////////////////////////////////////////////////
    //                      Grayskull Device Setup
    ////////////////////////////////////////////////////////////////////////////
    tt_metal::Buffer* out_buffer = output.buffer();
    TT_FATAL(out_buffer != nullptr, "Output buffer should be allocated on device!");

    ////////////////////////////////////////////////////////////////////////////
    //                      Application Setup
    ////////////////////////////////////////////////////////////////////////////

    if (gather_in0) {
        std::vector<tt_metal::Buffer*> out_buffers;
        for (const auto& output_tensor : output_tensors) {
            out_buffers.push_back(output_tensor.buffer());
        }
        return reuse_mcast_1d_optimized_helpers::process_program_gather_in0(
            program,
            a,
            b_tensors,
            device,
            math_fidelity,
            fp32_dest_acc_en,
            math_approx_mode,
            packer_l1_acc,
            dst_full_sync_en,
            compute_with_storage_grid_size,
            B,
            Mt,
            Nt,
            Kt,
            bcast_batch,
            in0_block_w,
            out_subblock_h,
            out_subblock_w,
            per_core_M,
            per_core_N,
            fused_activation,
            hop_cores,
            in0_buffer,
            in1_buffer,
            out_buffers,
            in0_tile,
            in1_tile,
            output_tile,
            in0_data_format,
            in1_data_format,
            output_data_format,
            untilize_out,
            global_cb,
            num_global_cb_receivers,
            sub_device_id);
    }

    if (mcast_in0) {
        return reuse_mcast_1d_optimized_helpers::process_program_mcast_in0(
            program,
            a,
            device,
            math_fidelity,
            fp32_dest_acc_en,
            math_approx_mode,
            packer_l1_acc,
            compute_with_storage_grid_size,
            B,
            Mt,
            Nt,
            Kt,
            bcast_batch,
            in0_block_w,
            out_subblock_h,
            out_subblock_w,
            out_block_h,
            out_block_w,
            per_core_M,
            per_core_N,
            fused_activation,
            in0_buffer,
            in1_buffer,
            bias_buffer,
            out_buffer,
            in0_tile,
            in1_tile,
            bias.has_value() ? bias->get_tensor_spec().tile() : output_tile,
            output_tile,
            in0_data_format,
            in1_data_format,
            bias_data_format,
            output_data_format,
            a.memory_config().is_sharded(),
            b.memory_config().is_sharded(),
            bias.has_value() ? bias->memory_config().is_sharded() : false,
            output.memory_config().is_sharded(),
            untilize_out,
            fused_op_signaler);
    } else {
<<<<<<< HEAD
        return reuse_mcast_1d_optimized_helpers::process_program_mcast_in1(
            program,
            a,
=======
        return reuse_mcast_1d_optimized_helpers::create_program_mcast_in1(
>>>>>>> b5b57d15
            device,
            math_fidelity,
            fp32_dest_acc_en,
            math_approx_mode,
            packer_l1_acc,
            compute_with_storage_grid_size,
            B,
            Mt,
            Nt,
            Kt,
            bcast_batch,
            in0_block_w,
            out_subblock_h,
            out_subblock_w,
            out_block_h,
            out_block_w,
            per_core_M,
            per_core_N,
            fused_activation,
            in0_buffer,
            in1_buffer,
            bias_buffer,
            out_buffer,
            in0_tile,
            in1_tile,
            bias.has_value() ? bias->get_tensor_spec().tile() : output_tile,
            output_tile,
            in0_data_format,
            in1_data_format,
            bias_data_format,
            output_data_format,
            a.memory_config().is_sharded(),
            output.memory_config().is_sharded(),
            untilize_out);
    }
}

tt::tt_metal::operation::ProgramWithCallbacks matmul_multi_core_reuse_mcast_1d_optimized(
    const Tensor& a,
    const std::vector<Tensor>& b_tensors,
    const std::optional<const Tensor>& bias,
    const std::vector<Tensor>& output_tensors,
    bool broadcast_batch,
    CoreCoord compute_with_storage_grid_size,
    DeviceComputeKernelConfig compute_kernel_config,
    uint32_t in0_block_w,
    uint32_t out_subblock_h,
    uint32_t out_subblock_w,
    uint32_t out_block_h,
    uint32_t out_block_w,
    uint32_t per_core_M,
    uint32_t per_core_N,
    bool fuse_batch,
    const std::optional<UnaryWithParam>& fused_activation,
    bool mcast_in0,
    bool gather_in0,
    const CoreRangeSet& hop_cores,
    bool untilize_out,
    const std::optional<const tt::tt_metal::experimental::GlobalCircularBuffer>& global_cb,
    uint32_t num_global_cb_receivers,
    const std::optional<tt::tt_metal::SubDeviceId>& sub_device_id) {
    tt_metal::Program program{}; /* Create a program */
    std::optional<ttnn::experimental::ccl::MatmulFusedOpSignaler> empty_fused_op_signaler;

    ttnn::operations::matmul::matmul_shared_variables_t shared_vars = matmul_multi_core_reuse_mcast_1d_optimized_(
        program,
        a,
        b_tensors,
        bias,
        output_tensors,
        broadcast_batch,
        compute_with_storage_grid_size,
        compute_kernel_config,
        in0_block_w,
        out_subblock_h,
        out_subblock_w,
        out_block_h,
        out_block_w,
        per_core_M,
        per_core_N,
        fuse_batch,
        std::move(fused_activation),
        mcast_in0,
        gather_in0,
        std::move(hop_cores),
        untilize_out,
        empty_fused_op_signaler,
        global_cb,
        num_global_cb_receivers,
        sub_device_id);
    auto override_runtime_arguments_callback =
        [shared_vars](
            const void* operation,
            tt::tt_metal::Program& program,
            const std::vector<tt::tt_metal::Tensor>& input_tensors,
            const std::vector<std::optional<const tt::tt_metal::Tensor>>& optional_input_tensors,
            const std::vector<tt::tt_metal::Tensor>& output_tensors) {
            reuse_mcast_1d_optimized_helpers::override_program(
                shared_vars, operation, program, input_tensors, optional_input_tensors, output_tensors);
        };

    return {.program = std::move(program), .override_runtime_arguments_callback = override_runtime_arguments_callback};
}

ttnn::operations::matmul::matmul_shared_variables_t matmul_multi_core_reuse_mcast_1d_optimized_expander(
    tt::tt_metal::Program& program,
    const Tensor& a,
    const std::vector<Tensor>& b_tensors,
    const std::optional<const Tensor>& bias,
    const std::vector<Tensor>& output_tensors,
    bool broadcast_batch,
    DeviceComputeKernelConfig compute_kernel_config,
    const MatmulProgramConfig& program_config,
    bool untilize_out,
    std::optional<ttnn::experimental::ccl::MatmulFusedOpSignaler>& fused_op_signaler,
    const std::optional<const tt::tt_metal::experimental::GlobalCircularBuffer>& global_cb,
    const std::optional<tt::tt_metal::SubDeviceId>& sub_device_id) {
    MatmulMultiCoreReuseMultiCast1DProgramConfig config =
        std::get<MatmulMultiCoreReuseMultiCast1DProgramConfig>(program_config);

    return matmul_multi_core_reuse_mcast_1d_optimized_(
        program,
        a,
        b_tensors,
        bias,
        output_tensors,
        broadcast_batch,
        config.compute_with_storage_grid_size,
        compute_kernel_config,
        config.in0_block_w,
        config.out_subblock_h,
        config.out_subblock_w,
        config.out_block_h,
        config.out_block_w,
        config.per_core_M,
        config.per_core_N,
        config.fuse_batch,
        config.fused_activation,
        config.mcast_in0,
        config.gather_in0,
        config.hop_cores,
        untilize_out,
        fused_op_signaler,
        global_cb,
        config.num_global_cb_receivers,
        sub_device_id);
}

tt::tt_metal::operation::ProgramWithCallbacks matmul_multi_core_reuse_mcast_1d_optimized_helper(
    tt::tt_metal::Program& program,
    const Tensor& a,
    const std::vector<Tensor>& b_tensors,
    const std::optional<const Tensor>& bias,
    const std::vector<Tensor>& output_tensors,
    bool broadcast_batch,
    DeviceComputeKernelConfig compute_kernel_config,
    const MatmulProgramConfig& program_config,
    bool untilize_out,
    std::optional<ttnn::experimental::ccl::MatmulFusedOpSignaler>& fused_op_signaler,
    const std::optional<const tt::tt_metal::experimental::GlobalCircularBuffer>& global_cb,
    const std::optional<tt::tt_metal::SubDeviceId>& sub_device_id) {
    ttnn::operations::matmul::matmul_shared_variables_t shared_vars =
        matmul_multi_core_reuse_mcast_1d_optimized_expander(
            program,
            a,
            b_tensors,
            bias,
            output_tensors,
            broadcast_batch,
            compute_kernel_config,
            program_config,
            untilize_out,
            fused_op_signaler,
            global_cb,
            sub_device_id);
    auto override_runtime_arguments_callback =
        [shared_vars](
            const void* operation,
            tt::tt_metal::Program& program,
            const std::vector<tt::tt_metal::Tensor>& input_tensors,
            const std::vector<std::optional<const tt::tt_metal::Tensor>>& optional_input_tensors,
            const std::vector<tt::tt_metal::Tensor>& output_tensors) {
            reuse_mcast_1d_optimized_helpers::override_program(
                shared_vars, operation, program, input_tensors, optional_input_tensors, output_tensors);
        };

    return {.program = std::move(program), .override_runtime_arguments_callback = override_runtime_arguments_callback};
}

}  // namespace matmul

}  // namespace operations

}  // namespace ttnn<|MERGE_RESOLUTION|>--- conflicted
+++ resolved
@@ -898,13 +898,9 @@
         ttnn::operations::matmul::mcast_in0};
 }
 
-<<<<<<< HEAD
 ttnn::operations::matmul::matmul_shared_variables_t process_program_mcast_in1(
     tt::tt_metal::Program& program,
     const tt::tt_metal::Tensor& a,
-=======
-tt::tt_metal::operation::ProgramWithCallbacks create_program_mcast_in1(
->>>>>>> b5b57d15
     tt_metal::IDevice* device,
     MathFidelity math_fidelity,
     bool fp32_dest_acc_en,
@@ -2605,13 +2601,9 @@
             untilize_out,
             fused_op_signaler);
     } else {
-<<<<<<< HEAD
         return reuse_mcast_1d_optimized_helpers::process_program_mcast_in1(
             program,
             a,
-=======
-        return reuse_mcast_1d_optimized_helpers::create_program_mcast_in1(
->>>>>>> b5b57d15
             device,
             math_fidelity,
             fp32_dest_acc_en,
