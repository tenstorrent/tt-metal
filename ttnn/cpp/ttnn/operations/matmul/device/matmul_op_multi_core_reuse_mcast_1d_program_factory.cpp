--- conflicted
+++ resolved
@@ -2740,17 +2740,10 @@
     ////////////////////////////////////////////////////////////////////////////
     // NOTE: Pads matmul input dims to 512 x 512 multiples (ie. multiples of 16*32 x 16*32)
     // NOTE: Maximum number of tiles in output is 120 * 16^2 = 30,720 (eg. [1, 1, 5120, 6144])
-<<<<<<< HEAD
-    uint32_t B = ttnn::get_batch_size(ashape);
-    uint32_t Mt = ashape[-2] / in0_tile_shape[0];
-    uint32_t Kt = ashape[-1] / in0_tile_shape[1];
-    uint32_t Nt = bshape[-1] / in1_tile_shape[1];
-=======
     const auto B = fuse_batch ? 1 : get_batch_size(ashape);
     const auto Mt = get_M_dim(ashape, in0_tile, fuse_batch);
     const auto Kt = get_K_dim(ashape, in0_tile);
     const auto Nt = get_N_dim(bshape, in1_tile);
->>>>>>> c5c84e1e
 
     TT_FATAL(Kt % in0_block_w == 0, "Kt ({}) must be divisible by in0_block_w ({})", Kt, in0_block_w);
 
@@ -3155,7 +3148,7 @@
     ////////////////////////////////////////////////////////////////////////////
     //                      Matmul Parameters Setup
     ////////////////////////////////////////////////////////////////////////////
-    const auto batchB = ttnn::get_batch_size(bshape);
+    const auto batchB = get_batch_size(bshape);
 
     // When input A and input B are sparse, the batch dims are same.
     // We pick batchB and set batchA to 1.
@@ -3166,9 +3159,9 @@
     if (is_input_a_sparse && is_input_b_sparse) {
         batchA = 1;
     } else if (is_input_a_sparse) {
-        batchA = ttnn::get_batch_size(ashape) / batchB;
+        batchA = get_batch_size(ashape) / batchB;
     } else {
-        batchA = ttnn::get_batch_size(ashape);
+        batchA = get_batch_size(ashape);
     }
 
     const auto Mt = get_M_dim(ashape, in0_tile, /*fuse_batch=*/false);
