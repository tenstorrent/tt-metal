// SPDX-FileCopyrightText: © 2023 Tenstorrent Inc.
//
// SPDX-License-Identifier: Apache-2.0

#pragma once
#include <optional>
#include <tt-metalium/mesh_coord.hpp>
#include "ttnn/operations/ccl/ccl_op_fusion.hpp"
#include "ttnn/operations/core/compute_kernel/compute_kernel_config.hpp"
#include "ttnn/operations/eltwise/unary/common/unary_op_types.hpp"
#include "ttnn/run_operation.hpp"
#include "ttnn/tensor/tensor.hpp"
#include "ttnn/tensor/tensor_utils.hpp"
#include "ttnn/types.hpp"

namespace ttnn {

namespace operations {

namespace matmul {

// shared variables between override and program

enum class Matmul1DType { MCAST_IN0, GATHER_IN0, MCAST_IN1 };

struct matmul_mcast_1d_common_override_variables_t {
    std::vector<tt::tt_metal::KernelHandle> kernels;
    std::vector<tt::tt_metal::CBHandle> cbs;
    bool extract_shard_sub_blocks;
    CoreCoord start_core;
    std::vector<CoreCoord> cores;
    uint32_t num_cores_with_work;
    Matmul1DType type;
};

// Define the buffering depth for input CBs (0 and 1) for mcast variants.
// 2 = double buffer, 3 = triple buffer, etc.
// Allows easily changing buffering strategy in one place for relevant factories.
constexpr uint32_t MCAST_INPUT_BUFFERING_DEPTH = 2;

using ttnn::operations::unary::UnaryWithParam;

/**
 * @brief Computes the output shape of a matmul operation given two input tensors
 *
 * Determines the output shape based on the broadcasting rules for matrix multiplication:
 * - For 2D tensors: [m, k] @ [k, n] -> [m, n]
 * - For tensors with batch dimensions, the batch dimensions are broadcast
 * - For vector-matrix multiplication (rank 1 @ rank 2), the result is a vector
 *
 * @param input_tensor_a First input tensor
 * @param input_tensor_b Second input tensor
 * @return Shape of the resulting tensor after matmul
 */
ttnn::Shape compute_matmul_output_shape(const Tensor& input_tensor_a, const Tensor& input_tensor_b);

/**
 * @brief Computes the output shape of a sparse matmul operation given two input tensors.
 *
 * The output shape for a sparse matmul is the same as for a dense matmul, but allows for
 * batching on both input tensors.
 * The final output shape as batched dimensions from input B first (inner), then input A (outer).
 * @param input_tensor_a First input tensor
 * @param input_tensor_b Second input tensor
 * @return Shape of the resulting tensor after sparse matmul
 */
ttnn::Shape compute_sparse_matmul_output_shape(
<<<<<<< HEAD
    const Tensor& input_tensor_a, const Tensor& input_tensor_b, bool batched_input_a);
=======
    const Tensor& input_tensor_a, const Tensor& input_tensor_b, bool is_input_a_sparse);
>>>>>>> cbc718ac

/*
 * GENERAL MATMUL AND BMM
 */
tt::tt_metal::operation::ProgramWithCallbacks matmul_multi_core(
    const Tensor& input_tensor_a, const Tensor& input_tensor_b, Tensor& output_tensor, bool bcast_batch);
tt::tt_metal::operation::ProgramWithCallbacks matmul_multi_core_reuse(
    const Tensor& input_tensor_a, const Tensor& input_tensor_b, Tensor& output_tensor, bool bcast_batch);
tt::tt_metal::operation::ProgramWithCallbacks matmul_multi_core_reuse_mcast(
    const Tensor& input_tensor_a, const Tensor& input_tensor_b, Tensor& output_tensor, bool bcast_batch);

tt::tt_metal::operation::ProgramWithCallbacks matmul_multi_core_reuse_mcast_1d_optimized(
    const Tensor& input_tensor_a,
    const std::vector<Tensor>& input_tensors_b,
    const std::optional<const Tensor>& bias,
    const std::vector<Tensor>& output_tensors,
    bool bcast_batch,
    CoreCoord compute_with_storage_grid_size,
    DeviceComputeKernelConfig compute_kernel_config,
    uint32_t in0_block_w,
    uint32_t out_subblock_h,
    uint32_t out_subblock_w,
    uint32_t out_block_h,
    uint32_t out_block_w,
    uint32_t per_core_M,
    uint32_t per_core_N,
    bool fuse_batch,
    const std::optional<UnaryWithParam>& fused_activation,
    bool mcast_in0,
    bool gather_in0,
    const CoreRangeSet& hop_cores,
    bool untilize_out,
    const std::optional<const tt::tt_metal::experimental::GlobalCircularBuffer>& global_cb,
    uint32_t num_global_cb_receivers,
    const std::optional<tt::tt_metal::SubDeviceId>& sub_device_id);
tt::tt_metal::operation::ProgramWithCallbacks matmul_multi_core_reuse_dram_sharded_optimized(
    const ttnn::MeshCoordinate& mesh_coord,
    const Tensor& input_tensor_a,
    const Tensor& input_tensor_b,
    const std::optional<const Tensor>& bias,
    Tensor& output_tensor,
    DeviceComputeKernelConfig compute_kernel_config,
    uint32_t in0_block_w,
    uint32_t per_core_M,
    uint32_t per_core_N,
    std::optional<UnaryWithParam> fused_activation,
    bool untilize_out,
    bool skip_compute,
    bool skip_in0_mcast,
    bool skip_write_back);
tt::tt_metal::operation::ProgramWithCallbacks matmul_multi_core_reuse_mcast_2d_optimized(
    const Tensor& input_tensor_a,
    const Tensor& input_tensor_b,
    const std::optional<const Tensor>& bias,
    Tensor& output_tensor,
    bool bcast_batch,
    CoreCoord compute_with_storage_grid_size,
    DeviceComputeKernelConfig compute_kernel_config,
    uint32_t in0_block_w,
    uint32_t out_subblock_h,
    uint32_t out_subblock_w,
    uint32_t out_block_h,
    uint32_t out_block_w,
    uint32_t per_core_M,
    uint32_t per_core_N,
    bool fuse_batch,
    bool transpose_mcast,
    std::optional<UnaryWithParam> fused_activation,
    bool untilize_out);
tt::tt_metal::operation::ProgramWithCallbacks bmm_multi_core_reuse_optimized(
    const Tensor& input_tensor_a,
    const Tensor& input_tensor_b,
    Tensor& output_tensor,
    bool bcast_batch,
    CoreCoord compute_with_storage_grid_size,
    tt::tt_metal::DataType output_dtype,
    DeviceComputeKernelConfig compute_kernel_config,
    uint32_t in0_block_w,
    uint32_t out_subblock_h,
    uint32_t out_subblock_w,
    uint32_t per_core_M,
    uint32_t per_core_N,
    bool fuse_batch,
    bool untilize_out);

/*
 * SPARSE MATMUL
 */
tt::tt_metal::operation::ProgramWithCallbacks sparse_matmul_multi_core_reuse_mcast_1d_optimized(
    const Tensor& input_tensor_a,
    const Tensor& input_tensor_b,
    const Tensor& sparsity,
<<<<<<< HEAD
    uint32_t nnz,
    bool batched_input_a,
=======
    std::optional<uint32_t> nnz,
    bool is_input_a_sparse,
>>>>>>> cbc718ac
    Tensor& output_tensor,
    CoreCoord compute_with_storage_grid_size,
    DeviceComputeKernelConfig compute_kernel_config,
    uint32_t in0_block_w,
    uint32_t out_subblock_h,
    uint32_t out_subblock_w,
    uint32_t out_block_h,
    uint32_t out_block_w,
    uint32_t per_core_M,
    uint32_t per_core_N,
    bool mcast_in0,
    bool gather_in0,
    const std::optional<const tt::tt_metal::experimental::GlobalCircularBuffer>& global_cb,
    uint32_t num_global_cb_receivers,
    const std::optional<tt::tt_metal::SubDeviceId>& sub_device_id);

// TODO: Uplift this to support fused activation and bias
// TODO: Uplift this to support bcast batch for in1; currently, only allows B=1
// for in1 iff B=1 for in0 (ie. single core)
struct MatmulMultiCoreReuseProgramConfig {
    CoreCoord compute_with_storage_grid_size;
    std::size_t in0_block_w{};
    std::size_t out_subblock_h{};
    std::size_t out_subblock_w{};
    std::size_t per_core_M{};
    std::size_t per_core_N{};
};

struct MatmulMultiCoreReuseMultiCastProgramConfig {
    CoreCoord compute_with_storage_grid_size;
    std::size_t in0_block_w{};
    std::size_t out_subblock_h{};
    std::size_t out_subblock_w{};
    std::size_t out_block_h{};
    std::size_t out_block_w{};
    std::size_t per_core_M{};
    std::size_t per_core_N{};
    bool transpose_mcast{};
    std::optional<UnaryWithParam> fused_activation;
    bool fuse_batch = true;
};

struct MatmulMultiCoreReuseMultiCast1DProgramConfig {
    CoreCoord compute_with_storage_grid_size;
    std::size_t in0_block_w{};
    std::size_t out_subblock_h{};
    std::size_t out_subblock_w{};
    std::size_t out_block_h{};
    std::size_t out_block_w{};
    std::size_t per_core_M{};
    std::size_t per_core_N{};
    bool fuse_batch{};
    std::optional<UnaryWithParam> fused_activation;
    bool mcast_in0{};
    bool gather_in0{};
    CoreRangeSet hop_cores;
    std::size_t num_global_cb_receivers{};
    bool untilize_out{};
};

struct MatmulMultiCoreReuseMultiCastDRAMShardedProgramConfig {
    std::size_t in0_block_w{};
    std::size_t per_core_M{};
    std::size_t per_core_N{};
    std::optional<UnaryWithParam> fused_activation;
};

struct MatmulMultiCoreProgramConfig {};

using MatmulProgramConfig = std::variant<
    MatmulMultiCoreProgramConfig,
    MatmulMultiCoreReuseProgramConfig,
    MatmulMultiCoreReuseMultiCastProgramConfig,
    MatmulMultiCoreReuseMultiCast1DProgramConfig,
    MatmulMultiCoreReuseMultiCastDRAMShardedProgramConfig>;

struct Matmul {
    const std::optional<const MatmulProgramConfig> program_config = std::nullopt;
    const std::optional<bool> bcast_batch = std::nullopt;
    const MemoryConfig output_mem_config = tt::tt_metal::operation::DEFAULT_OUTPUT_MEMORY_CONFIG;
    const std::optional<DataType> output_dtype = std::nullopt;
    const std::optional<DeviceComputeKernelConfig> compute_kernel_config = std::nullopt;
    const bool untilize_out = false;
    const std::optional<const CoreCoord> user_core_coord = std::nullopt;
    const std::optional<UnaryWithParam> user_fused_activation = std::nullopt;
    const bool user_run_batched = false;
    const bool transpose_a = false;
    const bool transpose_b = false;
    const std::optional<const tt::tt_metal::Tile> output_tile;
    const std::optional<const GlobalCircularBuffer> global_cb;
    std::optional<tt::tt_metal::SubDeviceId> sub_device_id;

    void validate(
        const std::vector<Tensor>& input_tensors,
        const std::vector<std::optional<const Tensor>>& optional_input_tensors,
        const std::vector<std::optional<Tensor>>& optional_output_tensors = {std::nullopt}) const;
    std::vector<ttnn::TensorSpec> compute_output_specs(
        const std::vector<Tensor>& input_tensors,
        const std::vector<std::optional<Tensor>>& optional_output_tensors = {std::nullopt},
        const std::vector<std::optional<const Tensor>>& optional_input_tensors = {std::nullopt}) const;
    std::vector<Tensor> create_output_tensors(
        const std::vector<Tensor>& input_tensors,
        const std::vector<std::optional<Tensor>>& optional_output_tensors = {std::nullopt}) const;
    tt::tt_metal::operation::CacheableMeshWorkload<std::vector<Tensor>> create_mesh_workload(
        const ttnn::MeshCoordinateRangeSet& tensor_coords,
        const std::vector<Tensor>& input_tensors,
        const std::vector<std::optional<const Tensor>>& optional_input_tensors,
        std::vector<Tensor>& output_tensors) const;
    tt::tt_metal::operation::OpPerformanceModel create_op_performance_model(
        const std::vector<Tensor>& input_tensors,
        const std::vector<std::optional<const Tensor>>& optional_input_tensors,
        std::vector<Tensor>& output_tensors) const;
};

Matmul create_matmul_struct(
    const Tensor& input_tensor_a,
    const Tensor& input_tensor_b,
    const struct Matmul& parameters,
    const std::vector<std::optional<Tensor>>& optional_output_tensors = {std::nullopt});

struct SparseMatmul {
<<<<<<< HEAD
    uint32_t nnz;
    bool batched_input_a;
=======
    const std::optional<uint32_t> nnz;
    bool is_input_a_sparse;
>>>>>>> cbc718ac
    const std::optional<const MatmulProgramConfig> program_config = std::nullopt;
    const MemoryConfig output_mem_config = tt::tt_metal::operation::DEFAULT_OUTPUT_MEMORY_CONFIG;
    const std::optional<DataType> output_dtype = std::nullopt;
    const std::optional<DeviceComputeKernelConfig> compute_kernel_config = std::nullopt;
    const std::optional<const CoreCoord> user_core_coord = std::nullopt;
    const std::optional<const tt::tt_metal::Tile> output_tile;
    const std::optional<const GlobalCircularBuffer> global_cb;
    std::optional<tt::tt_metal::SubDeviceId> sub_device_id;

    void validate(
        const std::vector<Tensor>& input_tensors,
        const std::vector<std::optional<Tensor>>& optional_output_tensors = {std::nullopt}) const;
    std::vector<ttnn::TensorSpec> compute_output_specs(
        const std::vector<Tensor>& input_tensors,
        const std::vector<std::optional<Tensor>>& optional_output_tensors = {std::nullopt}) const;
    std::vector<Tensor> create_output_tensors(
        const std::vector<Tensor>& input_tensors,
        const std::vector<std::optional<Tensor>>& optional_output_tensors = {std::nullopt}) const;
    tt::tt_metal::operation::CacheableMeshWorkload<std::vector<Tensor>> create_mesh_workload(
        const ttnn::MeshCoordinateRangeSet& tensor_coords,
        const std::vector<Tensor>& input_tensors,
        std::vector<Tensor>& output_tensors) const;
};

SparseMatmul create_sparse_matmul_struct(
    const Tensor& input_tensor_a,
    const Tensor& input_tensor_b,
    const Tensor& sparsity,
    const struct SparseMatmul& parameters,
    const std::vector<std::optional<Tensor>>& optional_output_tensors = {std::nullopt});

matmul_mcast_1d_common_override_variables_t matmul_multi_core_reuse_mcast_1d_optimized_helper(
    tt::tt_metal::Program& program,
    const Tensor& input_tensor_a,
    const std::vector<Tensor>& input_tensors_b,
    const std::optional<const Tensor>& bias,
    const std::vector<Tensor>& output_tensors,
    bool bcast_batch,
    DeviceComputeKernelConfig compute_kernel_config,
    const MatmulProgramConfig& program_config,
    bool untilize_out,
    std::optional<ttnn::experimental::ccl::MatmulFusedOpSignaler>& fused_op_signaler,
    const std::optional<const tt::tt_metal::experimental::GlobalCircularBuffer>& global_cb,
    const std::optional<tt::tt_metal::SubDeviceId>& sub_device_id,
    uint32_t start_cb_index,
    std::optional<CoreRangeSet> restricted_cores);

tt::tt_metal::operation::ProgramWithCallbacks matmul_multi_core_reuse_mcast_1d_optimized_helper(
    tt::tt_metal::Program& program,
    const Tensor& input_tensor_a,
    const std::vector<Tensor>& input_tensors_b,
    const std::optional<const Tensor>& bias,
    const std::vector<Tensor>& output_tensors,
    bool bcast_batch,
    DeviceComputeKernelConfig compute_kernel_config,
    const MatmulProgramConfig& program_config,
    bool untilize_out,
    std::optional<ttnn::experimental::ccl::MatmulFusedOpSignaler>& fused_op_signaler,
    const std::optional<const tt::tt_metal::experimental::GlobalCircularBuffer>& global_cb,
    const std::optional<tt::tt_metal::SubDeviceId>& sub_device_id);
tt::tt_metal::operation::ProgramWithCallbacks matmul_multi_core_reuse_mcast_2d_optimized_helper(
    tt::tt_metal::Program& program,
    const Tensor& input_tensor_a,
    const Tensor& input_tensor_b,
    const std::optional<const Tensor>& bias,
    Tensor& output_tensor,
    bool bcast_batch,
    DeviceComputeKernelConfig compute_kernel_config,
    const MatmulProgramConfig& program_config,
    bool untilize_out,
    std::optional<ttnn::experimental::ccl::MatmulFusedOpSignaler>& matmul_signal_info);

Tensor matmul(
    const Tensor& input_tensor_a,
    const Tensor& input_tensor_b,
    const std::optional<const Tensor>& bias = std::nullopt,
    const struct Matmul& parameters = Matmul{},
    const std::optional<Tensor>& optional_output_tensor = std::nullopt);

std::vector<Tensor> matmul_batched_weights(
    const Tensor& input_tensor_a,
    const std::vector<Tensor>& input_tensors_b,
    const std::optional<const Tensor>& bias = std::nullopt,
    const struct Matmul& parameters = Matmul{},
    const std::optional<Tensor>& optional_output_tensor = std::nullopt);

Tensor sparse_matmul(
    const Tensor& input_tensor_a,
    const Tensor& input_tensor_b,
    const Tensor& sparsity,
    const struct SparseMatmul& parameters = SparseMatmul{},
    const std::optional<Tensor>& optional_output_tensor = std::nullopt);

}  // namespace matmul

}  // namespace operations

}  // namespace ttnn

namespace bmm_op_utils {

std::tuple<uint32_t, uint32_t> get_matmul_subblock_params(
    uint32_t per_core_M,
    uint32_t per_core_N,
    bool per_core_M_equals_subblock_h_constraint,
    bool per_core_N_equals_subblock_w_constraint,
    bool fp32_dest_acc_en);

}  // namespace bmm_op_utils

namespace reuse_mcast_1d_optimized_helpers {
void override_program_parameters(
    const ttnn::operations::matmul::matmul_mcast_1d_common_override_variables_t& shared_variables,
    const void* operation,
    tt::tt_metal::Program& program,
    const std::vector<tt::tt_metal::Tensor>& input_tensors,
    const std::vector<std::optional<const tt::tt_metal::Tensor>>& optional_input_tensors,
    const std::vector<tt::tt_metal::Tensor>& output_tensors);
}  // namespace reuse_mcast_1d_optimized_helpers<|MERGE_RESOLUTION|>--- conflicted
+++ resolved
@@ -65,11 +65,7 @@
  * @return Shape of the resulting tensor after sparse matmul
  */
 ttnn::Shape compute_sparse_matmul_output_shape(
-<<<<<<< HEAD
-    const Tensor& input_tensor_a, const Tensor& input_tensor_b, bool batched_input_a);
-=======
     const Tensor& input_tensor_a, const Tensor& input_tensor_b, bool is_input_a_sparse);
->>>>>>> cbc718ac
 
 /*
  * GENERAL MATMUL AND BMM
@@ -162,13 +158,8 @@
     const Tensor& input_tensor_a,
     const Tensor& input_tensor_b,
     const Tensor& sparsity,
-<<<<<<< HEAD
-    uint32_t nnz,
-    bool batched_input_a,
-=======
     std::optional<uint32_t> nnz,
     bool is_input_a_sparse,
->>>>>>> cbc718ac
     Tensor& output_tensor,
     CoreCoord compute_with_storage_grid_size,
     DeviceComputeKernelConfig compute_kernel_config,
@@ -290,13 +281,8 @@
     const std::vector<std::optional<Tensor>>& optional_output_tensors = {std::nullopt});
 
 struct SparseMatmul {
-<<<<<<< HEAD
-    uint32_t nnz;
-    bool batched_input_a;
-=======
     const std::optional<uint32_t> nnz;
     bool is_input_a_sparse;
->>>>>>> cbc718ac
     const std::optional<const MatmulProgramConfig> program_config = std::nullopt;
     const MemoryConfig output_mem_config = tt::tt_metal::operation::DEFAULT_OUTPUT_MEMORY_CONFIG;
     const std::optional<DataType> output_dtype = std::nullopt;
