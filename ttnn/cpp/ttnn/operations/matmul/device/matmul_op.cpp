--- conflicted
+++ resolved
@@ -2271,13 +2271,6 @@
                     program_config.fused_activation,
                     this->untilize_out);
             } else if constexpr (std::is_same_v<ProgramConfigType, MatmulMultiCoreReuseMultiCast1DProgramConfig>) {
-<<<<<<< HEAD
-                std::optional<tt::tt_metal::v1::experimental::GlobalCircularBuffer> global_cb = std::nullopt;
-                if (this->global_cb.has_value()) {
-                    global_cb = *this->global_cb;
-                }
-=======
->>>>>>> b2b5dd16
                 return matmul_multi_core_reuse_mcast_1d_optimized(
                     input_tensor_a,
                     input_tensor_b,
