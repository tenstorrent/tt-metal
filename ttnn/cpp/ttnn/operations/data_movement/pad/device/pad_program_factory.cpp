// SPDX-FileCopyrightText: © 2024 Tenstorrent Inc.
//
// SPDX-License-Identifier: Apache-2.0

#include "ttnn/tensor/host_buffer/functions.hpp"
#include <tt-metalium/work_split.hpp>
#include "ttnn/operations/math.hpp"
#include <tt-metalium/constants.hpp>
#include <tt-metalium/core_coord.hpp>
#include <tt-metalium/hal.hpp>
#include <tt-metalium/util.hpp>
#include <tt-metalium/host_api.hpp>
#include "ttnn/operation.hpp"
#include "ttnn/operations/data_movement/common/common.hpp"
#include <tt-metalium/tt_align.hpp>
#include <tt-metalium/tensor_accessor_args.hpp>

static const uint32_t max_read_size = 2048;  // max read size in bytes for reader and writer kernels
using namespace tt::constants;
using namespace tt::tt_metal;

namespace ttnn::operations::data_movement::detail {

operation::ProgramWithCallbacks pad_rm_reader_writer(
    const Tensor& a,
    Tensor& output,
    const ttnn::Shape& output_padded_shape,
    const ttnn::Shape& input_tensor_start,
    const float pad_value) {
    Program program{};

    auto output_shape = output_padded_shape;

    uint32_t unpadded_row_size_nbytes = a.padded_shape()[3] * a.element_size();
    uint32_t padded_row_size_nbytes = output_shape[3] * a.element_size();  // Assuming output is same datatype as input
    TT_ASSERT(
        unpadded_row_size_nbytes <= padded_row_size_nbytes, "Padded output tensor size should be >= input tensor size");

    // construct const buffer with the pad_value
    MeshDevice* device = a.device();
    uint32_t pad_value_const_buffer_size = 32;  // noc transfers in chunks of 32
    uint32_t pad_value_const_buffer_nbytes = pad_value_const_buffer_size * a.element_size();
    auto pad_value_const_buffer =
        tt::tt_metal::HostBuffer(std::vector<bfloat16>(pad_value_const_buffer_size, bfloat16(pad_value)));
    const Tensor pad_value_const_tensor =
        Tensor(
            std::move(pad_value_const_buffer),
            ttnn::Shape({1, 1, 1, pad_value_const_buffer_size}),
            DataType::BFLOAT16,
            Layout::ROW_MAJOR)
            .to_device(device, MemoryConfig{TensorMemoryLayout::INTERLEAVED, BufferType::L1});
    auto pad_value_const_tensor_addr = pad_value_const_tensor.buffer()->address();

    Buffer* src0_buffer = a.buffer();
    Buffer* dst_buffer = output.buffer();
    TT_FATAL(dst_buffer != nullptr, "Output buffer should be allocated on device!");

    CoreRange cores({0, 0}, {0, 0});
    uint32_t cb_id = tt::CBIndex::c_0;
    uint32_t cb_npages = 16;  // multibuffering
    uint32_t cb_pagesize =
        tt::round_up(padded_row_size_nbytes, std::max(src0_buffer->alignment(), tt::constants::TILE_WIDTH));
    tt::DataFormat in_df = tt::tt_metal::datatype_to_dataformat_converter(a.dtype());
    tt::tt_metal::CircularBufferConfig cb_config =
        tt::tt_metal::CircularBufferConfig(cb_npages * cb_pagesize, {{cb_id, in_df}}).set_page_size(cb_id, cb_pagesize);
    tt::tt_metal::CreateCircularBuffer(program, cores, cb_config);

    std::vector<uint32_t> reader_ct_args = {unpadded_row_size_nbytes, padded_row_size_nbytes};
    TensorAccessorArgs(*src0_buffer).append_to(reader_ct_args);
    TensorAccessorArgs(*dst_buffer).append_to(reader_ct_args);
    TensorAccessorArgs(*pad_value_const_tensor.buffer()).append_to(reader_ct_args);
    const std::vector<uint32_t>& writer_ct_args = reader_ct_args;

    bfloat16 bfloat_pad_value = bfloat16(pad_value);
    bfloat16 bfloat_zero = bfloat16(0.0f);
    uint32_t packed_pad_value = pack_two_bfloat16_into_uint32({bfloat_zero, bfloat_pad_value});

    KernelHandle reader_kernel_id = CreateKernel(
        program,
        "ttnn/cpp/ttnn/operations/data_movement/pad/device/kernels/dataflow/reader_pad_dims_rm_interleaved.cpp",
        cores,
        tt::tt_metal::ReaderDataMovementConfig(reader_ct_args));
    KernelHandle writer_kernel_id = CreateKernel(
        program,
        "ttnn/cpp/ttnn/operations/data_movement/pad/device/kernels/dataflow/writer_pad_dims_rm_interleaved.cpp",
        cores,
        tt::tt_metal::WriterDataMovementConfig(writer_ct_args));
    uint32_t padded_row_diff_size_nbytes = padded_row_size_nbytes - unpadded_row_size_nbytes;

#if 0
    {
        log_debug(tt::LogOp, "src0_buffer_addr: {}", src0_buffer->address());
        log_debug(tt::LogOp, "dst_buffer_addr: {}", dst_buffer->address());
        log_debug(tt::LogOp, "a.shape[0]: {}", a.padded_shape()[0]);
        log_debug(tt::LogOp, "out.shape[0]: {}", output_shape[0]);
        log_debug(tt::LogOp, "a.shape[1]: {}", a.padded_shape()[1]);
        log_debug(tt::LogOp, "out.shape[1]: {}", output_shape[1]);
        log_debug(tt::LogOp, "a.shape[2]: {}", a.padded_shape()[2]);
        log_debug(tt::LogOp, "out.shape[2]: {}", output_shape[2]);
        log_debug(tt::LogOp, "s.shape[3]: {}", a.padded_shape()[3]);
        log_debug(tt::LogOp, "out.shape[3]: {}", output_shape[3]);
        log_debug(tt::LogOp, "unpadded_row_size_nbytes: {}", unpadded_row_size_nbytes);
        log_debug(tt::LogOp, "padded_row_size_nbytes: {}", padded_row_size_nbytes);
        log_debug(tt::LogOp, "padded_row_diff_size_nbytes: {}", padded_row_diff_size_nbytes);
        log_debug(tt::LogOp, "pad_value_const_tensor_addr: {}", pad_value_const_tensor_addr);
        log_debug(tt::LogOp, "pad_value_const_buffer_nbytes: {}", pad_value_const_buffer_nbytes);
        log_debug(tt::LogOp, "packed_pad_value: {}", packed_pad_value);
    }
#endif

    uint32_t start_src_stick_id = 0;
    uint32_t start_dst_stick_id = 0;
    const std::array reader_rt_args = {
        src0_buffer->address(),
        dst_buffer->address(),
        a.padded_shape()[0],
        output_shape[0],
        a.padded_shape()[1],
        output_shape[1],
        a.padded_shape()[2],
        output_shape[2],
        a.padded_shape()[3],
        output_shape[3],
        unpadded_row_size_nbytes,
        padded_row_size_nbytes,
        padded_row_diff_size_nbytes,
        pad_value_const_tensor_addr,
        pad_value_const_buffer_nbytes,
        packed_pad_value,
        start_src_stick_id,
        start_dst_stick_id,
        std::uint32_t{0},
        std::uint32_t{0},
        std::uint32_t{0},
        output_shape[2],
        a.padded_shape()[2],
        unpadded_row_size_nbytes,
        padded_row_size_nbytes,
        std::uint32_t{0},
        output.padded_shape()[0]};
    const auto& writer_rt_args = reader_rt_args;
    tt::tt_metal::SetRuntimeArgs(program, reader_kernel_id, cores, reader_rt_args);
    tt::tt_metal::SetRuntimeArgs(program, writer_kernel_id, cores, writer_rt_args);

    auto override_runtime_args_callback = [reader_kernel_id = reader_kernel_id, writer_kernel_id = writer_kernel_id](
                                              const void* operation,
                                              Program& program,
                                              const std::vector<Tensor>& input_tensors,
                                              const std::vector<std::optional<const Tensor>>& optional_tensors,
                                              const std::vector<Tensor>& output_tensors) {
        auto src_buffer = input_tensors.at(0).buffer();
        auto dst_buffer = output_tensors.at(0).buffer();
        CoreCoord core = {0, 0};
        {
            auto& runtime_args = tt::tt_metal::GetRuntimeArgs(program, reader_kernel_id, core);
            runtime_args[0] = src_buffer->address();
            runtime_args[1] = dst_buffer->address();
        }
        {
            auto& runtime_args = tt::tt_metal::GetRuntimeArgs(program, writer_kernel_id, core);
            runtime_args[0] = src_buffer->address();
            runtime_args[1] = dst_buffer->address();
        }
    };

    return {std::move(program), override_runtime_args_callback};
}

operation::ProgramWithCallbacks pad_tile(
    const Tensor& a,
    Tensor& output,
    const ttnn::Shape& output_padded_shape,
    const ttnn::Shape& input_tensor_start,
    const float pad_value) {
    tt::tt_metal::Program program{};

    CoreRange core({0, 0}, {0, 0});

    // This should allocate a DRAM buffer on the device

    auto output_shape = output_padded_shape;

    tt::tt_metal::Buffer* src0_buffer = a.buffer();

    tt::tt_metal::Buffer* dst_buffer = output.buffer();
    TT_ASSERT(dst_buffer != nullptr, "Output buffer should be allocated on device!");

    tt::DataFormat cb_data_format = tt::tt_metal::datatype_to_dataformat_converter(a.dtype());
    uint32_t single_tile_size = tt::tt_metal::detail::TileSize(cb_data_format);

    log_debug(tt::LogOp, "pad_tile");
    log_debug(tt::LogOp, "cb_data_format: {}", cb_data_format);
    log_debug(tt::LogOp, "single_tile_size: {}", single_tile_size);
    log_debug(tt::LogOp, "output_tensor_shape: {}", output_padded_shape);
    log_debug(tt::LogOp, "input_tensor_start: {}", input_tensor_start);
    log_debug(tt::LogOp, "pad_value: {}", pad_value);

    uint32_t src0_cb_index = 0;
    uint32_t num_input_tiles = 2;
    tt::tt_metal::CircularBufferConfig cb_src0_config =
        tt::tt_metal::CircularBufferConfig(num_input_tiles * single_tile_size, {{src0_cb_index, cb_data_format}})
            .set_page_size(src0_cb_index, single_tile_size);
    tt::tt_metal::CreateCircularBuffer(program, core, cb_src0_config);

    uint32_t src1_cb_index = 1;  // For pad buffer
    uint32_t num_pad_tiles = 1;
    tt::tt_metal::CircularBufferConfig cb_src1_config =
        tt::tt_metal::CircularBufferConfig(num_pad_tiles * single_tile_size, {{src1_cb_index, cb_data_format}})
            .set_page_size(src1_cb_index, single_tile_size);
    tt::tt_metal::CreateCircularBuffer(program, core, cb_src1_config);

    bfloat16 bfloat_pad_value = bfloat16(pad_value);
    uint32_t packed_pad_value = pack_two_bfloat16_into_uint32({bfloat_pad_value, bfloat_pad_value});

    uint32_t num_unpadded_Xt = a.padded_shape()[3] / TILE_WIDTH;
    uint32_t num_total_Xt = output_shape[3] / TILE_WIDTH;
    uint32_t num_padded_Xt = num_total_Xt - num_unpadded_Xt;
    uint32_t num_unpadded_Yt = a.padded_shape()[2] / TILE_HEIGHT;
    uint32_t num_total_Yt = output_shape[2] / TILE_HEIGHT;
    uint32_t num_padded_Yt = (num_total_Yt - num_unpadded_Yt) * num_total_Xt;
    uint32_t num_unpadded_Z = a.padded_shape()[1];
    uint32_t num_total_Z = output_shape[1];
    uint32_t num_padded_Zt = (num_total_Z - num_unpadded_Z) * num_total_Yt * num_total_Xt;
    uint32_t num_unpadded_W = a.padded_shape()[0];
    uint32_t num_total_W = output_shape[0];
    uint32_t num_padded_Wt = (num_total_W - num_unpadded_W) * num_total_Z * num_total_Yt * num_total_Xt;

    uint32_t num_unpadded_tiles = a.physical_volume() / TILE_HW;

    const std::array reader_kernel_args = {
        src0_buffer->address(),
        num_unpadded_tiles,
        std::uint32_t{0},
    };
    const std::array writer_kernel_args = {
        dst_buffer->address(),
        num_unpadded_W,
        num_padded_Wt,
        num_unpadded_Z,
        num_padded_Zt,
        num_unpadded_Yt,
        num_padded_Yt,
        num_unpadded_Xt,
        num_padded_Xt,
        packed_pad_value,
    };

    // Reader compile-time args
    // Data is 32 byte aligned
<<<<<<< HEAD
    bool dst_is_dram = dst_buffer->buffer_type() == tt::tt_metal::BufferType::DRAM;
    std::vector<uint32_t> reader_compile_time_args;
    tt::tt_metal::TensorAccessorArgs(*src0_buffer).append_to(reader_compile_time_args);
=======
    bool src0_is_dram = src0_buffer->buffer_type() == tt::tt_metal::BufferType::DRAM;
    std::vector<uint32_t> reader_compile_time_args = {// interleaved accessor args
                                                      (std::uint32_t)src0_is_dram};
>>>>>>> 82d9e85f
    std::vector<uint32_t> writer_compile_time_args = {// interleaved accessor args
                                                      (std::uint32_t)src0_cb_index,
                                                      (std::uint32_t)src1_cb_index};
    TensorAccessorArgs(*dst_buffer).append_to(writer_compile_time_args);
    // Tilized reader
    tt::tt_metal::KernelHandle unary_reader_kernel_id = tt::tt_metal::CreateKernel(
        program,
        "ttnn/cpp/ttnn/operations/eltwise/unary/device/kernels/dataflow/reader_unary_interleaved_start_id.cpp",
        core,
        tt::tt_metal::ReaderDataMovementConfig(reader_compile_time_args));

    tt::tt_metal::KernelHandle unary_writer_kernel_id = tt::tt_metal::CreateKernel(
        program,
        "ttnn/cpp/ttnn/operations/data_movement/pad/device/kernels/dataflow/writer_unary_pad_dims_interleaved.cpp",
        core,
        tt::tt_metal::WriterDataMovementConfig(writer_compile_time_args));

    tt::tt_metal::SetRuntimeArgs(program, unary_reader_kernel_id, core, reader_kernel_args);

    tt::tt_metal::SetRuntimeArgs(program, unary_writer_kernel_id, core, writer_kernel_args);

    auto override_runtime_args_callback = [unary_reader_kernel_id, unary_writer_kernel_id](
                                              const void* operation,
                                              Program& program,
                                              const std::vector<Tensor>& input_tensors,
                                              const std::vector<std::optional<const Tensor>>& optional_tensors,
                                              const std::vector<Tensor>& output_tensors) {
        auto src_dram_buffer = input_tensors.at(0).buffer();

        auto dst_dram_buffer = output_tensors.at(0).buffer();

        CoreCoord core = {0, 0};

        {
            auto& runtime_args = tt::tt_metal::GetRuntimeArgs(program, unary_reader_kernel_id, core);
            runtime_args[0] = src_dram_buffer->address();
        }

        {
            auto& runtime_args = tt::tt_metal::GetRuntimeArgs(program, unary_writer_kernel_id, core);
            runtime_args[0] = dst_dram_buffer->address();
        }
    };

    return {std::move(program), override_runtime_args_callback};
}

inline void log_rt_args(const CoreCoord& core, std::vector<uint32_t>& args) {
    for (auto v : args) {
        log_debug(tt::LogOp, "{},{} :: {}", core.x, core.y, v);
    }
}

// This is currently mostly hardcoded for resnet shapes
inline std::tuple<uint32_t, uint32_t, uint32_t, CoreRangeSet, CoreRangeSet, uint32_t, uint32_t, uint32_t, uint32_t>
split_across_cores(CoreCoord grid_size, uint32_t nbatch, uint32_t nchannel, uint32_t ntiles_h, uint32_t ntiles_w) {
    uint32_t ncores, ncores_h, ncores_w, ntiles_per_core_h, ntiles_per_core_w, nbatch_per_core_h, ncores_per_batch_h;

    ncores_h = 1;

    // each batch needs to be padded independently
    switch (nbatch) {
        case 1:
            ncores_h = 1;
            nbatch_per_core_h = 1;
            ntiles_per_core_h = 1;
            switch (ntiles_h) {
                case 2:
                    ncores_h = 2;
                    ntiles_per_core_h = 1;
                    break;
                case 4:
                    ncores_h = 4;
                    ntiles_per_core_h = 1;
                    break;
                case 8:
                    ncores_h = 8;
                    ntiles_per_core_h = 1;
                    break;
                case 64:
                    ncores_h = 8;
                    ntiles_per_core_h = 8;
                    break;
            }
            ncores_per_batch_h = ncores_h;
            break;

        case 2:
            ncores_h = 1;
            ncores_per_batch_h = 1;
            nbatch_per_core_h = 1;
            ntiles_per_core_h = 1;
            switch (ntiles_h) {
                case 2:
                    ncores_per_batch_h = 2;
                    ncores_h = ncores_per_batch_h * nbatch;
                    ntiles_per_core_h = 1;
                    break;
                case 4:
                    ncores_per_batch_h = 4;
                    ncores_h = ncores_per_batch_h * nbatch;
                    ntiles_per_core_h = 1;
                    break;
                case 8:
                    ncores_per_batch_h = 4;
                    ncores_h = ncores_per_batch_h * nbatch;
                    ntiles_per_core_h = 2;
                    break;
                case 64:
                    ncores_per_batch_h = 4;
                    ncores_h = ncores_per_batch_h * nbatch;
                    ntiles_per_core_h = 16;
                    break;
            }
            break;

        case 8:
            ncores_h = 8;
            ncores_per_batch_h = 1;
            nbatch_per_core_h = 1;
            ntiles_per_core_h = ntiles_h;
            break;

        default:
            TT_ASSERT(false, "unhandled nbatch. TODO");

            // generic case -- TODO

            // one of the following will be 0 when grid_size.y != nbatch
            uint32_t nbatch_per_core_h = nbatch / grid_size.y;   // floor
            uint32_t ncores_per_batch_h = grid_size.y / nbatch;  // floor
            if (nbatch == grid_size.y) {
                nbatch_per_core_h = 1;
                ncores_per_batch_h = 1;
            }

            // currently uses hardcoded values for resnet50
            // TT_ASSERT(ntiles_h == 1 || ntiles_h == 2 || ntiles_h == 4 || ntiles_h == 16, "Only Resnet50 shapes are
            // supported in multicore version for now."); TT_ASSERT(ntiles_w == 64, "Only Resnet50 shapes are supported
            // in multicore version for now.");

            TT_ASSERT(nbatch <= grid_size.y, "Unsupported case with nbatch > grid_size.y!");

            if (nbatch_per_core_h == 0) {
                // there are multiple cores along h per batch
                nbatch_per_core_h = 1;
            } else if (ncores_per_batch_h == 0) {
                // unsupported case. TODO.
                TT_ASSERT(false);
                // there are multiple batch per core along h
                // ncores_per_batch_h = 1;
            } else {
                TT_THROW("Something went terribly wrong in splitting acrtoss cores");
            }
            break;
    }

    ncores_w = 1;
    switch (ntiles_w) {
        case 2: ncores_w = 2; break;
        case 4: ncores_w = 4; break;
        case 8: ncores_w = 8; break;
        case 64: ncores_w = 8; break;
    }
    ncores = ncores_h * ncores_w;
    ntiles_per_core_w = ntiles_w / ncores_w;
    std::set<CoreRange> all_cores;
    std::set<CoreRange> core_range;

    all_cores.insert(CoreRange(CoreCoord(0, 0), CoreCoord(ncores_w - 1, ncores_h - 1)));
    core_range.insert(CoreRange(CoreCoord(0, 0), CoreCoord(ncores_w - 1, ncores_h - 1)));

    return std::make_tuple(
        ncores,
        ncores_h,
        ncores_w,
        all_cores,
        core_range,
        ntiles_per_core_h,
        ntiles_per_core_w,
        nbatch_per_core_h,
        ncores_per_batch_h);
}

operation::ProgramWithCallbacks pad_rm_reader_writer_multi_core(
    const Tensor& a,
    Tensor& output,
    const ttnn::Shape& output_padded_shape,
    const ttnn::Shape& input_tensor_start,
    const float pad_value) {
    Program program{};

    auto output_shape = output_padded_shape;

    uint32_t unpadded_row_size_nbytes = a.padded_shape()[3] * a.element_size();
    uint32_t padded_row_size_nbytes = output_shape[3] * a.element_size();  // Assuming output is same datatype as input
    TT_ASSERT(
        unpadded_row_size_nbytes <= padded_row_size_nbytes, "Padded output tensor size should be >= input tensor size");

    distributed::MeshDevice* device = a.device();

    // construct const buffer with the pad_value
    uint32_t pad_value_const_buffer_size = 32;  // noc transfers in chunks of 32
    uint32_t pad_value_const_buffer_nbytes = pad_value_const_buffer_size * a.element_size();
    auto pad_value_const_buffer =
        tt::tt_metal::HostBuffer(std::vector<bfloat16>(pad_value_const_buffer_size, bfloat16(pad_value)));
    // NOTE: The const buffer is always in L1
    // TODO: make a local buffer for each core?
    const Tensor pad_value_const_tensor =
        Tensor(
            std::move(pad_value_const_buffer),
            ttnn::Shape({1, 1, 1, pad_value_const_buffer_size}),
            DataType::BFLOAT16,
            Layout::ROW_MAJOR)
            .to_device(device, MemoryConfig{TensorMemoryLayout::INTERLEAVED, BufferType::L1});
    auto pad_value_const_tensor_addr = pad_value_const_tensor.buffer()->address();

    // uint32_t ntiles_h = output_tensor_shape[0] * output_tensor_shape[1] * output_tensor_shape[2] / TILE_HEIGHT;
    uint32_t ntiles_h = output_padded_shape[2] / TILE_HEIGHT;
    uint32_t ntiles_w = output_padded_shape[3] / TILE_WIDTH;

    auto grid_size = device->compute_with_storage_grid_size();
    uint32_t nbatch = output_padded_shape[0];
    uint32_t nchannel = output_padded_shape[1];
    // first the batch dim is distributed along H, and within each batch then the tiles are distributed.
    auto
        [ncores,
         ncores_h,
         ncores_w,
         all_cores,
         core_range,
         ntiles_per_core_h,
         ntiles_per_core_w,
         nbatch_per_core_h,
         ncores_per_batch_h] = split_across_cores(grid_size, nbatch, nchannel, ntiles_h, ntiles_w);

    int32_t src_nbytes_per_core_w = ntiles_per_core_w * TILE_WIDTH * a.element_size();
    int32_t dst_nbytes_per_core_w = ntiles_per_core_w * TILE_WIDTH * output.element_size();

    Buffer* src0_buffer = a.buffer();
    Buffer* dst_buffer = output.buffer();
    TT_ASSERT(dst_buffer != nullptr, "Output buffer should be allocated on device!");

    uint32_t cb_id = tt::CBIndex::c_0;
    uint32_t cb_npages = 16;  // multibuffering for perf
    // uint32_t cb_npages = 1; // multibuffering for perf
    uint32_t cb_page_alignment = std::max(tt::constants::TILE_WIDTH, src0_buffer->alignment());
    uint32_t cb_pagesize =
        static_cast<uint32_t>(std::ceil((float)dst_nbytes_per_core_w / cb_page_alignment)) * cb_page_alignment;
    tt::DataFormat in_df = tt::tt_metal::datatype_to_dataformat_converter(a.dtype());
    tt::tt_metal::CircularBufferConfig cb_config =
        tt::tt_metal::CircularBufferConfig(cb_npages * cb_pagesize, {{cb_id, in_df}}).set_page_size(cb_id, cb_pagesize);
    tt::tt_metal::CreateCircularBuffer(program, all_cores, cb_config);

    std::vector<uint32_t> reader_ct_args = {unpadded_row_size_nbytes, padded_row_size_nbytes};
    TensorAccessorArgs(*src0_buffer).append_to(reader_ct_args);
    TensorAccessorArgs(*dst_buffer).append_to(reader_ct_args);
    TensorAccessorArgs(*pad_value_const_tensor.buffer()).append_to(reader_ct_args);
    std::vector<uint32_t> writer_ct_args = reader_ct_args;

    bfloat16 bfloat_pad_value = bfloat16(pad_value);
    bfloat16 bfloat_zero = bfloat16(0.0f);
    uint32_t packed_pad_value = pack_two_bfloat16_into_uint32({bfloat_zero, bfloat_pad_value});

    KernelHandle reader_kernel_id = CreateKernel(
        program,
        "ttnn/cpp/ttnn/operations/data_movement/pad/device/kernels/dataflow/reader_pad_dims_rm_interleaved.cpp",
        all_cores,
        tt::tt_metal::ReaderDataMovementConfig(reader_ct_args));
    KernelHandle writer_kernel_id = CreateKernel(
        program,
        "ttnn/cpp/ttnn/operations/data_movement/pad/device/kernels/dataflow/writer_pad_dims_rm_interleaved.cpp",
        all_cores,
        tt::tt_metal::WriterDataMovementConfig(writer_ct_args));
    // int32_t padded_row_diff_size_nbytes = padded_row_size_nbytes - unpadded_row_size_nbytes;
    log_rt_args(CoreCoord{0, 0}, reader_ct_args);

#if 1
    {
        log_debug(tt::LogOp, "ncores: {}", ncores);
        log_debug(tt::LogOp, "ncores_h: {}", ncores_h);
        log_debug(tt::LogOp, "ncores_w: {}", ncores_w);
        log_debug(tt::LogOp, "ntiles_per_core_h: {}", ntiles_per_core_h);
        log_debug(tt::LogOp, "ntiles_per_core_w: {}", ntiles_per_core_w);
        log_debug(tt::LogOp, "src0_buffer_addr: {}", src0_buffer->address());
        log_debug(tt::LogOp, "dst_buffer_addr: {}", dst_buffer->address());
        log_debug(tt::LogOp, "a.shape[0]: {}", a.padded_shape()[0]);
        log_debug(tt::LogOp, "out.shape[0]: {}", output_shape[0]);
        log_debug(tt::LogOp, "a.shape[1]: {}", a.padded_shape()[1]);
        log_debug(tt::LogOp, "out.shape[1]: {}", output_shape[1]);
        log_debug(tt::LogOp, "a.shape[2]: {}", a.padded_shape()[2]);
        log_debug(tt::LogOp, "out.shape[2]: {}", output_shape[2]);
        log_debug(tt::LogOp, "s.shape[3]: {}", a.padded_shape()[3]);
        log_debug(tt::LogOp, "out.shape[3]: {}", output_shape[3]);
        log_debug(tt::LogOp, "unpadded_row_size_nbytes: {}", unpadded_row_size_nbytes);
        log_debug(tt::LogOp, "padded_row_size_nbytes: {}", padded_row_size_nbytes);
        // log_debug(tt::LogOp, "padded_row_diff_size_nbytes: {}", padded_row_diff_size_nbytes);
        log_debug(tt::LogOp, "pad_value_const_tensor_addr: {}", pad_value_const_tensor_addr);
        log_debug(tt::LogOp, "pad_value_const_buffer_nbytes: {}", pad_value_const_buffer_nbytes);
        log_debug(tt::LogOp, "packed_pad_value: {}", packed_pad_value);
        log_debug(tt::LogOp, "src_nbytes_per_core_w: {}", src_nbytes_per_core_w);
        log_debug(tt::LogOp, "dst_nbytes_per_core_w: {}", dst_nbytes_per_core_w);
        log_debug(tt::LogOp, "nbatch_per_core_h: {}", nbatch_per_core_h);
        log_debug(tt::LogOp, "ncores_per_batch_h: {}", ncores_per_batch_h);
    }
#endif

    uint32_t start_src_stick_id = 0;
    uint32_t start_dst_stick_id = 0;
    uint32_t start_src_stick_wi = 0;  // start of stick segment for 2d decomp
    uint32_t start_dst_stick_wi = 0;
    int32_t local_nsticks = ntiles_per_core_h * TILE_HEIGHT;
    for (int32_t b = 0; b < nbatch; ++b) {
        int32_t rem_src_nsticks = a.padded_shape()[2];
        for (uint32_t j = 0; j < ncores_per_batch_h; ++j) {
            uint32_t num_local_unpadded_nsticks = local_nsticks;
            if (rem_src_nsticks - local_nsticks >= 0) {
                // not reached padding sticks yet
                rem_src_nsticks -= local_nsticks;
            } else {
                num_local_unpadded_nsticks = rem_src_nsticks;
                rem_src_nsticks = 0;
            }
            start_src_stick_wi = 0;
            start_dst_stick_wi = 0;
            int32_t rem_src_stick_size_nbytes = unpadded_row_size_nbytes;
            for (uint32_t i = 0; i < ncores_w; ++i) {
                CoreCoord core = {i, b * ncores_per_batch_h + j};
                uint32_t curr_stick_size_nbytes = 0;
                int32_t curr_stick_diff_nbytes = 0;
                if (rem_src_stick_size_nbytes - dst_nbytes_per_core_w >= 0) {
                    // no padding on this core
                    curr_stick_size_nbytes = dst_nbytes_per_core_w;
                    rem_src_stick_size_nbytes -= dst_nbytes_per_core_w;
                } else {
                    // this core has padding
                    curr_stick_size_nbytes = rem_src_stick_size_nbytes;
                    curr_stick_diff_nbytes = dst_nbytes_per_core_w - curr_stick_size_nbytes;
                    rem_src_stick_size_nbytes = 0;
                }
                const std::array reader_rt_args = {
                    src0_buffer->address(),
                    dst_buffer->address(),
                    a.padded_shape()[0],
                    output_shape[0],
                    a.padded_shape()[1],
                    output_shape[1],
                    a.padded_shape()[2],
                    output_shape[2],
                    a.padded_shape()[3],
                    output_shape[3],
                    curr_stick_size_nbytes,
                    (uint32_t)dst_nbytes_per_core_w,
                    (uint32_t)curr_stick_diff_nbytes,
                    pad_value_const_tensor_addr,
                    pad_value_const_buffer_nbytes,
                    packed_pad_value,
                    start_src_stick_id,
                    start_dst_stick_id,
                    start_src_stick_wi,
                    start_dst_stick_wi,
                    start_src_stick_wi * a.element_size(),
                    (uint32_t)local_nsticks,
                    num_local_unpadded_nsticks,
                    unpadded_row_size_nbytes,
                    padded_row_size_nbytes,
                    start_dst_stick_wi * output.element_size(),
                    nbatch_per_core_h};
                // if (core.x == 0) log_rt_args(core, reader_rt_args);
                // if (core.x == 0) {
                //     log_debug(tt::LogOp, "{} :: start_src_stick_id: {}", core.y, start_src_stick_id);
                //     log_debug(tt::LogOp, "{} :: start_dst_stick_id: {}", core.y, start_dst_stick_id);
                //     log_debug(tt::LogOp, "{} :: local_nsticks: {}", core.y, local_nsticks);
                //     log_debug(tt::LogOp, "{} :: num_local_unpadded_nsticks: {}", core.y, num_local_unpadded_nsticks);
                //     log_debug(tt::LogOp, "{} :: nbatch_per_core_h: {}", core.y, nbatch_per_core_h);
                //     log_debug(tt::LogOp, "{} :: ncores_per_batch_h: {}", core.y, ncores_per_batch_h);
                // }
                const auto& writer_rt_args = reader_rt_args;
                tt::tt_metal::SetRuntimeArgs(program, reader_kernel_id, core, reader_rt_args);
                tt::tt_metal::SetRuntimeArgs(program, writer_kernel_id, core, writer_rt_args);
                start_src_stick_wi += ntiles_per_core_w * TILE_WIDTH;
                start_dst_stick_wi += ntiles_per_core_w * TILE_WIDTH;
            }  // for ncores_w
            start_src_stick_id += num_local_unpadded_nsticks;
            start_dst_stick_id += local_nsticks;
        }  // for ncores_h
    }

    auto override_runtime_args_callback = [reader_kernel_id = reader_kernel_id,
                                           writer_kernel_id = writer_kernel_id,
                                           ncores_h = ncores_h,
                                           ncores_w = ncores_w](
                                              const void* operation,
                                              Program& program,
                                              const std::vector<Tensor>& input_tensors,
                                              const std::vector<std::optional<const Tensor>>& optional_tensors,
                                              const std::vector<Tensor>& output_tensors) {
        auto src_buffer = input_tensors.at(0).buffer();
        auto dst_buffer = output_tensors.at(0).buffer();

        for (uint32_t j = 0; j < ncores_h; ++j) {
            for (uint32_t i = 0; i < ncores_w; ++i) {
                CoreCoord core = {i, j};
                {
                    auto& runtime_args = tt::tt_metal::GetRuntimeArgs(program, reader_kernel_id, core);
                    runtime_args[0] = src_buffer->address();
                    runtime_args[1] = dst_buffer->address();
                }
                {
                    auto& runtime_args = tt::tt_metal::GetRuntimeArgs(program, writer_kernel_id, core);
                    runtime_args[0] = src_buffer->address();
                    runtime_args[1] = dst_buffer->address();
                }
            }
        }
    };

    return {std::move(program), override_runtime_args_callback};
}

uint32_t get_num_stick_per_barrier(const Tensor& input_tensor) {
    uint32_t W = input_tensor.padded_shape()[3];
    uint32_t W_bytes = W * input_tensor.element_size();
    uint32_t num_stick_per_barrier = 0;
    for (uint32_t cur_bytes = 0; cur_bytes < max_read_size; cur_bytes += W_bytes) {
        num_stick_per_barrier++;
    }
    return num_stick_per_barrier;
}

std::vector<std::pair<std::vector<uint32_t>, std::vector<uint32_t>>> get_runtime_args_rm(
    const Tensor& input_tensor,
    Tensor& output_tensor,
    const ttnn::Shape& input_tensor_start,
    uint32_t num_cores_total,
    uint32_t num_cores,
    uint32_t num_cores_y,
    const CoreRangeSet& core_group_1,
    uint32_t num_w_sticks_per_core_group_1,
    const CoreRangeSet& core_group_2,
    uint32_t num_w_sticks_per_core_group_2) {
    auto input_buffer = input_tensor.buffer();
    auto output_buffer = output_tensor.buffer();
    auto input_shape = input_tensor.padded_shape();
    auto output_shape = output_tensor.padded_shape();

    uint32_t H = input_shape[2], C = input_shape[1], N = input_shape[0];

    uint32_t H_padded = output_shape[2], C_padded = output_shape[1];

    std::uint32_t num_dims = static_cast<std::uint32_t>(input_shape.rank());
    std::vector<uint32_t> start_dim_offset(num_dims, 0);

    std::vector<std::pair<std::vector<uint32_t>, std::vector<uint32_t>>> ret_val(num_cores_total);

    auto& front_pad = input_tensor_start;
    uint32_t curr_c = 0, curr_h = 0, curr_n = 0;
    for (uint32_t i = 0, curr_sticks_read = 0, curr_sticks_write = 0; i < num_cores_total; i++) {
        CoreCoord core = {i / num_cores_y, i % num_cores_y};

        uint32_t num_sticks_per_core;
        if (core_group_1.contains(core)) {
            num_sticks_per_core = num_w_sticks_per_core_group_1;
        } else if (core_group_2.contains(core)) {
            num_sticks_per_core = num_w_sticks_per_core_group_2;
        } else {
            // no-op
            num_sticks_per_core = 0;
        }

        uint32_t num_sticks_per_barrier = get_num_stick_per_barrier(input_tensor);
        // reader
        std::vector<uint32_t> reader_runtime_args = {
            input_buffer->address(),
            num_sticks_per_core,
            num_sticks_per_barrier,
            curr_sticks_read,
            front_pad[-4],
            front_pad[-3],
            front_pad[-2],
        };
        reader_runtime_args.insert(reader_runtime_args.end(), start_dim_offset.begin(), start_dim_offset.end());

        // writer
        std::vector<uint32_t> writer_runtime_args = {
            output_buffer->address(), num_sticks_per_core, num_sticks_per_barrier, curr_sticks_write};

        ret_val[i] = {reader_runtime_args, writer_runtime_args};

        curr_sticks_write += num_sticks_per_core;

        for (uint32_t i = 0; i < num_sticks_per_core; ++i) {
            if ((curr_h >= front_pad[-2] and curr_h < (H + front_pad[-2])) and
                (curr_c >= front_pad[-3] and curr_c < (C + front_pad[-3])) and
                (curr_n >= front_pad[-4] and curr_n < (N + front_pad[-4]))) {
                curr_sticks_read++;
            }

            curr_h++;
            if (curr_h == H_padded) {
                curr_c++;
                curr_h = 0;
                if (curr_c == C_padded) {
                    curr_n++;
                    curr_c = 0;
                }
            }
        }

        start_dim_offset = {0, curr_h, curr_c, curr_n};
    }

    return ret_val;
}

operation::ProgramWithCallbacks pad_rm_reader_writer_multi_core_v2(
    const Tensor& a,
    Tensor& output,
    const ttnn::Shape& output_padded_shape,
    const ttnn::Shape& input_tensor_start,
    const float pad_value) {
    Program program{};

    const auto& a_shape = a.logical_shape();
    uint32_t W = a_shape[3], H = a_shape[2], C = a_shape[1], N = a_shape[0];
    uint32_t W_padded = output_padded_shape[3], H_padded = output_padded_shape[2], C_padded = output_padded_shape[1],
             N_padded = output_padded_shape[0];
    uint32_t NCH_padded = H_padded * C_padded * N_padded;

    auto& front_pad = input_tensor_start;

    auto stick_size = W * a.element_size();
    auto stick_size_padded = W_padded * a.element_size();
    auto stick_size_padded_front = front_pad[-1] * a.element_size();
    auto stick_size_padded_end = stick_size_padded - stick_size - stick_size_padded_front;
    uint32_t stick_size_padded_aligned = tt::align(stick_size_padded, hal::get_l1_alignment());
    uint32_t stick_size_padded_DRAM_aligned = tt::align(stick_size_padded, hal::get_dram_alignment());
    uint32_t row_major_min_bytes = 16;

    tt::DataFormat cb_data_format = tt::tt_metal::datatype_to_dataformat_converter(a.dtype());

    IDevice* device = a.device();

    auto compute_with_storage_grid_size = device->compute_with_storage_grid_size();
    uint32_t num_cores_x = compute_with_storage_grid_size.x;
    uint32_t num_cores_y = compute_with_storage_grid_size.y;
    uint32_t num_cores_total = num_cores_x * num_cores_y;
    CoreRange total_cores({0, 0}, {num_cores_x - 1, num_cores_y - 1});

    auto
        [num_cores,
         all_cores,
         core_group_1,
         core_group_2,
         num_sticks_padded_per_core_group_1,
         num_sticks_padded_per_core_group_2] =
            tt::tt_metal::split_work_to_cores(compute_with_storage_grid_size, NCH_padded);

    uint32_t src0_cb_index = tt::CBIndex::c_0;

    // construct const buffer with the pad_value
    bool not_pad_by_zero = pad_value != 0;

    uint32_t src1_cb_index = tt::CBIndex::c_1;
    tt::tt_metal::CircularBufferConfig cb_src1_config =
        tt::tt_metal::CircularBufferConfig(stick_size_padded_DRAM_aligned, {{src1_cb_index, cb_data_format}})
            .set_page_size(src1_cb_index, stick_size_padded_DRAM_aligned);
    tt::tt_metal::CreateCircularBuffer(program, total_cores, cb_src1_config);

    bool unaligned = stick_size_padded_aligned % hal::get_dram_alignment() != 0;
    if (stick_size_padded_front != 0 || unaligned) {
        uint32_t src2_cb_index = tt::CBIndex::c_2;
        tt::tt_metal::CircularBufferConfig cb_src2_config =
            tt::tt_metal::CircularBufferConfig(stick_size_padded_DRAM_aligned, {{src2_cb_index, cb_data_format}})
                .set_page_size(src2_cb_index, stick_size_padded_DRAM_aligned);
        tt::tt_metal::CreateCircularBuffer(program, total_cores, cb_src2_config);
    }

    Buffer* src0_buffer = a.buffer();
    Buffer* dst_buffer = output.buffer();
    TT_ASSERT(dst_buffer != nullptr, "Output buffer should be allocated on device!");

    bfloat16 bfloat_pad_value = bfloat16(pad_value);
    uint32_t packed_pad_value = pack_two_bfloat16_into_uint32({bfloat_pad_value, bfloat_pad_value});

    bool dst_is_dram = dst_buffer->buffer_type() == BufferType::DRAM;
    bool src_stick_size_is_power_of_two = is_power_of_two_at_least_32(stick_size);
    uint32_t src_log2_stick_size = src_stick_size_is_power_of_two ? (std::uint32_t)std::log2(stick_size) : 0;
    bool dst_stick_size_is_power_of_two = is_power_of_two_at_least_32(stick_size_padded);
    uint32_t dst_log2_stick_size = dst_stick_size_is_power_of_two ? (std::uint32_t)std::log2(stick_size_padded) : 0;
    std::vector<uint32_t> reader_ct_args = {
        (std::uint32_t)N + front_pad[-4],
        (std::uint32_t)H + front_pad[-2],
        (std::uint32_t)C + front_pad[-3],
        (std::uint32_t)stick_size,
        (std::uint32_t)N_padded,
        (std::uint32_t)H_padded,
        (std::uint32_t)C_padded,
        (std::uint32_t)stick_size_padded,
        (std::uint32_t)stick_size_padded_front,
        (std::uint32_t)stick_size_padded_end,
        (std::uint32_t)tt::div_up(stick_size_padded, 512),  // max zero size is 512B
        (std::uint32_t)(stick_size_padded % 512 == 0 ? 512 : stick_size_padded % 512),
        (std::uint32_t)not_pad_by_zero,
        (std::uint32_t)packed_pad_value,
        (std::uint32_t)row_major_min_bytes,
        (std::uint32_t)(stick_size_padded_front / row_major_min_bytes),
        (std::uint32_t)(stick_size_padded_end / row_major_min_bytes),
        (std::uint32_t)(stick_size_padded / row_major_min_bytes),
        (std::uint32_t)stick_size_padded_aligned,
        (std::uint32_t)unaligned};
    TensorAccessorArgs(*src0_buffer).append_to(reader_ct_args);

    std::vector<uint32_t> writer_ct_args = {
        (std::uint32_t)src0_cb_index, (std::uint32_t)stick_size_padded, (std::uint32_t)stick_size_padded_aligned};
    TensorAccessorArgs(*dst_buffer).append_to(writer_ct_args);

    KernelHandle reader_kernel_id = CreateKernel(
        program,
        "ttnn/cpp/ttnn/operations/data_movement/pad/device/kernels/dataflow/reader_pad_dims_rm_interleaved_v2.cpp",
        total_cores,
        tt::tt_metal::ReaderDataMovementConfig(reader_ct_args));
    KernelHandle writer_kernel_id = CreateKernel(
        program,
        "ttnn/cpp/ttnn/operations/data_movement/pad/device/kernels/dataflow/writer_pad_dims_rm_interleaved_v2.cpp",
        total_cores,
        tt::tt_metal::WriterDataMovementConfig(writer_ct_args));

    auto all_runtime_args = get_runtime_args_rm(
        a,
        output,
        input_tensor_start,
        num_cores_total,
        num_cores,
        num_cores_y,
        core_group_1,
        num_sticks_padded_per_core_group_1,
        core_group_2,
        num_sticks_padded_per_core_group_2);

    for (uint32_t i = 0; i < num_cores_total; i++) {
        CoreCoord core = {i / num_cores_y, i % num_cores_y};
        tt::tt_metal::SetRuntimeArgs(program, reader_kernel_id, core, all_runtime_args[i].first);

        tt::tt_metal::SetRuntimeArgs(
            program, writer_kernel_id, core, all_runtime_args[i].second

        );
    }
    uint32_t cb_npages = get_num_stick_per_barrier(a);
    const uint32_t buffer_reader_writer_async_factor = 16;
    tt::tt_metal::CircularBufferConfig cb_src0_config =
        tt::tt_metal::CircularBufferConfig(
            buffer_reader_writer_async_factor * cb_npages * stick_size_padded_aligned,
            {{src0_cb_index, cb_data_format}})
            .set_page_size(src0_cb_index, stick_size_padded_aligned);
    tt::tt_metal::CreateCircularBuffer(program, total_cores, cb_src0_config);

    auto override_runtime_args_callback =
        [reader_kernel_id, writer_kernel_id, compute_with_storage_grid_size, input_tensor_start](
            const void* operation,
            const Program& program,
            const std::vector<Tensor>& input_tensors,
            const std::vector<std::optional<const Tensor>>&,
            const std::vector<Tensor>& output_tensors) {
            const auto& src_tensor = input_tensors.at(0);

            auto dst_tensor = output_tensors.at(0);

            uint32_t num_cores_x = compute_with_storage_grid_size.x;
            uint32_t num_cores_y = compute_with_storage_grid_size.y;

            uint32_t num_cores_total = num_cores_x * num_cores_y;

            auto output_tensor_shape = dst_tensor.logical_shape();
            uint32_t H_padded = output_tensor_shape[2], C_padded = output_tensor_shape[1],
                     N_padded = output_tensor_shape[0];
            uint32_t NCH_padded = H_padded * C_padded * N_padded;

            auto
                [num_cores,
                 all_cores,
                 core_group_1,
                 core_group_2,
                 num_sticks_padded_per_core_group_1,
                 num_sticks_padded_per_core_group_2] =
                    tt::tt_metal::split_work_to_cores(compute_with_storage_grid_size, NCH_padded);
            auto all_runtime_args = get_runtime_args_rm(
                src_tensor,
                dst_tensor,
                input_tensor_start,
                num_cores_total,
                num_cores,
                num_cores_y,
                core_group_1,
                num_sticks_padded_per_core_group_1,
                core_group_2,
                num_sticks_padded_per_core_group_2);

            for (uint32_t i = 0; i < num_cores_total; i++) {
                CoreCoord core = {i / num_cores_y, i % num_cores_y};

                {
                    SetRuntimeArgs(program, reader_kernel_id, core, all_runtime_args[i].first);
                }

                {
                    SetRuntimeArgs(program, writer_kernel_id, core, all_runtime_args[i].second);
                }
            }
        };

    return {.program = std::move(program), .override_runtime_arguments_callback = override_runtime_args_callback};
}

inline std::vector<std::vector<uint32_t>> group_contiguous_and_repeated_values(std::vector<uint32_t>& values) {
    std::vector<std::vector<uint32_t>> chunks;
    if (values.empty()) {
        return chunks;
    }

    // Initialize the first chunk
    std::vector<uint32_t> current_chunk;
    current_chunk.push_back(values[0]);

    for (size_t i = 1; i < values.size(); ++i) {
        if (values[i] == values[i - 1] + 1 or values[i] == values[i - 1]) {
            current_chunk.push_back(values[i]);
        } else {
            chunks.push_back(current_chunk);
            current_chunk.clear();
            current_chunk.push_back(values[i]);
        }
    }
    // Add the last chunk
    chunks.push_back(current_chunk);
    return chunks;
}

inline std::vector<std::pair<std::vector<uint32_t>, std::vector<uint32_t>>> get_pad_runtime_args_rm_sharded(
    const Tensor& input_tensor,
    Tensor& output_tensor,
    const ttnn::Shape& input_tensor_start,
    uint32_t num_cores_padded,
    bool row_major,
    uint32_t num_cores_x_padded,
    uint32_t num_cores_y_padded,
    uint32_t shard_height_padded,
    uint32_t shard_height_unpadded,
    uint32_t num_cores_x_unpadded,
    uint32_t num_cores_y_unpadded) {
    tt::tt_metal::IDevice* device = input_tensor.device();

    auto input_shape = input_tensor.padded_shape();
    auto output_shape = output_tensor.padded_shape();

    uint32_t H = input_shape[2], C = input_shape[1], N = input_shape[0];

    uint32_t H_padded = output_shape[2], C_padded = output_shape[1];

    std::uint32_t num_dims = static_cast<std::uint32_t>(input_shape.rank());
    std::vector<uint32_t> start_dim_offset(num_dims, 0);

    std::vector<std::pair<std::vector<uint32_t>, std::vector<uint32_t>>> ret_val(num_cores_padded);

    auto& front_pad = input_tensor_start;
    uint32_t curr_c = 0, curr_h = 0, curr_n = 0;
    for (uint32_t i = 0, curr_sticks_read = 0; i < num_cores_padded; i++) {
        CoreCoord core;
        if (row_major) {
            core = {i % num_cores_x_padded, i / num_cores_x_padded};
        } else {
            core = {i / num_cores_y_padded, i % num_cores_y_padded};
        }
        uint32_t num_sticks_per_core_unpadded = shard_height_unpadded;
        uint32_t num_sticks_per_core_padded = shard_height_padded;

        // writer rt args, set on top here as interleaved version.
        std::vector<uint32_t> writer_kernel_args = {
            num_sticks_per_core_padded,
            curr_sticks_read,
            front_pad[-4],
            front_pad[-3],
            front_pad[-2],
        };
        writer_kernel_args.insert(writer_kernel_args.end(), start_dim_offset.begin(), start_dim_offset.end());

        // figure out the start read stick id for each core, and the start id for each dim
        std::vector<int> stick_ids_per_core;
        int front_pad_stick_id = -2;
        int pad_stick_id = -1;
        for (uint32_t i = 0; i < num_sticks_per_core_padded; ++i) {
            if ((curr_h >= front_pad[-2] and curr_h < (H + front_pad[-2])) and
                (curr_c >= front_pad[-3] and curr_c < (C + front_pad[-3])) and
                (curr_n >= front_pad[-4] and curr_n < (N + front_pad[-4]))) {
                stick_ids_per_core.push_back(curr_sticks_read);
                curr_sticks_read++;
            } else {
                if (curr_h < front_pad[-2] or curr_c < front_pad[-3] or curr_n < front_pad[-4]) {
                    stick_ids_per_core.push_back(front_pad_stick_id);
                } else {
                    stick_ids_per_core.push_back(pad_stick_id);
                }
            }

            curr_h++;
            if (curr_h == H_padded) {
                curr_c++;
                curr_h = 0;
                if (curr_c == C_padded) {
                    curr_n++;
                    curr_c = 0;
                }
            }
        }

        start_dim_offset = {0, curr_h, curr_c, curr_n};

        // figure out the stick id in a shard, and the core id for the stick.
        std::map<std::pair<uint32_t, uint32_t>, std::vector<uint32_t>> core_stick_map;
        auto first_core = device->worker_core_from_logical_core(CoreCoord{0, 0});
        std::pair<uint32_t, uint32_t> prev_xy_pair = std::make_pair(first_core.x, first_core.y);
        for (uint32_t j = 0; j < num_sticks_per_core_padded; ++j) {
            int stick_id = stick_ids_per_core[j];

            // if it is pad stick, we need to leave a gap between the previous non-pad stick and next non-pad stick.
            if (stick_id == -2) {  // front padding
                core_stick_map[prev_xy_pair].push_back(stick_id);
            } else if (stick_id == -1) {  // end padding
                core_stick_map[prev_xy_pair].push_back(stick_id);
            } else {
                uint32_t shard_id = stick_id / num_sticks_per_core_unpadded;
                uint32_t stick_id_in_shard = stick_id - (shard_id * num_sticks_per_core_unpadded);

                uint32_t shard_grid_inner_dim = row_major ? num_cores_x_unpadded : num_cores_y_unpadded;
                uint32_t shard_grid_outer_dim_id = shard_id / shard_grid_inner_dim;
                uint32_t shard_grid_inner_dim_id = shard_id - (shard_grid_outer_dim_id * shard_grid_inner_dim);

                uint32_t worker_y_logical = row_major ? shard_grid_outer_dim_id : shard_grid_inner_dim_id;
                uint32_t worker_x_logical = row_major ? shard_grid_inner_dim_id : shard_grid_outer_dim_id;

                if (worker_x_logical < num_cores_x_unpadded and worker_y_logical < num_cores_y_unpadded) {
                    auto core_physical =
                        device->worker_core_from_logical_core(CoreCoord{worker_x_logical, worker_y_logical});
                    // save stick id in a shard, and core coord into a map
                    std::pair<uint32_t, uint32_t> xy_pair = row_major
                                                                ? std::make_pair(core_physical.y, core_physical.x)
                                                                : std::make_pair(core_physical.x, core_physical.y);
                    core_stick_map[xy_pair].push_back(stick_id_in_shard);
                    prev_xy_pair = xy_pair;
                }
            }
        }

        // reader rt args
        std::vector<uint32_t> reader_kernel_args;
        reader_kernel_args.push_back(core_stick_map.size());  // num_cores

        for (const auto& core_stick_pair : core_stick_map) {
            auto xy_pair = core_stick_pair.first;
            if (row_major) {
                reader_kernel_args.push_back((std::uint32_t)xy_pair.second);  // noc x
                reader_kernel_args.push_back((std::uint32_t)xy_pair.first);   // noc y
            } else {
                reader_kernel_args.push_back((std::uint32_t)xy_pair.first);   // noc x
                reader_kernel_args.push_back((std::uint32_t)xy_pair.second);  // noc y
            }
        }

        // coalesce the sticks into chunks
        std::vector<std::vector<std::vector<uint32_t>>> stick_chunks_per_core;
        for (auto core_stick_pair : core_stick_map) {
            auto stick_chunks = group_contiguous_and_repeated_values(core_stick_pair.second);
            stick_chunks_per_core.push_back(stick_chunks);
            reader_kernel_args.push_back(stick_chunks.size());  // num_chunks for current core
        }
        for (const auto& stick_chunks : stick_chunks_per_core) {
            for (auto chunk : stick_chunks) {
                reader_kernel_args.push_back(chunk[0]);      // start id of a chunk
                reader_kernel_args.push_back(chunk.size());  // length of a chunk
            }
        }

        ret_val[i] = {reader_kernel_args, writer_kernel_args};
    }

    return ret_val;
}

operation::ProgramWithCallbacks pad_rm_sharded_height_only(
    const Tensor& a,
    Tensor& output,
    const ttnn::Shape& output_padded_shape,
    const ttnn::Shape& input_tensor_start,
    const float pad_value) {
    Program program{};

    const auto& a_shape = a.logical_shape();
    uint32_t W = a_shape[3], H = a_shape[2], C = a_shape[1], N = a_shape[0];
    uint32_t num_unpadded_sticks = H * C * N;
    uint32_t W_padded = output_padded_shape[3], H_padded = output_padded_shape[2], C_padded = output_padded_shape[1],
             N_padded = output_padded_shape[0];

    auto& front_pad = input_tensor_start;

    log_debug(tt::LogOp, "H_padded: {}", H_padded);
    log_debug(tt::LogOp, "front_pad: {}", front_pad);

    // stick sizes
    auto stick_size_unpadded = W * a.element_size();
    auto stick_size_padded = W_padded * a.element_size();
    uint32_t row_major_min_bytes = 16;

    uint32_t zero_pad_stick_size = tt::tt_metal::find_max_divisor(stick_size_padded, 512);
    uint32_t num_zero_pad_sticks_read = stick_size_padded / zero_pad_stick_size;

    log_debug(tt::LogOp, "zero_pad_stick_size: {}", zero_pad_stick_size);
    log_debug(tt::LogOp, "num_zero_pad_sticks_read: {}", num_zero_pad_sticks_read);

    // TODO: add a general case, where we can pad on any dim.
    TT_FATAL(
        stick_size_unpadded == stick_size_padded,
        "sharded pad does not support pad on last dim currently as that will cause perf degradation");

    tt::DataFormat cb_data_format = tt::tt_metal::datatype_to_dataformat_converter(a.dtype());
    tt::DataFormat dst_cb_data_format = tt::tt_metal::datatype_to_dataformat_converter(output.dtype());

    IDevice* device = a.device();

    // input shard spec
    auto shard_spec_unpadded = a.shard_spec().value();
    uint32_t shard_height_unpadded = shard_spec_unpadded.shape[0];
    bool row_major = shard_spec_unpadded.orientation == ShardOrientation::ROW_MAJOR;

    auto& all_cores_unpadded = shard_spec_unpadded.grid;
    uint32_t num_cores_unpadded = shard_spec_unpadded.num_cores();
    auto bbox_unpadded = shard_spec_unpadded.grid.bounding_box();
    CoreCoord grid_size_unpadded = {bbox_unpadded.end_coord.x + 1, bbox_unpadded.end_coord.y + 1};
    uint32_t num_cores_x_unpadded = grid_size_unpadded.x;
    uint32_t num_cores_y_unpadded = grid_size_unpadded.y;

    log_debug(tt::LogOp, "num_unpadded_sticks: {}", num_unpadded_sticks);
    log_debug(tt::LogOp, "shard_height_unpadded: {}", shard_height_unpadded);
    log_debug(tt::LogOp, "all_cores_unpadded: {}", all_cores_unpadded);
    log_debug(tt::LogOp, "num_cores_unpadded: {}", num_cores_unpadded);

    // output shard spec
    auto shard_spec_padded = output.shard_spec().value();
    uint32_t shard_height_padded = shard_spec_padded.shape[0];

    auto& all_cores_padded = shard_spec_padded.grid;
    uint32_t num_cores_padded = shard_spec_padded.num_cores();
    auto bbox_padded = shard_spec_padded.grid.bounding_box();
    CoreCoord grid_size_padded = {bbox_padded.end_coord.x + 1, bbox_padded.end_coord.y + 1};
    uint32_t num_cores_x_padded = grid_size_padded.x;
    uint32_t num_cores_y_padded = grid_size_padded.y;

    log_debug(tt::LogOp, "num_unpadded_sticks: {}", num_unpadded_sticks);
    log_debug(tt::LogOp, "shard_height_unpadded: {}", shard_height_unpadded);
    log_debug(tt::LogOp, "all_cores_unpadded: {}", all_cores_unpadded);
    log_debug(tt::LogOp, "num_cores_unpadded: {}", num_cores_unpadded);

    auto compute_with_storage_grid_size = device->compute_with_storage_grid_size();
    uint32_t num_cores_x = compute_with_storage_grid_size.x;
    uint32_t num_cores_y = compute_with_storage_grid_size.y;
    CoreRange total_cores({0, 0}, {num_cores_x - 1, num_cores_y - 1});

    uint32_t src0_cb_index = 0;
    tt::tt_metal::CircularBufferConfig cb_src0_config =
        tt::tt_metal::CircularBufferConfig(
            shard_height_unpadded * stick_size_unpadded, {{src0_cb_index, cb_data_format}})
            .set_page_size(src0_cb_index, stick_size_unpadded)
            .set_globally_allocated_address(*a.buffer());
    auto cb_src0 = tt::tt_metal::CreateCircularBuffer(program, total_cores, cb_src0_config);

    uint32_t output_cb_index = tt::CBIndex::c_16;
    tt::tt_metal::CircularBufferConfig cb_output_config =
        tt::tt_metal::CircularBufferConfig(
            shard_height_padded * stick_size_padded, {{output_cb_index, dst_cb_data_format}})
            .set_page_size(output_cb_index, stick_size_padded)
            .set_globally_allocated_address(*output.buffer());
    auto cb_output = tt::tt_metal::CreateCircularBuffer(program, total_cores, cb_output_config);

    // construct const buffer with the pad_value
    bool not_pad_by_zero = pad_value != 0;
    uint32_t src1_cb_index = 1;
    tt::tt_metal::CircularBufferConfig cb_src1_config =
        tt::tt_metal::CircularBufferConfig(stick_size_padded, {{src1_cb_index, cb_data_format}})
            .set_page_size(src1_cb_index, stick_size_padded);
    tt::tt_metal::CreateCircularBuffer(program, total_cores, cb_src1_config);

    bfloat16 bfloat_pad_value = bfloat16(pad_value);
    uint32_t packed_pad_value = pack_two_bfloat16_into_uint32({bfloat_pad_value, bfloat_pad_value});

    std::vector<uint32_t> reader_ct_args = {(std::uint32_t)stick_size_padded, (std::uint32_t)shard_height_padded};

    std::vector<uint32_t> writer_ct_args = {
        (std::uint32_t)N + front_pad[-4],
        (std::uint32_t)H + front_pad[-2],
        (std::uint32_t)C + front_pad[-3],
        (std::uint32_t)stick_size_padded,
        (std::uint32_t)N_padded,
        (std::uint32_t)H_padded,
        (std::uint32_t)C_padded,
        (std::uint32_t)num_zero_pad_sticks_read,
        (std::uint32_t)zero_pad_stick_size,
        (std::uint32_t)not_pad_by_zero,
        (std::uint32_t)packed_pad_value,
        (std::uint32_t)row_major_min_bytes,
        (std::uint32_t)(stick_size_padded / row_major_min_bytes)};

    KernelHandle reader_kernel_id = CreateKernel(
        program,
        "ttnn/cpp/ttnn/operations/data_movement/pad/device/kernels/dataflow/reader_pad_dims_rm_sharded.cpp",
        all_cores_padded,
        tt::tt_metal::ReaderDataMovementConfig(reader_ct_args));

    KernelHandle writer_kernel_id = CreateKernel(
        program,
        "ttnn/cpp/ttnn/operations/data_movement/pad/device/kernels/dataflow/writer_pad_dims_rm_sharded.cpp",
        all_cores_padded,
        tt::tt_metal::WriterDataMovementConfig(writer_ct_args));

    auto all_runtime_args = get_pad_runtime_args_rm_sharded(
        a,
        output,
        input_tensor_start,
        num_cores_padded,
        row_major,
        num_cores_x_padded,
        num_cores_y_padded,
        shard_height_padded,
        shard_height_unpadded,
        num_cores_x_unpadded,
        num_cores_y_unpadded);

    for (uint32_t i = 0; i < num_cores_padded; i++) {
        CoreCoord core;
        if (row_major) {
            core = {i % num_cores_x_padded, i / num_cores_x_padded};
        } else {
            core = {i / num_cores_y_padded, i % num_cores_y_padded};
        }
        tt::tt_metal::SetRuntimeArgs(program, reader_kernel_id, core, all_runtime_args[i].first);
        tt::tt_metal::SetRuntimeArgs(program, writer_kernel_id, core, all_runtime_args[i].second);
    }

    auto override_runtime_args_callback = [cb_src0, cb_output](
                                              const void* operation,
                                              Program& program,
                                              const std::vector<Tensor>& input_tensors,
                                              const std::vector<std::optional<const Tensor>>&,
                                              const std::vector<Tensor>& output_tensors) {
        auto src_buffer_a = input_tensors.at(0).buffer();
        auto dst_buffer = output_tensors.at(0).buffer();

        UpdateDynamicCircularBufferAddress(program, cb_src0, *src_buffer_a);
        UpdateDynamicCircularBufferAddress(program, cb_output, *dst_buffer);
    };

    return {.program = std::move(program), .override_runtime_arguments_callback = override_runtime_args_callback};
}

operation::ProgramWithCallbacks pad_rm_sharded_width_only(
    const Tensor& input_tensor,
    Tensor& output,
    const ttnn::Shape& output_padded_shape,
    const ttnn::Shape& input_tensor_start,
    float pad_value) {
    Program program{};

    TT_ASSERT(
        output.shard_spec().has_value() and output.shard_spec()->shape[1] == output_padded_shape[-1],
        "ttnn.pad: pad_rm_sharded_width_only expects sharded output parameter with shard width equal to the width of "
        "the requested output tensor. Ensure pad_impl is calling this program factory correctly.");

    uint32_t W = input_tensor.logical_shape()[-1];
    uint32_t W_padded = output_padded_shape[3];

    auto unpadded_stick_bytes = W * input_tensor.element_size();
    auto padded_stick_bytes = W_padded * input_tensor.element_size();

    IDevice* device = input_tensor.device();

    // input shard spec
    auto input_shard_spec = input_tensor.shard_spec().value();
    uint32_t shard_height_unpadded = input_shard_spec.shape[0];

    // output shard spec
    auto shard_spec_padded = output.shard_spec().value();
    uint32_t shard_height_padded = shard_spec_padded.shape[0];

    auto& all_cores_padded = shard_spec_padded.grid;

    auto compute_with_storage_grid_size = device->compute_with_storage_grid_size();
    uint32_t num_cores_x = compute_with_storage_grid_size.x;
    uint32_t num_cores_y = compute_with_storage_grid_size.y;
    CoreRange total_cores({0, 0}, {num_cores_x - 1, num_cores_y - 1});

    tt::DataFormat input_cb_data_format = tt::tt_metal::datatype_to_dataformat_converter(input_tensor.dtype());
    uint32_t input_shard_cb_index = tt::CBIndex::c_0;
    tt::tt_metal::CircularBufferConfig input_shard_cb_config =
        tt::tt_metal::CircularBufferConfig(
            shard_height_unpadded * unpadded_stick_bytes, {{input_shard_cb_index, input_cb_data_format}})
            .set_page_size(input_shard_cb_index, unpadded_stick_bytes)
            .set_globally_allocated_address(*input_tensor.buffer());
    auto input_shard_cb = tt::tt_metal::CreateCircularBuffer(program, total_cores, input_shard_cb_config);

    tt::DataFormat output_cb_data_format = tt::tt_metal::datatype_to_dataformat_converter(output.dtype());
    uint32_t output_shard_cb_index = tt::CBIndex::c_16;
    tt::tt_metal::CircularBufferConfig output_shard_cb_config =
        tt::tt_metal::CircularBufferConfig(
            shard_height_padded * padded_stick_bytes, {{output_shard_cb_index, output_cb_data_format}})
            .set_page_size(output_shard_cb_index, padded_stick_bytes)
            .set_globally_allocated_address(*output.buffer());
    auto output_shard_cb = tt::tt_metal::CreateCircularBuffer(program, total_cores, output_shard_cb_config);

    // construct const buffer with the pad_value
    tt::DataFormat pad_val_cb_data_format = tt::tt_metal::datatype_to_dataformat_converter(input_tensor.dtype());
    uint32_t pad_val_cb_index = tt::CBIndex::c_1;
    tt::tt_metal::CircularBufferConfig cb_pad_val_config =
        tt::tt_metal::CircularBufferConfig(padded_stick_bytes, {{pad_val_cb_index, pad_val_cb_data_format}})
            .set_page_size(pad_val_cb_index, padded_stick_bytes);
    tt::tt_metal::CreateCircularBuffer(program, total_cores, cb_pad_val_config);

    uint32_t W_padding_front_bytes = input_tensor_start[-3] * input_tensor.element_size();

    uint32_t padding_value_as_u32;
    if (input_tensor.dtype() == tt::tt_metal::DataType::BFLOAT16) {
        uint16_t bfloat_pad_value_bits = bfloat16(pad_value).to_uint16();
        padding_value_as_u32 = *reinterpret_cast<uint32_t*>(&bfloat_pad_value_bits);
    } else if (input_tensor.dtype() == tt::tt_metal::DataType::FLOAT32) {
        padding_value_as_u32 = *reinterpret_cast<uint32_t*>(&pad_value);
    } else {
        TT_THROW("ttnn.pad: unsupported data type for pad_rm_sharded_stickwise");
    }

    auto l1_alignment_bytes = hal::get_l1_alignment();
    uint32_t padded_stick_step = tt::round_up(
        padded_stick_bytes, l1_alignment_bytes);  // round padded_stick bytes to a multiple of l1_alignment_bytes
    uint32_t unpadded_stick_step = tt::round_up(
        unpadded_stick_bytes,
        l1_alignment_bytes);  // round unpadded_stick bytes to a multiple of l1_alignment_bytes

    std::vector<uint32_t> reader_ct_args = {
        unpadded_stick_bytes,
        padded_stick_bytes,
        shard_height_unpadded,
        shard_height_padded,
        W_padding_front_bytes,
        input_shard_cb_index,
        output_shard_cb_index,
        unpadded_stick_step,
        padded_stick_step};

    std::vector<uint32_t> writer_ct_args = {
        padded_stick_bytes,
        shard_height_padded,
        padding_value_as_u32,
        output.element_size(),
        output_shard_cb_index,
        pad_val_cb_index,
        padded_stick_step};

    KernelHandle reader_kernel_id = CreateKernel(
        program,
        "ttnn/cpp/ttnn/operations/data_movement/pad/device/kernels/dataflow/reader_pad_dims_rm_sharded_stickwise.cpp",
        all_cores_padded,
        tt::tt_metal::ReaderDataMovementConfig(reader_ct_args));

    KernelHandle writer_kernel_id = CreateKernel(
        program,
        "ttnn/cpp/ttnn/operations/data_movement/pad/device/kernels/dataflow/writer_pad_dims_rm_sharded_stickwise.cpp",
        all_cores_padded,
        tt::tt_metal::WriterDataMovementConfig(writer_ct_args));

    tt::tt_metal::SetRuntimeArgs(program, reader_kernel_id, all_cores_padded, {});
    tt::tt_metal::SetRuntimeArgs(program, writer_kernel_id, all_cores_padded, {});

    auto override_runtime_args_callback = [input_shard_cb, output_shard_cb](
                                              const void* operation,
                                              Program& program,
                                              const std::vector<Tensor>& input_tensors,
                                              const std::vector<std::optional<const Tensor>>&,
                                              const std::vector<Tensor>& output_tensors) {
        auto input_buffer = input_tensors.at(0).buffer();
        auto output_buffer = output_tensors.at(0).buffer();

        UpdateDynamicCircularBufferAddress(program, input_shard_cb, *input_buffer);
        UpdateDynamicCircularBufferAddress(program, output_shard_cb, *output_buffer);
    };
    return {.program = std::move(program), .override_runtime_arguments_callback = override_runtime_args_callback};
}
}  // namespace ttnn::operations::data_movement::detail<|MERGE_RESOLUTION|>--- conflicted
+++ resolved
@@ -247,18 +247,9 @@
 
     // Reader compile-time args
     // Data is 32 byte aligned
-<<<<<<< HEAD
-    bool dst_is_dram = dst_buffer->buffer_type() == tt::tt_metal::BufferType::DRAM;
     std::vector<uint32_t> reader_compile_time_args;
     tt::tt_metal::TensorAccessorArgs(*src0_buffer).append_to(reader_compile_time_args);
-=======
-    bool src0_is_dram = src0_buffer->buffer_type() == tt::tt_metal::BufferType::DRAM;
-    std::vector<uint32_t> reader_compile_time_args = {// interleaved accessor args
-                                                      (std::uint32_t)src0_is_dram};
->>>>>>> 82d9e85f
-    std::vector<uint32_t> writer_compile_time_args = {// interleaved accessor args
-                                                      (std::uint32_t)src0_cb_index,
-                                                      (std::uint32_t)src1_cb_index};
+    std::vector<uint32_t> writer_compile_time_args = {src0_cb_index, src1_cb_index};
     TensorAccessorArgs(*dst_buffer).append_to(writer_compile_time_args);
     // Tilized reader
     tt::tt_metal::KernelHandle unary_reader_kernel_id = tt::tt_metal::CreateKernel(
