--- conflicted
+++ resolved
@@ -34,11 +34,7 @@
             return input_tensor;
         } else {
             return input_tensor.pad(
-<<<<<<< HEAD
                 ttnn::SimpleShape(output_padded_shape), ttnn::SimpleShape(input_tensor_start), value);
-=======
-                tt::tt_metal::LegacyShape(output_padded_shape), ttnn::SimpleShape{input_tensor_start}, value);
->>>>>>> c45a5b78
         }
     }
 
