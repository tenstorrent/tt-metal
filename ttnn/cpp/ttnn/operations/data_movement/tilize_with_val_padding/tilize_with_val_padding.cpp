--- conflicted
+++ resolved
@@ -98,7 +98,6 @@
         is_enough_space(input_tensor, input_single_tile_size, output_single_tile_size, num_tiles_per_row);
 
     auto base_tilize = [=](const ttnn::Tensor& input_tensor) {
-<<<<<<< HEAD
         return ttnn::prim::tilize_with_val_padding(
             input_tensor,
             squeeze_output_shape(output_padded_shape),
@@ -107,22 +106,8 @@
             output_dtype.value_or(input_tensor.dtype()),
             use_multicore,
             enough_space_width,
-            enough_space_height);
-=======
-        return operation::run(
-            TilizeWithValPadding{
-                squeeze_output_shape(output_padded_shape),
-                pad_value,
-                memory_config.value_or(input_tensor.memory_config()),
-                output_dtype.value_or(input_tensor.dtype()),
-                use_multicore,
-                enough_space_width,
-                enough_space_height,
-                sub_core_grids},
-            {input_tensor},
-            {},
-            {})[0];
->>>>>>> 749d677a
+            enough_space_height,
+            sub_core_grids);
     };
 
     return build_ndiml_tilize_val(base_tilize, sub_core_grids)(input_tensor);
