// SPDX-FileCopyrightText: © 2024 Tenstorrent Inc.
//
// SPDX-License-Identifier: Apache-2.0

#include "untilize_with_halo_v2_program_factory.hpp"

#include <math.h>

#include "ttnn/operations/cb_utils.hpp"
#include "ttnn/operations/math.hpp"
#include <tt-metalium/constants.hpp>
#include <tt-metalium/util.hpp>
#include <tt-metalium/host_api.hpp>
#include "ttnn/common/constants.hpp"
#include "ttnn/operation.hpp"

using namespace tt::constants;
using namespace tt::tt_metal;

namespace ttnn::operations::data_movement::detail {

// In order to make circular buffer indicies sequential, we use variable to keep track of the next available index.
// Circular buffer indices should be assigned right before their creation.
struct CBIndices {
    // Invalid value for cb id is 32, number greater than the maximum number of index circular buffer can have.
    // Not assigning get_next_cb_index() value before creating cb will throw exception in circular_buffer_types.cpp
    // which can be used as a reminder.
    uint32_t src_cb_id = 32;
    uint32_t pad_cb_id = 32;
    uint32_t out_cb_id = 32;

    // Additional CBs for sharded data kernel configs
    uint32_t padding_config_cb_id = 32;
    uint32_t local_config_cb_id = 32;
    uint32_t remote_config_cb_id = 32;
    uint32_t untilize_out_cb_id = 32;
    uint32_t get_next_cb_id() { return next_cb_id++; }

private:
    uint32_t next_cb_id = tt::CBIndex::c_0;
};

operation::ProgramWithCallbacks untilize_with_halo_multi_core_v2(
    Program& program,
    const Tensor& input_tensor,
    const uint32_t pad_val,
    const uint32_t ncores_nhw,
    const uint32_t max_out_nsticks_per_core,
    const Tensor& padding_config1,
    const Tensor& padding_config2,
    const Tensor& local_config1,
    const Tensor& local_config2,
    const Tensor& remote_config1,
    const Tensor& remote_config2,
    const bool remote_read,
    const bool transpose_mcast,
    Tensor& output_tensor,
    const bool capture_buffers) {
    IDevice* device = input_tensor.device();
    Buffer* src_buffer = input_tensor.buffer();
    Buffer* dst_buffer = output_tensor.buffer();
    TT_ASSERT(dst_buffer != nullptr, "Output buffer should be allocated on device!");

    bool skip_untilize = input_tensor.get_layout() == Layout::ROW_MAJOR;

    auto input_shape = input_tensor.get_padded_shape();
    auto output_shape = output_tensor.get_padded_shape();

    tt::DataFormat in_df = datatype_to_dataformat_converter(input_tensor.get_dtype());
    tt::DataFormat out_df = datatype_to_dataformat_converter(output_tensor.get_dtype());
    uint32_t out_nbytes = datum_size(out_df);

    CoreRangeSet all_cores = output_tensor.shard_spec().value().grid;
    auto input_shard_shape = output_tensor.shard_spec().value().shape;
    auto output_shard_shape = output_tensor.shard_spec().value().shape;
    TT_ASSERT(input_shard_shape[1] == output_shard_shape[1]);
    uint32_t input_nhw_height = input_shape[0] * input_shape[1] * input_shape[2];
    uint32_t remapped_input_shard_shape_for_output_grid = tt::div_up(input_nhw_height, ncores_nhw);
    uint32_t ntiles_per_block = tt::div_up(input_shard_shape[1], TILE_WIDTH);
    uint32_t input_nblocks_per_core = tt::div_up(remapped_input_shard_shape_for_output_grid, TILE_HEIGHT);
    uint32_t input_npages = ntiles_per_block * input_nblocks_per_core;

    uint32_t out_stick_nbytes = output_shard_shape[1] * out_nbytes;

    uint32_t in_page_size = tt::tt_metal::detail::TileSize(in_df);
    uint32_t out_tile_size = tt::tt_metal::detail::TileSize(out_df);

    if (skip_untilize) {
        uint32_t in_nbytes = datum_size(in_df);
        in_page_size = input_shard_shape[1] * in_nbytes;
        input_npages = remapped_input_shard_shape_for_output_grid;
    }
    // Construct CBs
    // //
    CBIndices cb_indices = CBIndices();
    cb_indices.src_cb_id = cb_indices.get_next_cb_id();
    // input CB (sharded)
    auto src_cb_config = CircularBufferConfig(input_npages * in_page_size, {{cb_indices.src_cb_id, in_df}})
                             .set_page_size(cb_indices.src_cb_id, in_page_size)
                             .set_globally_allocated_address(*src_buffer);
    auto src_cb = CreateCircularBuffer(program, all_cores, src_cb_config);
    log_debug(tt::LogOp, "CB {} :: npages = {}, pagesize = {}", cb_indices.src_cb_id, input_npages, in_page_size);

    uint32_t input_to_writer_cb_id = cb_indices.src_cb_id;
    if (!skip_untilize) {
        cb_indices.untilize_out_cb_id = cb_indices.get_next_cb_id();
        input_to_writer_cb_id = cb_indices.untilize_out_cb_id;
        // output of untilize from compute kernel goes into this CB
        uint32_t output_ntiles = ntiles_per_block * input_nblocks_per_core;
        auto untilize_out_cb_config =
            CircularBufferConfig(output_ntiles * out_tile_size, {{cb_indices.untilize_out_cb_id, out_df}})
                .set_page_size(cb_indices.untilize_out_cb_id, out_tile_size);
        auto untilize_out_cb = CreateCircularBuffer(program, all_cores, untilize_out_cb_config);
        log_debug(
            tt::LogOp,
            "CB {} :: npages = {}, pagesize = {}",
            cb_indices.untilize_out_cb_id,
            output_ntiles,
            out_tile_size);
    }

    cb_indices.out_cb_id = cb_indices.get_next_cb_id();
    // output shard, after inserting halo and padding, goes into this CB as input to next op.
    uint32_t out_cb_pagesize = out_stick_nbytes;
    uint32_t out_cb_npages = max_out_nsticks_per_core;
    auto out_cb_config = CircularBufferConfig(out_cb_npages * out_cb_pagesize, {{cb_indices.out_cb_id, out_df}})
                             .set_page_size(cb_indices.out_cb_id, out_cb_pagesize)
                             .set_globally_allocated_address(*dst_buffer);
    auto out_cb = CreateCircularBuffer(program, all_cores, out_cb_config);
    log_debug(tt::LogOp, "CB {} :: npages = {}, pagesize = {}", cb_indices.out_cb_id, out_cb_npages, out_cb_pagesize);

    // CB for pad val buffer (stick sized)
    uint32_t pad_cb_pagesize = out_stick_nbytes;
    uint32_t pad_cb_npages = 1;
    cb_indices.pad_cb_id = cb_indices.get_next_cb_id();
    auto pad_cb_config = CircularBufferConfig(pad_cb_pagesize * pad_cb_npages, {{cb_indices.pad_cb_id, out_df}})
                             .set_page_size(cb_indices.pad_cb_id, pad_cb_pagesize);
    auto pad_cb = CreateCircularBuffer(program, all_cores, pad_cb_config);
<<<<<<< HEAD
    log_debug(tt::LogOp, "CB {} :: npages = {}, pagesize = {}", pad_cb_id, pad_cb_npages, pad_cb_pagesize);

    // Additional CBs for sharded data kernel configs
    uint32_t padding_config_cb_id1 = tt::CBIndex::c_2;
    uint32_t padding_config_cb_id2 = tt::CBIndex::c_3;
    uint32_t local_config_cb_id1 = tt::CBIndex::c_4;
    uint32_t local_config_cb_id2 = tt::CBIndex::c_5;
    uint32_t remote_config_cb_id1 = tt::CBIndex::c_6;
    uint32_t remote_config_cb_id2 = tt::CBIndex::c_7;
=======
    log_debug(tt::LogOp, "CB {} :: npages = {}, pagesize = {}", cb_indices.pad_cb_id, pad_cb_npages, pad_cb_pagesize);
>>>>>>> 4b36d5f1

    tt::DataFormat kernel_config_df = tt::DataFormat::RawUInt16;  // NOTE: UInt16 is not supported for CB types
    uint32_t config_nbytes =
        tt::datum_size(kernel_config_df) * 2;  // each config is a pair "start, size", so double the size
    uint32_t pagesize = 0;

    // Gather data
    if (!skip_untilize) {
        // compute kernel
        std::vector<uint32_t> compute_ct_args = {
            input_nblocks_per_core, ntiles_per_block, cb_indices.src_cb_id, input_to_writer_cb_id};
        std::string compute_kernel(
            "ttnn/cpp/ttnn/operations/data_movement/untilize/device/kernels/compute/pack_untilize.cpp");
        if (ntiles_per_block > MAX_PACK_UNTILIZE_WIDTH) {
            log_debug(
                tt::LogOp,
                "Falling back to slow untilize since ntiles_per_block {} > MAX_PACK_UNTILIZE_WIDTH {}",
                ntiles_per_block,
                MAX_PACK_UNTILIZE_WIDTH);
            compute_kernel = "ttnn/cpp/ttnn/operations/data_movement/untilize/device/kernels/compute/untilize.cpp";
        }
        KernelHandle untilize_kernel_id =
            CreateKernel(program, compute_kernel, all_cores, ComputeConfig{.compile_args = compute_ct_args});
    }

    TT_ASSERT(padding_config1.get_dtype() == DataType::UINT16);
    TT_ASSERT(padding_config2.get_dtype() == DataType::UINT16);
    TT_ASSERT(local_config1.get_dtype() == DataType::UINT16);
    TT_ASSERT(local_config2.get_dtype() == DataType::UINT16);
    TT_ASSERT(remote_config1.get_dtype() == DataType::UINT16);
    TT_ASSERT(remote_config2.get_dtype() == DataType::UINT16);

    auto padding_config_buffer1 = padding_config1.device_buffer();
    const uint32_t num_cores = all_cores.num_cores();
<<<<<<< HEAD
    auto padding_config_cb_config1 =
        CircularBufferConfig(padding_config_buffer1->size() / num_cores, {{padding_config_cb_id1, kernel_config_df}})
            .set_page_size(padding_config_cb_id1, padding_config_buffer1->page_size())
            .set_globally_allocated_address(*padding_config_buffer1);
    CBHandle padding_config_cb1 = CreateCircularBuffer(program, all_cores, padding_config_cb_config1);

    auto padding_config_buffer2 = padding_config2.device_buffer();
    auto padding_config_cb_config2 =
        CircularBufferConfig(padding_config_buffer2->size() / num_cores, {{padding_config_cb_id2, kernel_config_df}})
            .set_page_size(padding_config_cb_id2, padding_config_buffer2->page_size())
            .set_globally_allocated_address(*padding_config_buffer2);
    CBHandle padding_config_cb2 = CreateCircularBuffer(program, all_cores, padding_config_cb_config2);

    auto local_config_buffer1 = local_config1.device_buffer();
    auto local_config_cb_config1 =
        CircularBufferConfig(local_config_buffer1->size() / num_cores, {{local_config_cb_id1, kernel_config_df}})
            .set_page_size(local_config_cb_id1, local_config_buffer1->page_size())
            .set_globally_allocated_address(*local_config_buffer1);
    CBHandle local_config_cb1 = CreateCircularBuffer(program, all_cores, local_config_cb_config1);

    auto local_config_buffer2 = local_config2.device_buffer();
    auto local_config_cb_config2 =
        CircularBufferConfig(local_config_buffer2->size() / num_cores, {{local_config_cb_id2, kernel_config_df}})
            .set_page_size(local_config_cb_id2, local_config_buffer2->page_size())
            .set_globally_allocated_address(*local_config_buffer2);
    CBHandle local_config_cb2 = CreateCircularBuffer(program, all_cores, local_config_cb_config2);

    auto remote_config_buffer1 = remote_config1.device_buffer();
    auto remote_config_cb_config1 =
        CircularBufferConfig(remote_config_buffer1->size() / num_cores, {{remote_config_cb_id1, kernel_config_df}})
            .set_page_size(remote_config_cb_id1, remote_config_buffer1->page_size())
            .set_globally_allocated_address(*remote_config_buffer1);
    CBHandle remote_config_cb1 = CreateCircularBuffer(program, all_cores, remote_config_cb_config1);

    auto remote_config_buffer2 = remote_config2.device_buffer();
    auto remote_config_cb_config2 =
        CircularBufferConfig(remote_config_buffer2->size() / num_cores, {{remote_config_cb_id2, kernel_config_df}})
            .set_page_size(remote_config_cb_id2, remote_config_buffer2->page_size())
            .set_globally_allocated_address(*remote_config_buffer2);
    CBHandle remote_config_cb2 = CreateCircularBuffer(program, all_cores, remote_config_cb_config2);
=======
    cb_indices.padding_config_cb_id = cb_indices.get_next_cb_id();
    auto padding_config_cb_config =
        CircularBufferConfig(
            padding_config_buffer->size() / num_cores, {{cb_indices.padding_config_cb_id, kernel_config_df}})
            .set_page_size(cb_indices.padding_config_cb_id, padding_config_buffer->page_size())
            .set_globally_allocated_address(*padding_config_buffer);
    CBHandle padding_config_cb = CreateCircularBuffer(program, all_cores, padding_config_cb_config);

    auto local_config_buffer = local_config.device_buffer();
    cb_indices.local_config_cb_id = cb_indices.get_next_cb_id();
    auto local_config_cb_config =
        CircularBufferConfig(
            local_config_buffer->size() / num_cores, {{cb_indices.local_config_cb_id, kernel_config_df}})
            .set_page_size(cb_indices.local_config_cb_id, local_config_buffer->page_size())
            .set_globally_allocated_address(*local_config_buffer);
    CBHandle local_config_cb = CreateCircularBuffer(program, all_cores, local_config_cb_config);

    auto remote_config_buffer = remote_config.device_buffer();
    cb_indices.remote_config_cb_id = cb_indices.get_next_cb_id();
    auto remote_config_cb_config =
        CircularBufferConfig(
            remote_config_buffer->size() / num_cores, {{cb_indices.remote_config_cb_id, kernel_config_df}})
            .set_page_size(cb_indices.remote_config_cb_id, remote_config_buffer->page_size())
            .set_globally_allocated_address(*remote_config_buffer);
    CBHandle remote_config_cb = CreateCircularBuffer(program, all_cores, remote_config_cb_config);
>>>>>>> 4b36d5f1

    const bool is_block_sharded = input_tensor.memory_config().memory_layout == TensorMemoryLayout::BLOCK_SHARDED;
    const bool is_width_sharded = input_tensor.memory_config().memory_layout == TensorMemoryLayout::WIDTH_SHARDED;

    auto aligned_input_nstick_nbytes = out_stick_nbytes;
    log_debug(tt::LogOp, "out_stick_nbytes = {}", out_stick_nbytes);
    log_debug(tt::LogOp, "input_tensor.buffer()->alignment() = {}", input_tensor.buffer()->alignment());

    if (out_stick_nbytes % input_tensor.buffer()->alignment() != 0) {
        aligned_input_nstick_nbytes = tt::round_up(out_stick_nbytes, input_tensor.buffer()->alignment());
    }
    // reader kernel
    std::vector<uint32_t> reader_ct_args = {
        0,  // padding_config_cb_id
        0,  // local_config_cb_id
        0,  // remote_config_cb_id
        cb_indices.src_cb_id,
        input_to_writer_cb_id,
        cb_indices.out_cb_id,
        cb_indices.pad_cb_id,
        pad_val,
        input_npages,
        out_stick_nbytes,
        is_block_sharded,
        remote_read,
        (uint32_t)(transpose_mcast ? 1 : 0),
        is_width_sharded,
<<<<<<< HEAD
        aligned_input_nstick_nbytes,
        true};
=======
        aligned_input_nstick_nbytes};

    reader_ct_args[0] = 0;
    reader_ct_args[1] = cb_indices.local_config_cb_id;
    reader_ct_args[2] = 0;
>>>>>>> 4b36d5f1

    reader_ct_args[0] = padding_config_cb_id1;
    reader_ct_args[1] = local_config_cb_id2;
    reader_ct_args[2] = remote_config_cb_id1;
    KernelHandle reader_kernel_id0 = CreateKernel(
        program,
        "ttnn/cpp/ttnn/operations/data_movement/untilize_with_halo_v2/device/kernels/dataflow/halo_gather.cpp",
        all_cores,
        DataMovementConfig{
            .processor = DataMovementProcessor::RISCV_0, .noc = NOC::RISCV_0_default, .compile_args = reader_ct_args});

<<<<<<< HEAD
    reader_ct_args[0] = padding_config_cb_id2;
    reader_ct_args[1] = local_config_cb_id1;
    reader_ct_args[2] = remote_config_cb_id2;
    reader_ct_args[15] = false;
=======
    reader_ct_args[0] = cb_indices.padding_config_cb_id;
    reader_ct_args[1] = 0;
    reader_ct_args[2] = cb_indices.remote_config_cb_id;
>>>>>>> 4b36d5f1

    KernelHandle reader_kernel_id1 = CreateKernel(
        program,
        "ttnn/cpp/ttnn/operations/data_movement/untilize_with_halo_v2/device/kernels/dataflow/halo_gather.cpp",
        all_cores,
        DataMovementConfig{
            .processor = DataMovementProcessor::RISCV_1, .noc = NOC::RISCV_1_default, .compile_args = reader_ct_args});

    if (!capture_buffers) {
        padding_config_buffer1 = nullptr;
        padding_config_buffer2 = nullptr;
        local_config_buffer1 = nullptr;
        local_config_buffer2 = nullptr;
        remote_config_buffer1 = nullptr;
        remote_config_buffer2 = nullptr;
    }
    // Capture padding_config_buffer, local_config_buffer, remote_config_buffer to cache this with the program
    auto override_runtime_arguments_callback = [src_cb,
                                                out_cb,
                                                padding_config_cb1,
                                                padding_config_cb2,
                                                local_config_cb1,
                                                local_config_cb2,
                                                remote_config_cb1,
                                                remote_config_cb2,
                                                padding_config_buffer1,
                                                padding_config_buffer2,
                                                local_config_buffer1,
                                                local_config_buffer2,
                                                remote_config_buffer1,
                                                remote_config_buffer2](
                                                   const void* operation,
                                                   Program& program,
                                                   const std::vector<Tensor>& input_tensors,
                                                   const std::vector<std::optional<const Tensor>>&,
                                                   const std::vector<Tensor>& output_tensors) {
        auto src_buffer = input_tensors.at(0).buffer();
        auto dst_buffer = output_tensors.at(0).buffer();

        UpdateDynamicCircularBufferAddress(program, src_cb, *src_buffer);
        UpdateDynamicCircularBufferAddress(program, out_cb, *dst_buffer);
    };

    return {.program = std::move(program), .override_runtime_arguments_callback = override_runtime_arguments_callback};
}

}  // namespace ttnn::operations::data_movement::detail<|MERGE_RESOLUTION|>--- conflicted
+++ resolved
@@ -30,9 +30,12 @@
     uint32_t out_cb_id = 32;
 
     // Additional CBs for sharded data kernel configs
-    uint32_t padding_config_cb_id = 32;
-    uint32_t local_config_cb_id = 32;
-    uint32_t remote_config_cb_id = 32;
+    uint32_t padding_config_cb_id1 = 32;
+    uint32_t padding_config_cb_id2 = 32;
+    uint32_t local_config_cb_id1 = 32;
+    uint32_t local_config_cb_id2 = 32;
+    uint32_t remote_config_cb_id1 = 32;
+    uint32_t remote_config_cb_id2 = 32;
     uint32_t untilize_out_cb_id = 32;
     uint32_t get_next_cb_id() { return next_cb_id++; }
 
@@ -136,19 +139,7 @@
     auto pad_cb_config = CircularBufferConfig(pad_cb_pagesize * pad_cb_npages, {{cb_indices.pad_cb_id, out_df}})
                              .set_page_size(cb_indices.pad_cb_id, pad_cb_pagesize);
     auto pad_cb = CreateCircularBuffer(program, all_cores, pad_cb_config);
-<<<<<<< HEAD
-    log_debug(tt::LogOp, "CB {} :: npages = {}, pagesize = {}", pad_cb_id, pad_cb_npages, pad_cb_pagesize);
-
-    // Additional CBs for sharded data kernel configs
-    uint32_t padding_config_cb_id1 = tt::CBIndex::c_2;
-    uint32_t padding_config_cb_id2 = tt::CBIndex::c_3;
-    uint32_t local_config_cb_id1 = tt::CBIndex::c_4;
-    uint32_t local_config_cb_id2 = tt::CBIndex::c_5;
-    uint32_t remote_config_cb_id1 = tt::CBIndex::c_6;
-    uint32_t remote_config_cb_id2 = tt::CBIndex::c_7;
-=======
     log_debug(tt::LogOp, "CB {} :: npages = {}, pagesize = {}", cb_indices.pad_cb_id, pad_cb_npages, pad_cb_pagesize);
->>>>>>> 4b36d5f1
 
     tt::DataFormat kernel_config_df = tt::DataFormat::RawUInt16;  // NOTE: UInt16 is not supported for CB types
     uint32_t config_nbytes =
@@ -183,74 +174,58 @@
 
     auto padding_config_buffer1 = padding_config1.device_buffer();
     const uint32_t num_cores = all_cores.num_cores();
-<<<<<<< HEAD
+    cb_indices.padding_config_cb_id1 = cb_indices.get_next_cb_id();
     auto padding_config_cb_config1 =
-        CircularBufferConfig(padding_config_buffer1->size() / num_cores, {{padding_config_cb_id1, kernel_config_df}})
-            .set_page_size(padding_config_cb_id1, padding_config_buffer1->page_size())
+        CircularBufferConfig(
+            padding_config_buffer1->size() / num_cores, {{cb_indices.padding_config_cb_id1, kernel_config_df}})
+            .set_page_size(cb_indices.padding_config_cb_id1, padding_config_buffer1->page_size())
             .set_globally_allocated_address(*padding_config_buffer1);
     CBHandle padding_config_cb1 = CreateCircularBuffer(program, all_cores, padding_config_cb_config1);
 
+    cb_indices.padding_config_cb_id2 = cb_indices.get_next_cb_id();
     auto padding_config_buffer2 = padding_config2.device_buffer();
     auto padding_config_cb_config2 =
-        CircularBufferConfig(padding_config_buffer2->size() / num_cores, {{padding_config_cb_id2, kernel_config_df}})
-            .set_page_size(padding_config_cb_id2, padding_config_buffer2->page_size())
+        CircularBufferConfig(
+            padding_config_buffer2->size() / num_cores, {{cb_indices.padding_config_cb_id2, kernel_config_df}})
+            .set_page_size(cb_indices.padding_config_cb_id2, padding_config_buffer2->page_size())
             .set_globally_allocated_address(*padding_config_buffer2);
     CBHandle padding_config_cb2 = CreateCircularBuffer(program, all_cores, padding_config_cb_config2);
 
+    cb_indices.local_config_cb_id1 = cb_indices.get_next_cb_id();
     auto local_config_buffer1 = local_config1.device_buffer();
     auto local_config_cb_config1 =
-        CircularBufferConfig(local_config_buffer1->size() / num_cores, {{local_config_cb_id1, kernel_config_df}})
-            .set_page_size(local_config_cb_id1, local_config_buffer1->page_size())
+        CircularBufferConfig(
+            local_config_buffer1->size() / num_cores, {{cb_indices.local_config_cb_id1, kernel_config_df}})
+            .set_page_size(cb_indices.local_config_cb_id1, local_config_buffer1->page_size())
             .set_globally_allocated_address(*local_config_buffer1);
     CBHandle local_config_cb1 = CreateCircularBuffer(program, all_cores, local_config_cb_config1);
 
+    cb_indices.local_config_cb_id2 = cb_indices.get_next_cb_id();
     auto local_config_buffer2 = local_config2.device_buffer();
     auto local_config_cb_config2 =
-        CircularBufferConfig(local_config_buffer2->size() / num_cores, {{local_config_cb_id2, kernel_config_df}})
-            .set_page_size(local_config_cb_id2, local_config_buffer2->page_size())
+        CircularBufferConfig(
+            local_config_buffer2->size() / num_cores, {{cb_indices.local_config_cb_id2, kernel_config_df}})
+            .set_page_size(cb_indices.local_config_cb_id2, local_config_buffer2->page_size())
             .set_globally_allocated_address(*local_config_buffer2);
     CBHandle local_config_cb2 = CreateCircularBuffer(program, all_cores, local_config_cb_config2);
 
+    cb_indices.remote_config_cb_id1 = cb_indices.get_next_cb_id();
     auto remote_config_buffer1 = remote_config1.device_buffer();
     auto remote_config_cb_config1 =
-        CircularBufferConfig(remote_config_buffer1->size() / num_cores, {{remote_config_cb_id1, kernel_config_df}})
-            .set_page_size(remote_config_cb_id1, remote_config_buffer1->page_size())
+        CircularBufferConfig(
+            remote_config_buffer1->size() / num_cores, {{cb_indices.remote_config_cb_id1, kernel_config_df}})
+            .set_page_size(cb_indices.remote_config_cb_id1, remote_config_buffer1->page_size())
             .set_globally_allocated_address(*remote_config_buffer1);
     CBHandle remote_config_cb1 = CreateCircularBuffer(program, all_cores, remote_config_cb_config1);
 
+    cb_indices.remote_config_cb_id2 = cb_indices.get_next_cb_id();
     auto remote_config_buffer2 = remote_config2.device_buffer();
     auto remote_config_cb_config2 =
-        CircularBufferConfig(remote_config_buffer2->size() / num_cores, {{remote_config_cb_id2, kernel_config_df}})
-            .set_page_size(remote_config_cb_id2, remote_config_buffer2->page_size())
+        CircularBufferConfig(
+            remote_config_buffer2->size() / num_cores, {{cb_indices.remote_config_cb_id2, kernel_config_df}})
+            .set_page_size(cb_indices.remote_config_cb_id2, remote_config_buffer2->page_size())
             .set_globally_allocated_address(*remote_config_buffer2);
     CBHandle remote_config_cb2 = CreateCircularBuffer(program, all_cores, remote_config_cb_config2);
-=======
-    cb_indices.padding_config_cb_id = cb_indices.get_next_cb_id();
-    auto padding_config_cb_config =
-        CircularBufferConfig(
-            padding_config_buffer->size() / num_cores, {{cb_indices.padding_config_cb_id, kernel_config_df}})
-            .set_page_size(cb_indices.padding_config_cb_id, padding_config_buffer->page_size())
-            .set_globally_allocated_address(*padding_config_buffer);
-    CBHandle padding_config_cb = CreateCircularBuffer(program, all_cores, padding_config_cb_config);
-
-    auto local_config_buffer = local_config.device_buffer();
-    cb_indices.local_config_cb_id = cb_indices.get_next_cb_id();
-    auto local_config_cb_config =
-        CircularBufferConfig(
-            local_config_buffer->size() / num_cores, {{cb_indices.local_config_cb_id, kernel_config_df}})
-            .set_page_size(cb_indices.local_config_cb_id, local_config_buffer->page_size())
-            .set_globally_allocated_address(*local_config_buffer);
-    CBHandle local_config_cb = CreateCircularBuffer(program, all_cores, local_config_cb_config);
-
-    auto remote_config_buffer = remote_config.device_buffer();
-    cb_indices.remote_config_cb_id = cb_indices.get_next_cb_id();
-    auto remote_config_cb_config =
-        CircularBufferConfig(
-            remote_config_buffer->size() / num_cores, {{cb_indices.remote_config_cb_id, kernel_config_df}})
-            .set_page_size(cb_indices.remote_config_cb_id, remote_config_buffer->page_size())
-            .set_globally_allocated_address(*remote_config_buffer);
-    CBHandle remote_config_cb = CreateCircularBuffer(program, all_cores, remote_config_cb_config);
->>>>>>> 4b36d5f1
 
     const bool is_block_sharded = input_tensor.memory_config().memory_layout == TensorMemoryLayout::BLOCK_SHARDED;
     const bool is_width_sharded = input_tensor.memory_config().memory_layout == TensorMemoryLayout::WIDTH_SHARDED;
@@ -278,20 +253,12 @@
         remote_read,
         (uint32_t)(transpose_mcast ? 1 : 0),
         is_width_sharded,
-<<<<<<< HEAD
         aligned_input_nstick_nbytes,
         true};
-=======
-        aligned_input_nstick_nbytes};
-
-    reader_ct_args[0] = 0;
-    reader_ct_args[1] = cb_indices.local_config_cb_id;
-    reader_ct_args[2] = 0;
->>>>>>> 4b36d5f1
-
-    reader_ct_args[0] = padding_config_cb_id1;
-    reader_ct_args[1] = local_config_cb_id2;
-    reader_ct_args[2] = remote_config_cb_id1;
+
+    reader_ct_args[0] = cb_indices.padding_config_cb_id1;
+    reader_ct_args[1] = cb_indices.local_config_cb_id2;
+    reader_ct_args[2] = cb_indices.remote_config_cb_id1;
     KernelHandle reader_kernel_id0 = CreateKernel(
         program,
         "ttnn/cpp/ttnn/operations/data_movement/untilize_with_halo_v2/device/kernels/dataflow/halo_gather.cpp",
@@ -299,16 +266,10 @@
         DataMovementConfig{
             .processor = DataMovementProcessor::RISCV_0, .noc = NOC::RISCV_0_default, .compile_args = reader_ct_args});
 
-<<<<<<< HEAD
-    reader_ct_args[0] = padding_config_cb_id2;
-    reader_ct_args[1] = local_config_cb_id1;
-    reader_ct_args[2] = remote_config_cb_id2;
+    reader_ct_args[0] = cb_indices.padding_config_cb_id2;
+    reader_ct_args[1] = cb_indices.local_config_cb_id1;
+    reader_ct_args[2] = cb_indices.remote_config_cb_id2;
     reader_ct_args[15] = false;
-=======
-    reader_ct_args[0] = cb_indices.padding_config_cb_id;
-    reader_ct_args[1] = 0;
-    reader_ct_args[2] = cb_indices.remote_config_cb_id;
->>>>>>> 4b36d5f1
 
     KernelHandle reader_kernel_id1 = CreateKernel(
         program,
