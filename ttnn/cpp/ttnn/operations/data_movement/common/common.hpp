--- conflicted
+++ resolved
@@ -106,11 +106,7 @@
 
     OwnedArgsType pre_format(OpInputTypes... args) const { return pre_transform_(args...); }
 
-<<<<<<< HEAD
-    OpOutputType post_format(OpOutputType output) const { return post_transform_(output); }
-=======
-    inline OpOutputType post_format(const OpOutputType& output) const { return post_transform_(output); }
->>>>>>> 5c9cc19f
+    OpOutputType post_format(const OpOutputType& output) const { return post_transform_(output); }
 
     OpOutputType operator()(OpInputTypes... args) const {
         if (should_format(args...)) {
