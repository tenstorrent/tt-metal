// SPDX-FileCopyrightText: © 2024 Tenstorrent AI ULC.
//
// SPDX-License-Identifier: Apache-2.0

#include "untilize_with_unpadding.hpp"
#include "ttnn/run_operation.hpp"
#include "ttnn/operations/data_movement/common/common.hpp"
#include "ttnn/operations/data_movement/reshape_view/reshape.hpp"
#include "ttnn/operations/data_movement/untilize_with_unpadding/device/untilize_with_unpadding_device_operation.hpp"

using namespace tt::tt_metal;

ttnn::Shape squeeze_vector_shape(ttnn::Shape output_shape) {
    if (output_shape.rank() > 4) {
        ttnn::SmallVector<uint32_t> output_shape_4d(output_shape.rank());
        output_shape_4d[0] = 1;
        int extra_rank = output_shape.size() - 4;
        for (int i = extra_rank; i >= 0; i--) {
            output_shape_4d[0] *= (output_shape[i] + 1);
        }
        output_shape_4d[0]--;
        output_shape_4d[1] = output_shape[1 + extra_rank];
        output_shape_4d[2] = output_shape[2 + extra_rank];
        output_shape_4d[3] = output_shape[3 + extra_rank];
        return ttnn::Shape(std::move(output_shape_4d));
    }
    return output_shape;
}

namespace ttnn::operations::data_movement {

using OwnedUntilizeValArgs = std::tuple<ttnn::Tensor>;
using BaseUntilizeValType = std::function<ttnn::Tensor(const ttnn::Tensor&)>;

using MassagedUntilizeVal = MassagedOperation<ttnn::Tensor, const ttnn::Tensor&>;
using MassagedUntilizeValParams = MassagedOperationParams<ttnn::Tensor, const ttnn::Tensor&>;

MassagedUntilizeVal build_ndiml_untilize_val(
    BaseUntilizeValType base_untilize, const std::optional<CoreRangeSet>& sub_core_grids) {
    auto original_shape = std::make_shared<Shape>();

    return MassagedUntilizeVal(MassagedUntilizeValParams{
        .predicate = [](const ttnn::Tensor& input_tensor) -> bool { return input_tensor.logical_shape().rank() > 4; },
        .pre_transform = [=](const ttnn::Tensor& input_tensor) -> OwnedUntilizeValArgs {
            *original_shape = input_tensor.logical_shape();
            ttnn::Tensor squeezed_tensor = squeeze_from_ND_to_4D(input_tensor, sub_core_grids);
            return std::make_tuple(squeezed_tensor);
        },
        .post_transform = [=](const ttnn::Tensor& output) -> ttnn::Tensor {
            auto unsqueezed_tensor = ttnn::reshape(
                output,
                *original_shape,
                std::nullopt,              /*Memory Config*/
                std::nullopt,              /*Pad value*/
                TileReshapeMapMode::CACHE, /*Reshape map mode*/
                sub_core_grids);
            return unsqueezed_tensor;
        },
        .operation = std::move(base_untilize)});
}

ttnn::Tensor ExecuteUntilizeWithUnpadding::invoke(
    const ttnn::Tensor& input_tensor,
    const ttnn::Shape& output_tensor_end,
    const std::optional<MemoryConfig>& memory_config,
    bool use_multicore,
    bool use_pack_untilize,
    const std::optional<CoreRangeSet>& sub_core_grids) {
    bool fp32_dest_acc_en = input_tensor.dtype() == DataType::UINT32 || input_tensor.dtype() == DataType::FLOAT32;

    ttnn::SmallVector<uint32_t> output_end_vector;
    ttnn::Shape output_end;
    const auto& input_shape = input_tensor.logical_shape();
    if (input_shape.rank() > 4) {
        for (auto index = 0; index < input_shape.rank(); ++index) {
            output_end_vector.push_back(input_shape[index] - 1);
        }
        output_end = squeeze_vector_shape(ttnn::Shape(std::move(output_end_vector)));
    } else {
        for (auto index = 0; index < input_tensor.logical_shape().rank(); ++index) {
            output_end_vector.push_back(output_tensor_end[index]);
        }
        output_end = ttnn::Shape(std::move(output_end_vector));
    }

    auto input_cb_data_format = tt::tt_metal::datatype_to_dataformat_converter(input_tensor.dtype());
    uint32_t input_single_tile_size = tt::tile_size(input_cb_data_format);
    uint32_t output_single_tile_size = input_single_tile_size;

    uint32_t num_tiles_per_row = input_tensor.padded_shape()[-1] / tt::constants::TILE_WIDTH;
    uint32_t num_tiles_per_col = input_tensor.padded_shape()[-2] / tt::constants::TILE_HEIGHT;

    bool enough_space_width =
        is_enough_space(input_tensor, input_single_tile_size, output_single_tile_size, num_tiles_per_col);
    bool enough_space_height =
        is_enough_space(input_tensor, input_single_tile_size, output_single_tile_size, num_tiles_per_row);

    auto base_untilize = [=](const ttnn::Tensor& input_tensor) {
<<<<<<< HEAD
        return ttnn::prim::untilize_with_unpadding(
            input_tensor,
            ttnn::Shape(output_end),
            memory_config,
            use_multicore,
            use_pack_untilize,
            fp32_dest_acc_en,
            enough_space_width,
            enough_space_height);
=======
        return operation::run(
            UntilizeWithUnpadding{// output_end,
                                  ttnn::Shape(output_end),
                                  memory_config.value_or(input_tensor.memory_config()),
                                  use_multicore,
                                  use_pack_untilize,
                                  fp32_dest_acc_en,
                                  enough_space_width,
                                  enough_space_height,
                                  sub_core_grids},
            {input_tensor},
            {},
            {})[0];
>>>>>>> 749d677a
    };

    return build_ndiml_untilize_val(base_untilize, sub_core_grids)(input_tensor);
}

}  // namespace ttnn::operations::data_movement<|MERGE_RESOLUTION|>--- conflicted
+++ resolved
@@ -96,7 +96,6 @@
         is_enough_space(input_tensor, input_single_tile_size, output_single_tile_size, num_tiles_per_row);
 
     auto base_untilize = [=](const ttnn::Tensor& input_tensor) {
-<<<<<<< HEAD
         return ttnn::prim::untilize_with_unpadding(
             input_tensor,
             ttnn::Shape(output_end),
@@ -105,22 +104,8 @@
             use_pack_untilize,
             fp32_dest_acc_en,
             enough_space_width,
-            enough_space_height);
-=======
-        return operation::run(
-            UntilizeWithUnpadding{// output_end,
-                                  ttnn::Shape(output_end),
-                                  memory_config.value_or(input_tensor.memory_config()),
-                                  use_multicore,
-                                  use_pack_untilize,
-                                  fp32_dest_acc_en,
-                                  enough_space_width,
-                                  enough_space_height,
-                                  sub_core_grids},
-            {input_tensor},
-            {},
-            {})[0];
->>>>>>> 749d677a
+            enough_space_height,
+            sub_core_grids);
     };
 
     return build_ndiml_untilize_val(base_untilize, sub_core_grids)(input_tensor);
