--- conflicted
+++ resolved
@@ -28,17 +28,7 @@
 // tensors)
 // ... divided by 4 to account for 4-byte datum sizes of each tensor (fp32, int32)
 // ... minimized by ~20% to account for reserved memory
-<<<<<<< HEAD
-uint32_t calculate_optimal_chunk_size(IDevice* device) {
-    const auto l1_size_bytes = static_cast<double>(device->l1_size_per_core());
-    const auto optimal_chunk_size = ((l1_size_bytes / 4.0 / 4.0) * 0.8) - 32.0;
-    const auto clamped_chunk_size = std::max(optimal_chunk_size, 0.0);
-    const auto integer_chunk_size = static_cast<uint64_t>(std::ceil(clamped_chunk_size));
-    return ceil32(integer_chunk_size);
-}
-=======
 uint32_t calculate_optimal_chunk_size(IDevice* device) { return ceil32(device->l1_size_per_core() / 4 / 4 * 0.8 - 32); }
->>>>>>> 0f7d1b2f
 
 ScatterProgramFactory::cached_program_t ScatterProgramFactory::create(
     const operation_attributes_t& args, const tensor_args_t& tensor_args, tensor_return_value_t& output_tensor) {
