--- conflicted
+++ resolved
@@ -77,13 +77,6 @@
     const uint32_t& source_stick_size_bytes = source_stick_size * source_datum_size;
     const uint32_t& output_stick_size_bytes = output_stick_size * output_datum_size;
 
-<<<<<<< HEAD
-    // check if row byte sizes are at least 32 and a power of 2 (for InterleavedAddrGen)
-
-    // for InterleavedAddrGen
-
-=======
->>>>>>> eadba9b9
     // maximal input/index/source/output chunk size, divisible by 32, calculated as follows:
     // BH available L1 mem size of nearly 1.5 MB...
     // ... divided by 4 to be able to allocate four equally long row chunks (coming from input/index/source/output
