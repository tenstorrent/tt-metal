--- conflicted
+++ resolved
@@ -737,18 +737,10 @@
     bool fp32_dest_acc_en,
     const std::optional<CoreRangeSet>& sub_core_grids) {
     tt::tt_metal::Program program{};
-<<<<<<< HEAD
-=======
-
->>>>>>> fbaa49aa
     if (sub_core_grids.has_value()) {
         return untilize_multi_core_parallelize_column_subgrid(
             a, output, use_pack_untilize, fp32_dest_acc_en, sub_core_grids.value());
     }
-<<<<<<< HEAD
-=======
-
->>>>>>> fbaa49aa
     bool src_sharded = a.memory_config().is_sharded();
     bool out_sharded = output.memory_config().is_sharded();
 
