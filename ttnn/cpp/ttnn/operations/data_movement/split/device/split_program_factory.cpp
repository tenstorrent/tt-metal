// SPDX-FileCopyrightText: © 2024 Tenstorrent Inc.
//
// SPDX-License-Identifier: Apache-2.0

#include <tt-metalium/work_split.hpp>
#include <tt-metalium/host_api.hpp>
#include <tt-metalium/constants.hpp>
#include "ttnn/operation.hpp"

using namespace tt::tt_metal;

namespace ttnn::operations::data_movement::detail {

void setup_runtime(
    const Program& program,
    const uint32_t& core_offset,
    const uint32_t& num_cores_r,
    const uint32_t& num_cores_c,
    const uint32_t& z,
    const uint32_t& num_cores_x,
    const uint32_t& per_core_tiles_y,
    const uint32_t& per_core_tiles_x,
    const uint32_t& num_tiles_per_z,
    tt::tt_metal::Buffer* in0_buffer,
    tt::tt_metal::Buffer* out0_buffer,
    tt::tt_metal::Buffer* out1_buffer,
    tt::tt_metal::KernelHandle reader_kernel_id,
    tt::tt_metal::KernelHandle writer_kernel_id) {
    uint32_t start_core_x = 0;
    uint32_t start_core_y = 0;

    if (num_cores_c > 1) {
        TT_FATAL(num_cores_c % 2 == 0, "Must be even number of cores");
    }
    uint32_t idc_outer_limit = 1;
    uint32_t idc_inner_limit = num_cores_c;

    for (int id_r_outer = 0; id_r_outer < z; id_r_outer++) {
        for (int id_r_inner = 0; id_r_inner < num_cores_x; id_r_inner++) {
            uint32_t id_r = id_r_outer * num_cores_x + id_r_inner;

            uint32_t id_r_reader =
                id_r_outer * num_tiles_per_z + id_r_inner * per_core_tiles_y * num_cores_c * per_core_tiles_x;
            uint32_t id_r_writer = id_r_reader / 2;
            if (num_cores_c > 1) {
                idc_outer_limit = 2;
                idc_inner_limit = num_cores_c / 2;
            }
            for (int id_c_outer = 0; id_c_outer < idc_outer_limit; id_c_outer++) {
                for (int id_c_inner = 0; id_c_inner < idc_inner_limit; id_c_inner++) {
                    uint32_t id_c = id_c_outer * idc_inner_limit + id_c_inner;
                    CoreCoord core = {(std::size_t)start_core_x + id_r, (std::size_t)start_core_y + id_c};

                    uint32_t reader_core_id = id_c * per_core_tiles_y;
                    reader_core_id += id_r_reader;

                    const std::array reader_runtime_args = {
                        (std::uint32_t)reader_core_id,
                        (std::uint32_t)(in0_buffer->address()),  // in0_tensor_addr
                        (std::uint32_t)0                         // split on last dim
                    };
                    bool out0_only = false;
                    bool out1_only = false;
                    if (num_cores_c > 1) {
                        out0_only = (id_c_outer == 0);
                        out1_only = (id_c_outer == 1);
                    }

                    uint32_t writer_core_id = id_c_inner * per_core_tiles_y + (id_r_writer);

                    const std::array writer_runtime_args = {
                        writer_core_id,
                        (std::uint32_t)out0_buffer->address(),  // first base addr
                        (std::uint32_t)out1_buffer->address(),  // second base addr
                        (std::uint32_t)out0_only,
                        (std::uint32_t)out1_only};
                    tt::tt_metal::SetRuntimeArgs(program, reader_kernel_id, core, reader_runtime_args);
                    tt::tt_metal::SetRuntimeArgs(program, writer_kernel_id, core, writer_runtime_args);
                }
            }
        }
    }
}

operation::ProgramWithCallbacks split_last_dim_two_chunks_tiled(
    const Tensor& input_tensor, std::vector<Tensor>& output_tensors, const MemoryConfig& mem_config) {
    uint32_t num_chunks = 2;

    auto input_shape = input_tensor.padded_shape();

    Program program{};
    tt::tt_metal::IDevice* device = input_tensor.device();
    tt::DataFormat cb_data_format = tt::tt_metal::datatype_to_dataformat_converter(input_tensor.dtype());

    ////////////////////////////////////////////////////////////////////////////
    //                 Buffer Setup
    ////////////////////////////////////////////////////////////////////////////

    uint32_t single_tile_size = tt::tt_metal::detail::TileSize(cb_data_format);
    tt::tt_metal::Buffer* in0_buffer = input_tensor.buffer();

    // Output buffers
    TT_FATAL(output_tensors.size() == num_chunks, "Error");
    tt::tt_metal::Tensor& out0 = output_tensors[0];
    tt::tt_metal::Tensor& out1 = output_tensors[1];

    tt::tt_metal::Buffer* out0_buffer = out0.buffer();
    TT_FATAL(out0_buffer != nullptr, "Output 0 buffer should be allocated on device!");
    tt::tt_metal::Buffer* out1_buffer = out1.buffer();
    TT_FATAL(out1_buffer != nullptr, "Output 1 buffer should be allocated on device!");

    ////////////////////////////////////////////////////////////////////////////
    //                      Application Setup
    ////////////////////////////////////////////////////////////////////////////

    uint32_t z = input_shape[1];
    uint32_t num_tiles_dim_2 = input_shape[2] / tt::constants::TILE_HEIGHT;
    uint32_t num_tiles_dim_3 = input_shape[3] / tt::constants::TILE_WIDTH;
    uint32_t num_cores_x_limit = device->compute_with_storage_grid_size().x;
    uint32_t num_cores_y_limit = device->compute_with_storage_grid_size().y;

    // parallelize z
    auto num_cores_z = z;

    // parallelize y
    auto [num_cores_y, per_core_tiles_y] = tt::tt_metal::get_max_cores_divisible_by_tiles_per_core_tiles(
        num_tiles_dim_3, num_cores_y_limit, /*request_even=*/(num_tiles_dim_3 > 1));

    // parallelize x
    auto [num_cores_x, per_core_tiles_x] =
        tt::tt_metal::get_max_cores_divisible_by_tiles_per_core_tiles(num_tiles_dim_2, num_cores_x_limit / num_cores_z);

    uint32_t start_core_x = 0;
    uint32_t start_core_y = 0;

    uint32_t num_cores_c = num_cores_y;
    uint32_t num_cores_r = num_cores_x * num_cores_z;

    CoreRange all_cores(
        {(std::size_t)start_core_x, (std::size_t)start_core_y},
        {(std::size_t)start_core_x + num_cores_r - 1, (std::size_t)start_core_y + num_cores_c - 1});

<<<<<<< HEAD
    bool tile_dtype_is_bfloat16 = input_tensor.dtype() == tt::tt_metal::DataType::BFLOAT16;
    bool in0_is_dram = in0_buffer->buffer_type() == tt::tt_metal::BufferType::DRAM;
    bool out_is_dram = out0_buffer->buffer_type() == tt::tt_metal::BufferType::DRAM;
=======
>>>>>>> e6c31627
    TT_FATAL(out0_buffer->buffer_type() == out1_buffer->buffer_type(), "Output buffers should be the same type");

    uint32_t num_tiles_per_z = (per_core_tiles_x * num_cores_x) * (per_core_tiles_y * num_cores_y);
    uint32_t z_stride_read = num_tiles_per_z;
    uint32_t y_stride_read = per_core_tiles_y * num_cores_y;

    std::vector<uint32_t> reader_compile_time_args = {// interleaved accessor args
                                                      (std::uint32_t)tile_dtype_is_bfloat16,
                                                      // by default in dram
                                                      (std::uint32_t)in0_is_dram,

                                                      // READER COMPILE TIME ARGS
                                                      (std::uint32_t)(z / num_cores_z),
                                                      (std::uint32_t)per_core_tiles_x,  // out_num_tiles_per_tensor
                                                      (std::uint32_t)per_core_tiles_y,  // out_num_tiles_per_tensor
                                                      (std::uint32_t)z_stride_read,
                                                      (std::uint32_t)y_stride_read};

    uint32_t z_stride_write = num_tiles_per_z / num_chunks;
    uint32_t y_stride_write = per_core_tiles_y * (num_cores_c / num_chunks);
    std::vector<uint32_t> writer_compile_time_args = {// interleaved accessor args
                                                      (std::uint32_t)tile_dtype_is_bfloat16,
                                                      (std::uint32_t)out_is_dram,

                                                      (std::uint32_t)per_core_tiles_x,  // out_num_tiles_per_tensor
                                                      (std::uint32_t)per_core_tiles_y,  // out_num_tiles_per_tensor

                                                      (std::uint32_t)(z / num_cores_z),
                                                      (std::uint32_t)z_stride_write,
                                                      (std::uint32_t)y_stride_write

    };

    auto reader_kernel_id = tt::tt_metal::CreateKernel(
        program,
        "ttnn/cpp/ttnn/operations/data_movement/split/device/kernels/dataflow/"
        "reader_tm_tile_layout_split_two_chunks.cpp",
        all_cores,
        tt::tt_metal::ReaderDataMovementConfig(reader_compile_time_args));

    auto writer_kernel_id = tt::tt_metal::CreateKernel(
        program,
        "ttnn/cpp/ttnn/operations/data_movement/split/device/kernels/dataflow/"
        "writer_tm_tile_layout_split_two_chunks.cpp",
        all_cores,
        tt::tt_metal::WriterDataMovementConfig(writer_compile_time_args));

    uint32_t src0_cb_index = 0;
    uint32_t num_input_tiles = 2;
    tt::tt_metal::CircularBufferConfig cb_src0_config =
        tt::tt_metal::CircularBufferConfig(num_input_tiles * single_tile_size, {{src0_cb_index, cb_data_format}})
            .set_page_size(src0_cb_index, single_tile_size);
    tt::tt_metal::CreateCircularBuffer(program, all_cores, cb_src0_config);

    setup_runtime(
        program,
        0,
        num_cores_r,
        num_cores_c,
        num_cores_z,
        num_cores_x,
        per_core_tiles_y,
        per_core_tiles_x,
        num_tiles_per_z,
        in0_buffer,
        out0_buffer,
        out1_buffer,
        reader_kernel_id,
        writer_kernel_id);

    auto override_runtime_args_callback =
        [reader_kernel_id, writer_kernel_id, num_cores_r, num_cores_c, start_core_x, start_core_y](
            const void* operation,
            Program& program,
            const std::vector<Tensor>& input_tensors,
            const std::vector<std::optional<const Tensor>>& optional_tensors,
            const std::vector<Tensor>& output_tensors) {
            auto src_dram_buffer = input_tensors.at(0).buffer();

            auto dst_0_dram_buffer = output_tensors.at(0).buffer();
            auto dst_1_dram_buffer = output_tensors.at(1).buffer();

            for (int core_idx_y = 0; core_idx_y < num_cores_c; core_idx_y++) {
                for (int core_idx_x = 0; core_idx_x < num_cores_r; core_idx_x++) {
                    CoreCoord core = {(std::size_t)start_core_x + core_idx_x, (std::size_t)start_core_y + core_idx_y};

                    {
                        auto& runtime_args = GetRuntimeArgs(program, reader_kernel_id, core);
                        runtime_args[1] = src_dram_buffer->address();
                    }

                    {
                        auto& runtime_args = GetRuntimeArgs(program, writer_kernel_id, core);
                        runtime_args[1] = dst_0_dram_buffer->address();
                        runtime_args[2] = dst_1_dram_buffer->address();
                    }
                }
            }
        };

    return {std::move(program), override_runtime_args_callback};
}

}  // namespace ttnn::operations::data_movement::detail<|MERGE_RESOLUTION|>--- conflicted
+++ resolved
@@ -140,12 +140,6 @@
         {(std::size_t)start_core_x, (std::size_t)start_core_y},
         {(std::size_t)start_core_x + num_cores_r - 1, (std::size_t)start_core_y + num_cores_c - 1});
 
-<<<<<<< HEAD
-    bool tile_dtype_is_bfloat16 = input_tensor.dtype() == tt::tt_metal::DataType::BFLOAT16;
-    bool in0_is_dram = in0_buffer->buffer_type() == tt::tt_metal::BufferType::DRAM;
-    bool out_is_dram = out0_buffer->buffer_type() == tt::tt_metal::BufferType::DRAM;
-=======
->>>>>>> e6c31627
     TT_FATAL(out0_buffer->buffer_type() == out1_buffer->buffer_type(), "Output buffers should be the same type");
 
     uint32_t num_tiles_per_z = (per_core_tiles_x * num_cores_x) * (per_core_tiles_y * num_cores_y);
