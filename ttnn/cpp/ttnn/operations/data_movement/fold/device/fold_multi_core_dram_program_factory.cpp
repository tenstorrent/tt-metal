// SPDX-FileCopyrightText: © 2025 Tenstorrent AI ULC
//
// SPDX-License-Identifier: Apache-2.0

#include "hostdevcommon/kernel_structs.h"
#include "ttnn/common/constants.hpp"
#include "ttnn/tensor/enum_types.hpp"
#include "ttnn/tensor/host_buffer/functions.hpp"
#include <tt-metalium/work_split.hpp>
#include "ttnn/operations/math.hpp"
#include <tt-metalium/constants.hpp>
#include <tt-metalium/core_coord.hpp>
#include <tt-metalium/hal.hpp>
#include <tt-metalium/util.hpp>
#include <tt-metalium/host_api.hpp>
#include "ttnn/operations/core/work_split/work_split_tilize.hpp"
#include "ttnn/operation.hpp"
#include "ttnn/operations/data_movement/common/common.hpp"
#include "ttnn/tensor/types.hpp"
#include "ttnn/types.hpp"
#include <tt-metalium/tt_align.hpp>
#include "fold_device_op.hpp"
namespace ttnn::operations::data_movement {

using namespace tt::constants;
using namespace tt::tt_metal;

Fold::MultiCoreDRAMFold::cached_program_t fold_multi_core_tiled_interleaved(
    const Tensor& input_tensor, const Tensor& output, const uint32_t stride_h, const uint32_t stride_w) {
    // Get device and create a new program
    auto device = input_tensor.device();
    auto program = tt::tt_metal::CreateProgram();

    const uint32_t batch_size = input_tensor.logical_shape()[0];
    const uint32_t input_height = input_tensor.logical_shape()[1];
    const uint32_t input_width = input_tensor.logical_shape()[2];

    // Get compute grid size and buffer pointers
    Buffer* src0_buffer = input_tensor.buffer();
    Buffer* dst_buffer = output.buffer();
    TT_ASSERT(dst_buffer != nullptr, "Output buffer should be allocated on device!");

    tt::DataFormat cb_data_format = tt::tt_metal::datatype_to_dataformat_converter(input_tensor.dtype());
    uint32_t single_tile_size = tt::tt_metal::detail::TileSize(cb_data_format);

    ttnn::Shape output_padded_shape = output.padded_shape();
    ttnn::Shape input_padded_shape = input_tensor.padded_shape();

    log_debug(tt::LogOp, "cb_data_format: {}", cb_data_format);
    log_debug(tt::LogOp, "single_tile_size: {}", single_tile_size);
    log_debug(tt::LogOp, "input_tensor_shape: {}", input_padded_shape);
    log_debug(tt::LogOp, "output_tensor_shape: {}", output_padded_shape);

    // Calculate memory layout parameters
    auto stick_nbytes =
        output_padded_shape[3] * tt::datum_size(tt::tt_metal::datatype_to_dataformat_converter(output.dtype()));
    uint32_t ntiles_per_row = tt::div_up(input_padded_shape[-1], TILE_WIDTH);
    uint32_t ntiles = input_tensor.physical_volume() / TILE_HW;
    uint32_t num_blocks = std::ceil(static_cast<float>(ntiles) / ntiles_per_row);

    log_debug(tt::LogOp, "ntiles_per_row: {}, ntiles: {}, num_blocks: {}", ntiles_per_row, ntiles, num_blocks);

    // Split work across cores for parallel processing
    auto grid_size = device->compute_with_storage_grid_size();
    auto [ncores, all_cores, core_range, core_range_cliff, nblocks_per_core, nblocks_per_core_cliff] =
        ttnn::split_blocks_for_tilize(grid_size, num_blocks);

    log_debug(
        tt::LogOp,
        "ncores: {}, nblocks_per_core: {}, nblocks_per_core_cliff: {}",
        ncores,
        nblocks_per_core,
        nblocks_per_core_cliff);
    uint32_t src0_cb_index = tt::CBIndex::c_0;
    uint32_t num_input_tiles = ntiles_per_row;
    uint32_t double_buffer = 2;  // Double buffering for improved performance

    // Create circular buffer configurations for source and destination
    tt::tt_metal::CircularBufferConfig cb_src0_config =
        tt::tt_metal::CircularBufferConfig(
            num_input_tiles * single_tile_size * double_buffer, {{src0_cb_index, cb_data_format}})
            .set_page_size(src0_cb_index, single_tile_size);
    tt::tt_metal::CreateCircularBuffer(program, all_cores, cb_src0_config);

    uint32_t src1_cb_index = tt::CBIndex::c_1;
    tt::tt_metal::CircularBufferConfig cb_src1_config =
        tt::tt_metal::CircularBufferConfig(
            num_input_tiles * single_tile_size * double_buffer, {{src1_cb_index, cb_data_format}})
            .set_page_size(src1_cb_index, single_tile_size);
    tt::tt_metal::CreateCircularBuffer(program, all_cores, cb_src1_config);

    // Configure compile-time arguments for reader kernel
    std::vector<uint32_t> reader_compile_time_args = {
        ntiles_per_row,
        src0_cb_index,
    };

    // Configure compile-time arguments for writer kernel
    std::vector<uint32_t> writer_compile_time_args = {
        batch_size,
        input_height,
        input_width,
        stride_h,
        stride_w,
        stick_nbytes,
        ntiles_per_row,
        datum_size(cb_data_format),
        src1_cb_index,
    };

    // Create reader kernel for DRAM to circular buffer data movement
    tt::tt_metal::KernelHandle unary_reader_kernel_id = tt::tt_metal::CreateKernel(
        program,
        "ttnn/cpp/ttnn/operations/data_movement/fold/device/kernels/dataflow/reader_dram2cb_tiled.cpp",
        all_cores,
        tt::tt_metal::ReaderDataMovementConfig(reader_compile_time_args));

    // Create writer kernel for circular buffer to DRAM data movement
    tt::tt_metal::KernelHandle unary_writer_kernel_id = tt::tt_metal::CreateKernel(
        program,
        "ttnn/cpp/ttnn/operations/data_movement/fold/device/kernels/dataflow/writer_cb2dram_for_tiled_input.cpp",
        all_cores,
        tt::tt_metal::WriterDataMovementConfig(writer_compile_time_args));

    // Configure compute kernel arguments
    std::vector<uint32_t> compute_compile_time_args = {
        nblocks_per_core,
        ntiles_per_row,
        src0_cb_index,
        src1_cb_index,
    };

    std::vector<uint32_t> compute_compile_time_args_cliff = {
        nblocks_per_core_cliff,
        ntiles_per_row,
        src0_cb_index,
        src1_cb_index,
    };

    bool fp32_dest_acc_en = cb_data_format == tt::DataFormat::Float32;
    std::string compute_kernel_name =
        "ttnn/cpp/ttnn/operations/data_movement/untilize/device/kernels/compute/pack_untilize.cpp";
    if (ntiles_per_row > MAX_PACK_UNTILIZE_WIDTH) {
        compute_kernel_name = "ttnn/cpp/ttnn/operations/data_movement/untilize/device/kernels/compute/untilize.cpp";
    }

    log_debug(tt::LogOp, "compute_kernel_name: {}", compute_kernel_name);

    // Create main compute kernel
    tt::tt_metal::CreateKernel(
        program,
        compute_kernel_name,
        core_range,
        tt::tt_metal::ComputeConfig{
            .fp32_dest_acc_en = fp32_dest_acc_en,
            .compile_args = compute_compile_time_args,
        });

    // Create cliff compute kernel if needed (for handling edge cases)
    if (core_range_cliff.ranges().size() > 0) {
        tt::tt_metal::CreateKernel(
            program,
            compute_kernel_name,
            core_range_cliff,
            tt::tt_metal::ComputeConfig{
                .fp32_dest_acc_en = fp32_dest_acc_en,
                .compile_args = compute_compile_time_args_cliff,
            });
    }

    // Calculate core distribution for work
    uint32_t ncores_full = ncores;
    auto full_cores = all_cores;
    if (nblocks_per_core_cliff > 0 && nblocks_per_core_cliff < nblocks_per_core) {
        ncores_full -= 1;
        full_cores = core_range;
    }

    // Set up runtime arguments for each core
    uint32_t tile_start_id = 0;
    auto ncores_x = grid_size.x;
    auto ncores_y = std::ceil(static_cast<float>(ncores) / ncores_x);
    auto cores = grid_to_cores(ncores_x * ncores_y, ncores_x, ncores_y, true);
    std::vector<CoreCoord> cores_with_rtargs;

    // Configure runtime arguments for each core
    for (auto i = 0; i < cores.size(); i++) {
        CoreCoord core = cores[i];
        if (!full_cores.contains(core)) {
            continue;
        }
        std::vector<uint32_t> reader_runtime_args = {
            src0_buffer->address(),
            tile_start_id,
            nblocks_per_core,
        };
        std::vector<uint32_t> writer_runtime_args = {
            dst_buffer->address(),
            tile_start_id,
            nblocks_per_core,
        };
        tt::tt_metal::SetRuntimeArgs(program, unary_reader_kernel_id, core, reader_runtime_args);
        tt::tt_metal::SetRuntimeArgs(program, unary_writer_kernel_id, core, writer_runtime_args);
        tile_start_id += nblocks_per_core;
        cores_with_rtargs.push_back(core);
    }

    // Handle edge case for cliff cores
    if (ncores_full < ncores) {
        CoreCoord core = CoreCoord{ncores_full % ncores_x, ncores_full / ncores_x};
        std::vector<uint32_t> reader_runtime_args = {
            src0_buffer->address(),
            tile_start_id,
            nblocks_per_core_cliff,
        };
        std::vector<uint32_t> writer_runtime_args = {
            dst_buffer->address(),
            tile_start_id,
            nblocks_per_core_cliff,
        };
        tt::tt_metal::SetRuntimeArgs(program, unary_reader_kernel_id, core, reader_runtime_args);
        tt::tt_metal::SetRuntimeArgs(program, unary_writer_kernel_id, core, writer_runtime_args);
        cores_with_rtargs.push_back(core);
    }

    return {std::move(program), {unary_reader_kernel_id, unary_writer_kernel_id, cores_with_rtargs}};
}

Fold::MultiCoreDRAMFold::cached_program_t fold_multi_core_row_major_interleaved(
    const Tensor& input_tensor, const Tensor& output, const uint32_t stride_h, const uint32_t stride_w) {
    auto device = input_tensor.device();
    auto program = tt::tt_metal::CreateProgram();

    const uint32_t batch_size = input_tensor.logical_shape()[0];
    const uint32_t input_height = input_tensor.logical_shape()[1];
    const uint32_t input_width = input_tensor.logical_shape()[2];

    Buffer* src0_buffer = input_tensor.buffer();
    Buffer* dst_buffer = output.buffer();
    TT_ASSERT(dst_buffer != nullptr, "Output buffer should be allocated on device!");

    tt::DataFormat cb_data_format = tt::tt_metal::datatype_to_dataformat_converter(input_tensor.dtype());

    // Calculate total input work
    uint32_t total_patches = (batch_size * input_height * input_width) / (stride_h * stride_w);

    // Get compute grid size and calculate work distribution
    auto compute_grid_size = device->compute_with_storage_grid_size();
    uint32_t num_cores_x = compute_grid_size.x;
    uint32_t num_cores_y = compute_grid_size.y;
    uint32_t num_cores_total = num_cores_x * num_cores_y;

    log_debug(tt::LogOp, "input_tensor_shape: {}", input_tensor.padded_shape());
    log_debug(tt::LogOp, "output_tensor_shape: {}", output.padded_shape());

    // Calculate work per core based on input dimensions
    uint32_t patches_per_core = tt::div_up(total_patches, num_cores_total);

    log_debug(
        tt::LogOp,
        "total_patches: {}, num_cores_total: {}, patches_per_core: {}",
        total_patches,
        num_cores_total,
        patches_per_core);

    // Create core ranges
    CoreRange all_cores = CoreRange({0, 0}, {num_cores_x - 1, num_cores_y - 1});
    auto cores = grid_to_cores(num_cores_total, num_cores_x, num_cores_y, true);

    // Setup circular buffers
    uint32_t cb_src0_index = tt::CBIndex::c_0;

    // Calculate buffer sizes
    uint32_t stick_nbytes = input_tensor.padded_shape()[3] * tt::datum_size(cb_data_format);
    // align to DRAM read alignment.
    uint32_t aligned_stick_nbytes = tt::align(stick_nbytes, hal::get_dram_alignment());

    log_debug(
        tt::LogOp,
        "stick_nbytes: {}, aligned_stick_nbytes: {}, dram_alignment: {}",
        stick_nbytes,
        aligned_stick_nbytes,
        hal::get_dram_alignment());

    int double_buffer = 2;
<<<<<<< HEAD
    // Create source circular buffer - sized for input work per core
    auto src_cb_config = CircularBufferConfig(double_buffer * aligned_stick_nbytes, {{cb_src0_index, cb_data_format}})
                             .set_page_size(cb_src0_index, aligned_stick_nbytes);
    CreateCircularBuffer(program, all_cores, src_cb_config);
=======
    // Create source circular buffer
    auto src_cb_config =
        CircularBufferConfig(
            double_buffer * aligned_stick_nbytes * stride_w * stride_h, {{cb_src0_index, cb_data_format}})
            .set_page_size(cb_src0_index, aligned_stick_nbytes * stride_w * stride_h);
    auto cb_src0 = CreateCircularBuffer(program, all_cores, src_cb_config);
>>>>>>> 5f2d0352

    bool src_stick_size_is_power_of_two = is_power_of_two_at_least_32(stick_nbytes);
    uint32_t src_log2_stick_size = src_stick_size_is_power_of_two ? (std::uint32_t)std::log2(stick_nbytes) : 0;
    // Create reader kernel
    std::vector<uint32_t> compile_time_args(
        {stick_nbytes,
         cb_src0_index,
         src_stick_size_is_power_of_two,
         src_log2_stick_size,
         aligned_stick_nbytes,
         stride_h,
         stride_w,
         input_width,
         patches_per_core});
    tt::tt_metal::KernelHandle reader_kernel_id = tt::tt_metal::CreateKernel(
        program,
        "ttnn/cpp/ttnn/operations/data_movement/fold/device/kernels/dataflow/reader_dram2cb_for_rm_input.cpp",
        all_cores,
        tt::tt_metal::ReaderDataMovementConfig(compile_time_args));
    // Create writer kernel
    tt::tt_metal::KernelHandle writer_kernel_id = tt::tt_metal::CreateKernel(
        program,
        "ttnn/cpp/ttnn/operations/data_movement/fold/device/kernels/dataflow/writer_cb2dram_for_rm_input.cpp",
        all_cores,
        tt::tt_metal::WriterDataMovementConfig(compile_time_args));

    // Set runtime arguments for each core

    const uint32_t output_height = input_height / stride_h;
    const uint32_t output_width = input_width / stride_w;
    const uint32_t patch_size = stride_h * stride_w;
    const uint32_t output_hw = output_height * output_width;
    uint32_t curr_patches = 0;
    std::vector<CoreCoord> cores_with_rtargs;
    uint32_t src_idx, dst_idx, src_col_offset;
    for (uint32_t i = 0; i < cores.size(); i++) {
        CoreCoord core = cores[i];
        std::vector<uint32_t> reader_runtime_args = {src0_buffer->address()};
        std::vector<uint32_t> writer_runtime_args = {dst_buffer->address()};

        if (curr_patches < total_patches) {
            uint32_t output_offset = i * patches_per_core;
            uint32_t batch_idx = output_offset / output_hw;
            uint32_t batch_offset = output_offset % output_hw;
            uint32_t out_height = batch_offset / output_width;
            uint32_t out_width = batch_offset % output_width;

            uint32_t src_batch_offset = batch_idx * output_height * output_width * patch_size;
            uint32_t src_row_offset = out_height * stride_h * input_width;
            src_col_offset = out_width * stride_w;

            src_idx = src_batch_offset + src_row_offset + src_col_offset;
            dst_idx = output_offset * patch_size;
        }

        curr_patches += patches_per_core;
        reader_runtime_args.push_back(src_idx);
        reader_runtime_args.push_back(src_col_offset);
        writer_runtime_args.push_back(dst_idx);
        tt::tt_metal::SetRuntimeArgs(program, reader_kernel_id, core, reader_runtime_args);
        tt::tt_metal::SetRuntimeArgs(program, writer_kernel_id, core, writer_runtime_args);
        cores_with_rtargs.push_back(core);
    }

    return {std::move(program), {reader_kernel_id, writer_kernel_id, cores_with_rtargs}};
}

Fold::MultiCoreDRAMFold::cached_program_t Fold::MultiCoreDRAMFold::create(
    const operation_attributes_t& operation_attributes,
    const tensor_args_t& tensor_args,
    tensor_return_value_t& output_tensor) {
    if (tensor_args.input_tensor.layout() == Layout::TILE) {
        log_debug(tt::LogOp, "Fold operation with DRAM tiled input");
        return fold_multi_core_tiled_interleaved(
            tensor_args.input_tensor, output_tensor, operation_attributes.stride_h, operation_attributes.stride_w);
    }
    log_debug(tt::LogOp, "Fold operation with DRAM row major input");
    return fold_multi_core_row_major_interleaved(
        tensor_args.input_tensor, output_tensor, operation_attributes.stride_h, operation_attributes.stride_w);
}

void Fold::MultiCoreDRAMFold::override_runtime_arguments(
    cached_program_t& cached_program,
    const operation_attributes_t& operation_attributes,
    const tensor_args_t& tensor_args,
    tensor_return_value_t& output_tensor) {
    auto& writer_kernel_id = cached_program.shared_variables.writer_kernel_id;
    auto& reader_kernel_id = cached_program.shared_variables.reader_kernel_id;
    auto& cores_with_rtargs = cached_program.shared_variables.cores_with_rtargs;

    auto& program = cached_program.program;

    auto& input_tensor = tensor_args.input_tensor;
    auto src_dram_buffer = input_tensor.buffer();

    auto dst_dram_buffer = output_tensor.buffer();

    // Update runtime arguments for each core
    for (auto i = 0; i < cores_with_rtargs.size(); i++) {
        CoreCoord core = cores_with_rtargs[i];
        {
            auto& runtime_args = tt::tt_metal::GetRuntimeArgs(program, reader_kernel_id, core);
            runtime_args[0] = src_dram_buffer->address();
        }

        {
            auto& runtime_args = tt::tt_metal::GetRuntimeArgs(program, writer_kernel_id, core);
            runtime_args[0] = dst_dram_buffer->address();
        }
    }
}

}  // namespace ttnn::operations::data_movement<|MERGE_RESOLUTION|>--- conflicted
+++ resolved
@@ -283,19 +283,12 @@
         hal::get_dram_alignment());
 
     int double_buffer = 2;
-<<<<<<< HEAD
-    // Create source circular buffer - sized for input work per core
-    auto src_cb_config = CircularBufferConfig(double_buffer * aligned_stick_nbytes, {{cb_src0_index, cb_data_format}})
-                             .set_page_size(cb_src0_index, aligned_stick_nbytes);
-    CreateCircularBuffer(program, all_cores, src_cb_config);
-=======
     // Create source circular buffer
     auto src_cb_config =
         CircularBufferConfig(
             double_buffer * aligned_stick_nbytes * stride_w * stride_h, {{cb_src0_index, cb_data_format}})
             .set_page_size(cb_src0_index, aligned_stick_nbytes * stride_w * stride_h);
     auto cb_src0 = CreateCircularBuffer(program, all_cores, src_cb_config);
->>>>>>> 5f2d0352
 
     bool src_stick_size_is_power_of_two = is_power_of_two_at_least_32(stick_nbytes);
     uint32_t src_log2_stick_size = src_stick_size_is_power_of_two ? (std::uint32_t)std::log2(stick_nbytes) : 0;
