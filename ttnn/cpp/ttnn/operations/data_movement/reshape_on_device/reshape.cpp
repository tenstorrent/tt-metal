// SPDX-FileCopyrightText: © 2024 Tenstorrent Inc.
//
// SPDX-License-Identifier: Apache-2.0

#include "ttnn/common/constants.hpp"
#include "ttnn/run_operation.hpp"
#include "reshape.hpp"
#include <tt-metalium/constants.hpp>
#include <ttnn/operations/functions.hpp>
#include "ttnn/operations/experimental/auto_format/auto_format.hpp"
#include "ttnn/tensor/tensor_utils.hpp"
#include "device/reshape_op.hpp"

#include "cpp/ttnn/operations/experimental/reshape/view.hpp"

namespace ttnn::operations::data_movement {

namespace detail {

static Tensor manual_insertion(
    const Tensor& input_tensor,
    const ttnn::Shape& logical_shape,
    const ttnn::Shape& padded_shape,
    IDevice* device,
    const MemoryConfig& output_mem_config) {
    TT_ASSERT(input_tensor.get_layout() == Layout::ROW_MAJOR);
    TT_ASSERT(
        logical_shape.volume() == input_tensor.get_logical_volume(),
        "Required shape volume ({}) must match old shape volume ({})",
        logical_shape.volume(),
        input_tensor.get_logical_volume());
<<<<<<< HEAD
    auto owned_buffer = ttnn::detail::to_host_buffer<uint16_t>(input_tensor);
=======
    auto device_buffer = input_tensor.device_buffer();
    uint32_t size_in_bytes = device_buffer->size();
    std::vector<uint16_t> data_vec;
    const char* TT_METAL_SLOW_DISPATCH_MODE = std::getenv("TT_METAL_SLOW_DISPATCH_MODE");
    if (TT_METAL_SLOW_DISPATCH_MODE == nullptr) {
        data_vec.resize(size_in_bytes / sizeof(uint16_t));
        tt::tt_metal::tensor_impl::read_data_from_device_buffer<uint16_t>(
            input_tensor.device()->command_queue(), device_buffer, data_vec.data(), true);
    } else {
        tt::tt_metal::tensor_impl::read_data_from_device_buffer<uint16_t>(device_buffer, data_vec);
    }
    auto owned_buffer = tt::tt_metal::owned_buffer::create<uint16_t>(std::move(data_vec));
>>>>>>> 8d2192db
    auto output =
        Tensor(
            OwnedStorage{owned_buffer},
            TensorSpec(
                logical_shape,
                TensorLayout::fromPaddedShape(
                    DataType::BFLOAT16, PageConfig(Layout::ROW_MAJOR), MemoryConfig{}, logical_shape, padded_shape)))
            .to_layout(Layout::ROW_MAJOR);
    if (device != nullptr) {
        output = output.to_device(device, output_mem_config);
    }
    return output;
}
}  // namespace detail

ttnn::Tensor ReshapeOperation::invoke(
    QueueId queue_id,
    const ttnn::Tensor& input_tensor,
    const ttnn::Shape& logical_output_shape,
    const ttnn::Shape& padded_output_shape,
    const std::optional<MemoryConfig>& memory_config_arg) {
    using namespace tt::constants;
    auto output_mem_config = memory_config_arg.value_or(input_tensor.memory_config());
    // No-op (Will do a tensor copy)
    if (((input_tensor.get_layout() == Layout::TILE or input_tensor.get_layout() == Layout::ROW_MAJOR) &&
         padded_output_shape[3] == input_tensor.get_padded_shape()[3])) {
        // Don't need to do a check here to see the H and W both divisible by 32
        // since handled within the tensor reshape method
        return ttnn::experimental::view(input_tensor, logical_output_shape, padded_output_shape);
    }
    if (input_tensor.get_padded_shape() == padded_output_shape) {
        return ttnn::operations::experimental::auto_format::AutoFormat::move_tensor_to_mem_config(
            input_tensor, output_mem_config);
    }
    uint32_t ROW_MAJOR_WIDTH = 8;
    if (input_tensor.get_layout() == Layout::ROW_MAJOR &&
        (input_tensor.get_padded_shape()[3] % ROW_MAJOR_WIDTH != 0 || padded_output_shape[3] % ROW_MAJOR_WIDTH != 0) &&
        ((padded_output_shape.volume() / padded_output_shape[-1]) % TILE_HEIGHT != 0 ||
         padded_output_shape[-1] % TILE_WIDTH != 0 || input_tensor.get_padded_shape()[-1] % TILE_WIDTH != 0 ||
         (input_tensor.volume() / input_tensor.get_padded_shape()[-1]) % TILE_HEIGHT != 0)) {
        TT_FATAL(input_tensor.get_dtype() == DataType::BFLOAT16, "Error");

        return detail::manual_insertion(
            (tt::tt_metal::Tensor)input_tensor,
            logical_output_shape,
            padded_output_shape,
            input_tensor.device(),
            output_mem_config);
    }
    std::vector<Tensor> output_tensors = {Tensor(tt::tt_metal::operation::get_workers_for_op_output({input_tensor}))};
    return tt::tt_metal::operation::run(
               ReshapeDeviceOperation{logical_output_shape, padded_output_shape, output_mem_config}, {input_tensor})
        .at(0);
}

ttnn::Tensor ReshapeOperation::invoke(
    QueueId queue_id,
    const ttnn::Tensor& input_tensor,
    const ttnn::Shape& logical_output_shape,
    const std::optional<MemoryConfig>& memory_config_arg) {
    return invoke(queue_id, input_tensor, logical_output_shape, logical_output_shape, memory_config_arg);
}

ttnn::Tensor ReshapeOperation::invoke(
    QueueId queue_id,
    const ttnn::Tensor& input_tensor,
    tt::stl::Span<const int32_t> shape_vector,
    const std::optional<MemoryConfig>& memory_config_arg) {
    return invoke(queue_id, input_tensor, infer_dims_for_reshape(input_tensor, shape_vector), memory_config_arg);
}

}  // namespace ttnn::operations::data_movement<|MERGE_RESOLUTION|>--- conflicted
+++ resolved
@@ -29,22 +29,7 @@
         "Required shape volume ({}) must match old shape volume ({})",
         logical_shape.volume(),
         input_tensor.get_logical_volume());
-<<<<<<< HEAD
     auto owned_buffer = ttnn::detail::to_host_buffer<uint16_t>(input_tensor);
-=======
-    auto device_buffer = input_tensor.device_buffer();
-    uint32_t size_in_bytes = device_buffer->size();
-    std::vector<uint16_t> data_vec;
-    const char* TT_METAL_SLOW_DISPATCH_MODE = std::getenv("TT_METAL_SLOW_DISPATCH_MODE");
-    if (TT_METAL_SLOW_DISPATCH_MODE == nullptr) {
-        data_vec.resize(size_in_bytes / sizeof(uint16_t));
-        tt::tt_metal::tensor_impl::read_data_from_device_buffer<uint16_t>(
-            input_tensor.device()->command_queue(), device_buffer, data_vec.data(), true);
-    } else {
-        tt::tt_metal::tensor_impl::read_data_from_device_buffer<uint16_t>(device_buffer, data_vec);
-    }
-    auto owned_buffer = tt::tt_metal::owned_buffer::create<uint16_t>(std::move(data_vec));
->>>>>>> 8d2192db
     auto output =
         Tensor(
             OwnedStorage{owned_buffer},
