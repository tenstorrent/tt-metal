--- conflicted
+++ resolved
@@ -131,21 +131,12 @@
             "Input and output mem layouts must be the same for bcast HW op!");
     }
 
-<<<<<<< HEAD
-    auto height_a = input_shape_a[-2];
-    auto width_a = input_shape_a[-1];
-    auto height_b = input_shape_b[-2];
-    auto width_b = input_shape_b[-1];
-    if (!(input_tensor_a.is_sharded() && this->dim == BcastOpDim::H)) {
-        uint32_t batch_size_b = ttnn::get_batch_size(input_shape_b);
-=======
     const uint32_t height_a = input_shape_a[-2];
     const uint32_t width_a = input_shape_a[-1];
     const uint32_t height_b = input_shape_b[-2];
     const uint32_t width_b = input_shape_b[-1];
     if (!(input_tensor_a.is_sharded() && operation_attributes.dim == BcastOpDim::H)) {
         const uint32_t batch_size_b = get_batch_size(input_shape_b);
->>>>>>> c5c84e1e
         if (batch_size_b != 1) {
             TT_FATAL(
                 input_shape_a.rank() == input_shape_b.rank(),
