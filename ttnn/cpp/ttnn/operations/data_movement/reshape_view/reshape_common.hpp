--- conflicted
+++ resolved
@@ -5,538 +5,4 @@
 #include <variant>
 #include <cstdint>
 
-<<<<<<< HEAD
-using PadValue = std::variant<uint32_t, float>;
-
-namespace ttnn::operations::data_movement::reshape::detail {
-
-const uint32_t MAX_RT_ARGS = 341;
-struct Dims {
-    Dims(const Shape& shape, const std::array<uint32_t, 2>& tile_shape) :
-        w(tt::div_up(shape[-1], tile_shape[1])),
-        h(tt::div_up(shape[-2], tile_shape[0])),
-        c(w * h),
-        total(shape[-3] * c) {}
-
-    const uint32_t w;
-    const uint32_t h;
-    const uint32_t c;
-    const uint32_t total;
-};
-
-inline std::tuple<uint32_t, uint32_t, uint32_t> page_index_to_tensor_idxs(
-    const uint32_t& page_index, const std::array<uint32_t, 2>& tile_shape, const Dims& tile_dims) {
-    const uint32_t c = page_index / tile_dims.c;
-
-    const uint32_t hw_tile_offset = page_index % tile_dims.c;
-    const uint32_t h_tile = hw_tile_offset / tile_dims.w;
-    const uint32_t w_tile = hw_tile_offset % tile_dims.w;
-
-    return std::make_tuple(c, h_tile * tile_shape[0], w_tile * tile_shape[1]);
-}
-
-inline auto idxs_to_reshaped_idxs(
-    const uint32_t c1, const uint32_t h1, const uint32_t w1, const Shape& shape1, const Shape& shape2) {
-    const uint32_t flat_offset = (c1 * shape1[-2] * shape1[-1]) + (h1 * shape1[-1]) + w1;
-
-    const uint32_t c2 = flat_offset / (shape2[-2] * shape2[-1]);
-    const uint32_t hw2 = flat_offset % (shape2[-2] * shape2[-1]);
-
-    const uint32_t h2 = hw2 / shape2[-1];
-    const uint32_t w2 = hw2 % shape2[-1];
-
-    return std::make_tuple(c2, h2, w2);
-}
-
-inline uint32_t tensor_idxs_to_page_idx(
-    const uint32_t c,
-    const uint32_t h,
-    const uint32_t w,
-    const Shape& shape,
-    const std::array<uint32_t, 2>& tile_shape,
-    const Dims& tile_dims) {
-    return (c * tile_dims.c) + (h / tile_shape[0] * tile_dims.w) + (w / tile_shape[1]);
-}
-
-inline uint32_t tensor_idxs_to_faced_tile_offset(
-    const uint32_t h,
-    const uint32_t w,
-    const std::array<uint32_t, 2>& tile_shape,
-    const std::array<uint32_t, 2>& face_shape) {
-    const uint32_t face_dim_w = tile_shape[1] / face_shape[1];
-
-    const uint32_t intra_tile_h = h % tile_shape[0];
-    const uint32_t intra_tile_w = w % tile_shape[1];
-
-    const uint32_t hf = intra_tile_h / face_shape[0];
-    const uint32_t wf = intra_tile_w / face_shape[1];
-    const uint32_t intra_face_h = intra_tile_h % face_shape[0];
-    const uint32_t intra_face_w = intra_tile_w % face_shape[1];
-
-    const uint32_t faceoffset = (hf * face_dim_w) + wf;
-
-    return (faceoffset * (face_shape[0] * face_shape[1])) + (intra_face_h * face_shape[1]) + intra_face_w;
-}
-
-struct TileIterator {
-    TileIterator(
-        const uint32_t& in_start_h, const uint32_t& in_start_w, const uint32_t& in_end_h, const uint32_t& in_end_w) :
-        start_h(in_start_h),
-        start_w(in_start_w),
-
-        tile_end_h(in_end_h - 1),
-        tile_end_w(in_end_w - 1) {};
-
-    bool next() {
-        if (first) {
-            first = false;
-            return true;
-        }
-        if (tile_idx_w < tile_end_w) {
-            ++tile_idx_w;
-            return true;
-        } else if (tile_idx_h < tile_end_h) {
-            tile_idx_w = 0;
-            ++tile_idx_h;
-            return true;
-        } else {
-            return false;
-        }
-    }
-
-    auto operator*() { return std::make_tuple(this->h(), this->w()); }
-
-    uint32_t size() const { return (tile_end_h + 1) * (tile_end_w + 1); }
-
-protected:
-    const uint32_t& start_h;
-    const uint32_t& start_w;
-    uint32_t tile_idx_h{0};
-    uint32_t tile_idx_w{0};
-    const uint32_t tile_end_h;
-    const uint32_t tile_end_w;
-    bool first{true};
-
-    uint32_t h() const { return start_h + tile_idx_h; }
-
-    uint32_t w() const { return start_w + tile_idx_w; }
-};
-
-inline std::vector<SegmentMapData> reshape_map_output_page(
-    const uint32_t output_page_index,
-    const Shape& input_shape,
-    const Shape& output_shape,
-    const Dims& tile_dims_input,
-    const Dims& tile_dims_output,
-    const std::array<uint32_t, 2>& tile_shape,
-    const std::array<uint32_t, 2>& face_shape) {
-    TT_ASSERT(input_shape.rank() == 3);
-    TT_ASSERT(output_shape.rank() == 3);
-
-    std::map<uint32_t, std::vector<SegmentMapData>> map_data;
-
-    const auto [co_0, ho_0, wo_0] = page_index_to_tensor_idxs(output_page_index, tile_shape, tile_dims_output);
-    const uint32_t ho_sz = std::min(output_shape[-2] - ho_0, tile_shape[0]);
-    const uint32_t wo_sz = std::min(output_shape[-1] - wo_0, tile_shape[1]);
-
-    TT_ASSERT(co_0 < output_shape[0]);
-
-    TileIterator output_tile_iterator(ho_0, wo_0, ho_sz, wo_sz);
-
-    uint32_t prev_offset_i{}, prev_offset_o{}, prev_page_idx_i{};
-
-    // TODO there are properties of the mapping we could take advantage of to avoid some computation.
-    while (output_tile_iterator.next()) {
-        const auto [ho, wo] = *output_tile_iterator;
-        const auto offset_o = tensor_idxs_to_faced_tile_offset(ho, wo, tile_shape, face_shape);
-
-        TT_ASSERT(ho < output_shape[1], "{} {}", ho, output_shape[1]);
-        TT_ASSERT(wo < output_shape[2], "{} {}", wo, output_shape[2]);
-        TT_ASSERT(offset_o < tile_shape[0] * tile_shape[1]);
-
-        const auto [ci, hi, wi] = idxs_to_reshaped_idxs(co_0, ho, wo, output_shape, input_shape);
-        const auto page_idx_i = tensor_idxs_to_page_idx(ci, hi, wi, input_shape, tile_shape, tile_dims_input);
-        const auto offset_i = tensor_idxs_to_faced_tile_offset(hi, wi, tile_shape, face_shape);
-
-        TT_ASSERT(ci < input_shape[0]);
-        TT_ASSERT(hi < input_shape[1], "hi: {} input_shape[1]: {} ", hi, input_shape[1]);
-        TT_ASSERT(wi < input_shape[2], "wi: {} input_shape[2]: {} ", wi, input_shape[2]);
-        TT_ASSERT(offset_i < tile_shape[0] * tile_shape[1]);
-
-        if (map_data.count(page_idx_i)) {
-            if (page_idx_i == prev_page_idx_i && offset_i - prev_offset_i == 1 && offset_o - prev_offset_o == 1) {
-                ++map_data[page_idx_i].back().num_elements;
-            } else {
-                map_data[page_idx_i].emplace_back(page_idx_i, offset_i, offset_o, 1);
-            }
-        } else {
-            map_data[page_idx_i].emplace_back(page_idx_i, offset_i, offset_o, 1);
-        }
-
-        prev_offset_o = offset_o;
-        prev_offset_i = offset_i;
-        prev_page_idx_i = page_idx_i;
-    }
-
-    auto total_num_elements = std::accumulate(map_data.begin(), map_data.end(), 0, [](auto acc, auto& v) {
-        return acc + std::accumulate(
-                         v.second.begin(), v.second.end(), 0, [](auto acc2, auto& d) { return acc2 + d.num_elements; });
-    });
-
-    TT_ASSERT(output_tile_iterator.size() == total_num_elements);
-
-    // flatten map
-    uint32_t max_input_segments_page = std::max_element(map_data.begin(), map_data.end(), [](auto& a, auto& b) {
-                                           return a.second.size() < b.second.size();
-                                       })->second.size();
-
-    std::vector<SegmentMapData> flat_map_data(max_input_segments_page * map_data.size());
-    auto it = flat_map_data.begin();
-    for (const auto& m : map_data) {
-        std::copy(m.second.begin(), m.second.end(), it);
-
-        it += max_input_segments_page;
-    }
-    return flat_map_data;
-}
-
-// Pattern template: describes a stride run structure
-struct PatternTemplate {
-    int32_t input_page_stride;
-    int32_t input_offset_stride;
-    int32_t output_offset_stride;
-    uint32_t num_elements;
-
-    bool operator==(const PatternTemplate& other) const {
-        return input_page_stride == other.input_page_stride && input_offset_stride == other.input_offset_stride &&
-               output_offset_stride == other.output_offset_stride && num_elements == other.num_elements;
-    }
-    bool operator<(const PatternTemplate& other) const {
-        if (input_page_stride != other.input_page_stride) {
-            return input_page_stride < other.input_page_stride;
-        }
-        if (input_offset_stride != other.input_offset_stride) {
-            return input_offset_stride < other.input_offset_stride;
-        }
-        if (output_offset_stride != other.output_offset_stride) {
-            return output_offset_stride < other.output_offset_stride;
-        }
-        return num_elements < other.num_elements;
-    }
-};
-
-// Instance of a pattern template for a specific output page
-struct PagePatternInstance {
-    uint32_t output_page_index;
-    uint32_t input_page_index;
-    uint32_t input_offset_start;
-    uint32_t output_offset_start;
-    uint32_t run_length;
-    uint32_t pattern_template_index;  // Index into shared pattern table
-
-    bool operator==(const PagePatternInstance& other) const {
-        return output_page_index == other.output_page_index && input_page_index == other.input_page_index &&
-               input_offset_start == other.input_offset_start && output_offset_start == other.output_offset_start &&
-               run_length == other.run_length && pattern_template_index == other.pattern_template_index;
-    }
-};
-
-struct PagePatternRun {
-    uint32_t output_page_index_start;
-    uint32_t output_page_index_end;  // inclusive
-    uint32_t input_page_index_start;
-    uint32_t input_offset_start;
-    uint32_t output_offset_start;
-    uint32_t run_length;
-    uint32_t pattern_template_index;
-    int32_t input_page_index_stride;  // stride between input_page_index for each output page
-    int32_t input_offset_stride;      // stride between input_offset_start for each output page
-    int32_t output_offset_stride;     // stride between output_offset_start for each output page
-};
-
-// Global compressed mapping: shared templates, per-page instances, and irregulars
-struct GlobalCompressedReshapeMap {
-    std::vector<PatternTemplate> pattern_templates;
-    std::vector<PagePatternInstance> page_pattern_instances;
-    std::vector<PagePatternRun> page_pattern_runs;
-};
-
-inline uint32_t pack_rt_short(uint16_t a, uint16_t b) {
-    return (static_cast<uint32_t>(a) << 16) | static_cast<uint32_t>(b);
-}
-
-inline uint32_t pack_short_run_ultra(uint8_t out_start, uint8_t out_end, uint8_t in_page_low, uint8_t template_idx) {
-    return (static_cast<uint32_t>(out_start) << 24) | (static_cast<uint32_t>(out_end) << 16) |
-           (static_cast<uint32_t>(in_page_low) << 8) | static_cast<uint32_t>(template_idx);
-}
-
-inline size_t detect_stride_run(
-    const std::vector<SegmentMapData>& segs,
-    size_t start,
-    PatternTemplate& tmpl,
-    PagePatternInstance& instance,
-    uint32_t output_page_index) {
-    if (segs[start].num_elements == 0) {
-        return 0;
-    }
-    const auto& base = segs[start];
-    size_t len = 1;
-    int32_t input_page_stride = 0, input_offset_stride = 0, output_stride = 0;
-
-    // Try to find stride by looking at consecutive segments
-    if (start + 1 < segs.size() && segs[start + 1].num_elements == base.num_elements) {
-        input_page_stride =
-            static_cast<int32_t>(segs[start + 1].input_page_index) - static_cast<int32_t>(base.input_page_index);
-        input_offset_stride =
-            static_cast<int32_t>(segs[start + 1].input_page_offset) - static_cast<int32_t>(base.input_page_offset);
-        output_stride =
-            static_cast<int32_t>(segs[start + 1].output_page_offset) - static_cast<int32_t>(base.output_page_offset);
-        len = 2;
-
-        for (size_t i = start + 2; i < segs.size(); ++i) {
-            if (segs[i].num_elements == 0 || segs[i].num_elements != base.num_elements) {
-                break;
-            }
-
-            int32_t curr_input_page_stride =
-                static_cast<int32_t>(segs[i].input_page_index) - static_cast<int32_t>(segs[i - 1].input_page_index);
-            int32_t curr_input_offset_stride =
-                static_cast<int32_t>(segs[i].input_page_offset) - static_cast<int32_t>(segs[i - 1].input_page_offset);
-            int32_t curr_output_stride =
-                static_cast<int32_t>(segs[i].output_page_offset) - static_cast<int32_t>(segs[i - 1].output_page_offset);
-
-            if (curr_input_page_stride != input_page_stride || curr_input_offset_stride != input_offset_stride ||
-                curr_output_stride != output_stride) {
-                break;
-            }
-            len++;
-        }
-
-        tmpl = {input_page_stride, input_offset_stride, output_stride, base.num_elements};
-        instance = {
-            output_page_index,
-            base.input_page_index,
-            base.input_page_offset,
-            base.output_page_offset,
-            static_cast<uint32_t>(len),
-            0};
-        return len;
-    }
-
-    // Fall back to single segment
-    tmpl = {0, 0, 0, base.num_elements};
-    instance = {output_page_index, base.input_page_index, base.input_page_offset, base.output_page_offset, 1, 0};
-    return 1;
-}
-
-inline std::vector<PagePatternRun> compress_page_pattern_instances(const std::vector<PagePatternInstance>& instances) {
-    std::vector<PagePatternRun> runs;
-    if (instances.empty()) {
-        return runs;
-    }
-
-    size_t i = 0;
-    while (i < instances.size()) {
-        size_t j = i + 1;
-        // Try to find a run
-        int32_t input_page_index_stride = 0, input_offset_stride = 0, output_offset_stride = 0;
-        if (j < instances.size()) {
-            input_page_index_stride = static_cast<int32_t>(instances[j].input_page_index) -
-                                      static_cast<int32_t>(instances[i].input_page_index);
-            input_offset_stride = static_cast<int32_t>(instances[j].input_offset_start) -
-                                  static_cast<int32_t>(instances[i].input_offset_start);
-            output_offset_stride = static_cast<int32_t>(instances[j].output_offset_start) -
-                                   static_cast<int32_t>(instances[i].output_offset_start);
-        }
-        while (j < instances.size() && instances[j].pattern_template_index == instances[i].pattern_template_index &&
-               (instances[j].output_page_index == instances[i].output_page_index) &&
-               (instances[j].output_page_index - instances[j - 1].output_page_index == 1) &&
-               (instances[j].input_page_index - instances[j - 1].input_page_index == input_page_index_stride) &&
-               (instances[j].input_offset_start - instances[j - 1].input_offset_start == input_offset_stride) &&
-               (instances[j].output_offset_start - instances[j - 1].output_offset_start == output_offset_stride) &&
-               (instances[j].run_length == instances[i].run_length)) {
-            ++j;
-        }
-        runs.push_back(PagePatternRun{
-            instances[i].output_page_index,
-            instances[j - 1].output_page_index,
-            instances[i].input_page_index,
-            instances[i].input_offset_start,
-            instances[i].output_offset_start,
-            instances[i].run_length,
-            instances[i].pattern_template_index,
-            input_page_index_stride,
-            input_offset_stride,
-            output_offset_stride});
-        i = j;
-    }
-    return runs;
-}
-
-inline GlobalCompressedReshapeMap compress_mapping_global(
-    const std::vector<std::vector<SegmentMapData>>& mapping_vector) {
-    std::vector<PatternTemplate> pattern_templates;
-    std::vector<PagePatternInstance> page_pattern_instances;
-    std::map<PatternTemplate, uint32_t> template_to_index;
-
-    for (uint32_t output_page_idx = 0; output_page_idx < mapping_vector.size(); ++output_page_idx) {
-        const auto& segments = mapping_vector[output_page_idx];
-        size_t i = 0;
-        while (i < segments.size()) {
-            PatternTemplate tmpl{};
-            PagePatternInstance instance{};
-            size_t run_len = detect_stride_run(segments, i, tmpl, instance, output_page_idx);
-            if (run_len >= 2) {
-                uint32_t tmpl_idx;
-                auto it = template_to_index.find(tmpl);
-                if (it == template_to_index.end()) {
-                    tmpl_idx = pattern_templates.size();
-                    pattern_templates.push_back(tmpl);
-                    template_to_index[tmpl] = tmpl_idx;
-                } else {
-                    tmpl_idx = it->second;
-                }
-                instance.pattern_template_index = tmpl_idx;
-                page_pattern_instances.push_back(instance);
-                i += run_len;
-                continue;
-            }
-            // Treat irregular segment as a run of length 1 with its own template
-            const auto& irr = segments[i];
-            PatternTemplate irr_tmpl = {0, 0, 0, irr.num_elements};  // stride 0, size = num_elements
-            uint32_t irr_tmpl_idx;
-            auto it = template_to_index.find(irr_tmpl);
-            if (it == template_to_index.end()) {
-                irr_tmpl_idx = pattern_templates.size();
-                pattern_templates.push_back(irr_tmpl);
-                template_to_index[irr_tmpl] = irr_tmpl_idx;
-            } else {
-                irr_tmpl_idx = it->second;
-            }
-            PagePatternInstance irr_instance = {
-                output_page_idx, irr.input_page_index, irr.input_page_offset, irr.output_page_offset, 1, irr_tmpl_idx};
-            page_pattern_instances.push_back(irr_instance);
-            ++i;
-        }
-    }
-
-    // Compress page pattern instances into runs
-    std::vector<PagePatternRun> page_pattern_runs = compress_page_pattern_instances(page_pattern_instances);
-
-    return {pattern_templates, page_pattern_instances, page_pattern_runs};
-}
-
-inline GlobalCompressedReshapeMap compute_reshape_map(
-    const uint32_t num_input_pages,
-    const uint32_t num_output_pages,
-    const Shape& input_shape,
-    const Shape& output_shape,
-    const std::array<uint32_t, 2>& tile_shape,
-    const std::array<uint32_t, 2>& face_shape) {
-    Dims tile_dims_input(input_shape, tile_shape), tile_dims_output(output_shape, tile_shape);
-
-    std::vector<std::vector<SegmentMapData>> mapping_vector;
-    mapping_vector.reserve(num_output_pages);
-
-    for (uint32_t output_page_idx = 0; output_page_idx < num_output_pages; ++output_page_idx) {
-        mapping_vector.emplace_back(reshape_map_output_page(
-            output_page_idx, input_shape, output_shape, tile_dims_input, tile_dims_output, tile_shape, face_shape));
-    }
-    auto compressed_map = compress_mapping_global(mapping_vector);
-    return compressed_map;
-}
-
-struct ReshapeRTArgsEstimate {
-    uint32_t max_reader_args_per_core;
-    uint32_t max_writer_args_per_core;
-    uint32_t total_cores_used;
-    bool exceeds_limit;
-
-    bool can_fit_in_rt_args(uint32_t limit = MAX_RT_ARGS) const {
-        return !exceeds_limit && max_reader_args_per_core < limit && max_writer_args_per_core < limit;
-    }
-};
-
-inline ReshapeRTArgsEstimate estimate_reshape_rt_args(
-    const ttnn::Tensor& input_tensor,
-    const ttnn::Shape& output_shape,
-    const ttnn::Shape& padded_output_shape,
-    const tt::tt_metal::MemoryConfig& memory_config) {
-    ReshapeRTArgsEstimate estimate{0, 0, 0, false};
-
-    const auto& input_shape = input_tensor.logical_shape();
-    auto tile_shape = input_tensor.tensor_spec().tile().get_tile_shape();
-    auto face_shape = input_tensor.tensor_spec().tile().get_face_shape();
-
-    const uint32_t num_input_pages = tt::div_up(input_tensor.physical_volume(), tile_shape[0] * tile_shape[1]);
-    const uint32_t num_output_pages = tt::div_up(padded_output_shape.volume(), tile_shape[0] * tile_shape[1]);
-
-    auto compressed_map = reshape::detail::compute_reshape_map(
-        num_input_pages, num_output_pages, input_shape, output_shape, tile_shape, face_shape);
-
-    auto* device = input_tensor.device();
-    const auto grid = device->compute_with_storage_grid_size();
-
-    const auto
-        [num_cores, all_cores, core_group_1, core_group_2, num_tiles_per_core_group_1, num_tiles_per_core_group_2] =
-            tt::tt_metal::split_work_to_cores(grid, num_output_pages);
-
-    estimate.total_cores_used = num_cores;
-
-    uint32_t page_idx_start = 0;
-    uint32_t max_reader_args = 0, max_writer_args = 0;
-
-    for (auto c : corerange_to_cores(all_cores, std::nullopt)) {
-        uint32_t increment = 0;
-        if (core_group_1.contains(c)) {
-            increment = num_tiles_per_core_group_1;
-        } else if (core_group_2.contains(c)) {
-            increment = num_tiles_per_core_group_2;
-        } else {
-            continue;
-        }
-
-        uint32_t page_idx_end = page_idx_start + increment;
-
-        size_t num_short_runs = 0, num_long_runs = 0;
-        std::set<uint32_t> used_template_indices;
-
-        for (const auto& run : compressed_map.page_pattern_runs) {
-            if (run.output_page_index_end < page_idx_start || run.output_page_index_start >= page_idx_end) {
-                continue;
-            }
-            used_template_indices.insert(run.pattern_template_index);
-            if (run.run_length == 1) {
-                num_short_runs++;
-            } else {
-                num_long_runs++;
-            }
-        }
-
-        uint32_t base_args = 4;  // num_templates, num_short_runs, num_long_runs, buffer_addr
-        uint32_t template_args = used_template_indices.size() * 4;  // 4 args per template
-        uint32_t short_run_args = num_short_runs * 3;
-        uint32_t long_run_args = num_long_runs * 5;
-
-        uint32_t core_reader_args = base_args + template_args + short_run_args + long_run_args;
-        uint32_t core_writer_args = core_reader_args;  // Writer uses same args structure
-
-        max_reader_args = std::max(max_reader_args, core_reader_args);
-        max_writer_args = std::max(max_writer_args, core_writer_args);
-
-        page_idx_start += increment;
-    }
-
-    estimate.max_reader_args_per_core = max_reader_args;
-    estimate.max_writer_args_per_core = max_writer_args;
-
-    // Check if we exceed limits
-    estimate.exceeds_limit =
-        (estimate.max_reader_args_per_core >= MAX_RT_ARGS) || (estimate.max_writer_args_per_core >= MAX_RT_ARGS);
-
-    return estimate;
-}
-}  // namespace ttnn::operations::data_movement::reshape::detail
-=======
-using PadValue = std::variant<uint32_t, float>;
->>>>>>> 0a46baeb
+using PadValue = std::variant<uint32_t, float>;