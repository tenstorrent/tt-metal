--- conflicted
+++ resolved
@@ -12,7 +12,6 @@
 namespace ttnn::operations::data_movement::reshape {
 
 struct ReshapeDeviceOperation {
-<<<<<<< HEAD
     using operation_attributes_t = reshape::operation_attributes_t;
     using tensor_args_t = reshape::tensor_args_t;
     using spec_return_value_t = reshape::spec_return_value_t;
@@ -42,27 +41,8 @@
         const ttnn::Shape& logical_output_shape,
         const ttnn::Shape& padded_output_shape,
         const tt::tt_metal::MemoryConfig& output_mem_config,
-        bool recreate_mapping_tensor);
-=======
-    const ttnn::Shape logical_output_shape;
-    const ttnn::Shape padded_output_shape;
-    tt::tt_metal::MemoryConfig output_mem_config;
-    const bool recreate_mapping_tensor;
-    std::optional<CoreRangeSet> sub_core_grid;
-
-    // Required functions to all tensor op functions
-    void update_structure(const Tensor& input_tensor);
-    void validate(const std::vector<Tensor>& input_tensors) const;
-    std::vector<TensorSpec> compute_output_specs(const std::vector<Tensor>& input_tensors) const;
-    tt::tt_metal::operation::ProgramWithCallbacks create_program(
-        const std::vector<Tensor>& input_tensors, std::vector<Tensor>& output_tensors) const;
-    tt::tt_metal::operation::OpPerformanceModelGeneral<std::vector<Tensor>> create_op_performance_model(
-        const std::vector<Tensor>& input_tensors,
-        const std::vector<std::optional<const Tensor>>& optional_input_tensors,
-        std::vector<Tensor>& output_tensors) const;
-    // custom hash function, don't hash on `recreate_mapping_tensor`
-    tt::tt_metal::operation::Hash compute_program_hash(const std::vector<Tensor>& input_tensors) const;
->>>>>>> a17527eb
+        bool recreate_mapping_tensor,
+        const std::optional<CoreRangeSet>& sub_core_grid);
 };
 
 }  // namespace ttnn::operations::data_movement::reshape
