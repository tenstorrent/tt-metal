--- conflicted
+++ resolved
@@ -54,21 +54,9 @@
             operation_attributes.padded_output_shape));
 }
 
-<<<<<<< HEAD
 ReshapeDeviceOperation::tensor_return_value_t ReshapeDeviceOperation::create_output_tensors(
     const operation_attributes_t& operation_attributes, const tensor_args_t& tensor_args) {
     return create_device_tensor(compute_output_specs(operation_attributes, tensor_args), tensor_args.input.device());
-=======
-operation::ProgramWithCallbacks ReshapeDeviceOperation::create_program(
-    const std::vector<Tensor>& input_tensors, std::vector<Tensor>& output_tensors) const {
-    if (input_tensors.at(0).layout() == Layout::ROW_MAJOR) {
-        return operations::data_movement::reshape::rm_reshape_preparer(
-            input_tensors.at(0), output_tensors.at(0), this->sub_core_grid);
-    } else {
-        return operations::data_movement::reshape::reshape_tiled_program_factory(
-            input_tensors.at(0), output_tensors.at(0), this->sub_core_grid);
-    }
->>>>>>> a17527eb
 }
 
 tt::stl::hash::hash_t ReshapeDeviceOperation::compute_program_hash(
@@ -83,25 +71,17 @@
 
     // don't hash on operation_attributes_t::recreate_mapping_tensor
 
-<<<<<<< HEAD
     return tt::stl::hash::hash_objects(
         program_factory.index(),
-=======
-    return tt::tt_metal::operation::hash_operation<ReshapeDeviceOperation>(
->>>>>>> a17527eb
         input_shape,
         layout,
         input_mem_config,
         input_dtype,
-<<<<<<< HEAD
         operation_attributes.logical_output_shape,
-        operation_attributes.output_mem_config);
-=======
-        this->logical_output_shape,
-        this->output_mem_config,
-        this->sub_core_grid.has_value(),
-        sub_core_grid.has_value() ? sub_core_grid.value() : CoreRangeSet(CoreRange({0, 0}, {0, 0})));
->>>>>>> a17527eb
+        operation_attributes.output_mem_config,
+        operation_attributes.sub_core_grid.has_value(),
+        operation_attributes.sub_core_grid.has_value() ? operation_attributes.sub_core_grid.value()
+                                                       : CoreRangeSet(CoreRange({0, 0}, {0, 0})));
 }
 
 std::tuple<ReshapeDeviceOperation::operation_attributes_t, ReshapeDeviceOperation::tensor_args_t>
@@ -110,9 +90,11 @@
     const ttnn::Shape& logical_output_shape,
     const ttnn::Shape& padded_output_shape,
     const tt::tt_metal::MemoryConfig& output_mem_config,
-    bool recreate_mapping_tensor) {
+    bool recreate_mapping_tensor,
+    const std::optional<CoreRangeSet>& sub_core_grid) {
     return {
-        operation_attributes_t{logical_output_shape, padded_output_shape, output_mem_config, recreate_mapping_tensor},
+        operation_attributes_t{
+            logical_output_shape, padded_output_shape, output_mem_config, recreate_mapping_tensor, sub_core_grid},
         tensor_args_t{input}};
 }
 
