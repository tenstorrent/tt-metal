// SPDX-FileCopyrightText: © 2024 Tenstorrent Inc.
//
// SPDX-License-Identifier: Apache-2.0

#pragma once

#include <variant>
#include <optional>

#include "ttnn/tensor/tensor.hpp"
#include "ttnn/core.hpp"
#include "ttnn/device_operation.hpp"
#include "ttnn/types.hpp"
#include "ttnn/decorators.hpp"
#include "tt_metal/tt_stl/span.hpp"

namespace ttnn::operations::data_movement {

struct PermuteDeviceOperation {
    struct operation_attributes_t {
        const SmallVector<uint32_t> dims;
        const MemoryConfig output_mem_config;
    };
    struct tensor_args_t {
        const Tensor& input_tensor;
        std::optional<Tensor> optional_output_tensor;
    };

    using shape_return_value_t = ttnn::SimpleShape;  // waiting on TensorSpec here

    using tensor_return_value_t = Tensor;

    struct MultiCoreRowInvariant {
        // Shared variables are the variables that are shared between the create and override_runtime_arguments methods
        struct shared_variables_t {
<<<<<<< HEAD
            tt::tt_metal::KernelHandle unary_reader_kernel_id;
            tt::tt_metal::KernelHandle unary_writer_kernel_id;
=======
            KernelHandle unary_reader_kernel_id;
            KernelHandle unary_writer_kernel_id;
            CoreRangeSet core_range;
>>>>>>> 0fdac2b7
        };
        using cached_program_t = ttnn::device_operation::CachedProgram<shared_variables_t>;

        static cached_program_t create(
            const operation_attributes_t& operation_attributes,
            const tensor_args_t& tensor_args,
            tensor_return_value_t& tensor_return_value);

        static void override_runtime_arguments(
            cached_program_t& cached_program,
            const operation_attributes_t& operation_attributes,
            const tensor_args_t& tensor_args,
            tensor_return_value_t& tensor_return_value);
    };

    struct MultiCoreBlockedGeneric {
        // Shared variables are the variables that are shared between the create and override_runtime_arguments methods
        struct shared_variables_t {
            KernelHandle unary_reader_kernel_id;
            KernelHandle unary_writer_kernel_id;
            KernelHandle compute_kernel_id;
            CoreRangeSet core_range;
        };
        using cached_program_t = ttnn::device_operation::CachedProgram<shared_variables_t>;

        static cached_program_t create(
            const operation_attributes_t& operation_attributes,
            const tensor_args_t& tensor_args,
            tensor_return_value_t& tensor_return_value);

        static void override_runtime_arguments(
            cached_program_t& cached_program,
            const operation_attributes_t& operation_attributes,
            const tensor_args_t& tensor_args,
            tensor_return_value_t& tensor_return_value);
    };

    using program_factory_t = std::variant<MultiCoreRowInvariant, MultiCoreBlockedGeneric>;

    // Mandatory methods

    // Select the program factory based on the operation attributes and tensor args
    static program_factory_t select_program_factory(const operation_attributes_t&, const tensor_args_t&);

    // Validate the operation when it creates a program.
    static void validate_on_program_cache_miss(const operation_attributes_t&, const tensor_args_t&);

    // Empty as there doesn't seem to be any complicated hashing requirement
    static void validate_on_program_cache_hit(const operation_attributes_t&, const tensor_args_t&);

    // Compute the output shapes based on the operation attributes and tensor args
    static shape_return_value_t compute_output_shapes(const operation_attributes_t&, const tensor_args_t&);

    // Create the output tensors based on the operation attributes and tensor args
    static tensor_return_value_t create_output_tensors(const operation_attributes_t&, const tensor_args_t&);

    // API call to map user arguments to operation attributes and tensor args.
    // This is the only method that is called by the user
    // The user will be able to call the operation using `tensor_return_value_t output =
    // ttnn::prim::example(input_tensor)` after the op is registered Keep in mind that the the overload with `queue_id`
    // argument will be added automatically for primitive operations So, the user can also call this operation using
    // `tensor_return_value_t output = ttnn::prim::example(queue_id, input_tensor)`
    static std::tuple<operation_attributes_t, tensor_args_t> invoke(
        const Tensor& input_tensor,
        const SmallVector<uint32_t>& dims,
        const std::optional<MemoryConfig>& memory_config,
        std::optional<Tensor> optional_output_tensor);
};
}  // namespace ttnn::operations::data_movement

namespace ttnn::prim {
// Register the operation with the ttnn::register_operation API to make it available to the user as ttnn::prim::example
constexpr auto permute =
    ttnn::register_operation<"ttnn::prim::permute", ttnn::operations::data_movement::PermuteDeviceOperation>();
}  // namespace ttnn::prim<|MERGE_RESOLUTION|>--- conflicted
+++ resolved
@@ -33,14 +33,9 @@
     struct MultiCoreRowInvariant {
         // Shared variables are the variables that are shared between the create and override_runtime_arguments methods
         struct shared_variables_t {
-<<<<<<< HEAD
             tt::tt_metal::KernelHandle unary_reader_kernel_id;
             tt::tt_metal::KernelHandle unary_writer_kernel_id;
-=======
-            KernelHandle unary_reader_kernel_id;
-            KernelHandle unary_writer_kernel_id;
-            CoreRangeSet core_range;
->>>>>>> 0fdac2b7
+            tt::tt_metal::CoreRangeSet core_range;
         };
         using cached_program_t = ttnn::device_operation::CachedProgram<shared_variables_t>;
 
