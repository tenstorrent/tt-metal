--- conflicted
+++ resolved
@@ -24,11 +24,7 @@
 
         Keyword Args:
             memory_config (ttnn.MemoryConfig, optional): Memory configuration for the operation. Defaults to `None`.
-<<<<<<< HEAD
-            pad_value (float, optional): padding value for when tiles are broken in a transpose. Defaults to `0.0`. If set to None, it will be `0.0`.
-=======
             pad_value (float, optional): padding value for when tiles are broken in a transpose. Defaults to `0.0`.
->>>>>>> 588e634f
 
         Returns:
             List of ttnn.Tensor: the output tensor.
