// SPDX-FileCopyrightText: © 2023 Tenstorrent Inc.
//
// SPDX-License-Identifier: Apache-2.0

#include "transpose_op.hpp"
#include "tt-metalium/assert.hpp"
#include "ttnn/operations/data_movement/permute/permute.hpp"

#include <tt-metalium/constants.hpp>
#include <tt-metalium/hal.hpp>

#include "transpose_program_factory.hpp"

using namespace tt::constants;
using namespace tt::tt_metal;

namespace ttnn::operations::data_movement {

void Transpose::validate(const std::vector<Tensor>& input_tensors) const {
    const auto& input_tensor = input_tensors.at(0);
    TT_FATAL(input_tensor.storage_type() == StorageType::DEVICE, "Operands to transpose need to be on device!");
    TT_FATAL(input_tensor.buffer() != nullptr, "Operands to transpose need to be allocated in buffers on device!");
    TT_FATAL(
        !(this->dim != TransposeOpDim::HC && this->pad_value.has_value() && this->pad_value != 0.0f),
        "Non-zero padding {} is not supported for any transpose other than HC.",
        this->pad_value.value());
    TT_FATAL(
        this->dim == TransposeOpDim::HC || this->dim == TransposeOpDim::WH || this->dim == TransposeOpDim::CN,
        "Transpose HC, WH, CN are the only supported transpose operations. Transpose {} is not supported.",
        (int)this->dim);
    const auto shape = input_tensor.padded_shape();
    bool row_major = input_tensor.layout() == Layout::ROW_MAJOR;
    uint32_t W = shape[3], H = shape[2], C = shape[1], N = shape[0];
    uint32_t HW = H * W;
    if (not row_major) {
        TT_FATAL(
            W % TILE_WIDTH == 0 && H % TILE_HEIGHT == 0,
            "Tiled tensor H {} W {} must be a multiple of TILE HEIGHT {} and TILE WIDTH",
            H,
            W,
            TILE_HEIGHT,
            TILE_WIDTH);
        TT_FATAL(
            input_tensor.physical_volume() % TILE_HW == 0,
            "Tiled tensor volume {} must be a multiple of TILE HEIGHT * TILE WIDTH",
            input_tensor.physical_volume(),
            TILE_HW);
    }
    uint32_t ROW_MAJOR_STICK_WIDTH = 16;
    if (this->dim == TransposeOpDim::WH) {
        if (row_major) {
            TT_FATAL(
                (W * input_tensor.element_size()) % ROW_MAJOR_STICK_WIDTH == 0 &&
                    (H * input_tensor.element_size()) % ROW_MAJOR_STICK_WIDTH == 0,
                "Row major tensor W {} H {} must be a multiple of ROW_MAJOR_STICK_WIDTH for transpose wh",
                W,
                H,
                ROW_MAJOR_STICK_WIDTH);
        }
        if (input_tensor.is_sharded()) {
            TT_FATAL(
                input_tensor.memory_config().memory_layout() != TensorMemoryLayout::WIDTH_SHARDED,
                "Only height and block sharding is supported for transpose wh");
            const auto shard_spec = input_tensor.shard_spec().value();
            TT_FATAL(
                (shard_spec.shape[0] % H == 0) || (H % shard_spec.shape[0] == 0),
                "Only a multiple of H {} or a factor of H is allows for the shard height {} for transpose WH",
                H,
                shard_spec.shape[0]);
            TT_FATAL(shard_spec.shape[1] == W, "Only height sharding is supported");
            if (H > shard_spec.shape[0]) {
                TT_FATAL(
                    N == 1,
                    "Transpose WH does not support sharded inputs when shard height {} is less than H {} and N {} > 1",
                    shard_spec.shape[0],
                    H,
                    N);
                TT_FATAL(
                    C == 1,
                    "Transpose WH does not support sharded inputs when  shard height {} is less than H {} and C {} > 1",
                    shard_spec.shape[0],
                    H,
                    N);
            }
            TT_FATAL(this->output_mem_config.is_sharded(), "Output must be sharded for transpose WH");
            TT_FATAL(
                this->output_mem_config.memory_layout() != TensorMemoryLayout::BLOCK_SHARDED,
                "Only height and width sharding output is supported for transpose wh");
        } else {
            TT_FATAL(!this->output_mem_config.is_sharded(), "Interleaved input tensors cannot output sharded outputs");
        }
    } else {
        if (input_tensor.is_sharded()) {
            TT_FATAL(
                input_tensor.memory_config().memory_layout() == TensorMemoryLayout::HEIGHT_SHARDED,
                "Only height sharding is supported for transpose hc");
            const auto shard_spec = input_tensor.shard_spec().value();
            TT_FATAL(shard_spec.shape[1] == W, "Block/Width sharding is not supported");
            TT_FATAL(
                this->output_mem_config.is_sharded(), "Sharded input can only output sharded tensors for transpose hc");
            TT_FATAL(
                this->output_mem_config.memory_layout() == TensorMemoryLayout::HEIGHT_SHARDED,
                "Only height sharding is supported for the ouput of sharded transpose hc");
        } else {
            TT_FATAL(!this->output_mem_config.is_sharded(), "Interleaved inputs cannot output sharded outputs");
        }
    }
    if (this->dim == TransposeOpDim::HC) {
        if (row_major) {
            auto BUFFER_ALIGNMENT = input_tensor.buffer()->buffer_type() == tt::tt_metal::BufferType::DRAM
                                        ? hal::get_dram_alignment()
                                        : hal::get_l1_alignment();
            TT_FATAL(
                (W * input_tensor.element_size()) % BUFFER_ALIGNMENT == 0,
                "Buffer is not aligned for this implementation row_size_bytes {} buffer_alignment {}",
                W * input_tensor.element_size(),
                BUFFER_ALIGNMENT);
        }
        TT_FATAL(input_tensor.dtype() == DataType::BFLOAT16 || input_tensor.dtype() == DataType::FLOAT32, "Error");
        TT_FATAL(
<<<<<<< HEAD
            input_tensor.get_dtype() == DataType::BFLOAT16 || input_tensor.get_dtype() == DataType::FLOAT32 || input_tensor.get_dtype() == DataType::INT32, "Error");
        TT_FATAL(
            !(input_tensor.is_sharded() && input_tensor.get_layout() == Layout::TILE),
=======
            !(input_tensor.is_sharded() && input_tensor.layout() == Layout::TILE),
>>>>>>> 56c48482
            "HC transpose does not support sharded+tilized inputs");
        TT_FATAL(
            !(input_tensor.is_sharded() && pad_value.has_value() && pad_value.value() != 0.0f),
            "Sharded HC transpose does not support non-zero padding {}",
            pad_value.value());
    }
}

std::vector<ttnn::TensorSpec> Transpose::compute_output_specs(const std::vector<Tensor>& input_tensors) const {
    const auto& input_tensor = input_tensors.at(0);

    // TODO: Remove usage of input/output padded shape
    // - Get output alignment from input alignment and output dtype, layout, mem_config
    // - Get shard spec from output strides (logical shape + alignment)?
    auto output_shape = input_tensor.logical_shape();
    auto output_padded_shape = input_tensor.padded_shape();

    switch (this->dim) {
        case TransposeOpDim::CN:
            std::swap(output_shape[0], output_shape[1]);
            std::swap(output_padded_shape[0], output_padded_shape[1]);
            break;
        case TransposeOpDim::HC:
            if (input_tensor.is_sharded() || input_tensor.layout() != Layout::TILE) {
                std::swap(output_shape[1], output_shape[2]);
                std::swap(output_padded_shape[1], output_padded_shape[2]);
                break;
            } else {
                uint32_t C = output_shape[1];
                uint32_t C_p = tt::round_up(C, input_tensor.tensor_spec().tile().get_height());
                uint32_t H = output_shape[2];
                output_shape[1] = H;
                output_shape[2] = C;
                output_padded_shape[1] = H;
                output_padded_shape[2] = C_p;
                break;
            }

        case TransposeOpDim::WH:
            std::swap(output_shape[2], output_shape[3]);
            std::swap(output_padded_shape[2], output_padded_shape[3]);
            break;
        case TransposeOpDim::NH:
            std::swap(output_shape[0], output_shape[2]);
            std::swap(output_padded_shape[0], output_padded_shape[2]);
            break;
        case TransposeOpDim::NW:
            std::swap(output_shape[0], output_shape[3]);
            std::swap(output_padded_shape[0], output_padded_shape[3]);
            break;
        case TransposeOpDim::CW:
            std::swap(output_shape[1], output_shape[3]);
            std::swap(output_padded_shape[1], output_padded_shape[3]);
            break;
    }

    auto output_mem_config = this->output_mem_config;
    if (this->output_mem_config.is_sharded()) {
        TT_FATAL(input_tensor.is_sharded(), "Sharded output tensor must have a sharded input tensor");
        if (this->dim == TransposeOpDim::WH) {
            const auto& input_padded_shape = input_tensor.padded_shape();
            ShardSpec shard_spec = input_tensor.shard_spec().value();
            if (shard_spec.shape[0] >= input_padded_shape[-2]) {
                shard_spec.shape[0] = shard_spec.shape[0] / input_padded_shape[-2] * input_padded_shape[-1];
                shard_spec.shape[1] = input_padded_shape[-2];
                output_mem_config = output_mem_config.with_shard_spec(shard_spec);
            } else {
                std::swap(shard_spec.shape[0], shard_spec.shape[1]);
                output_mem_config =
                    MemoryConfig(TensorMemoryLayout::WIDTH_SHARDED, output_mem_config.buffer_type(), shard_spec);
            }
        } else if (this->dim == TransposeOpDim::HC) {
            output_mem_config = output_mem_config.with_shard_spec(input_tensor.shard_spec().value());
        } else {
            TT_ASSERT(false, "Unsupported sharding");
        }
    }
    return {ttnn::TensorSpec(
        output_shape,
        TensorLayout::fromPaddedShape(
            input_tensor.dtype(),
            PageConfig(input_tensor.layout()),
            output_mem_config,
            output_shape,
            output_padded_shape))};
}

operation::ProgramWithCallbacks Transpose::create_program(
    const std::vector<Tensor>& input_tensors, std::vector<Tensor>& output_tensors) const {
    const auto& input_tensor = input_tensors.at(0);
    auto& output_tensor = output_tensors.at(0);

    auto parallelization_strategy = this->get_parallelization_strategy(input_tensors);

    switch (parallelization_strategy) {
        case TransposeOpParallelizationStrategy::MULTI_CORE_WH:
            if (input_tensor.is_sharded()) {
                if (input_tensor.layout() == Layout::ROW_MAJOR) {
                    return detail::transpose_wh_multi_core_sharded_rm(input_tensor, output_tensor);
                } else {
                    return detail::transpose_wh_multi_core_sharded(input_tensor, output_tensor);
                }
            } else {
                return detail::transpose_wh_multi_core(input_tensor, output_tensor);
            }
            break;
        case TransposeOpParallelizationStrategy::MULTI_CORE_HC:
            if (input_tensor.is_sharded()) {
                return detail::transpose_hc_multi_core_sharded(input_tensor, output_tensor);
            } else {
                return detail::transpose_hc_multi_core(input_tensor, output_tensor, pad_value);
            }
        case TransposeOpParallelizationStrategy::MULTI_CORE_CN:
            return detail::transpose_cn_multi_core(input_tensor, output_tensor);
        default: TT_THROW("Unsupported parallelization strategy");
    }
}

TransposeOpParallelizationStrategy Transpose::get_parallelization_strategy(
    const std::vector<Tensor>& input_tensors) const {
    if (this->dim == TransposeOpDim::WH) {
        return TransposeOpParallelizationStrategy::MULTI_CORE_WH;
    } else if (this->dim == TransposeOpDim::HC) {  // Always true for legal shape until requirement on tile size IO is
                                                   // no longer required
        return TransposeOpParallelizationStrategy::MULTI_CORE_HC;
    } else if (this->dim == TransposeOpDim::CN) {
        return TransposeOpParallelizationStrategy::MULTI_CORE_CN;
    } else {
        TT_THROW("Unsupported Transpose Dim");
    }
}

}  // namespace ttnn::operations::data_movement<|MERGE_RESOLUTION|>--- conflicted
+++ resolved
@@ -116,15 +116,9 @@
                 W * input_tensor.element_size(),
                 BUFFER_ALIGNMENT);
         }
-        TT_FATAL(input_tensor.dtype() == DataType::BFLOAT16 || input_tensor.dtype() == DataType::FLOAT32, "Error");
-        TT_FATAL(
-<<<<<<< HEAD
-            input_tensor.get_dtype() == DataType::BFLOAT16 || input_tensor.get_dtype() == DataType::FLOAT32 || input_tensor.get_dtype() == DataType::INT32, "Error");
-        TT_FATAL(
-            !(input_tensor.is_sharded() && input_tensor.get_layout() == Layout::TILE),
-=======
+        TT_FATAL(input_tensor.dtype() == DataType::BFLOAT16 || input_tensor.dtype() == DataType::FLOAT32 || input_tensor.dtype() == DataType::INT32, "Error");
+        TT_FATAL(
             !(input_tensor.is_sharded() && input_tensor.layout() == Layout::TILE),
->>>>>>> 56c48482
             "HC transpose does not support sharded+tilized inputs");
         TT_FATAL(
             !(input_tensor.is_sharded() && pad_value.has_value() && pad_value.value() != 0.0f),
