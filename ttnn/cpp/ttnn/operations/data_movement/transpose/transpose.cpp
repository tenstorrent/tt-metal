--- conflicted
+++ resolved
@@ -162,10 +162,10 @@
 
 ttnn::Tensor transpose_impl(
     const ttnn::Tensor& input_tensor,
-    int64_t dim1,
-    int64_t dim2,
+    const int64_t& dim1,
+    const int64_t& dim2,
     const std::optional<MemoryConfig>& memory_config_arg,
-    std::optional<float> pad_value) {
+    const std::optional<float>& pad_value) {
     const auto& input_shape = input_tensor.logical_shape();
     uint32_t normalized_dim1 = input_shape.get_normalized_index(dim1);
     uint32_t normalized_dim2 = input_shape.get_normalized_index(dim2);
@@ -230,9 +230,6 @@
 }
 
 ttnn::Tensor ExecuteTranspose::invoke(
-<<<<<<< HEAD
-    const ttnn::Tensor& input_tensor, int64_t dim1, int64_t dim2, std::optional<float> pad_value) {
-=======
     const ttnn::Tensor& input_tensor,
     const int64_t& dim1,
     const int64_t& dim2,
@@ -251,7 +248,6 @@
 
 ttnn::Tensor ExecuteTranspose::invoke(
     const ttnn::Tensor& input_tensor, const int64_t& dim1, const int64_t& dim2, const std::optional<float>& pad_value) {
->>>>>>> cad47c88
     return invoke(input_tensor, dim1, dim2, std::nullopt, pad_value);
 }
 
