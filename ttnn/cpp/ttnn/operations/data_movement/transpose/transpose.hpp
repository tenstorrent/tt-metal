--- conflicted
+++ resolved
@@ -19,14 +19,7 @@
         const std::optional<float>& pad_value = std::nullopt);
 
     static ttnn::Tensor invoke(
-<<<<<<< HEAD
-        const ttnn::Tensor& input_tensor,
-        const int64_t& dim1,
-        const int64_t& dim2,
-        const std::optional<float>& pad_value = std::nullopt);
-=======
         const ttnn::Tensor& input_tensor, int64_t dim1, int64_t dim2, const std::optional<float>& pad_value = 0.0f);
->>>>>>> 15d4c6b7
 };
 
 }  // namespace operations::data_movement::transpose
