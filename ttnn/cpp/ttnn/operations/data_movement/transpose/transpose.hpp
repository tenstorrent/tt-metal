// SPDX-FileCopyrightText: © 2025 Tenstorrent AI ULC.
// SPDX-License-Identifier: Apache-2.0

#pragma once

#include <cstdint>
#include <optional>
#include "ttnn/decorators.hpp"

namespace ttnn {
namespace operations::data_movement::transpose {

struct ExecuteTranspose {
    static ttnn::Tensor invoke(
        const ttnn::Tensor& input_tensor,
        int64_t dim1,
        int64_t dim2,
        const std::optional<MemoryConfig>& memory_config_arg,
<<<<<<< HEAD
        const std::optional<float>& pad_value = std::nullopt);
=======
        const std::optional<float>& pad_value = std::nullopt);  // TODO(#34353)
>>>>>>> 588e634f

    static ttnn::Tensor invoke(
        const ttnn::Tensor& input_tensor,
        int64_t dim1,
        int64_t dim2,
<<<<<<< HEAD
        const std::optional<float>& pad_value = std::nullopt);
=======
        const std::optional<float>& pad_value = std::nullopt);  // TODO(#34353)
>>>>>>> 588e634f
};

}  // namespace operations::data_movement::transpose

constexpr auto transpose =
    ttnn::register_operation<"ttnn::transpose", ttnn::operations::data_movement::transpose::ExecuteTranspose>();

}  // namespace ttnn<|MERGE_RESOLUTION|>--- conflicted
+++ resolved
@@ -16,21 +16,13 @@
         int64_t dim1,
         int64_t dim2,
         const std::optional<MemoryConfig>& memory_config_arg,
-<<<<<<< HEAD
-        const std::optional<float>& pad_value = std::nullopt);
-=======
         const std::optional<float>& pad_value = std::nullopt);  // TODO(#34353)
->>>>>>> 588e634f
 
     static ttnn::Tensor invoke(
         const ttnn::Tensor& input_tensor,
         int64_t dim1,
         int64_t dim2,
-<<<<<<< HEAD
-        const std::optional<float>& pad_value = std::nullopt);
-=======
         const std::optional<float>& pad_value = std::nullopt);  // TODO(#34353)
->>>>>>> 588e634f
 };
 
 }  // namespace operations::data_movement::transpose
