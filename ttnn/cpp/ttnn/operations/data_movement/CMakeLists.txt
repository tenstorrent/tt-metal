--- conflicted
+++ resolved
@@ -52,13 +52,10 @@
             concat/concat.hpp
             copy/copy.hpp
             copy/device/copy_device_operation.hpp
-<<<<<<< HEAD
             fill_pad/fill_pad.hpp
             fill_pad/device/fill_pad_device_operation.hpp
-=======
             fill_rm/fill_rm.hpp
             fill_rm/device/fill_rm_device_operation.hpp
->>>>>>> 64ca7c22
             pad/pad.hpp
             permute/permute.hpp
             repeat/repeat.hpp
