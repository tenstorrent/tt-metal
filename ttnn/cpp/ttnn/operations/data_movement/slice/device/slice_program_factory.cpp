// SPDX-FileCopyrightText: © 2023 Tenstorrent Inc.
//
// SPDX-License-Identifier: Apache-2.0

#include "optional"
#include "ttnn/operations/math.hpp"
#include <tt-metalium/work_split.hpp>
#include <tt-metalium/constants.hpp>
#include <tt-metalium/util.hpp>
#include <tt-metalium/hal.hpp>
#include <tt-metalium/host_api.hpp>
#include <tt-metalium/tensor_accessor_args.hpp>

#include "slice_op.hpp"
using namespace tt::constants;
using namespace tt::tt_metal;

namespace ttnn::operations::data_movement::detail {

inline std::vector<std::pair<std::vector<uint32_t>, std::vector<uint32_t>>> get_slice_runtime_args_rm(
    const Tensor& input_tensor,
    Tensor& output_tensor,
    const ttnn::Shape& output_tensor_start,
    uint32_t num_cores_total,
    uint32_t num_cores,
    uint32_t num_cores_y,
    const CoreRangeSet& core_group_1,
    const CoreRangeSet& core_group_2,
    uint32_t num_sticks_per_core_group_1,
    uint32_t num_sticks_per_core_group_2,
    uint32_t max_read_size) {
    auto output_buffer = output_tensor.buffer();
    auto input_shape = input_tensor.padded_shape();
    auto output_shape = output_tensor.padded_shape();

    uint32_t padded_row_size_bytes = input_shape[-1] * input_tensor.element_size();
    uint32_t unpadded_row_size_bytes = output_shape[-1] * input_tensor.element_size();

    std::uint32_t num_dims = static_cast<std::uint32_t>(input_shape.rank());
    std::vector<uint32_t> num_unpadded_sticks_per_dim(num_dims);
    std::vector<uint32_t> num_padded_sticks_per_dim(num_dims);
    std::vector<uint32_t> id_per_dim(num_dims);

    std::vector<uint32_t> accumulated_total_per_dim(num_dims);

    // TODO: Remove first element of these arrays and update kernel accordingly
    // This currently just matches tile version where we iterate over the row as well
    num_unpadded_sticks_per_dim[0] = 1;
    num_padded_sticks_per_dim[0] = 0;
    accumulated_total_per_dim[0] = 1;

    for (int32_t i = 1; i < num_dims; i++) {
        uint32_t num_unpadded_dim = output_shape[-(i + 1)];
        uint32_t num_total_dim = input_shape[-(i + 1)];
        uint32_t num_padded_dim = (num_total_dim - num_unpadded_dim) * accumulated_total_per_dim[i - 1];
        num_unpadded_sticks_per_dim[i] = num_unpadded_dim;
        num_padded_sticks_per_dim[i] = num_padded_dim;
        accumulated_total_per_dim[i] = num_total_dim * accumulated_total_per_dim[i - 1];
    }

    auto src_buffer_alignment = input_tensor.buffer()->buffer_type() == tt::tt_metal::BufferType::DRAM
                                    ? ::hal::get_dram_alignment()
                                    : ::hal::get_l1_alignment();
    auto dst_buffer_alignment = output_tensor.buffer()->buffer_type() == tt::tt_metal::BufferType::DRAM
                                    ? ::hal::get_dram_alignment()
                                    : ::hal::get_l1_alignment();
    auto alignment = std::max(src_buffer_alignment, dst_buffer_alignment);
    uint32_t begins_bytes = output_tensor_start[-1] * input_tensor.element_size();
    uint32_t misalignment = begins_bytes % src_buffer_alignment;
    uint32_t unpadded_row_size_bytes_offset = tt::round_up(unpadded_row_size_bytes, alignment);
    uint32_t start_addr = input_tensor.buffer()->address();

    std::vector<uint32_t> common_reader_kernel_args = {
        start_addr + begins_bytes - misalignment,  // read from nearest aligned address,
        padded_row_size_bytes,
        unpadded_row_size_bytes,
        unpadded_row_size_bytes_offset,
        num_dims,
        misalignment,
        0,
        0,
        0,
        0};
    common_reader_kernel_args.insert(
        common_reader_kernel_args.end(), num_unpadded_sticks_per_dim.begin(), num_unpadded_sticks_per_dim.end());
    common_reader_kernel_args.insert(
        common_reader_kernel_args.end(), num_padded_sticks_per_dim.begin(), num_padded_sticks_per_dim.end());

    std::vector<std::pair<std::vector<uint32_t>, std::vector<uint32_t>>> ret_val(num_cores_total);

    uint32_t start_offset = ttnn::operations::data_movement::get_rm_start_offset(input_tensor, output_tensor_start);
    for (uint32_t i = 0, num_sticks_written = 0; i < num_cores_total; i++) {
        CoreCoord core = {i / num_cores_y, i % num_cores_y};
        uint32_t num_sticks_per_core;
        if (core_group_1.contains(core)) {
            num_sticks_per_core = num_sticks_per_core_group_1;
        } else if (core_group_2.contains(core)) {
            num_sticks_per_core = num_sticks_per_core_group_2;
        } else {
            // no-op
            num_sticks_per_core = 0;
        }

        // issue more reads before calling barrier
        uint32_t num_sticks_per_core_read = 0, num_read_per_barrier = 0;
        if (num_sticks_per_core != 0) {
            auto num_sticks_per_core_pad32 = num_sticks_per_core + (32 - num_sticks_per_core % 32) % 32;
            num_sticks_per_core_read = tt::tt_metal::merge_num_sticks_to_read(
                num_sticks_per_core_pad32, unpadded_row_size_bytes_offset, max_read_size);
            num_read_per_barrier = num_sticks_per_core_pad32 / num_sticks_per_core_read;
        }

        id_per_dim[0] = num_sticks_written % num_unpadded_sticks_per_dim[0];
        uint32_t unpadded_written = num_sticks_written / num_unpadded_sticks_per_dim[0];
        uint32_t start_id = id_per_dim[0] + start_offset;

        for (uint32_t j = 1; j < num_dims; j++) {
            id_per_dim[j] = unpadded_written % num_unpadded_sticks_per_dim[j];
            unpadded_written = unpadded_written / num_unpadded_sticks_per_dim[j];
            start_id += id_per_dim[j] * accumulated_total_per_dim[j - 1];
        }
        std::vector<uint32_t> reader_kernel_args = common_reader_kernel_args;
        //
        uint32_t addr_offset =
            6;  // input buffer addr, padded_row_size_bytes, unpadded_row_size_bytes, num_dims, misalignment
        reader_kernel_args[addr_offset++] = start_id;
        reader_kernel_args[addr_offset++] = num_sticks_per_core;
        reader_kernel_args[addr_offset++] = num_sticks_per_core_read;
        reader_kernel_args[addr_offset] = num_read_per_barrier;
        reader_kernel_args.insert(reader_kernel_args.end(), id_per_dim.begin(), id_per_dim.end());

        std::vector<uint32_t> writer_kernel_args = {
            output_buffer->address(),
            unpadded_row_size_bytes,
            unpadded_row_size_bytes_offset,
            num_sticks_per_core,
            num_sticks_per_core_read,
            num_read_per_barrier,
            num_sticks_written,
            0};
        num_sticks_written += num_sticks_per_core;
        ret_val[i] = {reader_kernel_args, writer_kernel_args};
    }

    return ret_val;
}

constexpr uint32_t MAX_READ_SIZE = 4096;

std::tuple<uint32_t, uint32_t, uint32_t> compute_cb_size(
    const Tensor& input,
    const Tensor& output,
    const Shape& output_tensor_start,
    const uint32_t num_sticks_per_core_group_1,
    const uint32_t num_sticks_per_core_group_2) {
    auto src_buffer_alignment = input.buffer()->buffer_type() == tt::tt_metal::BufferType::DRAM
                                    ? ::hal::get_dram_alignment()
                                    : ::hal::get_l1_alignment();
    auto dst_buffer_alignment = output.buffer()->buffer_type() == tt::tt_metal::BufferType::DRAM
                                    ? ::hal::get_dram_alignment()
                                    : ::hal::get_l1_alignment();
    auto alignment = std::max(src_buffer_alignment, dst_buffer_alignment);

    // if begins is not aligned then we need to pad the cb size, so that we can read from the nearest aligned address
    uint32_t begins_bytes = output_tensor_start[-1] * input.element_size();
    uint32_t misalignment = begins_bytes % src_buffer_alignment;

    if (misalignment != 0) {
        alignment *= 2;
    }
    const ttnn::Shape& output_shape = output.padded_shape();
    const uint32_t unpadded_row_size_bytes = output_shape[-1] * input.element_size();
    const uint32_t cb_page_size = tt::round_up(unpadded_row_size_bytes, alignment);
    const uint32_t num_input_pages = num_sticks_per_core_group_1 > num_sticks_per_core_group_2
                                         ? num_sticks_per_core_group_1
                                         : num_sticks_per_core_group_2;
    uint32_t num_sticks_per_core_read = 0, num_read_per_barrier = 0;
    if (num_input_pages != 0) {
        auto num_sticks_per_core_pad32 = num_input_pages + (32 - num_input_pages % 32) % 32;
        num_sticks_per_core_read =
            tt::tt_metal::merge_num_sticks_to_read(num_sticks_per_core_pad32, cb_page_size, MAX_READ_SIZE);
        num_read_per_barrier = num_sticks_per_core_pad32 / num_sticks_per_core_read;
    }

    return std::make_tuple(cb_page_size, num_read_per_barrier, misalignment);
}

operation::ProgramWithCallbacks slice_rm_multi_core(
    const Tensor& a, Tensor& output, const ttnn::Shape& output_tensor_start, const ttnn::Shape& output_tensor_end) {
    tt::tt_metal::Program program = tt::tt_metal::CreateProgram();

    // This should allocate a DRAM buffer on the device
    tt::tt_metal::IDevice* device = a.device();

    uint32_t num_unpadded_sticks = output.physical_volume() / output.padded_shape()[-1];

    auto compute_with_storage_grid_size = device->compute_with_storage_grid_size();
    uint32_t num_cores_x = compute_with_storage_grid_size.x;
    uint32_t num_cores_y = compute_with_storage_grid_size.y;

    CoreRange total_cores({0, 0}, {num_cores_x - 1, num_cores_y - 1});
    uint32_t num_cores_total = num_cores_x * num_cores_y;
    auto [num_cores, all_cores, core_group_1, core_group_2, num_sticks_per_core_group_1, num_sticks_per_core_group_2] =
        tt::tt_metal::split_work_to_cores(compute_with_storage_grid_size, num_unpadded_sticks);

    tt::tt_metal::Buffer* src0_buffer = a.buffer();

    tt::DataFormat cb_data_format = tt::tt_metal::datatype_to_dataformat_converter(a.dtype());

    tt::tt_metal::Buffer* dst_buffer = output.buffer();
    TT_ASSERT(dst_buffer != nullptr, "Output buffer should be allocated on device!");

<<<<<<< HEAD
=======
    bool src0_is_dram = src0_buffer->buffer_type() == tt::tt_metal::BufferType::DRAM;
    bool dst_is_dram = dst_buffer->buffer_type() == tt::tt_metal::BufferType::DRAM;

>>>>>>> d279aa36
    constexpr uint32_t src0_cb_index = 0;

    const auto [cb_page_size, num_read_per_barrier, misalignment] =
        compute_cb_size(a, output, output_tensor_start, num_sticks_per_core_group_1, num_sticks_per_core_group_2);

    tt::tt_metal::CircularBufferConfig cb_src0_config =
        tt::tt_metal::CircularBufferConfig(num_read_per_barrier * 2 * cb_page_size, {{src0_cb_index, cb_data_format}})
            .set_page_size(src0_cb_index, cb_page_size);
    auto cb_src0 = tt::tt_metal::CreateCircularBuffer(program, total_cores, cb_src0_config);

    std::vector<uint32_t> writer_compile_time_args_vec = {(std::uint32_t)src0_cb_index, (std::uint32_t)dst_is_dram};

    std::vector<uint32_t> reader_compile_time_args_vec = {(std::uint32_t)src0_is_dram};
    tt::tt_metal::KernelHandle unary_reader_kernel_id = tt::tt_metal::CreateKernel(
        program,
        "ttnn/cpp/ttnn/operations/data_movement/slice/device/kernels/dataflow/"
        "slice_reader_unary_unpad_dims_rm_interleaved_start_id.cpp",
        total_cores,
        tt::tt_metal::ReaderDataMovementConfig(reader_compile_time_args_vec));

    tt::tt_metal::KernelHandle unary_writer_kernel_id = tt::tt_metal::CreateKernel(
        program,
        "ttnn/cpp/ttnn/operations/data_movement/slice/device/kernels/dataflow/"
        "slice_writer_unary_stick_layout_interleaved_start_id.cpp",
        total_cores,
        tt::tt_metal::WriterDataMovementConfig(writer_compile_time_args_vec));

    auto all_runtime_args = get_slice_runtime_args_rm(
        a,
        output,
        output_tensor_start,
        num_cores_total,
        num_cores,
        num_cores_y,
        core_group_1,
        core_group_2,
        num_sticks_per_core_group_1,
        num_sticks_per_core_group_2,
        MAX_READ_SIZE);

    for (uint32_t i = 0; i < num_cores_total; i++) {
        CoreCoord core = {i / num_cores_y, i % num_cores_y};
        tt::tt_metal::SetRuntimeArgs(program, unary_reader_kernel_id, core, all_runtime_args[i].first);

        tt::tt_metal::SetRuntimeArgs(program, unary_writer_kernel_id, core, all_runtime_args[i].second);
    }

    auto override_runtime_args_callback =
        [unary_reader_kernel_id, unary_writer_kernel_id, compute_with_storage_grid_size, src0_cb_index, cb_src0](
            const void* operation,
            Program& program,
            const std::vector<Tensor>& input_tensors,
            const std::vector<std::optional<const Tensor>>&,
            const std::vector<Tensor>& output_tensors) {
            const auto& src_tensor = input_tensors.at(0);
            auto dst_tensor = output_tensors.at(0);
            uint32_t num_cores_x = compute_with_storage_grid_size.x;
            uint32_t num_cores_y = compute_with_storage_grid_size.y;
            uint32_t num_cores_total = num_cores_x * num_cores_y;
            uint32_t num_unpadded_sticks = dst_tensor.physical_volume() / dst_tensor.padded_shape()[-1];
            auto
                [num_cores,
                 all_cores,
                 core_group_1,
                 core_group_2,
                 num_sticks_per_core_group_1,
                 num_sticks_per_core_group_2] =
                    tt::tt_metal::split_work_to_cores(compute_with_storage_grid_size, num_unpadded_sticks);

            const auto tensor_start =
                static_cast<const ttnn::operations::data_movement::SliceDeviceOperation*>(operation)->slice_start;

            const auto [cb_page_size, num_read_per_barrier, misalignment] = compute_cb_size(
                src_tensor, dst_tensor, tensor_start, num_sticks_per_core_group_1, num_sticks_per_core_group_2);

            const uint32_t cb_size_bytes = num_read_per_barrier * 2 * cb_page_size;  // same as PF
            UpdateCircularBufferTotalSize(program, cb_src0, cb_size_bytes);
            UpdateCircularBufferPageSize(program, cb_src0, src0_cb_index, cb_page_size);

            auto all_runtime_args = get_slice_runtime_args_rm(
                src_tensor,
                dst_tensor,
                tensor_start,
                num_cores_total,
                num_cores,
                num_cores_y,
                core_group_1,
                core_group_2,
                num_sticks_per_core_group_1,
                num_sticks_per_core_group_2,
                MAX_READ_SIZE);

            for (uint32_t i = 0; i < num_cores_total; i++) {
                CoreCoord core = {i / num_cores_y, i % num_cores_y};

                auto& reader_runtime_args = GetRuntimeArgs(program, unary_reader_kernel_id, core);
                std::copy(
                    all_runtime_args[i].first.begin(), all_runtime_args[i].first.end(), reader_runtime_args.data());

                auto& writer_runtime_args = GetRuntimeArgs(program, unary_writer_kernel_id, core);
                std::copy(
                    all_runtime_args[i].second.begin(), all_runtime_args[i].second.end(), writer_runtime_args.data());
            }
        };

    return {.program = std::move(program), .override_runtime_arguments_callback = override_runtime_args_callback};
}

operation::ProgramWithCallbacks slice_rm_strided_single_core_n_dims(
    const Tensor& a,
    Tensor& output,
    const ttnn::Shape& output_tensor_start,
    const ttnn::Shape& output_tensor_end,
    const ttnn::Shape& step) {
    // TODO: multi core implementation - work division is not trivial as we need to determine the N/C/H/W start and end
    // points for each split, and base that off stride
    tt::tt_metal::Program program = tt::tt_metal::CreateProgram();
    const auto& output_shape = output.padded_shape();
    const auto& input_shape = a.padded_shape();
    tt::DataFormat cb_data_format = tt::tt_metal::datatype_to_dataformat_converter(a.dtype());

    uint32_t src_is_dram = a.buffer()->buffer_type() == tt::tt_metal::BufferType::DRAM ? 1 : 0;
    uint32_t dst_is_dram = output.buffer()->buffer_type() == tt::tt_metal::BufferType::DRAM ? 1 : 0;

    uint32_t page_size_output = dst_is_dram ? tt::round_up(output_shape[-1] * a.element_size(), TILE_WIDTH)
                                            : tt::round_up(output_shape[-1] * a.element_size(), TILE_WIDTH / 2);
    uint32_t page_size_input = src_is_dram ? tt::round_up(input_shape[-1] * a.element_size(), TILE_WIDTH)
                                           : tt::round_up(input_shape[-1] * a.element_size(), TILE_WIDTH / 2);

    tt::tt_metal::CircularBufferConfig cb_src0_config =
        tt::tt_metal::CircularBufferConfig(1 * page_size_input, {{tt::CBIndex::c_0, cb_data_format}})
            .set_page_size(tt::CBIndex::c_0, page_size_input);

    tt::tt_metal::CircularBufferConfig cb_dst0_config =
        tt::tt_metal::CircularBufferConfig(2 * page_size_output, {{tt::CBIndex::c_24, cb_data_format}})
            .set_page_size(tt::CBIndex::c_24, page_size_output);

    CoreRange core({0, 0}, {0, 0});
    tt::tt_metal::CreateCircularBuffer(program, core, cb_src0_config);
    tt::tt_metal::CreateCircularBuffer(program, core, cb_dst0_config);

    tt::tt_metal::KernelHandle unary_reader_kernel_id = tt::tt_metal::CreateKernel(
        program,
        "ttnn/cpp/ttnn/operations/data_movement/slice/device/kernels/dataflow/"
        "strided_slice_reader_rm_interleaved_nd.cpp",
        core,
        tt::tt_metal::ReaderDataMovementConfig({
            src_is_dram,
            (uint32_t)page_size_input,
            (uint32_t)input_shape.rank(),
        }

                                               ));

    tt::tt_metal::KernelHandle unary_writer_kernel_id = tt::tt_metal::CreateKernel(
        program,
        "ttnn/cpp/ttnn/operations/data_movement/slice/device/kernels/dataflow/strided_slice_writer_rm_interleaved.cpp",
        core,
        tt::tt_metal::WriterDataMovementConfig({
            dst_is_dram,
            (uint32_t)page_size_output,
        }));

    std::vector<uint32_t> reader_runtime_args;
    reader_runtime_args.reserve(1 + (4 * input_shape.rank()));
    reader_runtime_args.push_back(a.buffer()->address());

    reader_runtime_args.insert(reader_runtime_args.end(), input_shape.cbegin(), input_shape.cend());
    reader_runtime_args.insert(reader_runtime_args.end(), output_tensor_start.cbegin(), output_tensor_start.cend());
    reader_runtime_args.insert(reader_runtime_args.end(), output_tensor_end.cbegin(), output_tensor_end.cend());
    reader_runtime_args.insert(reader_runtime_args.end(), step.cbegin(), step.cend());

    tt::tt_metal::SetRuntimeArgs(program, unary_reader_kernel_id, core, reader_runtime_args);

    uint32_t pages = output.physical_volume() / output_shape[-1];
    tt::tt_metal::SetRuntimeArgs(
        program,
        unary_writer_kernel_id,
        core,
        {
            output.buffer()->address(),
            pages,
        });

    auto override_runtime_arguments_callback = [unary_reader_kernel_id, unary_writer_kernel_id](
            const void* operation,
            Program& program,
            const std::vector<Tensor>& input_tensors,
            const std::vector<std::optional<const Tensor>>& optional_input_tensors,
            const std::vector<Tensor>& output_tensors) {
            auto input_buffer = input_tensors.at(0).buffer();
            auto output_buffer = output_tensors.at(0).buffer();

        CoreCoord core = {0, 0};

        {
            auto& reader_runtime_args = GetRuntimeArgs(program, unary_reader_kernel_id, core);
            reader_runtime_args[0] = input_buffer->address();

            auto& writer_runtime_args = GetRuntimeArgs(program, unary_writer_kernel_id, core);
            writer_runtime_args[0] = output_buffer->address();
        }
    };

    return {.program = std::move(program), .override_runtime_arguments_callback = override_runtime_arguments_callback};
}

inline std::vector<std::vector<uint32_t>> group_contiguous_values(std::vector<uint32_t>& values) {
    std::vector<std::vector<uint32_t>> chunks;
    if (values.empty()) {
        return chunks;
    }

    // Initialize the first chunk
    std::vector<uint32_t> current_chunk;
    current_chunk.push_back(values[0]);

    for (size_t i = 1; i < values.size(); ++i) {
        if (values[i] == values[i - 1] + 1) {
            current_chunk.push_back(values[i]);
        } else {
            chunks.push_back(current_chunk);
            current_chunk.clear();
            current_chunk.push_back(values[i]);
        }
    }
    // Add the last chunk
    chunks.push_back(current_chunk);
    return chunks;
}

inline std::vector<std::pair<std::vector<uint32_t>, std::vector<uint32_t>>> get_slice_runtime_args_rm_sharded(
    const Tensor& input_tensor,
    Tensor& output_tensor,
    const ttnn::Shape& output_tensor_start,
    uint32_t num_cores_unpadded,
    bool row_major,
    uint32_t num_cores_x_unpadded,
    uint32_t num_cores_y_unpadded,
    uint32_t shard_height_unpadded,
    uint32_t shard_height_padded,
    uint32_t num_cores_x_padded,
    uint32_t num_cores_y_padded) {
    tt::tt_metal::IDevice* device = input_tensor.device();

    auto input_shape = input_tensor.padded_shape();
    auto output_shape = output_tensor.padded_shape();

    std::uint32_t num_dims = static_cast<std::uint32_t>(input_shape.rank());
    std::vector<uint32_t> num_unpadded_sticks_per_dim(num_dims);
    std::vector<uint32_t> num_padded_sticks_per_dim(num_dims);
    std::vector<uint32_t> id_per_dim(num_dims);

    std::vector<uint32_t> accumulated_total_per_dim(num_dims);

    // TODO: Remove first element of these arrays and update kernel accordingly
    // This currently just matches tile version where we iterate over the row as well
    num_unpadded_sticks_per_dim[0] = 1;
    num_padded_sticks_per_dim[0] = 0;
    accumulated_total_per_dim[0] = 1;

    for (int32_t i = 1; i < num_dims; i++) {
        uint32_t num_unpadded_dim = output_shape[-(i + 1)];
        uint32_t num_total_dim = input_shape[-(i + 1)];
        uint32_t num_padded_dim = (num_total_dim - num_unpadded_dim) * accumulated_total_per_dim[i - 1];
        num_unpadded_sticks_per_dim[i] = num_unpadded_dim;
        num_padded_sticks_per_dim[i] = num_padded_dim;
        accumulated_total_per_dim[i] = num_total_dim * accumulated_total_per_dim[i - 1];
    }

    std::vector<std::pair<std::vector<uint32_t>, std::vector<uint32_t>>> ret_val(num_cores_unpadded);

    uint32_t start_offset = ttnn::operations::data_movement::get_rm_start_offset(input_tensor, output_tensor_start);
    for (uint32_t i = 0, num_sticks_written = 0; i < num_cores_unpadded; i++) {
        CoreCoord core;
        if (row_major) {
            core = {i % num_cores_x_unpadded, i / num_cores_x_unpadded};
        } else {
            core = {i / num_cores_y_unpadded, i % num_cores_y_unpadded};
        }
        uint32_t num_sticks_per_core_unpadded = shard_height_unpadded;
        uint32_t num_sticks_per_core_padded = shard_height_padded;

        // figure out the start read stick id for each core, and the start id for each dim
        id_per_dim[0] = num_sticks_written % num_unpadded_sticks_per_dim[0];
        uint32_t unpadded_written = num_sticks_written / num_unpadded_sticks_per_dim[0];
        uint32_t start_id = id_per_dim[0] + start_offset;

        for (uint32_t j = 1; j < num_dims; j++) {
            id_per_dim[j] = unpadded_written % num_unpadded_sticks_per_dim[j];
            unpadded_written = unpadded_written / num_unpadded_sticks_per_dim[j];
            start_id += id_per_dim[j] * accumulated_total_per_dim[j - 1];
        }

        num_sticks_written += num_sticks_per_core_unpadded;

        // stores all sticks id for a core
        std::vector<uint32_t> stick_ids_per_core;
        uint32_t src_stick_id = start_id;
        for (uint32_t i = 0; i < num_sticks_per_core_unpadded; ++i) {
            stick_ids_per_core.push_back(src_stick_id);
            src_stick_id++;
            for (uint32_t j = 0; j < num_dims; j++) {
                id_per_dim[j]++;
                if (id_per_dim[j] == num_unpadded_sticks_per_dim[j]) {
                    id_per_dim[j] = 0;
                    src_stick_id += num_padded_sticks_per_dim[j];
                } else {
                    break;
                }
            }
        }

        // figure out the stick id in a shard, and the core id for the stick.
        std::map<std::pair<uint32_t, uint32_t>, std::vector<uint32_t>> core_stick_map;
        for (uint32_t i = 0; i < num_sticks_per_core_unpadded; ++i) {
            uint32_t stick_id = stick_ids_per_core[i];
            uint32_t shard_id = stick_id / num_sticks_per_core_padded;
            uint32_t stick_id_in_shard = stick_id - (shard_id * num_sticks_per_core_padded);

            uint32_t shard_grid_inner_dim = row_major ? num_cores_x_padded : num_cores_y_padded;
            uint32_t shard_grid_outer_dim_id = shard_id / shard_grid_inner_dim;
            uint32_t shard_grid_inner_dim_id = shard_id - (shard_grid_outer_dim_id * shard_grid_inner_dim);

            uint32_t worker_y_logical = row_major ? shard_grid_outer_dim_id : shard_grid_inner_dim_id;
            uint32_t worker_x_logical = row_major ? shard_grid_inner_dim_id : shard_grid_outer_dim_id;

            if (worker_x_logical < num_cores_x_padded and worker_y_logical < num_cores_y_padded) {
                auto core_physical =
                    device->worker_core_from_logical_core(CoreCoord{worker_x_logical, worker_y_logical});
                // save stick id in a shard, and core coord into a map
                std::pair<uint32_t, uint32_t> xy_pair = row_major ? std::make_pair(core_physical.y, core_physical.x)
                                                                  : std::make_pair(core_physical.x, core_physical.y);
                core_stick_map[xy_pair].push_back(stick_id_in_shard);
            }
        }

        // reader rt args
        std::vector<uint32_t> reader_kernel_args;
        reader_kernel_args.push_back(core_stick_map.size());  // num_cores

        for (const auto& core_stick_pair : core_stick_map) {
            auto xy_pair = core_stick_pair.first;
            if (row_major) {
                reader_kernel_args.push_back(xy_pair.second);  // noc x
                reader_kernel_args.push_back(xy_pair.first);   // noc y
            } else {
                reader_kernel_args.push_back(xy_pair.first);   // noc x
                reader_kernel_args.push_back(xy_pair.second);  // noc y
            }
        }

        // coalesce the sticks into chunks
        std::vector<std::vector<std::vector<uint32_t>>> stick_chunks_per_core;
        for (auto core_stick_pair : core_stick_map) {
            auto stick_chunks = group_contiguous_values(core_stick_pair.second);
            stick_chunks_per_core.push_back(stick_chunks);

            reader_kernel_args.push_back(stick_chunks.size());  // num_chunks for current core
        }
        for (const auto& stick_chunks : stick_chunks_per_core) {
            for (auto chunk : stick_chunks) {
                reader_kernel_args.push_back(chunk[0]);      // start id of a chunk
                reader_kernel_args.push_back(chunk.size());  // length of a chunk
            }
        }

        std::vector<uint32_t> writer_kernel_args;
        ret_val[i] = {reader_kernel_args, writer_kernel_args};
    }

    return ret_val;
}

operation::ProgramWithCallbacks slice_rm_multi_core_sharded(
    const Tensor& a, Tensor& output, const ttnn::Shape& output_tensor_start, const ttnn::Shape& output_tensor_end) {
    const ttnn::Shape output_shape = output.padded_shape();

    tt::tt_metal::Program program = tt::tt_metal::CreateProgram();

    // This should allocate a DRAM buffer on the device
    tt::tt_metal::IDevice* device = a.device();

    [[maybe_unused]] uint32_t num_padded_sticks = a.physical_volume() / a.padded_shape()[-1];
    [[maybe_unused]] uint32_t num_unpadded_sticks = output.physical_volume() / output.padded_shape()[-1];

    // stick sizes
    uint32_t W_padded = a.logical_shape()[-1];
    uint32_t W_unpadded = output.logical_shape()[-1];
    auto stick_size_padded = W_padded * a.element_size();
    auto stick_size_unpadded = W_unpadded * output.element_size();

    // input shard spec
    auto shard_spec_padded = a.shard_spec().value();
    uint32_t shard_height_padded = shard_spec_padded.shape[0];

    [[maybe_unused]] auto& all_cores_padded = shard_spec_padded.grid;
    [[maybe_unused]] uint32_t num_cores_padded = shard_spec_padded.num_cores();
    auto bbox_padded = shard_spec_padded.grid.bounding_box();
    CoreCoord grid_size_padded = {bbox_padded.end_coord.x + 1, bbox_padded.end_coord.y + 1};
    uint32_t num_cores_x_padded = grid_size_padded.x;
    uint32_t num_cores_y_padded = grid_size_padded.y;

    log_debug(tt::LogOp, "num_padded_sticks: {}", num_padded_sticks);
    log_debug(tt::LogOp, "shard_height_padded: {}", shard_height_padded);
    log_debug(tt::LogOp, "all_cores_padded: {}", all_cores_padded);
    log_debug(tt::LogOp, "num_cores_padded: {}", num_cores_padded);

    // output shard spec
    auto shard_spec_unpadded = output.shard_spec().value();
    uint32_t shard_height_unpadded = shard_spec_unpadded.shape[0];
    bool row_major = shard_spec_unpadded.orientation == ShardOrientation::ROW_MAJOR;

    auto& all_cores_unpadded = shard_spec_unpadded.grid;
    uint32_t num_cores_unpadded = shard_spec_unpadded.num_cores();
    auto bbox_unpadded = shard_spec_unpadded.grid.bounding_box();
    CoreCoord grid_size_unpadded = {bbox_unpadded.end_coord.x + 1, bbox_unpadded.end_coord.y + 1};
    uint32_t num_cores_x_unpadded = grid_size_unpadded.x;
    uint32_t num_cores_y_unpadded = grid_size_unpadded.y;

    log_debug(tt::LogOp, "num_unpadded_sticks: {}", num_unpadded_sticks);
    log_debug(tt::LogOp, "shard_height_unpadded: {}", shard_height_unpadded);
    log_debug(tt::LogOp, "all_cores_unpadded: {}", all_cores_unpadded);
    log_debug(tt::LogOp, "num_cores_unpadded: {}", num_cores_unpadded);

    tt::DataFormat cb_data_format = tt::tt_metal::datatype_to_dataformat_converter(a.dtype());
    tt::DataFormat dst_cb_data_format = tt::tt_metal::datatype_to_dataformat_converter(output.dtype());

    tt::tt_metal::Buffer* dst_buffer = output.buffer();
    TT_ASSERT(dst_buffer != nullptr, "Output buffer should be allocated on device!");

    auto compute_with_storage_grid_size = device->compute_with_storage_grid_size();
    uint32_t num_cores_x = compute_with_storage_grid_size.x;
    uint32_t num_cores_y = compute_with_storage_grid_size.y;
    CoreRange total_cores({0, 0}, {num_cores_x - 1, num_cores_y - 1});

    uint32_t src0_cb_index = 0;
    tt::tt_metal::CircularBufferConfig cb_src0_config =
        tt::tt_metal::CircularBufferConfig(shard_height_padded * stick_size_padded, {{src0_cb_index, cb_data_format}})
            .set_page_size(src0_cb_index, stick_size_padded)
            .set_globally_allocated_address(*a.buffer());
    auto cb_src0 = tt::tt_metal::CreateCircularBuffer(program, total_cores, cb_src0_config);

    uint32_t output_cb_index = tt::CBIndex::c_16;
    tt::tt_metal::CircularBufferConfig cb_output_config =
        tt::tt_metal::CircularBufferConfig(
            shard_height_unpadded * stick_size_unpadded, {{output_cb_index, dst_cb_data_format}})
            .set_page_size(output_cb_index, stick_size_unpadded)
            .set_globally_allocated_address(*output.buffer());
    auto cb_output = tt::tt_metal::CreateCircularBuffer(program, total_cores, cb_output_config);

    std::vector<uint32_t> reader_ct_args = {
        (std::uint32_t)stick_size_padded, (std::uint32_t)stick_size_unpadded, (std::uint32_t)shard_height_unpadded};

    tt::tt_metal::KernelHandle unary_reader_kernel_id = tt::tt_metal::CreateKernel(
        program,
        "ttnn/cpp/ttnn/operations/data_movement/slice/device/kernels/dataflow/"
        "slice_reader_unary_unpad_dims_rm_sharded.cpp",
        all_cores_unpadded,
        tt::tt_metal::ReaderDataMovementConfig(reader_ct_args));

    auto all_runtime_args = get_slice_runtime_args_rm_sharded(
        a,
        output,
        output_tensor_start,
        num_cores_unpadded,
        row_major,
        num_cores_x_unpadded,
        num_cores_y_unpadded,
        shard_height_unpadded,
        shard_height_padded,
        num_cores_x_padded,
        num_cores_y_padded);

    for (uint32_t i = 0; i < num_cores_unpadded; i++) {
        CoreCoord core;
        if (row_major) {
            core = {i % num_cores_x_unpadded, i / num_cores_x_unpadded};
        } else {
            core = {i / num_cores_y_unpadded, i % num_cores_y_unpadded};
        }
        tt::tt_metal::SetRuntimeArgs(program, unary_reader_kernel_id, core, all_runtime_args[i].first);
    }

    auto override_runtime_args_callback = [cb_src0, cb_output](
                                              const void* operation,
                                              Program& program,
                                              const std::vector<Tensor>& input_tensors,
                                              const std::vector<std::optional<const Tensor>>&,
                                              const std::vector<Tensor>& output_tensors) {
        auto src_buffer_a = input_tensors.at(0).buffer();
        auto dst_buffer = output_tensors.at(0).buffer();

        UpdateDynamicCircularBufferAddress(program, cb_src0, *src_buffer_a);
        UpdateDynamicCircularBufferAddress(program, cb_output, *dst_buffer);
    };

    return {.program = std::move(program), .override_runtime_arguments_callback = override_runtime_args_callback};
}

template <bool initialize_args>
inline __attribute__((always_inline)) void set_slice_runtime_args_tile(
    const Tensor& input_tensor,
    const Tensor& output_tensor,
    const ttnn::Shape& output_tensor_start,
    const uint32_t& num_cores_total,
    const uint32_t& num_cores,
    const std::vector<CoreCoord>& cores,
    const uint32_t& num_cores_group_1,
    const uint32_t& num_cores_group_2,
    const uint32_t& num_tiles_per_core_group_1,
    const uint32_t& num_tiles_per_core_group_2,
    const Program& program,
    const tt::tt_metal::KernelHandle& unary_reader_kernel_id,
    const tt::tt_metal::KernelHandle& unary_writer_kernel_id,
    std::vector<uint32_t>& accumulated_total_per_dim) {
    const auto input_buffer = input_tensor.buffer();
    const auto output_buffer = output_tensor.buffer();
    const auto& input_shape = input_tensor.padded_shape();
    const auto& output_shape = output_tensor.padded_shape();

    std::uint32_t num_dims = static_cast<std::uint32_t>(input_shape.rank());

    uint32_t num_unpadded_Xt = output_shape[-1] / TILE_WIDTH;
    uint32_t num_total_Xt = input_shape[-1] / TILE_WIDTH;
    uint32_t num_padded_Xt = num_total_Xt - num_unpadded_Xt;
    uint32_t num_unpadded_Yt = output_shape[-2] / TILE_HEIGHT;
    uint32_t num_total_Yt = input_shape[-2] / TILE_HEIGHT;
    uint32_t num_padded_Yt = (num_total_Yt - num_unpadded_Yt) * num_total_Xt;

    const auto set_common_reader_args = [&](
        uint32_t * reader_common_args, uint32_t * num_unpadded_tiles_per_dim, uint32_t * num_padded_tiles_per_dim)
        __attribute__((always_inline)) {
        reader_common_args[0] = input_buffer->address();
        num_unpadded_tiles_per_dim[0] = num_unpadded_Xt;
        num_unpadded_tiles_per_dim[1] = num_unpadded_Yt;
        num_padded_tiles_per_dim[0] = num_padded_Xt;
        num_padded_tiles_per_dim[1] = num_padded_Yt;
        accumulated_total_per_dim[0] = num_total_Xt;
        accumulated_total_per_dim[1] = num_total_Yt * num_total_Xt;
        for (int32_t i = 2; i < num_dims; ++i) {
            uint32_t num_unpadded_dim = output_shape[-(i + 1)];
            uint32_t num_total_dim = input_shape[-(i + 1)];
            uint32_t num_padded_dim = (num_total_dim - num_unpadded_dim) * accumulated_total_per_dim[i - 1];
            num_unpadded_tiles_per_dim[i] = num_unpadded_dim;
            num_padded_tiles_per_dim[i] = num_padded_dim;
            accumulated_total_per_dim[i] = num_total_dim * accumulated_total_per_dim[i - 1];
        }
    };

    const auto set_reader_rt_args = [&](
        uint32_t * reader_rt_args,
        const uint32_t* num_unpadded_tiles_per_dim,
        const uint32_t* num_padded_tiles_per_dim,
        const uint32_t& num_tiles_per_core,
        const uint32_t& start_offset,
        const uint32_t& num_tiles_written) __attribute__((always_inline)) {
        reader_rt_args[2] = num_tiles_written % num_unpadded_tiles_per_dim[0];
        uint32_t unpadded_written = num_tiles_written / num_unpadded_tiles_per_dim[0];
        uint32_t start_id = reader_rt_args[2] + start_offset;
        for (uint32_t j = 1; j < num_dims; ++j) {
            reader_rt_args[2 + j] = unpadded_written % num_unpadded_tiles_per_dim[j];
            unpadded_written = unpadded_written / num_unpadded_tiles_per_dim[j];
            start_id += reader_rt_args[2 + j] * accumulated_total_per_dim[j - 1];
        }
        reader_rt_args[0] = start_id;
        reader_rt_args[1] = num_tiles_per_core;
    };

    if constexpr (initialize_args) {
        std::vector<uint32_t> reader_common_args(1 + num_dims * 2);
        uint32_t* num_unpadded_tiles_per_dim = reader_common_args.data() + 1;
        uint32_t* num_padded_tiles_per_dim = num_unpadded_tiles_per_dim + num_dims;
        set_common_reader_args(reader_common_args.data(), num_unpadded_tiles_per_dim, num_padded_tiles_per_dim);
        SetCommonRuntimeArgs(program, unary_reader_kernel_id, reader_common_args);
    }
    auto& reader_common_args = GetCommonRuntimeArgs(program, unary_reader_kernel_id);
    uint32_t* num_unpadded_tiles_per_dim = reader_common_args.data() + 1;
    uint32_t* num_padded_tiles_per_dim = num_unpadded_tiles_per_dim + num_dims;
    if constexpr (!initialize_args) {
        set_common_reader_args(reader_common_args.data(), num_unpadded_tiles_per_dim, num_padded_tiles_per_dim);
    }

    uint32_t start_offset = ttnn::operations::data_movement::get_tiled_start_offset(input_tensor, output_tensor_start);

    auto& reader_kernel_args_by_core = GetRuntimeArgs(program, unary_reader_kernel_id);
    auto& writer_kernel_args_by_core = GetRuntimeArgs(program, unary_writer_kernel_id);
    const uint32_t num_used_cores = num_cores_group_1 + num_cores_group_2;
    for (uint32_t i = 0, num_tiles_written = 0; i < num_cores_total; ++i) {
        const CoreCoord& core = cores[i];
        uint32_t num_tiles_per_core;
        if (i < num_cores_group_1) {
            num_tiles_per_core = num_tiles_per_core_group_1;
        } else if (i < num_used_cores) {
            num_tiles_per_core = num_tiles_per_core_group_2;
        } else {
            // no-op
            if constexpr (initialize_args) {
                std::vector<uint32_t> reader_kernel_args(2 + num_dims, 0);
                std::vector<uint32_t> writer_kernel_args(3, 0);
                tt::tt_metal::SetRuntimeArgs(program, unary_reader_kernel_id, core, reader_kernel_args);
                tt::tt_metal::SetRuntimeArgs(program, unary_writer_kernel_id, core, writer_kernel_args);
            } else {
                auto& reader_kernel_args = reader_kernel_args_by_core[core.x][core.y];
                reader_kernel_args[1] = 0;
                auto& writer_kernel_args = writer_kernel_args_by_core[core.x][core.y];
                writer_kernel_args[1] = 0;
            }
            continue;
        }

        if constexpr (initialize_args) {
            std::vector<uint32_t> reader_kernel_args(2 + num_dims);
            set_reader_rt_args(
                reader_kernel_args.data(),
                num_unpadded_tiles_per_dim,
                num_padded_tiles_per_dim,
                num_tiles_per_core,
                start_offset,
                num_tiles_written);
            SetRuntimeArgs(program, unary_reader_kernel_id, core, reader_kernel_args);
        } else {
            auto& reader_kernel_args = reader_kernel_args_by_core[core.x][core.y];
            set_reader_rt_args(
                reader_kernel_args.data(),
                num_unpadded_tiles_per_dim,
                num_padded_tiles_per_dim,
                num_tiles_per_core,
                start_offset,
                num_tiles_written);
        }

        if constexpr (initialize_args) {
            const std::array writer_kernel_args = {output_buffer->address(), num_tiles_per_core, num_tiles_written};
            tt::tt_metal::SetRuntimeArgs(program, unary_writer_kernel_id, core, writer_kernel_args);
        } else {
            auto& writer_kernel_args = writer_kernel_args_by_core[core.x][core.y];
            writer_kernel_args[0] = output_buffer->address();
            writer_kernel_args[1] = num_tiles_per_core;
            writer_kernel_args[2] = num_tiles_written;
        }
        num_tiles_written += num_tiles_per_core;
    }
}

operation::ProgramWithCallbacks slice_tile_multi_core(
    const Tensor& a, Tensor& output, const ttnn::Shape& output_tensor_start, const ttnn::Shape& output_tensor_end) {
    tt::tt_metal::Program program = tt::tt_metal::CreateProgram();

    // This should allocate a DRAM buffer on the device
    tt::tt_metal::IDevice* device = a.device();

    uint32_t num_unpadded_tiles = output.physical_volume() / TILE_HW;

    auto compute_with_storage_grid_size = device->compute_with_storage_grid_size();
    uint32_t num_cores_x = compute_with_storage_grid_size.x;
    uint32_t num_cores_y = compute_with_storage_grid_size.y;
    auto num_cores_total = num_cores_x * num_cores_y;
    CoreRange total_cores({0, 0}, {num_cores_x - 1, num_cores_y - 1});

    auto [num_cores, all_cores, core_group_1, core_group_2, num_tiles_per_core_group_1, num_tiles_per_core_group_2] =
        tt::tt_metal::split_work_to_cores(compute_with_storage_grid_size, num_unpadded_tiles);

    tt::tt_metal::Buffer* src0_buffer = a.buffer();

    tt::tt_metal::Buffer* dst_buffer = output.buffer();
    TT_ASSERT(dst_buffer != nullptr, "Output buffer should be allocated on device!");

    tt::DataFormat cb_data_format = tt::tt_metal::datatype_to_dataformat_converter(a.dtype());
    uint32_t single_tile_size = tt::tt_metal::detail::TileSize(cb_data_format);

    uint32_t src0_cb_index = 0;
    uint32_t num_input_tiles = 2;
    tt::tt_metal::CircularBufferConfig cb_src0_config =
        tt::tt_metal::CircularBufferConfig(num_input_tiles * single_tile_size, {{src0_cb_index, cb_data_format}})
            .set_page_size(src0_cb_index, single_tile_size);
    tt::tt_metal::CreateCircularBuffer(program, total_cores, cb_src0_config);

    std::uint32_t num_dims = static_cast<std::uint32_t>(a.padded_shape().rank());

    // Reader compile-time args
    // Data is 32 byte aligned
    bool src0_is_dram = src0_buffer->buffer_type() == tt::tt_metal::BufferType::DRAM;
    bool dst_is_dram = dst_buffer->buffer_type() == tt::tt_metal::BufferType::DRAM;
    std::vector<uint32_t> reader_compile_time_args = {
        static_cast<uint32_t>(src0_cb_index),
        static_cast<uint32_t>(num_dims),
        static_cast<uint32_t>(src0_is_dram),
    };
    std::vector<uint32_t> writer_compile_time_args = {static_cast<uint32_t>(src0_cb_index)};
    tt::tt_metal::TensorAccessorArgs(*dst_buffer).append_to(writer_compile_time_args);

    // Tilized reader
    tt::tt_metal::KernelHandle unary_reader_kernel_id = tt::tt_metal::CreateKernel(
        program,
        "ttnn/cpp/ttnn/operations/data_movement/slice/device/kernels/dataflow/"
        "reader_unary_unpad_dims_interleaved_start_id.cpp",
        total_cores,
        tt::tt_metal::ReaderDataMovementConfig(reader_compile_time_args));

    tt::tt_metal::KernelHandle unary_writer_kernel_id = tt::tt_metal::CreateKernel(
        program,
        "ttnn/cpp/ttnn/operations/eltwise/unary/device/kernels/dataflow/writer_unary_interleaved_start_id.cpp",
        total_cores,
        tt::tt_metal::WriterDataMovementConfig(writer_compile_time_args));

    const auto cores = grid_to_cores(num_cores_total, num_cores_x, num_cores_y, false);

    std::vector<uint32_t> accumulated_total_per_dim(num_dims);
    set_slice_runtime_args_tile<true>(
        a,
        output,
        output_tensor_start,
        num_cores_total,
        num_cores,
        cores,
        core_group_1.num_cores(),
        core_group_2.num_cores(),
        num_tiles_per_core_group_1,
        num_tiles_per_core_group_2,
        program,
        unary_reader_kernel_id,
        unary_writer_kernel_id,
        accumulated_total_per_dim);

    auto override_runtime_args_callback = [unary_reader_kernel_id,
                                           unary_writer_kernel_id,
                                           compute_with_storage_grid_size,
                                           cores,
                                           accumulated_total_per_dim](
                                              const void* operation,
                                              const Program& program,
                                              const std::vector<Tensor>& input_tensors,
                                              const std::vector<std::optional<const Tensor>>&,
                                              const std::vector<Tensor>& output_tensors) mutable {
        const Tensor& src_tensor = input_tensors[0];
        const Tensor& dst_tensor = output_tensors[0];
        uint32_t num_unpadded_tiles = dst_tensor.physical_volume() / TILE_HW;

        uint32_t num_cores_total = cores.size();

        auto
            [num_cores, all_cores, core_group_1, core_group_2, num_tiles_per_core_group_1, num_tiles_per_core_group_2] =
                tt::tt_metal::split_work_to_cores(compute_with_storage_grid_size, num_unpadded_tiles);

        const auto& tensor_start =
            static_cast<const ttnn::operations::data_movement::SliceDeviceOperation*>(operation)->slice_start;
        set_slice_runtime_args_tile<false>(
            src_tensor,
            dst_tensor,
            tensor_start,
            num_cores_total,
            num_cores,
            cores,
            core_group_1.num_cores(),
            core_group_2.num_cores(),
            num_tiles_per_core_group_1,
            num_tiles_per_core_group_2,
            program,
            unary_reader_kernel_id,
            unary_writer_kernel_id,
            accumulated_total_per_dim);
    };

    return {.program = std::move(program), .override_runtime_arguments_callback = override_runtime_args_callback};
}

operation::ProgramWithCallbacks slice_multi_core(
    const Tensor& a,
    Tensor& output,
    const ttnn::Shape& output_tensor_start,
    const ttnn::Shape& output_tensor_end,
    const ttnn::Shape& step) {
    bool has_step = false;
    for (int i = 0; i < step.size(); i++) {
        if (step[i] != 1) {
            has_step = true;
            break;
        }
    }
    switch (a.layout()) {
        case Layout::ROW_MAJOR:
            return a.is_sharded() ? slice_rm_multi_core_sharded(a, output, output_tensor_start, output_tensor_end)
                                  : (has_step ? slice_rm_strided_single_core_n_dims(
                                                    a, output, output_tensor_start, output_tensor_end, step)
                                              : slice_rm_multi_core(a, output, output_tensor_start, output_tensor_end));
        case Layout::TILE: return slice_tile_multi_core(a, output, output_tensor_start, output_tensor_end);
        default: TT_ASSERT(false, "Unsupported Layout");
    }
    return {};
}

}  // namespace ttnn::operations::data_movement::detail<|MERGE_RESOLUTION|>--- conflicted
+++ resolved
@@ -210,12 +210,6 @@
     tt::tt_metal::Buffer* dst_buffer = output.buffer();
     TT_ASSERT(dst_buffer != nullptr, "Output buffer should be allocated on device!");
 
-<<<<<<< HEAD
-=======
-    bool src0_is_dram = src0_buffer->buffer_type() == tt::tt_metal::BufferType::DRAM;
-    bool dst_is_dram = dst_buffer->buffer_type() == tt::tt_metal::BufferType::DRAM;
-
->>>>>>> d279aa36
     constexpr uint32_t src0_cb_index = 0;
 
     const auto [cb_page_size, num_read_per_barrier, misalignment] =
@@ -263,63 +257,64 @@
         tt::tt_metal::SetRuntimeArgs(program, unary_writer_kernel_id, core, all_runtime_args[i].second);
     }
 
-    auto override_runtime_args_callback =
-        [unary_reader_kernel_id, unary_writer_kernel_id, compute_with_storage_grid_size, src0_cb_index, cb_src0](
-            const void* operation,
-            Program& program,
-            const std::vector<Tensor>& input_tensors,
-            const std::vector<std::optional<const Tensor>>&,
-            const std::vector<Tensor>& output_tensors) {
-            const auto& src_tensor = input_tensors.at(0);
-            auto dst_tensor = output_tensors.at(0);
-            uint32_t num_cores_x = compute_with_storage_grid_size.x;
-            uint32_t num_cores_y = compute_with_storage_grid_size.y;
-            uint32_t num_cores_total = num_cores_x * num_cores_y;
-            uint32_t num_unpadded_sticks = dst_tensor.physical_volume() / dst_tensor.padded_shape()[-1];
-            auto
-                [num_cores,
-                 all_cores,
-                 core_group_1,
-                 core_group_2,
-                 num_sticks_per_core_group_1,
-                 num_sticks_per_core_group_2] =
-                    tt::tt_metal::split_work_to_cores(compute_with_storage_grid_size, num_unpadded_sticks);
-
-            const auto tensor_start =
-                static_cast<const ttnn::operations::data_movement::SliceDeviceOperation*>(operation)->slice_start;
-
-            const auto [cb_page_size, num_read_per_barrier, misalignment] = compute_cb_size(
-                src_tensor, dst_tensor, tensor_start, num_sticks_per_core_group_1, num_sticks_per_core_group_2);
-
-            const uint32_t cb_size_bytes = num_read_per_barrier * 2 * cb_page_size;  // same as PF
-            UpdateCircularBufferTotalSize(program, cb_src0, cb_size_bytes);
-            UpdateCircularBufferPageSize(program, cb_src0, src0_cb_index, cb_page_size);
-
-            auto all_runtime_args = get_slice_runtime_args_rm(
-                src_tensor,
-                dst_tensor,
-                tensor_start,
-                num_cores_total,
-                num_cores,
-                num_cores_y,
-                core_group_1,
-                core_group_2,
-                num_sticks_per_core_group_1,
-                num_sticks_per_core_group_2,
-                MAX_READ_SIZE);
-
-            for (uint32_t i = 0; i < num_cores_total; i++) {
-                CoreCoord core = {i / num_cores_y, i % num_cores_y};
-
-                auto& reader_runtime_args = GetRuntimeArgs(program, unary_reader_kernel_id, core);
-                std::copy(
-                    all_runtime_args[i].first.begin(), all_runtime_args[i].first.end(), reader_runtime_args.data());
-
-                auto& writer_runtime_args = GetRuntimeArgs(program, unary_writer_kernel_id, core);
-                std::copy(
-                    all_runtime_args[i].second.begin(), all_runtime_args[i].second.end(), writer_runtime_args.data());
-            }
-        };
+    auto override_runtime_args_callback = [unary_reader_kernel_id,
+                                           unary_writer_kernel_id,
+                                           compute_with_storage_grid_size,
+                                           src0_cb_index,
+                                           cb_src0](
+                                              const void* operation,
+                                              Program& program,
+                                              const std::vector<Tensor>& input_tensors,
+                                              const std::vector<std::optional<const Tensor>>&,
+                                              const std::vector<Tensor>& output_tensors) {
+        const auto& src_tensor = input_tensors.at(0);
+        auto dst_tensor = output_tensors.at(0);
+        uint32_t num_cores_x = compute_with_storage_grid_size.x;
+        uint32_t num_cores_y = compute_with_storage_grid_size.y;
+        uint32_t num_cores_total = num_cores_x * num_cores_y;
+        uint32_t num_unpadded_sticks = dst_tensor.physical_volume() / dst_tensor.padded_shape()[-1];
+        auto
+            [num_cores,
+             all_cores,
+             core_group_1,
+             core_group_2,
+             num_sticks_per_core_group_1,
+             num_sticks_per_core_group_2] =
+                tt::tt_metal::split_work_to_cores(compute_with_storage_grid_size, num_unpadded_sticks);
+
+        const auto tensor_start =
+            static_cast<const ttnn::operations::data_movement::SliceDeviceOperation*>(operation)->slice_start;
+
+        const auto [cb_page_size, num_read_per_barrier, misalignment] = compute_cb_size(
+            src_tensor, dst_tensor, tensor_start, num_sticks_per_core_group_1, num_sticks_per_core_group_2);
+
+        const uint32_t cb_size_bytes = num_read_per_barrier * 2 * cb_page_size;  // same as PF
+        UpdateCircularBufferTotalSize(program, cb_src0, cb_size_bytes);
+        UpdateCircularBufferPageSize(program, cb_src0, src0_cb_index, cb_page_size);
+
+        auto all_runtime_args = get_slice_runtime_args_rm(
+            src_tensor,
+            dst_tensor,
+            tensor_start,
+            num_cores_total,
+            num_cores,
+            num_cores_y,
+            core_group_1,
+            core_group_2,
+            num_sticks_per_core_group_1,
+            num_sticks_per_core_group_2,
+            MAX_READ_SIZE);
+
+        for (uint32_t i = 0; i < num_cores_total; i++) {
+            CoreCoord core = {i / num_cores_y, i % num_cores_y};
+
+            auto& reader_runtime_args = GetRuntimeArgs(program, unary_reader_kernel_id, core);
+            std::copy(all_runtime_args[i].first.begin(), all_runtime_args[i].first.end(), reader_runtime_args.data());
+
+            auto& writer_runtime_args = GetRuntimeArgs(program, unary_writer_kernel_id, core);
+            std::copy(all_runtime_args[i].second.begin(), all_runtime_args[i].second.end(), writer_runtime_args.data());
+        }
+    };
 
     return {.program = std::move(program), .override_runtime_arguments_callback = override_runtime_args_callback};
 }
@@ -400,7 +395,8 @@
             pages,
         });
 
-    auto override_runtime_arguments_callback = [unary_reader_kernel_id, unary_writer_kernel_id](
+    auto override_runtime_arguments_callback =
+        [unary_reader_kernel_id, unary_writer_kernel_id](
             const void* operation,
             Program& program,
             const std::vector<Tensor>& input_tensors,
@@ -409,16 +405,16 @@
             auto input_buffer = input_tensors.at(0).buffer();
             auto output_buffer = output_tensors.at(0).buffer();
 
-        CoreCoord core = {0, 0};
-
-        {
-            auto& reader_runtime_args = GetRuntimeArgs(program, unary_reader_kernel_id, core);
-            reader_runtime_args[0] = input_buffer->address();
-
-            auto& writer_runtime_args = GetRuntimeArgs(program, unary_writer_kernel_id, core);
-            writer_runtime_args[0] = output_buffer->address();
-        }
-    };
+            CoreCoord core = {0, 0};
+
+            {
+                auto& reader_runtime_args = GetRuntimeArgs(program, unary_reader_kernel_id, core);
+                reader_runtime_args[0] = input_buffer->address();
+
+                auto& writer_runtime_args = GetRuntimeArgs(program, unary_writer_kernel_id, core);
+                writer_runtime_args[0] = output_buffer->address();
+            }
+        };
 
     return {.program = std::move(program), .override_runtime_arguments_callback = override_runtime_arguments_callback};
 }
@@ -746,33 +742,32 @@
     uint32_t num_total_Yt = input_shape[-2] / TILE_HEIGHT;
     uint32_t num_padded_Yt = (num_total_Yt - num_unpadded_Yt) * num_total_Xt;
 
-    const auto set_common_reader_args = [&](
-        uint32_t * reader_common_args, uint32_t * num_unpadded_tiles_per_dim, uint32_t * num_padded_tiles_per_dim)
-        __attribute__((always_inline)) {
-        reader_common_args[0] = input_buffer->address();
-        num_unpadded_tiles_per_dim[0] = num_unpadded_Xt;
-        num_unpadded_tiles_per_dim[1] = num_unpadded_Yt;
-        num_padded_tiles_per_dim[0] = num_padded_Xt;
-        num_padded_tiles_per_dim[1] = num_padded_Yt;
-        accumulated_total_per_dim[0] = num_total_Xt;
-        accumulated_total_per_dim[1] = num_total_Yt * num_total_Xt;
-        for (int32_t i = 2; i < num_dims; ++i) {
-            uint32_t num_unpadded_dim = output_shape[-(i + 1)];
-            uint32_t num_total_dim = input_shape[-(i + 1)];
-            uint32_t num_padded_dim = (num_total_dim - num_unpadded_dim) * accumulated_total_per_dim[i - 1];
-            num_unpadded_tiles_per_dim[i] = num_unpadded_dim;
-            num_padded_tiles_per_dim[i] = num_padded_dim;
-            accumulated_total_per_dim[i] = num_total_dim * accumulated_total_per_dim[i - 1];
-        }
-    };
-
-    const auto set_reader_rt_args = [&](
-        uint32_t * reader_rt_args,
-        const uint32_t* num_unpadded_tiles_per_dim,
-        const uint32_t* num_padded_tiles_per_dim,
-        const uint32_t& num_tiles_per_core,
-        const uint32_t& start_offset,
-        const uint32_t& num_tiles_written) __attribute__((always_inline)) {
+    const auto set_common_reader_args =
+        [&](uint32_t* reader_common_args, uint32_t* num_unpadded_tiles_per_dim, uint32_t* num_padded_tiles_per_dim)
+            __attribute__((always_inline)) {
+                reader_common_args[0] = input_buffer->address();
+                num_unpadded_tiles_per_dim[0] = num_unpadded_Xt;
+                num_unpadded_tiles_per_dim[1] = num_unpadded_Yt;
+                num_padded_tiles_per_dim[0] = num_padded_Xt;
+                num_padded_tiles_per_dim[1] = num_padded_Yt;
+                accumulated_total_per_dim[0] = num_total_Xt;
+                accumulated_total_per_dim[1] = num_total_Yt * num_total_Xt;
+                for (int32_t i = 2; i < num_dims; ++i) {
+                    uint32_t num_unpadded_dim = output_shape[-(i + 1)];
+                    uint32_t num_total_dim = input_shape[-(i + 1)];
+                    uint32_t num_padded_dim = (num_total_dim - num_unpadded_dim) * accumulated_total_per_dim[i - 1];
+                    num_unpadded_tiles_per_dim[i] = num_unpadded_dim;
+                    num_padded_tiles_per_dim[i] = num_padded_dim;
+                    accumulated_total_per_dim[i] = num_total_dim * accumulated_total_per_dim[i - 1];
+                }
+            };
+
+    const auto set_reader_rt_args = [&](uint32_t* reader_rt_args,
+                                        const uint32_t* num_unpadded_tiles_per_dim,
+                                        const uint32_t* num_padded_tiles_per_dim,
+                                        const uint32_t& num_tiles_per_core,
+                                        const uint32_t& start_offset,
+                                        const uint32_t& num_tiles_written) __attribute__((always_inline)) {
         reader_rt_args[2] = num_tiles_written % num_unpadded_tiles_per_dim[0];
         uint32_t unpadded_written = num_tiles_written / num_unpadded_tiles_per_dim[0];
         uint32_t start_id = reader_rt_args[2] + start_offset;
