--- conflicted
+++ resolved
@@ -261,11 +261,11 @@
     return {.program = std::move(program), .override_runtime_arguments_callback = override_runtime_args_callback};
 }
 
-operation::ProgramWithCallbacks slice_rm_strided_single_core(const Tensor& a, Tensor& output, const tt::tt_metal::Shape& output_tensor_start, const tt::tt_metal::Shape& output_tensor_end, const tt::tt_metal::Shape& step) {
+operation::ProgramWithCallbacks slice_rm_strided_single_core(const Tensor& a, Tensor& output, const tt::tt_metal::LegacyShape& output_tensor_start, const tt::tt_metal::LegacyShape& output_tensor_end, const tt::tt_metal::LegacyShape& step) {
     // TODO: multi core implementation - work division is not trivial as we need to determine the N/C/H/W start and end points for each split, and base that off stride
     tt::tt_metal::Program program = tt::tt_metal::CreateProgram();
-    const tt::tt_metal::Shape output_shape = output.get_legacy_shape();
-    const tt::tt_metal::Shape input_shape = a.get_legacy_shape();
+    const tt::tt_metal::LegacyShape output_shape = output.get_legacy_shape();
+    const tt::tt_metal::LegacyShape input_shape = a.get_legacy_shape();
     tt::DataFormat cb_data_format = tt::tt_metal::datatype_to_dataformat_converter(a.get_dtype());
 
     uint32_t src_is_dram = a.buffer()->buffer_type() == tt::tt_metal::BufferType::DRAM ? 1 : 0;
@@ -949,12 +949,8 @@
 }
 
 operation::ProgramWithCallbacks slice_multi_core(
-<<<<<<< HEAD
-    const Tensor& a, Tensor& output, const tt::tt_metal::LegacyShape& output_tensor_start, const tt::tt_metal::LegacyShape& output_tensor_end) {
-=======
-    const Tensor& a, Tensor& output, const tt::tt_metal::Shape& output_tensor_start, const tt::tt_metal::Shape& output_tensor_end, const std::optional<tt::tt_metal::Shape>& step) {
-    const std::optional<tt::tt_metal::Shape> step_modified = step.has_value() ? (std::all_of(step->begin(), step->end(), [](int32_t i) { return i == 1; }) ? std::nullopt : step ): std::nullopt;
->>>>>>> cd9ee3b5
+    const Tensor& a, Tensor& output, const tt::tt_metal::LegacyShape& output_tensor_start, const tt::tt_metal::LegacyShape& output_tensor_end, const std::optional<tt::tt_metal::LegacyShape>& step) {
+    const std::optional<tt::tt_metal::LegacyShape> step_modified = step.has_value() ? (std::all_of(step->begin(), step->end(), [](int32_t i) { return i == 1; }) ? std::nullopt : step ): std::nullopt;
     switch (a.get_layout()) {
         case Layout::ROW_MAJOR: return a.is_sharded() ?
             slice_rm_multi_core_sharded(a, output, output_tensor_start, output_tensor_end) :
