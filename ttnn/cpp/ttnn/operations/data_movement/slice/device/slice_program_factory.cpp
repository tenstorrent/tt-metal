// SPDX-FileCopyrightText: © 2023 Tenstorrent Inc.
//
// SPDX-License-Identifier: Apache-2.0

#include "optional"
#include "ttnn/operations/math.hpp"
#include <tt-metalium/work_split.hpp>
#include <tt-metalium/constants.hpp>
#include <tt-metalium/util.hpp>
#include <tt-metalium/hal.hpp>
#include <tt-metalium/host_api.hpp>
#include <tt-metalium/tensor_accessor_args.hpp>

#include "slice_op.hpp"
using namespace tt::constants;
using namespace tt::tt_metal;

namespace ttnn::operations::data_movement::detail {

inline std::vector<std::pair<std::vector<uint32_t>, std::vector<uint32_t>>> get_slice_runtime_args_rm(
    const Tensor& input_tensor,
    Tensor& output_tensor,
    const ttnn::Shape& output_tensor_start,
    uint32_t num_cores_total,
    uint32_t num_cores,
    uint32_t num_cores_y,
    const CoreRangeSet& core_group_1,
    const CoreRangeSet& core_group_2,
    uint32_t num_sticks_per_core_group_1,
    uint32_t num_sticks_per_core_group_2,
    uint32_t max_read_size) {
    auto output_buffer = output_tensor.buffer();
    auto input_shape = input_tensor.padded_shape();
    auto output_shape = output_tensor.padded_shape();

    uint32_t padded_row_size_bytes = input_shape[-1] * input_tensor.element_size();
    uint32_t unpadded_row_size_bytes = output_shape[-1] * input_tensor.element_size();

    std::uint32_t num_dims = static_cast<std::uint32_t>(input_shape.rank());
    std::vector<uint32_t> num_unpadded_sticks_per_dim(num_dims);
    std::vector<uint32_t> num_padded_sticks_per_dim(num_dims);
    std::vector<uint32_t> id_per_dim(num_dims);

    std::vector<uint32_t> accumulated_total_per_dim(num_dims);

    // TODO: Remove first element of these arrays and update kernel accordingly
    // This currently just matches tile version where we iterate over the row as well
    num_unpadded_sticks_per_dim[0] = 1;
    num_padded_sticks_per_dim[0] = 0;
    accumulated_total_per_dim[0] = 1;

    for (int32_t i = 1; i < num_dims; i++) {
        uint32_t num_unpadded_dim = output_shape[-(i + 1)];
        uint32_t num_total_dim = input_shape[-(i + 1)];
        uint32_t num_padded_dim = (num_total_dim - num_unpadded_dim) * accumulated_total_per_dim[i - 1];
        num_unpadded_sticks_per_dim[i] = num_unpadded_dim;
        num_padded_sticks_per_dim[i] = num_padded_dim;
        accumulated_total_per_dim[i] = num_total_dim * accumulated_total_per_dim[i - 1];
    }

    auto src_buffer_alignment = input_tensor.buffer()->buffer_type() == tt::tt_metal::BufferType::DRAM
                                    ? ::hal::get_dram_alignment()
                                    : ::hal::get_l1_alignment();
    auto dst_buffer_alignment = output_tensor.buffer()->buffer_type() == tt::tt_metal::BufferType::DRAM
                                    ? ::hal::get_dram_alignment()
                                    : ::hal::get_l1_alignment();
    auto alignment = std::max(src_buffer_alignment, dst_buffer_alignment);
    uint32_t begins_bytes = output_tensor_start[-1] * input_tensor.element_size();
    uint32_t misalignment = begins_bytes % src_buffer_alignment;
    uint32_t unpadded_row_size_bytes_offset = tt::round_up(unpadded_row_size_bytes, alignment);
    uint32_t start_addr = input_tensor.buffer()->address();

    std::vector<uint32_t> common_reader_kernel_args = {
        start_addr + begins_bytes - misalignment,  // read from nearest aligned address,
        padded_row_size_bytes,
        unpadded_row_size_bytes,
        unpadded_row_size_bytes_offset,
        num_dims,
        misalignment,
        0,
        0,
        0,
        0};
    common_reader_kernel_args.insert(
        common_reader_kernel_args.end(), num_unpadded_sticks_per_dim.begin(), num_unpadded_sticks_per_dim.end());
    common_reader_kernel_args.insert(
        common_reader_kernel_args.end(), num_padded_sticks_per_dim.begin(), num_padded_sticks_per_dim.end());

    std::vector<std::pair<std::vector<uint32_t>, std::vector<uint32_t>>> ret_val(num_cores_total);

    uint32_t start_offset = ttnn::operations::data_movement::get_rm_start_offset(input_tensor, output_tensor_start);
    for (uint32_t i = 0, num_sticks_written = 0; i < num_cores_total; i++) {
        CoreCoord core = {i / num_cores_y, i % num_cores_y};
        uint32_t num_sticks_per_core;
        if (core_group_1.contains(core)) {
            num_sticks_per_core = num_sticks_per_core_group_1;
        } else if (core_group_2.contains(core)) {
            num_sticks_per_core = num_sticks_per_core_group_2;
        } else {
            // no-op
            num_sticks_per_core = 0;
        }

        // issue more reads before calling barrier
        uint32_t num_sticks_per_core_read = 0, num_read_per_barrier = 0;
        if (num_sticks_per_core != 0) {
            auto num_sticks_per_core_pad32 = num_sticks_per_core + (32 - num_sticks_per_core % 32) % 32;
            num_sticks_per_core_read = tt::tt_metal::merge_num_sticks_to_read(
                num_sticks_per_core_pad32, unpadded_row_size_bytes_offset, max_read_size);
            num_read_per_barrier = num_sticks_per_core_pad32 / num_sticks_per_core_read;
        }

        id_per_dim[0] = num_sticks_written % num_unpadded_sticks_per_dim[0];
        uint32_t unpadded_written = num_sticks_written / num_unpadded_sticks_per_dim[0];
        uint32_t start_id = id_per_dim[0] + start_offset;

        for (uint32_t j = 1; j < num_dims; j++) {
            id_per_dim[j] = unpadded_written % num_unpadded_sticks_per_dim[j];
            unpadded_written = unpadded_written / num_unpadded_sticks_per_dim[j];
            start_id += id_per_dim[j] * accumulated_total_per_dim[j - 1];
        }
        std::vector<uint32_t> reader_kernel_args = common_reader_kernel_args;
        //
        uint32_t addr_offset =
            6;  // input buffer addr, padded_row_size_bytes, unpadded_row_size_bytes, num_dims, misalignment
        reader_kernel_args[addr_offset++] = start_id;
        reader_kernel_args[addr_offset++] = num_sticks_per_core;
        reader_kernel_args[addr_offset++] = num_sticks_per_core_read;
        reader_kernel_args[addr_offset] = num_read_per_barrier;
        reader_kernel_args.insert(reader_kernel_args.end(), id_per_dim.begin(), id_per_dim.end());

        std::vector<uint32_t> writer_kernel_args = {
            output_buffer->address(),
            unpadded_row_size_bytes,
            unpadded_row_size_bytes_offset,
            num_sticks_per_core,
            num_sticks_per_core_read,
            num_read_per_barrier,
            num_sticks_written,
            0};
        num_sticks_written += num_sticks_per_core;
        ret_val[i] = {reader_kernel_args, writer_kernel_args};
    }

    return ret_val;
}

constexpr uint32_t MAX_READ_SIZE = 4096;

std::tuple<uint32_t, uint32_t, uint32_t> compute_cb_size(
    const Tensor& input,
    const Tensor& output,
    const Shape& output_tensor_start,
    const uint32_t num_sticks_per_core_group_1,
    const uint32_t num_sticks_per_core_group_2) {
    auto src_buffer_alignment = input.buffer()->buffer_type() == tt::tt_metal::BufferType::DRAM
                                    ? ::hal::get_dram_alignment()
                                    : ::hal::get_l1_alignment();
    auto dst_buffer_alignment = output.buffer()->buffer_type() == tt::tt_metal::BufferType::DRAM
                                    ? ::hal::get_dram_alignment()
                                    : ::hal::get_l1_alignment();
    auto alignment = std::max(src_buffer_alignment, dst_buffer_alignment);

    // if begins is not aligned then we need to pad the cb size, so that we can read from the nearest aligned address
    uint32_t begins_bytes = output_tensor_start[-1] * input.element_size();
    uint32_t misalignment = begins_bytes % src_buffer_alignment;

    if (misalignment != 0) {
        alignment *= 2;
    }
    const ttnn::Shape& output_shape = output.padded_shape();
    const uint32_t unpadded_row_size_bytes = output_shape[-1] * input.element_size();
    const uint32_t cb_page_size = tt::round_up(unpadded_row_size_bytes, alignment);
    const uint32_t num_input_pages = num_sticks_per_core_group_1 > num_sticks_per_core_group_2
                                         ? num_sticks_per_core_group_1
                                         : num_sticks_per_core_group_2;
    uint32_t num_sticks_per_core_read = 0, num_read_per_barrier = 0;
    if (num_input_pages != 0) {
        auto num_sticks_per_core_pad32 = num_input_pages + (32 - num_input_pages % 32) % 32;
        num_sticks_per_core_read =
            tt::tt_metal::merge_num_sticks_to_read(num_sticks_per_core_pad32, cb_page_size, MAX_READ_SIZE);
        num_read_per_barrier = num_sticks_per_core_pad32 / num_sticks_per_core_read;
    }

    return std::make_tuple(cb_page_size, num_read_per_barrier, misalignment);
}

operation::ProgramWithCallbacks slice_rm_multi_core(
    const Tensor& a, Tensor& output, const ttnn::Shape& output_tensor_start, const ttnn::Shape& output_tensor_end) {
    tt::tt_metal::Program program = tt::tt_metal::CreateProgram();

    // This should allocate a DRAM buffer on the device
    tt::tt_metal::IDevice* device = a.device();

    uint32_t num_unpadded_sticks = output.physical_volume() / output.padded_shape()[-1];

    auto compute_with_storage_grid_size = device->compute_with_storage_grid_size();
    uint32_t num_cores_x = compute_with_storage_grid_size.x;
    uint32_t num_cores_y = compute_with_storage_grid_size.y;

    CoreRange total_cores({0, 0}, {num_cores_x - 1, num_cores_y - 1});
    uint32_t num_cores_total = num_cores_x * num_cores_y;
    auto [num_cores, all_cores, core_group_1, core_group_2, num_sticks_per_core_group_1, num_sticks_per_core_group_2] =
        tt::tt_metal::split_work_to_cores(compute_with_storage_grid_size, num_unpadded_sticks);

    tt::tt_metal::Buffer* src0_buffer = a.buffer();

    tt::DataFormat cb_data_format = tt::tt_metal::datatype_to_dataformat_converter(a.dtype());

    tt::tt_metal::Buffer* dst_buffer = output.buffer();
    TT_ASSERT(dst_buffer != nullptr, "Output buffer should be allocated on device!");

    bool dst_is_dram = dst_buffer->buffer_type() == tt::tt_metal::BufferType::DRAM;

    constexpr uint32_t src0_cb_index = 0;

    const auto [cb_page_size, num_read_per_barrier, misalignment] =
        compute_cb_size(a, output, output_tensor_start, num_sticks_per_core_group_1, num_sticks_per_core_group_2);

    tt::tt_metal::CircularBufferConfig cb_src0_config =
        tt::tt_metal::CircularBufferConfig(num_read_per_barrier * 2 * cb_page_size, {{src0_cb_index, cb_data_format}})
            .set_page_size(src0_cb_index, cb_page_size);
    auto cb_src0 = tt::tt_metal::CreateCircularBuffer(program, total_cores, cb_src0_config);

    std::vector<uint32_t> writer_compile_time_args_vec = {(std::uint32_t)src0_cb_index};
    TensorAccessorArgs(*dst_buffer).append_to(writer_compile_time_args_vec);

    std::vector<uint32_t> reader_compile_time_args_vec;
    TensorAccessorArgs(*src0_buffer).append_to(reader_compile_time_args_vec);
    tt::tt_metal::KernelHandle unary_reader_kernel_id = tt::tt_metal::CreateKernel(
        program,
        "ttnn/cpp/ttnn/operations/data_movement/slice/device/kernels/dataflow/"
        "slice_reader_unary_unpad_dims_rm_interleaved_start_id.cpp",
        total_cores,
        tt::tt_metal::ReaderDataMovementConfig(reader_compile_time_args_vec));

    tt::tt_metal::KernelHandle unary_writer_kernel_id = tt::tt_metal::CreateKernel(
        program,
        "ttnn/cpp/ttnn/operations/data_movement/slice/device/kernels/dataflow/"
        "slice_writer_unary_stick_layout_interleaved_start_id.cpp",
        total_cores,
        tt::tt_metal::WriterDataMovementConfig(writer_compile_time_args_vec));

    auto all_runtime_args = get_slice_runtime_args_rm(
        a,
        output,
        output_tensor_start,
        num_cores_total,
        num_cores,
        num_cores_y,
        core_group_1,
        core_group_2,
        num_sticks_per_core_group_1,
        num_sticks_per_core_group_2,
        MAX_READ_SIZE);

    for (uint32_t i = 0; i < num_cores_total; i++) {
        CoreCoord core = {i / num_cores_y, i % num_cores_y};
        tt::tt_metal::SetRuntimeArgs(program, unary_reader_kernel_id, core, all_runtime_args[i].first);

        tt::tt_metal::SetRuntimeArgs(program, unary_writer_kernel_id, core, all_runtime_args[i].second);
    }

    auto override_runtime_args_callback =
        [unary_reader_kernel_id, unary_writer_kernel_id, compute_with_storage_grid_size, src0_cb_index, cb_src0](
            const void* operation,
            Program& program,
            const std::vector<Tensor>& input_tensors,
            const std::vector<std::optional<const Tensor>>&,
            const std::vector<Tensor>& output_tensors) {
            const auto& src_tensor = input_tensors.at(0);
            auto dst_tensor = output_tensors.at(0);
            uint32_t num_cores_x = compute_with_storage_grid_size.x;
            uint32_t num_cores_y = compute_with_storage_grid_size.y;
            uint32_t num_cores_total = num_cores_x * num_cores_y;
            uint32_t num_unpadded_sticks = dst_tensor.physical_volume() / dst_tensor.padded_shape()[-1];
            auto
                [num_cores,
                 all_cores,
                 core_group_1,
                 core_group_2,
                 num_sticks_per_core_group_1,
                 num_sticks_per_core_group_2] =
                    tt::tt_metal::split_work_to_cores(compute_with_storage_grid_size, num_unpadded_sticks);

            const auto tensor_start =
                static_cast<const ttnn::operations::data_movement::SliceDeviceOperation*>(operation)->slice_start;

            const auto [cb_page_size, num_read_per_barrier, misalignment] = compute_cb_size(
                src_tensor, dst_tensor, tensor_start, num_sticks_per_core_group_1, num_sticks_per_core_group_2);

            const uint32_t cb_size_bytes = num_read_per_barrier * 2 * cb_page_size;  // same as PF
            UpdateCircularBufferTotalSize(program, cb_src0, cb_size_bytes);
            UpdateCircularBufferPageSize(program, cb_src0, src0_cb_index, cb_page_size);

            auto all_runtime_args = get_slice_runtime_args_rm(
                src_tensor,
                dst_tensor,
                tensor_start,
                num_cores_total,
                num_cores,
                num_cores_y,
                core_group_1,
                core_group_2,
                num_sticks_per_core_group_1,
                num_sticks_per_core_group_2,
                MAX_READ_SIZE);

            for (uint32_t i = 0; i < num_cores_total; i++) {
                CoreCoord core = {i / num_cores_y, i % num_cores_y};

                auto& reader_runtime_args = GetRuntimeArgs(program, unary_reader_kernel_id, core);
                std::copy(
                    all_runtime_args[i].first.begin(), all_runtime_args[i].first.end(), reader_runtime_args.data());

                auto& writer_runtime_args = GetRuntimeArgs(program, unary_writer_kernel_id, core);
                std::copy(
                    all_runtime_args[i].second.begin(), all_runtime_args[i].second.end(), writer_runtime_args.data());
            }
        };

    return {.program = std::move(program), .override_runtime_arguments_callback = override_runtime_args_callback};
}

operation::ProgramWithCallbacks slice_rm_strided_single_core_n_dims(
    const Tensor& a,
    Tensor& output,
    const ttnn::Shape& output_tensor_start,
    const ttnn::Shape& output_tensor_end,
    const ttnn::Shape& step) {
    // TODO: multi core implementation - work division is not trivial as we need to determine the N/C/H/W start and end
    // points for each split, and base that off stride
    tt::tt_metal::Program program = tt::tt_metal::CreateProgram();
    const auto& output_shape = output.padded_shape();
    const auto& input_shape = a.padded_shape();
    tt::DataFormat cb_data_format = tt::tt_metal::datatype_to_dataformat_converter(a.dtype());

    uint32_t src_is_dram = a.buffer()->buffer_type() == tt::tt_metal::BufferType::DRAM ? 1 : 0;
    uint32_t dst_is_dram = output.buffer()->buffer_type() == tt::tt_metal::BufferType::DRAM ? 1 : 0;

    uint32_t page_size_output = dst_is_dram ? tt::round_up(output_shape[-1] * a.element_size(), TILE_WIDTH)
                                            : tt::round_up(output_shape[-1] * a.element_size(), TILE_WIDTH / 2);
    uint32_t page_size_input = src_is_dram ? tt::round_up(input_shape[-1] * a.element_size(), TILE_WIDTH)
                                           : tt::round_up(input_shape[-1] * a.element_size(), TILE_WIDTH / 2);

    tt::tt_metal::CircularBufferConfig cb_src0_config =
        tt::tt_metal::CircularBufferConfig(1 * page_size_input, {{tt::CBIndex::c_0, cb_data_format}})
            .set_page_size(tt::CBIndex::c_0, page_size_input);

    tt::tt_metal::CircularBufferConfig cb_dst0_config =
        tt::tt_metal::CircularBufferConfig(2 * page_size_output, {{tt::CBIndex::c_24, cb_data_format}})
            .set_page_size(tt::CBIndex::c_24, page_size_output);

    CoreRange core({0, 0}, {0, 0});
    tt::tt_metal::CreateCircularBuffer(program, core, cb_src0_config);
    tt::tt_metal::CreateCircularBuffer(program, core, cb_dst0_config);

    std::vector<uint32_t> reader_compile_time_args = {page_size_input, input_shape.rank()};
    TensorAccessorArgs(*a.buffer()).append_to(reader_compile_time_args);
    tt::tt_metal::KernelHandle unary_reader_kernel_id = tt::tt_metal::CreateKernel(
        program,
        "ttnn/cpp/ttnn/operations/data_movement/slice/device/kernels/dataflow/"
        "strided_slice_reader_rm_interleaved_nd.cpp",
        core,
        tt::tt_metal::ReaderDataMovementConfig(reader_compile_time_args));

    std::vector<uint32_t> writer_compile_time_args = {page_size_output};
    TensorAccessorArgs(*output.buffer()).append_to(writer_compile_time_args);
    tt::tt_metal::KernelHandle unary_writer_kernel_id = tt::tt_metal::CreateKernel(
        program,
        "ttnn/cpp/ttnn/operations/data_movement/slice/device/kernels/dataflow/strided_slice_writer_rm_interleaved.cpp",
        core,
        tt::tt_metal::WriterDataMovementConfig(writer_compile_time_args));

    std::vector<uint32_t> reader_runtime_args;
    reader_runtime_args.reserve(1 + (4 * input_shape.rank()));
    reader_runtime_args.push_back(a.buffer()->address());

    reader_runtime_args.insert(reader_runtime_args.end(), input_shape.cbegin(), input_shape.cend());
    reader_runtime_args.insert(reader_runtime_args.end(), output_tensor_start.cbegin(), output_tensor_start.cend());
    reader_runtime_args.insert(reader_runtime_args.end(), output_tensor_end.cbegin(), output_tensor_end.cend());
    reader_runtime_args.insert(reader_runtime_args.end(), step.cbegin(), step.cend());

    tt::tt_metal::SetRuntimeArgs(program, unary_reader_kernel_id, core, reader_runtime_args);

    uint32_t pages = output.physical_volume() / output_shape[-1];
    tt::tt_metal::SetRuntimeArgs(
        program,
        unary_writer_kernel_id,
        core,
        {
            output.buffer()->address(),
            pages,
        });

    auto override_runtime_arguments_callback = [unary_reader_kernel_id, unary_writer_kernel_id](
            const void* operation,
            Program& program,
            const std::vector<Tensor>& input_tensors,
            const std::vector<std::optional<const Tensor>>& optional_input_tensors,
            const std::vector<Tensor>& output_tensors) {
            auto input_buffer = input_tensors.at(0).buffer();
            auto output_buffer = output_tensors.at(0).buffer();

        CoreCoord core = {0, 0};

        {
            auto& reader_runtime_args = GetRuntimeArgs(program, unary_reader_kernel_id, core);
            reader_runtime_args[0] = input_buffer->address();

            auto& writer_runtime_args = GetRuntimeArgs(program, unary_writer_kernel_id, core);
            writer_runtime_args[0] = output_buffer->address();
        }
    };

    return {.program = std::move(program), .override_runtime_arguments_callback = override_runtime_arguments_callback};
}

inline std::vector<std::vector<uint32_t>> group_contiguous_values(std::vector<uint32_t>& values) {
    std::vector<std::vector<uint32_t>> chunks;
    if (values.empty()) {
        return chunks;
    }

    // Initialize the first chunk
    std::vector<uint32_t> current_chunk;
    current_chunk.push_back(values[0]);

    for (size_t i = 1; i < values.size(); ++i) {
        if (values[i] == values[i - 1] + 1) {
            current_chunk.push_back(values[i]);
        } else {
            chunks.push_back(current_chunk);
            current_chunk.clear();
            current_chunk.push_back(values[i]);
        }
    }
    // Add the last chunk
    chunks.push_back(current_chunk);
    return chunks;
}

inline std::vector<std::pair<std::vector<uint32_t>, std::vector<uint32_t>>> get_slice_runtime_args_rm_sharded(
    const Tensor& input_tensor,
    Tensor& output_tensor,
    const ttnn::Shape& output_tensor_start,
    uint32_t num_cores_unpadded,
    bool row_major,
    uint32_t num_cores_x_unpadded,
    uint32_t num_cores_y_unpadded,
    uint32_t shard_height_unpadded,
    uint32_t shard_height_padded,
    uint32_t num_cores_x_padded,
    uint32_t num_cores_y_padded) {
    tt::tt_metal::IDevice* device = input_tensor.device();

    auto input_shape = input_tensor.padded_shape();
    auto output_shape = output_tensor.padded_shape();

    std::uint32_t num_dims = static_cast<std::uint32_t>(input_shape.rank());
    std::vector<uint32_t> num_unpadded_sticks_per_dim(num_dims);
    std::vector<uint32_t> num_padded_sticks_per_dim(num_dims);
    std::vector<uint32_t> id_per_dim(num_dims);

    std::vector<uint32_t> accumulated_total_per_dim(num_dims);

    // TODO: Remove first element of these arrays and update kernel accordingly
    // This currently just matches tile version where we iterate over the row as well
    num_unpadded_sticks_per_dim[0] = 1;
    num_padded_sticks_per_dim[0] = 0;
    accumulated_total_per_dim[0] = 1;

    for (int32_t i = 1; i < num_dims; i++) {
        uint32_t num_unpadded_dim = output_shape[-(i + 1)];
        uint32_t num_total_dim = input_shape[-(i + 1)];
        uint32_t num_padded_dim = (num_total_dim - num_unpadded_dim) * accumulated_total_per_dim[i - 1];
        num_unpadded_sticks_per_dim[i] = num_unpadded_dim;
        num_padded_sticks_per_dim[i] = num_padded_dim;
        accumulated_total_per_dim[i] = num_total_dim * accumulated_total_per_dim[i - 1];
    }

    std::vector<std::pair<std::vector<uint32_t>, std::vector<uint32_t>>> ret_val(num_cores_unpadded);

    uint32_t start_offset = ttnn::operations::data_movement::get_rm_start_offset(input_tensor, output_tensor_start);
    for (uint32_t i = 0, num_sticks_written = 0; i < num_cores_unpadded; i++) {
        CoreCoord core;
        if (row_major) {
            core = {i % num_cores_x_unpadded, i / num_cores_x_unpadded};
        } else {
            core = {i / num_cores_y_unpadded, i % num_cores_y_unpadded};
        }
        uint32_t num_sticks_per_core_unpadded = shard_height_unpadded;
        uint32_t num_sticks_per_core_padded = shard_height_padded;

        // figure out the start read stick id for each core, and the start id for each dim
        id_per_dim[0] = num_sticks_written % num_unpadded_sticks_per_dim[0];
        uint32_t unpadded_written = num_sticks_written / num_unpadded_sticks_per_dim[0];
        uint32_t start_id = id_per_dim[0] + start_offset;

        for (uint32_t j = 1; j < num_dims; j++) {
            id_per_dim[j] = unpadded_written % num_unpadded_sticks_per_dim[j];
            unpadded_written = unpadded_written / num_unpadded_sticks_per_dim[j];
            start_id += id_per_dim[j] * accumulated_total_per_dim[j - 1];
        }

        num_sticks_written += num_sticks_per_core_unpadded;

        // stores all sticks id for a core
        std::vector<uint32_t> stick_ids_per_core;
        uint32_t src_stick_id = start_id;
        for (uint32_t i = 0; i < num_sticks_per_core_unpadded; ++i) {
            stick_ids_per_core.push_back(src_stick_id);
            src_stick_id++;
            for (uint32_t j = 0; j < num_dims; j++) {
                id_per_dim[j]++;
                if (id_per_dim[j] == num_unpadded_sticks_per_dim[j]) {
                    id_per_dim[j] = 0;
                    src_stick_id += num_padded_sticks_per_dim[j];
                } else {
                    break;
                }
            }
        }

        // figure out the stick id in a shard, and the core id for the stick.
        std::map<std::pair<uint32_t, uint32_t>, std::vector<uint32_t>> core_stick_map;
        for (uint32_t i = 0; i < num_sticks_per_core_unpadded; ++i) {
            uint32_t stick_id = stick_ids_per_core[i];
            uint32_t shard_id = stick_id / num_sticks_per_core_padded;
            uint32_t stick_id_in_shard = stick_id - (shard_id * num_sticks_per_core_padded);

            uint32_t shard_grid_inner_dim = row_major ? num_cores_x_padded : num_cores_y_padded;
            uint32_t shard_grid_outer_dim_id = shard_id / shard_grid_inner_dim;
            uint32_t shard_grid_inner_dim_id = shard_id - (shard_grid_outer_dim_id * shard_grid_inner_dim);

            uint32_t worker_y_logical = row_major ? shard_grid_outer_dim_id : shard_grid_inner_dim_id;
            uint32_t worker_x_logical = row_major ? shard_grid_inner_dim_id : shard_grid_outer_dim_id;

            if (worker_x_logical < num_cores_x_padded and worker_y_logical < num_cores_y_padded) {
                auto core_physical =
                    device->worker_core_from_logical_core(CoreCoord{worker_x_logical, worker_y_logical});
                // save stick id in a shard, and core coord into a map
                std::pair<uint32_t, uint32_t> xy_pair = row_major ? std::make_pair(core_physical.y, core_physical.x)
                                                                  : std::make_pair(core_physical.x, core_physical.y);
                core_stick_map[xy_pair].push_back(stick_id_in_shard);
            }
        }

        // reader rt args
        std::vector<uint32_t> reader_kernel_args;
        reader_kernel_args.push_back(core_stick_map.size());  // num_cores

        for (const auto& core_stick_pair : core_stick_map) {
            auto xy_pair = core_stick_pair.first;
            if (row_major) {
                reader_kernel_args.push_back(xy_pair.second);  // noc x
                reader_kernel_args.push_back(xy_pair.first);   // noc y
            } else {
                reader_kernel_args.push_back(xy_pair.first);   // noc x
                reader_kernel_args.push_back(xy_pair.second);  // noc y
            }
        }

        // coalesce the sticks into chunks
        std::vector<std::vector<std::vector<uint32_t>>> stick_chunks_per_core;
        for (auto core_stick_pair : core_stick_map) {
            auto stick_chunks = group_contiguous_values(core_stick_pair.second);
            stick_chunks_per_core.push_back(stick_chunks);

            reader_kernel_args.push_back(stick_chunks.size());  // num_chunks for current core
        }
        for (const auto& stick_chunks : stick_chunks_per_core) {
            for (auto chunk : stick_chunks) {
                reader_kernel_args.push_back(chunk[0]);      // start id of a chunk
                reader_kernel_args.push_back(chunk.size());  // length of a chunk
            }
        }

        std::vector<uint32_t> writer_kernel_args;
        ret_val[i] = {reader_kernel_args, writer_kernel_args};
    }

    return ret_val;
}

operation::ProgramWithCallbacks slice_rm_multi_core_sharded(
    const Tensor& a, Tensor& output, const ttnn::Shape& output_tensor_start, const ttnn::Shape& output_tensor_end) {
    const ttnn::Shape output_shape = output.padded_shape();

    tt::tt_metal::Program program = tt::tt_metal::CreateProgram();

    // This should allocate a DRAM buffer on the device
    tt::tt_metal::IDevice* device = a.device();

    uint32_t num_padded_sticks = a.physical_volume() / a.padded_shape()[-1];
    uint32_t num_unpadded_sticks = output.physical_volume() / output.padded_shape()[-1];

    // stick sizes
    uint32_t W_padded = a.logical_shape()[-1];
    uint32_t W_unpadded = output.logical_shape()[-1];
    auto stick_size_padded = W_padded * a.element_size();
    auto stick_size_unpadded = W_unpadded * output.element_size();

    // input shard spec
    auto shard_spec_padded = a.shard_spec().value();
    uint32_t shard_height_padded = shard_spec_padded.shape[0];

    auto& all_cores_padded = shard_spec_padded.grid;
    uint32_t num_cores_padded = shard_spec_padded.num_cores();
    auto bbox_padded = shard_spec_padded.grid.bounding_box();
    CoreCoord grid_size_padded = {bbox_padded.end_coord.x + 1, bbox_padded.end_coord.y + 1};
    uint32_t num_cores_x_padded = grid_size_padded.x;
    uint32_t num_cores_y_padded = grid_size_padded.y;

    log_debug(tt::LogOp, "num_padded_sticks: {}", num_padded_sticks);
    log_debug(tt::LogOp, "shard_height_padded: {}", shard_height_padded);
    log_debug(tt::LogOp, "all_cores_padded: {}", all_cores_padded);
    log_debug(tt::LogOp, "num_cores_padded: {}", num_cores_padded);

    // output shard spec
    auto shard_spec_unpadded = output.shard_spec().value();
    uint32_t shard_height_unpadded = shard_spec_unpadded.shape[0];
    bool row_major = shard_spec_unpadded.orientation == ShardOrientation::ROW_MAJOR;

    auto& all_cores_unpadded = shard_spec_unpadded.grid;
    uint32_t num_cores_unpadded = shard_spec_unpadded.num_cores();
    auto bbox_unpadded = shard_spec_unpadded.grid.bounding_box();
    CoreCoord grid_size_unpadded = {bbox_unpadded.end_coord.x + 1, bbox_unpadded.end_coord.y + 1};
    uint32_t num_cores_x_unpadded = grid_size_unpadded.x;
    uint32_t num_cores_y_unpadded = grid_size_unpadded.y;

    log_debug(tt::LogOp, "num_unpadded_sticks: {}", num_unpadded_sticks);
    log_debug(tt::LogOp, "shard_height_unpadded: {}", shard_height_unpadded);
    log_debug(tt::LogOp, "all_cores_unpadded: {}", all_cores_unpadded);
    log_debug(tt::LogOp, "num_cores_unpadded: {}", num_cores_unpadded);

    tt::DataFormat cb_data_format = tt::tt_metal::datatype_to_dataformat_converter(a.dtype());
    tt::DataFormat dst_cb_data_format = tt::tt_metal::datatype_to_dataformat_converter(output.dtype());

    tt::tt_metal::Buffer* dst_buffer = output.buffer();
    TT_ASSERT(dst_buffer != nullptr, "Output buffer should be allocated on device!");

    auto compute_with_storage_grid_size = device->compute_with_storage_grid_size();
    uint32_t num_cores_x = compute_with_storage_grid_size.x;
    uint32_t num_cores_y = compute_with_storage_grid_size.y;
    CoreRange total_cores({0, 0}, {num_cores_x - 1, num_cores_y - 1});

    uint32_t src0_cb_index = 0;
    tt::tt_metal::CircularBufferConfig cb_src0_config =
        tt::tt_metal::CircularBufferConfig(shard_height_padded * stick_size_padded, {{src0_cb_index, cb_data_format}})
            .set_page_size(src0_cb_index, stick_size_padded)
            .set_globally_allocated_address(*a.buffer());
    auto cb_src0 = tt::tt_metal::CreateCircularBuffer(program, total_cores, cb_src0_config);

    uint32_t output_cb_index = tt::CBIndex::c_16;
    tt::tt_metal::CircularBufferConfig cb_output_config =
        tt::tt_metal::CircularBufferConfig(
            shard_height_unpadded * stick_size_unpadded, {{output_cb_index, dst_cb_data_format}})
            .set_page_size(output_cb_index, stick_size_unpadded)
            .set_globally_allocated_address(*output.buffer());
    auto cb_output = tt::tt_metal::CreateCircularBuffer(program, total_cores, cb_output_config);

    std::vector<uint32_t> reader_ct_args = {
        (std::uint32_t)stick_size_padded, (std::uint32_t)stick_size_unpadded, (std::uint32_t)shard_height_unpadded};

    tt::tt_metal::KernelHandle unary_reader_kernel_id = tt::tt_metal::CreateKernel(
        program,
        "ttnn/cpp/ttnn/operations/data_movement/slice/device/kernels/dataflow/"
        "slice_reader_unary_unpad_dims_rm_sharded.cpp",
        all_cores_unpadded,
        tt::tt_metal::ReaderDataMovementConfig(reader_ct_args));

    auto all_runtime_args = get_slice_runtime_args_rm_sharded(
        a,
        output,
        output_tensor_start,
        num_cores_unpadded,
        row_major,
        num_cores_x_unpadded,
        num_cores_y_unpadded,
        shard_height_unpadded,
        shard_height_padded,
        num_cores_x_padded,
        num_cores_y_padded);

    for (uint32_t i = 0; i < num_cores_unpadded; i++) {
        CoreCoord core;
        if (row_major) {
            core = {i % num_cores_x_unpadded, i / num_cores_x_unpadded};
        } else {
            core = {i / num_cores_y_unpadded, i % num_cores_y_unpadded};
        }
        tt::tt_metal::SetRuntimeArgs(program, unary_reader_kernel_id, core, all_runtime_args[i].first);
    }

    auto override_runtime_args_callback = [cb_src0, cb_output](
                                              const void* operation,
                                              Program& program,
                                              const std::vector<Tensor>& input_tensors,
                                              const std::vector<std::optional<const Tensor>>&,
                                              const std::vector<Tensor>& output_tensors) {
        auto src_buffer_a = input_tensors.at(0).buffer();
        auto dst_buffer = output_tensors.at(0).buffer();

        UpdateDynamicCircularBufferAddress(program, cb_src0, *src_buffer_a);
        UpdateDynamicCircularBufferAddress(program, cb_output, *dst_buffer);
    };

    return {.program = std::move(program), .override_runtime_arguments_callback = override_runtime_args_callback};
}

template <bool initialize_args>
inline __attribute__((always_inline)) void set_slice_runtime_args_tile(
    const Tensor& input_tensor,
    const Tensor& output_tensor,
    const ttnn::Shape& output_tensor_start,
    const uint32_t& num_cores_total,
    const uint32_t& num_cores,
    const std::vector<CoreCoord>& cores,
    const uint32_t& num_cores_group_1,
    const uint32_t& num_cores_group_2,
    const uint32_t& num_tiles_per_core_group_1,
    const uint32_t& num_tiles_per_core_group_2,
    const Program& program,
    const tt::tt_metal::KernelHandle& unary_reader_kernel_id,
    const tt::tt_metal::KernelHandle& unary_writer_kernel_id,
    std::vector<uint32_t>& accumulated_total_per_dim) {
    const auto input_buffer = input_tensor.buffer();
    const auto output_buffer = output_tensor.buffer();
    const auto& input_shape = input_tensor.padded_shape();
    const auto& output_shape = output_tensor.padded_shape();

    std::uint32_t num_dims = static_cast<std::uint32_t>(input_shape.rank());

    uint32_t num_unpadded_Xt = output_shape[-1] / TILE_WIDTH;
    uint32_t num_total_Xt = input_shape[-1] / TILE_WIDTH;
    uint32_t num_padded_Xt = num_total_Xt - num_unpadded_Xt;
    uint32_t num_unpadded_Yt = output_shape[-2] / TILE_HEIGHT;
    uint32_t num_total_Yt = input_shape[-2] / TILE_HEIGHT;
    uint32_t num_padded_Yt = (num_total_Yt - num_unpadded_Yt) * num_total_Xt;

    const auto set_common_reader_args = [&](
        uint32_t * reader_common_args, uint32_t * num_unpadded_tiles_per_dim, uint32_t * num_padded_tiles_per_dim)
        __attribute__((always_inline)) {
        reader_common_args[0] = input_buffer->address();
        num_unpadded_tiles_per_dim[0] = num_unpadded_Xt;
        num_unpadded_tiles_per_dim[1] = num_unpadded_Yt;
        num_padded_tiles_per_dim[0] = num_padded_Xt;
        num_padded_tiles_per_dim[1] = num_padded_Yt;
        accumulated_total_per_dim[0] = num_total_Xt;
        accumulated_total_per_dim[1] = num_total_Yt * num_total_Xt;
        for (int32_t i = 2; i < num_dims; ++i) {
            uint32_t num_unpadded_dim = output_shape[-(i + 1)];
            uint32_t num_total_dim = input_shape[-(i + 1)];
            uint32_t num_padded_dim = (num_total_dim - num_unpadded_dim) * accumulated_total_per_dim[i - 1];
            num_unpadded_tiles_per_dim[i] = num_unpadded_dim;
            num_padded_tiles_per_dim[i] = num_padded_dim;
            accumulated_total_per_dim[i] = num_total_dim * accumulated_total_per_dim[i - 1];
        }
    };

    const auto set_reader_rt_args = [&](
        uint32_t * reader_rt_args,
        const uint32_t* num_unpadded_tiles_per_dim,
        const uint32_t* num_padded_tiles_per_dim,
        const uint32_t& num_tiles_per_core,
        const uint32_t& start_offset,
        const uint32_t& num_tiles_written) __attribute__((always_inline)) {
        reader_rt_args[2] = num_tiles_written % num_unpadded_tiles_per_dim[0];
        uint32_t unpadded_written = num_tiles_written / num_unpadded_tiles_per_dim[0];
        uint32_t start_id = reader_rt_args[2] + start_offset;
        for (uint32_t j = 1; j < num_dims; ++j) {
            reader_rt_args[2 + j] = unpadded_written % num_unpadded_tiles_per_dim[j];
            unpadded_written = unpadded_written / num_unpadded_tiles_per_dim[j];
            start_id += reader_rt_args[2 + j] * accumulated_total_per_dim[j - 1];
        }
        reader_rt_args[0] = start_id;
        reader_rt_args[1] = num_tiles_per_core;
    };

    if constexpr (initialize_args) {
        std::vector<uint32_t> reader_common_args(1 + num_dims * 2);
        uint32_t* num_unpadded_tiles_per_dim = reader_common_args.data() + 1;
        uint32_t* num_padded_tiles_per_dim = num_unpadded_tiles_per_dim + num_dims;
        set_common_reader_args(reader_common_args.data(), num_unpadded_tiles_per_dim, num_padded_tiles_per_dim);
        SetCommonRuntimeArgs(program, unary_reader_kernel_id, reader_common_args);
    }
    auto& reader_common_args = GetCommonRuntimeArgs(program, unary_reader_kernel_id);
    uint32_t* num_unpadded_tiles_per_dim = reader_common_args.data() + 1;
    uint32_t* num_padded_tiles_per_dim = num_unpadded_tiles_per_dim + num_dims;
    if constexpr (!initialize_args) {
        set_common_reader_args(reader_common_args.data(), num_unpadded_tiles_per_dim, num_padded_tiles_per_dim);
    }

    uint32_t start_offset = ttnn::operations::data_movement::get_tiled_start_offset(input_tensor, output_tensor_start);

    auto& reader_kernel_args_by_core = GetRuntimeArgs(program, unary_reader_kernel_id);
    auto& writer_kernel_args_by_core = GetRuntimeArgs(program, unary_writer_kernel_id);
    const uint32_t num_used_cores = num_cores_group_1 + num_cores_group_2;
    for (uint32_t i = 0, num_tiles_written = 0; i < num_cores_total; ++i) {
        const CoreCoord& core = cores[i];
        uint32_t num_tiles_per_core;
        if (i < num_cores_group_1) {
            num_tiles_per_core = num_tiles_per_core_group_1;
        } else if (i < num_used_cores) {
            num_tiles_per_core = num_tiles_per_core_group_2;
        } else {
            // no-op
            if constexpr (initialize_args) {
                std::vector<uint32_t> reader_kernel_args(2 + num_dims, 0);
                std::vector<uint32_t> writer_kernel_args(3, 0);
                tt::tt_metal::SetRuntimeArgs(program, unary_reader_kernel_id, core, reader_kernel_args);
                tt::tt_metal::SetRuntimeArgs(program, unary_writer_kernel_id, core, writer_kernel_args);
            } else {
                auto& reader_kernel_args = reader_kernel_args_by_core[core.x][core.y];
                reader_kernel_args[1] = 0;
                auto& writer_kernel_args = writer_kernel_args_by_core[core.x][core.y];
                writer_kernel_args[1] = 0;
            }
            continue;
        }

        if constexpr (initialize_args) {
            std::vector<uint32_t> reader_kernel_args(2 + num_dims);
            set_reader_rt_args(
                reader_kernel_args.data(),
                num_unpadded_tiles_per_dim,
                num_padded_tiles_per_dim,
                num_tiles_per_core,
                start_offset,
                num_tiles_written);
            SetRuntimeArgs(program, unary_reader_kernel_id, core, reader_kernel_args);
        } else {
            auto& reader_kernel_args = reader_kernel_args_by_core[core.x][core.y];
            set_reader_rt_args(
                reader_kernel_args.data(),
                num_unpadded_tiles_per_dim,
                num_padded_tiles_per_dim,
                num_tiles_per_core,
                start_offset,
                num_tiles_written);
        }

        if constexpr (initialize_args) {
            const std::array writer_kernel_args = {output_buffer->address(), num_tiles_per_core, num_tiles_written};
            tt::tt_metal::SetRuntimeArgs(program, unary_writer_kernel_id, core, writer_kernel_args);
        } else {
            auto& writer_kernel_args = writer_kernel_args_by_core[core.x][core.y];
            writer_kernel_args[0] = output_buffer->address();
            writer_kernel_args[1] = num_tiles_per_core;
            writer_kernel_args[2] = num_tiles_written;
        }
        num_tiles_written += num_tiles_per_core;
    }
}

operation::ProgramWithCallbacks slice_tile_multi_core(
    const Tensor& a, Tensor& output, const ttnn::Shape& output_tensor_start, const ttnn::Shape& output_tensor_end) {
    tt::tt_metal::Program program = tt::tt_metal::CreateProgram();

    // This should allocate a DRAM buffer on the device
    tt::tt_metal::IDevice* device = a.device();

    uint32_t num_unpadded_tiles = output.physical_volume() / TILE_HW;

    auto compute_with_storage_grid_size = device->compute_with_storage_grid_size();
    uint32_t num_cores_x = compute_with_storage_grid_size.x;
    uint32_t num_cores_y = compute_with_storage_grid_size.y;
    auto num_cores_total = num_cores_x * num_cores_y;
    CoreRange total_cores({0, 0}, {num_cores_x - 1, num_cores_y - 1});

    auto [num_cores, all_cores, core_group_1, core_group_2, num_tiles_per_core_group_1, num_tiles_per_core_group_2] =
        tt::tt_metal::split_work_to_cores(compute_with_storage_grid_size, num_unpadded_tiles);

    tt::tt_metal::Buffer* src0_buffer = a.buffer();

    tt::tt_metal::Buffer* dst_buffer = output.buffer();
    TT_ASSERT(dst_buffer != nullptr, "Output buffer should be allocated on device!");

    tt::DataFormat cb_data_format = tt::tt_metal::datatype_to_dataformat_converter(a.dtype());
    uint32_t single_tile_size = tt::tt_metal::detail::TileSize(cb_data_format);

    uint32_t src0_cb_index = 0;
    uint32_t num_input_tiles = 2;
    tt::tt_metal::CircularBufferConfig cb_src0_config =
        tt::tt_metal::CircularBufferConfig(num_input_tiles * single_tile_size, {{src0_cb_index, cb_data_format}})
            .set_page_size(src0_cb_index, single_tile_size);
    tt::tt_metal::CreateCircularBuffer(program, total_cores, cb_src0_config);

    std::uint32_t num_dims = static_cast<std::uint32_t>(a.padded_shape().rank());

    // Reader compile-time args
    // Data is 32 byte aligned
    bool dst_is_dram = dst_buffer->buffer_type() == tt::tt_metal::BufferType::DRAM;
<<<<<<< HEAD
    std::vector<uint32_t> reader_compile_time_args = {src0_cb_index, num_dims};
    TensorAccessorArgs(*src0_buffer).append_to(reader_compile_time_args);
    std::vector<uint32_t> writer_compile_time_args = {
        static_cast<uint32_t>(src0_cb_index), static_cast<uint32_t>(dst_is_dram)};
=======
    std::vector<uint32_t> reader_compile_time_args = {
        static_cast<uint32_t>(src0_cb_index),
        static_cast<uint32_t>(num_dims),
        static_cast<uint32_t>(src0_is_dram),
    };
    std::vector<uint32_t> writer_compile_time_args = {static_cast<uint32_t>(src0_cb_index)};
    tt::tt_metal::TensorAccessorArgs(*dst_buffer).append_to(writer_compile_time_args);
>>>>>>> 3eb6d700

    // Tilized reader
    tt::tt_metal::KernelHandle unary_reader_kernel_id = tt::tt_metal::CreateKernel(
        program,
        "ttnn/cpp/ttnn/operations/data_movement/slice/device/kernels/dataflow/"
        "reader_unary_unpad_dims_interleaved_start_id.cpp",
        total_cores,
        tt::tt_metal::ReaderDataMovementConfig(reader_compile_time_args));

    tt::tt_metal::KernelHandle unary_writer_kernel_id = tt::tt_metal::CreateKernel(
        program,
        "ttnn/cpp/ttnn/operations/eltwise/unary/device/kernels/dataflow/writer_unary_interleaved_start_id.cpp",
        total_cores,
        tt::tt_metal::WriterDataMovementConfig(writer_compile_time_args));

    const auto cores = grid_to_cores(num_cores_total, num_cores_x, num_cores_y, false);

    std::vector<uint32_t> accumulated_total_per_dim(num_dims);
    set_slice_runtime_args_tile<true>(
        a,
        output,
        output_tensor_start,
        num_cores_total,
        num_cores,
        cores,
        core_group_1.num_cores(),
        core_group_2.num_cores(),
        num_tiles_per_core_group_1,
        num_tiles_per_core_group_2,
        program,
        unary_reader_kernel_id,
        unary_writer_kernel_id,
        accumulated_total_per_dim);

    auto override_runtime_args_callback = [unary_reader_kernel_id,
                                           unary_writer_kernel_id,
                                           compute_with_storage_grid_size,
                                           cores,
                                           accumulated_total_per_dim](
                                              const void* operation,
                                              const Program& program,
                                              const std::vector<Tensor>& input_tensors,
                                              const std::vector<std::optional<const Tensor>>&,
                                              const std::vector<Tensor>& output_tensors) mutable {
        const Tensor& src_tensor = input_tensors[0];
        const Tensor& dst_tensor = output_tensors[0];
        uint32_t num_unpadded_tiles = dst_tensor.physical_volume() / TILE_HW;

        uint32_t num_cores_total = cores.size();

        auto
            [num_cores, all_cores, core_group_1, core_group_2, num_tiles_per_core_group_1, num_tiles_per_core_group_2] =
                tt::tt_metal::split_work_to_cores(compute_with_storage_grid_size, num_unpadded_tiles);

        const auto& tensor_start =
            static_cast<const ttnn::operations::data_movement::SliceDeviceOperation*>(operation)->slice_start;
        set_slice_runtime_args_tile<false>(
            src_tensor,
            dst_tensor,
            tensor_start,
            num_cores_total,
            num_cores,
            cores,
            core_group_1.num_cores(),
            core_group_2.num_cores(),
            num_tiles_per_core_group_1,
            num_tiles_per_core_group_2,
            program,
            unary_reader_kernel_id,
            unary_writer_kernel_id,
            accumulated_total_per_dim);
    };

    return {.program = std::move(program), .override_runtime_arguments_callback = override_runtime_args_callback};
}

operation::ProgramWithCallbacks slice_multi_core(
    const Tensor& a,
    Tensor& output,
    const ttnn::Shape& output_tensor_start,
    const ttnn::Shape& output_tensor_end,
    const ttnn::Shape& step) {
    bool has_step = false;
    for (int i = 0; i < step.size(); i++) {
        if (step[i] != 1) {
            has_step = true;
            break;
        }
    }
    switch (a.layout()) {
        case Layout::ROW_MAJOR:
            return a.is_sharded() ? slice_rm_multi_core_sharded(a, output, output_tensor_start, output_tensor_end)
                                  : (has_step ? slice_rm_strided_single_core_n_dims(
                                                    a, output, output_tensor_start, output_tensor_end, step)
                                              : slice_rm_multi_core(a, output, output_tensor_start, output_tensor_end));
        case Layout::TILE: return slice_tile_multi_core(a, output, output_tensor_start, output_tensor_end);
        default: TT_ASSERT(false, "Unsupported Layout");
    }
    return {};
}

}  // namespace ttnn::operations::data_movement::detail<|MERGE_RESOLUTION|>--- conflicted
+++ resolved
@@ -891,21 +891,10 @@
 
     // Reader compile-time args
     // Data is 32 byte aligned
-    bool dst_is_dram = dst_buffer->buffer_type() == tt::tt_metal::BufferType::DRAM;
-<<<<<<< HEAD
     std::vector<uint32_t> reader_compile_time_args = {src0_cb_index, num_dims};
     TensorAccessorArgs(*src0_buffer).append_to(reader_compile_time_args);
-    std::vector<uint32_t> writer_compile_time_args = {
-        static_cast<uint32_t>(src0_cb_index), static_cast<uint32_t>(dst_is_dram)};
-=======
-    std::vector<uint32_t> reader_compile_time_args = {
-        static_cast<uint32_t>(src0_cb_index),
-        static_cast<uint32_t>(num_dims),
-        static_cast<uint32_t>(src0_is_dram),
-    };
-    std::vector<uint32_t> writer_compile_time_args = {static_cast<uint32_t>(src0_cb_index)};
-    tt::tt_metal::TensorAccessorArgs(*dst_buffer).append_to(writer_compile_time_args);
->>>>>>> 3eb6d700
+    std::vector<uint32_t> writer_compile_time_args = {src0_cb_index};
+    TensorAccessorArgs(*dst_buffer).append_to(writer_compile_time_args);
 
     // Tilized reader
     tt::tt_metal::KernelHandle unary_reader_kernel_id = tt::tt_metal::CreateKernel(
