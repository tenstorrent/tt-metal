// SPDX-FileCopyrightText: © 2023 Tenstorrent Inc.
//
// SPDX-License-Identifier: Apache-2.0


#include "ttnn/common/constants.hpp"
#include "slice.hpp"
#include "device/slice_op.hpp"
#include "ttnn/run_operation.hpp"
#include "ttnn/operations/core/core.hpp"


namespace ttnn::operations::data_movement {

ttnn::Tensor SliceOperation::invoke(
    uint8_t queue_id,
    const ttnn::Tensor& input_tensor,
<<<<<<< HEAD
    tt::tt_metal::LegacyShape output_tensor_start,
    tt::tt_metal::LegacyShape output_tensor_end,
=======
    tt::tt_metal::Shape output_tensor_start,
    tt::tt_metal::Shape output_tensor_end,
    const std::optional<tt::tt_metal::Shape> step,
>>>>>>> cd9ee3b5
    const std::optional<MemoryConfig>& memory_config_arg) {
    std::optional<tt::tt_metal::Shape> modified_step = step;
    if (modified_step.has_value()) {
        if (std::all_of(modified_step->begin(), modified_step->end(), [](int32_t s) { return s == 1; })) {
            modified_step = std::nullopt;
        }
    }
    if (input_tensor.storage_type() != StorageType::DEVICE) {
<<<<<<< HEAD
        tt::tt_metal::LegacyShape output_tensor_shape = {
=======
        TT_FATAL(!modified_step.has_value(), "Host tensor slice does not support strides");
        tt::tt_metal::Shape output_tensor_shape = {
>>>>>>> cd9ee3b5
            output_tensor_end[0] - output_tensor_start[0] + 1,
            output_tensor_end[1] - output_tensor_start[1] + 1,
            output_tensor_end[2] - output_tensor_start[2] + 1,
            output_tensor_end[3] - output_tensor_start[3] + 1,
        };
        // if we support negative strides, we can't do this early exit
        if (input_tensor.get_legacy_shape() == output_tensor_shape) {
            return input_tensor;
        } else {
            return input_tensor.unpad(output_tensor_start, output_tensor_end);
        }
    }
    else {
        auto memory_config = memory_config_arg.value_or(input_tensor.memory_config());
        // TODO: Generalize this early exit of slice for other cases
        auto& input_tensor_shape = input_tensor.get_legacy_shape();
        if (input_tensor.is_sharded() && input_tensor.memory_config() == memory_config &&
            input_tensor_shape.rank() > 1 && input_tensor_shape.rank() == output_tensor_start.rank() &&
            output_tensor_start.rank() == output_tensor_end.rank()) {
            TT_FATAL(!modified_step.has_value(), "Sharded tensor slice implementation does not support striding");
            uint32_t i;
            // Require all leading dims to be 1 (TODO: This can be relaxed to support outermost non-1 dim unpadding)
            bool in_place_unpad = true;
            for (i = 0; i < input_tensor.get_legacy_shape().rank() - 2; ++i) {
                in_place_unpad &=
                    output_tensor_start[i] == 0 && output_tensor_end[i] == 0 && input_tensor_shape[i] == 1;
            }
            in_place_unpad &= output_tensor_start[i] == 0 &&
                              tt::div_up(output_tensor_end[i] + 1, input_tensor.shard_spec().value().shape[0]) ==
                                  tt::div_up(input_tensor_shape[i], input_tensor.shard_spec().value().shape[0]);
            i++;
            in_place_unpad &= output_tensor_start[i] == 0 && output_tensor_end[i] == input_tensor_shape[i] - 1;
            if (in_place_unpad) {
                auto new_shape = input_tensor.get_legacy_shape();
                auto new_pad = new_shape.padding();

                std::size_t unpad_val = input_tensor_shape[-2] - output_tensor_end[-2] - 1;
                new_shape[-2] -= unpad_val;
                new_pad[-2].back -= std::min(unpad_val, new_pad[-2].back);
                auto padded_shape = ttnn::Shape(tt::tt_metal::LegacyShape(new_shape, new_pad));
                return Tensor(input_tensor.storage(), padded_shape, input_tensor.dtype(), input_tensor.layout());
            }
        }

        return operation::run(
                   SliceDeviceOperation{output_tensor_start, output_tensor_end, modified_step, memory_config}, {input_tensor}, {}, {}, queue_id)
            .at(0);

    }
}

ttnn::Tensor SliceOperation::invoke(
    const ttnn::Tensor& input_tensor,
<<<<<<< HEAD
    tt::tt_metal::LegacyShape output_tensor_start,
    tt::tt_metal::LegacyShape output_tensor_end,
=======
    tt::tt_metal::Shape output_tensor_start,
    tt::tt_metal::Shape output_tensor_end,
    const std::optional<tt::tt_metal::Shape> step,
>>>>>>> cd9ee3b5
    const std::optional<MemoryConfig>& memory_config_arg) {
    return invoke(0, input_tensor, output_tensor_start, output_tensor_end, step, memory_config_arg);
}

ttnn::Tensor SliceOperation::invoke(
    uint8_t queue_id,
    const ttnn::Tensor& input_tensor,
    tt::tt_metal::Array1D output_tensor_start,
    tt::tt_metal::Array1D output_tensor_end,
    const std::optional<tt::tt_metal::Array1D> step,
    const std::optional<MemoryConfig>& memory_config_arg) {
    return invoke(
        queue_id,
        input_tensor,
<<<<<<< HEAD
        tt::tt_metal::LegacyShape(output_tensor_start),
        tt::tt_metal::LegacyShape(output_tensor_end),
=======
        tt::tt_metal::Shape(output_tensor_start),
        tt::tt_metal::Shape(output_tensor_end),
        step.has_value() ? std::optional<tt::tt_metal::Shape>(tt::tt_metal::Shape(step.value())) : std::nullopt,
>>>>>>> cd9ee3b5
        memory_config_arg);
}

ttnn::Tensor SliceOperation::invoke(
    uint8_t queue_id,
    const ttnn::Tensor& input_tensor,
    tt::tt_metal::Array4D output_tensor_start,
    tt::tt_metal::Array4D output_tensor_end,
    const std::optional<tt::tt_metal::Array4D> step,
    const std::optional<MemoryConfig>& memory_config_arg) {
    return invoke(
        queue_id,
        input_tensor,
<<<<<<< HEAD
        tt::tt_metal::LegacyShape(output_tensor_start),
        tt::tt_metal::LegacyShape(output_tensor_end),
=======
        tt::tt_metal::Shape(output_tensor_start),
        tt::tt_metal::Shape(output_tensor_end),
        step.has_value() ? std::optional<tt::tt_metal::Shape>(tt::tt_metal::Shape(step.value())) : std::nullopt,
>>>>>>> cd9ee3b5
        memory_config_arg);
}

ttnn::Tensor SliceOperation::invoke(
    const ttnn::Tensor& input_tensor,
    tt::tt_metal::Array4D output_tensor_start,
    tt::tt_metal::Array4D output_tensor_end,
    const std::optional<tt::tt_metal::Array4D> step,
    const std::optional<MemoryConfig>& memory_config_arg) {
    return invoke(DefaultQueueId, input_tensor, output_tensor_start, output_tensor_end, step, memory_config_arg);
}

ttnn::Tensor SliceOperation::invoke(
    const ttnn::Tensor& input_tensor,
    tt::tt_metal::Array4D output_tensor_start,
    tt::tt_metal::Array4D output_tensor_end,
    const std::optional<tt::tt_metal::Array4D> step) {
    return invoke(DefaultQueueId, input_tensor, output_tensor_start, output_tensor_end, step, std::nullopt);
}

}  // namespace operations<|MERGE_RESOLUTION|>--- conflicted
+++ resolved
@@ -15,28 +15,19 @@
 ttnn::Tensor SliceOperation::invoke(
     uint8_t queue_id,
     const ttnn::Tensor& input_tensor,
-<<<<<<< HEAD
     tt::tt_metal::LegacyShape output_tensor_start,
     tt::tt_metal::LegacyShape output_tensor_end,
-=======
-    tt::tt_metal::Shape output_tensor_start,
-    tt::tt_metal::Shape output_tensor_end,
-    const std::optional<tt::tt_metal::Shape> step,
->>>>>>> cd9ee3b5
+    const std::optional<tt::tt_metal::LegacyShape> step,
     const std::optional<MemoryConfig>& memory_config_arg) {
-    std::optional<tt::tt_metal::Shape> modified_step = step;
+    std::optional<tt::tt_metal::LegacyShape> modified_step = step;
     if (modified_step.has_value()) {
         if (std::all_of(modified_step->begin(), modified_step->end(), [](int32_t s) { return s == 1; })) {
             modified_step = std::nullopt;
         }
     }
     if (input_tensor.storage_type() != StorageType::DEVICE) {
-<<<<<<< HEAD
+        TT_FATAL(!modified_step.has_value(), "Host tensor slice does not support strides");
         tt::tt_metal::LegacyShape output_tensor_shape = {
-=======
-        TT_FATAL(!modified_step.has_value(), "Host tensor slice does not support strides");
-        tt::tt_metal::Shape output_tensor_shape = {
->>>>>>> cd9ee3b5
             output_tensor_end[0] - output_tensor_start[0] + 1,
             output_tensor_end[1] - output_tensor_start[1] + 1,
             output_tensor_end[2] - output_tensor_start[2] + 1,
@@ -90,14 +81,9 @@
 
 ttnn::Tensor SliceOperation::invoke(
     const ttnn::Tensor& input_tensor,
-<<<<<<< HEAD
     tt::tt_metal::LegacyShape output_tensor_start,
     tt::tt_metal::LegacyShape output_tensor_end,
-=======
-    tt::tt_metal::Shape output_tensor_start,
-    tt::tt_metal::Shape output_tensor_end,
-    const std::optional<tt::tt_metal::Shape> step,
->>>>>>> cd9ee3b5
+    const std::optional<tt::tt_metal::LegacyShape> step,
     const std::optional<MemoryConfig>& memory_config_arg) {
     return invoke(0, input_tensor, output_tensor_start, output_tensor_end, step, memory_config_arg);
 }
@@ -112,14 +98,9 @@
     return invoke(
         queue_id,
         input_tensor,
-<<<<<<< HEAD
         tt::tt_metal::LegacyShape(output_tensor_start),
         tt::tt_metal::LegacyShape(output_tensor_end),
-=======
-        tt::tt_metal::Shape(output_tensor_start),
-        tt::tt_metal::Shape(output_tensor_end),
-        step.has_value() ? std::optional<tt::tt_metal::Shape>(tt::tt_metal::Shape(step.value())) : std::nullopt,
->>>>>>> cd9ee3b5
+        step.has_value() ? std::optional<tt::tt_metal::LegacyShape>(tt::tt_metal::LegacyShape(step.value())) : std::nullopt,
         memory_config_arg);
 }
 
@@ -133,14 +114,9 @@
     return invoke(
         queue_id,
         input_tensor,
-<<<<<<< HEAD
         tt::tt_metal::LegacyShape(output_tensor_start),
         tt::tt_metal::LegacyShape(output_tensor_end),
-=======
-        tt::tt_metal::Shape(output_tensor_start),
-        tt::tt_metal::Shape(output_tensor_end),
-        step.has_value() ? std::optional<tt::tt_metal::Shape>(tt::tt_metal::Shape(step.value())) : std::nullopt,
->>>>>>> cd9ee3b5
+        step.has_value() ? std::optional<tt::tt_metal::LegacyShape>(tt::tt_metal::LegacyShape(step.value())) : std::nullopt,
         memory_config_arg);
 }
 
