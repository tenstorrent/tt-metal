// SPDX-FileCopyrightText: © 2023 Tenstorrent Inc.
//
// SPDX-License-Identifier: Apache-2.0

#include "ttnn/operations/ccl/ccl_common.hpp"

#include <cstdint>
#include <cmath>

#include "ccl_host_datastructures.hpp"
#include "ttnn/operations/data_movement/slice/slice.hpp"
#include "ttnn/operations/data_movement/concat/concat.hpp"

#include <tt-metalium/fabric.hpp>
#include "tt-metalium/hal.hpp"
#include "ttnn/types.hpp"
#include "ttnn/distributed/types.hpp"

namespace ttnn {
namespace ccl {

std::vector<IDevice*> get_devices(
    const MeshDevice& mesh_device, const MeshCoordinate& coord, const std::optional<uint32_t>& cluster_axis) {
    const auto& mesh_view = mesh_device.get_view();
    if (cluster_axis.has_value()) {
        TT_FATAL(cluster_axis.value() == 0 || cluster_axis.value() == 1, "Cluster axis must be 0 or 1");
        return cluster_axis.value() == 0 ? mesh_view.get_devices_on_row(coord[0])
                                         : mesh_view.get_devices_on_column(coord[1]);
    }
    return mesh_view.get_devices();
}

std::optional<MeshCoordinate> get_topological_neighbor(
    const tt::tt_metal::distributed::MeshShape& shape,
    const MeshCoordinate& coord,
    int offset,
    ttnn::ccl::Topology topology,
    const std::optional<uint32_t>& cluster_axis) {
    auto boundary_mode = topology == ttnn::ccl::Topology::Ring
                             ? tt::tt_metal::distributed::MeshCoordinate::BoundaryMode::WRAP
                             : tt::tt_metal::distributed::MeshCoordinate::BoundaryMode::NONE;
    if (cluster_axis.has_value()) {
        TT_FATAL(cluster_axis.value() == 0 || cluster_axis.value() == 1, "Cluster axis must be 0 or 1");
        return coord.get_neighbor(shape, offset, cluster_axis.value(), boundary_mode);
    } else {
        for (int i = shape.dims() - 1; i >= 0; i--) {
            if (shape[i] > 1) {
                return coord.get_neighbor(shape, offset, i, boundary_mode);
            }
        }
        return std::nullopt;
    }
}

uint32_t get_topological_linearized_index(
    const tt::tt_metal::distributed::MeshShape& shape,
    const MeshCoordinate& coord,
    const std::optional<uint32_t>& cluster_axis) {
    if (cluster_axis.has_value()) {
        return coord[cluster_axis.value()];
    } else {
        return coord.to_linear_index(shape);
    }
}

uint32_t get_topological_dimension(
    const tt::tt_metal::TensorTopology& tensor_topology, const std::optional<uint32_t>& cluster_axis) {
    const auto& shape = tensor_topology.distribution_shape();
    if (cluster_axis.has_value()) {
        return shape[cluster_axis.value()];
    } else {
        return shape.mesh_size();
    }
}

uint32_t get_physical_linearized_index(
    const tt::tt_metal::TensorTopology& tensor_topology,
    const MeshCoordinate& physical_coord,
    const std::optional<uint32_t>& cluster_axis) {
    const auto& shape = tensor_topology.distribution_shape();
    const auto& topological_coord = tensor_topology.get_tensor_coord(physical_coord);
    TT_FATAL(topological_coord.has_value(), "DEBUG: topological_coord is null");
    return get_topological_linearized_index(shape, topological_coord.value(), cluster_axis);
}

std::optional<MeshCoordinate> get_physical_neighbor(
    const tt::tt_metal::TensorTopology& tensor_topology,
    const MeshCoordinate& physical_coord,
    int offset,
    ttnn::ccl::Topology topology,
    const std::optional<uint32_t>& cluster_axis) {
    const auto& shape = tensor_topology.distribution_shape();
    const auto& topological_coord = tensor_topology.get_tensor_coord(physical_coord);
    TT_FATAL(topological_coord.has_value(), "DEBUG: topological_coord is null");

    auto topological_neighbor =
        get_topological_neighbor(shape, topological_coord.value(), offset, topology, cluster_axis);

    return topological_neighbor.has_value()
               ? std::optional<MeshCoordinate>(tensor_topology.get_device_coord(topological_neighbor.value()))
               : std::nullopt;
}

void SyncModeSpec::add_signal(uint32_t sem_id, uint32_t wait_count) {
    this->sem_ids.push_back(sem_id);
    this->wait_counts.push_back(wait_count);
    this->num_signals++;
}

LineTopology::LineTopology(size_t line_size, size_t line_index) : _line_size(line_size), _line_index(line_index) {}

bool LineTopology::is_first_device_in_line(ttnn::ccl::LineDirection direction) const {
    if (direction == ttnn::ccl::LineDirection::FORWARD) {
        return _line_index == 0;
    } else {
        TT_ASSERT(direction == ttnn::ccl::LineDirection::BACKWARD);
        return _line_index == _line_size - 1;
    }
}
bool LineTopology::is_last_device_in_line(ttnn::ccl::LineDirection direction) const {
    if (direction == ttnn::ccl::LineDirection::BACKWARD) {
        return _line_index == 0;
    } else {
        TT_ASSERT(direction == ttnn::ccl::LineDirection::FORWARD);
        return _line_index == _line_size - 1;
    }
}

bool LineTopology::is_at_end_of_line() const { return _line_index == 0 || _line_index == _line_size - 1; }

size_t LineTopology::line_size() const { return _line_size; }

size_t LineTopology::line_index() const { return _line_index; }

size_t LineTopology::get_distance_to_end_of_line(ttnn::ccl::LineDirection direction) const {
    if (direction == ttnn::ccl::LineDirection::FORWARD) {
        return (_line_size - _line_index) - 1;
    } else {
        return _line_index;
    }
}

ttnn::ccl::Topology LineTopology::topology() const { return ttnn::ccl::Topology::Linear; }

tt::tt_metal::operation::MeshWorkloadWithCallbacks create_mesh_workload_from_programs(
    const ttnn::MeshCoordinateRangeSet& tensor_coords,
    const std::vector<Tensor>& input_tensors,
    std::vector<Tensor>& output_tensors,
    const std::function<tt::tt_metal::operation::ProgramWithCallbacks(const ttnn::MeshCoordinate&)>& create_program) {
    tt::tt_metal::operation::MeshWorkloadWithCallbacks workload_with_callbacks;
    for (const auto& range : tensor_coords.ranges()) {
        for (const auto& coord : range) {
            const ttnn::MeshCoordinateRange program_range(coord, coord);
            auto program_with_callbacks = create_program(coord);
            workload_with_callbacks.workload.add_program(program_range, std::move(program_with_callbacks.program));
            if (program_with_callbacks.override_runtime_arguments_callback.has_value()) {
                workload_with_callbacks.per_program_callbacks.emplace(
                    program_range, std::move(*program_with_callbacks.override_runtime_arguments_callback));
            }
        }
    }
    return workload_with_callbacks;
}

SenderReceiverConfig get_device_sender_receiver_config(
    const IDevice* target_device, const std::vector<IDevice*>& devices, ttnn::ccl::Topology topology) {
    uint32_t num_devices = devices.size();
    bool is_linear = topology == ttnn::ccl::Topology::Linear;
    SenderReceiverConfig config;
    for (uint32_t i = 0; i < num_devices; ++i) {
        if (devices.at(i) == target_device) {
            config.device_index = i;
            bool is_last_chip_in_clockwise_direction = is_linear && i == (num_devices - 1);
            bool is_last_chip_in_counter_clockwise_direction = is_linear && i == 0;

            config.receiver_device_id = is_last_chip_in_clockwise_direction
                                            ? std::nullopt
                                            : std::optional<chip_id_t>(devices.at((i + 1) % num_devices)->id());

            config.sender_device_id =
                is_last_chip_in_counter_clockwise_direction
                    ? std::nullopt
                    : std::optional<chip_id_t>(devices.at((i + num_devices - 1) % num_devices)->id());
        }
    }

    return config;
}

SenderReceiverConfig get_device_sender_receiver_config_in_ring(
    const MeshCoordinate& mesh_coord,
    const distributed::MeshDevice* mesh_device,
    uint32_t cluster_axis,
    int ring_size) {
    SenderReceiverConfig config;
    const auto& mesh_view = mesh_device->get_view();
    TT_FATAL(
        mesh_view.is_mesh_2d(),
        "CLL operation invoked with cluster_axis API on >2D mesh, which is currently unsupported");
    config.device_index = (cluster_axis == 0) ? mesh_coord[0] : mesh_coord[1];

    auto get_chip_id = [&](std::size_t line_index) -> std::optional<chip_id_t> {
        auto new_row = mesh_coord[0];
        auto new_col = mesh_coord[1];
        if (cluster_axis == 0) {
            new_row = line_index % ring_size;
        } else {
            new_col = line_index % ring_size;
        }
        auto* device = mesh_view.get_device(MeshCoordinate(new_row, new_col));
        TT_FATAL(device != nullptr, "Device not found at coordinate {}", MeshCoordinate(new_row, new_col));
        return device->id();
    };

    bool is_last_chip_in_clockwise_direction = config.device_index == (ring_size - 1);
    bool is_last_chip_in_counter_clockwise_direction = config.device_index == 0;
    config.receiver_device_id =
        is_last_chip_in_clockwise_direction ? std::nullopt : get_chip_id(config.device_index + 1);
    config.sender_device_id =
        is_last_chip_in_counter_clockwise_direction ? std::nullopt : get_chip_id(config.device_index + ring_size - 1);
    return config;
}

std::vector<IDevice*> get_active_physical_devices(const Tensor& tensor) {
    auto mesh_device = tensor.device();
    std::vector<IDevice*> devices = {};
    devices.reserve(tensor.device_storage().coords.size());
    for (const auto& coord : tensor.device_storage().coords) {
        devices.push_back(mesh_device->get_device(coord));
    }
    return devices;
}

std::vector<IDevice*> get_active_physical_devices(const std::vector<Tensor>& tensor_shards) {
    std::vector<IDevice*> devices;
    devices.reserve(tensor_shards.size());
    for (const auto& tensor : tensor_shards) {
        TT_FATAL(
            tensor.device()->shape().mesh_size() == 1,
            "Running a CCL over individual tensor shards requires the shards to be allocated on unit-meshes.");
        devices.push_back(tensor.device()->get_device(MeshCoordinate(0, 0)));
    }
    return devices;
}

std::tuple<CoreRangeSet, std::vector<CoreCoord>> choose_worker_cores(
    size_t num_links,
    size_t num_workers_per_link,
    IDevice* device,
    const std::optional<tt::tt_metal::SubDeviceId>& sub_device_id,
    const CoreCoord core_grid_offset) {
    std::tuple<CoreRangeSet, std::vector<CoreCoord>> result;
    CoreRangeSet sender_worker_core_range;
    const size_t num_workers_preferred = num_workers_per_link * num_links;
    const auto available_cores = device->worker_cores(
        tt::tt_metal::HalProgrammableCoreType::TENSIX,
        sub_device_id.has_value() ? *sub_device_id : device->get_sub_device_ids().at(0));
    if (available_cores.num_cores() < num_workers_preferred) {
        log_warning(
            tt::LogOp,
            "CCL operation is being launched on a subdevice with fewer worker cores available than ideal. Ideally {} "
            "cores ({} per link and {} links) are made available but only {} are available. This may lead to "
            "performance loss.",
            num_workers_preferred,
            num_workers_per_link,
            num_links,
            available_cores.num_cores());
    }
    for (const auto& cr : available_cores.ranges()) {
        auto start = cr.start_coord;
        auto end = cr.end_coord;
        for (size_t y = start.y; y <= end.y; y++) {
            for (size_t x = start.x; x <= end.x; x++) {
                sender_worker_core_range = sender_worker_core_range.merge(CoreRangeSet(CoreRange(
                    CoreCoord(x + core_grid_offset.x, y + core_grid_offset.y),
                    CoreCoord(x + core_grid_offset.x, y + core_grid_offset.y))));
                if (sender_worker_core_range.num_cores() == num_workers_preferred) {
                    break;
                }
            }
            if (sender_worker_core_range.num_cores() == num_workers_preferred) {
                break;
            }
        }
        if (sender_worker_core_range.num_cores() == num_workers_preferred) {
            break;
        }
    }
    return {sender_worker_core_range, corerange_to_cores(sender_worker_core_range, std::nullopt, true)};
}

std::vector<ttnn::Tensor> unpad_output_tensor(
    const std::vector<ttnn::Tensor>& output_tensor,
    const uint32_t num_devices,
    const ttnn::SmallVector<uint32_t>& unpad_elements,
    const int dim) {
    std::vector<ttnn::Tensor> combined_tensors;

    ttnn::SmallVector<uint32_t> begins = {0, 0, 0, 0};
    ttnn::SmallVector<uint32_t> ends = {1, 1, 1, 1};
    ttnn::SmallVector<uint32_t> step = {1, 1, 1, 1};
    ends = unpad_elements;

    for (int i = 0; i < num_devices; ++i) {
        begins[dim] = i * output_tensor.at(0).logical_shape()[dim] / num_devices;
        ends[dim] = begins[dim] + unpad_elements[dim];

        ttnn::Tensor sliced_tensor = ttnn::slice(output_tensor.at(0), begins, ends, step);

        combined_tensors.push_back(sliced_tensor);
    }
    ttnn::Tensor concat_tensor = ttnn::concat(combined_tensors, dim);
    return {concat_tensor};
}

RingTopology::RingTopology(
    IDevice const* device,
    Topology topology,
    std::optional<uint32_t> sender_device_id,
    std::optional<uint32_t> receiver_device_id,
    uint32_t num_links,
    uint32_t ring_size,
    uint32_t ring_index) :
    device(device),
    num_links(num_links),
    ring_size(ring_size),
    ring_index(ring_index),
    is_linear(topology == Topology::Linear) {
    eth_sender_cores.reserve(num_links);
    eth_receiver_cores.reserve(num_links);

    uint32_t sender_socket_idx = 0;
    uint32_t receiver_socket_idx = 0;
    if (receiver_device_id == sender_device_id) {
        if (ring_index == 0) {
            receiver_socket_idx = 1;
        } else {
            sender_socket_idx = 1;
        }
    }

    for (uint32_t l = 0; l < num_links; ++l) {
        // Get the cores for the sender and receiver worker cores
        if (!is_linear || ring_index != ring_size - 1) {
            uint32_t receiver_device = receiver_device_id.value();
            auto const& sockets = device->get_ethernet_sockets(receiver_device);
            TT_FATAL(
                sender_socket_idx < sockets.size(),
                "Sender socket index out of bounds. Device has {} ethernet cores but tried to access core at "
                "index {}",
                sockets.size(),
                sender_socket_idx);
            auto eth_sender_core = sockets.at(sender_socket_idx);
            eth_sender_cores.push_back(eth_sender_core);
            log_trace(tt::LogOp, "\teth_sender_core on link {}: (x={},y={})", l, eth_sender_core.x, eth_sender_core.y);
        }
        if (!is_linear || ring_index != 0) {
            uint32_t sender_device = sender_device_id.value();
            auto const& sockets = device->get_ethernet_sockets(sender_device);
            TT_FATAL(
                receiver_socket_idx < sockets.size(),
                "Receiver socket index out of bounds. Device has {} ethernet cores but tried to access core at "
                "index {}",
                sockets.size(),
                receiver_socket_idx);
            auto eth_receiver_core = sockets.at(receiver_socket_idx);
            eth_receiver_cores.push_back(eth_receiver_core);
            log_trace(
                tt::LogOp, "\teth_receiver_core on link {}: (x={},y={})", l, eth_receiver_core.x, eth_receiver_core.y);
        }

        if (receiver_device_id == sender_device_id) {
            receiver_socket_idx += 2;
            sender_socket_idx += 2;
        } else {
            receiver_socket_idx += 1;
            sender_socket_idx += 1;
        }
    }
}

bool RingTopology::is_first_device_in_line(bool in_clockwise_direction) const {
    return this->is_linear && ((in_clockwise_direction && this->ring_index == 0) ||
                               (!in_clockwise_direction && this->ring_index == this->ring_size - 1));
}
bool RingTopology::is_last_device_in_line(bool in_clockwise_direction) const {
    return this->is_linear && ((in_clockwise_direction && this->ring_index == this->ring_size - 1) ||
                               (!in_clockwise_direction && this->ring_index == 0));
}

CclOpTensorConfig::CclOpTensorConfig(const Tensor& tensor) :
    buffer_start_address(tensor.buffer()->address()),
    df(tt::tt_metal::datatype_to_dataformat_converter(tensor.dtype())) {
    if (tensor.layout() == Layout::TILE) {
        this->tile = tensor.tensor_spec().tile();
        this->page_size = this->tile.get_tile_size(this->df);
        this->tile_size = this->tile.get_tile_hw();
    } else {
        this->tile = tt::tt_metal::Tile({32, 32});
        this->page_size = tensor.buffer()->page_size();
        this->tile_size = 1024;
    }
}
uint32_t CclOpTensorConfig::get_page_size() const { return this->page_size; }
uint32_t CclOpTensorConfig::get_tile_size() const { return this->tile_size; }
tt::tt_metal::Tile CclOpTensorConfig::get_tile() const { return this->tile; }

uint32_t CclOpTensorConfig::get_buffer_start_address() const { return this->buffer_start_address; }

CclOpInterleavedTensorConfig::CclOpInterleavedTensorConfig(Tensor const& input_tensor) :
    CclOpTensorConfig(input_tensor) {}

CclOpShardedTensorConfig::CclOpShardedTensorConfig(Tensor const& tensor) :
    CclOpTensorConfig(tensor), shard_spec(tensor.shard_spec().value()) {}

const tt::tt_metal::ShardSpec& CclOpShardedTensorConfig::get_shard_spec() const { return this->shard_spec; }

std::unique_ptr<CclOpTensorConfig> CclOpTensorConfig::build_all_gather_tensor_config(Tensor const& tensor) {
    if (tensor.is_sharded()) {
        return std::make_unique<CclOpShardedTensorConfig>(tensor);
    } else {
        return std::make_unique<CclOpInterleavedTensorConfig>(tensor);
    }
}

void generate_edm_kernels_for_ring_or_linear_topology(
    Program& program,
    const IDevice* device,
    const RingTopology& topology_config,
    const std::vector<ccl::EriscDatamoverBuilder>& clockwise_edm_builders,
    const std::vector<ccl::EriscDatamoverBuilder>& counter_clockwise_edm_builders,
    std::optional<uint32_t> receiver_device_id,
    std::optional<uint32_t> sender_device_id) {
    auto sender_noc = tt::tt_metal::detail::GetPreferredNOCForDRAMRead(tt::tt_metal::hal::get_arch());
    auto receiver_noc = tt::tt_metal::detail::GetPreferredNOCForDRAMWrite(tt::tt_metal::hal::get_arch());
    for (uint32_t i = 0; i < topology_config.num_links; ++i) {
        bool is_clockwise_direction_edm_enabled =
            !topology_config.is_linear || topology_config.ring_index != topology_config.ring_size - 1;
        if (is_clockwise_direction_edm_enabled) {
            auto eth_sender_core = topology_config.eth_sender_cores.at(i);
            log_trace(tt::LogOp, "EDM CLOCKWISE KERNEL RT ARGS: ");
            generate_edm_kernel(
                program,
                device,
                clockwise_edm_builders.at(i),
                eth_sender_core,
                tt::tt_metal::DataMovementProcessor::RISCV_0,
                sender_noc);
            log_trace(
                tt::LogOp,
                "RingIndex: {}. Link {}. Clockwise EDM Core (x={},y={})",
                topology_config.ring_index,
                i,
                eth_sender_core.x,
                eth_sender_core.y);
        }

        bool is_counter_clockwise_direction_edm_enabled = !topology_config.is_linear || topology_config.ring_index != 0;
        if (is_counter_clockwise_direction_edm_enabled) {
            log_trace(tt::LogOp, "EDM COUNTER CLOCKWISE KERNEL RT ARGS: ");
            auto eth_receiver_core = topology_config.eth_receiver_cores.at(i);
            generate_edm_kernel(
                program,
                device,
                counter_clockwise_edm_builders.at(i),
                eth_receiver_core,
                tt::tt_metal::DataMovementProcessor::RISCV_0,
                receiver_noc);
            log_trace(
                tt::LogOp,
                "RingIndex: {}. Link {}. Counter-clockwise EDM Core (x={},y={})",
                topology_config.ring_index,
                i,
                eth_receiver_core.x,
                eth_receiver_core.y);
        }
    }
}

static tt::tt_metal::KernelHandle generate_edm_kernel_impl(
    Program& program,
    const IDevice* device,
    const ccl::EriscDatamoverBuilder& edm_builder,
    const std::string& kernel_path,
    const CoreCoord& eth_core,
    tt::tt_metal::DataMovementProcessor risc_id,
    tt::tt_metal::NOC noc_id,
    std::optional<tt::tt_metal::KernelBuildOptLevel> opt_level = std::nullopt) {
    edm_builder.dump_to_log();

    std::vector<uint32_t> const edm_kernel_rt_args = edm_builder.get_runtime_args();
    // Ethernet Kernels
    const std::vector<uint32_t> eth_sender_ct_args = edm_builder.get_compile_time_args((uint32_t)risc_id);
    log_trace(tt::LogOp, "EDM core (x={},y={}):", eth_core.x, eth_core.y);
    log_trace(tt::LogOp, "CT ARGS:");
    for ([[maybe_unused]] const auto& s : eth_sender_ct_args) {
        log_trace(tt::LogOp, "\t{}", s);
    }

    auto kernel_config =
        tt::tt_metal::EthernetConfig{.noc = noc_id, .processor = risc_id, .compile_args = eth_sender_ct_args};
    if (opt_level.has_value()) {
        kernel_config.opt_level = opt_level.value();
    }
    auto eth_sender_kernel = tt::tt_metal::CreateKernel(
        program,
        kernel_path,
        eth_core,
        kernel_config);

    tt::tt_metal::SetRuntimeArgs(program, eth_sender_kernel, eth_core, edm_kernel_rt_args);

    std::stringstream ss;
    ss << "EDM ARGS:\n";
    for (auto const& s : edm_kernel_rt_args) {
        ss << "\t" << s << "\n";
    }
    log_trace(tt::LogOp, "{}", ss.str());

    return eth_sender_kernel;
}

tt::tt_metal::KernelHandle generate_edm_kernel(
    Program& program,
    const IDevice* device,
    const ccl::EriscDatamoverBuilder& edm_builder,
    const CoreCoord& eth_core,
    const tt::tt_metal::DataMovementProcessor risc_id,
    tt::tt_metal::NOC noc_id) {
    return generate_edm_kernel_impl(
        program,
        device,
        edm_builder,
        "ttnn/cpp/ttnn/operations/ccl/kernels/edm/erisc_datamover.cpp",
        eth_core,
        risc_id,
        noc_id);
}

ccl::EriscDatamoverBuilder create_erisc_datamover_builder(
    std::size_t num_channels,
    uint32_t page_size,
    size_t num_buffers_per_channel,
    ccl::EriscDataMoverBufferSharingMode buffer_sharing_mode,
    ccl::EriscDataMoverTerminationMode termination_mode) {
    ccl::EriscDatamoverConfig config;
    TT_ASSERT(num_channels > 0);
    std::vector<uint32_t> edm_sem_addresses(num_channels, 0);
    std::vector<uint32_t> edm_buffer_addresses(num_channels, 0);

    uint32_t edm_sem_addr = config.get_semaphores_base_address(num_channels);
    uint32_t edm_buffer_addr = config.get_buffers_base_address(num_channels);
    TT_ASSERT(edm_sem_addr > 0);
    TT_ASSERT(edm_buffer_addr > 0);
    const uint32_t channel_buffer_size =
        config.compute_buffer_size(num_channels, num_buffers_per_channel, page_size);
    for (std::size_t c = 0; c < num_channels; ++c) {
        edm_sem_addresses.at(c) = edm_sem_addr;
        edm_sem_addr += ccl::EriscDatamoverConfig::semaphore_size;
        TT_ASSERT(edm_buffer_addr % EriscDatamoverConfig::get_eth_word_size() == 0);
        edm_buffer_addresses.at(c) = edm_buffer_addr;
        log_trace(tt::LogOp, " edm_buffer_addresses({}) = {}", c, edm_buffer_addr);
        edm_buffer_addr += num_buffers_per_channel *
                           (channel_buffer_size + (ccl::EriscDatamoverConfig::enable_merged_payload_and_channel_sync
                                                       ? ccl::EriscDatamoverConfig::get_eth_channel_sync_size_bytes()
                                                       : 0));
        TT_ASSERT((c == 0) || (edm_buffer_addresses.back() != edm_buffer_addresses.front()));
        TT_ASSERT((c == 0) || (edm_sem_addresses.back() != edm_sem_addresses.front()));
    }

    return ccl::EriscDatamoverBuilder(
        channel_buffer_size,
        config.get_edm_handshake_address(),
        edm_sem_addresses,
        edm_buffer_addresses,
        buffer_sharing_mode,
        termination_mode,
        num_buffers_per_channel);
}

template <class DERIVED_SLICER_T>
RingReduceScatterBaseTensorSlicer<DERIVED_SLICER_T>::RingReduceScatterBaseTensorSlicer(
    Tensor const& input_tensor,
    Tensor const& output_tensor,
    int slice_dim,
    uint32_t ring_index,
    uint32_t ring_size,
    uint32_t total_num_workers,
    uint32_t max_slice_size_in_bytes,
    uint32_t half_cb_n_pages) :
    LegacyCclTensorSlicer() {
    TT_ASSERT(max_slice_size_in_bytes > 0);
    TT_ASSERT(input_tensor.padded_shape().rank() == 4);
    this->row_major = input_tensor.layout() == Layout::ROW_MAJOR;
    this->slice_dim_is_width = input_tensor.padded_shape().rank() - 1 == slice_dim;
    this->is_sharded = input_tensor.is_sharded();

    this->input_page_size = input_tensor.buffer()->page_size();
    log_trace(tt::LogOp, "input_page_size={}", input_page_size);
    if (row_major) {
        this->num_cols = input_tensor.padded_shape()[-1];
        const auto& input_shape = input_tensor.padded_shape();
        const auto& output_shape = output_tensor.padded_shape();
        this->num_rows =
            std::accumulate(input_shape.cbegin() + slice_dim, input_shape.cend() - 1, 1, std::multiplies<uint32_t>());
        this->row_offset =
            std::accumulate(
                output_shape.cbegin() + slice_dim, output_shape.cend() - 1, 1, std::multiplies<uint32_t>()) -
            num_rows;
    } else {
        auto input_tile = input_tensor.tensor_spec().tile();
        const uint32_t num_tiles_x = input_tensor.padded_shape()[-1] / input_tile.get_width();
        uint32_t num_tiles_y = (input_tensor.padded_shape()[-2] / input_tile.get_height());
        for (std::size_t i = 0; input_tensor.padded_shape().rank() > 2 && i < input_tensor.padded_shape().rank() - 2;
             i++) {
            num_tiles_y *= input_tensor.padded_shape()[i];
        }
        TT_ASSERT(num_tiles_x >= ring_size);
        this->tensor_slice_shape.x = slice_dim == 3 ? (num_tiles_x / ring_size) : num_tiles_x;
        this->tensor_slice_shape.y = slice_dim != 3 ? num_tiles_y / ring_size : num_tiles_y;
    }

    // Create the worker schedule

    // The `output_page_offset` will be the starting page offset for this slice index (corresponds to )
    // ring index). Each worker will operate out of that slice and then advance to the next slice for
    // for the next ring index/timestep
    if (row_major) {
        if (slice_dim_is_width) {
            TT_THROW("Reduce scatter row-major interleaved does not yet support a width dim");
            this->output_addr_offset = input_page_size;
        } else {
            this->output_page_offset = num_rows;
        }
        this->worker_slice_shapes = create_worker_slice_shapes_for_row_major_layout(
            this->tensor_slice_shape, total_num_workers, max_slice_size_in_bytes);
    } else {
        log_trace(tt::LogOp, "\tmax_slice_size_in_bytes={}", max_slice_size_in_bytes);
        log_trace(tt::LogOp, "\tinput_page_size={}", input_page_size);
        this->worker_slice_shapes = DERIVED_SLICER_T::create_worker_slice_shapes_for_tile_layout(
            input_tensor.padded_shape(),
            this->tensor_slice_shape,
            total_num_workers,
            max_slice_size_in_bytes / input_page_size,
            half_cb_n_pages);
    }

    if (row_major) {
        this->flattened_tensor_shape = tt_xy_pair{
            input_tensor.padded_shape()[3],
            input_tensor.padded_shape()[0] * input_tensor.padded_shape()[1] * input_tensor.padded_shape()[2]};
    } else {
        auto input_tile = input_tensor.tensor_spec().tile();
        this->flattened_tensor_shape = tt_xy_pair{
            input_tensor.padded_shape()[3] / input_tile.get_width(),
            (input_tensor.padded_shape()[0] * input_tensor.padded_shape()[1] * input_tensor.padded_shape()[2]) /
                input_tile.get_height()};
    }

    this->worker_slice_offsets =
        DERIVED_SLICER_T::compute_worker_slice_offsets(this->worker_slice_shapes, this->tensor_slice_shape);
    TT_ASSERT(this->worker_slice_offsets.size() == this->worker_slice_shapes.size());
}

RingReduceScatterTensorSlicer::RingReduceScatterTensorSlicer(
    Tensor const& input_tensor,
    Tensor const& output_tensor,
    int slice_dim,
    uint32_t ring_index,
    uint32_t ring_size,
    uint32_t total_num_workers,
    uint32_t max_slice_size_in_bytes,
    uint32_t half_cb_n_pages) :
    RingReduceScatterBaseTensorSlicer<RingReduceScatterTensorSlicer>(
        input_tensor,
        output_tensor,
        slice_dim,
        ring_index,
        ring_size,
        total_num_workers,
        max_slice_size_in_bytes,
        half_cb_n_pages){};

RingReduceScatterWrappedTensorSlicer::RingReduceScatterWrappedTensorSlicer(
    Tensor const& input_tensor,
    Tensor const& output_tensor,
    int slice_dim,
    uint32_t ring_index,
    uint32_t ring_size,
    uint32_t total_num_workers,
    uint32_t max_slice_size_in_bytes,
    uint32_t half_cb_n_pages) :
    RingReduceScatterBaseTensorSlicer<RingReduceScatterWrappedTensorSlicer>(
        input_tensor,
        output_tensor,
        slice_dim,
        ring_index,
        ring_size,
        total_num_workers,
        max_slice_size_in_bytes,
        half_cb_n_pages){};

std::vector<tt_xy_pair> RingReduceScatterTensorSlicer::compute_worker_slice_offsets(
    std::vector<tt_xy_pair> const& worker_slice_shapes, tt_xy_pair const& tensor_slice_shape) {
    std::vector<tt_xy_pair> worker_slice_offsets;
    worker_slice_offsets.reserve(worker_slice_shapes.size());

    std::size_t offset_x = 0;
    std::size_t offset_y = 0;
    std::size_t last_worker_size_y = worker_slice_shapes.at(0).y;  // for validation
    bool first_in_row = true;
    for (tt_xy_pair const& worker_slice_shape : worker_slice_shapes) {
        worker_slice_offsets.emplace_back(offset_x, offset_y);

        TT_ASSERT(offset_y < tensor_slice_shape.y);
        offset_x += worker_slice_shape.x;
        if (offset_x < tensor_slice_shape.x) {
            first_in_row = false;
        } else {
            offset_x = 0;
            first_in_row = true;
            offset_y += worker_slice_shape.y;
        }
        TT_ASSERT(first_in_row || last_worker_size_y == worker_slice_shape.y);
        last_worker_size_y = worker_slice_shape.y;
    }

    TT_ASSERT(worker_slice_offsets.size() == worker_slice_shapes.size());
    return worker_slice_offsets;
}

static std::vector<tt_xy_pair> compute_worker_slice_offsets_for_wrapped_tensor_slicer(
    std::vector<tt_xy_pair> const& worker_slice_shapes, tt_xy_pair const& tensor_slice_shape) {
    std::vector<tt_xy_pair> worker_slice_offsets;
    worker_slice_offsets.reserve(worker_slice_shapes.size());

    std::uint32_t flattened_idx = 0;

    for (tt_xy_pair const& worker_slice_shape : worker_slice_shapes) {
        // Convert from flat to (x, y) coordinates
        std::size_t offset_x = flattened_idx % tensor_slice_shape.x;
        std::size_t offset_y = flattened_idx / tensor_slice_shape.x;

        // Append the offset to the list
        worker_slice_offsets.emplace_back(offset_x, offset_y);

        // Update the flattened index
        flattened_idx += worker_slice_shape.x * worker_slice_shape.y;
    }

    TT_ASSERT(worker_slice_offsets.size() == worker_slice_shapes.size());
    return worker_slice_offsets;
}

std::vector<tt_xy_pair> RingReduceScatterWrappedTensorSlicer::compute_worker_slice_offsets(
    std::vector<tt_xy_pair> const& worker_slice_shapes, tt_xy_pair const& tensor_slice_shape) {
    return compute_worker_slice_offsets_for_wrapped_tensor_slicer(worker_slice_shapes, tensor_slice_shape);
}

template <class DERIVED_SLICER_T>
std::vector<tt_xy_pair>
RingReduceScatterBaseTensorSlicer<DERIVED_SLICER_T>::create_worker_slice_shapes_for_row_major_layout(
    tt_xy_pair const& tensor_slice_shape_in_elems, uint32_t num_workers, uint32_t max_slice_size_in_elements) {
    std::vector<tt_xy_pair> worker_slice_shapes;
    worker_slice_shapes.reserve(num_workers);

    if (num_workers > tensor_slice_shape_in_elems.y) {
        log_warning(
            tt::LogOp,
            "Reduce Scatter more workers instantiated than is work to be done. Some workers will be idle and do "
            "nothing");
        num_workers = tensor_slice_shape_in_elems.y;
        for (uint32_t w = 0; w < num_workers; ++w) {
            worker_slice_shapes.emplace_back(tensor_slice_shape_in_elems.x, 1);
        }
        for (uint32_t w = num_workers; w < tensor_slice_shape_in_elems.x; ++w) {
            worker_slice_shapes.emplace_back(0, 0);
        }
        return worker_slice_shapes;
    }

    uint32_t num_elems_accounted_for = 0;
    // For now we don't support row splitting but we will in the future
    const uint32_t min_rows_per_worker = tensor_slice_shape_in_elems.y / num_workers;
    const uint32_t num_workers_with_max_rows = tensor_slice_shape_in_elems.y % num_workers;
    const uint32_t max_rows_per_worker = num_workers_with_max_rows != 0 ? min_rows_per_worker + 1 : min_rows_per_worker;
    for (uint32_t w = 0; w < num_workers_with_max_rows; w++) {
        worker_slice_shapes.emplace_back(tensor_slice_shape_in_elems.x, max_rows_per_worker);
        num_elems_accounted_for += tensor_slice_shape_in_elems.x * max_rows_per_worker;
    }
    for (uint32_t w = num_workers_with_max_rows; w < num_workers; w++) {
        worker_slice_shapes.emplace_back(tensor_slice_shape_in_elems.x, min_rows_per_worker);
        num_elems_accounted_for += tensor_slice_shape_in_elems.x * min_rows_per_worker;
    }

    TT_ASSERT(num_elems_accounted_for == tensor_slice_shape_in_elems.x * tensor_slice_shape_in_elems.y);
    for (auto& worker_slice_shape : worker_slice_shapes) {
        TT_ASSERT(max_slice_size_in_elements >= worker_slice_shape.x * worker_slice_shape.y);
        TT_ASSERT(worker_slice_shape.x * worker_slice_shape.y > 0);
    }
    return worker_slice_shapes;
}

std::vector<tt_xy_pair> RingReduceScatterTensorSlicer::create_worker_slice_shapes_for_tile_layout(
    const ttnn::Shape& tensor_shape,
    const tt_xy_pair& tensor_slice_shape_in_tiles,
    uint32_t num_workers,
    uint32_t max_slice_size_in_pages,
    uint32_t half_cb_n_pages) {
    log_trace(tt::LogOp, "\tmax_slice_size_in_pages={}", max_slice_size_in_pages);
    TT_ASSERT(max_slice_size_in_pages > 0);
    std::vector<tt_xy_pair> worker_slice_shapes;
    worker_slice_shapes.reserve(num_workers);
    const uint32_t total_num_tiles = tensor_slice_shape_in_tiles.x * tensor_slice_shape_in_tiles.y;
    if (num_workers > total_num_tiles) {
        log_warning(
            tt::LogOp,
            "Reduce Scatter more workers instantiated than is work to be done. Some workers will be idle and do "
            "nothing");
        for (uint32_t w = 0; w < total_num_tiles; ++w) {
            worker_slice_shapes.emplace_back(1, 1);
        }
        for (uint32_t w = total_num_tiles; w < num_workers; ++w) {
            worker_slice_shapes.emplace_back(0, 0);
        }
        return worker_slice_shapes;
    }

    std::size_t max_slice_size_in_tiles = max_slice_size_in_pages;
    // Add padding for filler pages

    TT_ASSERT(max_slice_size_in_tiles > 0);

    uint32_t num_tiles_accounted_for = 0;  // for validation
    if (tensor_slice_shape_in_tiles.y >= num_workers) {
        // slice into rows
        const uint32_t min_rows_per_worker = tensor_slice_shape_in_tiles.y / num_workers;
        const uint32_t num_workers_with_max_rows = tensor_slice_shape_in_tiles.y % num_workers;
        const uint32_t max_rows_per_worker =
            num_workers_with_max_rows != 0 ? min_rows_per_worker + 1 : min_rows_per_worker;
        for (uint32_t w = 0; w < num_workers_with_max_rows; w++) {
            worker_slice_shapes.emplace_back(tensor_slice_shape_in_tiles.x, max_rows_per_worker);
            num_tiles_accounted_for += tensor_slice_shape_in_tiles.x * max_rows_per_worker;
        }
        for (uint32_t w = num_workers_with_max_rows; w < num_workers; w++) {
            worker_slice_shapes.emplace_back(tensor_slice_shape_in_tiles.x, min_rows_per_worker);
            num_tiles_accounted_for += tensor_slice_shape_in_tiles.x * min_rows_per_worker;
        }
    } else if (tensor_slice_shape_in_tiles.x >= num_workers) {
        // slice into columns
        const uint32_t min_cols_per_worker = tensor_slice_shape_in_tiles.x / num_workers;
        const uint32_t num_workers_with_max_cols = tensor_slice_shape_in_tiles.x % num_workers;
        const uint32_t max_cols_per_worker =
            num_workers_with_max_cols != 0 ? min_cols_per_worker + 1 : min_cols_per_worker;
        for (uint32_t w = 0; w < num_workers_with_max_cols; w++) {
            worker_slice_shapes.emplace_back(max_cols_per_worker, tensor_slice_shape_in_tiles.y);
            num_tiles_accounted_for += max_cols_per_worker * tensor_slice_shape_in_tiles.y;
        }
        for (uint32_t w = num_workers_with_max_cols; w < num_workers; w++) {
            worker_slice_shapes.emplace_back(min_cols_per_worker, tensor_slice_shape_in_tiles.y);
            num_tiles_accounted_for += min_cols_per_worker * tensor_slice_shape_in_tiles.y;
        }

    } else {
        const uint32_t min_num_workers_per_row = num_workers / tensor_slice_shape_in_tiles.y;
        const uint32_t num_rows_with_max_workers = tensor_slice_shape_in_tiles.y % num_workers;
        const uint32_t max_num_workers_per_row =
            num_rows_with_max_workers != 0 ? min_num_workers_per_row + 1 : min_num_workers_per_row;

        // 4 "quadrants" to the worker slicing:
        // 1. Row with max num workers and max columns wide per worker (first part of rows with max num workers)
        // 2. Row with max num workers and min columns wide per worker (second part of rows with max num workers)
        // 3. Row with min num workers and max columns wide per worker (first part of rows with min num workers)
        // 4. Row with min num workers and min columns wide per worker (second part of rows with min num workers)
        // Depending on specific numbers, some of the above "quadrants" might be 0 sized
        const uint32_t max_workers_row_min_cols_per_worker = tensor_slice_shape_in_tiles.x / max_num_workers_per_row;
        const uint32_t max_workers_row_max_col_worker_count = tensor_slice_shape_in_tiles.x % max_num_workers_per_row;
        const uint32_t max_workers_row_max_cols_per_worker = max_workers_row_max_col_worker_count != 0
                                                                 ? max_workers_row_min_cols_per_worker + 1
                                                                 : max_workers_row_min_cols_per_worker;
        TT_ASSERT(max_workers_row_min_cols_per_worker > 0);
        TT_ASSERT(max_workers_row_max_cols_per_worker >= max_workers_row_min_cols_per_worker);
        for (uint32_t w_r = 0; w_r < num_rows_with_max_workers; w_r++) {
            for (uint32_t w_c = 0; w_c < max_workers_row_max_cols_per_worker; w_c++) {
                worker_slice_shapes.emplace_back(max_workers_row_max_cols_per_worker, 1);
                num_tiles_accounted_for += max_workers_row_max_cols_per_worker;
            }
            for (uint32_t w_c = max_workers_row_max_col_worker_count; w_c < max_num_workers_per_row; w_c++) {
                worker_slice_shapes.emplace_back(max_workers_row_min_cols_per_worker, 1);
                num_tiles_accounted_for += max_workers_row_min_cols_per_worker;
            }
        }

        const uint32_t min_workers_row_min_cols_per_worker = tensor_slice_shape_in_tiles.x / min_num_workers_per_row;
        const uint32_t min_workers_row_max_col_worker_count = tensor_slice_shape_in_tiles.x % min_num_workers_per_row;
        const uint32_t min_workers_row_max_cols_per_worker = min_workers_row_max_col_worker_count != 0
                                                                 ? min_workers_row_min_cols_per_worker + 1
                                                                 : min_workers_row_min_cols_per_worker;

        for (uint32_t w_r = num_rows_with_max_workers; w_r < tensor_slice_shape_in_tiles.y; w_r++) {
            for (uint32_t w_c = 0; w_c < min_workers_row_max_cols_per_worker; w_c++) {
                worker_slice_shapes.emplace_back(min_workers_row_max_cols_per_worker, 1);
                num_tiles_accounted_for += min_workers_row_max_cols_per_worker;
            }
            for (uint32_t w_c = min_workers_row_max_col_worker_count; w_c < min_num_workers_per_row; w_c++) {
                worker_slice_shapes.emplace_back(min_workers_row_min_cols_per_worker, 1);
                num_tiles_accounted_for += min_workers_row_max_cols_per_worker;
            }
        }
    }

    // For now we do something a little naive - since this becomes an optimization problem otherwise, and the
    // benefits to nailing it are marginal we expect uniform chunk sizes and just truncate the largest chunk to fit
    // the max size and then apply that shape to all workers slice shapes
    tt_xy_pair largest_worker_slice_shape = {0, 0};
    for (auto const& worker_slice_shape : worker_slice_shapes) {
        if (largest_worker_slice_shape.x * largest_worker_slice_shape.y < worker_slice_shape.x * worker_slice_shape.y) {
            largest_worker_slice_shape = worker_slice_shape;
        }
    }

    // This is a bit of a hack for now until we support true 4D shapes in our slicer and our indexer (device side)
    bool has_gt_1_depth_size = false;
    for (std::size_t i = 0; tensor_shape.rank() > 2 && i < tensor_shape.rank() - 2; i++) {
        has_gt_1_depth_size = has_gt_1_depth_size || tensor_shape[i] > 1;
    }
    if (has_gt_1_depth_size) {
        largest_worker_slice_shape.y = 1;
    }

    bool do_truncation = ((largest_worker_slice_shape.x * largest_worker_slice_shape.y) > max_slice_size_in_tiles) ||
                         has_gt_1_depth_size;
    if (do_truncation) {
        log_trace(tt::LogOp, "Truncating worker slice shapes to fit max slice size in tiles");
    }
    log_trace(
        tt::LogOp,
        "largest_worker_slice_shape: x={}, y={}",
        largest_worker_slice_shape.x,
        largest_worker_slice_shape.y);
    log_trace(tt::LogOp, "max_slice_size_in_tiles={}", max_slice_size_in_tiles);
    auto get_padded_worker_slice_size_in_tiles = [](tt_xy_pair const& worker_slice_shape, uint32_t half_cb_n_pages) {
        return tt::round_up(worker_slice_shape.x * worker_slice_shape.y, half_cb_n_pages);
    };

    while (get_padded_worker_slice_size_in_tiles(largest_worker_slice_shape, half_cb_n_pages) >
           max_slice_size_in_tiles) {
        log_trace(tt::LogOp, "Loop Head");
        // truncate the largest dim first
        uint32_t delta = (largest_worker_slice_shape.x * largest_worker_slice_shape.y) - max_slice_size_in_tiles;
        log_trace(tt::LogOp, "-- delta: {}", delta);
        uint32_t cols_removed_if_x_truncated = std::max<uint32_t>(1, largest_worker_slice_shape.x / delta);
        uint32_t tiles_removed_if_x_truncated = cols_removed_if_x_truncated * largest_worker_slice_shape.y;
        uint32_t rows_removed_if_y_truncated = std::max<uint32_t>(1, largest_worker_slice_shape.y / delta);
        uint32_t tiles_removed_if_y_truncated = rows_removed_if_y_truncated * largest_worker_slice_shape.x;
        uint32_t difference_x = tiles_removed_if_x_truncated > delta ? tiles_removed_if_x_truncated - delta
                                                                     : delta - tiles_removed_if_x_truncated;
        uint32_t difference_y = tiles_removed_if_y_truncated > delta ? tiles_removed_if_y_truncated - delta
                                                                     : delta - tiles_removed_if_y_truncated;
        log_trace(tt::LogOp, "-- cols_removed_if_x_truncated: {}", cols_removed_if_x_truncated);
        log_trace(tt::LogOp, "-- tiles_removed_if_x_truncated: {}", tiles_removed_if_x_truncated);
        log_trace(tt::LogOp, "-- rows_removed_if_y_truncated: {}", rows_removed_if_y_truncated);
        log_trace(tt::LogOp, "-- tiles_removed_if_y_truncated: {}", tiles_removed_if_y_truncated);
        log_trace(tt::LogOp, "-- difference_x: {}", difference_x);
        log_trace(tt::LogOp, "-- difference_y: {}", difference_y);
        if (difference_x < difference_y) {
            largest_worker_slice_shape.x -= cols_removed_if_x_truncated;
        } else {
            largest_worker_slice_shape.y -= rows_removed_if_y_truncated;
        }
        log_trace(
            tt::LogOp,
            "-- new largest_worker_slice_shape: x={}, y={}",
            largest_worker_slice_shape.x,
            largest_worker_slice_shape.y);
    }
    if (do_truncation) {
        log_trace(
            tt::LogOp,
            "Truncated worker slice shape to fit max slice size in tiles: ({},{})",
            largest_worker_slice_shape.x,
            largest_worker_slice_shape.y);
        if (!(largest_worker_slice_shape.x * largest_worker_slice_shape.y > 0)) {
            log_warning(
                tt::LogOp,
                "Computing worker slice shape for reduce scatter resulted in 0 sized slice. Defaulting to 1x1 page per "
                "worker, which is likely to lead to suboptimal performance");
            largest_worker_slice_shape.x = 1;
            largest_worker_slice_shape.y = 1;
        }
        TT_ASSERT(largest_worker_slice_shape.x * largest_worker_slice_shape.y > 0);
        for (auto& worker_slice_shape : worker_slice_shapes) {
            worker_slice_shape = largest_worker_slice_shape;
        }
    }

    TT_ASSERT(num_tiles_accounted_for == total_num_tiles, "All tiles must be accounted for in the worker slice shapes");
    TT_ASSERT(worker_slice_shapes.size() == num_workers, "Worker slice shapes must match the number of workers");
    std::for_each(
        worker_slice_shapes.begin(),
        worker_slice_shapes.end(),
        [max_slice_size_in_pages](tt_xy_pair const& worker_slice_shape) {
            TT_ASSERT(worker_slice_shape.x * worker_slice_shape.y <= max_slice_size_in_pages);
        });
    return worker_slice_shapes;
}

std::vector<tt_xy_pair> RingReduceScatterWrappedTensorSlicer::create_worker_slice_shapes_for_tile_layout(
    const ttnn::Shape& tensor_shape,
    const tt_xy_pair& tensor_slice_shape_in_tiles,
    uint32_t num_workers,
    uint32_t max_slice_size_in_pages,
    uint32_t half_cb_n_pages) {
    log_trace(tt::LogOp, "\tmax_slice_size_in_pages={}", max_slice_size_in_pages);
    TT_ASSERT(max_slice_size_in_pages > 0);
    std::vector<tt_xy_pair> worker_slice_shapes;
    worker_slice_shapes.reserve(num_workers);
    const uint32_t total_num_tiles = tensor_slice_shape_in_tiles.x * tensor_slice_shape_in_tiles.y;
    if (num_workers > total_num_tiles) {
        log_warning(
            tt::LogOp,
            "Reduce Scatter more workers instantiated than is work to be done. Some workers will be idle and do "
            "nothing");
        for (uint32_t w = 0; w < total_num_tiles; ++w) {
            worker_slice_shapes.emplace_back(1, 1);
        }
        for (uint32_t w = total_num_tiles; w < num_workers; ++w) {
            worker_slice_shapes.emplace_back(0, 0);
        }
        return worker_slice_shapes;
    }

    std::size_t max_slice_size_in_tiles = max_slice_size_in_pages;

    // Assign slices by assuming that the input tensor is flattened into a 1D Shape
    std::size_t optim_worker_slice_len_tiles =
        ceil(total_num_tiles / num_workers);  // Ceil so that the remainder worker will have a smaller slice

    if (max_slice_size_in_tiles < optim_worker_slice_len_tiles) {  // Each worker will have a full slice
        for (uint32_t w = 0; w < num_workers; ++w) {
            worker_slice_shapes.emplace_back(max_slice_size_in_tiles, 1);
        }
    } else {  // Each worker will only have one slice
        uint32_t remainder_worker_len_tiles = total_num_tiles % optim_worker_slice_len_tiles;

        for (uint32_t w = 0; w < num_workers; ++w) {
            worker_slice_shapes.emplace_back(optim_worker_slice_len_tiles, 1);
        }
        // If there is a remainder worker, we need to adjust the last worker's slice shape to be smaller
        if (remainder_worker_len_tiles > 0) {
            worker_slice_shapes.back() = tt_xy_pair{remainder_worker_len_tiles, 1};
        }
    }

    return worker_slice_shapes;
}

/*
 * @brief: Given a tensor shape, evenly break it into pieces along a given dimension and generate the slices
 * accordingly. This can be fed into a CCL Send command generator
 */
std::vector<TensorSlice> generate_slice_sequence_on_dim(
    TensorSlice::ords_t tensor_shape,
    TensorSlice::ords_t worker_slice_shape,
    std::size_t fracture_dim,
    std::size_t num_slices,
    std::int64_t start_slice_index,
    std::int64_t end_slice_index_exclusive,
    std::size_t worker_index) {
    static_assert(
        std::is_same_v<TensorSlice::ords_t, tt_xy_pair>,
        "generate_slice_sequence_on_dim not yet implemented for type not of tt_xy_pair");
    // We don't support 4D shapes in the CCL kernels yet, which are needed for proper reduction/concatenation in some
    // cases so for now we subtract the outer dims from the fracture_dim since we only support 2D at the moment.
    if (fracture_dim == 3) {
        fracture_dim -= 2;
    } else {
        // dims are
        fracture_dim = 0;
    }

    TT_ASSERT(worker_slice_shape.y == 1);

    std::vector<TensorSlice> slices;
    auto dim_size = fracture_dim == 1 ? tensor_shape.x : tensor_shape.y;
    TT_ASSERT(dim_size % num_slices == 0);
    auto slice_size_on_dim = dim_size / num_slices;
    auto slice_shape = fracture_dim == 0 ? tt_xy_pair{tensor_shape.x, slice_size_on_dim}
                                         : tt_xy_pair{slice_size_on_dim, tensor_shape.y};

    auto dim_start_offset = start_slice_index * slice_size_on_dim;
    TensorSlice::ords_t tensor_slice_offset =
        fracture_dim == 0 ? tt_xy_pair{0, dim_start_offset} : tt_xy_pair{dim_start_offset, 0};

    bool forward_direction = start_slice_index > end_slice_index_exclusive;  // only for debug
    auto incr = start_slice_index < end_slice_index_exclusive ? 1 : -1;
    if (forward_direction) {
        log_trace(tt::LogOp, "slice_size_on_dim {}", slice_size_on_dim);
        log_trace(tt::LogOp, "worker_index {}", worker_index);
    }

    auto worker_slice_start_offset =
        /*fracture_dim == 0 ? TensorSlice::ords_t{0, worker_index * worker_slice_shape.y} :*/ TensorSlice::ords_t{
            worker_index * worker_slice_shape.x, 0};

    auto generate_slice = [forward_direction,
                           incr,
                           &slices,
                           &tensor_shape,
                           &slice_shape,
                           &worker_slice_shape,
                           tensor_slice_offset,
                           &worker_slice_start_offset,
                           fracture_dim,
                           dim_start_offset,
                           slice_size_on_dim](std::int64_t i) {
        auto tensor_slice_offset_adjusted = tensor_slice_offset;
        if (fracture_dim == 0) {
            tensor_slice_offset_adjusted.y = slice_size_on_dim * i;
        } else {
            tensor_slice_offset_adjusted.x = slice_size_on_dim * i;
        }
        TT_ASSERT(tensor_shape.x > 0, "Invalid tensor shape. x = 0 but it must be > 0");
        TT_ASSERT(tensor_shape.y > 0, "Invalid tensor shape. y = 0 but it must be > 0");
        TT_ASSERT(slice_shape.x > 0, "Invalid tensor slice shape. x = 0 but it must be > 0");
        TT_ASSERT(slice_shape.y > 0, "Invalid tensor slice shape. x = 0 but it must be > 0");
        TT_ASSERT(
            tensor_slice_offset_adjusted.x < tensor_shape.x,
            "Invalid tensor slice offset. x = {} but it must be < tensor shape x={}. slice_offset: (y={},x={}), "
            "tensor_shape: (y={},x={}). slice_size_on_dim: {}, i: {}",
            tensor_slice_offset_adjusted.x,
            tensor_shape.x,
            tensor_slice_offset_adjusted.y,
            tensor_slice_offset_adjusted.x,
            tensor_shape.y,
            tensor_shape.x,
            slice_size_on_dim,
            i);
        TT_ASSERT(
            tensor_slice_offset_adjusted.y < tensor_shape.y,
            "Invalid tensor slice offset. y = {} but it must be < tensor shape y={}. slice_offset: (y={},x={}), "
            "tensor_shape: (y={},x={}). slice_size_on_dim: {}, i: {}",
            tensor_slice_offset_adjusted.y,
            tensor_shape.y,
            tensor_slice_offset_adjusted.y,
            tensor_slice_offset_adjusted.x,
            tensor_shape.y,
            tensor_shape.x,
            slice_size_on_dim,
            i);
        TT_ASSERT(worker_slice_shape.x > 0, "Invalid worker slice shape. x = 0 but it must be > 0");
        TT_ASSERT(worker_slice_shape.y > 0, "Invalid worker slice shape. y = 0 but it must be > 0");

        auto const& tensor_slice = TensorSlice(
            tensor_shape,
            slice_shape,
            tensor_slice_offset_adjusted,
            worker_slice_shape,
            worker_slice_start_offset,
            fracture_dim);
        if (forward_direction) {
            log_trace(
                tt::LogOp,
                "generate_slice ({}):\n\ttensor_shape: (y={},x={})\n\ttensor_slice_shape: "
                "(y={},x={})\n\ttensor_slice_offset_adjusted: (y={},x={})\n\tslice_start_shape: (y={},x={})\n\tworker "
                "relative slice_start_offset: (y={},x={})\n\tfracture_dim: {}\n\tdim_start_offset: "
                "{}\n\tslice_size_on_dim: {}\n",
                i,
                tensor_slice.tensor_shape.y,
                tensor_slice.tensor_shape.x,
                tensor_slice.tensor_slice_shape.y,
                tensor_slice.tensor_slice_shape.x,
                tensor_slice.tensor_slice_offset.y,
                tensor_slice.tensor_slice_offset.x,
                tensor_slice.worker_slice_shape.y,
                tensor_slice.worker_slice_shape.x,
                tensor_slice.worker_slice_offset.y,
                tensor_slice.worker_slice_offset.x,
                fracture_dim,
                dim_start_offset,
                slice_size_on_dim);
        }

        slices.push_back(tensor_slice);
    };

    for (int i = start_slice_index; i != end_slice_index_exclusive; i += incr) {
        generate_slice(i);
    }

    return slices;
}

/*
 * @brief: Given a tensor shape, evenly break it into pieces along a given dimension and generate the slices
 * accordingly. This can be fed into a CCL Send command generator
 */
std::vector<TensorSlice> generate_slice_sequence_on_dim_v2(
    TensorSlice::ords_t tensor_shape,
    TensorSlice::ords_t worker_slice_shape,
    TensorSlice::ords_t worker_slice_offset,
    std::size_t fracture_dim,
    std::size_t num_slices,
    std::int64_t start_slice_index,
    std::int64_t end_slice_index_exclusive,
    std::size_t worker_index) {
    static_assert(
        std::is_same_v<TensorSlice::ords_t, tt_xy_pair>,
        "generate_slice_sequence_on_dim_v2 not yet implemented for type not of tt_xy_pair");
    // We don't support 4D shapes in the CCL kernels yet, which are needed for proper reduction/concatenation in some
    // cases so for now we subtract the outer dims from the fracture_dim since we only support 2D at the moment.
    if (fracture_dim == 3) {
        fracture_dim -= 2;
    } else {
        // dims are
        fracture_dim = 0;
    }

    TT_ASSERT(worker_slice_shape.y == 1);

    std::vector<TensorSlice> slices;
    auto dim_size = fracture_dim == 1 ? tensor_shape.x : tensor_shape.y;
    TT_ASSERT(dim_size % num_slices == 0);
    auto slice_size_on_dim = dim_size / num_slices;
    auto slice_shape = fracture_dim == 0 ? tt_xy_pair{tensor_shape.x, slice_size_on_dim}
                                         : tt_xy_pair{slice_size_on_dim, tensor_shape.y};

    auto dim_start_offset = start_slice_index * slice_size_on_dim;
    TensorSlice::ords_t tensor_slice_offset =
        fracture_dim == 0 ? tt_xy_pair{0, dim_start_offset} : tt_xy_pair{dim_start_offset, 0};

    bool forward_direction = start_slice_index > end_slice_index_exclusive;  // only for debug
    auto incr = start_slice_index < end_slice_index_exclusive ? 1 : -1;
    if (forward_direction) {
        log_trace(tt::LogOp, "slice_size_on_dim {}", slice_size_on_dim);
        log_trace(tt::LogOp, "worker_index {}", worker_index);
    }

    auto worker_slice_start_offset = worker_slice_offset;

    auto generate_slice = [forward_direction,
                           incr,
                           &slices,
                           &tensor_shape,
                           &slice_shape,
                           &worker_slice_shape,
                           tensor_slice_offset,
                           &worker_slice_start_offset,
                           fracture_dim,
                           dim_start_offset,
                           slice_size_on_dim](std::int64_t i) {
        auto tensor_slice_offset_adjusted = tensor_slice_offset;
        if (fracture_dim == 0) {
            tensor_slice_offset_adjusted.y = slice_size_on_dim * i;
        } else {
            tensor_slice_offset_adjusted.x = slice_size_on_dim * i;
        }
        TT_ASSERT(tensor_shape.x > 0, "Invalid tensor shape. x = 0 but it must be > 0");
        TT_ASSERT(tensor_shape.y > 0, "Invalid tensor shape. y = 0 but it must be > 0");
        TT_ASSERT(slice_shape.x > 0, "Invalid tensor slice shape. x = 0 but it must be > 0");
        TT_ASSERT(slice_shape.y > 0, "Invalid tensor slice shape. x = 0 but it must be > 0");
        TT_ASSERT(
            tensor_slice_offset_adjusted.x < tensor_shape.x,
            "Invalid tensor slice offset. x = {} but it must be < tensor shape x={}. slice_offset: (y={},x={}), "
            "tensor_shape: (y={},x={}). slice_size_on_dim: {}, i: {}",
            tensor_slice_offset_adjusted.x,
            tensor_shape.x,
            tensor_slice_offset_adjusted.y,
            tensor_slice_offset_adjusted.x,
            tensor_shape.y,
            tensor_shape.x,
            slice_size_on_dim,
            i);
        TT_ASSERT(
            tensor_slice_offset_adjusted.y < tensor_shape.y,
            "Invalid tensor slice offset. y = {} but it must be < tensor shape y={}. slice_offset: (y={},x={}), "
            "tensor_shape: (y={},x={}). slice_size_on_dim: {}, i: {}",
            tensor_slice_offset_adjusted.y,
            tensor_shape.y,
            tensor_slice_offset_adjusted.y,
            tensor_slice_offset_adjusted.x,
            tensor_shape.y,
            tensor_shape.x,
            slice_size_on_dim,
            i);
        TT_ASSERT(worker_slice_shape.x > 0, "Invalid worker slice shape. x = 0 but it must be > 0");
        TT_ASSERT(worker_slice_shape.y > 0, "Invalid worker slice shape. y = 0 but it must be > 0");

        auto const& tensor_slice = TensorSlice(
            tensor_shape,
            slice_shape,
            tensor_slice_offset_adjusted,
            worker_slice_shape,
            worker_slice_start_offset,
            fracture_dim);
        if (forward_direction) {
            log_trace(
                tt::LogOp,
                "generate_slice ({}):\n\ttensor_shape: (y={},x={})\n\ttensor_slice_shape: "
                "(y={},x={})\n\ttensor_slice_offset_adjusted: (y={},x={})\n\tslice_start_shape: (y={},x={})\n\tworker "
                "relative slice_start_offset: (y={},x={})\n\tfracture_dim: {}\n\tdim_start_offset: "
                "{}\n\tslice_size_on_dim: {}\n",
                i,
                tensor_slice.tensor_shape.y,
                tensor_slice.tensor_shape.x,
                tensor_slice.tensor_slice_shape.y,
                tensor_slice.tensor_slice_shape.x,
                tensor_slice.tensor_slice_offset.y,
                tensor_slice.tensor_slice_offset.x,
                tensor_slice.worker_slice_shape.y,
                tensor_slice.worker_slice_shape.x,
                tensor_slice.worker_slice_offset.y,
                tensor_slice.worker_slice_offset.x,
                fracture_dim,
                dim_start_offset,
                slice_size_on_dim);
        }

        slices.push_back(tensor_slice);
    };

    for (int i = start_slice_index; i != end_slice_index_exclusive; i += incr) {
        generate_slice(i);
    }

    return slices;
}

GenericWrappedTensorSlicer::GenericWrappedTensorSlicer(
    const Tensor& input_tensor,
    const Tensor& output_tensor,
    int slice_dim,
    uint32_t partition_index,
    uint32_t partition_size,
    uint32_t total_num_workers,
    uint32_t max_slice_size_in_bytes,
    uint32_t half_cb_n_pages) {
    this->initialize(
        input_tensor,
        output_tensor,
        slice_dim,
        partition_index,
        partition_size,
        total_num_workers,
        max_slice_size_in_bytes,
        half_cb_n_pages);
}

tt_xy_pair GenericWrappedTensorSlicer::calculate_tensor_slice_shape(
    const Tensor& input_tensor, int slice_dim, uint32_t partition_size) {
    const uint32_t num_tiles_x = input_tensor.padded_shape()[-1] / tt::constants::TILE_WIDTH;
    uint32_t num_tiles_y = (input_tensor.padded_shape()[-2] / tt::constants::TILE_HEIGHT);
    for (std::size_t i = 0; input_tensor.padded_shape().rank() > 2 && i < input_tensor.padded_shape().rank() - 2; i++) {
        num_tiles_y *= input_tensor.padded_shape()[i];
    }
    TT_ASSERT(num_tiles_x >= partition_size);
    tt_xy_pair tensor_slice_shape;
    tensor_slice_shape.x = slice_dim == 3 ? (num_tiles_x / partition_size) : num_tiles_x;
    tensor_slice_shape.y = slice_dim != 3 ? num_tiles_y / partition_size : num_tiles_y;
    return tensor_slice_shape;
}

void GenericWrappedTensorSlicer::initialize(
    const Tensor& input_tensor,
    const Tensor& output_tensor,
    int slice_dim,
    uint32_t partition_index,
    uint32_t partition_size,
    uint32_t total_num_workers,
    uint32_t max_slice_size_in_bytes,
    uint32_t half_cb_n_pages) {
    // Configure layout parameters
    this->row_major = (input_tensor.layout() == Layout::ROW_MAJOR);
    this->input_page_size = input_tensor.buffer()->page_size();
    this->partition_index = partition_index;
    this->partition_size = partition_size;

    // Assume everything in Tile layout for now, row major not supported yet
    TT_FATAL(!this->row_major, "Row major not supported yet");

    this->tensor_slice_shape = calculate_tensor_slice_shape(input_tensor, slice_dim, partition_size);

    // Calculate worker slice shapes (tile layout)
    this->worker_slice_shapes = create_worker_slice_shapes_for_tile_layout(
        input_tensor.padded_shape(),
        this->tensor_slice_shape,
        total_num_workers,
        max_slice_size_in_bytes / this->input_page_size,
        half_cb_n_pages);

    // Flattened tensor shape (tile layout)
    this->flattened_tensor_shape = tt_xy_pair{
        input_tensor.padded_shape()[3] / tt::constants::TILE_WIDTH,
        (input_tensor.padded_shape()[0] * input_tensor.padded_shape()[1] * input_tensor.padded_shape()[2]) /
            tt::constants::TILE_HEIGHT};

    this->worker_slice_offsets = compute_worker_slice_offsets(this->worker_slice_shapes, this->tensor_slice_shape);
}

ccl::InterleavedTensorWorkerSlice GenericWrappedTensorSlicer::get_worker_slice(std::size_t global_worker_index) {
    assert(global_worker_index < this->worker_slice_shapes.size());
    assert(global_worker_index < this->worker_slice_offsets.size());
    return ccl::InterleavedTensorWorkerSlice(
        this->flattened_tensor_shape,
        this->tensor_slice_shape,
        this->worker_slice_shapes[global_worker_index],
        this->worker_slice_offsets[global_worker_index],
        true  // wrapped
    );
}

std::vector<tt_xy_pair> GenericWrappedTensorSlicer::compute_worker_slice_offsets(
    std::vector<tt_xy_pair> const& worker_slice_shapes, tt_xy_pair const& tensor_slice_shape) {
    return compute_worker_slice_offsets_for_wrapped_tensor_slicer(worker_slice_shapes, tensor_slice_shape);
}

std::vector<tt_xy_pair> GenericWrappedTensorSlicer::create_worker_slice_shapes_for_tile_layout(
    const ttnn::Shape& tensor_shape,
    const tt_xy_pair& tensor_slice_shape_in_tiles,
    uint32_t num_workers,
    uint32_t max_slice_size_in_pages,
    uint32_t half_cb_n_pages) {
    log_trace(tt::LogOp, "\tmax_slice_size_in_pages={}", max_slice_size_in_pages);
    TT_ASSERT(max_slice_size_in_pages > 0);
    std::vector<tt_xy_pair> worker_slice_shapes;
    worker_slice_shapes.reserve(num_workers);
    const uint32_t total_num_tiles = tensor_slice_shape_in_tiles.x * tensor_slice_shape_in_tiles.y;
    if (num_workers > total_num_tiles) {
        log_warning(
            tt::LogOp,
            "Reduce Scatter more workers instantiated than is work to be done. Some workers will be idle and do "
            "nothing");
        for (uint32_t w = 0; w < total_num_tiles; ++w) {
            worker_slice_shapes.emplace_back(1, 1);
        }
        for (uint32_t w = total_num_tiles; w < num_workers; ++w) {
            worker_slice_shapes.emplace_back(0, 0);
        }
        return worker_slice_shapes;
    }

    std::size_t max_slice_size_in_tiles = max_slice_size_in_pages;

    // Assign slices by assuming that the input tensor is flattened into a 1D Shape
    std::size_t optim_worker_slice_len_tiles = std::ceil(
        static_cast<float>(total_num_tiles) /
        num_workers);  // Ceil so that the remainder worker will have a smaller slice

    log_trace(tt::LogOp, "---- GenericWrappedTensorSlicer::create_worker_slice_shapes_for_tile_layout ---- ");
    log_trace(tt::LogOp, "total_num_tiles: {}", total_num_tiles);
    log_trace(tt::LogOp, "num_workers: {}", num_workers);
    log_trace(tt::LogOp, "optim_worker_slice_len_tiles: {}", optim_worker_slice_len_tiles);

    if (max_slice_size_in_tiles < optim_worker_slice_len_tiles) {  // Each worker will have a full slice
        for (uint32_t w = 0; w < num_workers; ++w) {
            worker_slice_shapes.emplace_back(max_slice_size_in_tiles, 1);
        }
    } else {  // Each worker will only have one slice
        uint32_t remainder_worker_len_tiles = total_num_tiles % optim_worker_slice_len_tiles;

        for (uint32_t w = 0; w < num_workers; ++w) {
            worker_slice_shapes.emplace_back(optim_worker_slice_len_tiles, 1);
        }
        // If there is a remainder worker, we need to adjust the last worker's slice shape to be smaller
        if (remainder_worker_len_tiles > 0) {
            worker_slice_shapes.back() = tt_xy_pair{remainder_worker_len_tiles, 1};
        }
    }

    log_trace(tt::LogOp, "--------------------------------");

    return worker_slice_shapes;
}

GenericWrappedTensorSlicerV2::GenericWrappedTensorSlicerV2(
    const Tensor& input_tensor,
    int slice_dim,
    uint32_t partition_index,
    uint32_t partition_size,
    uint32_t total_num_workers)
{
    this->initialize(input_tensor, slice_dim, partition_index, partition_size, total_num_workers);
}

Shape4D<uint32_t> GenericWrappedTensorSlicerV2::calculate_tensor_slice_shape(
    Shape4D<uint32_t> const& input_shape,
    int slice_dim,
    uint32_t partition_size) {

    // Calculate the size of the slice along the given dimension
    uint32_t dim_size = input_shape[slice_dim];
    uint32_t slice_size = dim_size / partition_size;

    // Start with full shape
    Shape4D<uint32_t> slice_shape(input_shape[0], input_shape[1], input_shape[2], input_shape[3]);

    TT_FATAL(slice_dim >= 0 && slice_dim < 4, "Invalid slice dimension. Must be between 0 and 3 but got {}. This should have been normalized to fit within the range", slice_dim);
    slice_shape[slice_dim] = slice_size;

    return slice_shape;
}

Shape4D<uint32_t> GenericWrappedTensorSlicerV2::calculate_tensor_slice_offset(
    Shape4D<uint32_t> const& input_shape,
    int slice_dim,
    uint32_t partition_index) {

    Shape4D<uint32_t> offset(0, 0, 0, 0);

    // Calculate the size of the slice along the given dimension
    uint32_t dim_size = input_shape[slice_dim];
    uint32_t slice_size = dim_size / partition_size;

    TT_FATAL(slice_dim >= 0 && slice_dim < 4, "Invalid slice dimension. Must be between 0 and 3 but got {}. This should have been normalized to fit within the range", slice_dim);
    offset[slice_dim] = partition_index * slice_size;

    return offset;
}

void GenericWrappedTensorSlicerV2::initialize(
    const Tensor& input_tensor,
    int slice_dim,
    uint32_t partition_index,
    uint32_t partition_size,
    uint32_t total_num_workers)
{
    // Configure layout parameters
    this->row_major = (input_tensor.layout() == Layout::ROW_MAJOR);
    this->input_page_size = input_tensor.buffer()->page_size();
    this->partition_index = partition_index;
    this->partition_size = partition_size;

    // Assume everything in Tile layout for now, row major not supported yet
    TT_FATAL(!this->row_major, "Row major not supported yet");

    // Record the input tensor shape
    auto input_shape = input_tensor.padded_shape();
    this->tensor_shape = Shape4D<uint32_t>(input_shape[0], input_shape[1], input_shape[2]/tt::constants::TILE_HEIGHT, input_shape[3]/tt::constants::TILE_WIDTH);

    // Calculate tensor slice shape
    this->tensor_slice_shape = calculate_tensor_slice_shape(this->tensor_shape, slice_dim, partition_size);

    // Calculate tensor slice offset
    this->tensor_slice_offset = calculate_tensor_slice_offset(this->tensor_shape, slice_dim, partition_index);

    // Calculate worker slice shapes in terms of flattened tiles
    this->worker_slice_shapes = create_worker_slice_shapes_for_tile_layout(this->tensor_slice_shape, total_num_workers);

    // Calculate worker slice offsets in terms of flattened tiles
    this->worker_slice_offsets = compute_worker_slice_offsets(this->worker_slice_shapes);
}

ttnn::ccl::v2::TensorSlice GenericWrappedTensorSlicerV2::get_worker_slice_v2(std::size_t global_worker_index) {
    assert(global_worker_index < this->worker_slice_shapes.size());
    assert(global_worker_index < this->worker_slice_offsets.size());
    return ttnn::ccl::v2::TensorSlice(
        this->tensor_shape, // tensor_shape
        this->tensor_slice_shape, // tensor_slice_shape
        this->tensor_slice_offset, // tensor_slice_offset
        this->worker_slice_shapes[global_worker_index], // worker_slice_shape
        this->worker_slice_offsets[global_worker_index] // worker_slice_offset
    );
}

/* Worker slices and offsets are 4D shapes but flattened to 1D in the last dimension*/

std::vector<Shape4D<uint32_t>> GenericWrappedTensorSlicerV2::compute_worker_slice_offsets(std::vector<Shape4D<uint32_t>> const& worker_slice_shapes) {
    Shape4D<uint32_t> offset(0, 0, 0, 0);
    std::vector<Shape4D<uint32_t>> worker_slice_offsets;
    worker_slice_offsets.reserve(worker_slice_shapes.size());
    for (const auto& slice_shape : worker_slice_shapes) {
        worker_slice_offsets.push_back(offset);
        offset.x += slice_shape.x;
    }
    return worker_slice_offsets;
}

std::vector<Shape4D<uint32_t>> GenericWrappedTensorSlicerV2::create_worker_slice_shapes_for_tile_layout(
        Shape4D<uint32_t> const& tensor_slice_shape_in_tiles,
        uint32_t num_workers)
{
    std::vector<Shape4D<uint32_t>> worker_slice_shapes;
    worker_slice_shapes.reserve(num_workers);
    const uint32_t total_num_tiles = tensor_slice_shape_in_tiles.x * tensor_slice_shape_in_tiles.y * tensor_slice_shape_in_tiles.z * tensor_slice_shape_in_tiles.w;
    if (num_workers > total_num_tiles) {
        log_warning(
            tt::LogOp,
            "More workers instantiated than is work to be done. Some workers will be idle and do nothing");
        for (uint32_t w = 0; w < total_num_tiles; ++w) {
            worker_slice_shapes.emplace_back(1,1,1,1);
        }
        for (uint32_t w = total_num_tiles; w < num_workers; ++w) {
            worker_slice_shapes.emplace_back(0,0,0,0);
        }
        return worker_slice_shapes;
    }

    // Assign slices by assuming that the input tensor is flattened into a 1D Shape
    std::size_t optim_worker_slice_len_tiles = std::ceil(static_cast<float>(total_num_tiles) / num_workers); // Ceil so that the remainder worker will have a smaller slice

    log_trace(tt::LogOp, "---- GenericWrappedTensorSlicer::create_worker_slice_shapes_for_tile_layout ---- ");
    log_trace(tt::LogOp, "total_num_tiles: {}", total_num_tiles);
    log_trace(tt::LogOp, "num_workers: {}", num_workers);
    log_trace(tt::LogOp, "optim_worker_slice_len_tiles: {}", optim_worker_slice_len_tiles);

    uint32_t remainder_worker_len_tiles = total_num_tiles % optim_worker_slice_len_tiles;

    for (uint32_t w = 0; w < num_workers; ++w) {
        worker_slice_shapes.emplace_back(Shape4D<uint32_t>(1, 1, 1, optim_worker_slice_len_tiles));
    }
    // If there is a remainder worker, we need to adjust the last worker's slice shape to be smaller
    if (remainder_worker_len_tiles > 0) {
        worker_slice_shapes.back() = Shape4D<uint32_t>(1,1,1,remainder_worker_len_tiles);
    }

    log_trace(tt::LogOp, "--------------------------------");

    return worker_slice_shapes;
}

void validate_fabric_2d_dynamic_config(Topology topology) {
    TT_FATAL(topology != Topology::Ring, "Fabric 2D dynamic is not supported for ring topology");
    auto physical_mesh_shapes = tt::tt_fabric::get_physical_mesh_shapes();
    TT_FATAL(
        physical_mesh_shapes.size() == 1,
        "Fabric 2D dynamic CCLs expected a single Physical Mesh to be instantiated, but got {} meshes",
        physical_mesh_shapes.size());
    const auto& physical_mesh_shape = physical_mesh_shapes.begin()->second;
    TT_FATAL(
        physical_mesh_shape.dims() == 2,
        "Fabric 2D dynamic CCLs are not supported for mesh shape with more than 2 dimensions");
    TT_FATAL(
        physical_mesh_shape[0] == 1 || physical_mesh_shape[1] == 1,
        "Fabric 2D dynamic CCLs are only supported for 1D physical meshes");
}

std::tuple<size_t, size_t, bool> get_forward_backward_configuration(
    size_t ring_size, size_t ring_index, Topology topology) {
    // Used for experimentation for optimal perf
    // May be uplifted to an op parameter if needed
    constexpr bool enable_dynamic_alternate = false;
    bool dynamic_alternate = false;
    size_t num_targets_forward = 0;
    size_t num_targets_backward = 0;
    if (topology == Topology::Linear) {
        LineTopology line_topology(ring_size, ring_index);
        num_targets_forward = line_topology.get_distance_to_end_of_line(ttnn::ccl::LineDirection::FORWARD);
        num_targets_backward = line_topology.get_distance_to_end_of_line(ttnn::ccl::LineDirection::BACKWARD);
    } else if (topology == ccl::Topology::Ring) {
        // TODO: Commonize
        num_targets_forward = tt::div_up(ring_size - 1, 2);
        num_targets_backward = ring_size - 1 - num_targets_forward;
        constexpr bool static_alternate = true;
        if constexpr (static_alternate) {
            if (ring_index % 2 == 0) {
                std::swap(num_targets_forward, num_targets_backward);
            }
        }
        if constexpr (enable_dynamic_alternate) {
            // Even ring size will result in uneven fwd/backward distances
            dynamic_alternate = ring_size % 2 == 0;
        }
    }
    return std::make_tuple(num_targets_forward, num_targets_backward, dynamic_alternate);
}

std::tuple<std::array<uint32_t, 2>, std::array<uint32_t, 2>> get_forward_backward_line_unicast_configuration(
    Topology topology,
    MeshCoordinate src_device_coord,
    std::optional<MeshCoordinate> forward_device_coord,
    std::optional<MeshCoordinate> backward_device_coord,
    MeshDevice* mesh_device) {
    std::array<uint32_t, 2> forward_args = {};
    std::array<uint32_t, 2> backward_args = {};

    auto fabric_config = tt::tt_fabric::GetFabricConfig();
    if (fabric_config == tt::tt_fabric::FabricConfig::FABRIC_2D_DYNAMIC) {
<<<<<<< HEAD
        TT_FATAL(topology != Topology::Ring, "Fabric 2D dynamic is not supported for ring topology");
        if (forward_device_coord) {
            auto forward_device_fabric_node_id = mesh_device->get_fabric_node_id(forward_device_coord.value());
=======
        validate_fabric_2d_dynamic_config(topology);
        if (forward_device) {
            auto forward_device_fabric_node_id =
                tt::tt_fabric::get_fabric_node_id_from_physical_chip_id((*forward_device)->id());
>>>>>>> 5a07cf73
            forward_args[0] = *forward_device_fabric_node_id.mesh_id;
            forward_args[1] = forward_device_fabric_node_id.chip_id;
        }
        if (backward_device_coord) {
            auto backward_device_fabric_node_id = mesh_device->get_fabric_node_id(backward_device_coord.value());
            backward_args[0] = *backward_device_fabric_node_id.mesh_id;
            backward_args[1] = backward_device_fabric_node_id.chip_id;
        }
    } else if (tt::tt_fabric::is_1d_fabric_config(fabric_config)) {
        if (forward_device_coord) {
            forward_args[0] = 0; // dst_mesh_id, unused
            forward_args[1] = 1; // distance_in_hops
        }
        if (backward_device_coord) {
            backward_args[0] = 0; // dst_mesh_id, unused
            backward_args[1] = 1; // distance_in_hops
        }
    } else {
        TT_THROW("Unsupported fabric config");
    }
    return std::make_tuple(forward_args, backward_args);
}

std::tuple<uint32_t, uint32_t> get_forward_backward_line_mcast_distance(
    size_t ring_size, size_t ring_index, Topology topology, bool static_alternate) {
    size_t num_targets_forward = 0;
    size_t num_targets_backward = 0;
    if (topology == Topology::Linear) {
        LineTopology line_topology(ring_size, ring_index);
        num_targets_forward = line_topology.get_distance_to_end_of_line(ttnn::ccl::LineDirection::FORWARD);
        num_targets_backward = line_topology.get_distance_to_end_of_line(ttnn::ccl::LineDirection::BACKWARD);
    } else if (topology == ccl::Topology::Ring) {
        // TODO: Commonize
        num_targets_forward = tt::div_up(ring_size - 1, 2);
        num_targets_backward = ring_size - 1 - num_targets_forward;
        if (static_alternate) {
            if (ring_index % 2 == 0) {
                std::swap(num_targets_forward, num_targets_backward);
            }
        }
    }
    return std::make_tuple(num_targets_forward, num_targets_backward);
}

std::tuple<std::array<uint32_t, 6>, std::array<uint32_t, 6>> get_forward_backward_line_mcast_configuration(
    Topology topology,
    MeshCoordinate src_device_coord,
    std::optional<MeshCoordinate> forward_device_coord,
    std::optional<MeshCoordinate> backward_device_coord,
    uint32_t num_targets_forward,
    uint32_t num_targets_backward,
    MeshDevice* mesh_device) {
    std::array<uint32_t, 6> forward_args = {};
    std::array<uint32_t, 6> backward_args = {};
    // Used for experimentation for optimal perf
    // May be uplifted to an op parameter if needed
    auto fabric_config = tt::tt_fabric::GetFabricConfig();

    if (fabric_config == tt::tt_fabric::FabricConfig::FABRIC_2D_DYNAMIC) {
<<<<<<< HEAD
        TT_FATAL(topology != Topology::Ring, "Fabric 2D dynamic is not supported for ring topology");
        auto src_fabric_node_id = mesh_device->get_fabric_node_id(src_device_coord);
        auto set_mcast_args = [&src_fabric_node_id](
                                  std::array<uint32_t, 6>& args,
                                  std::optional<MeshCoordinate> coord,
                                  uint32_t num_targets,
                                  MeshDevice* mesh_device) {
            if (coord) {
                const auto dev_coord = *coord;
                auto device_fabric_node_id = mesh_device->get_fabric_node_id(dev_coord);
=======
        validate_fabric_2d_dynamic_config(topology);
        auto src_fabric_node_id = tt::tt_fabric::get_fabric_node_id_from_physical_chip_id(src_device->id());
        auto set_mcast_args = [&src_fabric_node_id](std::array<uint32_t, 6>& args, std::optional<IDevice*> device, uint32_t num_targets) {
            if (device) {
                auto device_fabric_node_id = tt::tt_fabric::get_fabric_node_id_from_physical_chip_id((*device)->id());
>>>>>>> 5a07cf73
                auto eth_chan_dir = tt::tt_fabric::get_eth_forwarding_direction(src_fabric_node_id, device_fabric_node_id);
                args[0] = *device_fabric_node_id.mesh_id;
                args[1] = device_fabric_node_id.chip_id;
                args[2 + static_cast<std::uint8_t>(eth_chan_dir.value())] = num_targets - 1;
            }
        };
        set_mcast_args(forward_args, forward_device_coord, num_targets_forward, mesh_device);
        set_mcast_args(backward_args, backward_device_coord, num_targets_backward, mesh_device);
    } else if (tt::tt_fabric::is_1d_fabric_config(fabric_config)) {
        if (forward_device_coord) {
            forward_args[0] = 1;                    // start_distance_in_hops
            forward_args[1] = num_targets_forward;  // range_hops
        }
        if (backward_device_coord) {
            backward_args[0] = 1;                     // start_distance_in_hops
            backward_args[1] = num_targets_backward;  // range_hops
        }
    } else {
        TT_THROW("Unsupported fabric config");
    }
    return std::make_tuple(forward_args, backward_args);
}

}  // namespace ccl
}  // namespace ttnn<|MERGE_RESOLUTION|>--- conflicted
+++ resolved
@@ -1675,16 +1675,9 @@
 
     auto fabric_config = tt::tt_fabric::GetFabricConfig();
     if (fabric_config == tt::tt_fabric::FabricConfig::FABRIC_2D_DYNAMIC) {
-<<<<<<< HEAD
-        TT_FATAL(topology != Topology::Ring, "Fabric 2D dynamic is not supported for ring topology");
+        validate_fabric_2d_dynamic_config(topology);
         if (forward_device_coord) {
             auto forward_device_fabric_node_id = mesh_device->get_fabric_node_id(forward_device_coord.value());
-=======
-        validate_fabric_2d_dynamic_config(topology);
-        if (forward_device) {
-            auto forward_device_fabric_node_id =
-                tt::tt_fabric::get_fabric_node_id_from_physical_chip_id((*forward_device)->id());
->>>>>>> 5a07cf73
             forward_args[0] = *forward_device_fabric_node_id.mesh_id;
             forward_args[1] = forward_device_fabric_node_id.chip_id;
         }
@@ -1744,8 +1737,7 @@
     auto fabric_config = tt::tt_fabric::GetFabricConfig();
 
     if (fabric_config == tt::tt_fabric::FabricConfig::FABRIC_2D_DYNAMIC) {
-<<<<<<< HEAD
-        TT_FATAL(topology != Topology::Ring, "Fabric 2D dynamic is not supported for ring topology");
+        validate_fabric_2d_dynamic_config(topology);
         auto src_fabric_node_id = mesh_device->get_fabric_node_id(src_device_coord);
         auto set_mcast_args = [&src_fabric_node_id](
                                   std::array<uint32_t, 6>& args,
@@ -1755,13 +1747,6 @@
             if (coord) {
                 const auto dev_coord = *coord;
                 auto device_fabric_node_id = mesh_device->get_fabric_node_id(dev_coord);
-=======
-        validate_fabric_2d_dynamic_config(topology);
-        auto src_fabric_node_id = tt::tt_fabric::get_fabric_node_id_from_physical_chip_id(src_device->id());
-        auto set_mcast_args = [&src_fabric_node_id](std::array<uint32_t, 6>& args, std::optional<IDevice*> device, uint32_t num_targets) {
-            if (device) {
-                auto device_fabric_node_id = tt::tt_fabric::get_fabric_node_id_from_physical_chip_id((*device)->id());
->>>>>>> 5a07cf73
                 auto eth_chan_dir = tt::tt_fabric::get_eth_forwarding_direction(src_fabric_node_id, device_fabric_node_id);
                 args[0] = *device_fabric_node_id.mesh_id;
                 args[1] = device_fabric_node_id.chip_id;
