// SPDX-FileCopyrightText: © 2023 Tenstorrent Inc.
//
// SPDX-License-Identifier: Apache-2.0

#include "ttnn/operations/ccl/ccl_common.hpp"

#include <cstdint>
#include <cmath>

#include "ccl_host_datastructures.hpp"
#include <tt-metalium/erisc_datamover_builder.hpp>
#include <tt-metalium/fabric.hpp>
#include "ttnn/operations/data_movement/slice/slice.hpp"
#include "ttnn/operations/data_movement/concat/concat.hpp"

#include "tt-metalium/hal.hpp"
#include "ttnn/types.hpp"

namespace ttnn {
namespace ccl {

void SyncModeSpec::add_signal(uint32_t sem_id, uint32_t wait_count) {
    this->sem_ids.push_back(sem_id);
    this->wait_counts.push_back(wait_count);
    this->num_signals++;
}

LineTopology::LineTopology(size_t line_size, size_t line_index) : _line_size(line_size), _line_index(line_index) {}

bool LineTopology::is_first_device_in_line(ttnn::ccl::LineDirection direction) const {
    if (direction == ttnn::ccl::LineDirection::FORWARD) {
        return _line_index == 0;
    } else {
        TT_ASSERT(direction == ttnn::ccl::LineDirection::BACKWARD);
        return _line_index == _line_size - 1;
    }
}
bool LineTopology::is_last_device_in_line(ttnn::ccl::LineDirection direction) const {
    if (direction == ttnn::ccl::LineDirection::BACKWARD) {
        return _line_index == 0;
    } else {
        TT_ASSERT(direction == ttnn::ccl::LineDirection::FORWARD);
        return _line_index == _line_size - 1;
    }
}

bool LineTopology::is_at_end_of_line() const { return _line_index == 0 || _line_index == _line_size - 1; }

size_t LineTopology::line_size() const { return _line_size; }

size_t LineTopology::line_index() const { return _line_index; }

size_t LineTopology::get_distance_to_end_of_line(ttnn::ccl::LineDirection direction) const {
    if (direction == ttnn::ccl::LineDirection::FORWARD) {
        return (_line_size - _line_index) - 1;
    } else {
        return _line_index;
    }
}

ttnn::ccl::Topology LineTopology::topology() const { return ttnn::ccl::Topology::Linear; }

tt::tt_metal::operation::MeshWorkloadWithCallbacks create_mesh_workload_from_programs(
    const ttnn::MeshCoordinateRangeSet& tensor_coords,
    const std::vector<Tensor>& input_tensors,
    std::vector<Tensor>& output_tensors,
    const std::function<tt::tt_metal::operation::ProgramWithCallbacks(const ttnn::MeshCoordinate&)>& create_program) {
    tt::tt_metal::operation::MeshWorkloadWithCallbacks workload_with_callbacks;
    for (const auto& range : tensor_coords.ranges()) {
        for (const auto& coord : range) {
            const ttnn::MeshCoordinateRange program_range(coord, coord);
            auto program_with_callbacks = create_program(coord);
            workload_with_callbacks.workload.add_program(program_range, std::move(program_with_callbacks.program));
            if (program_with_callbacks.override_runtime_arguments_callback.has_value()) {
                workload_with_callbacks.per_program_callbacks.emplace(
                    program_range, std::move(*program_with_callbacks.override_runtime_arguments_callback));
            }
        }
    }
    return workload_with_callbacks;
}

SenderReceiverConfig get_device_sender_receiver_config(
    const IDevice* target_device, const std::vector<IDevice*>& devices, ttnn::ccl::Topology topology) {
    uint32_t num_devices = devices.size();
    bool is_linear = topology == ttnn::ccl::Topology::Linear;
    SenderReceiverConfig config;
    for (uint32_t i = 0; i < num_devices; ++i) {
        if (devices.at(i) == target_device) {
            config.device_index = i;
            bool is_last_chip_in_clockwise_direction = is_linear && i == (num_devices - 1);
            bool is_last_chip_in_counter_clockwise_direction = is_linear && i == 0;

            config.receiver_device_id = is_last_chip_in_clockwise_direction
                                            ? std::nullopt
                                            : std::optional<chip_id_t>(devices.at((i + 1) % num_devices)->id());

            config.sender_device_id =
                is_last_chip_in_counter_clockwise_direction
                    ? std::nullopt
                    : std::optional<chip_id_t>(devices.at((i + num_devices - 1) % num_devices)->id());
        }
    }

    return config;
}

SenderReceiverConfig get_device_sender_receiver_config_in_ring(
    const MeshCoordinate& mesh_coord,
    const distributed::MeshDevice* mesh_device,
    uint32_t cluster_axis,
    int ring_size) {
    SenderReceiverConfig config;
    const auto& mesh_view = mesh_device->get_view();
    TT_FATAL(
        mesh_view.is_mesh_2d(),
        "CLL operation invoked with cluster_axis API on >2D mesh, which is currently unsupported");
    config.device_index = (cluster_axis == 0) ? mesh_coord[0] : mesh_coord[1];

    auto get_chip_id = [&](std::size_t line_index) -> std::optional<chip_id_t> {
        auto new_row = mesh_coord[0];
        auto new_col = mesh_coord[1];
        if (cluster_axis == 0) {
            new_row = line_index % ring_size;
        } else {
            new_col = line_index % ring_size;
        }
        auto* device = mesh_view.get_device(MeshCoordinate(new_row, new_col));
        TT_FATAL(device != nullptr, "Device not found at coordinate {}", MeshCoordinate(new_row, new_col));
        return device->id();
    };

    bool is_last_chip_in_clockwise_direction = config.device_index == (ring_size - 1);
    bool is_last_chip_in_counter_clockwise_direction = config.device_index == 0;
    config.receiver_device_id =
        is_last_chip_in_clockwise_direction ? std::nullopt : get_chip_id(config.device_index + 1);
    config.sender_device_id =
        is_last_chip_in_counter_clockwise_direction ? std::nullopt : get_chip_id(config.device_index + ring_size - 1);
    return config;
}

std::vector<IDevice*> get_active_physical_devices(const Tensor& tensor) {
    auto mesh_device = tensor.mesh_device();
    std::vector<IDevice*> devices = {};
    devices.reserve(tensor.device_storage().coords.size());
    for (const auto& coord : tensor.device_storage().coords) {
        devices.push_back(mesh_device->get_device(coord));
    }
    return devices;
}

std::vector<IDevice*> get_active_physical_devices(const std::vector<Tensor>& tensor_shards) {
    std::vector<IDevice*> devices;
    devices.reserve(tensor_shards.size());
    for (const auto& tensor : tensor_shards) {
        TT_FATAL(
            tensor.mesh_device()->shape().mesh_size() == 1,
            "Running a CCL over individual tensor shards requires the shards to be allocated on unit-meshes.");
        devices.push_back(tensor.mesh_device()->get_device(MeshCoordinate(0, 0)));
    }
    return devices;
}

std::vector<ttnn::Tensor> unpad_output_tensor(
    const std::vector<ttnn::Tensor>& output_tensor,
    const uint32_t num_devices,
    const ttnn::SmallVector<uint32_t>& unpad_elements,
    const int dim) {
    std::vector<ttnn::Tensor> combined_tensors;

    ttnn::SmallVector<uint32_t> begins = {0, 0, 0, 0};
    ttnn::SmallVector<uint32_t> ends = {1, 1, 1, 1};
    ttnn::SmallVector<uint32_t> step = {1, 1, 1, 1};
    ends = unpad_elements;

    for (int i = 0; i < num_devices; ++i) {
        begins[dim] = i * output_tensor.at(0).logical_shape()[dim] / num_devices;
        ends[dim] = begins[dim] + unpad_elements[dim];

        ttnn::Tensor sliced_tensor = ttnn::slice(output_tensor.at(0), begins, ends, step);

        combined_tensors.push_back(sliced_tensor);
    }
    ttnn::Tensor concat_tensor = ttnn::concat(combined_tensors, dim);
    return {concat_tensor};
}

RingTopology::RingTopology(
    IDevice const* device,
    Topology topology,
    std::optional<uint32_t> sender_device_id,
    std::optional<uint32_t> receiver_device_id,
    uint32_t num_links,
    uint32_t ring_size,
    uint32_t ring_index) :
    device(device),
    num_links(num_links),
    ring_size(ring_size),
    ring_index(ring_index),
    is_linear(topology == Topology::Linear) {
    eth_sender_cores.reserve(num_links);
    eth_receiver_cores.reserve(num_links);

    uint32_t sender_socket_idx = 0;
    uint32_t receiver_socket_idx = 0;
    if (receiver_device_id == sender_device_id) {
        if (ring_index == 0) {
            receiver_socket_idx = 1;
        } else {
            sender_socket_idx = 1;
        }
    }

    for (uint32_t l = 0; l < num_links; ++l) {
        // Get the cores for the sender and receiver worker cores
        if (!is_linear || ring_index != ring_size - 1) {
            uint32_t receiver_device = receiver_device_id.value();
            auto const& sockets = device->get_ethernet_sockets(receiver_device);
            TT_FATAL(
                sender_socket_idx < sockets.size(),
                "Sender socket index out of bounds. Device {} has {} ethernet cores but tried to access core at "
                "index {}",
                device->id(),
                sockets.size(),
                sender_socket_idx);
            auto eth_sender_core = sockets.at(sender_socket_idx);
            eth_sender_cores.push_back(eth_sender_core);
            log_trace(tt::LogOp, "\teth_sender_core on link {}: (x={},y={})", l, eth_sender_core.x, eth_sender_core.y);
        }
        if (!is_linear || ring_index != 0) {
            uint32_t sender_device = sender_device_id.value();
            auto const& sockets = device->get_ethernet_sockets(sender_device);
            TT_FATAL(
                receiver_socket_idx < sockets.size(),
                "Receiver socket index out of bounds. Device {} has {} ethernet cores but tried to access core at "
                "index {}",
                device->id(),
                sockets.size(),
                receiver_socket_idx);
            auto eth_receiver_core = sockets.at(receiver_socket_idx);
            eth_receiver_cores.push_back(eth_receiver_core);
            log_trace(
                tt::LogOp, "\teth_receiver_core on link {}: (x={},y={})", l, eth_receiver_core.x, eth_receiver_core.y);
        }

        if (receiver_device_id == sender_device_id) {
            receiver_socket_idx += 2;
            sender_socket_idx += 2;
        } else {
            receiver_socket_idx += 1;
            sender_socket_idx += 1;
        }
    }
}

bool RingTopology::is_first_device_in_line(bool in_clockwise_direction) const {
    return this->is_linear && ((in_clockwise_direction && this->ring_index == 0) ||
                               (!in_clockwise_direction && this->ring_index == this->ring_size - 1));
}
bool RingTopology::is_last_device_in_line(bool in_clockwise_direction) const {
    return this->is_linear && ((in_clockwise_direction && this->ring_index == this->ring_size - 1) ||
                               (!in_clockwise_direction && this->ring_index == 0));
}

CclOpTensorConfig::CclOpTensorConfig(const Tensor& tensor) :
    buffer_start_address(tensor.buffer()->address()),
    df(tt::tt_metal::datatype_to_dataformat_converter(tensor.dtype())) {
    if (tensor.layout() == Layout::TILE) {
        this->tile = tensor.tensor_spec().tile();
        this->page_size = this->tile.get_tile_size(this->df);
        this->tile_size = this->tile.get_tile_hw();
    } else {
        this->tile = tt::tt_metal::Tile({32, 32});
        this->page_size = tensor.buffer()->page_size();
        this->tile_size = 1024;
    }
}
uint32_t CclOpTensorConfig::get_page_size() const { return this->page_size; }
uint32_t CclOpTensorConfig::get_tile_size() const { return this->tile_size; }
tt::tt_metal::Tile CclOpTensorConfig::get_tile() const { return this->tile; }

uint32_t CclOpTensorConfig::get_buffer_start_address() const { return this->buffer_start_address; }

CclOpInterleavedTensorConfig::CclOpInterleavedTensorConfig(Tensor const& input_tensor) :
    CclOpTensorConfig(input_tensor) {}

CclOpShardedTensorConfig::CclOpShardedTensorConfig(Tensor const& tensor) :
    CclOpTensorConfig(tensor), shard_spec(tensor.shard_spec().value()) {}

const tt::tt_metal::ShardSpec& CclOpShardedTensorConfig::get_shard_spec() const { return this->shard_spec; }

std::unique_ptr<CclOpTensorConfig> CclOpTensorConfig::build_all_gather_tensor_config(Tensor const& tensor) {
    if (tensor.is_sharded()) {
        return std::make_unique<CclOpShardedTensorConfig>(tensor);
    } else {
        return std::make_unique<CclOpInterleavedTensorConfig>(tensor);
    }
}

void generate_edm_kernels_for_ring_or_linear_topology(
    Program& program,
    const IDevice* device,
    const RingTopology& topology_config,
    const std::vector<ccl::EriscDatamoverBuilder>& clockwise_edm_builders,
    const std::vector<ccl::EriscDatamoverBuilder>& counter_clockwise_edm_builders,
    std::optional<uint32_t> receiver_device_id,
    std::optional<uint32_t> sender_device_id) {
    auto sender_noc = tt::tt_metal::detail::GetPreferredNOCForDRAMRead(tt::tt_metal::hal::get_arch());
    auto receiver_noc = tt::tt_metal::detail::GetPreferredNOCForDRAMWrite(tt::tt_metal::hal::get_arch());
    for (uint32_t i = 0; i < topology_config.num_links; ++i) {
        bool is_clockwise_direction_edm_enabled =
            !topology_config.is_linear || topology_config.ring_index != topology_config.ring_size - 1;
        if (is_clockwise_direction_edm_enabled) {
            auto eth_sender_core = topology_config.eth_sender_cores.at(i);
            log_trace(tt::LogOp, "EDM CLOCKWISE KERNEL RT ARGS: ");
            generate_edm_kernel(
                program,
                device,
                clockwise_edm_builders.at(i),
                eth_sender_core,
                tt::tt_metal::DataMovementProcessor::RISCV_0,
                sender_noc);
            log_trace(
                tt::LogOp,
                "RingIndex: {}. Link {}. Clockwise EDM Core (x={},y={})",
                topology_config.ring_index,
                i,
                eth_sender_core.x,
                eth_sender_core.y);
        }

        bool is_counter_clockwise_direction_edm_enabled = !topology_config.is_linear || topology_config.ring_index != 0;
        if (is_counter_clockwise_direction_edm_enabled) {
            log_trace(tt::LogOp, "EDM COUNTER CLOCKWISE KERNEL RT ARGS: ");
            auto eth_receiver_core = topology_config.eth_receiver_cores.at(i);
            generate_edm_kernel(
                program,
                device,
                counter_clockwise_edm_builders.at(i),
                eth_receiver_core,
                tt::tt_metal::DataMovementProcessor::RISCV_0,
                receiver_noc);
            log_trace(
                tt::LogOp,
                "RingIndex: {}. Link {}. Counter-clockwise EDM Core (x={},y={})",
                topology_config.ring_index,
                i,
                eth_receiver_core.x,
                eth_receiver_core.y);
        }
    }
}

static tt::tt_metal::KernelHandle generate_edm_kernel_impl(
    Program& program,
    const IDevice* device,
    const ccl::EriscDatamoverBuilder& edm_builder,
    const std::string& kernel_path,
    const CoreCoord& eth_core,
    tt::tt_metal::DataMovementProcessor risc_id,
    tt::tt_metal::NOC noc_id,
    std::optional<tt::tt_metal::KernelBuildOptLevel> opt_level = std::nullopt) {
    edm_builder.dump_to_log();

    std::vector<uint32_t> const edm_kernel_rt_args = edm_builder.get_runtime_args();
    // Ethernet Kernels
    const std::vector<uint32_t> eth_sender_ct_args = edm_builder.get_compile_time_args((uint32_t)risc_id);
    log_trace(tt::LogOp, "EDM core (x={},y={}):", eth_core.x, eth_core.y);
    log_trace(tt::LogOp, "CT ARGS:");
<<<<<<< HEAD
    for ([[maybe_unused]] auto const& s : eth_sender_ct_args) {
=======
    for ([[maybe_unused]] const auto& s : eth_sender_ct_args) {
>>>>>>> fa37e4df
        log_trace(tt::LogOp, "\t{}", s);
    }

    auto kernel_config =
        tt::tt_metal::EthernetConfig{.noc = noc_id, .processor = risc_id, .compile_args = eth_sender_ct_args};
    if (opt_level.has_value()) {
        kernel_config.opt_level = opt_level.value();
    }
    auto eth_sender_kernel = tt::tt_metal::CreateKernel(
        program,
        kernel_path,
        eth_core,
        kernel_config);

    tt::tt_metal::SetRuntimeArgs(program, eth_sender_kernel, eth_core, edm_kernel_rt_args);

    std::stringstream ss;
    ss << "EDM ARGS:\n";
    for (auto const& s : edm_kernel_rt_args) {
        ss << "\t" << s << "\n";
    }
    log_trace(tt::LogOp, "{}", ss.str());

    return eth_sender_kernel;
}

tt::tt_metal::KernelHandle generate_edm_kernel(
    Program& program,
    const IDevice* device,
    const ccl::EriscDatamoverBuilder& edm_builder,
    const CoreCoord& eth_core,
    const tt::tt_metal::DataMovementProcessor risc_id,
    tt::tt_metal::NOC noc_id) {
    return generate_edm_kernel_impl(
        program,
        device,
        edm_builder,
        "ttnn/cpp/ttnn/operations/ccl/kernels/edm/erisc_datamover.cpp",
        eth_core,
        risc_id,
        noc_id);
}

ccl::EriscDatamoverBuilder create_erisc_datamover_builder(
    std::size_t num_channels,
    uint32_t page_size,
    size_t num_buffers_per_channel,
    ccl::EriscDataMoverBufferSharingMode buffer_sharing_mode,
    ccl::EriscDataMoverTerminationMode termination_mode) {
    ccl::EriscDatamoverConfig config;
    TT_ASSERT(num_channels > 0);
    std::vector<uint32_t> edm_sem_addresses(num_channels, 0);
    std::vector<uint32_t> edm_buffer_addresses(num_channels, 0);

    uint32_t edm_sem_addr = config.get_semaphores_base_address(num_channels);
    uint32_t edm_buffer_addr = config.get_buffers_base_address(num_channels);
    TT_ASSERT(edm_sem_addr > 0);
    TT_ASSERT(edm_buffer_addr > 0);
    const uint32_t channel_buffer_size =
        config.compute_buffer_size(num_channels, num_buffers_per_channel, page_size);
    for (std::size_t c = 0; c < num_channels; ++c) {
        edm_sem_addresses.at(c) = edm_sem_addr;
        edm_sem_addr += ccl::EriscDatamoverConfig::semaphore_size;
        TT_ASSERT(edm_buffer_addr % EriscDatamoverConfig::get_eth_word_size() == 0);
        edm_buffer_addresses.at(c) = edm_buffer_addr;
        log_trace(tt::LogOp, " edm_buffer_addresses({}) = {}", c, edm_buffer_addr);
        edm_buffer_addr += num_buffers_per_channel *
                           (channel_buffer_size + (ccl::EriscDatamoverConfig::enable_merged_payload_and_channel_sync
                                                       ? ccl::EriscDatamoverConfig::get_eth_channel_sync_size_bytes()
                                                       : 0));
        TT_ASSERT((c == 0) || (edm_buffer_addresses.back() != edm_buffer_addresses.front()));
        TT_ASSERT((c == 0) || (edm_sem_addresses.back() != edm_sem_addresses.front()));
    }

    return ccl::EriscDatamoverBuilder(
        channel_buffer_size,
        config.get_edm_handshake_address(),
        edm_sem_addresses,
        edm_buffer_addresses,
        buffer_sharing_mode,
        termination_mode,
        num_buffers_per_channel);
}

template <class DERIVED_SLICER_T>
RingReduceScatterBaseTensorSlicer<DERIVED_SLICER_T>::RingReduceScatterBaseTensorSlicer(
    Tensor const& input_tensor,
    Tensor const& output_tensor,
    int slice_dim,
    uint32_t ring_index,
    uint32_t ring_size,
    uint32_t total_num_workers,
    uint32_t max_slice_size_in_bytes,
    uint32_t half_cb_n_pages) :
    LegacyCclTensorSlicer() {
    TT_ASSERT(max_slice_size_in_bytes > 0);
    TT_ASSERT(input_tensor.padded_shape().rank() == 4);
    this->row_major = input_tensor.layout() == Layout::ROW_MAJOR;
    this->slice_dim_is_width = input_tensor.padded_shape().rank() - 1 == slice_dim;
    this->is_sharded = input_tensor.is_sharded();

    this->input_page_size = input_tensor.buffer()->page_size();
    log_trace(tt::LogOp, "input_page_size={}", input_page_size);
    if (row_major) {
        this->num_cols = input_tensor.padded_shape()[-1];
        const auto& input_shape = input_tensor.padded_shape();
        const auto& output_shape = output_tensor.padded_shape();
        this->num_rows =
            std::accumulate(input_shape.cbegin() + slice_dim, input_shape.cend() - 1, 1, std::multiplies<uint32_t>());
        this->row_offset =
            std::accumulate(
                output_shape.cbegin() + slice_dim, output_shape.cend() - 1, 1, std::multiplies<uint32_t>()) -
            num_rows;
    } else {
        auto input_tile = input_tensor.tensor_spec().tile();
        const uint32_t num_tiles_x = input_tensor.padded_shape()[-1] / input_tile.get_width();
        uint32_t num_tiles_y = (input_tensor.padded_shape()[-2] / input_tile.get_height());
        for (std::size_t i = 0; input_tensor.padded_shape().rank() > 2 && i < input_tensor.padded_shape().rank() - 2;
             i++) {
            num_tiles_y *= input_tensor.padded_shape()[i];
        }
        TT_ASSERT(num_tiles_x >= ring_size);
        this->tensor_slice_shape.x = slice_dim == 3 ? (num_tiles_x / ring_size) : num_tiles_x;
        this->tensor_slice_shape.y = slice_dim != 3 ? num_tiles_y / ring_size : num_tiles_y;
    }

    // Create the worker schedule

    // The `output_page_offset` will be the starting page offset for this slice index (corresponds to )
    // ring index). Each worker will operate out of that slice and then advance to the next slice for
    // for the next ring index/timestep
    if (row_major) {
        if (slice_dim_is_width) {
            TT_THROW("Reduce scatter row-major interleaved does not yet support a width dim");
            this->output_addr_offset = input_page_size;
        } else {
            this->output_page_offset = num_rows;
        }
        this->worker_slice_shapes = create_worker_slice_shapes_for_row_major_layout(
            this->tensor_slice_shape, total_num_workers, max_slice_size_in_bytes);
    } else {
        log_trace(tt::LogOp, "\tmax_slice_size_in_bytes={}", max_slice_size_in_bytes);
        log_trace(tt::LogOp, "\tinput_page_size={}", input_page_size);
        this->worker_slice_shapes = DERIVED_SLICER_T::create_worker_slice_shapes_for_tile_layout(
            input_tensor.padded_shape(),
            this->tensor_slice_shape,
            total_num_workers,
            max_slice_size_in_bytes / input_page_size,
            half_cb_n_pages);
    }

    if (row_major) {
        this->flattened_tensor_shape = tt_xy_pair{
            input_tensor.padded_shape()[3],
            input_tensor.padded_shape()[0] * input_tensor.padded_shape()[1] * input_tensor.padded_shape()[2]};
    } else {
        auto input_tile = input_tensor.tensor_spec().tile();
        this->flattened_tensor_shape = tt_xy_pair{
            input_tensor.padded_shape()[3] / input_tile.get_width(),
            (input_tensor.padded_shape()[0] * input_tensor.padded_shape()[1] * input_tensor.padded_shape()[2]) /
                input_tile.get_height()};
    }

    this->worker_slice_offsets =
        DERIVED_SLICER_T::compute_worker_slice_offsets(this->worker_slice_shapes, this->tensor_slice_shape);
    TT_ASSERT(this->worker_slice_offsets.size() == this->worker_slice_shapes.size());
}

RingReduceScatterTensorSlicer::RingReduceScatterTensorSlicer(
    Tensor const& input_tensor,
    Tensor const& output_tensor,
    int slice_dim,
    uint32_t ring_index,
    uint32_t ring_size,
    uint32_t total_num_workers,
    uint32_t max_slice_size_in_bytes,
    uint32_t half_cb_n_pages) :
    RingReduceScatterBaseTensorSlicer<RingReduceScatterTensorSlicer>(
        input_tensor,
        output_tensor,
        slice_dim,
        ring_index,
        ring_size,
        total_num_workers,
        max_slice_size_in_bytes,
        half_cb_n_pages){};

RingReduceScatterWrappedTensorSlicer::RingReduceScatterWrappedTensorSlicer(
    Tensor const& input_tensor,
    Tensor const& output_tensor,
    int slice_dim,
    uint32_t ring_index,
    uint32_t ring_size,
    uint32_t total_num_workers,
    uint32_t max_slice_size_in_bytes,
    uint32_t half_cb_n_pages) :
    RingReduceScatterBaseTensorSlicer<RingReduceScatterWrappedTensorSlicer>(
        input_tensor,
        output_tensor,
        slice_dim,
        ring_index,
        ring_size,
        total_num_workers,
        max_slice_size_in_bytes,
        half_cb_n_pages){};

std::vector<tt_xy_pair> RingReduceScatterTensorSlicer::compute_worker_slice_offsets(
    std::vector<tt_xy_pair> const& worker_slice_shapes, tt_xy_pair const& tensor_slice_shape) {
    std::vector<tt_xy_pair> worker_slice_offsets;
    worker_slice_offsets.reserve(worker_slice_shapes.size());

    std::size_t offset_x = 0;
    std::size_t offset_y = 0;
    std::size_t last_worker_size_y = worker_slice_shapes.at(0).y;  // for validation
    bool first_in_row = true;
    for (tt_xy_pair const& worker_slice_shape : worker_slice_shapes) {
        worker_slice_offsets.emplace_back(offset_x, offset_y);

        TT_ASSERT(offset_y < tensor_slice_shape.y);
        offset_x += worker_slice_shape.x;
        if (offset_x < tensor_slice_shape.x) {
            first_in_row = false;
        } else {
            offset_x = 0;
            first_in_row = true;
            offset_y += worker_slice_shape.y;
        }
        TT_ASSERT(first_in_row || last_worker_size_y == worker_slice_shape.y);
        last_worker_size_y = worker_slice_shape.y;
    }

    TT_ASSERT(worker_slice_offsets.size() == worker_slice_shapes.size());
    return worker_slice_offsets;
}

static std::vector<tt_xy_pair> compute_worker_slice_offsets_for_wrapped_tensor_slicer(
    std::vector<tt_xy_pair> const& worker_slice_shapes, tt_xy_pair const& tensor_slice_shape) {
    std::vector<tt_xy_pair> worker_slice_offsets;
    worker_slice_offsets.reserve(worker_slice_shapes.size());

    std::uint32_t flattened_idx = 0;

    for (tt_xy_pair const& worker_slice_shape : worker_slice_shapes) {
        // Convert from flat to (x, y) coordinates
        std::size_t offset_x = flattened_idx % tensor_slice_shape.x;
        std::size_t offset_y = flattened_idx / tensor_slice_shape.x;

        // Append the offset to the list
        worker_slice_offsets.emplace_back(offset_x, offset_y);

        // Update the flattened index
        flattened_idx += worker_slice_shape.x * worker_slice_shape.y;
    }

    TT_ASSERT(worker_slice_offsets.size() == worker_slice_shapes.size());
    return worker_slice_offsets;
}

std::vector<tt_xy_pair> RingReduceScatterWrappedTensorSlicer::compute_worker_slice_offsets(
    std::vector<tt_xy_pair> const& worker_slice_shapes, tt_xy_pair const& tensor_slice_shape) {
    return compute_worker_slice_offsets_for_wrapped_tensor_slicer(worker_slice_shapes, tensor_slice_shape);
}

template <class DERIVED_SLICER_T>
std::vector<tt_xy_pair>
RingReduceScatterBaseTensorSlicer<DERIVED_SLICER_T>::create_worker_slice_shapes_for_row_major_layout(
    tt_xy_pair const& tensor_slice_shape_in_elems, uint32_t num_workers, uint32_t max_slice_size_in_elements) {
    std::vector<tt_xy_pair> worker_slice_shapes;
    worker_slice_shapes.reserve(num_workers);

    if (num_workers > tensor_slice_shape_in_elems.y) {
        log_warning(
            tt::LogOp,
            "Reduce Scatter more workers instantiated than is work to be done. Some workers will be idle and do "
            "nothing");
        num_workers = tensor_slice_shape_in_elems.y;
        for (uint32_t w = 0; w < num_workers; ++w) {
            worker_slice_shapes.emplace_back(tensor_slice_shape_in_elems.x, 1);
        }
        for (uint32_t w = num_workers; w < tensor_slice_shape_in_elems.x; ++w) {
            worker_slice_shapes.emplace_back(0, 0);
        }
        return worker_slice_shapes;
    }

    uint32_t num_elems_accounted_for = 0;
    // For now we don't support row splitting but we will in the future
    const uint32_t min_rows_per_worker = tensor_slice_shape_in_elems.y / num_workers;
    const uint32_t num_workers_with_max_rows = tensor_slice_shape_in_elems.y % num_workers;
    const uint32_t max_rows_per_worker = num_workers_with_max_rows != 0 ? min_rows_per_worker + 1 : min_rows_per_worker;
    for (uint32_t w = 0; w < num_workers_with_max_rows; w++) {
        worker_slice_shapes.emplace_back(tensor_slice_shape_in_elems.x, max_rows_per_worker);
        num_elems_accounted_for += tensor_slice_shape_in_elems.x * max_rows_per_worker;
    }
    for (uint32_t w = num_workers_with_max_rows; w < num_workers; w++) {
        worker_slice_shapes.emplace_back(tensor_slice_shape_in_elems.x, min_rows_per_worker);
        num_elems_accounted_for += tensor_slice_shape_in_elems.x * min_rows_per_worker;
    }

    TT_ASSERT(num_elems_accounted_for == tensor_slice_shape_in_elems.x * tensor_slice_shape_in_elems.y);
    for (auto& worker_slice_shape : worker_slice_shapes) {
        TT_ASSERT(max_slice_size_in_elements >= worker_slice_shape.x * worker_slice_shape.y);
        TT_ASSERT(worker_slice_shape.x * worker_slice_shape.y > 0);
    }
    return worker_slice_shapes;
}

std::vector<tt_xy_pair> RingReduceScatterTensorSlicer::create_worker_slice_shapes_for_tile_layout(
    const ttnn::Shape& tensor_shape,
    const tt_xy_pair& tensor_slice_shape_in_tiles,
    uint32_t num_workers,
    uint32_t max_slice_size_in_pages,
    uint32_t half_cb_n_pages) {
    log_trace(tt::LogOp, "\tmax_slice_size_in_pages={}", max_slice_size_in_pages);
    TT_ASSERT(max_slice_size_in_pages > 0);
    std::vector<tt_xy_pair> worker_slice_shapes;
    worker_slice_shapes.reserve(num_workers);
    const uint32_t total_num_tiles = tensor_slice_shape_in_tiles.x * tensor_slice_shape_in_tiles.y;
    if (num_workers > total_num_tiles) {
        log_warning(
            tt::LogOp,
            "Reduce Scatter more workers instantiated than is work to be done. Some workers will be idle and do "
            "nothing");
        for (uint32_t w = 0; w < total_num_tiles; ++w) {
            worker_slice_shapes.emplace_back(1, 1);
        }
        for (uint32_t w = total_num_tiles; w < num_workers; ++w) {
            worker_slice_shapes.emplace_back(0, 0);
        }
        return worker_slice_shapes;
    }

    std::size_t max_slice_size_in_tiles = max_slice_size_in_pages;
    // Add padding for filler pages

    TT_ASSERT(max_slice_size_in_tiles > 0);

    uint32_t num_tiles_accounted_for = 0;  // for validation
    if (tensor_slice_shape_in_tiles.y >= num_workers) {
        // slice into rows
        const uint32_t min_rows_per_worker = tensor_slice_shape_in_tiles.y / num_workers;
        const uint32_t num_workers_with_max_rows = tensor_slice_shape_in_tiles.y % num_workers;
        const uint32_t max_rows_per_worker =
            num_workers_with_max_rows != 0 ? min_rows_per_worker + 1 : min_rows_per_worker;
        for (uint32_t w = 0; w < num_workers_with_max_rows; w++) {
            worker_slice_shapes.emplace_back(tensor_slice_shape_in_tiles.x, max_rows_per_worker);
            num_tiles_accounted_for += tensor_slice_shape_in_tiles.x * max_rows_per_worker;
        }
        for (uint32_t w = num_workers_with_max_rows; w < num_workers; w++) {
            worker_slice_shapes.emplace_back(tensor_slice_shape_in_tiles.x, min_rows_per_worker);
            num_tiles_accounted_for += tensor_slice_shape_in_tiles.x * min_rows_per_worker;
        }
    } else if (tensor_slice_shape_in_tiles.x >= num_workers) {
        // slice into columns
        const uint32_t min_cols_per_worker = tensor_slice_shape_in_tiles.x / num_workers;
        const uint32_t num_workers_with_max_cols = tensor_slice_shape_in_tiles.x % num_workers;
        const uint32_t max_cols_per_worker =
            num_workers_with_max_cols != 0 ? min_cols_per_worker + 1 : min_cols_per_worker;
        for (uint32_t w = 0; w < num_workers_with_max_cols; w++) {
            worker_slice_shapes.emplace_back(max_cols_per_worker, tensor_slice_shape_in_tiles.y);
            num_tiles_accounted_for += max_cols_per_worker * tensor_slice_shape_in_tiles.y;
        }
        for (uint32_t w = num_workers_with_max_cols; w < num_workers; w++) {
            worker_slice_shapes.emplace_back(min_cols_per_worker, tensor_slice_shape_in_tiles.y);
            num_tiles_accounted_for += min_cols_per_worker * tensor_slice_shape_in_tiles.y;
        }

    } else {
        const uint32_t min_num_workers_per_row = num_workers / tensor_slice_shape_in_tiles.y;
        const uint32_t num_rows_with_max_workers = tensor_slice_shape_in_tiles.y % num_workers;
        const uint32_t max_num_workers_per_row =
            num_rows_with_max_workers != 0 ? min_num_workers_per_row + 1 : min_num_workers_per_row;

        // 4 "quadrants" to the worker slicing:
        // 1. Row with max num workers and max columns wide per worker (first part of rows with max num workers)
        // 2. Row with max num workers and min columns wide per worker (second part of rows with max num workers)
        // 3. Row with min num workers and max columns wide per worker (first part of rows with min num workers)
        // 4. Row with min num workers and min columns wide per worker (second part of rows with min num workers)
        // Depending on specific numbers, some of the above "quadrants" might be 0 sized
        const uint32_t max_workers_row_min_cols_per_worker = tensor_slice_shape_in_tiles.x / max_num_workers_per_row;
        const uint32_t max_workers_row_max_col_worker_count = tensor_slice_shape_in_tiles.x % max_num_workers_per_row;
        const uint32_t max_workers_row_max_cols_per_worker = max_workers_row_max_col_worker_count != 0
                                                                 ? max_workers_row_min_cols_per_worker + 1
                                                                 : max_workers_row_min_cols_per_worker;
        TT_ASSERT(max_workers_row_min_cols_per_worker > 0);
        TT_ASSERT(max_workers_row_max_cols_per_worker >= max_workers_row_min_cols_per_worker);
        for (uint32_t w_r = 0; w_r < num_rows_with_max_workers; w_r++) {
            for (uint32_t w_c = 0; w_c < max_workers_row_max_cols_per_worker; w_c++) {
                worker_slice_shapes.emplace_back(max_workers_row_max_cols_per_worker, 1);
                num_tiles_accounted_for += max_workers_row_max_cols_per_worker;
            }
            for (uint32_t w_c = max_workers_row_max_col_worker_count; w_c < max_num_workers_per_row; w_c++) {
                worker_slice_shapes.emplace_back(max_workers_row_min_cols_per_worker, 1);
                num_tiles_accounted_for += max_workers_row_min_cols_per_worker;
            }
        }

        const uint32_t min_workers_row_min_cols_per_worker = tensor_slice_shape_in_tiles.x / min_num_workers_per_row;
        const uint32_t min_workers_row_max_col_worker_count = tensor_slice_shape_in_tiles.x % min_num_workers_per_row;
        const uint32_t min_workers_row_max_cols_per_worker = min_workers_row_max_col_worker_count != 0
                                                                 ? min_workers_row_min_cols_per_worker + 1
                                                                 : min_workers_row_min_cols_per_worker;

        for (uint32_t w_r = num_rows_with_max_workers; w_r < tensor_slice_shape_in_tiles.y; w_r++) {
            for (uint32_t w_c = 0; w_c < min_workers_row_max_cols_per_worker; w_c++) {
                worker_slice_shapes.emplace_back(min_workers_row_max_cols_per_worker, 1);
                num_tiles_accounted_for += min_workers_row_max_cols_per_worker;
            }
            for (uint32_t w_c = min_workers_row_max_col_worker_count; w_c < min_num_workers_per_row; w_c++) {
                worker_slice_shapes.emplace_back(min_workers_row_min_cols_per_worker, 1);
                num_tiles_accounted_for += min_workers_row_max_cols_per_worker;
            }
        }
    }

    // For now we do something a little naive - since this becomes an optimization problem otherwise, and the
    // benefits to nailing it are marginal we expect uniform chunk sizes and just truncate the largest chunk to fit
    // the max size and then apply that shape to all workers slice shapes
    tt_xy_pair largest_worker_slice_shape = {0, 0};
    for (auto const& worker_slice_shape : worker_slice_shapes) {
        if (largest_worker_slice_shape.x * largest_worker_slice_shape.y < worker_slice_shape.x * worker_slice_shape.y) {
            largest_worker_slice_shape = worker_slice_shape;
        }
    }

    // This is a bit of a hack for now until we support true 4D shapes in our slicer and our indexer (device side)
    bool has_gt_1_depth_size = false;
    for (std::size_t i = 0; tensor_shape.rank() > 2 && i < tensor_shape.rank() - 2; i++) {
        has_gt_1_depth_size = has_gt_1_depth_size || tensor_shape[i] > 1;
    }
    if (has_gt_1_depth_size) {
        largest_worker_slice_shape.y = 1;
    }

    bool do_truncation = ((largest_worker_slice_shape.x * largest_worker_slice_shape.y) > max_slice_size_in_tiles) ||
                         has_gt_1_depth_size;
    if (do_truncation) {
        log_trace(tt::LogOp, "Truncating worker slice shapes to fit max slice size in tiles");
    }
    log_trace(
        tt::LogOp,
        "largest_worker_slice_shape: x={}, y={}",
        largest_worker_slice_shape.x,
        largest_worker_slice_shape.y);
    log_trace(tt::LogOp, "max_slice_size_in_tiles={}", max_slice_size_in_tiles);
    auto get_padded_worker_slice_size_in_tiles = [](tt_xy_pair const& worker_slice_shape, uint32_t half_cb_n_pages) {
        return tt::round_up(worker_slice_shape.x * worker_slice_shape.y, half_cb_n_pages);
    };

    while (get_padded_worker_slice_size_in_tiles(largest_worker_slice_shape, half_cb_n_pages) >
           max_slice_size_in_tiles) {
        log_trace(tt::LogOp, "Loop Head");
        // truncate the largest dim first
        uint32_t delta = (largest_worker_slice_shape.x * largest_worker_slice_shape.y) - max_slice_size_in_tiles;
        log_trace(tt::LogOp, "-- delta: {}", delta);
        uint32_t cols_removed_if_x_truncated = std::max<uint32_t>(1, largest_worker_slice_shape.x / delta);
        uint32_t tiles_removed_if_x_truncated = cols_removed_if_x_truncated * largest_worker_slice_shape.y;
        uint32_t rows_removed_if_y_truncated = std::max<uint32_t>(1, largest_worker_slice_shape.y / delta);
        uint32_t tiles_removed_if_y_truncated = rows_removed_if_y_truncated * largest_worker_slice_shape.x;
        uint32_t difference_x = tiles_removed_if_x_truncated > delta ? tiles_removed_if_x_truncated - delta
                                                                     : delta - tiles_removed_if_x_truncated;
        uint32_t difference_y = tiles_removed_if_y_truncated > delta ? tiles_removed_if_y_truncated - delta
                                                                     : delta - tiles_removed_if_y_truncated;
        log_trace(tt::LogOp, "-- cols_removed_if_x_truncated: {}", cols_removed_if_x_truncated);
        log_trace(tt::LogOp, "-- tiles_removed_if_x_truncated: {}", tiles_removed_if_x_truncated);
        log_trace(tt::LogOp, "-- rows_removed_if_y_truncated: {}", rows_removed_if_y_truncated);
        log_trace(tt::LogOp, "-- tiles_removed_if_y_truncated: {}", tiles_removed_if_y_truncated);
        log_trace(tt::LogOp, "-- difference_x: {}", difference_x);
        log_trace(tt::LogOp, "-- difference_y: {}", difference_y);
        if (difference_x < difference_y) {
            largest_worker_slice_shape.x -= cols_removed_if_x_truncated;
        } else {
            largest_worker_slice_shape.y -= rows_removed_if_y_truncated;
        }
        log_trace(
            tt::LogOp,
            "-- new largest_worker_slice_shape: x={}, y={}",
            largest_worker_slice_shape.x,
            largest_worker_slice_shape.y);
    }
    if (do_truncation) {
        log_trace(
            tt::LogOp,
            "Truncated worker slice shape to fit max slice size in tiles: ({},{})",
            largest_worker_slice_shape.x,
            largest_worker_slice_shape.y);
        if (!(largest_worker_slice_shape.x * largest_worker_slice_shape.y > 0)) {
            log_warning(
                tt::LogOp,
                "Computing worker slice shape for reduce scatter resulted in 0 sized slice. Defaulting to 1x1 page per "
                "worker, which is likely to lead to suboptimal performance");
            largest_worker_slice_shape.x = 1;
            largest_worker_slice_shape.y = 1;
        }
        TT_ASSERT(largest_worker_slice_shape.x * largest_worker_slice_shape.y > 0);
        for (auto& worker_slice_shape : worker_slice_shapes) {
            worker_slice_shape = largest_worker_slice_shape;
        }
    }

    TT_ASSERT(num_tiles_accounted_for == total_num_tiles, "All tiles must be accounted for in the worker slice shapes");
    TT_ASSERT(worker_slice_shapes.size() == num_workers, "Worker slice shapes must match the number of workers");
    std::for_each(
        worker_slice_shapes.begin(),
        worker_slice_shapes.end(),
        [max_slice_size_in_pages](tt_xy_pair const& worker_slice_shape) {
            TT_ASSERT(worker_slice_shape.x * worker_slice_shape.y <= max_slice_size_in_pages);
        });
    return worker_slice_shapes;
}

std::vector<tt_xy_pair> RingReduceScatterWrappedTensorSlicer::create_worker_slice_shapes_for_tile_layout(
    const ttnn::Shape& tensor_shape,
    const tt_xy_pair& tensor_slice_shape_in_tiles,
    uint32_t num_workers,
    uint32_t max_slice_size_in_pages,
    uint32_t half_cb_n_pages) {
    log_trace(tt::LogOp, "\tmax_slice_size_in_pages={}", max_slice_size_in_pages);
    TT_ASSERT(max_slice_size_in_pages > 0);
    std::vector<tt_xy_pair> worker_slice_shapes;
    worker_slice_shapes.reserve(num_workers);
    const uint32_t total_num_tiles = tensor_slice_shape_in_tiles.x * tensor_slice_shape_in_tiles.y;
    if (num_workers > total_num_tiles) {
        log_warning(
            tt::LogOp,
            "Reduce Scatter more workers instantiated than is work to be done. Some workers will be idle and do "
            "nothing");
        for (uint32_t w = 0; w < total_num_tiles; ++w) {
            worker_slice_shapes.emplace_back(1, 1);
        }
        for (uint32_t w = total_num_tiles; w < num_workers; ++w) {
            worker_slice_shapes.emplace_back(0, 0);
        }
        return worker_slice_shapes;
    }

    std::size_t max_slice_size_in_tiles = max_slice_size_in_pages;

    // Assign slices by assuming that the input tensor is flattened into a 1D Shape
    std::size_t optim_worker_slice_len_tiles =
        ceil(total_num_tiles / num_workers);  // Ceil so that the remainder worker will have a smaller slice

    if (max_slice_size_in_tiles < optim_worker_slice_len_tiles) {  // Each worker will have a full slice
        for (uint32_t w = 0; w < num_workers; ++w) {
            worker_slice_shapes.emplace_back(max_slice_size_in_tiles, 1);
        }
    } else {  // Each worker will only have one slice
        uint32_t remainder_worker_len_tiles = total_num_tiles % optim_worker_slice_len_tiles;

        for (uint32_t w = 0; w < num_workers; ++w) {
            worker_slice_shapes.emplace_back(optim_worker_slice_len_tiles, 1);
        }
        // If there is a remainder worker, we need to adjust the last worker's slice shape to be smaller
        if (remainder_worker_len_tiles > 0) {
            worker_slice_shapes.back() = tt_xy_pair{remainder_worker_len_tiles, 1};
        }
    }

    return worker_slice_shapes;
}

/*
 * @brief: Given a tensor shape, evenly break it into pieces along a given dimension and generate the slices
 * accordingly. This can be fed into a CCL Send command generator
 */
std::vector<TensorSlice> generate_slice_sequence_on_dim(
    TensorSlice::ords_t tensor_shape,
    TensorSlice::ords_t worker_slice_shape,
    std::size_t fracture_dim,
    std::size_t num_slices,
    std::int64_t start_slice_index,
    std::int64_t end_slice_index_exclusive,
    std::size_t worker_index) {
    static_assert(
        std::is_same_v<TensorSlice::ords_t, tt_xy_pair>,
        "generate_slice_sequence_on_dim not yet implemented for type not of tt_xy_pair");
    // We don't support 4D shapes in the CCL kernels yet, which are needed for proper reduction/concatenation in some
    // cases so for now we subtract the outer dims from the fracture_dim since we only support 2D at the moment.
    if (fracture_dim == 3) {
        fracture_dim -= 2;
    } else {
        // dims are
        fracture_dim = 0;
    }

    TT_ASSERT(worker_slice_shape.y == 1);

    std::vector<TensorSlice> slices;
    auto dim_size = fracture_dim == 1 ? tensor_shape.x : tensor_shape.y;
    TT_ASSERT(dim_size % num_slices == 0);
    auto slice_size_on_dim = dim_size / num_slices;
    auto slice_shape = fracture_dim == 0 ? tt_xy_pair{tensor_shape.x, slice_size_on_dim}
                                         : tt_xy_pair{slice_size_on_dim, tensor_shape.y};

    auto dim_start_offset = start_slice_index * slice_size_on_dim;
    TensorSlice::ords_t tensor_slice_offset =
        fracture_dim == 0 ? tt_xy_pair{0, dim_start_offset} : tt_xy_pair{dim_start_offset, 0};

    bool forward_direction = start_slice_index > end_slice_index_exclusive;  // only for debug
    auto incr = start_slice_index < end_slice_index_exclusive ? 1 : -1;
    if (forward_direction) {
        log_trace(tt::LogOp, "slice_size_on_dim {}", slice_size_on_dim);
        log_trace(tt::LogOp, "worker_index {}", worker_index);
    }

    auto worker_slice_start_offset =
        /*fracture_dim == 0 ? TensorSlice::ords_t{0, worker_index * worker_slice_shape.y} :*/ TensorSlice::ords_t{
            worker_index * worker_slice_shape.x, 0};

    auto generate_slice = [forward_direction,
                           incr,
                           &slices,
                           &tensor_shape,
                           &slice_shape,
                           &worker_slice_shape,
                           tensor_slice_offset,
                           &worker_slice_start_offset,
                           fracture_dim,
                           dim_start_offset,
                           slice_size_on_dim](std::int64_t i) {
        auto tensor_slice_offset_adjusted = tensor_slice_offset;
        if (fracture_dim == 0) {
            tensor_slice_offset_adjusted.y = slice_size_on_dim * i;
        } else {
            tensor_slice_offset_adjusted.x = slice_size_on_dim * i;
        }
        TT_ASSERT(tensor_shape.x > 0, "Invalid tensor shape. x = 0 but it must be > 0");
        TT_ASSERT(tensor_shape.y > 0, "Invalid tensor shape. y = 0 but it must be > 0");
        TT_ASSERT(slice_shape.x > 0, "Invalid tensor slice shape. x = 0 but it must be > 0");
        TT_ASSERT(slice_shape.y > 0, "Invalid tensor slice shape. x = 0 but it must be > 0");
        TT_ASSERT(
            tensor_slice_offset_adjusted.x < tensor_shape.x,
            "Invalid tensor slice offset. x = {} but it must be < tensor shape x={}. slice_offset: (y={},x={}), "
            "tensor_shape: (y={},x={}). slice_size_on_dim: {}, i: {}",
            tensor_slice_offset_adjusted.x,
            tensor_shape.x,
            tensor_slice_offset_adjusted.y,
            tensor_slice_offset_adjusted.x,
            tensor_shape.y,
            tensor_shape.x,
            slice_size_on_dim,
            i);
        TT_ASSERT(
            tensor_slice_offset_adjusted.y < tensor_shape.y,
            "Invalid tensor slice offset. y = {} but it must be < tensor shape y={}. slice_offset: (y={},x={}), "
            "tensor_shape: (y={},x={}). slice_size_on_dim: {}, i: {}",
            tensor_slice_offset_adjusted.y,
            tensor_shape.y,
            tensor_slice_offset_adjusted.y,
            tensor_slice_offset_adjusted.x,
            tensor_shape.y,
            tensor_shape.x,
            slice_size_on_dim,
            i);
        TT_ASSERT(worker_slice_shape.x > 0, "Invalid worker slice shape. x = 0 but it must be > 0");
        TT_ASSERT(worker_slice_shape.y > 0, "Invalid worker slice shape. y = 0 but it must be > 0");

        auto const& tensor_slice = TensorSlice(
            tensor_shape,
            slice_shape,
            tensor_slice_offset_adjusted,
            worker_slice_shape,
            worker_slice_start_offset,
            fracture_dim);
        if (forward_direction) {
            log_trace(
                tt::LogOp,
                "generate_slice ({}):\n\ttensor_shape: (y={},x={})\n\ttensor_slice_shape: "
                "(y={},x={})\n\ttensor_slice_offset_adjusted: (y={},x={})\n\tslice_start_shape: (y={},x={})\n\tworker "
                "relative slice_start_offset: (y={},x={})\n\tfracture_dim: {}\n\tdim_start_offset: "
                "{}\n\tslice_size_on_dim: {}\n",
                i,
                tensor_slice.tensor_shape.y,
                tensor_slice.tensor_shape.x,
                tensor_slice.tensor_slice_shape.y,
                tensor_slice.tensor_slice_shape.x,
                tensor_slice.tensor_slice_offset.y,
                tensor_slice.tensor_slice_offset.x,
                tensor_slice.worker_slice_shape.y,
                tensor_slice.worker_slice_shape.x,
                tensor_slice.worker_slice_offset.y,
                tensor_slice.worker_slice_offset.x,
                fracture_dim,
                dim_start_offset,
                slice_size_on_dim);
        }

        slices.push_back(tensor_slice);
    };

    for (int i = start_slice_index; i != end_slice_index_exclusive; i += incr) {
        generate_slice(i);
    }

    return slices;
}

/*
 * @brief: Given a tensor shape, evenly break it into pieces along a given dimension and generate the slices
 * accordingly. This can be fed into a CCL Send command generator
 */
std::vector<TensorSlice> generate_slice_sequence_on_dim_v2(
    TensorSlice::ords_t tensor_shape,
    TensorSlice::ords_t worker_slice_shape,
    TensorSlice::ords_t worker_slice_offset,
    std::size_t fracture_dim,
    std::size_t num_slices,
    std::int64_t start_slice_index,
    std::int64_t end_slice_index_exclusive,
    std::size_t worker_index) {
    static_assert(
        std::is_same_v<TensorSlice::ords_t, tt_xy_pair>,
        "generate_slice_sequence_on_dim_v2 not yet implemented for type not of tt_xy_pair");
    // We don't support 4D shapes in the CCL kernels yet, which are needed for proper reduction/concatenation in some
    // cases so for now we subtract the outer dims from the fracture_dim since we only support 2D at the moment.
    if (fracture_dim == 3) {
        fracture_dim -= 2;
    } else {
        // dims are
        fracture_dim = 0;
    }

    TT_ASSERT(worker_slice_shape.y == 1);

    std::vector<TensorSlice> slices;
    auto dim_size = fracture_dim == 1 ? tensor_shape.x : tensor_shape.y;
    TT_ASSERT(dim_size % num_slices == 0);
    auto slice_size_on_dim = dim_size / num_slices;
    auto slice_shape = fracture_dim == 0 ? tt_xy_pair{tensor_shape.x, slice_size_on_dim}
                                         : tt_xy_pair{slice_size_on_dim, tensor_shape.y};

    auto dim_start_offset = start_slice_index * slice_size_on_dim;
    TensorSlice::ords_t tensor_slice_offset =
        fracture_dim == 0 ? tt_xy_pair{0, dim_start_offset} : tt_xy_pair{dim_start_offset, 0};

    bool forward_direction = start_slice_index > end_slice_index_exclusive;  // only for debug
    auto incr = start_slice_index < end_slice_index_exclusive ? 1 : -1;
    if (forward_direction) {
        log_trace(tt::LogOp, "slice_size_on_dim {}", slice_size_on_dim);
        log_trace(tt::LogOp, "worker_index {}", worker_index);
    }

    auto worker_slice_start_offset = worker_slice_offset;

    auto generate_slice = [forward_direction,
                           incr,
                           &slices,
                           &tensor_shape,
                           &slice_shape,
                           &worker_slice_shape,
                           tensor_slice_offset,
                           &worker_slice_start_offset,
                           fracture_dim,
                           dim_start_offset,
                           slice_size_on_dim](std::int64_t i) {
        auto tensor_slice_offset_adjusted = tensor_slice_offset;
        if (fracture_dim == 0) {
            tensor_slice_offset_adjusted.y = slice_size_on_dim * i;
        } else {
            tensor_slice_offset_adjusted.x = slice_size_on_dim * i;
        }
        TT_ASSERT(tensor_shape.x > 0, "Invalid tensor shape. x = 0 but it must be > 0");
        TT_ASSERT(tensor_shape.y > 0, "Invalid tensor shape. y = 0 but it must be > 0");
        TT_ASSERT(slice_shape.x > 0, "Invalid tensor slice shape. x = 0 but it must be > 0");
        TT_ASSERT(slice_shape.y > 0, "Invalid tensor slice shape. x = 0 but it must be > 0");
        TT_ASSERT(
            tensor_slice_offset_adjusted.x < tensor_shape.x,
            "Invalid tensor slice offset. x = {} but it must be < tensor shape x={}. slice_offset: (y={},x={}), "
            "tensor_shape: (y={},x={}). slice_size_on_dim: {}, i: {}",
            tensor_slice_offset_adjusted.x,
            tensor_shape.x,
            tensor_slice_offset_adjusted.y,
            tensor_slice_offset_adjusted.x,
            tensor_shape.y,
            tensor_shape.x,
            slice_size_on_dim,
            i);
        TT_ASSERT(
            tensor_slice_offset_adjusted.y < tensor_shape.y,
            "Invalid tensor slice offset. y = {} but it must be < tensor shape y={}. slice_offset: (y={},x={}), "
            "tensor_shape: (y={},x={}). slice_size_on_dim: {}, i: {}",
            tensor_slice_offset_adjusted.y,
            tensor_shape.y,
            tensor_slice_offset_adjusted.y,
            tensor_slice_offset_adjusted.x,
            tensor_shape.y,
            tensor_shape.x,
            slice_size_on_dim,
            i);
        TT_ASSERT(worker_slice_shape.x > 0, "Invalid worker slice shape. x = 0 but it must be > 0");
        TT_ASSERT(worker_slice_shape.y > 0, "Invalid worker slice shape. y = 0 but it must be > 0");

        auto const& tensor_slice = TensorSlice(
            tensor_shape,
            slice_shape,
            tensor_slice_offset_adjusted,
            worker_slice_shape,
            worker_slice_start_offset,
            fracture_dim);
        if (forward_direction) {
            log_trace(
                tt::LogOp,
                "generate_slice ({}):\n\ttensor_shape: (y={},x={})\n\ttensor_slice_shape: "
                "(y={},x={})\n\ttensor_slice_offset_adjusted: (y={},x={})\n\tslice_start_shape: (y={},x={})\n\tworker "
                "relative slice_start_offset: (y={},x={})\n\tfracture_dim: {}\n\tdim_start_offset: "
                "{}\n\tslice_size_on_dim: {}\n",
                i,
                tensor_slice.tensor_shape.y,
                tensor_slice.tensor_shape.x,
                tensor_slice.tensor_slice_shape.y,
                tensor_slice.tensor_slice_shape.x,
                tensor_slice.tensor_slice_offset.y,
                tensor_slice.tensor_slice_offset.x,
                tensor_slice.worker_slice_shape.y,
                tensor_slice.worker_slice_shape.x,
                tensor_slice.worker_slice_offset.y,
                tensor_slice.worker_slice_offset.x,
                fracture_dim,
                dim_start_offset,
                slice_size_on_dim);
        }

        slices.push_back(tensor_slice);
    };

    for (int i = start_slice_index; i != end_slice_index_exclusive; i += incr) {
        generate_slice(i);
    }

    return slices;
}

GenericWrappedTensorSlicer::GenericWrappedTensorSlicer(
    const Tensor& input_tensor,
    const Tensor& output_tensor,
    int slice_dim,
    uint32_t partition_index,
    uint32_t partition_size,
    uint32_t total_num_workers,
    uint32_t max_slice_size_in_bytes,
    uint32_t half_cb_n_pages) {
    this->initialize(
        input_tensor,
        output_tensor,
        slice_dim,
        partition_index,
        partition_size,
        total_num_workers,
        max_slice_size_in_bytes,
        half_cb_n_pages);
}

tt_xy_pair GenericWrappedTensorSlicer::calculate_tensor_slice_shape(
    const Tensor& input_tensor, int slice_dim, uint32_t partition_size) {
    const uint32_t num_tiles_x = input_tensor.padded_shape()[-1] / tt::constants::TILE_WIDTH;
    uint32_t num_tiles_y = (input_tensor.padded_shape()[-2] / tt::constants::TILE_HEIGHT);
    for (std::size_t i = 0; input_tensor.padded_shape().rank() > 2 && i < input_tensor.padded_shape().rank() - 2; i++) {
        num_tiles_y *= input_tensor.padded_shape()[i];
    }
    TT_ASSERT(num_tiles_x >= partition_size);
    tt_xy_pair tensor_slice_shape;
    tensor_slice_shape.x = slice_dim == 3 ? (num_tiles_x / partition_size) : num_tiles_x;
    tensor_slice_shape.y = slice_dim != 3 ? num_tiles_y / partition_size : num_tiles_y;
    return tensor_slice_shape;
}

void GenericWrappedTensorSlicer::initialize(
    const Tensor& input_tensor,
    const Tensor& output_tensor,
    int slice_dim,
    uint32_t partition_index,
    uint32_t partition_size,
    uint32_t total_num_workers,
    uint32_t max_slice_size_in_bytes,
    uint32_t half_cb_n_pages) {
    // Configure layout parameters
    this->row_major = (input_tensor.layout() == Layout::ROW_MAJOR);
    this->input_page_size = input_tensor.buffer()->page_size();
    this->partition_index = partition_index;
    this->partition_size = partition_size;

    // Assume everything in Tile layout for now, row major not supported yet
    TT_FATAL(!this->row_major, "Row major not supported yet");

    this->tensor_slice_shape = calculate_tensor_slice_shape(input_tensor, slice_dim, partition_size);

    // Calculate worker slice shapes (tile layout)
    this->worker_slice_shapes = create_worker_slice_shapes_for_tile_layout(
        input_tensor.padded_shape(),
        this->tensor_slice_shape,
        total_num_workers,
        max_slice_size_in_bytes / this->input_page_size,
        half_cb_n_pages);

    // Flattened tensor shape (tile layout)
    this->flattened_tensor_shape = tt_xy_pair{
        input_tensor.padded_shape()[3] / tt::constants::TILE_WIDTH,
        (input_tensor.padded_shape()[0] * input_tensor.padded_shape()[1] * input_tensor.padded_shape()[2]) /
            tt::constants::TILE_HEIGHT};

    this->worker_slice_offsets = compute_worker_slice_offsets(this->worker_slice_shapes, this->tensor_slice_shape);
}

ccl::InterleavedTensorWorkerSlice GenericWrappedTensorSlicer::get_worker_slice(std::size_t global_worker_index) {
    assert(global_worker_index < this->worker_slice_shapes.size());
    assert(global_worker_index < this->worker_slice_offsets.size());
    return ccl::InterleavedTensorWorkerSlice(
        this->flattened_tensor_shape,
        this->tensor_slice_shape,
        this->worker_slice_shapes[global_worker_index],
        this->worker_slice_offsets[global_worker_index],
        true  // wrapped
    );
}

std::vector<tt_xy_pair> GenericWrappedTensorSlicer::compute_worker_slice_offsets(
    std::vector<tt_xy_pair> const& worker_slice_shapes, tt_xy_pair const& tensor_slice_shape) {
    return compute_worker_slice_offsets_for_wrapped_tensor_slicer(worker_slice_shapes, tensor_slice_shape);
}

std::vector<tt_xy_pair> GenericWrappedTensorSlicer::create_worker_slice_shapes_for_tile_layout(
    const ttnn::Shape& tensor_shape,
    const tt_xy_pair& tensor_slice_shape_in_tiles,
    uint32_t num_workers,
    uint32_t max_slice_size_in_pages,
    uint32_t half_cb_n_pages) {
    log_trace(tt::LogOp, "\tmax_slice_size_in_pages={}", max_slice_size_in_pages);
    TT_ASSERT(max_slice_size_in_pages > 0);
    std::vector<tt_xy_pair> worker_slice_shapes;
    worker_slice_shapes.reserve(num_workers);
    const uint32_t total_num_tiles = tensor_slice_shape_in_tiles.x * tensor_slice_shape_in_tiles.y;
    if (num_workers > total_num_tiles) {
        log_warning(
            tt::LogOp,
            "Reduce Scatter more workers instantiated than is work to be done. Some workers will be idle and do "
            "nothing");
        for (uint32_t w = 0; w < total_num_tiles; ++w) {
            worker_slice_shapes.emplace_back(1, 1);
        }
        for (uint32_t w = total_num_tiles; w < num_workers; ++w) {
            worker_slice_shapes.emplace_back(0, 0);
        }
        return worker_slice_shapes;
    }

    std::size_t max_slice_size_in_tiles = max_slice_size_in_pages;

    // Assign slices by assuming that the input tensor is flattened into a 1D Shape
    std::size_t optim_worker_slice_len_tiles = std::ceil(
        static_cast<float>(total_num_tiles) /
        num_workers);  // Ceil so that the remainder worker will have a smaller slice

    log_trace(tt::LogOp, "---- GenericWrappedTensorSlicer::create_worker_slice_shapes_for_tile_layout ---- ");
    log_trace(tt::LogOp, "total_num_tiles: {}", total_num_tiles);
    log_trace(tt::LogOp, "num_workers: {}", num_workers);
    log_trace(tt::LogOp, "optim_worker_slice_len_tiles: {}", optim_worker_slice_len_tiles);

    if (max_slice_size_in_tiles < optim_worker_slice_len_tiles) {  // Each worker will have a full slice
        for (uint32_t w = 0; w < num_workers; ++w) {
            worker_slice_shapes.emplace_back(max_slice_size_in_tiles, 1);
        }
    } else {  // Each worker will only have one slice
        uint32_t remainder_worker_len_tiles = total_num_tiles % optim_worker_slice_len_tiles;

        for (uint32_t w = 0; w < num_workers; ++w) {
            worker_slice_shapes.emplace_back(optim_worker_slice_len_tiles, 1);
        }
        // If there is a remainder worker, we need to adjust the last worker's slice shape to be smaller
        if (remainder_worker_len_tiles > 0) {
            worker_slice_shapes.back() = tt_xy_pair{remainder_worker_len_tiles, 1};
        }
    }

    log_trace(tt::LogOp, "--------------------------------");

    return worker_slice_shapes;
}

GenericWrappedTensorSlicerV2::GenericWrappedTensorSlicerV2(
    const Tensor& input_tensor,
    int slice_dim,
    uint32_t partition_index,
    uint32_t partition_size,
    uint32_t total_num_workers)
{
    this->initialize(input_tensor, slice_dim, partition_index, partition_size, total_num_workers);
}

Shape4D<uint32_t> GenericWrappedTensorSlicerV2::calculate_tensor_slice_shape(
    Shape4D<uint32_t> const& input_shape,
    int slice_dim,
    uint32_t partition_size) {

    // Calculate the size of the slice along the given dimension
    uint32_t dim_size = input_shape[slice_dim];
    uint32_t slice_size = dim_size / partition_size;

    // Start with full shape
    Shape4D<uint32_t> slice_shape(input_shape[0], input_shape[1], input_shape[2], input_shape[3]);

    TT_FATAL(slice_dim >= 0 && slice_dim < 4, "Invalid slice dimension. Must be between 0 and 3 but got {}. This should have been normalized to fit within the range", slice_dim);
    slice_shape[slice_dim] = slice_size;

    return slice_shape;
}

Shape4D<uint32_t> GenericWrappedTensorSlicerV2::calculate_tensor_slice_offset(
    Shape4D<uint32_t> const& input_shape,
    int slice_dim,
    uint32_t partition_index) {

    Shape4D<uint32_t> offset(0, 0, 0, 0);

    // Calculate the size of the slice along the given dimension
    uint32_t dim_size = input_shape[slice_dim];
    uint32_t slice_size = dim_size / partition_size;

    TT_FATAL(slice_dim >= 0 && slice_dim < 4, "Invalid slice dimension. Must be between 0 and 3 but got {}. This should have been normalized to fit within the range", slice_dim);
    offset[slice_dim] = partition_index * slice_size;

    return offset;
}

void GenericWrappedTensorSlicerV2::initialize(
    const Tensor& input_tensor,
    int slice_dim,
    uint32_t partition_index,
    uint32_t partition_size,
    uint32_t total_num_workers)
{
    // Configure layout parameters
    this->row_major = (input_tensor.layout() == Layout::ROW_MAJOR);
    this->input_page_size = input_tensor.buffer()->page_size();
    this->partition_index = partition_index;
    this->partition_size = partition_size;

    // Assume everything in Tile layout for now, row major not supported yet
    TT_FATAL(!this->row_major, "Row major not supported yet");

    // Record the input tensor shape
    auto input_shape = input_tensor.padded_shape();
    this->tensor_shape = Shape4D<uint32_t>(input_shape[0], input_shape[1], input_shape[2]/tt::constants::TILE_HEIGHT, input_shape[3]/tt::constants::TILE_WIDTH);

    // Calculate tensor slice shape
    this->tensor_slice_shape = calculate_tensor_slice_shape(this->tensor_shape, slice_dim, partition_size);

    // Calculate tensor slice offset
    this->tensor_slice_offset = calculate_tensor_slice_offset(this->tensor_shape, slice_dim, partition_index);

    // Calculate worker slice shapes in terms of flattened tiles
    this->worker_slice_shapes = create_worker_slice_shapes_for_tile_layout(this->tensor_slice_shape, total_num_workers);

    // Calculate worker slice offsets in terms of flattened tiles
    this->worker_slice_offsets = compute_worker_slice_offsets(this->worker_slice_shapes);
}

ttnn::ccl::v2::TensorSlice GenericWrappedTensorSlicerV2::get_worker_slice_v2(std::size_t global_worker_index) {
    assert(global_worker_index < this->worker_slice_shapes.size());
    assert(global_worker_index < this->worker_slice_offsets.size());
    return ttnn::ccl::v2::TensorSlice(
        this->tensor_shape, // tensor_shape
        this->tensor_slice_shape, // tensor_slice_shape
        this->tensor_slice_offset, // tensor_slice_offset
        this->worker_slice_shapes[global_worker_index], // worker_slice_shape
        this->worker_slice_offsets[global_worker_index] // worker_slice_offset
    );
}

/* Worker slices and offsets are 4D shapes but flattened to 1D in the last dimension*/

std::vector<Shape4D<uint32_t>> GenericWrappedTensorSlicerV2::compute_worker_slice_offsets(std::vector<Shape4D<uint32_t>> const& worker_slice_shapes) {
    Shape4D<uint32_t> offset(0, 0, 0, 0);
    std::vector<Shape4D<uint32_t>> worker_slice_offsets;
    worker_slice_offsets.reserve(worker_slice_shapes.size());
    for (const auto& slice_shape : worker_slice_shapes) {
        worker_slice_offsets.push_back(offset);
        offset.x += slice_shape.x;
    }
    return worker_slice_offsets;
}

std::vector<Shape4D<uint32_t>> GenericWrappedTensorSlicerV2::create_worker_slice_shapes_for_tile_layout(
        Shape4D<uint32_t> const& tensor_slice_shape_in_tiles,
        uint32_t num_workers)
{
    std::vector<Shape4D<uint32_t>> worker_slice_shapes;
    worker_slice_shapes.reserve(num_workers);
    const uint32_t total_num_tiles = tensor_slice_shape_in_tiles.x * tensor_slice_shape_in_tiles.y * tensor_slice_shape_in_tiles.z * tensor_slice_shape_in_tiles.w;
    if (num_workers > total_num_tiles) {
        log_warning(
            tt::LogOp,
            "More workers instantiated than is work to be done. Some workers will be idle and do nothing");
        for (uint32_t w = 0; w < total_num_tiles; ++w) {
            worker_slice_shapes.emplace_back(1,1,1,1);
        }
        for (uint32_t w = total_num_tiles; w < num_workers; ++w) {
            worker_slice_shapes.emplace_back(0,0,0,0);
        }
        return worker_slice_shapes;
    }

    // Assign slices by assuming that the input tensor is flattened into a 1D Shape
    std::size_t optim_worker_slice_len_tiles = std::ceil(static_cast<float>(total_num_tiles) / num_workers); // Ceil so that the remainder worker will have a smaller slice

    log_trace(tt::LogOp, "---- GenericWrappedTensorSlicer::create_worker_slice_shapes_for_tile_layout ---- ");
    log_trace(tt::LogOp, "total_num_tiles: {}", total_num_tiles);
    log_trace(tt::LogOp, "num_workers: {}", num_workers);
    log_trace(tt::LogOp, "optim_worker_slice_len_tiles: {}", optim_worker_slice_len_tiles);

    uint32_t remainder_worker_len_tiles = total_num_tiles % optim_worker_slice_len_tiles;

    for (uint32_t w = 0; w < num_workers; ++w) {
        worker_slice_shapes.emplace_back(Shape4D<uint32_t>(1, 1, 1, optim_worker_slice_len_tiles));
    }
    // If there is a remainder worker, we need to adjust the last worker's slice shape to be smaller
    if (remainder_worker_len_tiles > 0) {
        worker_slice_shapes.back() = Shape4D<uint32_t>(1,1,1,remainder_worker_len_tiles);
    }

    log_trace(tt::LogOp, "--------------------------------");

    return worker_slice_shapes;
}

std::tuple<size_t, size_t, bool> get_forward_backward_configuration(
    size_t ring_size, size_t ring_index, Topology topology) {
    // Used for experimentation for optimal perf
    // May be uplifted to an op parameter if needed
    constexpr bool enable_dynamic_alternate = false;
    bool dynamic_alternate = false;
    size_t num_targets_forward = 0;
    size_t num_targets_backward = 0;
    if (topology == Topology::Linear) {
        LineTopology line_topology(ring_size, ring_index);
        num_targets_forward = line_topology.get_distance_to_end_of_line(ttnn::ccl::LineDirection::FORWARD);
        num_targets_backward = line_topology.get_distance_to_end_of_line(ttnn::ccl::LineDirection::BACKWARD);
    } else if (topology == ccl::Topology::Ring) {
        // TODO: Commonize
        num_targets_forward = tt::div_up(ring_size - 1, 2);
        num_targets_backward = ring_size - 1 - num_targets_forward;
        constexpr bool static_alternate = true;
        if constexpr (static_alternate) {
            if (ring_index % 2 == 0) {
                std::swap(num_targets_forward, num_targets_backward);
            }
        }
        if constexpr (enable_dynamic_alternate) {
            // Even ring size will result in uneven fwd/backward distances
            dynamic_alternate = ring_size % 2 == 0;
        }
    }
    return std::make_tuple(num_targets_forward, num_targets_backward, dynamic_alternate);
}

std::tuple<std::array<uint32_t, 2>, std::array<uint32_t, 2>> get_forward_backward_line_unicast_configuration(
    Topology topology,
    IDevice* src_device,
    std::optional<IDevice*> forward_device,
    std::optional<IDevice*> backward_device) {
    std::array<uint32_t, 2> forward_args = {};
    std::array<uint32_t, 2> backward_args = {};

    auto fabric_config = tt::tt_fabric::GetFabricConfig();
    if (fabric_config == tt::tt_fabric::FabricConfig::FABRIC_2D_DYNAMIC) {
        TT_FATAL(topology != Topology::Ring, "Fabric 2D dynamic is not supported for ring topology");
        if (forward_device) {
            auto forward_device_fabric_node_id =
                tt::tt_fabric::get_fabric_node_id_from_physical_chip_id((*forward_device)->id());
            forward_args[0] = *forward_device_fabric_node_id.mesh_id;
            forward_args[1] = forward_device_fabric_node_id.chip_id;
        }
        if (backward_device) {
            auto backward_device_fabric_node_id =
                tt::tt_fabric::get_fabric_node_id_from_physical_chip_id((*backward_device)->id());
            backward_args[0] = *backward_device_fabric_node_id.mesh_id;
            backward_args[1] = backward_device_fabric_node_id.chip_id;
        }
    } else if (tt::tt_fabric::is_1d_fabric_config(fabric_config)) {
        if (forward_device) {
            forward_args[0] = 0; // dst_mesh_id, unused
            forward_args[1] = 1; // distance_in_hops
        }
        if (backward_device) {
            backward_args[0] = 0; // dst_mesh_id, unused
            backward_args[1] = 1; // distance_in_hops
        }
    } else {
        TT_THROW("Unsupported fabric config");
    }
    return std::make_tuple(forward_args, backward_args);
}

std::tuple<uint32_t, uint32_t> get_forward_backward_line_mcast_distance(
    size_t ring_size, size_t ring_index, Topology topology, bool static_alternate) {
    size_t num_targets_forward = 0;
    size_t num_targets_backward = 0;
    if (topology == Topology::Linear) {
        LineTopology line_topology(ring_size, ring_index);
        num_targets_forward = line_topology.get_distance_to_end_of_line(ttnn::ccl::LineDirection::FORWARD);
        num_targets_backward = line_topology.get_distance_to_end_of_line(ttnn::ccl::LineDirection::BACKWARD);
    } else if (topology == ccl::Topology::Ring) {
        // TODO: Commonize
        num_targets_forward = tt::div_up(ring_size - 1, 2);
        num_targets_backward = ring_size - 1 - num_targets_forward;
        if (static_alternate) {
            if (ring_index % 2 == 0) {
                std::swap(num_targets_forward, num_targets_backward);
            }
        }
    }
    return std::make_tuple(num_targets_forward, num_targets_backward);
}

std::tuple<std::array<uint32_t, 6>, std::array<uint32_t, 6>> get_forward_backward_line_mcast_configuration(
    Topology topology,
    IDevice* src_device,
    std::optional<IDevice*> forward_device,
    std::optional<IDevice*> backward_device,
    uint32_t num_targets_forward,
    uint32_t num_targets_backward) {
    std::array<uint32_t, 6> forward_args = {};
    std::array<uint32_t, 6> backward_args = {};
    // Used for experimentation for optimal perf
    // May be uplifted to an op parameter if needed
    auto fabric_config = tt::tt_fabric::GetFabricConfig();

    if (fabric_config == tt::tt_fabric::FabricConfig::FABRIC_2D_DYNAMIC) {
        TT_FATAL(topology != Topology::Ring, "Fabric 2D dynamic is not supported for ring topology");
        auto src_fabric_node_id = tt::tt_fabric::get_fabric_node_id_from_physical_chip_id(src_device->id());
        auto set_mcast_args = [&src_fabric_node_id](std::array<uint32_t, 6>& args, std::optional<IDevice*> device, uint32_t num_targets) {
            if (device) {
                auto device_fabric_node_id = tt::tt_fabric::get_fabric_node_id_from_physical_chip_id((*device)->id());
                auto eth_chan_dir = tt::tt_fabric::get_eth_forwarding_direction(src_fabric_node_id, device_fabric_node_id);
                args[0] = *device_fabric_node_id.mesh_id;
                args[1] = device_fabric_node_id.chip_id;
                args[2 + static_cast<std::uint8_t>(eth_chan_dir.value())] = num_targets - 1;
            }
        };
        set_mcast_args(forward_args, forward_device, num_targets_forward);
        set_mcast_args(backward_args, backward_device, num_targets_backward);
    } else if (tt::tt_fabric::is_1d_fabric_config(fabric_config)) {
        if (forward_device) {
            forward_args[0] = 1;                    // start_distance_in_hops
            forward_args[1] = num_targets_forward;  // range_hops
        }
        if (backward_device) {
            backward_args[0] = 1;                     // start_distance_in_hops
            backward_args[1] = num_targets_backward;  // range_hops
        }
    } else {
        TT_THROW("Unsupported fabric config");
    }
    return std::make_tuple(forward_args, backward_args);
}

}  // namespace ccl
}  // namespace ttnn<|MERGE_RESOLUTION|>--- conflicted
+++ resolved
@@ -367,11 +367,7 @@
     const std::vector<uint32_t> eth_sender_ct_args = edm_builder.get_compile_time_args((uint32_t)risc_id);
     log_trace(tt::LogOp, "EDM core (x={},y={}):", eth_core.x, eth_core.y);
     log_trace(tt::LogOp, "CT ARGS:");
-<<<<<<< HEAD
-    for ([[maybe_unused]] auto const& s : eth_sender_ct_args) {
-=======
     for ([[maybe_unused]] const auto& s : eth_sender_ct_args) {
->>>>>>> fa37e4df
         log_trace(tt::LogOp, "\t{}", s);
     }
 
