// SPDX-FileCopyrightText: © 2025 Tenstorrent AI ULC
//
// SPDX-License-Identifier: Apache-2.0

#include "all_to_all_dispatch_pybind.hpp"

#include <cstdint>
#include <optional>

#include <pybind11/pybind11.h>
#include <pybind11/stl.h>

#include "ttnn-pybind/decorators.hpp"
#include "all_to_all_dispatch.hpp"
#include <tt-metalium/sub_device_types.hpp>
#include <tt-metalium/fabric_edm_types.hpp>

namespace ttnn::operations::ccl {

void py_bind_all_to_all_dispatch(py::module& module) {
    auto doc =
<<<<<<< HEAD
        R"doc(
        All to all dispatch operation for dispatching the input tokens to devices with the selected experts, based on the expert indices and expert mapping tensors. If cluster axis is specified then we dispatch the tokens to the experts only on that axis. This operation sends tokens to their selected experts, with empty rows for tokens that did not select any experts on that device.
        B = batch size
        S = sequence length
        H = hidden size
        K = selected experts per token
        D = total number of devices
        A = cluster axis to dispatch along
        D[A] = number of devices along the cluster axis, just D if cluster axis is not specified.
        E = number of experts
        T = total number of tokens = B * S

        Args:
            input_tensor (ttnn.Tensor): the input tensor containing the tokens to dispatch. The tensor is expected to be [B, S, 1, H] ([B/D[A], S, 1, H] per device if output_concat_dim is 1 or [B, S/D[A], 1, H] per device if output_concat_dim is 2) where each row is a token. The tensor is expected to be in Row Major, Interleaved format. It is duplicated on the non-cluster axis.
            expert_indices_tensor (ttnn.Tensor): the expert indices tensor containing the ranking of the experts for each token. The tensor is expected to be [B, S, 1, K] ([B/D[A], S, 1, K] per device) where each value in the row is the expert index inside the mapping table. The tensor is expected to be in Row Major, Interleaved format. It is duplicated on the non-cluster axis.
            expert_mapping_tensor (ttnn.Tensor): the one-hot encoded expert to device mapping tensor containing the location of the experts among each device and each mesh. The tensor is expected to be [D, 1, E, D] ([1, 1, E, D] per device) where each value in the row is 1 if the expert is on the device, 0 otherwise. The tensor is expected to be in Row Major, Interleaved format. This tensor is expected to be the same across all devices.

        Keyword Args:
            cluster_axis (int, optional): the cluster axis to dispatch along. Defaults to `None` though we assert out when it is not specified.
            num_links (number, optional): the number of cross-device links to use for dispatching the tokens. Defaults to `None`, for which the number of links is determined automatically.
            topology (ttnn.Topology, optional): the topology to use when dispatching the tokens. Defaults to what the mesh topology is initialized with. CAREFUL: no guarantees that the topology is valid for the given Fabric Init unless it matches the topology of the mesh.
            memory_config (ttnn.MemoryConfig, optional): Output memory configuration for the output tensors. Defaults to `None`.
            subdevice_id (ttnn.SubDeviceId, optional): the subdevice id for the subdevice on which we allocate the worker cores. Defaults to `None`.
            output_concat_dim (int, optional): the dimension to concat the output tokens along. Defaults to `1`, which is the batch dimension.
            output_tensors (Tuple[ttnn.Tensor, ttnn.Tensor], optional): the optional output tensors to use for the dispatched tokens and the metadata. Defaults to `None`.

        Returns:
            Tuple[ttnn.Tensor, ttnn.Tensor]: The sparse output tokens tensor and the metadata tensor. The output tensor on each device is sparsely populated with all the tokens that are dispatched to that device. The non-dispatched tokens have placeholder rows populated with garbage. The metadata tensor is used to track the expert indices.

            output_tensor: The output tensor is expected to be [D, B, S, H] ([1, B, S, H] per device) where each row is either a token if that token was dispatched to that device, or a placeholder row if that token was not dispatched to that device. The tensor is expected to be in Row Major, Interleaved format.
            metadata_tensor: The metadata tensor is expected to be [D, B, S, K] ([1, B, S, K] per device) where each row contains the all the expert indices selected for each token. This is the all-to-all of the expert indices. The tensor is expected to be in Row Major, Interleaved format.

        Example:
            >>> output_tensor, metadata_tensor = ttnn.all_to_all_dispatch(
                            input_tensor,
                            expert_indices_tensor,
                            expert_mapping_tensor,
                            cluster_axis=cluster_axis,
                            num_links=num_links,
                            topology=topology,
                            memory_config=memory_config,
                            subdevice_id=subdevice_id,
                            output_concat_dim=output_concat_dim)
        )doc";
=======
        R"doc(all_to_all_dispatch(input_tensor: ttnn.Tensor, expert_indices_tensor: ttnn.Tensor, expert_mapping_tensor: ttnn.Tensor, *, num_links: Optional[int] = None, topology: Optional[ttnn.Topology] = None, memory_config: Optional[ttnn.MemoryConfig] = None, subdevice_id: Optional[ttnn.SubDeviceId] = None) -> Tuple[ttnn.Tensor, ttnn.Tensor]

            All to all dispatch operation for dispatching the input tokens to devices with the selected experts, based on the expert indices and expert mapping tensors. If cluster axis is specified then we dispatch the tokens to the experts only on that axis. This operation sends tokens to their selected experts, with empty rows for tokens that did not select any experts on that device.
            B = local batch size/batch size per device
            S = local sequence length/sequence length per device
            H = hidden size
            K = selected experts per token
            D = total number of devices
            A = cluster axis to dispatch along
            D[A] = number of devices along the cluster axis, just D if cluster axis is not specified.
            E = local experts/experts per device
            T = total number of tokens = B * S

            Args:
                input_tensor (ttnn.Tensor): The input tensor containing the tokens to dispatch. The tensor is expected to be [B, S, 1, H] per device, sharded along either the batch dimension or the sequence dimension, such that the global shape is either [B*D[A], S, 1, H] or [B, S*D[A], 1, H]. Each row is a token. The tensor is expected to be in Row Major, Interleaved format. It is duplicated on the non-cluster axis.
                expert_indices_tensor (ttnn.Tensor): The expert indices tensor containing the ranking of the experts for each token. The tensor is expected to be [B, S, 1, K] per device, sharded identically to the input_tensor. Each value in the row is an expert index, which corresponds to a row index in the expert mapping tensor. This tensor only contains the expert ranking for the tokens local to that device. The tensor is expected to be in Row Major, Interleaved format. It is duplicated on the non-cluster axis.
                expert_mapping_tensor (ttnn.Tensor): The one-hot encoded expert to device mapping tensor containing the location of the experts among each device and each mesh. The tensor is expected to be [1, 1, E, D] per device, fully replicated across all devices. Each row corresponds to an expert, and the value in each corresponding column is 1 if the expert is on the device, 0 otherwise. The tensor is expected to be in Row Major, Interleaved format. This tensor is expected to be the same across all devices.


            Keyword Args:
                cluster_axis (int, optional): The cluster axis to dispatch along. Defaults to `None` though we assert out when it is not specified.
                num_links (number, optional): The number of cross-device links to use for dispatching the tokens. Defaults to `None`, for which the number of links is determined automatically.
                topology (ttnn.Topology, optional): The topology to use when dispatching the tokens. Defaults to what the mesh topology is initialized with. CAREFUL: no guarantees that the topology is valid for the given Fabric Init unless it matches the topology of the mesh.
                memory_config (ttnn.MemoryConfig, optional): Output memory configuration for the output tensors. Defaults to `None`.
                subdevice_id (ttnn.SubDeviceId, optional): The subdevice id for the subdevice on which we allocate the worker cores. Defaults to `None`.
                output_concat_dim (int, optional): The dimension to concat the output tokens along. Defaults to `1`, which is the batch dimension of the output tensors.
                output_tensors (Tuple[ttnn.Tensor, ttnn.Tensor], optional): The optional output tensors to use for the dispatched tokens and the metadata. Defaults to `None`.

           Returns:
               Tuple[ttnn.Tensor, ttnn.Tensor]: The sparse output tokens tensor and the metadata tensor. The output tensor on each device is sparsely populated with all the tokens that are dispatched to that device. The non-dispatched tokens have placeholder rows populated with garbage. The metadata tensor is used to track the expert indices.

               output_tensor: The output tensor is expected to be [1, B*D[A], S, H] per device if output_concat_dim is 1 or [1, B, S*D[A], H] per device if output_concat_dim is 2, sharded fully such that we have [D, B*D[A], S, H] or [D, B, S*D[A], H] total when gathered along dimension 0. Each row is either a token if that token was dispatched to that device, or a placeholder row if that token was not dispatched to that device. The tensor is expected to be in Row Major, Interleaved format.
               expert_metadata_tensor: The metadata tensor is expected to be [1, B*D[A], S, K] per device if output_concat_dim is 1 or [1, B, S*D[A], K] per device if output_concat_dim is 2, replicated across all devices. Each row contains the all the expert indices selected for each token on the mesh. This is equivalent to an all-gather of the expert indices. The tensor is expected to be in Row Major, Interleaved format.

            Example:

                >>> output_tensor, metadata_tensor = ttnn.all_to_all_dispatch(
                                input_tensor,
                                expert_indices_tensor,
                                expert_mapping_tensor,
                                cluster_axis=cluster_axis,
                                num_links=num_links,
                                topology=topology,
                                memory_config=memory_config,
                                subdevice_id=subdevice_id,
                                output_concat_dim=output_concat_dim)doc";
>>>>>>> 13c70325

    using OperationType = decltype(ttnn::all_to_all_dispatch);
    ttnn::bind_registered_operation(
        module,
        ttnn::all_to_all_dispatch,
        doc,
        ttnn::pybind_overload_t{
            [](const OperationType& self,
               const ttnn::Tensor& input_tensor,
               const ttnn::Tensor& expert_indices_tensor,
               const ttnn::Tensor& expert_mapping_tensor,
               const std::optional<uint32_t> output_concat_dim,
               const std::optional<uint32_t> cluster_axis,
               const std::optional<tt::tt_metal::SubDeviceId>& subdevice_id,
               const std::optional<ttnn::MemoryConfig>& memory_config,
               const std::optional<std::array<ttnn::Tensor, 2>>& output_tensors,
               const std::optional<uint32_t> num_links,
               const std::optional<tt::tt_fabric::Topology> topology) {
                return self(
                    input_tensor,
                    expert_indices_tensor,
                    expert_mapping_tensor,
                    cluster_axis,
                    output_tensors,
                    num_links,
                    topology,
                    memory_config,
                    subdevice_id,
                    output_concat_dim);
            },
            py::arg("input_tensor").noconvert(),
            py::arg("expert_indices_tensor").noconvert(),
            py::arg("expert_mapping_tensor").noconvert(),
            py::kw_only(),
            py::arg("output_concat_dim") = 1,
            py::arg("cluster_axis") = std::nullopt,
            py::arg("subdevice_id") = std::nullopt,
            py::arg("memory_config") = std::nullopt,
            py::arg("output_tensors") = std::nullopt,
            py::arg("num_links") = std::nullopt,
            py::arg("topology").noconvert() = std::nullopt});
}

}  // namespace ttnn::operations::ccl<|MERGE_RESOLUTION|>--- conflicted
+++ resolved
@@ -19,52 +19,6 @@
 
 void py_bind_all_to_all_dispatch(py::module& module) {
     auto doc =
-<<<<<<< HEAD
-        R"doc(
-        All to all dispatch operation for dispatching the input tokens to devices with the selected experts, based on the expert indices and expert mapping tensors. If cluster axis is specified then we dispatch the tokens to the experts only on that axis. This operation sends tokens to their selected experts, with empty rows for tokens that did not select any experts on that device.
-        B = batch size
-        S = sequence length
-        H = hidden size
-        K = selected experts per token
-        D = total number of devices
-        A = cluster axis to dispatch along
-        D[A] = number of devices along the cluster axis, just D if cluster axis is not specified.
-        E = number of experts
-        T = total number of tokens = B * S
-
-        Args:
-            input_tensor (ttnn.Tensor): the input tensor containing the tokens to dispatch. The tensor is expected to be [B, S, 1, H] ([B/D[A], S, 1, H] per device if output_concat_dim is 1 or [B, S/D[A], 1, H] per device if output_concat_dim is 2) where each row is a token. The tensor is expected to be in Row Major, Interleaved format. It is duplicated on the non-cluster axis.
-            expert_indices_tensor (ttnn.Tensor): the expert indices tensor containing the ranking of the experts for each token. The tensor is expected to be [B, S, 1, K] ([B/D[A], S, 1, K] per device) where each value in the row is the expert index inside the mapping table. The tensor is expected to be in Row Major, Interleaved format. It is duplicated on the non-cluster axis.
-            expert_mapping_tensor (ttnn.Tensor): the one-hot encoded expert to device mapping tensor containing the location of the experts among each device and each mesh. The tensor is expected to be [D, 1, E, D] ([1, 1, E, D] per device) where each value in the row is 1 if the expert is on the device, 0 otherwise. The tensor is expected to be in Row Major, Interleaved format. This tensor is expected to be the same across all devices.
-
-        Keyword Args:
-            cluster_axis (int, optional): the cluster axis to dispatch along. Defaults to `None` though we assert out when it is not specified.
-            num_links (number, optional): the number of cross-device links to use for dispatching the tokens. Defaults to `None`, for which the number of links is determined automatically.
-            topology (ttnn.Topology, optional): the topology to use when dispatching the tokens. Defaults to what the mesh topology is initialized with. CAREFUL: no guarantees that the topology is valid for the given Fabric Init unless it matches the topology of the mesh.
-            memory_config (ttnn.MemoryConfig, optional): Output memory configuration for the output tensors. Defaults to `None`.
-            subdevice_id (ttnn.SubDeviceId, optional): the subdevice id for the subdevice on which we allocate the worker cores. Defaults to `None`.
-            output_concat_dim (int, optional): the dimension to concat the output tokens along. Defaults to `1`, which is the batch dimension.
-            output_tensors (Tuple[ttnn.Tensor, ttnn.Tensor], optional): the optional output tensors to use for the dispatched tokens and the metadata. Defaults to `None`.
-
-        Returns:
-            Tuple[ttnn.Tensor, ttnn.Tensor]: The sparse output tokens tensor and the metadata tensor. The output tensor on each device is sparsely populated with all the tokens that are dispatched to that device. The non-dispatched tokens have placeholder rows populated with garbage. The metadata tensor is used to track the expert indices.
-
-            output_tensor: The output tensor is expected to be [D, B, S, H] ([1, B, S, H] per device) where each row is either a token if that token was dispatched to that device, or a placeholder row if that token was not dispatched to that device. The tensor is expected to be in Row Major, Interleaved format.
-            metadata_tensor: The metadata tensor is expected to be [D, B, S, K] ([1, B, S, K] per device) where each row contains the all the expert indices selected for each token. This is the all-to-all of the expert indices. The tensor is expected to be in Row Major, Interleaved format.
-
-        Example:
-            >>> output_tensor, metadata_tensor = ttnn.all_to_all_dispatch(
-                            input_tensor,
-                            expert_indices_tensor,
-                            expert_mapping_tensor,
-                            cluster_axis=cluster_axis,
-                            num_links=num_links,
-                            topology=topology,
-                            memory_config=memory_config,
-                            subdevice_id=subdevice_id,
-                            output_concat_dim=output_concat_dim)
-        )doc";
-=======
         R"doc(all_to_all_dispatch(input_tensor: ttnn.Tensor, expert_indices_tensor: ttnn.Tensor, expert_mapping_tensor: ttnn.Tensor, *, num_links: Optional[int] = None, topology: Optional[ttnn.Topology] = None, memory_config: Optional[ttnn.MemoryConfig] = None, subdevice_id: Optional[ttnn.SubDeviceId] = None) -> Tuple[ttnn.Tensor, ttnn.Tensor]
 
             All to all dispatch operation for dispatching the input tokens to devices with the selected experts, based on the expert indices and expert mapping tensors. If cluster axis is specified then we dispatch the tokens to the experts only on that axis. This operation sends tokens to their selected experts, with empty rows for tokens that did not select any experts on that device.
@@ -111,7 +65,6 @@
                                 memory_config=memory_config,
                                 subdevice_id=subdevice_id,
                                 output_concat_dim=output_concat_dim)doc";
->>>>>>> 13c70325
 
     using OperationType = decltype(ttnn::all_to_all_dispatch);
     ttnn::bind_registered_operation(
