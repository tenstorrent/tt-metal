// SPDX-FileCopyrightText: © 2025 Tenstorrent AI ULC
//
// SPDX-License-Identifier: Apache-2.0

#pragma once

#include "ttnn/decorators.hpp"
#include "ttnn/global_semaphore.hpp"
#include <tt-metalium/sub_device_types.hpp>
#include <tt-metalium/fabric_edm_types.hpp>

namespace ttnn {
namespace operations::ccl {

struct ExecuteAllToAllDispatch {
    static std::array<ttnn::Tensor, 2> invoke(
        QueueId queue_id,
        const ttnn::Tensor& input_tensor,
        const ttnn::Tensor& expert_indices_tensor,
        const ttnn::Tensor& expert_mapping_tensor,
        std::optional<uint32_t> axis = std::nullopt,
        const std::optional<std::array<ttnn::Tensor, 2>>& optional_output_tensors = std::nullopt,
<<<<<<< HEAD
        const std::optional<uint32_t> num_links = std::nullopt,
        const std::optional<tt::tt_fabric::Topology> topology = std::nullopt,
=======
        std::optional<uint32_t> num_links = std::nullopt,
        std::optional<tt::tt_fabric::Topology> topology = std::nullopt,
>>>>>>> fe9f7216
        const std::optional<ttnn::MemoryConfig>& memory_config = std::nullopt,
        const std::optional<tt::tt_metal::SubDeviceId>& subdevice_id = std::nullopt,
        const std::optional<GlobalSemaphore>& global_semaphore = std::nullopt);
};

}  // namespace operations::ccl

constexpr auto all_to_all_dispatch =
    ttnn::register_operation<"ttnn::all_to_all_dispatch", ttnn::operations::ccl::ExecuteAllToAllDispatch>();

}  // namespace ttnn<|MERGE_RESOLUTION|>--- conflicted
+++ resolved
@@ -20,13 +20,8 @@
         const ttnn::Tensor& expert_mapping_tensor,
         std::optional<uint32_t> axis = std::nullopt,
         const std::optional<std::array<ttnn::Tensor, 2>>& optional_output_tensors = std::nullopt,
-<<<<<<< HEAD
-        const std::optional<uint32_t> num_links = std::nullopt,
-        const std::optional<tt::tt_fabric::Topology> topology = std::nullopt,
-=======
         std::optional<uint32_t> num_links = std::nullopt,
         std::optional<tt::tt_fabric::Topology> topology = std::nullopt,
->>>>>>> fe9f7216
         const std::optional<ttnn::MemoryConfig>& memory_config = std::nullopt,
         const std::optional<tt::tt_metal::SubDeviceId>& subdevice_id = std::nullopt,
         const std::optional<GlobalSemaphore>& global_semaphore = std::nullopt);
