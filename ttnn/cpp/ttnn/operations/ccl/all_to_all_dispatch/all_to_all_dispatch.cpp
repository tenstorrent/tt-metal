// SPDX-FileCopyrightText: © 2025 Tenstorrent AI ULC
//
// SPDX-License-Identifier: Apache-2.0

#include "ttnn/common/queue_id.hpp"

#include <tt-metalium/constants.hpp>

#include "all_to_all_dispatch.hpp"
#include "device/all_to_all_dispatch_device_operation.hpp"
#include "ttnn/run_operation.hpp"
#include "ttnn/operations/ccl/ccl_host_types.hpp"
#include <tt-metalium/sub_device.hpp>
#include <tt-metalium/hal.hpp>
#include <tt-metalium/fabric.hpp>
#include "ttnn/operations/ccl/common/host/moe_utils.hpp"

namespace ttnn::operations::ccl {

std::array<ttnn::Tensor, 2> ExecuteAllToAllDispatch::invoke(
    QueueId queue_id,
    const ttnn::Tensor& input_tensor,
    const ttnn::Tensor& expert_indices_tensor,
    const ttnn::Tensor& expert_mapping_tensor,
    std::optional<uint32_t> axis,
    const std::optional<std::array<ttnn::Tensor, 2>>& optional_output_tensors,
    std::optional<uint32_t> num_links,
    std::optional<tt::tt_fabric::Topology> topology,
    const std::optional<ttnn::MemoryConfig>& memory_config,
<<<<<<< HEAD
    const std::optional<tt::tt_metal::SubDeviceId>& subdevice_id,
    const std::optional<GlobalSemaphore>& global_semaphore) {
    auto mesh_device = input_tensor.device();
=======
    const std::optional<tt::tt_metal::SubDeviceId>& subdevice_id) {
    auto mesh_device = input_tensor.mesh_device();
>>>>>>> edc26c0f
    auto sd_id = subdevice_id.value_or(mesh_device->get_sub_device_ids().at(0));
    auto subdevice_core_range_set = mesh_device->worker_cores(tt::tt_metal::HalProgrammableCoreType::TENSIX, sd_id);

    uint32_t num_links_ = num_links.value_or(common::get_num_links(*mesh_device, axis));
    log_debug(tt::LogOp, "num_links: {}", num_links_);
    tt::tt_fabric::Topology topology_ = topology.value_or(tt::tt_fabric::get_fabric_topology());
    auto memory_config_ = memory_config.value_or(input_tensor.memory_config());

    const auto [cb_sizes, cb_page_sizes] =
        detail::get_cb_sizes(input_tensor, expert_indices_tensor, expert_mapping_tensor, num_links_, axis);

    AllToAllDispatchDeviceOperation::AllToAllTransferType impl =
        AllToAllDispatchDeviceOperation::AllToAllTransferType::FullPacket;
    uint32_t total_size_bytes = std::accumulate(cb_sizes.begin(), cb_sizes.end(), 0u);
    if (optional_output_tensors.has_value()) {
        const auto& output_tensors = optional_output_tensors.value();
        const auto& output_tensor = output_tensors.at(0);
        const auto& metadata_tensor = output_tensors.at(1);

        if (output_tensor.buffer()->is_l1()) {
            total_size_bytes += output_tensor.buffer()->aligned_size_per_bank();
        }

        if (metadata_tensor.buffer()->is_l1()) {
            total_size_bytes += metadata_tensor.buffer()->aligned_size_per_bank();
        }
    } else if (memory_config_.buffer_type() == tt::tt_metal::BufferType::L1) {
        std::array<ttnn::TensorSpec, 2> specs = AllToAllDispatchDeviceOperation::compute_output_specs(
            AllToAllDispatchDeviceOperation::operation_attributes_t{
                .worker_core_range_set = subdevice_core_range_set,
                .output_mem_config = memory_config_,
                .axis = axis,
                .num_links = num_links_,
                .topology = topology_,
                .impl = impl},
            AllToAllDispatchDeviceOperation::tensor_args_t{
                .input_tensor = input_tensor,
                .expert_indices_tensor = expert_indices_tensor,
                .expert_mapping_tensor = expert_mapping_tensor,
                .optional_output_tensors = optional_output_tensors});

        auto alignment = mesh_device->allocator()->get_alignment(memory_config_.buffer_type());
        auto num_banks = mesh_device->allocator()->get_num_banks(memory_config_.buffer_type());
        total_size_bytes +=
            std::accumulate(specs.begin(), specs.end(), 0u, [alignment, num_banks](size_t acc, const auto& spec) {
                return acc + spec.compute_consumed_memory_bytes_per_bank(alignment, num_banks);
            });
    }
    uint32_t available_l1_space =
        mesh_device->allocator()->get_statistics(tt::tt_metal::BufferType::L1).largest_free_block_bytes;
    if (available_l1_space < total_size_bytes) {
        impl = AllToAllDispatchDeviceOperation::AllToAllTransferType::PageByPage;
    }

    log_debug(tt::LogOp, "remaining L1 space: {}", available_l1_space - total_size_bytes);
    log_debug(
        tt::LogOp,
        "impl: {}",
        impl == AllToAllDispatchDeviceOperation::AllToAllTransferType::PageByPage ? "PageByPage" : "FullPacket");

    return ttnn::prim::all_to_all_dispatch(
        input_tensor,
        expert_indices_tensor,
        expert_mapping_tensor,
        axis,
        optional_output_tensors,
        num_links_,
        topology_,
        memory_config_,
        subdevice_core_range_set,
        impl);
}

}  // namespace ttnn::operations::ccl<|MERGE_RESOLUTION|>--- conflicted
+++ resolved
@@ -27,14 +27,9 @@
     std::optional<uint32_t> num_links,
     std::optional<tt::tt_fabric::Topology> topology,
     const std::optional<ttnn::MemoryConfig>& memory_config,
-<<<<<<< HEAD
     const std::optional<tt::tt_metal::SubDeviceId>& subdevice_id,
     const std::optional<GlobalSemaphore>& global_semaphore) {
     auto mesh_device = input_tensor.device();
-=======
-    const std::optional<tt::tt_metal::SubDeviceId>& subdevice_id) {
-    auto mesh_device = input_tensor.mesh_device();
->>>>>>> edc26c0f
     auto sd_id = subdevice_id.value_or(mesh_device->get_sub_device_ids().at(0));
     auto subdevice_core_range_set = mesh_device->worker_cores(tt::tt_metal::HalProgrammableCoreType::TENSIX, sd_id);
 
