// SPDX-FileCopyrightText: © 2025 Tenstorrent AI ULC
//
// SPDX-License-Identifier: Apache-2.0

#pragma once

#include <variant>
#include <optional>

#include "ttnn/distributed/types.hpp"
#include "ttnn/tensor/tensor.hpp"
#include "ttnn/core.hpp"
#include "ttnn/device_operation.hpp"
#include "ttnn/types.hpp"
#include "ttnn/decorators.hpp"
#include "ttnn/global_semaphore.hpp"
#include <tt-metalium/sub_device.hpp>
#include <tt-metalium/fabric_edm_types.hpp>

namespace ttnn::operations::ccl {

<<<<<<< HEAD
// !TODO these should go in a common library, drop `detail` namespace
namespace detail {

// pretty sure this one is used in a couple of ops
std::string stringify_vector(const std::vector<uint32_t>& vec);

std::string stringify_array(const std::array<bool, 4>& arr);

tt::tt_metal::Shape2D get_physical_size(const ttnn::Tensor& tensor);

std::pair<std::vector<tt::tt_metal::IDevice*>, std::array<bool, 4>> get_neighbors(
    const MeshDeviceView& mesh_view,
    const MeshCoordinate& mesh_coordinate,
    tt::tt_fabric::Topology topology,
    std::optional<uint32_t> axis);

uint32_t select_link(
    const MeshDeviceView& mesh_view,
    const MeshCoordinate& src,
    const MeshCoordinate& dst,
    uint32_t num_links,
    tt::tt_fabric::Topology topology);

std::pair<std::array<uint32_t, 6>, std::array<uint32_t, 6>> get_cb_sizes(
    const ttnn::Tensor& input_tensor,
    const ttnn::Tensor& indices_tensor,
    const ttnn::Tensor& mapping_tensor,
    std::optional<uint32_t> axis);

}  // namespace detail

=======
>>>>>>> 5e497189
struct AllToAllDispatchDeviceOperation {
    enum AllToAllImpl {
        FullPacket,  // All pages are sent to the intermediate buffer and then written to the output buffer later
        PageByPage,  // Each page is sent directly to the output buffer to conserve L1 space via intermediates
    };
    struct operation_attributes_t {
        const tt::tt_metal::SubDeviceId subdevice_id;
        const MemoryConfig output_mem_config;
        const std::optional<uint32_t> axis;
        const uint32_t num_links;
        const tt::tt_fabric::Topology topology;
        const std::optional<GlobalSemaphore> cross_device_semaphore;
        const AllToAllImpl impl;
    };
    struct tensor_args_t {
        const Tensor input_tensor;
        const Tensor expert_indices_tensor;
        const Tensor expert_mapping_tensor;
        const std::optional<std::array<Tensor, 2>> optional_output_tensors;
    };

    using spec_return_value_t = std::array<ttnn::TensorSpec, 2>;

    using tensor_return_value_t = std::array<Tensor, 2>;

    struct AllToAllDispatchSparse {
        // Shared variables are the variables that are shared between the create and override_runtime_arguments methods
        struct shared_variables_t {
            tt::tt_metal::KernelHandle ternary_reader_kernel_id;
            tt::tt_metal::KernelHandle binary_writer_kernel_id;
            CoreCoord core;
        };
        using cached_mesh_workload_t = ttnn::device_operation::AdaptedCachedMeshWorkload<shared_variables_t>;

        static cached_mesh_workload_t create_mesh_workload(
            const operation_attributes_t& operation_attributes,
            const ttnn::MeshCoordinateRangeSet& tensor_coords,
            const tensor_args_t& tensor_args,
            tensor_return_value_t& tensor_return_value);

        static ttnn::device_operation::CachedProgram<shared_variables_t> create_at(
            const operation_attributes_t& operation_attributes,
            const ttnn::MeshCoordinate& mesh_coordinate,
            const tensor_args_t& tensor_args,
            tensor_return_value_t& tensor_return_value,
            const ttnn::MeshCoordinateRangeSet& tensor_coords);

        static void override_runtime_arguments(
            cached_mesh_workload_t& cached_program,
            const operation_attributes_t& operation_attributes,
            const tensor_args_t& tensor_args,
            tensor_return_value_t& tensor_return_value);
    };

    using program_factory_t = std::variant<AllToAllDispatchSparse>;

    // Mandatory methods

    // Select the program factory based on the operation attributes and tensor args
    static program_factory_t select_program_factory(const operation_attributes_t&, const tensor_args_t&);

    // Validate the operation when it creates a program.
    static void validate_on_program_cache_miss(const operation_attributes_t&, const tensor_args_t&);

    // Empty as there doesn't seem to be any complicated hashing requirement
    static void validate_on_program_cache_hit(const operation_attributes_t&, const tensor_args_t&);

    // Compute the output shapes based on the operation attributes and tensor args
    static spec_return_value_t compute_output_specs(const operation_attributes_t&, const tensor_args_t&);

    // Create the output tensors based on the operation attributes and tensor args
    static tensor_return_value_t create_output_tensors(const operation_attributes_t&, const tensor_args_t&);

    static std::tuple<operation_attributes_t, tensor_args_t> invoke(
        const ttnn::Tensor& input_tensor,
        const ttnn::Tensor& expert_indices_tensor,
        const ttnn::Tensor& expert_mapping_tensor,
        std::optional<uint32_t> axis,
        const std::optional<std::array<ttnn::Tensor, 2>>& optional_output_tensors,
        uint32_t num_links,
        tt::tt_fabric::Topology topology,
        const ttnn::MemoryConfig& memory_config,
        tt::tt_metal::SubDeviceId subdevice_id,
        const std::optional<GlobalSemaphore>& global_semaphore,
        AllToAllImpl impl);
};
}  // namespace ttnn::operations::ccl

namespace ttnn::prim {
// Register the operation with the ttnn::register_operation API to make it available to the user as ttnn::prim::example
constexpr auto all_to_all_dispatch = ttnn::
    register_operation<"ttnn::prim::all_to_all_dispatch", ttnn::operations::ccl::AllToAllDispatchDeviceOperation>();
}  // namespace ttnn::prim<|MERGE_RESOLUTION|>--- conflicted
+++ resolved
@@ -19,29 +19,7 @@
 
 namespace ttnn::operations::ccl {
 
-<<<<<<< HEAD
-// !TODO these should go in a common library, drop `detail` namespace
 namespace detail {
-
-// pretty sure this one is used in a couple of ops
-std::string stringify_vector(const std::vector<uint32_t>& vec);
-
-std::string stringify_array(const std::array<bool, 4>& arr);
-
-tt::tt_metal::Shape2D get_physical_size(const ttnn::Tensor& tensor);
-
-std::pair<std::vector<tt::tt_metal::IDevice*>, std::array<bool, 4>> get_neighbors(
-    const MeshDeviceView& mesh_view,
-    const MeshCoordinate& mesh_coordinate,
-    tt::tt_fabric::Topology topology,
-    std::optional<uint32_t> axis);
-
-uint32_t select_link(
-    const MeshDeviceView& mesh_view,
-    const MeshCoordinate& src,
-    const MeshCoordinate& dst,
-    uint32_t num_links,
-    tt::tt_fabric::Topology topology);
 
 std::pair<std::array<uint32_t, 6>, std::array<uint32_t, 6>> get_cb_sizes(
     const ttnn::Tensor& input_tensor,
@@ -51,8 +29,6 @@
 
 }  // namespace detail
 
-=======
->>>>>>> 5e497189
 struct AllToAllDispatchDeviceOperation {
     enum AllToAllImpl {
         FullPacket,  // All pages are sent to the intermediate buffer and then written to the output buffer later
