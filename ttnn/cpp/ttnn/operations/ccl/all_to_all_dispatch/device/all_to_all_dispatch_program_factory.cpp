// SPDX-FileCopyrightText: © 2025 Tenstorrent AI ULC
//
// SPDX-License-Identifier: Apache-2.0

#include "all_to_all_dispatch_device_operation.hpp"
#include <tt-metalium/work_split.hpp>
#include <vector>
#include <tt-metalium/constants.hpp>
#include <tt-metalium/device_pool.hpp>
#include "ttnn/distributed/types.hpp"
#include "ttnn/operations/ccl/common/host/moe_utils.hpp"
#include "ttnn/operations/ccl/ccl_common.hpp"
#include "ttnn/operations/experimental/ccl/all_gather_async/device/all_gather_async_op.hpp"
#include "cpp/ttnn/operations/ccl/shared_with_host/sharded_tensor_addr_gen.hpp"
#include "cpp/ttnn/operations/ccl/sharding_addrgen_helper.hpp"
#include <tt-metalium/core_coord.hpp>
#include <tt-metalium/erisc_datamover_builder.hpp>
#include "cpp/ttnn/operations/ccl/common/host/ccl_worker_builder.hpp"
#include <tt-metalium/sub_device.hpp>
#include <tt-metalium/fabric.hpp>
#include <tt-metalium/mesh_graph.hpp>
#include <tt-metalium/hal.hpp>
#include <limits>

namespace ttnn::operations::ccl {

namespace detail {

uint32_t get_num_pages(const ttnn::Tensor& tensor) { return (uint32_t)tensor.buffer()->num_pages(); }

uint32_t get_page_size(const ttnn::Tensor& tensor) { return (uint32_t)tensor.buffer()->page_size(); }

uint32_t get_aligned_page_size(const ttnn::Tensor& tensor) { return (uint32_t)tensor.buffer()->aligned_page_size(); }

uint32_t get_num_rows(const ttnn::Tensor& tensor) {
    auto logical_volume = tensor.logical_shape().volume();
    auto hidden_size = tensor.logical_shape()[-1];
    TT_FATAL(logical_volume % hidden_size == 0, "Logical volume must be divisible by hidden size");
    return logical_volume / hidden_size;
}

std::pair<std::array<uint32_t, 6>, std::array<uint32_t, 6>> get_cb_sizes(
    const ttnn::Tensor& input_tensor,
    const ttnn::Tensor& indices_tensor,
    const ttnn::Tensor& mapping_tensor,
    std::optional<uint32_t> axis) {
    auto aligned_input_page_size = get_aligned_page_size(input_tensor);
    auto aligned_indices_page_size = get_aligned_page_size(indices_tensor);
    auto aligned_mapping_page_size = get_aligned_page_size(mapping_tensor);

    auto indices_pages = get_num_pages(indices_tensor);
    auto mapping_pages = get_num_pages(mapping_tensor);

    auto mesh_view = input_tensor.mesh_device()->get_view();
    uint32_t num_devices = mesh_view.num_devices();

    uint32_t tokens_per_device = get_num_rows(input_tensor);

    uint32_t dispatch_devices =
        axis.has_value() ? (axis.value() == 0 ? mesh_view.num_rows() : mesh_view.num_cols()) : num_devices;

    constexpr uint32_t buffering_factor = 2;

    static constexpr auto num_packet_headers_storable = 8;
    static constexpr auto packet_header_size_bytes = sizeof(tt::tt_fabric::PacketHeader);

    std::array<uint32_t, 6> cb_sizes = {
        buffering_factor * aligned_input_page_size,
        indices_pages * aligned_indices_page_size,
        mapping_pages * aligned_mapping_page_size,
        tokens_per_device * num_devices * sizeof(uint8_t),
        tokens_per_device * dispatch_devices * aligned_indices_page_size,
        num_packet_headers_storable * packet_header_size_bytes * buffering_factor,
    };

    std::array<uint32_t, 6> cb_page_sizes = {
        aligned_input_page_size,
        aligned_indices_page_size,
        aligned_mapping_page_size,
        tokens_per_device * sizeof(uint8_t),
        aligned_indices_page_size,
        packet_header_size_bytes,
    };

    return {cb_sizes, cb_page_sizes};
}

}  // namespace detail

AllToAllDispatchDeviceOperation::AllToAllDispatchSparse::cached_mesh_workload_t
AllToAllDispatchDeviceOperation::AllToAllDispatchSparse::create_mesh_workload(
    const operation_attributes_t& operation_attributes,
    const ttnn::MeshCoordinateRangeSet& tensor_coords,
    const tensor_args_t& tensor_args,
    tensor_return_value_t& tensor_return_value) {
    tt::tt_metal::distributed::MeshWorkload workload;
    std::unordered_map<ttnn::MeshCoordinateRange, shared_variables_t> shared_variables;
    auto mesh_device = tensor_args.input_tensor.mesh_device();

    for (const auto& coord : tensor_coords.coords()) {
        auto cached_program = create_at(operation_attributes, coord, tensor_args, tensor_return_value, tensor_coords);
        workload.add_program(ttnn::MeshCoordinateRange(coord), std::move(cached_program.program));
        shared_variables.emplace(coord, std::move(cached_program.shared_variables));
    }
    return cached_mesh_workload_t(std::move(workload), std::move(shared_variables));
}

ttnn::device_operation::CachedProgram<AllToAllDispatchDeviceOperation::AllToAllDispatchSparse::shared_variables_t>
AllToAllDispatchDeviceOperation::AllToAllDispatchSparse::create_at(
    const operation_attributes_t& operation_attributes,
    const ttnn::MeshCoordinate& mesh_coordinate,
    const tensor_args_t& tensor_args,
    tensor_return_value_t& tensor_return_value,
    const ttnn::MeshCoordinateRangeSet& tensor_coords) {
    tt::tt_metal::Program program{};

    auto input_tensor = tensor_args.input_tensor;
    auto indices_tensor = tensor_args.expert_indices_tensor;
    auto mapping_tensor = tensor_args.expert_mapping_tensor;
    auto output_tensor = tensor_return_value.at(0);
    auto metadata_tensor = tensor_return_value.at(1);
    auto num_links = operation_attributes.num_links;
    auto topology = operation_attributes.topology;

    auto mesh_device = input_tensor.mesh_device();
    const auto& mesh_view = mesh_device->get_view();
    auto src_device = mesh_device->get_device(mesh_coordinate);
    auto src_physical_device_id = src_device->id();

    auto fabric_node_id = tt::tt_fabric::get_fabric_node_id_from_physical_chip_id(src_device->id());
    uint32_t src_mesh_id = *fabric_node_id.mesh_id;
    uint32_t src_chip_id = (uint32_t)fabric_node_id.chip_id;
    uint32_t linearized_mesh_coord = common::get_linearized_index(mesh_coordinate, mesh_view);

    log_debug(
        tt::LogOp,
        "\nCreating all to all dispatch program for mesh coordinate: ({}, {}) with physical device id: {} mesh id: {} "
        "chip id: {} linearized mesh coord: {}",
        mesh_coordinate[0],
        mesh_coordinate[1],
        src_device->id(),
        src_mesh_id,
        src_chip_id,
        linearized_mesh_coord);

    const auto [neighbors, directions] =
        common::get_neighbors(mesh_view, mesh_coordinate, topology, operation_attributes.axis);

    auto input_shape = input_tensor.get_tensor_spec().logical_shape();
    auto indices_shape = indices_tensor.get_tensor_spec().logical_shape();
    auto mapping_shape = mapping_tensor.get_tensor_spec().logical_shape();

    uint32_t num_devices = mesh_view.num_devices();
    uint32_t dispatch_devices =
        operation_attributes.axis.has_value()
            ? operation_attributes.axis.value() == 0 ? mesh_view.num_rows() : mesh_view.num_cols()
            : mesh_view.num_devices();

    uint32_t hidden_size = input_shape[-1];
    uint32_t batch_size = input_shape[0] * dispatch_devices;
    uint32_t seq_len = indices_shape[-2];

    uint32_t tokens_per_device = detail::get_num_rows(input_tensor);
    uint32_t selected_experts_k = indices_shape[-1];
    uint32_t experts = mapping_shape[-2];

    auto input_page_size = detail::get_page_size(input_tensor);
    auto indices_page_size = detail::get_page_size(indices_tensor);
    auto mapping_page_size = detail::get_page_size(mapping_tensor);
    auto output_page_size = detail::get_page_size(output_tensor);
    auto metadata_page_size = detail::get_page_size(metadata_tensor);

    auto input_pages = detail::get_num_pages(input_tensor);
    auto indices_pages = detail::get_num_pages(indices_tensor);
    auto mapping_pages = detail::get_num_pages(mapping_tensor);
    auto output_pages = detail::get_num_pages(output_tensor);
    auto metadata_pages = detail::get_num_pages(metadata_tensor);

    auto input_data_format = tt::tt_metal::datatype_to_dataformat_converter(input_tensor.get_dtype());
    auto indices_data_format = tt::tt_metal::datatype_to_dataformat_converter(indices_tensor.get_dtype());
    auto mapping_data_format = tt::tt_metal::datatype_to_dataformat_converter(mapping_tensor.get_dtype());

    constexpr uint32_t buffering_factor = 2;

    // input sharded buffer
    uint32_t input_tensor_cb_id = tt::CBIndex::c_0;
    // full indices buffer
    uint32_t indices_tensor_cb_id = tt::CBIndex::c_1;
    // full mapping buffer
    uint32_t mapping_tensor_cb_id = tt::CBIndex::c_2;
    // client interface
    uint32_t packet_header_cb_id = tt::CBIndex::c_3;
    // book-keeping buffer to avoid sending the same token multiple times
    uint32_t send_preparation_buffer_id = tt::CBIndex::c_4;
    // intermediate buffer for holding metadata before writing out to the device (for FullPacket impl)
    uint32_t metadata_buffer_id = tt::CBIndex::c_5;

    uint32_t aligned_input_page_size = detail::get_aligned_page_size(input_tensor);
    log_debug(
        tt::LogOp,
        "input shape: {}, input_pages: {}, input_page_size: {}, aligned_input_page_size: {}",
        input_tensor.logical_shape(),
        input_pages,
        input_page_size,
        aligned_input_page_size);

    uint32_t aligned_indices_page_size = detail::get_aligned_page_size(indices_tensor);
    log_debug(
        tt::LogOp,
        "indices shape: {}, indices_pages: {}, indices_page_size: {}, aligned_indices_page_size: {}",
        indices_tensor.logical_shape(),
        indices_pages,
        indices_page_size,
        aligned_indices_page_size);

    uint32_t aligned_mapping_page_size = detail::get_aligned_page_size(mapping_tensor);
    log_debug(
        tt::LogOp,
        "mapping shape: {}, mapping_pages: {}, mapping_page_size: {}, aligned_mapping_page_size: {}",
        mapping_tensor.logical_shape(),
        mapping_pages,
        mapping_page_size,
        aligned_mapping_page_size);

    uint32_t aligned_output_page_size = detail::get_aligned_page_size(output_tensor);
    log_debug(
        tt::LogOp,
        "output shape: {}, output_pages: {}, output_page_size: {}, aligned_output_page_size: {}",
        output_tensor.logical_shape(),
        output_pages,
        output_page_size,
        aligned_output_page_size);

    uint32_t aligned_metadata_page_size = detail::get_aligned_page_size(metadata_tensor);
    log_debug(
        tt::LogOp,
        "metadata shape: {}, metadata_pages: {}, metadata_page_size: {}, aligned_metadata_page_size: {}",
        metadata_tensor.logical_shape(),
        metadata_pages,
        metadata_page_size,
        aligned_metadata_page_size);

    auto [cb_sizes, cb_page_sizes] =
        detail::get_cb_sizes(input_tensor, indices_tensor, mapping_tensor, operation_attributes.axis);

    tt::tt_metal::CircularBufferConfig cb_input_tensor_config =
        tt::tt_metal::CircularBufferConfig(cb_sizes[0], {{input_tensor_cb_id, input_data_format}})
            .set_page_size(input_tensor_cb_id, cb_page_sizes[0]);

    tt::tt_metal::CircularBufferConfig cb_indices_tensor_config =
        tt::tt_metal::CircularBufferConfig(cb_sizes[1], {{indices_tensor_cb_id, indices_data_format}})
            .set_page_size(indices_tensor_cb_id, cb_page_sizes[1]);

    tt::tt_metal::CircularBufferConfig cb_mapping_tensor_config =
        tt::tt_metal::CircularBufferConfig(cb_sizes[2], {{mapping_tensor_cb_id, mapping_data_format}})
            .set_page_size(mapping_tensor_cb_id, cb_page_sizes[2]);

    tt::tt_metal::CircularBufferConfig cb_send_preparation_buffer_config =
        tt::tt_metal::CircularBufferConfig(cb_sizes[3], {{send_preparation_buffer_id, tt::DataFormat::UInt8}})
            .set_page_size(send_preparation_buffer_id, cb_page_sizes[3]);

    tt::tt_metal::CircularBufferConfig cb_metadata_buffer_config =
        tt::tt_metal::CircularBufferConfig(cb_sizes[4], {{metadata_buffer_id, mapping_data_format}})
            .set_page_size(metadata_buffer_id, cb_page_sizes[4]);

    tt::tt_metal::CircularBufferConfig packet_header_cb_config =
        tt::tt_metal::CircularBufferConfig(cb_sizes[5], {{packet_header_cb_id, tt::DataFormat::RawUInt32}})
            .set_page_size(packet_header_cb_id, cb_page_sizes[5]);

    auto subdevice_core_range_set =
        mesh_device->worker_cores(tt::tt_metal::HalProgrammableCoreType::TENSIX, operation_attributes.subdevice_id);

    auto subdevice_cores = corerange_to_cores(subdevice_core_range_set);
    TT_FATAL(
        subdevice_cores.size() >= num_links,
        "Not enough cores {} to send all links {}",
        subdevice_cores.size(),
        num_links);

<<<<<<< HEAD
    std::vector<CoreCoord> sender_cores;
    // select
    sender_cores.reserve(num_links);
    for (uint32_t i = 0; i < num_links; i++) {
        sender_cores.push_back(subdevice_cores.at(i));
    }

    // select the first core as the sender core for now, in the future we will distribute the work evenly across links
    auto sender_core = sender_cores.at(0);
=======
    uint32_t tokens_per_core = tt::div_up(tokens_per_device, num_links);
    uint32_t num_cores = std::min(num_links, tt::div_up(tokens_per_device, tokens_per_core));
    auto sender_core_grid = tt::tt_metal::num_cores_to_corerangeset_in_subcoregrids(
        subdevice_cores.at(0), num_cores, subdevice_core_range_set, true);
    std::vector<CoreCoord> sender_cores = corerange_to_cores(sender_core_grid);
>>>>>>> 108d2352

    // create circular buffers
    auto input_tensor_cb = tt::tt_metal::CreateCircularBuffer(program, sender_core_grid, cb_input_tensor_config);
    auto indices_tensor_cb = tt::tt_metal::CreateCircularBuffer(program, sender_core_grid, cb_indices_tensor_config);
    auto mapping_tensor_cb = tt::tt_metal::CreateCircularBuffer(program, sender_core_grid, cb_mapping_tensor_config);
    auto packet_header_cb = tt::tt_metal::CreateCircularBuffer(program, sender_core_grid, packet_header_cb_config);
    auto send_preparation_buffer_cb =
        tt::tt_metal::CreateCircularBuffer(program, sender_core_grid, cb_send_preparation_buffer_config);
    if (operation_attributes.impl == AllToAllTransferType::FullPacket) {
        auto metadata_buffer_cb =
            tt::tt_metal::CreateCircularBuffer(program, sender_core_grid, cb_metadata_buffer_config);
    }

    std::vector<uint32_t> dest_mesh_id, dest_chip_id;
    for (const auto& coord : tensor_coords.coords()) {
        auto device = mesh_device->get_device(coord);
        auto fabric_node_id = tt::tt_fabric::get_fabric_node_id_from_physical_chip_id(device->id());
        dest_mesh_id.push_back(*fabric_node_id.mesh_id);
        dest_chip_id.push_back((uint32_t)fabric_node_id.chip_id);
    }
    log_debug(tt::LogOp, "dest_chip_id: {}", common::stringify(dest_chip_id));
    log_debug(tt::LogOp, "dest_mesh_id: {}", common::stringify(dest_mesh_id));
    log_debug(tt::LogOp, "directions: {}", common::stringify(directions));

    auto fabric_max_packet_size = tt::tt_fabric::get_tt_fabric_max_payload_size_bytes();
    const auto l1_alignment = tt::tt_metal::hal::get_l1_alignment();

    std::vector<uint32_t> reader_compile_time_args = {
        input_tensor.buffer()->is_dram(),
        indices_tensor.buffer()->is_dram(),
        mapping_tensor.buffer()->is_dram(),
        output_tensor.buffer()->is_dram(),
        metadata_tensor.buffer()->is_dram(),

        input_tensor_cb_id,
        indices_tensor_cb_id,
        mapping_tensor_cb_id,
        packet_header_cb_id,
        send_preparation_buffer_id,

        input_pages,
        indices_pages,
        mapping_pages,
        output_pages,
        metadata_pages,

        input_page_size,
        indices_page_size,
        mapping_page_size,
        output_page_size,
        metadata_page_size,

        num_devices,
        hidden_size,
        batch_size,
        selected_experts_k,
        experts,
        tokens_per_device,

        num_links,
        (uint32_t)tt::tt_fabric::get_fabric_topology(),

        src_mesh_id,
        (uint32_t)src_chip_id,
        mesh_view.num_rows(),
        mesh_view.num_cols(),

        aligned_input_page_size,
        aligned_indices_page_size,
        aligned_mapping_page_size,
        aligned_output_page_size,
        aligned_metadata_page_size,

        (uint32_t)fabric_max_packet_size,

        l1_alignment,
        metadata_buffer_id,
        operation_attributes.impl == AllToAllTransferType::PageByPage ? 1 : 0,
        linearized_mesh_coord,
    };

    const auto& writer_compile_time_args = reader_compile_time_args;

    auto input_buffer = input_tensor.buffer();
    auto indices_buffer = indices_tensor.buffer();
    auto mapping_buffer = mapping_tensor.buffer();
    auto output_buffer = output_tensor.buffer();
    auto metadata_buffer = metadata_tensor.buffer();

    std::map<std::string, std::string> reader_defines = {
        {"AXIS", std::to_string(operation_attributes.axis.has_value() ? operation_attributes.axis.value() : -1)},
    };

    tt::tt_metal::KernelHandle ternary_reader_kernel_id = tt::tt_metal::CreateKernel(
        program,
        "ttnn/cpp/ttnn/operations/ccl/all_to_all_dispatch/device/kernels/dataflow/reader_all_to_all_dispatch.cpp",
        sender_core_grid,
        tt::tt_metal::DataMovementConfig{
            .processor = tt::tt_metal::DataMovementProcessor::RISCV_1,
            .noc = tt::tt_metal::NOC::NOC_1,
            .compile_args = reader_compile_time_args,
            .defines = reader_defines});

    // Code-gen a mesh-position to fabric chip ID array for the writer kernel
    // Code-gen a mesh-position to mesh-id array for the writer kernel
    // Code-gen a direction array that is set to true when a direction has a valid connection (when a neighbor exists or
    // if it's along a valid cluster axis)
    std::map<std::string, std::string> writer_defines = {
        {"DEST_CHIP_ID", common::stringify(dest_chip_id)},
        {"DEST_MESH_ID", common::stringify(dest_mesh_id)},
        {"DIRECTIONS", common::stringify(directions)}};

    if (operation_attributes.axis.has_value()) {
        writer_defines["AXIS"] = std::to_string(operation_attributes.axis.value());
    }

    tt::tt_metal::KernelHandle binary_writer_kernel_id = tt::tt_metal::CreateKernel(
        program,
        "ttnn/cpp/ttnn/operations/ccl/all_to_all_dispatch/device/kernels/dataflow/writer_all_to_all_dispatch.cpp",
        sender_core_grid,
        tt::tt_metal::DataMovementConfig{
            .processor = tt::tt_metal::DataMovementProcessor::RISCV_0,
            .noc = tt::tt_metal::NOC::NOC_0,
            .compile_args = writer_compile_time_args,
            .defines = writer_defines});

    std::vector<uint32_t> reader_runtime_args = {
        input_tensor.buffer()->address(),
        indices_tensor.buffer()->address(),
        mapping_tensor.buffer()->address(),
        output_tensor.buffer()->address(),
        metadata_tensor.buffer()->address(),
        (uint32_t)operation_attributes.cross_device_semaphore->address(),
        0,
        0,
    };

    uint32_t link_id = 0;
    uint32_t tokens_per_core_start = 0;
    for (uint32_t i = 0; i < sender_cores.size(); i++) {
        std::vector<uint32_t> writer_runtime_args = {
            input_tensor.buffer()->address(),
            indices_tensor.buffer()->address(),
            mapping_tensor.buffer()->address(),
            output_tensor.buffer()->address(),
            metadata_tensor.buffer()->address(),
            (uint32_t)operation_attributes.cross_device_semaphore->address(),
            0,
            0,
        };
        reader_runtime_args[6] = tokens_per_core_start;
        reader_runtime_args[7] = std::min(tokens_per_core_start + tokens_per_core, tokens_per_device);
        writer_runtime_args[6] = tokens_per_core_start;
        writer_runtime_args[7] = reader_runtime_args[7];
        tokens_per_core_start = reader_runtime_args[7];
        for (auto& neighbor : neighbors) {
            auto neighbor_coordinate = mesh_view.find_device(neighbor->id());
            log_debug(
                tt::LogOp,
                "Connection between mesh coord ({}, {}) and ({}, {}) at core {} will choose link_id: {} and handles "
                "token indices from {} to {}",
                mesh_coordinate[0],
                mesh_coordinate[1],
                neighbor_coordinate[0],
                neighbor_coordinate[1],
                sender_cores.at(i),
                link_id,
                reader_runtime_args[6],
                reader_runtime_args[7]);
            tt::tt_fabric::append_fabric_connection_rt_args(
                tt::tt_fabric::get_fabric_node_id_from_physical_chip_id(src_physical_device_id),
                tt::tt_fabric::get_fabric_node_id_from_physical_chip_id(neighbor->id()),
                link_id,
                program,
                sender_cores.at(i),
                writer_runtime_args);
        }

        tt::tt_metal::SetRuntimeArgs(program, ternary_reader_kernel_id, sender_cores.at(i), reader_runtime_args);
        tt::tt_metal::SetRuntimeArgs(program, binary_writer_kernel_id, sender_cores.at(i), writer_runtime_args);
        link_id++;
    }

    return {
        std::move(program),
        {.ternary_reader_kernel_id = ternary_reader_kernel_id,
         .binary_writer_kernel_id = binary_writer_kernel_id,
         .cores = sender_cores}};
}

void AllToAllDispatchDeviceOperation::AllToAllDispatchSparse::override_runtime_arguments(
    cached_mesh_workload_t& cached_workload,
    const operation_attributes_t& operation_attributes,
    const tensor_args_t& tensor_args,
    tensor_return_value_t& tensor_return_value) {
    for (auto& [range, program] : cached_workload.workload.get_programs()) {
        const auto& shared_variables = cached_workload.shared_variables.at(range);
        auto& ternary_reader_kernel_id = shared_variables.ternary_reader_kernel_id;
        auto& binary_writer_kernel_id = shared_variables.binary_writer_kernel_id;
        auto& cores = shared_variables.cores;

        auto output_tensor = tensor_return_value.at(0);
        auto metadata_tensor = tensor_return_value.at(1);

        for (auto& core : cores) {
            auto& reader_runtime_args = tt::tt_metal::GetRuntimeArgs(program, ternary_reader_kernel_id, core);
            auto& writer_runtime_args = tt::tt_metal::GetRuntimeArgs(program, binary_writer_kernel_id, core);
            reader_runtime_args.at(0) = tensor_args.input_tensor.buffer()->address();
            reader_runtime_args.at(1) = tensor_args.expert_indices_tensor.buffer()->address();
            reader_runtime_args.at(2) = tensor_args.expert_mapping_tensor.buffer()->address();
            reader_runtime_args.at(3) = output_tensor.buffer()->address();
            reader_runtime_args.at(4) = metadata_tensor.buffer()->address();
            reader_runtime_args.at(5) = (uint32_t)operation_attributes.cross_device_semaphore->address();

            writer_runtime_args.at(0) = tensor_args.input_tensor.buffer()->address();
            writer_runtime_args.at(1) = tensor_args.expert_indices_tensor.buffer()->address();
            writer_runtime_args.at(2) = tensor_args.expert_mapping_tensor.buffer()->address();
            writer_runtime_args.at(3) = output_tensor.buffer()->address();
            writer_runtime_args.at(4) = metadata_tensor.buffer()->address();
            writer_runtime_args.at(5) = (uint32_t)operation_attributes.cross_device_semaphore->address();
        }
    }
}

}  // namespace ttnn::operations::ccl<|MERGE_RESOLUTION|>--- conflicted
+++ resolved
@@ -277,23 +277,11 @@
         subdevice_cores.size(),
         num_links);
 
-<<<<<<< HEAD
-    std::vector<CoreCoord> sender_cores;
-    // select
-    sender_cores.reserve(num_links);
-    for (uint32_t i = 0; i < num_links; i++) {
-        sender_cores.push_back(subdevice_cores.at(i));
-    }
-
-    // select the first core as the sender core for now, in the future we will distribute the work evenly across links
-    auto sender_core = sender_cores.at(0);
-=======
     uint32_t tokens_per_core = tt::div_up(tokens_per_device, num_links);
     uint32_t num_cores = std::min(num_links, tt::div_up(tokens_per_device, tokens_per_core));
     auto sender_core_grid = tt::tt_metal::num_cores_to_corerangeset_in_subcoregrids(
         subdevice_cores.at(0), num_cores, subdevice_core_range_set, true);
     std::vector<CoreCoord> sender_cores = corerange_to_cores(sender_core_grid);
->>>>>>> 108d2352
 
     // create circular buffers
     auto input_tensor_cb = tt::tt_metal::CreateCircularBuffer(program, sender_core_grid, cb_input_tensor_config);
