--- conflicted
+++ resolved
@@ -38,154 +38,6 @@
     TT_FATAL(logical_volume % hidden_size == 0, "Logical volume must be divisible by hidden size");
     return logical_volume / hidden_size;
 }
-<<<<<<< HEAD
-
-uint32_t device_index(const std::vector<tt::tt_metal::IDevice*>& devices, const tt::tt_metal::IDevice* device) {
-    for (uint32_t i = 0; i < devices.size(); i++) {
-        if (devices[i] == device) {
-            return i;
-        }
-    }
-    TT_THROW("Device not found in device_index");
-    return std::numeric_limits<uint32_t>::max();
-}
-
-std::vector<tt::tt_metal::IDevice*> get_axis_devices(
-    const MeshDeviceView& mesh_view, uint32_t axis, uint32_t axis_value) {
-    // axis == 1 -> horizontal row (East/West)
-    // axis == 0 -> vertical column (North/South)
-    if (axis == 1) {
-        return mesh_view.get_devices_on_row(axis_value);
-    } else if (axis == 0) {
-        return mesh_view.get_devices_on_column(axis_value);
-    }
-    TT_THROW("Axis must be 0 (column) or 1 (row)");
-    return {};
-}
-
-std::pair<std::vector<tt::tt_metal::IDevice*>, std::array<bool, 4>> get_neighbors(
-    const MeshDeviceView& mesh_view,
-    const MeshCoordinate& mesh_coordinate,
-    const tt::tt_fabric::Topology topology,
-    const std::optional<uint32_t> axis) {
-    // For readability use symbolic indices instead of raw numbers when accessing the
-    // `directions` array `{East, West, North, South}`.
-    enum Direction : std::size_t { East = 0, West = 1, North = 2, South = 3 };
-
-    std::vector<tt::tt_metal::IDevice*> neighbors;
-    // directions: {East, West, North, South}
-    std::array<bool, 4> directions = {false, false, false, false};
-
-    const bool is_ring = topology == tt::tt_fabric::Topology::Ring;
-    auto src_device = mesh_view.get_device(mesh_coordinate);
-
-    // Helper that appends neighbours for a single axis
-    auto process_axis = [&](uint32_t axis_val) {
-        auto axis_devices =
-            get_axis_devices(mesh_view, axis_val, axis_val == 1 ? mesh_coordinate[0] : mesh_coordinate[1]);
-        uint32_t idx = device_index(axis_devices, src_device);
-        uint32_t size = axis_devices.size();
-        if (size <= 1) {
-            return;  // no neighbours on this axis
-        }
-        uint32_t next_neighbor_idx = idx + 1;
-        uint32_t prev_neighbor_idx = idx - 1;
-        uint32_t first_device = 0;
-        uint32_t last_device = size - 1;
-
-        auto add_neighbor = [&](Direction dir, uint32_t dev_idx) {
-            neighbors.push_back(axis_devices[dev_idx]);
-            directions[dir] = true;
-        };
-
-        if (axis_val == 1) {
-            // For horizontal axis (rows): process East then West
-            // Positive direction (East)
-            if (next_neighbor_idx < size) {
-                log_debug(tt::LogOp, "Adding East neighbor: {}", next_neighbor_idx);
-                add_neighbor(Direction::East, next_neighbor_idx);
-            } else if (is_ring) {
-                add_neighbor(Direction::East, first_device);
-            }
-
-            // Negative direction (West)
-            if (idx > 0) {
-                log_debug(tt::LogOp, "Adding West neighbor: {}", prev_neighbor_idx);
-                add_neighbor(Direction::West, prev_neighbor_idx);
-            } else if (is_ring) {
-                add_neighbor(Direction::West, last_device);
-            }
-        } else {
-            // For vertical axis (columns): process North then South to maintain correct order
-            // Negative direction (North)
-            if (idx > 0) {
-                log_debug(tt::LogOp, "Adding North neighbor: {}", prev_neighbor_idx);
-                add_neighbor(Direction::North, prev_neighbor_idx);
-            } else if (is_ring) {
-                add_neighbor(Direction::North, last_device);
-            }
-
-            // Positive direction (South)
-            if (next_neighbor_idx < size) {
-                log_debug(tt::LogOp, "Adding South neighbor: {}", next_neighbor_idx);
-                add_neighbor(Direction::South, next_neighbor_idx);
-            } else if (is_ring) {
-                add_neighbor(Direction::South, first_device);
-            }
-        }
-    };
-
-    if (axis.has_value()) {
-        process_axis(axis.value());
-    } else {
-        // When no axis is specified, gather neighbours on both axes
-        process_axis(1);  // horizontal (row)
-        process_axis(0);  // vertical (column)
-    }
-
-    TT_FATAL(!neighbors.empty(), "No neighbors found");
-    TT_FATAL(!(axis.has_value() && neighbors.size() > 2), "Along a single axis, there can only be 2 neighbors");
-
-    if (!axis.has_value()) {
-        TT_FATAL(!(is_ring && neighbors.size() != 4), "Ring topology must have 4 neighbors");
-    }
-
-    return {neighbors, directions};
-}
-
-uint32_t select_link(
-    const MeshDeviceView& mesh_view,
-    const MeshCoordinate& src,
-    const MeshCoordinate& dst,
-    uint32_t num_links,
-    tt::tt_fabric::Topology topology) {
-    auto same_row = src[0] == dst[0];
-    auto same_col = src[1] == dst[1];
-    auto rows = mesh_view.num_rows();
-    auto cols = mesh_view.num_cols();
-    TT_FATAL(same_row ^ same_col, "src & dst must be neighbours");
-
-    if (same_row) {  // ----- horizontal -----
-        bool east = false;
-        if (topology == tt::tt_fabric::Topology::Ring) {
-            east = dst[1] == (src[1] + 1) % cols;  // wrap-around permitted
-        } else {                                   /* Linear */
-            east = dst[1] == src[1] + 1;           // no wrap-around
-        }
-        return (src[1] + (east ? 0 : 1)) % num_links;  // link id
-    } else {                                           // ----- vertical -----
-        bool south = false;
-        if (topology == tt::tt_fabric::Topology::Ring) {
-            south = dst[0] == (src[0] + 1) % rows;  // wrap-around permitted
-        } else {                                    /* Linear */
-            south = dst[0] == src[0] + 1;           // no wrap-around
-        }
-        return (src[0] + (south ? 0 : 1)) % num_links;  // link id
-    }
-}
-
-=======
->>>>>>> 18fb31d4
 }  // namespace detail
 
 AllToAllDispatchDeviceOperation::AllToAllDispatchSparse::cached_mesh_workload_t
