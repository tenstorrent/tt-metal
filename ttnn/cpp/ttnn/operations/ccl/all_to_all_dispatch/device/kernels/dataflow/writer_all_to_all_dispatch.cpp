// SPDX-FileCopyrightText: © 2025 Tenstorrent AI ULC
//
// SPDX-License-Identifier: Apache-2.0

#include <stdint.h>
#include "dataflow_api.h"
#include "tt_metal/fabric/hw/inc/tt_fabric_api.h"
#include "tt_metal/fabric/hw/inc/tt_fabric_interface.h"
#include "ttnn/cpp/ttnn/operations/ccl/common/kernels/moe_utils.hpp"
#include "ttnn/cpp/ttnn/operations/data_movement/common/kernels/common.hpp"
#include "tt_metal/fabric/hw/inc/edm_fabric/fabric_connection_manager.hpp"

namespace detail {

inline void dispatch_input_local_device(
    uint32_t input_token_read_addr, uint64_t output_token_write_addr, uint32_t output_page_size) {
    noc_async_write(input_token_read_addr, output_token_write_addr, output_page_size);
    noc_async_write_barrier();
}

// Insert helper that handles the local-device metadata path
inline void dispatch_metadata_local_device(
    uint32_t token_indices_address,
    uint64_t metadata_write_addr,
    uint32_t metadata_page_size,
    uint64_t global_noc_semaphore_address) {
    // send metadata to local device output buffer
    noc_async_write(token_indices_address, metadata_write_addr, metadata_page_size);
    noc_async_write_barrier();
    noc_semaphore_inc(global_noc_semaphore_address, 1);
    noc_async_atomic_barrier();
}

// Insert helper that handles the remote-device metadata path with fused atomic increment
inline void dispatch_metadata_remote_device(
    uint32_t src_chip_id,
    uint32_t dest_chip_id,
    uint32_t dest_mesh_id,
    uint32_t mesh_cols,
    uint32_t mesh_rows,
    uint32_t token_indices_address,
    uint64_t metadata_write_addr,
    uint64_t global_noc_semaphore_address,
    int size,
    uint32_t fabric_max_packet_size,
    std::array<tt::tt_fabric::WorkerToFabricEdmSender, 4>& fabric_connections,
    volatile PACKET_HEADER_TYPE* metadata_packet_header) {
    uint32_t route = get_next_hop_router_direction(dest_mesh_id, dest_chip_id);

    // Populate packet header with routing information
    fabric_set_unicast_route(
        (LowLatencyMeshPacketHeader*)metadata_packet_header,
        static_cast<eth_chan_directions>(fabric_connections[route].direction),
        src_chip_id,
        dest_chip_id,
        dest_mesh_id,
        mesh_cols);

    while (size > 0) {
        uint32_t curr_packet_size = std::min(fabric_max_packet_size, (uint32_t)size);

        if ((uint32_t)size == curr_packet_size) {
            // Fill header for fused unicast + atomic increment command when it is the last packet
            metadata_packet_header->to_noc_fused_unicast_write_atomic_inc(
                tt::tt_fabric::NocUnicastAtomicIncFusedCommandHeader(
                    metadata_write_addr, global_noc_semaphore_address, 1, 32, true),
                curr_packet_size);
        } else {
            // Fill header for fused unicast + atomic increment command when it is not the last packet
            metadata_packet_header->to_noc_unicast_write(
                tt::tt_fabric::NocUnicastCommandHeader{metadata_write_addr}, curr_packet_size);
        }

        // Send payload followed by header over the fabric.
        fabric_connections[route].wait_for_empty_write_slot();
        fabric_connections[route].send_payload_without_header_non_blocking_from_address(
            token_indices_address, curr_packet_size);
        fabric_connections[route].send_payload_flush_blocking_from_address(
            (uint32_t)metadata_packet_header, sizeof(PACKET_HEADER_TYPE));

        token_indices_address += curr_packet_size;
        metadata_write_addr += curr_packet_size;
        size -= curr_packet_size;
    }
}
}  // namespace detail

using namespace ttnn::operations::ccl::common;

void zero_buffer_async(uint32_t write_addr, int bytes) {
    uint64_t zeros_noc_addr = get_noc_addr(MEM_ZEROS_BASE);
    while (bytes > 0) {
        uint32_t curr_bytes = std::min(bytes, MEM_ZEROS_SIZE);
        noc_async_read(zeros_noc_addr, write_addr, curr_bytes);
        write_addr += curr_bytes;
        bytes -= curr_bytes;
    }
}

void zero_buffer_barrier() { noc_async_read_barrier(); }

void kernel_main() {
    constexpr bool input_is_dram = (bool)get_compile_time_arg_val(0);
    constexpr bool indices_is_dram = (bool)get_compile_time_arg_val(1);
    constexpr bool mapping_is_dram = (bool)get_compile_time_arg_val(2);
    constexpr bool output_is_dram = (bool)get_compile_time_arg_val(3);
    constexpr bool metadata_is_dram = (bool)get_compile_time_arg_val(4);

    constexpr uint32_t input_tensor_cb_id = get_compile_time_arg_val(5);
    constexpr uint32_t indices_tensor_cb_id = get_compile_time_arg_val(6);
    constexpr uint32_t mapping_tensor_cb_id = get_compile_time_arg_val(7);
    constexpr uint32_t packet_header_cb_id = get_compile_time_arg_val(8);
    constexpr uint32_t send_preparation_buffer_cb_id = get_compile_time_arg_val(9);

    constexpr uint32_t input_pages = get_compile_time_arg_val(10);
    constexpr uint32_t indices_pages = get_compile_time_arg_val(11);
    constexpr uint32_t mapping_pages = get_compile_time_arg_val(12);
    constexpr uint32_t output_pages = get_compile_time_arg_val(13);
    constexpr uint32_t metadata_pages = get_compile_time_arg_val(14);

    constexpr uint32_t input_page_size = get_compile_time_arg_val(15);
    constexpr uint32_t indices_page_size = get_compile_time_arg_val(16);
    constexpr uint32_t mapping_page_size = get_compile_time_arg_val(17);
    constexpr uint32_t output_page_size = get_compile_time_arg_val(18);
    constexpr uint32_t metadata_page_size = get_compile_time_arg_val(19);

    constexpr uint32_t num_devices = get_compile_time_arg_val(20);
    constexpr uint32_t hidden_size = get_compile_time_arg_val(21);
    constexpr uint32_t batch_size = get_compile_time_arg_val(22);
    constexpr uint32_t selected_experts_k = get_compile_time_arg_val(23);
    constexpr uint32_t experts = get_compile_time_arg_val(24);
    constexpr uint32_t tokens_per_device = get_compile_time_arg_val(25);

    constexpr uint32_t num_links = get_compile_time_arg_val(26);
    constexpr bool is_ring_topology = (bool)get_compile_time_arg_val(27);

    constexpr uint32_t src_mesh_id = get_compile_time_arg_val(28);
    constexpr uint32_t src_chip_id = get_compile_time_arg_val(29);
    constexpr uint32_t mesh_rows = get_compile_time_arg_val(30);
    constexpr uint32_t mesh_cols = get_compile_time_arg_val(31);  // ew_dim
    constexpr uint32_t aligned_input_page_size = get_compile_time_arg_val(32);
    constexpr uint32_t aligned_indices_page_size = get_compile_time_arg_val(33);
    constexpr uint32_t aligned_mapping_page_size = get_compile_time_arg_val(34);
    constexpr uint32_t aligned_output_page_size = get_compile_time_arg_val(35);
    constexpr uint32_t aligned_metadata_page_size = get_compile_time_arg_val(36);

    constexpr uint32_t fabric_max_packet_size = get_compile_time_arg_val(37);
<<<<<<< HEAD
    constexpr uint32_t metadata_buffer_id = get_compile_time_arg_val(38);
    constexpr uint32_t write_page_by_page = get_compile_time_arg_val(39);
    constexpr uint32_t linearized_mesh_coord = get_compile_time_arg_val(40);
=======
    constexpr uint32_t alignment = get_compile_time_arg_val(38);
>>>>>>> 5e497189

    size_t rt_args_idx = 0;
    uint32_t input_tensor_address = get_arg_val<uint32_t>(rt_args_idx++);
    uint32_t indices_tensor_address = get_arg_val<uint32_t>(rt_args_idx++);
    uint32_t mapping_tensor_address = get_arg_val<uint32_t>(rt_args_idx++);
    uint32_t output_tensor_address = get_arg_val<uint32_t>(rt_args_idx++);
    uint32_t metadata_tensor_address = get_arg_val<uint32_t>(rt_args_idx++);
    uint32_t global_semaphore_address = get_arg_val<uint32_t>(rt_args_idx++);

    constexpr uint8_t dest_chip_ids[num_devices] = DEST_CHIP_ID;
    constexpr uint8_t dest_mesh_ids[num_devices] = DEST_MESH_ID;

    constexpr uint32_t num_directions = 4;
    constexpr std::array<bool, num_directions> directions = DIRECTIONS;

    std::array<tt::tt_fabric::WorkerToFabricEdmSender, num_directions> fabric_connections;
    open_direction_connections(directions, fabric_connections, rt_args_idx);

    uint32_t send_preparation_buffer_address = get_write_ptr(send_preparation_buffer_cb_id);
    zero_buffer_async(send_preparation_buffer_address, tokens_per_device * num_devices * sizeof(uint8_t));

#ifdef AXIS
    constexpr ReplicateGroup axis = ReplicateGroup(AXIS);
    constexpr uint32_t dispatch_devices = axis == ReplicateGroup::COLS ? mesh_rows : mesh_cols;
    constexpr uint32_t dispatch_index =
        axis == ReplicateGroup::COLS ? src_chip_id / mesh_cols : src_chip_id % mesh_cols;
#else
    constexpr ReplicateGroup axis = ReplicateGroup::NONE;
    constexpr uint32_t dispatch_devices = num_devices;
    constexpr uint32_t dispatch_index = src_chip_id;
#endif

    auto output_addr_gen = get_interleaved_addr_gen<output_is_dram, output_page_size>(output_tensor_address);
    auto metadata_addr_gen = get_interleaved_addr_gen<metadata_is_dram, metadata_page_size>(metadata_tensor_address);

    uint32_t packet_header_buffer_address = get_read_ptr(packet_header_cb_id);
    auto* unicast_packet_header = reinterpret_cast<volatile PACKET_HEADER_TYPE*>(packet_header_buffer_address);
    auto* metadata_packet_header =
        reinterpret_cast<volatile PACKET_HEADER_TYPE*>(packet_header_buffer_address + sizeof(PACKET_HEADER_TYPE));

    uint32_t base_indices_addr = get_read_ptr(indices_tensor_cb_id);

<<<<<<< HEAD
    zero_buffer_barrier();
    for (uint32_t i = 0; i < directions.size(); i++) {
        if (directions[i] == true) {
            fabric_connections[i].open_finish();
        }
    }

=======
>>>>>>> 5e497189
    // Based on the selected experts, we dispatch the input tokens to the corresponding devices
    cb_wait_front(mapping_tensor_cb_id, mapping_pages);
    uint8_t* send_preparation_buffer = (uint8_t*)send_preparation_buffer_address;
    for (uint32_t local_token = 0; local_token < tokens_per_device; local_token++) {
        // global_token is the global token index for the current token
        // we need the global token index to write to the output buffer – each global token that could potentially be
        // sent has a unique output buffer address to ensure that it is not overwritten by another token
        uint32_t global_token = (local_token + (tokens_per_device * dispatch_index));
        uint64_t output_token_write_addr = get_noc_addr(global_token, output_addr_gen);
        cb_wait_front(indices_tensor_cb_id, 1);
        cb_wait_front(input_tensor_cb_id, 1);
        uint32_t input_token_read_addr = get_read_ptr(input_tensor_cb_id);
        uint16_t* token_indices = (uint16_t*)(get_read_ptr(indices_tensor_cb_id));

        for (uint32_t k = 0; k < selected_experts_k; k++) {
            // get the expert that is chosen for the current token
            uint16_t expert_chosen = token_indices[k];
            uint32_t expert_offset = expert_chosen * aligned_mapping_page_size;
            uint16_t* devices_for_expert = (uint16_t*)(get_read_ptr(mapping_tensor_cb_id) + expert_offset);

            // find the devices that the expert lives on and dispatch the input tokens to them
            // if there is no tensor parallelism, then the token will only be sent to one device
            for (uint32_t d = 0; d < num_devices; d++) {
                if (devices_for_expert[d] == 1 && send_preparation_buffer[local_token * num_devices + d] == 0) {
                    send_preparation_buffer[local_token * num_devices + d] = 1;
                    if (d == linearized_mesh_coord) {
                        // if the expert lives on the current device, we dispatch the input token to it
                        detail::dispatch_input_local_device(
                            input_token_read_addr, output_token_write_addr, output_page_size);
                    } else if (is_configured_target<src_chip_id, mesh_cols, mesh_rows, axis>(dest_chip_ids[d])) {
                        // if the expert lives on a remote device, we dispatch the input token to it
                        // if axis is specified then we only send to the devices that are along the axis
                        // if axis is not specified then we send to all devices
                        dispatch_input_remote_device<src_chip_id, mesh_cols, mesh_rows, fabric_max_packet_size>(
                            dest_chip_ids[d],
                            dest_mesh_ids[d],
                            alignment,
                            (int)output_page_size,
                            input_token_read_addr,
                            output_token_write_addr,
                            fabric_connections,
                            unicast_packet_header);
                    }
                }
            }
        }
        cb_pop_front(indices_tensor_cb_id, 1);
        cb_pop_front(input_tensor_cb_id, 1);
    }

    // Send our selected experts tensor to all other devices and signal that we are done dispatching the input tokens
    // with a semaphore
    uint64_t global_noc_semaphore_address = get_noc_addr(global_semaphore_address);

    // two modes: send pages directly to the output buffer or send pages to the intermediate buffer and then write to
    // the output buffer latter is slower but is less L1 intensive
    if constexpr (write_page_by_page) {
        for (uint32_t local_token = 0; local_token < tokens_per_device; local_token++) {
            uint32_t global_token = (local_token + (tokens_per_device * dispatch_index));
            uint64_t metadata_write_addr = get_noc_addr(global_token, metadata_addr_gen);
            uint32_t token_indices_address = base_indices_addr + (local_token * aligned_indices_page_size);

            // dispatch the metadata to all other devices
            for (uint32_t d = 0; d < num_devices; d++) {
                if (dest_chip_ids[d] == src_chip_id) {
                    // dispatch the metadata to the current device and increment the local copy of the semaphore
                    dispatch_metadata_local_device(
                        token_indices_address, metadata_write_addr, metadata_page_size, global_noc_semaphore_address);
                } else if (is_configured_target<mesh_cols, mesh_rows, axis>(src_chip_id, dest_chip_ids[d])) {
                    // dispatch the metadata to the remote device and increment the remote device's copy of the
                    // semaphore
                    dispatch_metadata_remote_device(
                        src_chip_id,
                        dest_chip_ids[d],
                        dest_mesh_ids[d],
                        mesh_cols,
                        mesh_rows,
                        token_indices_address,
                        metadata_write_addr,
                        global_noc_semaphore_address,
                        (int)metadata_page_size,
                        fabric_max_packet_size,
                        fabric_connections,
                        metadata_packet_header);
                }
            }
        }
    } else {
        uint32_t indices_size = aligned_indices_page_size * tokens_per_device;

        // dispatch the metadata to the current device
        uint32_t dispatched_devices = 0;
        uint64_t intermediate_metadata_write_addr = get_noc_addr(get_read_ptr(metadata_buffer_id));
        for (uint32_t d = 0; d < num_devices; d++) {
            if (dest_chip_ids[d] == src_chip_id) {
<<<<<<< HEAD
                dispatch_metadata_local_device(
                    base_indices_addr,
                    intermediate_metadata_write_addr + (dispatch_index * indices_size),
                    indices_size,
                    global_noc_semaphore_address);
                dispatched_devices++;
            } else if (is_configured_target<mesh_cols, mesh_rows, axis>(src_chip_id, dest_chip_ids[d])) {
                dispatch_metadata_remote_device(
=======
                // dispatch the metadata to the current device and increment the local copy of the semaphore
                detail::dispatch_metadata_local_device(
                    token_indices_address, metadata_write_addr, metadata_page_size, global_noc_semaphore_address);
            } else if (is_configured_target<src_chip_id, mesh_cols, mesh_rows, axis>(dest_chip_ids[d])) {
                // dispatch the metadata to the remote device and increment the remote device's copy of the semaphore
                detail::dispatch_metadata_remote_device(
>>>>>>> 5e497189
                    src_chip_id,
                    dest_chip_ids[d],
                    dest_mesh_ids[d],
                    mesh_cols,
                    mesh_rows,
                    base_indices_addr,
                    intermediate_metadata_write_addr + (dispatch_index * indices_size),
                    global_noc_semaphore_address,
                    (int)indices_size,
                    fabric_max_packet_size,
                    fabric_connections,
                    metadata_packet_header);
                dispatched_devices++;
            }
        }
    }

    cb_pop_front(mapping_tensor_cb_id, mapping_pages);

    close_direction_connections(directions, fabric_connections);
}<|MERGE_RESOLUTION|>--- conflicted
+++ resolved
@@ -145,13 +145,10 @@
     constexpr uint32_t aligned_metadata_page_size = get_compile_time_arg_val(36);
 
     constexpr uint32_t fabric_max_packet_size = get_compile_time_arg_val(37);
-<<<<<<< HEAD
-    constexpr uint32_t metadata_buffer_id = get_compile_time_arg_val(38);
-    constexpr uint32_t write_page_by_page = get_compile_time_arg_val(39);
-    constexpr uint32_t linearized_mesh_coord = get_compile_time_arg_val(40);
-=======
     constexpr uint32_t alignment = get_compile_time_arg_val(38);
->>>>>>> 5e497189
+    constexpr uint32_t metadata_buffer_id = get_compile_time_arg_val(39);
+    constexpr uint32_t write_page_by_page = get_compile_time_arg_val(40);
+    constexpr uint32_t linearized_mesh_coord = get_compile_time_arg_val(41);
 
     size_t rt_args_idx = 0;
     uint32_t input_tensor_address = get_arg_val<uint32_t>(rt_args_idx++);
@@ -168,7 +165,13 @@
     constexpr std::array<bool, num_directions> directions = DIRECTIONS;
 
     std::array<tt::tt_fabric::WorkerToFabricEdmSender, num_directions> fabric_connections;
-    open_direction_connections(directions, fabric_connections, rt_args_idx);
+    for (uint32_t i = 0; i < directions.size(); i++) {
+        if (directions[i] == true) {
+            fabric_connections[i] =
+                tt::tt_fabric::WorkerToFabricEdmSender::build_from_args<ProgrammableCoreType::TENSIX>(rt_args_idx);
+            fabric_connections[i].open_start();
+        }
+    }
 
     uint32_t send_preparation_buffer_address = get_write_ptr(send_preparation_buffer_cb_id);
     zero_buffer_async(send_preparation_buffer_address, tokens_per_device * num_devices * sizeof(uint8_t));
@@ -194,7 +197,6 @@
 
     uint32_t base_indices_addr = get_read_ptr(indices_tensor_cb_id);
 
-<<<<<<< HEAD
     zero_buffer_barrier();
     for (uint32_t i = 0; i < directions.size(); i++) {
         if (directions[i] == true) {
@@ -202,8 +204,6 @@
         }
     }
 
-=======
->>>>>>> 5e497189
     // Based on the selected experts, we dispatch the input tokens to the corresponding devices
     cb_wait_front(mapping_tensor_cb_id, mapping_pages);
     uint8_t* send_preparation_buffer = (uint8_t*)send_preparation_buffer_address;
@@ -253,7 +253,6 @@
         cb_pop_front(indices_tensor_cb_id, 1);
         cb_pop_front(input_tensor_cb_id, 1);
     }
-
     // Send our selected experts tensor to all other devices and signal that we are done dispatching the input tokens
     // with a semaphore
     uint64_t global_noc_semaphore_address = get_noc_addr(global_semaphore_address);
@@ -270,12 +269,12 @@
             for (uint32_t d = 0; d < num_devices; d++) {
                 if (dest_chip_ids[d] == src_chip_id) {
                     // dispatch the metadata to the current device and increment the local copy of the semaphore
-                    dispatch_metadata_local_device(
+                    detail::dispatch_metadata_local_device(
                         token_indices_address, metadata_write_addr, metadata_page_size, global_noc_semaphore_address);
-                } else if (is_configured_target<mesh_cols, mesh_rows, axis>(src_chip_id, dest_chip_ids[d])) {
+                } else if (is_configured_target<src_chip_id, mesh_cols, mesh_rows, axis>(dest_chip_ids[d])) {
                     // dispatch the metadata to the remote device and increment the remote device's copy of the
                     // semaphore
-                    dispatch_metadata_remote_device(
+                    detail::dispatch_metadata_remote_device(
                         src_chip_id,
                         dest_chip_ids[d],
                         dest_mesh_ids[d],
@@ -295,27 +294,16 @@
         uint32_t indices_size = aligned_indices_page_size * tokens_per_device;
 
         // dispatch the metadata to the current device
-        uint32_t dispatched_devices = 0;
         uint64_t intermediate_metadata_write_addr = get_noc_addr(get_read_ptr(metadata_buffer_id));
         for (uint32_t d = 0; d < num_devices; d++) {
             if (dest_chip_ids[d] == src_chip_id) {
-<<<<<<< HEAD
-                dispatch_metadata_local_device(
+                detail::dispatch_metadata_local_device(
                     base_indices_addr,
                     intermediate_metadata_write_addr + (dispatch_index * indices_size),
                     indices_size,
                     global_noc_semaphore_address);
-                dispatched_devices++;
-            } else if (is_configured_target<mesh_cols, mesh_rows, axis>(src_chip_id, dest_chip_ids[d])) {
-                dispatch_metadata_remote_device(
-=======
-                // dispatch the metadata to the current device and increment the local copy of the semaphore
-                detail::dispatch_metadata_local_device(
-                    token_indices_address, metadata_write_addr, metadata_page_size, global_noc_semaphore_address);
             } else if (is_configured_target<src_chip_id, mesh_cols, mesh_rows, axis>(dest_chip_ids[d])) {
-                // dispatch the metadata to the remote device and increment the remote device's copy of the semaphore
                 detail::dispatch_metadata_remote_device(
->>>>>>> 5e497189
                     src_chip_id,
                     dest_chip_ids[d],
                     dest_mesh_ids[d],
@@ -328,7 +316,6 @@
                     fabric_max_packet_size,
                     fabric_connections,
                     metadata_packet_header);
-                dispatched_devices++;
             }
         }
     }
