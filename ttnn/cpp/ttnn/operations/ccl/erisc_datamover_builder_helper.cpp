// SPDX-FileCopyrightText: © 2024 Tenstorrent Inc.
//
// SPDX-License-Identifier: Apache-2.0

#include <tt-metalium/erisc_datamover_builder.hpp>
#include <tt-metalium/host_api.hpp>
#include <tt-metalium/device.hpp>
#include <tt-metalium/program.hpp>
#include <tt-metalium/tt_metal.hpp>

#include "ttnn/operations/ccl/ccl_common.hpp"
#include "erisc_datamover_builder_helper.hpp"

namespace ttnn::ccl {

std::vector<CoreCoord> reorder_connected_sockets(
    const tt::tt_metal::IDevice* local_device, const std::vector<CoreCoord>& connected_sockets) {
    // Prepare storage
    std::vector<CoreCoord> reordered_connected_sockets;
    reordered_connected_sockets.reserve(connected_sockets.size());

    // Create a vector of <logical, virtual> pairs
    std::vector<std::pair<CoreCoord, CoreCoord>> ethernet_cores_logical_virtual;
    ethernet_cores_logical_virtual.reserve(connected_sockets.size());

    // Build the pair list
    for (auto core : connected_sockets) {
        auto core_physical = local_device->virtual_core_from_logical_core(core, CoreType::ETH);
        ethernet_cores_logical_virtual.emplace_back(core, core_physical);
    }

    // Sort by the 'x' coordinate of the virtual (physical) core
    std::sort(
        ethernet_cores_logical_virtual.begin(), ethernet_cores_logical_virtual.end(), [](const auto& a, const auto& b) {
            return a.second.x < b.second.x;
        });

    // Extract the reordered logical sockets
    for (auto& core_pair : ethernet_cores_logical_virtual) {
        reordered_connected_sockets.push_back(core_pair.first);
    }

    return reordered_connected_sockets;
}

EdmLineFabricOpInterface::EdmLineFabricOpInterface(
    const std::vector<tt::tt_metal::IDevice*>& device_sequence,
    const std::vector<tt::tt_metal::Program*>& program_sequence,
    bool enable_persistent_mode,
    std::optional<size_t> desired_num_links,
    bool build_in_worker_connection_mode,
    Topology topology,
    bool is_galaxy) :
    device_sequence(device_sequence), programs(program_sequence) {
    if (topology == Topology::Ring) {
        TT_FATAL(device_sequence.size() > 2, "Ring topology only supports more than 2 devices");
    }

    static constexpr std::size_t edm_buffer_size =
        tt::tt_fabric::FabricEriscDatamoverBuilder::default_packet_payload_size_bytes +
        sizeof(tt::tt_fabric::PacketHeader);
    const auto config = tt::tt_fabric::FabricEriscDatamoverConfig(edm_buffer_size, topology);
    TT_ASSERT(device_sequence.size() == program_sequence.size());

    for (size_t i = 0; i < device_sequence.size(); i++) {
        log_trace(tt::LogOp, "device[{}] id={}", i, device_sequence[i]->id());
    }
    auto get_min_link_count = [&](IDevice* src_device, IDevice* dest_device, size_t min_link_count) {
        const auto& src_device_sockets = src_device->get_ethernet_sockets(dest_device->id());
        const auto& dest_device_sockets = dest_device->get_ethernet_sockets(src_device->id());
        if (src_device_sockets.size() > 0) {
            min_link_count = std::min(min_link_count, src_device_sockets.size());
        }
        if (src_device_sockets.size() > 0) {
            min_link_count = std::min(min_link_count, dest_device_sockets.size());
        }
        return min_link_count;
    };

    size_t min_link_count = desired_num_links.value_or(std::numeric_limits<size_t>::max());
    for (size_t hop = 0; hop < device_sequence.size() - 1; hop++) {
        auto src_device = device_sequence[hop];
        auto dest_device = device_sequence[hop + 1];
        min_link_count = get_min_link_count(src_device, dest_device, min_link_count);
    }
    if (topology == Topology::Ring) {
        auto src_device = device_sequence.back();
        auto dest_device = device_sequence.front();
        min_link_count = get_min_link_count(src_device, dest_device, min_link_count);
    }

    this->num_links = min_link_count;

    auto build_edm_directions =
        [&](IDevice* src_device, IDevice* dest_device, Program* src_program, Program* dest_program) {
            const auto& src_device_sockets = src_device->get_ethernet_sockets(dest_device->id());
            const auto& dest_device_sockets = dest_device->get_ethernet_sockets(src_device->id());
            // re-order the connected_sockets based on virtual coords
            auto reordered_src_device_sockets = reorder_connected_sockets(src_device, src_device_sockets);
            auto reordered_dest_device_sockets = reorder_connected_sockets(dest_device, dest_device_sockets);

            std::vector<CoreCoord> local_link_cores;
            local_link_cores.reserve(reordered_src_device_sockets.size());
            std::vector<CoreCoord> remote_link_cores;
            remote_link_cores.reserve(reordered_dest_device_sockets.size());
            std::copy_if(
                reordered_src_device_sockets.begin(),
                reordered_src_device_sockets.end(),
                std::back_inserter(local_link_cores),
                [src_device](const CoreCoord& core) { return src_device->is_active_ethernet_core(core, true); });
            std::copy_if(
                reordered_dest_device_sockets.begin(),
                reordered_dest_device_sockets.end(),
                std::back_inserter(remote_link_cores),
                [dest_device](const CoreCoord& core) { return dest_device->is_active_ethernet_core(core, true); });

            TT_ASSERT(local_link_cores.size() == remote_link_cores.size());
            bool dateline = false;
            if (src_device->id() == device_sequence.back()->id() &&
                dest_device->id() == device_sequence.front()->id()) {
                dateline = true;
            }

            edm_builders_forward_direction[src_device->id()].reserve(local_link_cores.size());
            edm_builders_backward_direction[dest_device->id()].reserve(local_link_cores.size());
            for (size_t l = 0; l < this->num_links; l++) {
<<<<<<< HEAD
                std::vector<tt::tt_fabric::FabricEriscDatamoverBuilder> fwd_edm_builders_for_risc;
                std::vector<tt::tt_fabric::FabricEriscDatamoverBuilder> bwd_edm_builders_for_risc;
                for (size_t risc_id = 0; risc_id < (device_sequence.front()->arch() == tt::ARCH::BLACKHOLE ? 2 : 1);
                     risc_id++) {
                    log_trace(
                        tt::LogOp,
                        "Building forward direction EDM on chip {} on risc_{} on link {}",
                        src_device->id(),
                        risc_id,
                        edm_builders_forward_direction[src_device->id()].size());
                    fwd_edm_builders_for_risc.push_back(tt::tt_fabric::FabricEriscDatamoverBuilder::build(
=======
                const auto curr_edm_config =
                    tt::tt_fabric::FabricEriscDatamoverConfig(edm_buffer_size, topology, dateline);
                log_trace(
                    tt::LogOp,
                    "Building forward direction EDM on chip {} on link {}",
                    src_device->id(),
                    edm_builders_forward_direction[src_device->id()].size());
                tt::log_debug(
                    "src_device {}, dest_device {}, is_dateline {}", src_device->id(), dest_device->id(), dateline);
                edm_builders_forward_direction[src_device->id()].push_back(
                    tt::tt_fabric::FabricEriscDatamoverBuilder::build(
>>>>>>> 6507971d
                        src_device,
                        *src_program,
                        local_link_cores[l],
                        src_device->id(),
                        dest_device->id(),
                        curr_edm_config,
                        enable_persistent_mode,
                        build_in_worker_connection_mode,
                        dateline,
                        risc_id));

                    log_trace(
                        tt::LogOp,
                        "Building backward direction EDM on chip {} on risc_{} on link {}",
                        dest_device->id(),
                        risc_id,
                        edm_builders_backward_direction[dest_device->id()].size());
                    bwd_edm_builders_for_risc.push_back(tt::tt_fabric::FabricEriscDatamoverBuilder::build(
                        dest_device,
                        *dest_program,
                        remote_link_cores[l],
                        dest_device->id(),
                        src_device->id(),
                        curr_edm_config,
                        enable_persistent_mode,
                        build_in_worker_connection_mode,
                        dateline,
                        risc_id));
                }
                edm_builders_forward_direction[src_device->id()].emplace_back(fwd_edm_builders_for_risc);
                edm_builders_backward_direction[dest_device->id()].emplace_back(bwd_edm_builders_for_risc);
            }
        };

    tt::tt_fabric::FabricEriscDatamoverBuilder* a_builder = nullptr;
    // Construct the builders
    for (size_t hop = 0; hop < device_sequence.size() - 1; hop++) {
        auto src_device = device_sequence[hop];
        auto dest_device = device_sequence[hop + 1];
        auto src_program = programs[hop];
        auto dest_program = programs[hop + 1];
        build_edm_directions(src_device, dest_device, src_program, dest_program);
        // Move out of loop?
        a_builder = &edm_builders_backward_direction[dest_device->id()].front().front();
        this->buffer_size_bytes = a_builder->channel_buffer_size;
    }
    if (topology == Topology::Ring) {
        auto src_device = device_sequence.back();
        auto dest_device = device_sequence.front();
        auto src_program = programs.back();
        auto dest_program = programs.front();
        build_edm_directions(src_device, dest_device, src_program, dest_program);

        a_builder = &edm_builders_backward_direction[dest_device->id()].front().front();
        this->buffer_size_bytes = a_builder->channel_buffer_size;
    }

    if (!build_in_worker_connection_mode) {
        // Establish local connections between EDMs on the same chips to establish the line fabric
        uint32_t start_bidirectional_device_index = 1;
        uint32_t end_bidirectional_device_index = device_sequence.size() - 1;
        if (topology == Topology::Ring) {
            start_bidirectional_device_index = 0;
            end_bidirectional_device_index = device_sequence.size();
        }

        uint32_t fwd_edm_start_index = 0;
        uint32_t fwd_edm_end_index = (topology == Topology::Ring) ? device_sequence.size() : device_sequence.size() - 1;
        uint32_t bwd_edm_start_index = (topology == Topology::Ring) ? 0 : 1;
        uint32_t bwd_edm_end_index = device_sequence.size();

        auto assign_noc_vc =
            [](auto& edm_builders_direction, size_t start_index, size_t end_index, const auto& device_sequence) {
                for (size_t i = start_index; i < end_index; i++) {
                    const size_t num_links = edm_builders_direction.at(device_sequence[i]->id()).size();
                    auto& direction_edm = edm_builders_direction.at(device_sequence[i]->id());

                    for (size_t l = 0; l < num_links; l++) {
                        for (auto& edm : direction_edm[l]) {
                            auto edm_noc_vc = l & edm.config.MAX_EDM_NOC_VC;
                            edm.config.edm_noc_vc = edm_noc_vc;
                        }
                    }
                }
            };

        // Call assign_noc_vc for both forward and backward directions
        assign_noc_vc(edm_builders_forward_direction, fwd_edm_start_index, fwd_edm_end_index, device_sequence);
        assign_noc_vc(edm_builders_backward_direction, bwd_edm_start_index, bwd_edm_end_index, device_sequence);

        for (size_t i = start_bidirectional_device_index; i < end_bidirectional_device_index; i++) {
            const size_t num_links = edm_builders_forward_direction.at(device_sequence[i]->id()).size();
            auto& forward_direction_edm = edm_builders_forward_direction.at(device_sequence[i]->id());
            auto& backward_direction_edm = edm_builders_backward_direction.at(device_sequence[i]->id());

            for (size_t l = 0; l < num_links; l++) {
                for (size_t risc_id = 0; risc_id < forward_direction_edm[l].size(); risc_id++) {
                    auto& edm_fwd = forward_direction_edm[l][risc_id];
                    auto& edm_bwd = backward_direction_edm[l][risc_id];
                    // currently is_galaxy is only being passed in through the fabric unit test, once we switch to
                    // fabric device init, will use proper cluster type to decide which machine it is. For the
                    // optimzation on noc selection, we empirically optimize on 3/4 links for linear, and 4 links on
                    // ring, as less links caused perf degradation, potentially caused by sw overhead of checking two
                    // nocs.
                    bool enable_core_placement_opt = false;
                    if (is_galaxy) {
                        if (topology == Topology::Ring) {
                            enable_core_placement_opt = (num_links > 3) && (edm_fwd.my_noc_y != edm_bwd.my_noc_y);
                        } else {
                            enable_core_placement_opt = (num_links > 2) && (edm_fwd.my_noc_y != edm_bwd.my_noc_y);
                        }
                    }
                    if (enable_core_placement_opt) {
                        if (edm_fwd.my_noc_x < edm_bwd.my_noc_x) {
                            log_info(
                                tt::LogTest,
                                "device {} edm_fwd {} {} is connecting to edm_bwd {} {} on link {}",
                                edm_fwd.my_chip_id,
                                edm_fwd.my_noc_x,
                                edm_fwd.my_noc_y,
                                edm_bwd.my_noc_x,
                                edm_bwd.my_noc_y,
                                l);
                            for (uint32_t i = 0; i < edm_fwd.config.num_receiver_channels; i++) {
                                edm_fwd.config.receiver_channel_forwarding_noc_ids[i] = 0;
                                edm_bwd.config.receiver_channel_forwarding_noc_ids[i] = 1;
                            }
                            for (uint32_t i = 0; i < edm_fwd.config.num_receiver_channels; i++) {
                                edm_fwd.config.receiver_channel_local_write_noc_ids[i] = 1;
                                edm_bwd.config.receiver_channel_local_write_noc_ids[i] = 1;
                            }
                            for (uint32_t i = 0; i < edm_fwd.config.num_sender_channels; i++) {
                                edm_fwd.config.sender_channel_ack_noc_ids[i] = 1;
                                edm_bwd.config.sender_channel_ack_noc_ids[i] = 0;
                            }
                        } else if (edm_fwd.my_noc_x > edm_bwd.my_noc_x) {
                            log_info(
                                tt::LogTest,
                                "device {} edm_fwd {} {} is connecting to edm_bwd {} {} on link {}",
                                edm_fwd.my_chip_id,
                                edm_fwd.my_noc_x,
                                edm_fwd.my_noc_y,
                                edm_bwd.my_noc_x,
                                edm_bwd.my_noc_y,
                                l);
                            for (uint32_t i = 0; i < edm_fwd.config.num_receiver_channels; i++) {
                                edm_fwd.config.receiver_channel_forwarding_noc_ids[i] = 1;
                                edm_bwd.config.receiver_channel_forwarding_noc_ids[i] = 0;
                            }
                            for (uint32_t i = 0; i < edm_fwd.config.num_receiver_channels; i++) {
                                edm_fwd.config.receiver_channel_local_write_noc_ids[i] = 1;
                                edm_bwd.config.receiver_channel_local_write_noc_ids[i] = 1;
                            }
                            for (uint32_t i = 0; i < edm_fwd.config.num_sender_channels; i++) {
                                edm_fwd.config.sender_channel_ack_noc_ids[i] = 0;
                                edm_bwd.config.sender_channel_ack_noc_ids[i] = 1;
                            }
                        }
                    }
                }
            }
        }

        for (size_t i = start_bidirectional_device_index; i < end_bidirectional_device_index; i++) {
            const size_t num_links = edm_builders_forward_direction.at(device_sequence[i]->id()).size();
            auto& forward_direction_edm = edm_builders_forward_direction.at(device_sequence[i]->id());
            auto& backward_direction_edm = edm_builders_backward_direction.at(device_sequence[i]->id());

            for (size_t l = 0; l < num_links; l++) {
                for (size_t risc_id = 0; risc_id < forward_direction_edm[l].size(); risc_id++) {
                    forward_direction_edm[l][risc_id].connect_to_downstream_edm(backward_direction_edm[l][risc_id]);
                    backward_direction_edm[l][risc_id].connect_to_downstream_edm(forward_direction_edm[l][risc_id]);
                }
            }
        }
    }
}

// Invocable per chip if we want to collectively build the fabric by building this separately per chip
// (and implicitly building the fabric that way)
EdmLineFabricOpInterface::EdmLineFabricOpInterface(
    tt::tt_metal::IDevice* local_device,
    std::optional<tt::tt_metal::IDevice*> forward_device,
    std::optional<tt::tt_metal::IDevice*> backward_device,
    tt::tt_metal::Program* program,
    bool enable_persistent_mode,
    std::optional<size_t> desired_num_links,
    bool build_in_worker_connection_mode,
    Topology topology) :
    device_sequence({local_device}), programs({program}) {
    static constexpr std::size_t edm_buffer_size =
        tt::tt_fabric::FabricEriscDatamoverBuilder::default_packet_payload_size_bytes +
        sizeof(tt::tt_fabric::PacketHeader);
    const auto config = tt::tt_fabric::FabricEriscDatamoverConfig(edm_buffer_size, topology);

    log_trace(tt::LogOp, "device id={}", local_device->id());
    log_trace(tt::LogOp, "EDM Fabric Factory ctor on device: {}", local_device->id());
    if (forward_device.has_value()) {
        log_trace(tt::LogOp, "\tConnect[FORWARD]: {} -> {}", local_device->id(), forward_device.value()->id());
    }
    if (backward_device.has_value()) {
        log_trace(tt::LogOp, "\tConnect[BACKWARD]: {} -> {}", local_device->id(), backward_device.value()->id());
    }

    // Construct the builders
    std::array<std::pair<tt::tt_metal::IDevice*, std::optional<tt::tt_metal::IDevice*>>, 2> device_pairs = {
        std::pair<tt::tt_metal::IDevice*, std::optional<tt::tt_metal::IDevice*>>{local_device, forward_device},
        std::pair<tt::tt_metal::IDevice*, std::optional<tt::tt_metal::IDevice*>>{local_device, backward_device}};

    static_assert(EdmLineFabricOpInterface::Direction::FORWARD < 2);
    static_assert(EdmLineFabricOpInterface::Direction::BACKWARD < 2);
    std::array<std::unordered_map<size_t, std::vector<std::vector<tt::tt_fabric::FabricEriscDatamoverBuilder>>>*, 2>
        edm_builders_maps;
    edm_builders_maps[EdmLineFabricOpInterface::Direction::FORWARD] = &this->edm_builders_forward_direction;
    edm_builders_maps[EdmLineFabricOpInterface::Direction::BACKWARD] = &this->edm_builders_backward_direction;

    std::optional<size_t> counted_num_links = std::nullopt;
    std::optional<size_t> obtained_channel_buffer_size = std::nullopt;
    const size_t max_num_links = desired_num_links.value_or(std::numeric_limits<std::size_t>::max());
    for (size_t i = 0; i < device_pairs.size(); i++) {
        if (!device_pairs[i].second.has_value()) {
            continue;
        }
        log_trace(
            tt::LogOp,
            "Device {} is connected to {} at index {}",
            local_device->id(),
            device_pairs[i].second.value()->id(),
            i);
        auto& edm_builders = *edm_builders_maps[i];

        tt::tt_metal::IDevice* remote_device = device_pairs[i].second.value();
        const auto connected_sockets = local_device->get_ethernet_sockets(remote_device->id());
        // re-order the connected_sockets based on virtual coords
        auto reordered_connected_sockets = reorder_connected_sockets(local_device, connected_sockets);

        TT_FATAL(edm_builders.size() == 0, "EDM builders already exist for this device");
        edm_builders.clear();
        for (const auto& core : reordered_connected_sockets) {
            if (!local_device->is_active_ethernet_core(core, true)) {
                continue;
            }
            if (edm_builders[local_device->id()].size() >= max_num_links) {
                break;
            }
            std::vector<tt::tt_fabric::FabricEriscDatamoverBuilder> edm_builders_for_risc;
            for (size_t risc_id = 0; risc_id < (local_device->arch() == tt::ARCH::BLACKHOLE ? 2 : 1); risc_id++) {
                log_trace(
                    tt::LogOp,
                    "DEBUG: build EDM: device: {}, &program: {}: core-logi(x={},y={}), risc_id: {}",
                    local_device->id(),
                    (void*)program,
                    core.x,
                    core.y,
                    risc_id);
                edm_builders_for_risc.push_back(tt::tt_fabric::FabricEriscDatamoverBuilder::build(
                    local_device,
                    *program,
                    core,
                    local_device->id(),
                    remote_device->id(),
                    config,
                    enable_persistent_mode,
                    build_in_worker_connection_mode,
                    false,
                    risc_id));
            }
            edm_builders[local_device->id()].emplace_back(edm_builders_for_risc);
        }
        if (!counted_num_links.has_value()) {
            TT_FATAL(!obtained_channel_buffer_size.has_value(), "No channel buffer size was counted");
            counted_num_links = edm_builders[local_device->id()].size();
            obtained_channel_buffer_size = edm_builders[local_device->id()].front().front().channel_buffer_size;
        }
    }
    TT_FATAL(counted_num_links.has_value(), "No links were counted");
    this->num_links = counted_num_links.value();

    TT_FATAL(obtained_channel_buffer_size.has_value(), "No channel buffer size was counted");
    this->buffer_size_bytes = obtained_channel_buffer_size.value();

    if (!build_in_worker_connection_mode) {
        // Establish local connections between EDMs on the same chips to establish the line fabric
        if (forward_device.has_value() && backward_device.has_value()) {
            auto& forward_direction_edm = edm_builders_forward_direction.at(local_device->id());
            auto& backward_direction_edm = edm_builders_backward_direction.at(local_device->id());

            for (size_t l = 0; l < this->num_links; l++) {
                for (size_t risc_id = 0; risc_id < forward_direction_edm[l].size(); risc_id++) {
                    forward_direction_edm[l][risc_id].connect_to_downstream_edm(backward_direction_edm[l][risc_id]);
                    backward_direction_edm[l][risc_id].connect_to_downstream_edm(forward_direction_edm[l][risc_id]);
                }
            }
        }
    }
}

tt::tt_fabric::SenderWorkerAdapterSpec EdmLineFabricOpInterface::uniquely_connect_worker(
    tt::tt_metal::IDevice* device, Direction direction) {
    TT_FATAL(
        (direction == FORWARD)
            ? edm_builders_forward_direction.find(device->id()) != edm_builders_forward_direction.end()
            : edm_builders_backward_direction.find(device->id()) != edm_builders_backward_direction.end(),
        "Device {} not found in edm builders",
        device->id());
    auto& edm_builders = (direction == FORWARD) ? edm_builders_forward_direction.at(device->id())
                                                : edm_builders_backward_direction.at(device->id());
    auto& link_count_map =
        (direction == FORWARD) ? next_forward_direction_edm_available : next_backward_direction_edm_available;
    log_trace(tt::LogOp, "EDM conecting in {} direction", direction == FORWARD ? "FORWARD" : "BACKWARD");
    const auto next_link = link_count_map[device->id()];
    link_count_map[device->id()] = (next_link + 1) % edm_builders.size();

    TT_FATAL(edm_builders.size() > 0, "No EDM builders found for device {}", device->id());
    TT_FATAL(
        next_link < edm_builders.size(), "Next link index {} is out of bounds for device {}", next_link, device->id());
    return edm_builders.at(next_link).front().build_connection_to_worker_channel();
}

EdmLineFabricOpInterface EdmLineFabricOpInterface::build_program_builder_worker_connection_fabric(
    const std::vector<tt::tt_metal::IDevice*>& device_sequence,
    const std::vector<tt::tt_metal::Program*>& program_sequence,
    bool enable_persistent_mode,
    std::optional<size_t> desired_num_links,
    Topology topology) {
    return EdmLineFabricOpInterface(
        device_sequence, program_sequence, enable_persistent_mode, desired_num_links, true, topology);
}

EdmLineFabricOpInterface EdmLineFabricOpInterface::build_program_builder_worker_connection_fabric(
    tt::tt_metal::IDevice* local_device,
    tt::tt_metal::IDevice* forward_device,
    tt::tt_metal::IDevice* backward_device,
    tt::tt_metal::Program* program,
    bool enable_persistent_mode,
    std::optional<size_t> desired_num_links,
    Topology topology) {
    return EdmLineFabricOpInterface(
        local_device,
        forward_device == nullptr ? std::nullopt : std::optional<tt::tt_metal::IDevice*>(forward_device),
        backward_device == nullptr ? std::nullopt : std::optional<tt::tt_metal::IDevice*>(backward_device),
        program,
        enable_persistent_mode,
        desired_num_links,
        true,
        topology);
}

void EdmLineFabricOpInterface::build_kernels() const {
    auto generate_kernels_in_direction =
        [this](tt::tt_metal::IDevice* device, tt::tt_metal::Program* program, Direction direction) {
            auto& edm_builders =
                direction == FORWARD ? edm_builders_forward_direction : edm_builders_backward_direction;
            if (edm_builders.find(device->id()) != edm_builders.end()) {
                for (auto& edm_builder_for_eth_core : edm_builders.at(device->id())) {
                    for (auto& edm_builder_for_risc_core : edm_builder_for_eth_core) {
                        log_trace(
                            tt::LogOp,
                            "Building EDM kernel on device {}, logical-core (y={},x={}), noc_core (y={},x={})",
                            device->id(),
                            edm_builder_for_risc_core.my_eth_core_logical.y,
                            edm_builder_for_risc_core.my_eth_core_logical.x,
                            device->ethernet_core_from_logical_core(edm_builder_for_risc_core.my_eth_core_logical).y,
                            device->ethernet_core_from_logical_core(edm_builder_for_risc_core.my_eth_core_logical).x);
                        auto local_edm_kernel = ttnn::ccl::generate_edm_kernel(
                            *program,
                            device,
                            edm_builder_for_risc_core,
                            edm_builder_for_risc_core.my_eth_core_logical,
                            static_cast<tt::tt_metal::DataMovementProcessor>(edm_builder_for_risc_core.risc_id),
                            tt::tt_metal::NOC::NOC_0);
                    }
                }
            }
        };

    TT_ASSERT(device_sequence.size() == programs.size());
    for (size_t i = 0; i < device_sequence.size(); i++) {
        tt::tt_metal::Program* program = programs[i];
        tt::tt_metal::IDevice* device = device_sequence[i];
        generate_kernels_in_direction(device, program, Direction::FORWARD);
        generate_kernels_in_direction(device, program, Direction::BACKWARD);
    }
}

std::vector<tt::tt_fabric::edm_termination_info_t>
EdmLineFabricOpInterface::generate_local_chip_fabric_termination_infos(tt::tt_metal::IDevice* device) const {
    auto generate_termination_info =
        [](const tt::tt_fabric::FabricEriscDatamoverBuilder& edm_builder) -> tt::tt_fabric::edm_termination_info_t {
        return tt::tt_fabric::edm_termination_info_t{
            0, edm_builder.my_noc_x, edm_builder.my_noc_y, edm_builder.config.termination_signal_address};
    };
    std::vector<tt::tt_fabric::edm_termination_info_t> edm_termination_infos;
    edm_termination_infos.reserve(this->num_links * 2);
    if (edm_builders_backward_direction.find(device->id()) != edm_builders_backward_direction.end()) {
        std::ranges::transform(
            edm_builders_backward_direction.at(device->id()).front(),
            std::back_inserter(edm_termination_infos),
            generate_termination_info);
    }
    if (edm_builders_forward_direction.find(device->id()) != edm_builders_forward_direction.end()) {
        std::ranges::transform(
            edm_builders_forward_direction.at(device->id()).front(),
            std::back_inserter(edm_termination_infos),
            generate_termination_info);
    }
    return edm_termination_infos;
}

std::vector<tt::tt_fabric::edm_termination_info_t>
EdmLineFabricOpInterface::generate_ordered_termination_info_farthest_to_nearest() const {
    static constexpr std::size_t edm_buffer_size =
        tt::tt_fabric::FabricEriscDatamoverBuilder::default_packet_payload_size_bytes +
        sizeof(tt::tt_fabric::PacketHeader);
    static const auto config = tt::tt_fabric::FabricEriscDatamoverConfig(edm_buffer_size);
    TT_ASSERT(device_sequence.size() > 0);
    const size_t num_hops = device_sequence.size() - 1;
    TT_ASSERT(num_hops > 0);
    std::vector<tt::tt_fabric::edm_termination_info_t> edm_termination_infos;
    edm_termination_infos.reserve(num_hops * 2 * this->num_links);
    for (int i = num_hops - 1; i >= 0; i--) {
        log_trace(tt::LogOp, "Generating termination info for hop {}", i);
        TT_ASSERT(i + 1 != 0);
        TT_ASSERT(i + 1 < device_sequence.size());
        TT_ASSERT(
            edm_builders_backward_direction.find(device_sequence[i + 1]->id()) != edm_builders_backward_direction.end(),
            "Device {} at index {} not found in `edm_builders_backward_direction` but it was expected there",
            i + 1,
            device_sequence[i + 1]->id());
        TT_ASSERT(
            edm_builders_forward_direction.find(device_sequence[i]->id()) != edm_builders_forward_direction.end(),
            "Device {} at index {} not found in `edm_builders_forward_direction` but it was expected there",
            i,
            device_sequence[i]->id());
        auto& farther_edms = edm_builders_backward_direction.at(device_sequence[i + 1]->id());
        auto& nearer_edms = edm_builders_forward_direction.at(device_sequence[i]->id());

        TT_ASSERT(farther_edms.size() <= this->num_links);
        TT_ASSERT(nearer_edms.size() <= this->num_links);
        for (size_t l = 0; l < this->num_links; l++) {
            auto& farther_edm = farther_edms.at(l).front();
            const std::size_t distance_receiver = i + 1;
            edm_termination_infos.push_back(
                {distance_receiver, farther_edm.my_noc_x, farther_edm.my_noc_y, config.termination_signal_address});
        }
        for (size_t l = 0; l < this->num_links; l++) {
            auto& nearer_edm = nearer_edms.at(l).front();
            const std::size_t distance_sender = i;
            edm_termination_infos.push_back(
                {distance_sender, nearer_edm.my_noc_x, nearer_edm.my_noc_y, config.termination_signal_address});
        }
    }
    log_trace(tt::LogOp, "Done Generating termination infos");
    return edm_termination_infos;
}

void EdmLineFabricOpInterface::teardown_from_host(tt::tt_fabric::TerminationSignal termination_signal) const {
    for (tt::tt_metal::IDevice* d : this->device_sequence) {
        // TODO: teardown for each risc core.
        //       check edm_builder->shared_buffer_mode whether the termination address is shared or not
        if (edm_builders_forward_direction.find(d->id()) != edm_builders_forward_direction.end()) {
            for (auto& edm_builders_for_link : edm_builders_forward_direction.at(d->id())) {
                edm_builders_for_link.front().teardown_from_host(d, termination_signal);
            }
        }
        if (edm_builders_backward_direction.find(d->id()) != edm_builders_backward_direction.end()) {
            for (auto& edm_builders_for_link : edm_builders_backward_direction.at(d->id())) {
                edm_builders_for_link.front().teardown_from_host(d, termination_signal);
            }
        }
    }
}

void EdmLineFabricOpInterface::set_firmware_context_switch_interval(size_t interval, size_t risc_id) {
    constexpr size_t ALL_RISCS = std::numeric_limits<size_t>::max();
    for (auto& edm_builders : edm_builders_forward_direction) {
        for (auto& edm_builders_for_eth : edm_builders.second) {
            if (risc_id == ALL_RISCS) {
                for (auto& builder_for_risc : edm_builders_for_eth) {
                    builder_for_risc.set_firmware_context_switch_interval(interval);
                }
            } else if (risc_id < edm_builders_for_eth.size()) {
                edm_builders_for_eth[risc_id].set_firmware_context_switch_interval(interval);
            }
        }
    }
    for (auto& edm_builders : edm_builders_backward_direction) {
        for (auto& edm_builders_for_eth : edm_builders.second) {
            if (risc_id == ALL_RISCS) {
                for (auto& builder_for_risc : edm_builders_for_eth) {
                    builder_for_risc.set_firmware_context_switch_interval(interval);
                }
            } else if (risc_id < edm_builders_for_eth.size()) {
                edm_builders_for_eth[risc_id].set_firmware_context_switch_interval(interval);
            }
        }
    }
}

void initialize_edm_fabric(
    distributed::MeshDevice* mesh_device,
    bool wrap_fabric_around_mesh,
    std::optional<size_t> context_switch_interval_override,
    Topology topology) {
    if (wrap_fabric_around_mesh) {
        auto devices = mesh_device->get_view().get_ring_devices();
        std::vector<tt::tt_metal::Program*> program_ptrs;
        std::vector<tt::tt_metal::Program> programs(devices.size());
        program_ptrs.reserve(devices.size());

        std::transform(
            programs.begin(), programs.end(), std::back_inserter(program_ptrs), [](tt::tt_metal::Program& p) {
                return &p;
            });
        EdmLineFabricOpInterface fabric_device_builders =
            EdmLineFabricOpInterface(devices, program_ptrs, true, std::nullopt, false, topology);
        if (context_switch_interval_override.has_value()) {
            fabric_device_builders.set_firmware_context_switch_interval(context_switch_interval_override.value());
        }
        fabric_device_builders.build_kernels();

        for (size_t i = 0; i < devices.size(); i++) {
            auto* device = devices[i];
            auto* program_ptr = program_ptrs[i];
            tt::tt_metal::detail::CompileProgram(device, *program_ptr);
            tt::tt_metal::EnqueueProgram(device->command_queue(), *program_ptr, false);
        }
    } else {
        std::vector<EdmLineFabricOpInterface> row_fabric_lines;
        row_fabric_lines.reserve(mesh_device->get_view().get_row_views().size());
        std::vector<EdmLineFabricOpInterface> col_fabric_lines;
        col_fabric_lines.reserve(mesh_device->get_view().get_column_views().size());

        size_t num_rows = mesh_device->get_view().get_row_views().size();
        size_t num_cols = mesh_device->get_view().get_column_views().size();
        std::vector<std::vector<tt::tt_metal::Program>> programs(num_rows);
        for (size_t r = 0; r < num_rows; r++) {
            programs[r].resize(num_cols);
        }

        for (size_t i = 0; i < num_rows; i++) {
            std::vector<tt::tt_metal::Program*> program_ptrs;
            program_ptrs.reserve(num_cols);
            std::transform(
                programs[i].begin(), programs[i].end(), std::back_inserter(program_ptrs), [](tt::tt_metal::Program& p) {
                    return &p;
                });
            row_fabric_lines.push_back(EdmLineFabricOpInterface(
                mesh_device->get_view().get_row_views()[i], program_ptrs, true, std::nullopt, false, topology));
            if (context_switch_interval_override.has_value()) {
                row_fabric_lines.back().set_firmware_context_switch_interval(context_switch_interval_override.value());
            }
        }

        for (size_t i = 0; i < num_cols; i++) {
            std::vector<tt::tt_metal::Program*> program_ptrs;
            program_ptrs.reserve(num_rows);
            for (size_t r = 0; r < num_rows; r++) {
                program_ptrs.push_back(&programs[r][i]);
            }
            col_fabric_lines.push_back(EdmLineFabricOpInterface(
                mesh_device->get_view().get_column_views()[i], program_ptrs, true, std::nullopt, false, topology));
            if (context_switch_interval_override.has_value()) {
                col_fabric_lines.back().set_firmware_context_switch_interval(context_switch_interval_override.value());
            }
        }

        std::for_each(row_fabric_lines.begin(), row_fabric_lines.end(), [](auto& line) { line.build_kernels(); });
        std::for_each(col_fabric_lines.begin(), col_fabric_lines.end(), [](auto& line) { line.build_kernels(); });

        for (size_t r = 0; r < num_rows; r++) {
            for (size_t c = 0; c < num_cols; c++) {
                log_info(tt::LogAlways, "Compile EDM program");
                tt::tt_metal::IDevice* device = mesh_device->get_device(r, c);
                auto& program = programs.at(r).at(c);
                tt::tt_metal::detail::CompileProgram(device, program);
                tt::tt_metal::EnqueueProgram(device->command_queue(), program, false);
            }
        }
    }
}

void teardown_edm_fabric(distributed::MeshDevice* mesh_device, bool wrap_fabric_around_mesh, Topology topology) {
    auto teardown = [topology](const std::vector<IDevice*>& line_view) {
        std::vector<tt::tt_metal::Program> programs(line_view.size());
        std::vector<tt::tt_metal::Program*> program_ptrs;
        program_ptrs.reserve(programs.size());
        std::transform(
            programs.begin(), programs.end(), std::back_inserter(program_ptrs), [](Program& p) { return &p; });
        EdmLineFabricOpInterface edm_fabric(line_view, program_ptrs, true, std::nullopt, false, topology);
        edm_fabric.teardown_from_host(tt::tt_fabric::TerminationSignal::IMMEDIATELY_TERMINATE);
    };
    if (wrap_fabric_around_mesh) {
        auto devices = mesh_device->get_view().get_ring_devices();
        teardown(devices);
    } else {
        for (const auto& row_view : mesh_device->get_view().get_row_views()) {
            teardown(row_view);
        }
        for (const auto& col_view : mesh_device->get_view().get_column_views()) {
            teardown(col_view);
        }
    }
}

}  // namespace ttnn::ccl<|MERGE_RESOLUTION|>--- conflicted
+++ resolved
@@ -124,9 +124,10 @@
             edm_builders_forward_direction[src_device->id()].reserve(local_link_cores.size());
             edm_builders_backward_direction[dest_device->id()].reserve(local_link_cores.size());
             for (size_t l = 0; l < this->num_links; l++) {
-<<<<<<< HEAD
                 std::vector<tt::tt_fabric::FabricEriscDatamoverBuilder> fwd_edm_builders_for_risc;
                 std::vector<tt::tt_fabric::FabricEriscDatamoverBuilder> bwd_edm_builders_for_risc;
+                const auto curr_edm_config =
+                    tt::tt_fabric::FabricEriscDatamoverConfig(edm_buffer_size, topology, dateline);
                 for (size_t risc_id = 0; risc_id < (device_sequence.front()->arch() == tt::ARCH::BLACKHOLE ? 2 : 1);
                      risc_id++) {
                     log_trace(
@@ -135,20 +136,9 @@
                         src_device->id(),
                         risc_id,
                         edm_builders_forward_direction[src_device->id()].size());
+                    tt::log_debug(
+                        "src_device {}, dest_device {}, is_dateline {}", src_device->id(), dest_device->id(), dateline);
                     fwd_edm_builders_for_risc.push_back(tt::tt_fabric::FabricEriscDatamoverBuilder::build(
-=======
-                const auto curr_edm_config =
-                    tt::tt_fabric::FabricEriscDatamoverConfig(edm_buffer_size, topology, dateline);
-                log_trace(
-                    tt::LogOp,
-                    "Building forward direction EDM on chip {} on link {}",
-                    src_device->id(),
-                    edm_builders_forward_direction[src_device->id()].size());
-                tt::log_debug(
-                    "src_device {}, dest_device {}, is_dateline {}", src_device->id(), dest_device->id(), dateline);
-                edm_builders_forward_direction[src_device->id()].push_back(
-                    tt::tt_fabric::FabricEriscDatamoverBuilder::build(
->>>>>>> 6507971d
                         src_device,
                         *src_program,
                         local_link_cores[l],
