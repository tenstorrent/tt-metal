// SPDX-FileCopyrightText: © 2025 Tenstorrent AI ULC
//
// SPDX-License-Identifier: Apache-2.0

#include "all_broadcast.hpp"
#include "ttnn/operations/ccl/all_broadcast/device/all_broadcast_op.hpp"
<<<<<<< HEAD
#include "ttnn/distributed/types.hpp"
#include "ttnn/global_semaphore.hpp"
#include <deque>

=======
#include "ttnn/operations/ccl/common/host/moe_utils.hpp"
#include "ttnn/operations/ccl/ccl_common.hpp"
#include <tt-metalium/fabric.hpp>
>>>>>>> 40ced104
namespace ttnn::operations::ccl {

std::vector<ttnn::Tensor> ExecuteAllBroadcast::invoke(
    const ttnn::Tensor& input_tensor,
    std::optional<uint32_t> cluster_axis,
    const std::optional<tt::tt_metal::SubDeviceId>& subdevice_id,
    const std::optional<ttnn::MemoryConfig>& memory_config,
    std::optional<uint32_t> num_links,
    std::optional<ttnn::ccl::Topology> topology) {
    // Default values for num_links and topology
<<<<<<< HEAD
    if (cluster_axis == std::nullopt) {
        auto mesh_shape = input_tensor.device()->get_view().shape();
        // Check if flat mesh (1x...M...x1) where M = total mesh volume
        // if it is not flat, then we need to call all-broadcast on dim=-1 to dim=0
        // first all broadcast will be on the last dimension, producing a vector of tensors
        // we then recursively call all broadcast on each of the tensors in the vector
        uint32_t num_devices = mesh_shape.mesh_size();
        bool is_not_flat_mesh = std::none_of(
            mesh_shape.cbegin(), mesh_shape.cend(), [num_devices](uint32_t dim) { return dim == num_devices; });
        if (is_not_flat_mesh) {
            std::deque<ttnn::Tensor> tensors;
            tensors.push_back(input_tensor);
            for (uint32_t axis = 0; axis < mesh_shape.dims(); ++axis) {
                uint32_t num_tensors = tensors.size();
                for (uint32_t i = 0; i < num_tensors; ++i) {
                    auto tensor = tensors.front();
                    tensors.pop_front();
                    auto curr_tensors =
                        ttnn::all_broadcast(tensor, axis, subdevice_id, memory_config, num_links, topology);
                    tensors.insert(tensors.end(), curr_tensors.begin(), curr_tensors.end());
                }
            }
            return std::vector<ttnn::Tensor>(tensors.begin(), tensors.end());
        }
    }
    uint32_t num_links_ = num_links.value_or(1);
    ttnn::ccl::Topology topology_ = topology.value_or(ttnn::ccl::Topology::Linear);
=======
    auto mesh_device = input_tensor.device();
    TT_FATAL(mesh_device != nullptr, "Mesh device is required for all_broadcast operation");
    tt::tt_fabric::Topology topology_ = topology.value_or(
        ::ttnn::ccl::get_usable_topology(input_tensor, tt::tt_fabric::get_fabric_topology(), cluster_axis));
    uint32_t num_links_ = num_links.value_or(common::get_num_links(*mesh_device, cluster_axis));
>>>>>>> 40ced104

    return ttnn::operations::ccl::all_broadcast(
        input_tensor, cluster_axis, subdevice_id, memory_config, num_links_, topology_);
}

}  // namespace ttnn::operations::ccl<|MERGE_RESOLUTION|>--- conflicted
+++ resolved
@@ -4,16 +4,11 @@
 
 #include "all_broadcast.hpp"
 #include "ttnn/operations/ccl/all_broadcast/device/all_broadcast_op.hpp"
-<<<<<<< HEAD
-#include "ttnn/distributed/types.hpp"
-#include "ttnn/global_semaphore.hpp"
-#include <deque>
-
-=======
 #include "ttnn/operations/ccl/common/host/moe_utils.hpp"
 #include "ttnn/operations/ccl/ccl_common.hpp"
 #include <tt-metalium/fabric.hpp>
->>>>>>> 40ced104
+#include <deque>
+
 namespace ttnn::operations::ccl {
 
 std::vector<ttnn::Tensor> ExecuteAllBroadcast::invoke(
@@ -24,7 +19,6 @@
     std::optional<uint32_t> num_links,
     std::optional<ttnn::ccl::Topology> topology) {
     // Default values for num_links and topology
-<<<<<<< HEAD
     if (cluster_axis == std::nullopt) {
         auto mesh_shape = input_tensor.device()->get_view().shape();
         // Check if flat mesh (1x...M...x1) where M = total mesh volume
@@ -50,15 +44,11 @@
             return std::vector<ttnn::Tensor>(tensors.begin(), tensors.end());
         }
     }
-    uint32_t num_links_ = num_links.value_or(1);
-    ttnn::ccl::Topology topology_ = topology.value_or(ttnn::ccl::Topology::Linear);
-=======
     auto mesh_device = input_tensor.device();
     TT_FATAL(mesh_device != nullptr, "Mesh device is required for all_broadcast operation");
     tt::tt_fabric::Topology topology_ = topology.value_or(
         ::ttnn::ccl::get_usable_topology(input_tensor, tt::tt_fabric::get_fabric_topology(), cluster_axis));
     uint32_t num_links_ = num_links.value_or(common::get_num_links(*mesh_device, cluster_axis));
->>>>>>> 40ced104
 
     return ttnn::operations::ccl::all_broadcast(
         input_tensor, cluster_axis, subdevice_id, memory_config, num_links_, topology_);
