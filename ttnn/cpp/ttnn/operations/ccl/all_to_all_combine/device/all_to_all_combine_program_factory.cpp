// SPDX-FileCopyrightText: © 2025 Tenstorrent AI ULC
//
// SPDX-License-Identifier: Apache-2.0

#include <tt-metalium/work_split.hpp>
#include <vector>
#include <tt-metalium/constants.hpp>
#include <tt-metalium/device_pool.hpp>
#include "ttnn/distributed/types.hpp"
#include "ttnn/operations/ccl/ccl_common.hpp"
#include "ttnn/operations/ccl/common/host/moe_utils.hpp"
#include "cpp/ttnn/operations/ccl/all_to_all_combine/device/all_to_all_combine_device_operation.hpp"
#include <tt-metalium/core_coord.hpp>
#include <tt-metalium/sub_device.hpp>
#include <tt-metalium/fabric.hpp>

namespace ttnn::operations::ccl {

AllToAllCombineDeviceOperation::AllToAllCombineFromSparse::cached_mesh_workload_t
AllToAllCombineDeviceOperation::AllToAllCombineFromSparse::create_mesh_workload(
    const operation_attributes_t& operation_attributes,
    const ttnn::MeshCoordinateRangeSet& tensor_coords,
    const tensor_args_t& tensor_args,
    tensor_return_value_t& tensor_return_value) {
    tt::tt_metal::distributed::MeshWorkload workload;
    std::unordered_map<ttnn::MeshCoordinateRange, shared_variables_t> shared_variables;
    for (const auto& coord : tensor_coords.coords()) {
        auto cached_program =
            create_at(operation_attributes, coord, tensor_coords.coords(), tensor_args, tensor_return_value);
        workload.add_program(ttnn::MeshCoordinateRange(coord), std::move(cached_program.program));
        shared_variables.emplace(coord, std::move(cached_program.shared_variables));
    }
    return cached_mesh_workload_t(std::move(workload), std::move(shared_variables));
}

ttnn::device_operation::CachedProgram<AllToAllCombineDeviceOperation::AllToAllCombineFromSparse::shared_variables_t>
AllToAllCombineDeviceOperation::AllToAllCombineFromSparse::create_at(
    const operation_attributes_t& operation_attributes,
    const ttnn::MeshCoordinate& mesh_coordinate,
    const std::vector<ttnn::MeshCoordinate>& all_mesh_coordinates,
    const tensor_args_t& tensor_args,
    tensor_return_value_t& tensor_return_value) {
    using namespace tt::tt_metal;
    using namespace tt::tt_fabric;
    using namespace ttnn::ccl;

    Program program{};

    const auto& input_tensor = tensor_args.input_tensor;
    const auto& metadata_tensor = tensor_args.metadata_tensor;
    const auto& mapping_tensor = tensor_args.mapping_tensor;
    const auto& output_tensor = tensor_return_value;
    const auto num_links = operation_attributes.num_links;
    auto topology = operation_attributes.topology;

    const auto input_dtype = input_tensor.get_dtype();

    auto mesh_device = input_tensor.mesh_device();
    const auto& mesh_view = mesh_device->get_view();
    const auto src_physical_device_id = mesh_device->get_device(mesh_coordinate)->id();

    const auto fabric_node_id = get_fabric_node_id_from_physical_chip_id(src_physical_device_id);
    const uint32_t src_mesh_id = *fabric_node_id.mesh_id;
    const uint32_t src_chip_id = (uint32_t)fabric_node_id.chip_id;

    const auto& input_shape = input_tensor.get_tensor_spec().logical_shape();
    const auto& mapping_shape = mapping_tensor.get_tensor_spec().logical_shape();
    const auto& metadata_shape = metadata_tensor.get_tensor_spec().logical_shape();

    const uint32_t num_devices = mesh_view.num_devices();
    const uint32_t hidden_size = input_shape[-1];
    const uint32_t batch_size = metadata_shape[1];
    const uint32_t seq_size = metadata_shape[2];
    const uint32_t selected_experts_k = metadata_shape[-1];
    const uint32_t experts = mapping_shape[-2];

    TT_FATAL(experts % num_devices == 0, "Currently assuming that experts are evenly split among devices");
    const uint32_t experts_per_device = experts / num_devices;

    const auto& input_spec = input_tensor.get_tensor_spec();
    const auto& mapping_spec = mapping_tensor.get_tensor_spec();
    const auto& metadata_spec = metadata_tensor.get_tensor_spec();

    const bool input_is_dram = input_tensor.buffer()->buffer_type() == BufferType::DRAM;
    const bool output_is_dram = output_tensor.buffer()->buffer_type() == BufferType::DRAM;
    const bool mapping_is_dram = mapping_tensor.buffer()->buffer_type() == BufferType::DRAM;
    const bool metadata_is_dram = metadata_tensor.buffer()->buffer_type() == BufferType::DRAM;

    const auto input_page_size_bytes = input_spec.compute_page_size_bytes();
    const auto mapping_page_size_bytes = mapping_spec.compute_page_size_bytes();
    const auto metadata_page_size_bytes = metadata_spec.compute_page_size_bytes();

    const auto l1_alignment = hal::get_l1_alignment();
    const auto dram_alignment = hal::get_dram_alignment();

    const auto aligned_input_page_size_bytes = tt::align(input_page_size_bytes, input_is_dram? dram_alignment:l1_alignment);
    const auto aligned_mapping_page_size_bytes = tt::align(mapping_page_size_bytes, l1_alignment);
    const auto aligned_metadata_page_size_bytes = tt::align(metadata_page_size_bytes, l1_alignment);

    const auto input_data_format = datatype_to_dataformat_converter(input_tensor.get_dtype());
    const auto mapping_data_format = datatype_to_dataformat_converter(mapping_tensor.get_dtype());
    const auto metadata_data_format = datatype_to_dataformat_converter(metadata_tensor.get_dtype());

    // Anything less will lead to deadlocks. It's clear why, TODO fix it.
    const uint32_t buffering_factor = experts_per_device;

    // input sharded buffer
    constexpr auto data_cb_id = tt::CBIndex::c_0;
    CircularBufferConfig cb_data_config =
        CircularBufferConfig(buffering_factor * aligned_input_page_size_bytes, {{data_cb_id, input_data_format}})
            .set_page_size(data_cb_id, aligned_input_page_size_bytes);

    // full mapping buffer
    constexpr auto mapping_tensor_cb_id = tt::CBIndex::c_1;
    CircularBufferConfig cb_mapping_tensor_config =
        CircularBufferConfig(aligned_mapping_page_size_bytes, {{mapping_tensor_cb_id, mapping_data_format}})
            .set_page_size(mapping_tensor_cb_id, aligned_mapping_page_size_bytes);

    // scratch space to store and share indices of per device experts
    constexpr auto local_experts_cb_id = tt::CBIndex::c_2;
    using local_experts_t = uint16_t;
    const auto aligned_local_expert_page_size_bytes =
        tt::align(experts_per_device * sizeof(local_experts_t), l1_alignment);
    const auto local_experts_dataformat = datatype_to_dataformat_converter(convert_to_data_type<local_experts_t>());
    CircularBufferConfig cb_local_experts_config =
        CircularBufferConfig(aligned_local_expert_page_size_bytes, {{local_experts_cb_id, local_experts_dataformat}})
            .set_page_size(local_experts_cb_id, aligned_local_expert_page_size_bytes);

    // metadata page buffer
    constexpr auto metadata_cb_id = tt::CBIndex::c_3;
    CircularBufferConfig cb_metadata_config =
        CircularBufferConfig(aligned_metadata_page_size_bytes, {{metadata_cb_id, metadata_data_format}})
            .set_page_size(metadata_cb_id, aligned_metadata_page_size_bytes);

    // client interface
    constexpr auto num_headers = 2;  // data unicast headers and atomic inc "multicast" headers
    constexpr auto client_interface_cb_id = tt::CBIndex::c_4;
    CircularBufferConfig client_interface_cb_config =
        CircularBufferConfig(num_headers * CLIENT_INTERFACE_SIZE, {{client_interface_cb_id, tt::DataFormat::UInt32}})
            .set_page_size(client_interface_cb_id, CLIENT_INTERFACE_SIZE);

    const auto subdevice_id = operation_attributes.subdevice_id.value_or(mesh_device->get_sub_device_ids().at(0));
    auto subdevice_core_range_set = mesh_device->worker_cores(HalProgrammableCoreType::TENSIX, subdevice_id);

    const auto subdevice_cores = corerange_to_cores(subdevice_core_range_set);

    TT_FATAL(
        subdevice_cores.size() >= num_links,
        "Not enough cores {} to send all links {}",
        subdevice_cores.size(),
        num_links);

    std::vector<CoreCoord> sender_cores;

    // select
    for (uint32_t i = 0; i < num_links; i++) {
        sender_cores.push_back(subdevice_cores.at(i));
    }

    // select the first core as the sender core for now, in the future we will distribute the work evenly across links
    auto sender_core = sender_cores.at(0);

    // create circular buffers
    const auto input_cb_handle = CreateCircularBuffer(program, sender_core, cb_data_config);
    const auto mapping_cb_handle = CreateCircularBuffer(program, sender_core, cb_mapping_tensor_config);
    const auto local_experts_cb_handle = CreateCircularBuffer(program, sender_core, cb_local_experts_config);
    const auto metadata_cb_handle = CreateCircularBuffer(program, sender_core, cb_metadata_config);
    const auto client_interface_cb = CreateCircularBuffer(program, sender_core, client_interface_cb_config);

    const uint32_t flat_mesh_idx = mesh_coordinate[0] * mesh_view.num_cols() + mesh_coordinate[1];

    const std::vector<uint32_t> reader_compile_time_args = {
        mapping_tensor_cb_id,
        local_experts_cb_id,
        metadata_cb_id,
        data_cb_id,
        experts_per_device,
        batch_size,
        seq_size,
        experts,  // same as num_mapping_pages
        flat_mesh_idx,
        input_page_size_bytes,
        selected_experts_k,
        mapping_page_size_bytes,
        metadata_page_size_bytes,
        input_is_dram,
        mapping_is_dram,
        metadata_is_dram,
        operation_attributes.locally_reduced};

    const DataMovementConfig reader_config{
        .processor = DataMovementProcessor::RISCV_1, .noc = NOC::NOC_1, .compile_args = reader_compile_time_args};

    KernelHandle ternary_reader_kernel_id = CreateKernel(
        program,
        "ttnn/cpp/ttnn/operations/ccl/all_to_all_combine/device/kernels/dataflow/reader_all_to_all_combine.cpp",
        sender_core,
        reader_config);

    const auto& axis = operation_attributes.axis;

    const uint32_t batch_replicate_dim = axis.has_value() ? mesh_device->shape()[axis.value()] : 1;
    const auto fabric_max_packet_size_bytes = get_tt_fabric_channel_buffer_size_bytes();
    const uint32_t max_packet_size_bytes =
        input_dtype == DataType::BFLOAT16 ? std::bit_floor(fabric_max_packet_size_bytes) : fabric_max_packet_size_bytes;

    const std::vector<uint32_t> writer_compile_time_args = {
        metadata_cb_id,
        local_experts_cb_id,
        client_interface_cb_id,
        data_cb_id,
        batch_size,
        seq_size,
        selected_experts_k,
        experts_per_device,
        num_devices,
        src_chip_id,
        input_page_size_bytes,
        l1_alignment,
        output_is_dram,
        mesh_view.num_rows(),
        mesh_view.num_cols(),
        max_packet_size_bytes,
<<<<<<< HEAD
        common::get_linearized_index(mesh_coordinate, mesh_view),
        (uint32_t)tt::tt_fabric::get_fabric_topology(),
    };
=======
        operation_attributes.locally_reduced};
>>>>>>> 6547c324

    // fabric routing info
    std::vector<uint32_t> dest_mesh_id, dest_chip_id, route;
    for (const auto& coord : all_mesh_coordinates) {
        auto device = mesh_device->get_device(coord);
        auto fabric_node_id = get_fabric_node_id_from_physical_chip_id(device->id());
        dest_mesh_id.push_back(*fabric_node_id.mesh_id);
        dest_chip_id.push_back((uint32_t)fabric_node_id.chip_id);
    }
    const auto [neighbors, directions] = common::get_neighbors(mesh_view, mesh_coordinate, topology, axis);

    std::map<std::string, std::string> writer_defines = {
        {"DEST_CHIP_ID", common::stringify(dest_chip_id)},
        {"DEST_MESH_ID", common::stringify(dest_mesh_id)},
        {"DIRECTIONS", common::stringify(directions)}};

    if (axis.has_value()) {
        writer_defines["REPLICATE_GROUP_AXIS"] = std::to_string(axis.value());
    }

    const DataMovementConfig writer_config{
        .processor = DataMovementProcessor::RISCV_0,
        .noc = NOC::NOC_0,
        .compile_args = writer_compile_time_args,
        .defines = writer_defines};

    KernelHandle unary_writer_kernel_id = CreateKernel(
        program,
        "ttnn/cpp/ttnn/operations/ccl/all_to_all_combine/device/kernels/dataflow/writer_all_to_all_combine.cpp",
        sender_core,
        writer_config);

    std::vector<uint32_t> reader_runtime_args = {
        mapping_tensor.mesh_buffer()->get_device_buffer(mesh_coordinate)->address(),
        metadata_tensor.mesh_buffer()->get_device_buffer(mesh_coordinate)->address(),
        input_tensor.mesh_buffer()->get_device_buffer(mesh_coordinate)->address(),
    };

    std::vector<uint32_t> writer_runtime_args = {
        output_tensor.mesh_buffer()->get_device_buffer(mesh_coordinate)->address(),
        operation_attributes.cross_device_semaphore.address(),
    };
    for (auto& neighbor : neighbors) {
        auto neighbor_coordinate = mesh_view.find_device(neighbor->id());
        uint32_t link_id = common::select_link(mesh_view, mesh_coordinate, neighbor_coordinate, num_links, topology);
        const auto neighbor_fabric_id = get_fabric_node_id_from_physical_chip_id(neighbor->id());
        append_fabric_connection_rt_args(
            fabric_node_id, neighbor_fabric_id, link_id, program, sender_core, writer_runtime_args);
    }

    SetRuntimeArgs(program, ternary_reader_kernel_id, sender_cores.at(0), reader_runtime_args);
    SetRuntimeArgs(program, unary_writer_kernel_id, sender_cores.at(0), writer_runtime_args);

    return {
        std::move(program),
        {.ternary_reader_kernel_id = ternary_reader_kernel_id,
         .unary_writer_kernel_id = unary_writer_kernel_id,
         .core = sender_cores.at(0)}};
}

void AllToAllCombineDeviceOperation::AllToAllCombineFromSparse::override_runtime_arguments(
    cached_mesh_workload_t& cached_workload,
    const operation_attributes_t& operation_attributes,
    const tensor_args_t& tensor_args,
    tensor_return_value_t& tensor_return_value) {
    for (auto& [range, program] : cached_workload.workload.get_programs()) {
        const auto & coord = range.start_coord();
        TT_FATAL(coord == range.end_coord(), "Expected single coordinate per program but got range of {} to {}", coord, range.end_coord());

        const auto& shared_variables = cached_workload.shared_variables.at(range);
        auto& ternary_reader_kernel_id = shared_variables.ternary_reader_kernel_id;
        auto& unary_writer_kernel_id = shared_variables.unary_writer_kernel_id;
        auto& core = shared_variables.core;

        auto& reader_runtime_args = GetRuntimeArgs(program, ternary_reader_kernel_id, core);
        auto& writer_runtime_args = GetRuntimeArgs(program, unary_writer_kernel_id, core);

        reader_runtime_args.at(0) = tensor_args.mapping_tensor.mesh_buffer()->get_device_buffer(coord)->address();
        reader_runtime_args.at(1) = tensor_args.metadata_tensor.mesh_buffer()->get_device_buffer(coord)->address();
        reader_runtime_args.at(2) = tensor_args.input_tensor.mesh_buffer()->get_device_buffer(coord)->address();

        writer_runtime_args.at(0) = tensor_return_value.mesh_buffer()->get_device_buffer(coord)->address();
        writer_runtime_args.at(1) = operation_attributes.cross_device_semaphore.address();
    }
}

}  // namespace ttnn::operations::ccl<|MERGE_RESOLUTION|>--- conflicted
+++ resolved
@@ -221,13 +221,10 @@
         mesh_view.num_rows(),
         mesh_view.num_cols(),
         max_packet_size_bytes,
-<<<<<<< HEAD
         common::get_linearized_index(mesh_coordinate, mesh_view),
         (uint32_t)tt::tt_fabric::get_fabric_topology(),
+        operation_attributes.locally_reduced,
     };
-=======
-        operation_attributes.locally_reduced};
->>>>>>> 6547c324
 
     // fabric routing info
     std::vector<uint32_t> dest_mesh_id, dest_chip_id, route;
