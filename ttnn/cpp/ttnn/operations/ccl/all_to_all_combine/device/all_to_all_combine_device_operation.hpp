// SPDX-FileCopyrightText: © 2025 Tenstorrent Inc.
//
// SPDX-License-Identifier: Apache-2.0

#pragma once

#include <variant>
#include <optional>

#include "ttnn/distributed/types.hpp"
#include "ttnn/tensor/tensor.hpp"
#include "ttnn/core.hpp"
#include "ttnn/device_operation.hpp"
#include "ttnn/types.hpp"
#include "ttnn/decorators.hpp"
#include "ttnn/global_semaphore.hpp"
#include <tt-metalium/sub_device.hpp>
#include <tt-metalium/fabric_edm_types.hpp>

namespace ttnn::operations::ccl {

struct AllToAllCombineDeviceOperation {
    struct operation_attributes_t {
        const MemoryConfig output_mem_config;
        const std::optional<uint32_t> axis;
        const uint32_t num_links;
        const tt::tt_fabric::Topology topology;
        const std::optional<tt::tt_metal::GlobalSemaphore> cross_device_semaphore;
        const bool locally_reduced;
        const std::optional<tt::tt_metal::SubDeviceId> subdevice_id;
        static constexpr auto attribute_names = std::forward_as_tuple(
            "output_mem_config", "axis", "num_links", "topology", "cross_device_semaphore", "subdevice_id");
        auto attribute_values() const {
            return std::forward_as_tuple(
                output_mem_config, axis, num_links, topology, cross_device_semaphore, subdevice_id);
        };
    };
    struct tensor_args_t {
        const ttnn::Tensor input_tensor;
        const ttnn::Tensor mapping_tensor;
        const ttnn::Tensor metadata_tensor;
        const std::optional<ttnn::Tensor> optional_output_tensor;
    };

    using spec_return_value_t = ttnn::TensorSpec;

    using tensor_return_value_t = ttnn::Tensor;

    struct AllToAllCombineFromSparse {
        // Shared variables are the variables that are shared between the create and override_runtime_arguments methods
        struct shared_variables_t {
<<<<<<< HEAD
            tt::tt_metal::KernelHandle ternary_reader_kernel_id{};
            tt::tt_metal::KernelHandle unary_writer_kernel_id{};
            CoreCoord core;
=======
            tt::tt_metal::KernelHandle ternary_reader_kernel_id;
            tt::tt_metal::KernelHandle unary_writer_kernel_id;
            std::vector<CoreCoord> cores;
>>>>>>> ca676150
        };
        using cached_mesh_workload_t = ttnn::device_operation::AdaptedCachedMeshWorkload<shared_variables_t>;

        static cached_mesh_workload_t create_mesh_workload(
            const operation_attributes_t& operation_attributes,
            const ttnn::MeshCoordinateRangeSet& tensor_coords,
            const tensor_args_t& tensor_args,
            tensor_return_value_t& tensor_return_value);

        static ttnn::device_operation::CachedProgram<shared_variables_t> create_at(
            const operation_attributes_t& operation_attributes,
            const ttnn::MeshCoordinate& mesh_coordinate,
            const std::vector<ttnn::MeshCoordinate>& all_mesh_coordinates,
            const tensor_args_t& tensor_args,
            tensor_return_value_t& tensor_return_value);

        static void override_runtime_arguments(
            cached_mesh_workload_t& cached_program,
            const operation_attributes_t& operation_attributes,
            const tensor_args_t& tensor_args,
            tensor_return_value_t& tensor_return_value);
    };

    using program_factory_t = std::variant<AllToAllCombineFromSparse>;

    // Mandatory methods

    // Select the program factory based on the operation attributes and tensor args
    static program_factory_t select_program_factory(const operation_attributes_t&, const tensor_args_t&);

    // Validate the operation when it creates a program.
    static void validate_on_program_cache_miss(const operation_attributes_t&, const tensor_args_t&);

    // Empty as there doesn't seem to be any complicated hashing requirement
    static void validate_on_program_cache_hit(const operation_attributes_t&, const tensor_args_t&);

    // Compute the output shapes based on the operation attributes and tensor args
    static spec_return_value_t compute_output_specs(const operation_attributes_t&, const tensor_args_t&);

    // Create the output tensors based on the operation attributes and tensor args
    static tensor_return_value_t create_output_tensors(const operation_attributes_t&, const tensor_args_t&);

    static std::tuple<operation_attributes_t, tensor_args_t> invoke(
        const ttnn::Tensor& input_tensor,
        const ttnn::Tensor& expert_mapping_tensor,
        const ttnn::Tensor& expert_metadata_tensor,
        uint32_t num_links,
        tt::tt_fabric::Topology topology,
        const ttnn::MemoryConfig& memory_config,
        const std::optional<GlobalSemaphore>& global_semaphore,
        const std::optional<uint32_t>& axis,
        const std::optional<tt::tt_metal::SubDeviceId>& subdevice_id,
        const std::optional<ttnn::Tensor>& optional_output_tensor,
        bool locally_reduced = false);
};
}  // namespace ttnn::operations::ccl

namespace ttnn::prim {
// Register the operation with the ttnn::register_operation API to make it available to the user as ttnn::prim::example
constexpr auto all_to_all_combine =
    ttnn::register_operation<"ttnn::prim::all_to_all_combine", ttnn::operations::ccl::AllToAllCombineDeviceOperation>();
}  // namespace ttnn::prim<|MERGE_RESOLUTION|>--- conflicted
+++ resolved
@@ -42,22 +42,12 @@
         const std::optional<ttnn::Tensor> optional_output_tensor;
     };
 
-    using spec_return_value_t = ttnn::TensorSpec;
-
-    using tensor_return_value_t = ttnn::Tensor;
-
     struct AllToAllCombineFromSparse {
         // Shared variables are the variables that are shared between the create and override_runtime_arguments methods
         struct shared_variables_t {
-<<<<<<< HEAD
-            tt::tt_metal::KernelHandle ternary_reader_kernel_id{};
-            tt::tt_metal::KernelHandle unary_writer_kernel_id{};
-            CoreCoord core;
-=======
             tt::tt_metal::KernelHandle ternary_reader_kernel_id;
             tt::tt_metal::KernelHandle unary_writer_kernel_id;
             std::vector<CoreCoord> cores;
->>>>>>> ca676150
         };
         using cached_mesh_workload_t = ttnn::device_operation::AdaptedCachedMeshWorkload<shared_variables_t>;
 
@@ -80,6 +70,10 @@
             const tensor_args_t& tensor_args,
             tensor_return_value_t& tensor_return_value);
     };
+
+    using spec_return_value_t = ttnn::TensorSpec;
+
+    using tensor_return_value_t = ttnn::Tensor;
 
     using program_factory_t = std::variant<AllToAllCombineFromSparse>;
 
