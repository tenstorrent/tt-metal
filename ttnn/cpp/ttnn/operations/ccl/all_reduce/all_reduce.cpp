--- conflicted
+++ resolved
@@ -38,14 +38,8 @@
     TT_FATAL(mesh_device != nullptr, "Mesh device is required for all_reduce operation");
 
     // Determine topology
-<<<<<<< HEAD
     tt::tt_fabric::Topology topology_ = ::ttnn::ccl::get_usable_topology(input_tensor, topology, cluster_axis);
-
-=======
-    tt::tt_fabric::Topology topology_ = topology.value_or(
-        ::ttnn::ccl::get_usable_topology(input_tensor, tt::tt_fabric::get_fabric_topology(), cluster_axis));
     topology_ = ::ttnn::ccl::convert_2d_to_1d_topology(topology_);
->>>>>>> 9e27ad9a
     // Call the experimental all_reduce_async with Sum operation
     return ::ttnn::experimental::all_reduce_async(
         input_tensor,
