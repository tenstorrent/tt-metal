// SPDX-FileCopyrightText: © 2025 Tenstorrent AI ULC
//
// SPDX-License-Identifier: Apache-2.0

#include "ttnn/common/queue_id.hpp"

#include <tt-metalium/constants.hpp>

#include "reduce_scatter.hpp"
#include "device/reduce_scatter_device_operation.hpp"
#include "ttnn/run_operation.hpp"
#include "ttnn/operations/ccl/ccl_host_types.hpp"
#include <tt-metalium/sub_device.hpp>
#include <tt-metalium/hal.hpp>
#include <tt-metalium/fabric.hpp>
#include "ttnn/operations/ccl/common/host/moe_utils.hpp"
#include "ttnn/operations/experimental/ccl/composite_common.hpp"

namespace ttnn::operations::ccl {

ttnn::Tensor ExecuteReduceScatter::invoke(
    const ttnn::Tensor& input_tensor,
    int32_t dim,
    std::optional<uint32_t> cluster_axis,
    const std::optional<tt::tt_metal::SubDeviceId>& subdevice_id,
    const std::optional<ttnn::MemoryConfig>& memory_config,
    const std::optional<ttnn::Tensor>& optional_output_tensor,
    std::optional<uint32_t> num_links,
    std::optional<tt::tt_fabric::Topology> topology) {
    // If cluster_axis is None, but mesh shape is not 1xM or Mx1, then we call reduce-scatter on cluster_axis=1, then
    // reduce-scatter on cluster_axis=0
    if (cluster_axis == std::nullopt) {
        auto mesh_shape = input_tensor.device()->get_view().shape();
        if (!mesh_shape.is_line_topology()) {
            Tensor tensor = input_tensor;
            for (size_t i = 0; i < mesh_shape.dims(); ++i) {
                tensor = ttnn::reduce_scatter(
                    tensor, dim, i, subdevice_id, memory_config, optional_output_tensor, num_links, topology);
            }
            return tensor;
        }
    }
    auto mesh_device = input_tensor.device();
    uint32_t normalized_dim = input_tensor.logical_shape().get_normalized_index(dim);
<<<<<<< HEAD
    tt::tt_fabric::Topology topology_ = ::ttnn::ccl::get_usable_topology(input_tensor, topology, cluster_axis);
=======
    tt::tt_fabric::Topology topology_ = topology.value_or(
        ::ttnn::ccl::get_usable_topology(input_tensor, tt::tt_fabric::get_fabric_topology(), cluster_axis));
    topology_ = ::ttnn::ccl::convert_2d_to_1d_topology(topology_);

>>>>>>> 9e27ad9a
    auto memory_config_ = memory_config.value_or(input_tensor.memory_config());
    // TODO: until #27196 is resolved, the fabric API does not subtract out the one link correctly for dispatch used
    // when not all devices are mmio capable. Manually doing it requires the use of "is_mmio_capable" counting, but as
    // the one link that's subtracted out is only along one cluster axis, we will be using less links we would like
    uint32_t num_links_ = num_links.value_or(common::get_num_links(*mesh_device, cluster_axis));
    if (composite_common::use_composite_reduce_scatter(input_tensor, dim, cluster_axis)) {
        return composite_common::composite_reduce_scatter(
            input_tensor, dim, num_links_, memory_config_, subdevice_id, cluster_axis);
    }
    return ttnn::prim::reduce_scatter(
               input_tensor,
               normalized_dim,
               cluster_axis,
               subdevice_id,
               memory_config_,
               optional_output_tensor,
               num_links_,
               topology_)
        .at(1);  // first is the intermediate tensor
}

}  // namespace ttnn::operations::ccl<|MERGE_RESOLUTION|>--- conflicted
+++ resolved
@@ -42,14 +42,9 @@
     }
     auto mesh_device = input_tensor.device();
     uint32_t normalized_dim = input_tensor.logical_shape().get_normalized_index(dim);
-<<<<<<< HEAD
     tt::tt_fabric::Topology topology_ = ::ttnn::ccl::get_usable_topology(input_tensor, topology, cluster_axis);
-=======
-    tt::tt_fabric::Topology topology_ = topology.value_or(
-        ::ttnn::ccl::get_usable_topology(input_tensor, tt::tt_fabric::get_fabric_topology(), cluster_axis));
     topology_ = ::ttnn::ccl::convert_2d_to_1d_topology(topology_);
 
->>>>>>> 9e27ad9a
     auto memory_config_ = memory_config.value_or(input_tensor.memory_config());
     // TODO: until #27196 is resolved, the fabric API does not subtract out the one link correctly for dispatch used
     // when not all devices are mmio capable. Manually doing it requires the use of "is_mmio_capable" counting, but as
