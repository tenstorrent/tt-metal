--- conflicted
+++ resolved
@@ -19,15 +19,11 @@
 void py_bind_reduce_scatter(py::module& module) {
     auto doc =
         R"doc(
-        Reduce-scatter operation across devices along a selected dimension and optional cluster axis. This operation reduces the mesh tensor across the devices in the mesh, along the specified dimension. It then scatters the reduced tensor back to the devices in the mesh, along the same dimension. When cluster axis is specified, we reduce and scatter along the cluster axis. When the layout is row-major or the scatter breaks apart tiles, we use the composite reduce-scatter implementation that falls back to all-broadcast.
+        Reduce-scatter operation across devices along a selected dimension and optional cluster axis. This operation reduces the mesh tensor across the devices in the mesh, along the specified dimension. It then scatters the reduced tensor back to the devices in the mesh, along the same dimension. When cluster axis is specified, we reduce and scatter along the cluster axis. When it is not specified, then we reduce and scatter across all devices in the mesh. When the layout is row-major or the scatter breaks apart tiles, we use the composite reduce-scatter implementation that falls back to all-broadcast.
 
-<<<<<<< HEAD
         Args:
             input_tensor (ttnn.Tensor): Input tensor to be reduced and scattered.
             dim (int): Dimension along which to reduce.
-=======
-            Reduce-scatter operation across devices along a selected dimension and optional cluster axis. This operation reduces the mesh tensor across the devices in the mesh, along the specified dimension. It then scatters the reduced tensor back to the devices in the mesh, along the same dimension. When cluster axis is specified, we reduce and scatter along the cluster axis. When it is not specified, then we reduce and scatter across all devices in the mesh. When the layout is row-major or the scatter breaks apart tiles, we use the composite reduce-scatter implementation that falls back to all-broadcast.
->>>>>>> 646de0dd
 
         Keyword Args:
             cluster_axis (int, optional): The cluster axis to reduce across. Defaults to `None`.
