add_library(ttnn_op_ccl ${LIB_TYPE})
add_library(TTNN::Ops::CCL ALIAS ttnn_op_ccl)

target_precompile_headers(ttnn_op_ccl REUSE_FROM TT::CommonPCH)
TT_ENABLE_UNITY_BUILD(ttnn_op_ccl)

set_target_properties(
    ttnn_op_ccl
    PROPERTIES
        INTERFACE_HEADER_SETS_TO_VERIFY
            api
)
# Globbing non-build files is acceptable for now because devs don't generate packages.
file(
    GLOB_RECURSE kernels
    common/kernels/*
    kernel_common/*
    kernels/*
    all_to_all_combine/device/kernels/*
    all_to_all_dispatch/device/kernels/*
)
target_sources(
    ttnn_op_ccl
    PUBLIC
        FILE_SET api
        TYPE HEADERS
        BASE_DIRS ${FixmeOpAPIDir}
        FILES
<<<<<<< HEAD
            all_gather/all_gather.hpp
            all_reduce/all_reduce.cpp
            reduce_scatter/reduce_scatter.hpp
=======
            all_broadcast/device/all_broadcast_op.hpp # seems odd to have some of this file, but it's needed for tt-train to consume
>>>>>>> 646de0dd
            ccl_common.hpp
            ccl_host_datastructures.hpp
            ccl_host_types.hpp
            ccl_op_fusion.hpp
            common/host/ccl_command_stream_builders.hpp
            common/host/moe_utils.hpp
            common/types/ccl_types.hpp
            common/uops/ccl_command.hpp
            mesh_partition/mesh_partition.hpp
            shared_with_host/hetergeneous_data_structs.hpp
        FILE_SET kernels
        TYPE HEADERS
        BASE_DIRS ${CMAKE_CURRENT_SOURCE_DIR}
        FILES
            ${kernels}
            ccl_host_types.hpp
            shared_with_host/hetergeneous_data_structs.hpp
            shared_with_host/sharded_tensor_addr_gen.hpp
            common/types/ccl_types.hpp
            common/types/sharding_common.hpp
            common/types/ccl_types_device.hpp
            common/uops/ccl_command_device.hpp
            common/uops/ccl_command.hpp
            common/interpreter_backends/kernel_common/algorithms.hpp
            common/interpreter_backends/kernel_common/io_descriptors.hpp
            common/kernels/command_processor.hpp
            common/kernels/ccl_send_reader_two_input.cpp
            common/kernels/ccl_send.cpp
            common/kernels/ccl_wait_completion.cpp
    PRIVATE
        # Common
        ccl_op_fusion.cpp
        ccl_common.cpp
        ccl_host_datastructures.cpp
        common/types/ccl_types_args_emitters.cpp
        common/host/command_backend_runtime_args_overrider.cpp
        common/uops/ccl_command.cpp
        common/uops/command_lowering.cpp
        common/uops/ccl_host_commands.cpp
        common/host/ccl_worker_builder.cpp
        common/host/ccl_command_stream_builders.cpp
        common/host/moe_utils.cpp
        # Ops
        all_broadcast/all_broadcast.cpp
        all_broadcast/device/all_broadcast_op.cpp
        all_broadcast/device/all_broadcast_program.cpp
        all_gather/all_gather.cpp
        all_gather/device/all_gather_device_operation.cpp
        all_gather/device/all_gather_program_factory.cpp
        all_reduce/all_reduce.cpp
        all_to_all_combine/all_to_all_combine.cpp
        all_to_all_combine/device/all_to_all_combine_device_operation.cpp
        all_to_all_combine/device/all_to_all_combine_program_factory.cpp
        all_to_all_dispatch/all_to_all_dispatch.cpp
        all_to_all_dispatch/device/all_to_all_dispatch_device_operation.cpp
        all_to_all_dispatch/device/all_to_all_dispatch_program_factory.cpp
        reduce_scatter/reduce_scatter.cpp
        reduce_scatter/device/reduce_scatter_device_operation.cpp
        reduce_scatter/device/reduce_scatter_program_factory.cpp
        mesh_partition/mesh_partition.cpp
        mesh_partition/device/mesh_partition_device_operation.cpp
        mesh_partition/device/mesh_partition_program_factory.cpp
        barrier/device/host/barrier_full_worker_grid.cpp
        barrier/device/barrier_op.cpp
        barrier/barrier.cpp
        broadcast/broadcast.cpp
        broadcast/device/broadcast_op.cpp
        broadcast/device/broadcast_program.cpp
)

target_include_directories(ttnn_op_ccl PRIVATE ${FixmeOpIncDirs})
target_link_libraries(ttnn_op_ccl PUBLIC TTNN::Core PRIVATE TT::Metalium)

install(
    TARGETS
        ttnn_op_ccl
    FILE_SET
    api
        COMPONENT ttnn-dev
    FILE_SET
    kernels
        DESTINATION ${CMAKE_INSTALL_LIBEXECDIR}/tt-metalium/ttnn/cpp/ttnn/operations/ccl
        COMPONENT ttnn-runtime
)

install(TARGETS ttnn_op_ccl LIBRARY COMPONENT tar)<|MERGE_RESOLUTION|>--- conflicted
+++ resolved
@@ -26,13 +26,10 @@
         TYPE HEADERS
         BASE_DIRS ${FixmeOpAPIDir}
         FILES
-<<<<<<< HEAD
             all_gather/all_gather.hpp
             all_reduce/all_reduce.cpp
             reduce_scatter/reduce_scatter.hpp
-=======
             all_broadcast/device/all_broadcast_op.hpp # seems odd to have some of this file, but it's needed for tt-train to consume
->>>>>>> 646de0dd
             ccl_common.hpp
             ccl_host_datastructures.hpp
             ccl_host_types.hpp
