// SPDX-FileCopyrightText: © 2024 Tenstorrent Inc.
//
// SPDX-License-Identifier: Apache-2.0

#include "ttnn/operations/ccl/common/types/ccl_types_args_emitters.hpp"
#include <tt-metalium/buffer_types.hpp>
#include "ttnn/tensor/tensor.hpp"
#include "ttnn/tensor/types.hpp"
#include <tt-metalium/device.hpp>
#include "ttnn/operations/ccl/sharding_addrgen_helper.hpp"

using namespace tt::tt_metal;

namespace ttnn {
namespace ccl {

args_list_t emit_runtime_args(WorkerEdmInterfaceArgs const& edm_interface_args) {
    return {
        edm_interface_args.edm_noc_x,
        edm_interface_args.edm_noc_y,
        reinterpret_cast<uint32_t>(edm_interface_args.edm_buffer_base_address),
        reinterpret_cast<uint32_t>(edm_interface_args.edm_semaphore_address),
        edm_interface_args.num_buffers_per_channel};
}

args_list_t emit_compile_time(WorkerEdmInterfaceArgs const& edm_interface_args) { return {}; }

args_list_t legacy_emit_address_generator_runtime_args(
    const tt::tt_metal::IDevice* const d, const tt::tt_metal::Tensor& t) {
    args_list_t args;
    switch (t.buffer()->buffer_layout()) {
        case tt::tt_metal::TensorMemoryLayout::WIDTH_SHARDED:
        case tt::tt_metal::TensorMemoryLayout::HEIGHT_SHARDED:
        case tt::tt_metal::TensorMemoryLayout::BLOCK_SHARDED:
            return ShardedAddrGenArgBuilder::emit_rt_args(d, t);
            break;

        case tt::tt_metal::TensorMemoryLayout::INTERLEAVED:
            TT_ASSERT(t.buffer()->page_size() != 1024);
            // For now we won't emit args for interleaved here... assume these are passed in elsewhere
            // This is during some transitionary period
            return {};

            break;

        default:
            TT_ASSERT(
                false,
                "Tried emitting address generator args for an unsupported type{}. Consider adding the missing support "
                "or using a supported tensor memory layout (width sharded, height sharded, block sharded, interleaved",
                t.buffer()->buffer_layout());
            return {};
    };
}

args_list_t emit_address_generator_runtime_args(const tt::tt_metal::IDevice* const d, const tt::tt_metal::Tensor& t) {
    args_list_t args;
    switch (t.buffer()->buffer_layout()) {
        case tt::tt_metal::TensorMemoryLayout::WIDTH_SHARDED:
        case tt::tt_metal::TensorMemoryLayout::HEIGHT_SHARDED:
        case tt::tt_metal::TensorMemoryLayout::BLOCK_SHARDED: return shard_builder::generate_run_time_args(t); break;

        case tt::tt_metal::TensorMemoryLayout::INTERLEAVED:
            TT_ASSERT(t.buffer()->page_size() != 1024);
            // For now we won't emit args for interleaved here... assume these are passed in elsewhere
            // This is during some transitionary period
            return {};

            break;

        default:
            TT_ASSERT(
                false,
                "Tried emitting address generator args for an unsupported type{}. Consider adding the missing support "
                "or using a supported tensor memory layout (width sharded, height sharded, block sharded, interleaved",
                t.buffer()->buffer_layout());
            return {};
    };
}

args_list_t legacy_emit_address_generator_compile_time_args(const tt::tt_metal::Tensor& t) {
    switch (t.buffer()->buffer_layout()) {
        case tt::tt_metal::TensorMemoryLayout::WIDTH_SHARDED:
        case tt::tt_metal::TensorMemoryLayout::HEIGHT_SHARDED:
        case tt::tt_metal::TensorMemoryLayout::BLOCK_SHARDED: return ShardedAddrGenArgBuilder::emit_ct_args(t); break;

        case tt::tt_metal::TensorMemoryLayout::INTERLEAVED: return {}; break;

        default:
            TT_ASSERT(
                false,
                "Tried emitting address generator args for an unsupported type{}. Consider adding the missing support "
                "or using a supported tensor memory layout (width sharded, height sharded, block sharded, interleaved",
                t.buffer()->buffer_layout());
            return {};
    }
    TT_ASSERT(false);
}

args_list_t emit_address_generator_compile_time_args(const tt::tt_metal::Tensor& t) {
    switch (t.buffer()->buffer_layout()) {
        case tt::tt_metal::TensorMemoryLayout::WIDTH_SHARDED:
        case tt::tt_metal::TensorMemoryLayout::HEIGHT_SHARDED:
        case tt::tt_metal::TensorMemoryLayout::BLOCK_SHARDED:
            return shard_builder::generate_compile_time_args(t);
            break;

        case tt::tt_metal::TensorMemoryLayout::INTERLEAVED: return {}; break;

        default:
            TT_ASSERT(
                false,
                "Tried emitting address generator args for an unsupported type{}. Consider adding the missing support "
                "or using a supported tensor memory layout (width sharded, height sharded, block sharded, interleaved",
                t.buffer()->buffer_layout());
            return {};
    }
    TT_ASSERT(false);
}

std::pair<CoreCoord, CoreCoord> shard_grid_from_shard_spec(const ShardSpec& shard_spec) {
    auto const& core_range = shard_spec.grid.bounding_box();
    log_trace(
        tt::LogOp,
        "SHARD CORE_RANGE: start_x:{} start_y:{} end_x:{} end_y:{}",
        core_range.start_coord.x,
        core_range.start_coord.y,
        core_range.end_coord.x,
        core_range.end_coord.y);
    log_trace(tt::LogOp, "grid_size: {}", shard_spec.grid.num_cores());

    return {core_range.start_coord, core_range.end_coord};
}

// non-transposed - always row-major layout
// vec<logical row -> noc row>, vec<logicacal col -> noc col>
static std::pair<std::vector<uint32_t>, std::vector<uint32_t>> shard_noc_cores_from_shard_spec(
    IDevice const* d, const ShardSpec& shard_spec) {
    TT_ASSERT(d != nullptr);
    auto const& core_range = shard_spec.grid.bounding_box();
    std::vector<uint32_t> logical_to_noc_row_map;
    std::vector<uint32_t> logical_to_noc_col_map;
    for (uint32_t y = core_range.start_coord.y; y <= core_range.end_coord.y; y++) {
        CoreCoord noc_core = d->virtual_core_from_logical_core(CoreCoord(0, y), CoreType::WORKER);
        logical_to_noc_row_map.push_back(noc_core.y);
    }
    for (uint32_t x = core_range.start_coord.x; x <= core_range.end_coord.x; x++) {
        CoreCoord noc_core = d->virtual_core_from_logical_core(CoreCoord(x, 0), CoreType::WORKER);
        logical_to_noc_col_map.push_back(noc_core.x);
    }

    return {logical_to_noc_row_map, logical_to_noc_col_map};
}

std::vector<uint32_t> ShardedAddrGenArgBuilder::emit_rt_args(IDevice const* d, Tensor const& t) {
    std::vector<uint32_t> args;
    auto const& [row_map, col_map] = shard_noc_cores_from_shard_spec(d, t.shard_spec().value());
    args.push_back(row_map.size());
    for (uint32_t i = 0; i < row_map.size(); i++) {
        args.push_back(row_map.at(i));
    }
    args.push_back(col_map.size());
    for (uint32_t i = 0; i < col_map.size(); i++) {
        args.push_back(col_map.at(i));
    }

    return args;
}

std::vector<uint32_t> ShardedAddrGenArgBuilder::emit_ct_args(Tensor const& t) {
    std::vector<uint32_t> args;
    TT_ASSERT(t.is_sharded());
    auto const& [pages_per_shard_y, pages_per_shard_x] = t.buffer()->shard_spec().shape_in_pages();
    auto const& [shard_grid_start, shard_grid_end] = shard_grid_from_shard_spec(t.shard_spec().value());
    bool shard_grid_transposed = shard_grid_is_transposed(t);
    TT_FATAL(
        t.memory_config().memory_layout() == TensorMemoryLayout::BLOCK_SHARDED ||
            t.memory_config().memory_layout() == TensorMemoryLayout::HEIGHT_SHARDED ||
            t.memory_config().memory_layout() == TensorMemoryLayout::WIDTH_SHARDED,
        "ShardedAddrGenArgBuilder::emit_ct_args was invoked with a tensor containing an unsupported (Sharded) Tensor "
        "Memory Layout: {}",
        t.memory_config().memory_layout());
    // shard_grid_height (cores)
    args.push_back(shard_grid_end.y - shard_grid_start.y + 1);
    TT_FATAL(args.back() > 0, "Passed shard_grid height == 0 to sharded addrgen, which is invalid");
    // shard_grid_width (cores)
    args.push_back(shard_grid_end.x - shard_grid_start.x + 1);
    TT_FATAL(args.back() > 0, "Passed shard_grid width == 0 to sharded addrgen, which is invalid");
    // shard_grid_start_y
    args.push_back(shard_grid_start.y);
    // shard_grid_start_x
    args.push_back(shard_grid_start.x);
    // pages_per_shard_y
    args.push_back(pages_per_shard_y);
    TT_FATAL(args.back() > 0, "Passed pages per shard y == 0 to sharded addrgen, which is invalid");
    // pages_per_shard_x
    args.push_back(pages_per_shard_x);
    TT_FATAL(args.back() > 0, "Passed pages per shard x == 0 to sharded addrgen, which is invalid");
    // transposed grid
    args.push_back(static_cast<uint32_t>(shard_grid_transposed));

    return args;
}

bool ShardedAddrGenArgBuilder::shard_grid_is_transposed(Tensor const& t) {
    TT_FATAL(
        t.memory_config().memory_layout() == TensorMemoryLayout::BLOCK_SHARDED ||
            t.memory_config().memory_layout() == TensorMemoryLayout::HEIGHT_SHARDED ||
            t.memory_config().memory_layout() == TensorMemoryLayout::WIDTH_SHARDED,
        "ShardedAddrGenArgBuilder::emit_ct_args was invoked with a tensor containing an unsupported (Sharded) Tensor "
        "Memory Layout: {}",
        t.memory_config().memory_layout());
    bool shard_grid_transposed =
        ((t.memory_config().memory_layout() == TensorMemoryLayout::HEIGHT_SHARDED &&
          t.shard_spec()->orientation == ShardOrientation::ROW_MAJOR) ||
         ((t.memory_config().memory_layout() == TensorMemoryLayout::WIDTH_SHARDED ||
           t.memory_config().memory_layout() == TensorMemoryLayout::BLOCK_SHARDED) &&
          t.shard_spec()->orientation == ShardOrientation::COL_MAJOR));
    return shard_grid_transposed;
}

void ShardedAddrGenArgBuilder::log_sharded_tensor_kernel_args(Tensor const& t, std::string const& prefix) {
    auto const& [pages_per_shard_y, pages_per_shard_x] = t.buffer()->shard_spec().shape_in_pages();
<<<<<<< HEAD
    [[maybe_unused]] auto const& [shard_grid_start, shard_grid_end] = shard_grid_from_shard_spec(t.shard_spec().value());
=======
    [[maybe_unused]] const auto& [shard_grid_start, shard_grid_end] =
        shard_grid_from_shard_spec(t.shard_spec().value());
>>>>>>> fa37e4df
    [[maybe_unused]] bool shard_grid_transposed = shard_grid_is_transposed(t);

    TT_ASSERT(pages_per_shard_y > 0);
    TT_ASSERT(pages_per_shard_x > 0);
    log_trace(tt::LogOp, "\t{}_shard_grid_height: {}", prefix, shard_grid_end.y - shard_grid_start.y + 1);
    log_trace(tt::LogOp, "\t{}_shard_grid_width: {}", prefix, shard_grid_end.x - shard_grid_start.x + 1);
    log_trace(tt::LogOp, "\t{}_shard_grid_start_y: {}", prefix, shard_grid_start.y);
    log_trace(tt::LogOp, "\t{}_shard_grid_start_x: {}", prefix, shard_grid_start.x);
    log_trace(tt::LogOp, "\t{}_pages_per_shard_y: {}", prefix, pages_per_shard_y);
    log_trace(tt::LogOp, "\t{}_pages_per_shard_x: {}", prefix, pages_per_shard_x);
    log_trace(tt::LogOp, "\t{}_transposed_grid: {}", prefix, static_cast<uint32_t>(shard_grid_transposed));
}

}  // namespace ccl
}  // namespace ttnn<|MERGE_RESOLUTION|>--- conflicted
+++ resolved
@@ -221,12 +221,8 @@
 
 void ShardedAddrGenArgBuilder::log_sharded_tensor_kernel_args(Tensor const& t, std::string const& prefix) {
     auto const& [pages_per_shard_y, pages_per_shard_x] = t.buffer()->shard_spec().shape_in_pages();
-<<<<<<< HEAD
-    [[maybe_unused]] auto const& [shard_grid_start, shard_grid_end] = shard_grid_from_shard_spec(t.shard_spec().value());
-=======
     [[maybe_unused]] const auto& [shard_grid_start, shard_grid_end] =
         shard_grid_from_shard_spec(t.shard_spec().value());
->>>>>>> fa37e4df
     [[maybe_unused]] bool shard_grid_transposed = shard_grid_is_transposed(t);
 
     TT_ASSERT(pages_per_shard_y > 0);
