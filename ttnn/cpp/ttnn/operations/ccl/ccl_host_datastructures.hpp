--- conflicted
+++ resolved
@@ -58,12 +58,7 @@
     std::map<std::string, std::string> emit_worker_defines() const;
 
 private:
-<<<<<<< HEAD
     uint32_t page_size{0};
-    uint32_t shard_grid_size;
-=======
-    uint32_t page_size;
->>>>>>> 3aa6d3e4
     Topology topology;
     bool input_sharded;
     bool output_sharded;
