--- conflicted
+++ resolved
@@ -720,13 +720,8 @@
         uint32_t partition_size,
         uint32_t total_num_workers);
 
-<<<<<<< HEAD
-    Shape4D<uint32_t> calculate_tensor_slice_shape(Shape4D<uint32_t> const& tensor_shape, int slice_dim, uint32_t partition_size);
-    Shape4D<uint32_t> calculate_tensor_slice_offset(Shape4D<uint32_t> const& tensor_shape, int slice_dim, uint32_t partition_index) const;
-=======
     Shape4D<uint32_t> calculate_tensor_slice_shape(Shape4D<uint32_t> const& input_shape, int slice_dim, uint32_t partition_size);
-    Shape4D<uint32_t> calculate_tensor_slice_offset(Shape4D<uint32_t> const& input_shape, int slice_dim, uint32_t partition_index);
->>>>>>> 11d9761c
+    Shape4D<uint32_t> calculate_tensor_slice_offset(Shape4D<uint32_t> const& input_shape, int slice_dim, uint32_t partition_index) const;
 
     // Class member variables
     Shape4D<uint32_t> tensor_shape{};
