--- conflicted
+++ resolved
@@ -273,19 +273,19 @@
         rank - 1,
         dim);
 
-<<<<<<< HEAD
     ttnn::SmallVector<uint32_t> unpad_elements = {
         input_tensor.get_logical_shape()[-4],
         input_tensor.get_logical_shape()[-3],
         input_tensor.get_logical_shape()[-2],
         input_tensor.get_logical_shape()[-1]};
-    bool needs_padding = input_tensor.get_layout() == Layout::TILE &&
-                         (input_tensor.get_logical_shape()[-2] % tt::constants::TILE_HEIGHT != 0 ||
-                          input_tensor.get_logical_shape()[-1] % tt::constants::TILE_WIDTH != 0);
+
+    const uint32_t w_pad = input_tensor.get_logical_shape()[-1] % tt::constants::TILE_WIDTH;
+    const uint32_t h_pad = input_tensor.get_logical_shape()[-2] % tt::constants::TILE_HEIGHT;
+    bool needs_padding = input_tensor.get_layout() == Layout::TILE && (h_pad != 0 || w_pad != 0);
 
     Tensor input_tensor_padded = input_tensor;
     if (needs_padding) {
-        ttnn::SmallVector<std::pair<uint32_t, uint32_t>> padding = {{0, 0}, {0, 0}, {0, 0}, {0, 0}};
+        ttnn::SmallVector<std::pair<uint32_t, uint32_t>> padding = {{0, 0}, {0, 0}, {0, h_pad}, {0, w_pad}};
         DataType original_dtype = input_tensor.get_dtype();
         if (input_tensor.get_dtype() != DataType::BFLOAT16 && input_tensor.get_dtype() != DataType::FLOAT32) {
             input_tensor_padded = ttnn::typecast(input_tensor_padded, DataType::BFLOAT16);
@@ -295,65 +295,6 @@
             input_tensor_padded = ttnn::typecast(input_tensor_padded, original_dtype);
         }
     }
-=======
-    std::vector<Tensor> output_tensors = {Tensor(tt::tt_metal::operation::get_workers_for_op_output({input_tensor}))};
-    tt::tt_metal::operation::launch_op(
-        [gather_dim,
-         num_links,
-         dim,
-         num_devices,
-         memory_config,
-         user_defined_num_workers,
-         user_defined_num_buffers_per_channel,
-         devices,
-         ccl_topology](
-            const std::vector<Tensor>& input_tensors,
-            const std::vector<std::optional<const Tensor>>& optional_input_tensors,
-            const std::vector<std::optional<Tensor>>& optional_output_tensors) mutable -> std::vector<Tensor> {
-            auto input_tensor = input_tensors.at(0);
-
-            ttnn::SmallVector<uint32_t> unpad_elements = {
-                input_tensor.get_logical_shape()[-4],
-                input_tensor.get_logical_shape()[-3],
-                input_tensor.get_logical_shape()[-2],
-                input_tensor.get_logical_shape()[-1]};
-
-            const uint32_t w_pad = input_tensor.get_logical_shape()[-1] % tt::constants::TILE_WIDTH;
-            const uint32_t h_pad = input_tensor.get_logical_shape()[-2] % tt::constants::TILE_HEIGHT;
-            bool needs_padding = input_tensor.get_layout() == Layout::TILE && (h_pad != 0 || w_pad != 0);
-            if (needs_padding) {
-                ttnn::SmallVector<std::pair<uint32_t, uint32_t>> padding = {{0, 0}, {0, 0}, {0, h_pad}, {0, w_pad}};
-                DataType original_dtype = input_tensor.get_dtype();
-                if (input_tensor.get_dtype() != DataType::BFLOAT16 && input_tensor.get_dtype() != DataType::FLOAT32) {
-                    input_tensor = ttnn::typecast(input_tensor, DataType::BFLOAT16);
-                }
-                input_tensor = ttnn::pad(input_tensor, padding, 0, false, std::nullopt);
-                if (original_dtype != input_tensor.get_dtype()) {
-                    input_tensor = ttnn::typecast(input_tensor, original_dtype);
-                }
-            }
-
-            auto output_tensor = tt::tt_metal::operation::run(
-                ttnn::ccl::all_gather_detail::create_all_gather_struct(
-                    input_tensor,
-                    gather_dim,
-                    num_links,
-                    memory_config,
-                    user_defined_num_workers,
-                    user_defined_num_buffers_per_channel,
-                    devices,
-                    ccl_topology),
-                {input_tensor});
-
-            if (needs_padding) {
-                return ttnn::ccl::unpad_output_tensor(output_tensor, num_devices, unpad_elements, dim);
-            } else {
-                return output_tensor;
-            }
-        },
-        {input_tensor},
-        output_tensors);
->>>>>>> d18c5dc4
 
     auto output_tensor = tt::tt_metal::operation::run(
         ttnn::AllGather{
