// SPDX-FileCopyrightText: © 2025 Tenstorrent AI ULC
//
// SPDX-License-Identifier: Apache-2.0

#include "all_gather_pybind.hpp"

#include <cstdint>
#include <optional>

#include <pybind11/pybind11.h>

#include "ttnn-pybind/decorators.hpp"
#include "all_gather.hpp"
#include <tt-metalium/sub_device_types.hpp>
#include <tt-metalium/fabric_edm_types.hpp>

namespace ttnn::operations::ccl {

void py_bind_all_gather(py::module& module) {
    auto doc =
        R"doc(
        All-gather operation across devices along a selected dimension and optional cluster axis. If cluster axis is specified then we gather across the cluster axis. All-gather is a collective operation that gathers data from all devices into a new output tensor, concatenated along the specified `dim`. When cluster_axis is specified, each of the non-cluster_axis dimensions are performing independent all-gathers along the devices on the cluster axis. When the layout is row-major or we have tile padding on the gather dim, we use the composite all-gather implementation that falls back to all-broadcast.

<<<<<<< HEAD
        Args:
            input_tensor (ttnn.Tensor): Input tensor to be gathered.
            dim (int): Dimension along which to gather.
=======
            All-gather operation across devices along a selected dimension and optional cluster axis. If cluster axis is specified then we gather across the cluster axis, resulting in identical tensor shards across all devices along the cluster axis. If it is not specified, then we gather across all devices in the mesh. All-gather is a collective operation that gathers data from all devices into a new output tensor, concatenated along the specified `dim`. When cluster_axis is specified, each of the non-cluster_axis dimensions are performing independent all-gathers along the devices on the cluster axis. When the layout is row-major or we have tile padding on the gather dim, we use the composite all-gather implementation that falls back to all-broadcast.
>>>>>>> 646de0dd

        Keyword Args:
            cluster_axis (int, optional): The axis on the mesh device to gather across. Defaults to `None`.
            subdevice_id (ttnn.SubDeviceId, optional): Subdevice id for worker cores.
            memory_config (ttnn.MemoryConfig, optional): Output memory configuration.
            output_tensor (ttnn.Tensor, optional): Preallocated output tensor.
            num_links (int, optional): The number of links to use for the all-gather operation. Defaults to `None`, for which the number of links is determined automatically.
            topology (ttnn.Topology, optional): Fabric topology. Defaults to `None`.

        Returns:
            ttnn.Tensor: The gathered tensor, with output_shape = input_shape for all the unspecified dimensions, and output_shape[dim] = input_shape[dim] * num_devices, where num_devices is the number of devices along the `cluster_axis` if specified, else the total number of devices along the mesh.

        Example:
            >>> full_tensor = torch.randn([1, 1, 32, 256], dtype=torch.bfloat16)
            >>> mesh_device = ttnn.open_mesh_device(ttnn.MeshShape(1, 8))
            >>> ttnn_tensor = ttnn.from_torch(
                            full_tensor,
                            dtype=input_dtype,
                            device=mesh_device,
                            layout=layout,
                            memory_config=mem_config,
                            mesh_mapper=ShardTensor2dMesh(mesh_device, mesh_shape=(1, 8), dims=(-1, -2)))
            >>> output = ttnn.all_gather(ttnn_tensor, dim=0)
            >>> print(output.shape)
            [8, 1, 32, 256]
        )doc";

    using OperationType = decltype(ttnn::all_gather);
    ttnn::bind_registered_operation(
        module,
        ttnn::all_gather,
        doc,
        ttnn::pybind_overload_t{
            [](const OperationType& self,
               const ttnn::Tensor& input_tensor,
               int32_t dim,
               const std::optional<uint32_t> cluster_axis,
               const std::optional<tt::tt_metal::SubDeviceId>& subdevice_id,
               const std::optional<ttnn::MemoryConfig>& memory_config,
               std::optional<ttnn::Tensor>& optional_output_tensor,
               const std::optional<uint32_t> num_links,
               const std::optional<tt::tt_fabric::Topology> topology) {
                return self(
                    input_tensor,
                    dim,
                    cluster_axis,
                    subdevice_id,
                    memory_config,
                    optional_output_tensor,
                    num_links,
                    topology);
            },
            py::arg("input_tensor").noconvert(),
            py::arg("dim"),
            py::kw_only(),
            py::arg("cluster_axis") = std::nullopt,
            py::arg("subdevice_id") = std::nullopt,
            py::arg("memory_config") = std::nullopt,
            py::arg("output_tensor") = std::nullopt,
            py::arg("num_links") = std::nullopt,
            py::arg("topology").noconvert() = std::nullopt,
        });
}

}  // namespace ttnn::operations::ccl<|MERGE_RESOLUTION|>--- conflicted
+++ resolved
@@ -19,15 +19,11 @@
 void py_bind_all_gather(py::module& module) {
     auto doc =
         R"doc(
-        All-gather operation across devices along a selected dimension and optional cluster axis. If cluster axis is specified then we gather across the cluster axis. All-gather is a collective operation that gathers data from all devices into a new output tensor, concatenated along the specified `dim`. When cluster_axis is specified, each of the non-cluster_axis dimensions are performing independent all-gathers along the devices on the cluster axis. When the layout is row-major or we have tile padding on the gather dim, we use the composite all-gather implementation that falls back to all-broadcast.
+        All-gather operation across devices along a selected dimension and optional cluster axis. If cluster axis is specified then we gather across the cluster axis, resulting in identical tensor shards across all devices along the cluster axis. If it is not specified, then we gather across all devices in the mesh. All-gather is a collective operation that gathers data from all devices into a new output tensor, concatenated along the specified `dim`. When cluster_axis is specified, each of the non-cluster_axis dimensions are performing independent all-gathers along the devices on the cluster axis. When the layout is row-major or we have tile padding on the gather dim, we use the composite all-gather implementation that falls back to all-broadcast.
 
-<<<<<<< HEAD
         Args:
             input_tensor (ttnn.Tensor): Input tensor to be gathered.
             dim (int): Dimension along which to gather.
-=======
-            All-gather operation across devices along a selected dimension and optional cluster axis. If cluster axis is specified then we gather across the cluster axis, resulting in identical tensor shards across all devices along the cluster axis. If it is not specified, then we gather across all devices in the mesh. All-gather is a collective operation that gathers data from all devices into a new output tensor, concatenated along the specified `dim`. When cluster_axis is specified, each of the non-cluster_axis dimensions are performing independent all-gathers along the devices on the cluster axis. When the layout is row-major or we have tile padding on the gather dim, we use the composite all-gather implementation that falls back to all-broadcast.
->>>>>>> 646de0dd
 
         Keyword Args:
             cluster_axis (int, optional): The axis on the mesh device to gather across. Defaults to `None`.
