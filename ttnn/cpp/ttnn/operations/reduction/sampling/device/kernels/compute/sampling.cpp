// SPDX-FileCopyrightText: © 2025 Tenstorrent Inc.
//
// SPDX-License-Identifier: Apache-2.0

#include <cstdint>
#define REDUCE_OP (PoolType::SUM)
#define REDUCE_DIM (ReduceDim::REDUCE_ROW)
#include "compute_kernel_api.h"
#include "compute_kernel_api/eltwise_binary.h"
#include "compute_kernel_api/eltwise_unary/eltwise_unary.h"
#include "compute_kernel_api/eltwise_unary/rand.h"
#include "compute_kernel_api/eltwise_unary/exp.h"
#include "compute_kernel_api/eltwise_unary/recip.h"
#include "compute_kernel_api/reduce.h"
#include "compute_kernel_api/transpose_wh.h"
#include "compute_kernel_api/bcast.h"
#include "compute_kernel_api/tile_move_copy.h"
#include "compute_kernel_api/reconfig_data_format.h"
#include "compute_kernel_api/pack.h"
#include "ckernel_sfpu.h"
#include "compute_kernel_api/tilize.h"

#define DEBUG_PRINT 0
using namespace ckernel;

namespace NAMESPACE {
void generate_rand_tile(const uint32_t cb_id, const uint32_t seed) {
    init_sfpu(cb_id, cb_id);

    union f2u {
        float f;
        uint32_t u;
    } rand_scale;
    rand_scale.f = 1;
    uint32_t rand_from = 0;

    if (seed != 0) {
        rand_tile_init(seed);
    }
    cb_reserve_back(cb_id, 1);

    tile_regs_acquire();
    rand_tile(0, rand_from, rand_scale.u);
    tile_regs_commit();

    tile_regs_wait();
    pack_tile(0, cb_id, 0);
    tile_regs_release();

    cb_push_back(cb_id, 1);
}

template <uint32_t in0_cb, uint32_t in1_cb, uint32_t rows, uint32_t cols>
void sub_exp_block_bcast_cols_inplace() {
    // Precondition: in0_cb has rows*cols produced
    // Precondition: in1_cb has rows produced
    // Postcondition: in0_cb has rows*cols produced
    // Postcondition: in1_cb has rows produced

    sub_bcast_cols_init_short(in0_cb, in1_cb);
    exp_tile_init<true>();
    cb_wait_front(in0_cb, rows * cols);
    cb_wait_front(in1_cb, rows);

    constexpr uint32_t dst_tiles = 1;       // SUB_EXP_GRANULARITY;
    constexpr uint32_t granularity = cols;  // #>> LOG2_SUB_EXP_GRANULARITY;
    for (uint32_t i = 0; i < rows; ++i) {
        for (uint32_t u = 0; u < granularity; u++) {
            tile_regs_acquire();
            for (uint32_t j = 0; j < dst_tiles; ++j) {
                sub_tiles_bcast_cols(in0_cb, in1_cb, j, i, j);
                exp_tile<true>(j);
            }
            tile_regs_commit();
            cb_pop_front(in0_cb, dst_tiles);
            cb_reserve_back(in0_cb, dst_tiles);
            tile_regs_wait();
            for (uint32_t j = 0; j < dst_tiles; ++j) {
                pack_tile(j, in0_cb);
            }
            cb_push_back(in0_cb, dst_tiles);
            tile_regs_release();
        }
    }
}

void add_block_inplace(uint32_t in0_cb, uint32_t in1_cb, uint32_t num_tiles) {
    // Precondition: in0_cb and in1_cb have num_tiles produced
    // Postcondition: in0_cb has num_tiles produced
    // Postcondition: in1_cb has num_tiles produced
    reconfig_data_format(in0_cb, in1_cb);
    add_tiles_init(in0_cb, in1_cb);
    cb_wait_front(in0_cb, num_tiles);
    cb_wait_front(in1_cb, num_tiles);
    for (uint32_t i = 0; i < num_tiles; i++) {
        acquire_dst();
        add_tiles(in0_cb, in1_cb, 0, i, 0);
        cb_pop_front(in0_cb, 1);
        cb_reserve_back(in0_cb, 1);
        pack_reconfig_data_format(in0_cb);
        pack_tile(0, in0_cb);
        cb_push_back(in0_cb, 1);
        release_dst();
    }
}

void mul_block_bcast_cols(uint32_t in0_cb, uint32_t in1_cb, uint32_t out_cb, uint32_t rows, uint32_t cols) {
    // Precondition: in0_cb has rows*cols produced
    // Precondition: in1_cb has rows produced
    // Postcondition: in0_cb has rows*cols produced
    // Postcondition: in1_cb has rows consumed

    uint32_t num_tiles = rows * cols;
    mul_bcast_cols_init_short(in0_cb, in1_cb);
    cb_wait_front(in0_cb, num_tiles);
    cb_wait_front(in1_cb, rows);
    for (uint32_t i = 0; i < rows; ++i) {
        for (uint32_t j = 0; j < cols; ++j) {
            acquire_dst();
            mul_tiles_bcast_cols(in0_cb, in1_cb, 0, i, 0);
            cb_pop_front(in0_cb, 1);
            cb_reserve_back(out_cb, 1);
            pack_tile(0, out_cb);
            cb_push_back(out_cb, 1);
            release_dst();
        }
    }
    cb_pop_front(in1_cb, rows);
}

void recip_block_inplace(uint32_t in_cb, uint32_t num_tiles) {
    // Precondition: in_cb has num_tiles produced
    // Postcondition: in_cb has num_tiles produced
    copy_tile_to_dst_init_short(in_cb);
    recip_tile_init();

    cb_wait_front(in_cb, num_tiles);
    for (uint32_t i = 0; i < num_tiles; ++i) {
        acquire_dst();
        copy_tile(in_cb, 0, 0);
        cb_pop_front(in_cb, 1);
        recip_tile(0);
        cb_reserve_back(in_cb, 1);
        pack_tile(0, in_cb);
        cb_push_back(in_cb, 1);
        release_dst();
    }
}

template <
    PoolType pool_type,
    ReduceDim reduce_dim,
    uint32_t in0_cb,
    uint32_t scale_cb,
    uint32_t out_cb,
    uint32_t rows,
    uint32_t cols>
void reduce_c() {
    // Precondition: in0_cb has rows*cols produced. in0_cb has tiles in row-major order
    // Precondition: scale_cb has 1 produced
    // Precondition: out_cb has rows free
    // Postcondition: in0_cb has rows*cols produced
    // Precondition: scale_cb has 1 produced
    // Postcondition: out_cb has rows produced
    reconfig_data_format(in0_cb, scale_cb);
    reduce_init<pool_type, reduce_dim>(in0_cb, scale_cb, out_cb);

    const uint32_t num_tiles = rows * cols;
    cb_wait_front(scale_cb, 1);
    cb_wait_front(in0_cb, num_tiles);
    cb_reserve_back(out_cb, rows);

    constexpr uint32_t reduce_dst_idx = 0;

    for (uint32_t i = 0; i < rows; i++) {
        acquire_dst();
        for (uint32_t j = 0; j < cols; j++) {
            reduce_tile<pool_type, reduce_dim>(in0_cb, scale_cb, i * cols + j, 0, reduce_dst_idx);
        }

        cb_reserve_back(out_cb, 1);
        pack_reconfig_data_format(out_cb);
        pack_tile(reduce_dst_idx, out_cb);
        cb_push_back(out_cb, 1);
        release_dst();
    }

    reduce_uninit();
    UNPACK(tensix_sync());  // Workaround for issue #9370
}

template <
    uint32_t Ht,
    uint32_t Wt,
    uint32_t K,
    uint32_t logWt,
    uint32_t logk,
    uint32_t input_cb_index,
    uint32_t index_cb_index,
    uint32_t input_transposed_cb_index,
    uint32_t index_transposed_cb_index,
    uint32_t values_cb_index,
    uint32_t output_ind_cb_index,
    bool first_call>
void top_k() {
    // dest indices for where to unpack the tiles for the llk
    // the input goes in index 0,1 and the index goes in index 2,3
    constexpr uint32_t input_dest_start = 0;
    constexpr uint32_t index_dest_start = 2;
    constexpr uint32_t input_dest_end = 1;
    constexpr uint32_t index_dest_end = 3;
    ckernel::topk_tile_init();

    if (first_call) {
        transpose_wh_init(input_cb_index, input_transposed_cb_index);
    }
    for (uint32_t ht = 0; ht < Ht; ++ht) {
        bool ascending = false;
        cb_reserve_back(input_transposed_cb_index, Wt);
        cb_reserve_back(index_transposed_cb_index, Wt);

        // streaming in input and index tiles to transpose and bitonic local sort them, two tiles at a time
        for (uint32_t wt = 0; wt < Wt; wt += 2) {
            acquire_dst();
            // local sort into k groups
            cb_wait_front(input_cb_index, 2);
            cb_wait_front(index_cb_index, 2);

            reconfig_data_format_srca(input_cb_index);
            transpose_wh_init_short(input_cb_index);
            transpose_wh_tile(input_cb_index, 0, 0);
            transpose_wh_tile(input_cb_index, 1, 1);

            reconfig_data_format_srca(index_cb_index);
            transpose_wh_init_short(index_cb_index);
            transpose_wh_tile(index_cb_index, 0, 2);
            transpose_wh_tile(index_cb_index, 1, 3);

            // llk_topk_sort -> inplace
            ckernel::topk_local_sort(0, (int)ascending, logk - 1);

            // pack value tiles into cb_intermed0
            pack_reconfig_data_format(input_transposed_cb_index);
            pack_tile(0, input_transposed_cb_index);
            pack_tile(1, input_transposed_cb_index);

            // pack index tiles into cb_intermed1
            pack_reconfig_data_format(index_transposed_cb_index);
            pack_tile(2, index_transposed_cb_index);
            pack_tile(3, index_transposed_cb_index);

            cb_pop_front(input_cb_index, 2);
            cb_pop_front(index_cb_index, 2);
            release_dst();
        }

        cb_push_back(input_transposed_cb_index, Wt);
        cb_push_back(index_transposed_cb_index, Wt);

        // iterative divide and conquer on pairs of tiles (bitonic topk merge and rebuild)
        // first iteration we compare 0th and 1st tile, then 2nd and 3rd, etc. We get the sorted top 32 values in each
        // pair. second iteration we compare 0th and 2nd tile, then 4th and 6th, etc. logWt iteration we compare 0th and
        // Wt/2 tile single buffer as we can pack tiles back in-place
        for (uint32_t m_iter = 0; m_iter < logWt; ++m_iter) {
            bool a = false;
            cb_wait_front(input_transposed_cb_index, Wt);
            cb_wait_front(index_transposed_cb_index, Wt);

            for (uint32_t left_ind = 0; left_ind < Wt - (1 << m_iter); left_ind += 2 << m_iter) {
                uint32_t right_ind = left_ind + (1 << m_iter);
                acquire_dst();

                copy_tile_to_dst_init_short_with_dt(index_transposed_cb_index, input_transposed_cb_index);
                copy_tile(input_transposed_cb_index, left_ind, input_dest_start);
                copy_tile(input_transposed_cb_index, right_ind, input_dest_end);

                // unpack indices into dest
                copy_tile_to_dst_init_short_with_dt(input_transposed_cb_index, index_transposed_cb_index);
                copy_tile(index_transposed_cb_index, left_ind, index_dest_start);
                copy_tile(index_transposed_cb_index, right_ind, index_dest_end);

                // merge values - move larger 32 values into 0th dest and lower 32 values into 1st dest
                ckernel::topk_merge(0, m_iter, K);
                // sort within the larger 32 values
                ckernel::topk_rebuild(0, (uint32_t)a, m_iter, K, logk, true);

                // pack value tiles in-place in the single-buffered cb_intermed0, we only need the upper 32 values for
                // topk, which was in input_dest_start
                pack_reconfig_data_format(input_transposed_cb_index);
                pack_tile<true>(input_dest_start, input_transposed_cb_index, left_ind);

                // pack index tiles in-place in the single-buffered cb_intermed1, we only need the upper 32 values for
                // topk, which was in index_dest_start
                pack_reconfig_data_format(index_transposed_cb_index);
                pack_tile<true>(index_dest_start, index_transposed_cb_index, left_ind);
                release_dst();
                a = !a;
            }

            cb_reserve_back(input_transposed_cb_index, Wt);
            cb_reserve_back(index_transposed_cb_index, Wt);

            cb_pop_front(input_transposed_cb_index, Wt);
            cb_pop_front(index_transposed_cb_index, Wt);

            cb_push_back(input_transposed_cb_index, Wt);
            cb_push_back(index_transposed_cb_index, Wt);
        }

        constexpr uint32_t Kt = K % TILE_WIDTH == 0 ? K / TILE_WIDTH : K / TILE_WIDTH + 1;

        // transpose value tiles and pack into output buffer
        reconfig_data_format_srca(input_transposed_cb_index);
        transpose_wh_init_short(input_transposed_cb_index);
        pack_reconfig_data_format(input_transposed_cb_index);
        cb_wait_front(input_transposed_cb_index, Kt);
        for (uint32_t i = 0; i < Kt; ++i) {
            acquire_dst();
            cb_reserve_back(values_cb_index, 1);
            transpose_wh_tile(input_transposed_cb_index, i, 0);
            pack_tile(0, values_cb_index);
            cb_push_back(values_cb_index, 1);
            release_dst();
        }
        cb_wait_front(input_transposed_cb_index, Wt);
        cb_pop_front(input_transposed_cb_index, Wt);

        // transpose index tiles and pack into output buffer
        reconfig_data_format_srca(index_transposed_cb_index);
        transpose_wh_init_short(index_transposed_cb_index);
        pack_reconfig_data_format(index_transposed_cb_index);
        cb_wait_front(index_transposed_cb_index, Kt);
        for (uint32_t i = 0; i < Kt; ++i) {
            acquire_dst();
            cb_reserve_back(output_ind_cb_index, 1);
            transpose_wh_tile(index_transposed_cb_index, i, 0);
            pack_tile(0, output_ind_cb_index);
            cb_push_back(output_ind_cb_index, 1);
            release_dst();
        }
        cb_wait_front(index_transposed_cb_index, Wt);
        cb_pop_front(index_transposed_cb_index, Wt);
    }
    sfpu::_init_sfpu_config_reg();
}

template <uint32_t in0_cb, uint32_t in1_scalar_cb, uint32_t num_tiles>
void mul_block_bcast_scalar_inplace() {
    // Precondition: in0_cb has num_tiles produced
    // Precondition: in1_scalar_cb has 1 produced
    // Postcondition: in0_cb has num_tiles produced
    // Postcondition: in1_scalar_cb has 1 produced

    constexpr uint32_t dst_tiles = num_tiles;
    reconfig_data_format(in0_cb, in1_scalar_cb);
    mul_tiles_bcast_scalar_init_short(in0_cb, in1_scalar_cb);
    cb_wait_front(in0_cb, num_tiles);
    cb_wait_front(in1_scalar_cb, 1);

    acquire_dst();
    for (uint32_t i = 0; i < dst_tiles; ++i) {
        mul_tiles_bcast_scalar(in0_cb, in1_scalar_cb, i, 0, i);
    }
    cb_pop_front(in0_cb, dst_tiles);
    cb_reserve_back(in0_cb, dst_tiles);
    for (uint32_t i = 0; i < dst_tiles; ++i) {
        pack_tile(i, in0_cb);
    }
    cb_push_back(in0_cb, dst_tiles);
    release_dst();
}

void MAIN {
    constexpr uint32_t input_values_cb_index = get_compile_time_arg_val(0);
    constexpr uint32_t index_cb_index = get_compile_time_arg_val(1);
    constexpr uint32_t input_transposed_cb_index = get_compile_time_arg_val(2);
    constexpr uint32_t index_transposed_cb_index = get_compile_time_arg_val(3);
    constexpr uint32_t values_cb_index = get_compile_time_arg_val(4);
    constexpr uint32_t output_ind_cb_index = get_compile_time_arg_val(5);

    constexpr uint32_t topk_mask_cb_index = get_compile_time_arg_val(6);
    constexpr uint32_t scale_cb_index = get_compile_time_arg_val(7);
    constexpr uint32_t cb_cur_max = get_compile_time_arg_val(8);
    constexpr uint32_t cb_cur_sum = get_compile_time_arg_val(9);
    constexpr uint32_t Ht = get_compile_time_arg_val(10);
    constexpr uint32_t Wt = get_compile_time_arg_val(11);
    constexpr uint32_t logWt = get_compile_time_arg_val(12);
<<<<<<< HEAD
    constexpr uint32_t rand_tile_index = get_compile_time_arg_val(13);
    constexpr uint32_t seed = get_compile_time_arg_val(14);
    constexpr uint32_t cb_local_vals = get_compile_time_arg_val(15);
    constexpr uint32_t temp_cb_index = get_compile_time_arg_val(16);
=======
    constexpr uint32_t nearest32_K = get_compile_time_arg_val(13);
    constexpr uint32_t logk = get_compile_time_arg_val(14);
    constexpr uint32_t rand_tile_index = get_compile_time_arg_val(15);
    constexpr uint32_t seed = get_compile_time_arg_val(16);
    constexpr uint32_t cb_local_vals = get_compile_time_arg_val(17);

>>>>>>> 433f6e58
    generate_rand_tile(rand_tile_index, seed);

    const uint32_t nearest32_K = 32;
    const uint32_t logk = 5;  // log(32)

    // top-k
    top_k<
        Ht,
        Wt,
        nearest32_K,
        logWt,
        logk,
        input_values_cb_index,
        index_cb_index,
        input_transposed_cb_index,
        index_transposed_cb_index,
        values_cb_index,
        output_ind_cb_index,
        true>();
    constexpr uint32_t Kt = nearest32_K / TILE_WIDTH;

    // scale temperature
    mul_block_bcast_scalar_inplace<values_cb_index, temp_cb_index, Ht * Kt>();

    // mask out all values except the top-k
    cb_wait_front(topk_mask_cb_index, Kt);
    add_block_inplace(values_cb_index, topk_mask_cb_index, Ht * Kt);
    // softmax
    reduce_c<PoolType::MAX, ReduceDim::REDUCE_ROW, values_cb_index, scale_cb_index, cb_cur_max, Ht, Kt>();

    sub_exp_block_bcast_cols_inplace<values_cb_index, cb_cur_max, Ht, Kt>();
    reduce_c<PoolType::SUM, ReduceDim::REDUCE_ROW, values_cb_index, scale_cb_index, cb_cur_sum, Ht, Kt>();
    recip_block_inplace(cb_cur_sum, Ht);
    mul_block_bcast_cols(values_cb_index, cb_cur_sum, cb_local_vals, Ht, Kt);
}
}  // namespace NAMESPACE<|MERGE_RESOLUTION|>--- conflicted
+++ resolved
@@ -385,19 +385,10 @@
     constexpr uint32_t Ht = get_compile_time_arg_val(10);
     constexpr uint32_t Wt = get_compile_time_arg_val(11);
     constexpr uint32_t logWt = get_compile_time_arg_val(12);
-<<<<<<< HEAD
     constexpr uint32_t rand_tile_index = get_compile_time_arg_val(13);
     constexpr uint32_t seed = get_compile_time_arg_val(14);
     constexpr uint32_t cb_local_vals = get_compile_time_arg_val(15);
     constexpr uint32_t temp_cb_index = get_compile_time_arg_val(16);
-=======
-    constexpr uint32_t nearest32_K = get_compile_time_arg_val(13);
-    constexpr uint32_t logk = get_compile_time_arg_val(14);
-    constexpr uint32_t rand_tile_index = get_compile_time_arg_val(15);
-    constexpr uint32_t seed = get_compile_time_arg_val(16);
-    constexpr uint32_t cb_local_vals = get_compile_time_arg_val(17);
-
->>>>>>> 433f6e58
     generate_rand_tile(rand_tile_index, seed);
 
     const uint32_t nearest32_K = 32;
