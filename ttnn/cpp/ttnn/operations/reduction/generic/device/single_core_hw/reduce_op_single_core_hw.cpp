// SPDX-FileCopyrightText: © 2023 Tenstorrent Inc.
//
// SPDX-License-Identifier: Apache-2.0

#include <string>

#include <tt-metalium/constants.hpp>
#include <tt-metalium/util.hpp>
#include <tt-metalium/host_api.hpp>
#include "ttnn/tensor/tensor_accessor_args.hpp"
#include "ttnn/operations/reduction/generic/device/reduce_op.hpp"

using namespace tt::constants;

namespace tt {

namespace tt_metal {

operation::ProgramWithCallbacks reduce_single_core_hw(
    const Tensor& a,
    Tensor& output,
    ReduceOpMath reduce_op,
    const ttnn::DeviceComputeKernelConfig& compute_kernel_config,
    float scaler) {
    const auto& shape = a.padded_shape();
    uint32_t W = shape[3], H = shape[2], NC = shape[1] * shape[0];
    uint32_t HW = H * W;

    auto [math_fidelity, math_approx_mode, fp32_dest_acc_en, packer_l1_acc, dst_full_sync_en] =
        get_compute_kernel_config_args(a.device()->arch(), compute_kernel_config);

    uint32_t Wt = W / TILE_WIDTH;
    uint32_t Ht = H / TILE_HEIGHT;
    uint32_t HtWt = Ht * Wt;
    scaler = std::sqrt(scaler);

    uint32_t num_tensor_tiles = NC * H * W / TILE_HW;

    tt_metal::Program program = tt_metal::CreateProgram();

    CoreRange core({0, 0}, {0, 0});

    tt::DataFormat src0_cb_data_format = tt_metal::datatype_to_dataformat_converter(a.dtype());
    uint32_t src0_single_tile_size = tt_metal::detail::TileSize(src0_cb_data_format);
    // Scaler datatype is hardcoded bfloat16 due to tile creation in reader
    tt::DataFormat scaler_cb_data_format = tt::DataFormat::Float16_b;
    uint32_t scaler_single_tile_size = tt_metal::detail::TileSize(scaler_cb_data_format);
    tt::DataFormat dst_cb_data_format = tt_metal::datatype_to_dataformat_converter(output.dtype());
    uint32_t dst_single_tile_size = tt_metal::detail::TileSize(dst_cb_data_format);

    uint32_t num_tiles = a.physical_volume() / TILE_HW;

    tt_metal::Buffer* src0_buffer = a.buffer();

    // This should allocate a DRAM buffer on the device
    tt_metal::IDevice* device = a.device();

    tt_metal::Buffer* dst_buffer = output.buffer();
    TT_FATAL(dst_buffer != nullptr, "Output buffer should be allocated on device");

    uint32_t src0_cb_index = 0;
    uint32_t num_input_tiles = 2;
    tt_metal::CircularBufferConfig cb_src0_config =
        tt_metal::CircularBufferConfig(num_input_tiles * src0_single_tile_size, {{src0_cb_index, src0_cb_data_format}})
            .set_page_size(src0_cb_index, src0_single_tile_size);
    auto cb_src0 = tt_metal::CreateCircularBuffer(program, core, cb_src0_config);

    tt_metal::CircularBufferConfig cb_scaler_config =
        tt_metal::CircularBufferConfig(
            num_input_tiles * scaler_single_tile_size, {{CBIndex::c_2, scaler_cb_data_format}})
            .set_page_size(CBIndex::c_2, scaler_single_tile_size);
    auto cb_src1 = tt_metal::CreateCircularBuffer(program, core, cb_scaler_config);

    uint32_t output_cb_index = tt::CBIndex::c_3;
    uint32_t num_output_tiles = 2;
    tt_metal::CircularBufferConfig cb_output_config =
        tt_metal::CircularBufferConfig(num_output_tiles * dst_single_tile_size, {{output_cb_index, dst_cb_data_format}})
            .set_page_size(output_cb_index, dst_single_tile_size);
    auto cb_output = tt_metal::CreateCircularBuffer(program, core, cb_output_config);

    bfloat16 bfloat_scaler_value = bfloat16(scaler);
    uint32_t packed_scaler_value = pack_two_bfloat16_into_uint32({bfloat_scaler_value, bfloat_scaler_value});
    std::vector<uint32_t> reader_compile_time_args = {packed_scaler_value};
    TensorAccessorArgs(*src0_buffer).append_args(reader_compile_time_args);

<<<<<<< HEAD
    bool dst_is_dram = dst_buffer->buffer_type() == tt_metal::BufferType::DRAM;
    std::vector<uint32_t> writer_compile_time_args = {output_cb_index, (std::uint32_t)dst_is_dram};
    std::map<std::string, std::string> reader_defines;
=======
    std::vector<uint32_t> writer_compile_time_args = {output_cb_index};
    TensorAccessorArgs(*dst_buffer).append_args(writer_compile_time_args);
>>>>>>> e501da15

    tt_metal::KernelHandle reader_kernel_id = tt_metal::CreateKernel(
        program,
        "ttnn/cpp/ttnn/operations/reduction/generic/device/kernels/dataflow/"
        "reader_unary_reduce_universal_start_id.cpp",
        core,
        tt_metal::ReaderDataMovementConfig(reader_compile_time_args));

    tt_metal::KernelHandle writer_kernel_id = tt_metal::CreateKernel(
        program,
        "ttnn/cpp/ttnn/operations/eltwise/unary/device/kernels/dataflow/writer_unary_universal_start_id.cpp",
        core,
        tt_metal::WriterDataMovementConfig(writer_compile_time_args));

    std::vector<uint32_t> compute_kernel_args = {
        Ht,  // Ht
        Wt,  // Wt
        NC,  // NC
    };

    auto reduce_compute_kernel_id = tt_metal::CreateKernel(
        program,
        "ttnn/cpp/ttnn/operations/reduction/generic/device/kernels/compute/reduce_hw.cpp",
        core,
        tt_metal::ComputeConfig{
            .math_fidelity = math_fidelity,
            .fp32_dest_acc_en = fp32_dest_acc_en,
            .compile_args = compute_kernel_args,
            .defines = reduce_op_utils::get_defines(reduce_op, ReduceOpDim::HW)});

    tt_metal::SetRuntimeArgs(program, reader_kernel_id, core, {a.buffer()->address(), num_tensor_tiles, 0});

    uint32_t out_dim_divider = Ht * Wt;

    tt_metal::SetRuntimeArgs(
        program, writer_kernel_id, core, {output.buffer()->address(), num_tensor_tiles / out_dim_divider, 0});

    auto override_runtime_args_callback = [reader_kernel_id, writer_kernel_id](
                                              const void* operation,
                                              const Program& program,
                                              const std::vector<Tensor>& input_tensors,
                                              const std::vector<std::optional<const Tensor>>&,
                                              const std::vector<Tensor>& output_tensors) {
        auto src_dram_buffer = input_tensors.at(0).buffer();

        auto dst_dram_buffer = output_tensors.at(0).buffer();

        CoreCoord core = {0, 0};

        {
            auto& runtime_args = GetRuntimeArgs(program, reader_kernel_id, core);
            runtime_args[0] = src_dram_buffer->address();
        }

        {
            auto& runtime_args = GetRuntimeArgs(program, writer_kernel_id, core);
            runtime_args[0] = dst_dram_buffer->address();
        }
    };

    return {std::move(program), override_runtime_args_callback};
}

}  // namespace tt_metal

}  // namespace tt<|MERGE_RESOLUTION|>--- conflicted
+++ resolved
@@ -83,14 +83,8 @@
     std::vector<uint32_t> reader_compile_time_args = {packed_scaler_value};
     TensorAccessorArgs(*src0_buffer).append_args(reader_compile_time_args);
 
-<<<<<<< HEAD
-    bool dst_is_dram = dst_buffer->buffer_type() == tt_metal::BufferType::DRAM;
-    std::vector<uint32_t> writer_compile_time_args = {output_cb_index, (std::uint32_t)dst_is_dram};
-    std::map<std::string, std::string> reader_defines;
-=======
     std::vector<uint32_t> writer_compile_time_args = {output_cb_index};
     TensorAccessorArgs(*dst_buffer).append_args(writer_compile_time_args);
->>>>>>> e501da15
 
     tt_metal::KernelHandle reader_kernel_id = tt_metal::CreateKernel(
         program,
