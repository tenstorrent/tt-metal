// SPDX-FileCopyrightText: © 2023 Tenstorrent Inc.
//
// SPDX-License-Identifier: Apache-2.0

#include <string>

#include <tt-metalium/work_split.hpp>
#include <tt-metalium/constants.hpp>
#include <tt-metalium/util.hpp>
#include <tt-metalium/host_api.hpp>
#include "ttnn/tensor/tensor_accessor_args.hpp"
#include "ttnn/operations/reduction/generic/device/reduce_op.hpp"

using namespace tt::constants;
using uint32_t = std::uint32_t;
namespace tt {

namespace tt_metal {

operation::ProgramWithCallbacks reduce_multi_core_h(
    const Tensor& a,
    Tensor& output,
    ReduceOpMath reduce_op,
    const ttnn::DeviceComputeKernelConfig& compute_kernel_config,
    float scaler) {
    const auto& shape = a.padded_shape();
    uint32_t W = shape[3], H = shape[2], NC = shape[1] * shape[0];

    uint32_t Wt = W / TILE_WIDTH;
    uint32_t Ht = H / TILE_HEIGHT;
    uint32_t HtWt = Ht * Wt;

    auto [math_fidelity, math_approx_mode, fp32_dest_acc_en, packer_l1_acc, dst_full_sync_en] =
        get_compute_kernel_config_args(a.device()->arch(), compute_kernel_config);

    tt_metal::Program program = tt_metal::CreateProgram();

    tt::DataFormat src0_cb_data_format = tt_metal::datatype_to_dataformat_converter(a.dtype());
    uint32_t src0_single_tile_size = tt_metal::detail::TileSize(src0_cb_data_format);
    tt::DataFormat scaler_cb_data_format = DataFormat::Float16_b;
    uint32_t scaler_single_tile_size = tt_metal::detail::TileSize(scaler_cb_data_format);
    tt::DataFormat dst_cb_data_format = tt_metal::datatype_to_dataformat_converter(output.dtype());
    uint32_t dst_single_tile_size = tt_metal::detail::TileSize(dst_cb_data_format);

    uint32_t num_tiles = a.physical_volume() / TILE_HW;

    tt_metal::IDevice* device = a.device();

    bool use_width_sharding = a.memory_config().memory_layout() == TensorMemoryLayout::WIDTH_SHARDED &&
                              output.memory_config().memory_layout() == TensorMemoryLayout::WIDTH_SHARDED;

    auto compute_with_storage_grid_size = device->compute_with_storage_grid_size();
    uint32_t num_cores_x = compute_with_storage_grid_size.x;
    uint32_t num_cores_y = compute_with_storage_grid_size.y;
    auto num_cols = NC * Wt;
    auto [num_cores, all_cores, core_group_1, core_group_2, num_cols_per_core_group_1, num_cols_per_core_group_2] =
        tt::tt_metal::split_work_to_cores(compute_with_storage_grid_size, num_cols);

    // Current sharding only supports width, and that input and output are sharded
    if (use_width_sharding) {
        all_cores = a.shard_spec().value().grid;
        num_cores = all_cores.num_cores();
        core_group_1 = all_cores;
        core_group_2 = CoreRangeSet();
        num_cols_per_core_group_1 = NC * (a.shard_spec().value().shape[1] / TILE_WIDTH);
        num_cols_per_core_group_2 = 0;
    }

    uint32_t src0_cb_index = CBIndex::c_0;
    uint32_t src1_cb_index = CBIndex::c_1;
    CBHandle cb_src1 = 0;
    if (use_width_sharding) {
        uint32_t num_shard_tiles = a.shard_spec().value().numel() / TILE_HW;
        uint32_t num_input_tiles = 2;
        tt_metal::CircularBufferConfig cb_src0_config =
            tt_metal::CircularBufferConfig(
                num_input_tiles * src0_single_tile_size, {{src0_cb_index, src0_cb_data_format}})
                .set_page_size(src0_cb_index, src0_single_tile_size);
        tt_metal::CreateCircularBuffer(program, all_cores, cb_src0_config);

        tt_metal::CircularBufferConfig cb_src1_config =
            tt_metal::CircularBufferConfig(
                num_shard_tiles * src0_single_tile_size, {{src1_cb_index, src0_cb_data_format}})
                .set_page_size(src1_cb_index, src0_single_tile_size)
                .set_globally_allocated_address(*a.buffer());
        cb_src1 = tt_metal::CreateCircularBuffer(program, all_cores, cb_src1_config);
    } else {
        uint32_t num_input_tiles = 2;
        tt_metal::CircularBufferConfig cb_src0_config =
            tt_metal::CircularBufferConfig(
                num_input_tiles * src0_single_tile_size, {{src0_cb_index, src0_cb_data_format}})
                .set_page_size(src0_cb_index, src0_single_tile_size);
        tt_metal::CreateCircularBuffer(program, all_cores, cb_src0_config);
    }

    uint32_t scaler_cb_index = CBIndex::c_2;
    tt_metal::CircularBufferConfig cb_scaler_config =
        tt_metal::CircularBufferConfig(1 * scaler_single_tile_size, {{scaler_cb_index, scaler_cb_data_format}})
            .set_page_size(scaler_cb_index, scaler_single_tile_size);
    auto cb_scaler = tt_metal::CreateCircularBuffer(program, all_cores, cb_scaler_config);

    uint32_t output_cb_index = CBIndex::c_3;
    CBHandle cb_output;
    if (use_width_sharding) {
        uint32_t num_output_tiles = output.shard_spec().value().numel() / TILE_HW;
        tt_metal::CircularBufferConfig cb_output_config =
            tt_metal::CircularBufferConfig(
                num_output_tiles * dst_single_tile_size, {{output_cb_index, dst_cb_data_format}})
                .set_page_size(output_cb_index, dst_single_tile_size)
                .set_globally_allocated_address(*output.buffer());
        ;
        cb_output = tt_metal::CreateCircularBuffer(program, all_cores, cb_output_config);
    } else {
        uint32_t num_output_tiles = 2;
        tt_metal::CircularBufferConfig cb_output_config =
            tt_metal::CircularBufferConfig(
                num_output_tiles * dst_single_tile_size, {{output_cb_index, dst_cb_data_format}})
                .set_page_size(output_cb_index, dst_single_tile_size);
        cb_output = tt_metal::CreateCircularBuffer(program, all_cores, cb_output_config);
    }
    tt_metal::Buffer* src0_buffer = a.buffer();
    tt_metal::KernelHandle reader_kernel_id;
    bfloat16 bfloat_scaler_value = bfloat16(scaler);
    uint32_t packed_scaler_value = pack_two_bfloat16_into_uint32({bfloat_scaler_value, bfloat_scaler_value});

    uint32_t chunk_size = use_width_sharding ? 1 : ttnn::get_dest_reg_count(compute_kernel_config);

    if (use_width_sharding) {
        std::vector<uint32_t> reader_compile_time_args = {src0_cb_index, src1_cb_index, scaler_cb_index};
        std::map<std::string, std::string> reader_defines;
        reader_defines["REDUCE_SCALER"] = "1";
        reader_kernel_id = tt_metal::CreateKernel(
            program,
            "ttnn/cpp/ttnn/operations/reduction/generic/device/kernels/dataflow/"
            "reader_unary_transpose_wh_interleaved_input_cols_partitioned_sharded.cpp",
            all_cores,
            tt_metal::ReaderDataMovementConfig(reader_compile_time_args, reader_defines));
    } else {
<<<<<<< HEAD
        bool src0_is_dram = src0_buffer->buffer_type() == tt_metal::BufferType::DRAM;
        std::vector<uint32_t> reader_compile_time_args = {
            (std::uint32_t)src0_is_dram, Ht, Wt, HtWt, chunk_size, packed_scaler_value};

        std::map<std::string, std::string> reader_defines;
        reader_defines["REDUCE_SCALER"] = "1";
=======
        std::vector<uint32_t> reader_compile_time_args = {Ht, Wt, HtWt, chunk_size, packed_scaler_value};
        TensorAccessorArgs(*src0_buffer).append_args(reader_compile_time_args);
>>>>>>> e501da15

        reader_kernel_id = tt_metal::CreateKernel(
            program,
            "ttnn/cpp/ttnn/operations/reduction/generic/device/kernels/dataflow/"
            "reader_unary_transpose_wh_universal_input_cols_partitioned.cpp",
            all_cores,
            tt_metal::ReaderDataMovementConfig(reader_compile_time_args));
    }

    tt_metal::Buffer* dst_buffer = output.buffer();
    tt_metal::KernelHandle writer_kernel_id;

    if (use_width_sharding) {
        std::vector<uint32_t> writer_ct_args = {
            output_cb_index,
        };
        writer_kernel_id = CreateKernel(
            program,
            "ttnn/cpp/ttnn/operations/data_movement/sharded/device/kernels/dataflow/writer_unary_sharded.cpp",
            all_cores,
            WriterDataMovementConfig(writer_ct_args));
    } else {
        std::vector<uint32_t> writer_compile_time_args = {(std::uint32_t)output_cb_index};
        TensorAccessorArgs(*dst_buffer).append_args(writer_compile_time_args);

        writer_kernel_id = tt_metal::CreateKernel(
            program,
            "ttnn/cpp/ttnn/operations/eltwise/unary/device/kernels/dataflow/writer_unary_universal_start_id.cpp",
            all_cores,
            tt_metal::WriterDataMovementConfig(writer_compile_time_args));
    }
    std::map<std::string, std::string> reduce_defines = reduce_op_utils::get_defines(reduce_op, ReduceOpDim::H);
    std::vector<uint32_t> compute_kernel_args_group_1 = {
        Ht,                         // Ht
        num_cols_per_core_group_1,  // Wt
        1,                          // NC
        chunk_size,                 // Column Chunk Size
    };

    auto reduce_compute_kernel_group_1_id = tt_metal::CreateKernel(
        program,
        "ttnn/cpp/ttnn/operations/reduction/generic/device/kernels/compute/reduce_h.cpp",
        core_group_1,
        tt_metal::ComputeConfig{
            .math_fidelity = math_fidelity,
            .fp32_dest_acc_en = fp32_dest_acc_en,
            .compile_args = compute_kernel_args_group_1,
            .defines = reduce_defines});

    if (!core_group_2.ranges().empty()) {
        std::vector<uint32_t> compute_kernel_args_group_2 = {
            Ht,                         // Ht
            num_cols_per_core_group_2,  // Wt
            1,                          // NC
            chunk_size,                 // Column Chunk Size
        };

        auto reduce_compute_kernel_group_2_id = tt_metal::CreateKernel(
            program,
            "ttnn/cpp/ttnn/operations/reduction/generic/device/kernels/compute/reduce_h.cpp",
            core_group_2,
            tt_metal::ComputeConfig{
                .math_fidelity = math_fidelity,
                .fp32_dest_acc_en = fp32_dest_acc_en,
                .compile_args = compute_kernel_args_group_2,
                .defines = reduce_defines});
    }

    const auto& cores =
        grid_to_cores(num_cores, compute_with_storage_grid_size.x, compute_with_storage_grid_size.y, false);
    if (use_width_sharding) {
        uint32_t shard_Wt = num_cols_per_core_group_1 / NC;
        uint32_t shard_row_size = shard_Wt * src0_single_tile_size;
        uint32_t shard_batch_size = shard_row_size * Ht;
        std::vector<uint32_t> reader_rt_args = {
            num_cols_per_core_group_1 * Ht, shard_Wt, Ht, NC, shard_row_size, shard_batch_size, packed_scaler_value};
        tt_metal::SetRuntimeArgs(program, reader_kernel_id, all_cores, reader_rt_args);

        std::vector<uint32_t> writer_rt_args = {num_cols_per_core_group_1};
        tt_metal::SetRuntimeArgs(program, writer_kernel_id, all_cores, writer_rt_args);
    } else {
        for (uint32_t i = 0, num_cols_read = 0; i < num_cores; i++) {
            const CoreCoord& core = cores[i];
            uint32_t num_cols_per_core = 0;
            if (core_group_1.contains(core)) {
                num_cols_per_core = num_cols_per_core_group_1;
            } else if (core_group_2.contains(core)) {
                num_cols_per_core = num_cols_per_core_group_2;
            } else {
                TT_THROW("Core not in specified core ranges");
            }
            tt_metal::SetRuntimeArgs(
                program,
                reader_kernel_id,
                core,
                {a.buffer()->address(),
                 num_cols_read / Wt * HtWt + num_cols_read % Wt,
                 num_cols_read % Wt,
                 num_cols_per_core});

            tt_metal::SetRuntimeArgs(
                program,
                writer_kernel_id,
                core,
                {
                    output.buffer()->address(),
                    num_cols_per_core,  // number of tiles to write
                    num_cols_read       // output tile start index
                });
            num_cols_read += num_cols_per_core;
        }
    }

    auto override_runtime_arguments_callback = [reader_kernel_id = reader_kernel_id,
                                                writer_kernel_id = writer_kernel_id,
                                                cb_src1 = cb_src1,
                                                cb_output = cb_output,
                                                cores = cores](
                                                   const void* operation,
                                                   Program& program,
                                                   const std::vector<Tensor>& input_tensors,
                                                   const std::vector<std::optional<const Tensor>>&,
                                                   const std::vector<Tensor>& output_tensors) {
        auto src_buffer = input_tensors.at(0).buffer();
        auto dst_buffer = output_tensors.at(0).buffer();

        bool use_width_sharding =
            input_tensors.at(0).memory_config().memory_layout() == TensorMemoryLayout::WIDTH_SHARDED &&
            output_tensors.at(0).memory_config().memory_layout() == TensorMemoryLayout::WIDTH_SHARDED;

        if (use_width_sharding) {
            UpdateDynamicCircularBufferAddress(program, cb_src1, *src_buffer);
            UpdateDynamicCircularBufferAddress(program, cb_output, *dst_buffer);
        } else {
            auto& reader_runtime_args_by_core = GetRuntimeArgs(program, reader_kernel_id);
            auto& writer_runtime_args_by_core = GetRuntimeArgs(program, writer_kernel_id);
            for (const auto& core : cores) {
                {
                    auto& runtime_args = reader_runtime_args_by_core[core.x][core.y];
                    runtime_args[0] = src_buffer->address();
                }

                {
                    auto& runtime_args = writer_runtime_args_by_core[core.x][core.y];
                    runtime_args[0] = dst_buffer->address();
                }
            }
        }
    };

    return {.program = std::move(program), .override_runtime_arguments_callback = override_runtime_arguments_callback};
}

}  // namespace tt_metal

}  // namespace tt<|MERGE_RESOLUTION|>--- conflicted
+++ resolved
@@ -136,17 +136,8 @@
             all_cores,
             tt_metal::ReaderDataMovementConfig(reader_compile_time_args, reader_defines));
     } else {
-<<<<<<< HEAD
-        bool src0_is_dram = src0_buffer->buffer_type() == tt_metal::BufferType::DRAM;
-        std::vector<uint32_t> reader_compile_time_args = {
-            (std::uint32_t)src0_is_dram, Ht, Wt, HtWt, chunk_size, packed_scaler_value};
-
-        std::map<std::string, std::string> reader_defines;
-        reader_defines["REDUCE_SCALER"] = "1";
-=======
         std::vector<uint32_t> reader_compile_time_args = {Ht, Wt, HtWt, chunk_size, packed_scaler_value};
         TensorAccessorArgs(*src0_buffer).append_args(reader_compile_time_args);
->>>>>>> e501da15
 
         reader_kernel_id = tt_metal::CreateKernel(
             program,
