--- conflicted
+++ resolved
@@ -21,7 +21,6 @@
         Computes the {0} of the input tensor :attr:`input_a` along the specified dimension :attr:`dim`.
         If no dimension is provided, {0} is computed over all dimensions yielding a single value.
 
-<<<<<<< HEAD
             Args:
                 - input_a (ttnn.Tensor): the input tensor.
                 - dim (number): dimension value to reduce over.
@@ -58,50 +57,6 @@
                 The output tensor will match the data type and layout of the input tensor.
 
             Example:
-=======
-        Args:
-            input_a (ttnn.Tensor): the input tensor. Must be on the device.
-            dim (number): dimension value to reduce over.
-            keepdim (bool, optional): keep original dimension size. Defaults to `False`.
-
-        Keyword Args:
-            memory_config (ttnn.MemoryConfig, optional): Memory configuration for the operation. Defaults to `None`.
-            compute_kernel_config (ttnn.ComputeKernelConfig, optional): Compute kernel configuration for the operation. Defaults to `None`.
-            scalar (float, optional): A scaling factor to be applied to the input tensor. Defaults to `1.0`.
-            correction (bool, optional): Applies only to :func:`ttnn.std` - whether to apply Bessel's correction (i.e. N-1). Defaults to `True`.
-
-        Returns:
-            ttnn.Tensor: the output tensor.
-
-        Note:
-            The input tensor supports the following data types and layouts:
-
-            .. list-table:: Input Tensor
-                :header-rows: 1
-
-                * - dtype
-                  - layout
-                * - FLOAT32
-                  - ROW_MAJOR, TILE
-                * - BFLOAT16
-                  - ROW_MAJOR, TILE
-                * - BFLOAT8_B
-                  - ROW_MAJOR, TILE
-                * - INT32
-                  - ROW_MAJOR, TILE
-                * - UINT32
-                  - ROW_MAJOR, TILE
-
-            The output tensor will match the data type and layout of the input tensor.
-
-        Memory Support:
-            - Interleaved: DRAM and L1
-            - Sharded (L1): Width, Height, and ND sharding
-            - Output sharding/layout will mirror the input
-
-        Example:
-            .. code-block:: python
->>>>>>> b644c75a
 
                 input_a = ttnn.rand(1, 2), dtype=torch.bfloat16, device=device)
                 output = {1}(input_a, dim, memory_config)
