// SPDX-FileCopyrightText: © 2025 Tenstorrent AI ULC
//
// SPDX-License-Identifier: Apache-2.0

#include "dataflow_api.h"
#include <tt-metalium/constants.hpp>
#include "ckernel.h"
#include "ckernel_defs.h"

void kernel_main() {
    // Runtime args
    const uint32_t user_ids_tensor_buffer_addr = get_arg_val<uint32_t>(0);
    const uint32_t seeds_tensor_buffer_addr = get_arg_val<uint32_t>(1);
    const uint32_t core_id = get_arg_val<uint32_t>(2);

    // Compile time args
    constexpr uint32_t user_ids_cb_index = get_compile_time_arg_val(0);
    constexpr uint32_t seeds_cb_index = get_compile_time_arg_val(1);
    constexpr uint32_t number_of_ids = get_compile_time_arg_val(2);
    constexpr auto user_ids_tensor_accessor_args = TensorAccessorArgs<3>();
    constexpr auto seeds_tensor_accessor_args =
        TensorAccessorArgs<user_ids_tensor_accessor_args.next_compile_time_args_offset()>();

    // Constants
    constexpr uint32_t one_tile = 1;

    // Index tensor config
    constexpr uint32_t user_ids_tensor_tile_size_bytes = get_tile_size(user_ids_cb_index);
    constexpr DataFormat user_ids_tensor_data_format = get_dataformat(user_ids_cb_index);
    const auto user_ids_tensor_dram =
        TensorAccessor(user_ids_tensor_accessor_args, user_ids_tensor_buffer_addr, user_ids_tensor_tile_size_bytes);

    constexpr uint32_t seeds_tensor_tile_size_bytes = get_tile_size(seeds_cb_index);
    constexpr DataFormat seeds_tensor_data_format = get_dataformat(seeds_cb_index);
    const auto seeds_tensor_dram =
        TensorAccessor(seeds_tensor_accessor_args, seeds_tensor_buffer_addr, seeds_tensor_tile_size_bytes);

    // Read user_id from circular buffer
    cb_reserve_back(user_ids_cb_index, one_tile);
    const uint32_t l1_write_addr_index = get_write_ptr(user_ids_cb_index);
    noc_async_read_tile(0, user_ids_tensor_dram, l1_write_addr_index);
    noc_async_read_barrier();

    // Read seeds from circular buffer
    cb_reserve_back(seeds_cb_index, one_tile);
    const uint32_t seeds_l1_write_addr_index = get_write_ptr(seeds_cb_index);
    noc_async_read_tile(0, seeds_tensor_dram, seeds_l1_write_addr_index);
    noc_async_read_barrier();

    // Process user_ids
    uint32_t seed = 0;
    bool is_user_id = false;
    volatile tt_l1_ptr uint32_t* user_id = reinterpret_cast<volatile tt_l1_ptr uint32_t*>(l1_write_addr_index);
    volatile tt_l1_ptr uint32_t* seeds = reinterpret_cast<volatile tt_l1_ptr uint32_t*>(seeds_l1_write_addr_index);
    for (uint32_t id = 0; id < number_of_ids; ++id) {
        if (core_id == user_id[id]) {
            is_user_id = true;  // Indicate match
            seed = seeds[id];
            break;
        }
    }
<<<<<<< HEAD
=======

>>>>>>> 934f879c
    // Send result to compute kernel via mailbox
    ckernel::mailbox_write(ckernel::ThreadId::UnpackThreadId, is_user_id);
    ckernel::mailbox_write(ckernel::ThreadId::MathThreadId, is_user_id);
    ckernel::mailbox_write(ckernel::ThreadId::PackThreadId, is_user_id);

<<<<<<< HEAD
    // Send result to compute kernel via mailbox
=======
    // Send seed to compute kernel via mailbox
>>>>>>> 934f879c
    if (is_user_id) {
        ckernel::mailbox_write(ckernel::ThreadId::UnpackThreadId, seed);
        ckernel::mailbox_write(ckernel::ThreadId::MathThreadId, seed);
        ckernel::mailbox_write(ckernel::ThreadId::PackThreadId, seed);
    }
}<|MERGE_RESOLUTION|>--- conflicted
+++ resolved
@@ -59,20 +59,12 @@
             break;
         }
     }
-<<<<<<< HEAD
-=======
-
->>>>>>> 934f879c
     // Send result to compute kernel via mailbox
     ckernel::mailbox_write(ckernel::ThreadId::UnpackThreadId, is_user_id);
     ckernel::mailbox_write(ckernel::ThreadId::MathThreadId, is_user_id);
     ckernel::mailbox_write(ckernel::ThreadId::PackThreadId, is_user_id);
 
-<<<<<<< HEAD
-    // Send result to compute kernel via mailbox
-=======
     // Send seed to compute kernel via mailbox
->>>>>>> 934f879c
     if (is_user_id) {
         ckernel::mailbox_write(ckernel::ThreadId::UnpackThreadId, seed);
         ckernel::mailbox_write(ckernel::ThreadId::MathThreadId, seed);
