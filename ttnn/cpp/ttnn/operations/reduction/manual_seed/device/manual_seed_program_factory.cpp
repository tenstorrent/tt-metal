--- conflicted
+++ resolved
@@ -175,11 +175,7 @@
             .compile_args = reader_compile_time_args});
 
     // Create compute kernel
-<<<<<<< HEAD
-    std::vector<uint32_t> compute_compile_time_args = {user_ids_cb_index, operation_attributes.seeds.value_or(0)};
-=======
     std::vector<uint32_t> compute_compile_time_args = {operation_attributes.seeds.value_or(0)};
->>>>>>> 934f879c
     tt::tt_metal::CreateKernel(
         program,
         compute_kernel_path,
@@ -267,16 +263,7 @@
             .compile_args = reader_compile_time_args});
 
     // Create compute kernel
-<<<<<<< HEAD
-    std::vector<uint32_t> compute_compile_time_args = {user_ids_cb_index, seeds_cb_index};
-    tt::tt_metal::CreateKernel(
-        program,
-        compute_kernel_path,
-        core_grid,
-        tt::tt_metal::ComputeConfig{.compile_args = compute_compile_time_args});
-=======
     tt::tt_metal::CreateKernel(program, compute_kernel_path, core_grid, tt::tt_metal::ComputeConfig{});
->>>>>>> 934f879c
 
     for (uint32_t core_id = 0; core_id < cores.size(); ++core_id) {
         // Get core
