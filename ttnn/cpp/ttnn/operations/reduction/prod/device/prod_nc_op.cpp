// SPDX-FileCopyrightText: © 2025 Tenstorrent AI ULC.
// SPDX-License-Identifier: Apache-2.0

#include "prod_nc_op.hpp"
#include "prod_nc_device_operation.hpp"

namespace tt::operations::primary {

namespace {

ttnn::Shape compute_output_shape(const ttnn::Shape& input_shape, int64_t dim) {
    auto output_shape = input_shape;
    switch (dim) {
        case 0:
        case 1: output_shape[dim] = 1; break;
        default: TT_THROW("Unsupported dim {} for prod nc op", dim);
    }
    return output_shape;
}

Tensor create_output_tensor(
    const Tensor& input_tensor, const ttnn::Shape& output_shape, const MemoryConfig& mem_config) {
    TT_FATAL(
        input_tensor.storage_type() == tt_metal::StorageType::DEVICE,
        "Input tensor must be stored on device. Storage type: {}",
        input_tensor.storage_type());
<<<<<<< HEAD
    return create_device_tensor(
        ttnn::TensorSpec(
            output_shape,
            tt::tt_metal::TensorLayout(input_tensor.dtype(), tt::tt_metal::PageConfig(Layout::TILE), mem_config)),
        input_tensor.device());
=======
    return tt_metal::create_device_tensor(
        output_shape, input_tensor.dtype(), tt_metal::Layout::TILE, input_tensor.device(), mem_config);
>>>>>>> c5c84e1e
}

// output as arg
Tensor prod_(const Tensor& input, const Tensor& output, const int64_t& dim) {
    ttnn::prim::prod_nc(input, output, dim);
    return output;
}

// output creation inside
Tensor prod_(const Tensor& input, const int64_t& dim, const MemoryConfig& mem_config) {
    const auto& input_shape = input.padded_shape();
    auto output_shape = compute_output_shape(input_shape, dim);
    auto output = create_output_tensor(input, output_shape, mem_config);

    ttnn::prim::prod_nc(input, output, dim);
    return output;
}

}  // namespace

Tensor prod_nc(
    const Tensor& input,
    const Tensor& output,
    ttnn::SmallVector<int64_t>& dims,
    const MemoryConfig& output_mem_config) {
    TT_FATAL(!dims.empty(), "prod_nc dims should not be empty");

    ttnn::SmallVector<int64_t> sorted_dims = dims;
    std::sort(sorted_dims.begin(), sorted_dims.end());

    auto temp_input = input;
    for (uint32_t i = dims.size() - 1; i > 0; i--) {
        log_debug(LogTest, "{}:{} dim {}", __func__, __LINE__, sorted_dims[i]);
        auto temp_output = prod_(temp_input, sorted_dims[i], output_mem_config);
        temp_input = temp_output;
    }
    log_debug(LogTest, "{}:{} dim {}", __func__, __LINE__, sorted_dims.front());
    prod_(temp_input, output, sorted_dims.front());
    return output;
}

}  // namespace tt::operations::primary<|MERGE_RESOLUTION|>--- conflicted
+++ resolved
@@ -24,16 +24,11 @@
         input_tensor.storage_type() == tt_metal::StorageType::DEVICE,
         "Input tensor must be stored on device. Storage type: {}",
         input_tensor.storage_type());
-<<<<<<< HEAD
     return create_device_tensor(
         ttnn::TensorSpec(
             output_shape,
             tt::tt_metal::TensorLayout(input_tensor.dtype(), tt::tt_metal::PageConfig(Layout::TILE), mem_config)),
         input_tensor.device());
-=======
-    return tt_metal::create_device_tensor(
-        output_shape, input_tensor.dtype(), tt_metal::Layout::TILE, input_tensor.device(), mem_config);
->>>>>>> c5c84e1e
 }
 
 // output as arg
