// SPDX-FileCopyrightText: © 2023 Tenstorrent Inc.
//
// SPDX-License-Identifier: Apache-2.0

#pragma once

#include "ttnn/run_operation.hpp"
#include "ttnn/decorators.hpp"
#include "ttnn/operations/core/core.hpp"

namespace ttnn {
namespace operations::reduction {

struct ArgMaxOperation {
    static ttnn::Tensor invoke(
<<<<<<< HEAD
        QueueId queue_id,
=======
        uint8_t queue_id,
        const Tensor& input_tensor,
        const std::optional<int> dim = std::nullopt,
        const std::optional<CoreRangeSet>& sub_core_grids = std::nullopt,
        const bool use_muticore = false,
        const std::optional<MemoryConfig>& memory_config = std::nullopt,
        std::optional<Tensor> optional_output_tensor = std::nullopt);

    static ttnn::Tensor invoke(
>>>>>>> dffbf4a7
        const Tensor& input_tensor,
        const std::optional<int> dim = std::nullopt,
        const std::optional<CoreRangeSet>& sub_core_grids = std::nullopt,
        const bool use_muticore = false,
        const std::optional<MemoryConfig>& memory_config = std::nullopt,
        std::optional<Tensor> optional_output_tensor = std::nullopt);
};

}  // namespace operations::reduction

constexpr auto argmax =
    ttnn::register_operation_with_auto_launch_op<"ttnn::argmax", ttnn::operations::reduction::ArgMaxOperation>();

}  // namespace ttnn<|MERGE_RESOLUTION|>--- conflicted
+++ resolved
@@ -13,9 +13,6 @@
 
 struct ArgMaxOperation {
     static ttnn::Tensor invoke(
-<<<<<<< HEAD
-        QueueId queue_id,
-=======
         uint8_t queue_id,
         const Tensor& input_tensor,
         const std::optional<int> dim = std::nullopt,
@@ -25,7 +22,6 @@
         std::optional<Tensor> optional_output_tensor = std::nullopt);
 
     static ttnn::Tensor invoke(
->>>>>>> dffbf4a7
         const Tensor& input_tensor,
         const std::optional<int> dim = std::nullopt,
         const std::optional<CoreRangeSet>& sub_core_grids = std::nullopt,
