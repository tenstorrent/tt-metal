--- conflicted
+++ resolved
@@ -16,14 +16,11 @@
         QueueId queue_id,
         const Tensor& input_tensor,
         const std::optional<int> dim = std::nullopt,
-<<<<<<< HEAD
-=======
         const std::optional<CoreRangeSet>& sub_core_grids = std::nullopt,
         const bool use_muticore = false,
         const std::optional<MemoryConfig>& memory_config = std::nullopt,
         std::optional<Tensor> optional_output_tensor = std::nullopt);
 };
->>>>>>> 5f6a7b11
 
 }  // namespace operations::reduction
 
