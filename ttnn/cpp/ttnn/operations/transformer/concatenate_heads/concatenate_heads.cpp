--- conflicted
+++ resolved
@@ -13,15 +13,9 @@
 struct ConcatenateHeads : public ttnn::operations::experimental::transformer::NLPConcatHeadsDeviceOperation {
     void validate(const std::vector<Tensor>& input_tensors) const {
         const auto& input_tensor = input_tensors.at(0);
-<<<<<<< HEAD
-        const auto head_size = input_tensor.get_shape()[-1];
-        const auto padded_head_size = input_tensor.get_padded_shape()[-1];
-        const auto input_logical_shape = input_tensor.get_logical_shape();
-=======
         const auto& input_logical_shape = input_tensor.get_logical_shape();
         const auto head_size = input_logical_shape[-1];
         const auto padded_head_size = input_tensor.get_padded_shape()[-1];
->>>>>>> 182c4246
 
         TT_FATAL(input_logical_shape.rank() == 4, "Input tensor must have rank 4. Shape: {}", input_logical_shape);
 
