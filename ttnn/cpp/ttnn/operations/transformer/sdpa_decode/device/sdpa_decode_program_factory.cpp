--- conflicted
+++ resolved
@@ -374,21 +374,9 @@
     const auto q_tile = full_tile;
     const auto k_tile = full_tile;
     const auto v_tile = full_tile;
-<<<<<<< HEAD
     const auto mask_tile = full_tile;
 
     const auto out_tile = full_tile;
-
-    // const auto scalar_tile = half_tile;
-    // const auto im_tile = half_tile;
-    // const auto stats_tile = full_tile;
-    const auto scalar_tile = full_tile;
-    const auto im_tile = full_tile;
-    const auto stats_tile = full_tile;
-=======
-    auto mask_tile = full_tile;
-
-    auto out_tile = full_tile;
 
     auto scalar_tile = full_tile;
     auto im_tile = full_tile;
@@ -414,7 +402,6 @@
         im_tile = half_tile;
         stats_tile = half_tile;
     }
->>>>>>> 145a07a8
 
     uint32_t q_tile_size = q_tile.get_tile_size(q_df);
     uint32_t k_tile_size = k_tile.get_tile_size(k_df);
@@ -748,8 +735,6 @@
         use_attention_mask,
         use_attention_sink,
         max_dynamic_chunk_size,
-<<<<<<< HEAD
-=======
         tilize_q,
         (uint32_t)use_mla,
         use_half_tile,
@@ -757,7 +742,6 @@
         is_cur_pos_tensor_sharded,
         is_page_table_sharded,
         full_tile.get_tile_size(q_df),
->>>>>>> 145a07a8
     };
     tt_metal::TensorAccessorArgs(input_tensor_k.buffer()).append_to(reader_compile_time_args_common);
     tt_metal::TensorAccessorArgs(input_tensor_q.buffer()).append_to(reader_compile_time_args_common);
@@ -829,13 +813,10 @@
         use_attention_mask,
         use_attention_sink,
         max_dynamic_chunk_size,
-<<<<<<< HEAD
-=======
         tilize_q,
         q_heads_parallel_factor,
         use_half_tile,
         scale_union.u,
->>>>>>> 145a07a8
     };
 
     // Determine granularity for compute loops
