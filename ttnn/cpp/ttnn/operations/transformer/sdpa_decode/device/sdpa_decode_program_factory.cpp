// SPDX-FileCopyrightText: © 2024 Tenstorrent Inc.
//
// SPDX-License-Identifier: Apache-2.0

#include "sdpa_decode_program_factory.hpp"

#include <optional>
#include <string>

#include <tt-metalium/buffer.hpp>
#include <tt-metalium/constants.hpp>
#include <tt-logger/tt-logger.hpp>
#include <tt-metalium/host_api.hpp>
#include "ttnn/operation.hpp"
#include <tt-metalium/tensor_accessor_args.hpp>

using namespace tt;
using namespace tt::constants;
using namespace tt::tt_metal;

namespace ttnn::operations::transformer::sdpa_decode::program {

SdpaDecodeProgramFactory::cached_program_t SdpaDecodeProgramFactory::create(
    const operation_attributes_t& operation_attributes,
    const tensor_args_t& tensor_args,
    tensor_return_value_t& tensor_return_value) {
    const auto& input_tensor_q = tensor_args.q;
    const auto& input_tensor_k = tensor_args.k;
    bool use_mla = operation_attributes.use_mla.value_or(false);
    if (!use_mla) {
        TT_FATAL(tensor_args.v.has_value(), "V tensor must be provided when MLA is disabled.");
    }
    const auto& input_tensor_v = use_mla ? input_tensor_k : tensor_args.v.value();

    const auto& cur_pos_tensor = tensor_args.cur_pos_tensor;
    const auto& page_table_tensor = tensor_args.page_table_tensor;
    const auto& attn_mask = tensor_args.attn_mask;
    const auto& attention_sink = tensor_args.attention_sink;

    const auto& output_tensor = tensor_return_value;

    auto scale = operation_attributes.scale;
    if (not scale.has_value()) {
        scale = 1.0f / std::sqrt(static_cast<float>(input_tensor_q.padded_shape()[-1]));
    }
    auto sliding_window_size = operation_attributes.sliding_window_size;
    if (not sliding_window_size.has_value()) {
        sliding_window_size = 0;
    }
    const auto is_causal = operation_attributes.is_causal;
    const auto& compute_kernel_config = operation_attributes.compute_kernel_config;
    const auto& program_config = operation_attributes.program_config;
    const auto& k_chunk_size = operation_attributes.k_chunk_size;
    std::optional<bool> share_cache = operation_attributes.share_cache;
    const auto& head_dim_v = operation_attributes.head_dim_v.value_or(0);
    const auto& cur_pos_ids = operation_attributes.cur_pos;

    /*
    Q: 1 x B x PNH x DH
    K: B x NKV x S x DH
    V: B x NKV x S x DH
    */

    /*
    Initially during compile time, we compile the kernel based on the longest sequence length in the batch.
    During runtime, we may override the number of chunks being processed based on the actual sequence length of the
    current batch.
    */

    const bool is_paged_attention = page_table_tensor.has_value();

    auto q_shape = input_tensor_q.padded_shape();
    const bool tilize_q = input_tensor_q.layout() == Layout::ROW_MAJOR;
    q_shape[2] = tt::round_up(q_shape[2], tt::constants::TILE_HEIGHT);  // round up for row major Q tensor.
    const auto& q_shape_unpadded = input_tensor_q.logical_shape();
    const auto& k_shape = input_tensor_k.padded_shape();
    // Use k_shape for S and DH since Q might be different for decode
    uint32_t B = q_shape[1], PNH = q_shape[2], S = k_shape[2], DH = k_shape[3];

    uint32_t num_kv_heads = k_shape[1];
    uint32_t num_q_heads = q_shape_unpadded[2];
    uint32_t page_block_size_t = 0;

    bool is_q_sharded = input_tensor_q.is_sharded();
    bool is_output_sharded = output_tensor.is_sharded();

    // balance the number of cores to use based on batch
    uint32_t q_heads_parallel_factor = 1;
    if (is_q_sharded && use_mla) {
        uint32_t q_shard_height = input_tensor_q.memory_config().shard_spec()->shape[0];
        q_heads_parallel_factor = std::max((uint32_t)1, (num_q_heads + q_shard_height - 1) / q_shard_height);

        if (q_heads_parallel_factor > 1) {
            TT_FATAL(
                num_kv_heads == 1,
                "If parallelizing over Q num heads (with parallelization factor q_heads_parallel_factor: {}), then "
                "num_kv_heads must be 1, but got num_kv_heads: {}",
                q_heads_parallel_factor,
                num_kv_heads);
        }

        B *= q_heads_parallel_factor;  // adjust batch size to account for Q sharding
    }

    if (is_paged_attention) {
        uint32_t block_size = k_shape[2];
        page_block_size_t = block_size / TILE_HEIGHT;
        // get real S using the page_table_tensor
        S = page_table_tensor.value().padded_shape()[-1] * S;
    }
    uint32_t Bkv = k_shape[0];
    uint32_t St = S / TILE_HEIGHT;
    uint32_t DHt = DH / TILE_WIDTH;
    uint32_t vDHt = use_mla ? head_dim_v / TILE_WIDTH : DHt;
    uint32_t PNHt = PNH / q_heads_parallel_factor / TILE_HEIGHT;

    const uint32_t Sk_chunk_t = k_chunk_size / TILE_HEIGHT;

    if (!share_cache.has_value()) {
        // default share_cache to false
        share_cache = false;
    }
    if (share_cache.value()) {
        TT_FATAL(B % Bkv == 0, "Batch dim in Q must be divisible by batch dim in KV if sharing cache");
    }

    // log_debug all of the above
    log_debug(tt::LogOp, "B: {}", B);
    log_debug(tt::LogOp, "PNH: {}", PNH);
    log_debug(tt::LogOp, "S: {}", S);
    log_debug(tt::LogOp, "DH: {}", DH);
    log_debug(tt::LogOp, "num_kv_heads: {}", num_kv_heads);
    log_debug(tt::LogOp, "Bkv: {}", Bkv);
    log_debug(tt::LogOp, "St: {}", St);
    log_debug(tt::LogOp, "DHt: {}", DHt);
    log_debug(tt::LogOp, "vDHt: {}", vDHt);
    log_debug(tt::LogOp, "PNHt: {}", PNHt);
    log_debug(tt::LogOp, "Sk_chunk_t: {}", Sk_chunk_t);
    log_debug(tt::LogOp, "k_chunk_size: {}", k_chunk_size);

    Program program = CreateProgram();

    IDevice* device = input_tensor_q.device();

    auto [math_fidelity, math_approx_mode, fp32_dest_acc_en, packer_l1_acc, dst_full_sync_en] =
        get_compute_kernel_config_args(device->arch(), compute_kernel_config);
    bool exp_approx_mode =
        program_config.has_value()
            ? (program_config->exp_approx_mode.has_value() ? program_config->exp_approx_mode.value() : true)
            : true;

    auto* q_buffer = input_tensor_q.buffer();
    auto* k_buffer = input_tensor_k.buffer();
    auto* v_buffer = input_tensor_v.buffer();
    auto* out0_buffer = output_tensor.buffer();

    bool use_cur_pos_tensor = cur_pos_tensor.has_value();
    bool use_attention_mask = attn_mask.has_value();
    bool use_attention_sink = attention_sink.has_value();

    log_debug(tt::LogOp, "use_cur_pos_tensor: {}", use_cur_pos_tensor);
    log_debug(tt::LogOp, "use_attention_mask: {}", use_attention_mask);
    log_debug(tt::LogOp, "use_attention_sink: {}", use_attention_sink);

    // Parallelization scheme
    // We will assign cores to batches
    // Split to cores
    CoreCoord grid_size = program_config.has_value() ? program_config->compute_with_storage_grid_size
                                                     : device->compute_with_storage_grid_size();

    uint32_t num_cores_available = grid_size.x * grid_size.y;

    CoreRangeSet core_grid;
    bool on_subcoregrid = false;
    if (program_config.has_value() && program_config->sub_core_grids.has_value()) {
        core_grid = program_config->sub_core_grids.value();
        TT_FATAL(
            core_grid.num_cores() == num_cores_available,
            "Number of cores in sub_core_grids must match the number of cores available");
        on_subcoregrid = true;
    } else {
        core_grid = CoreRangeSet(std::vector{CoreRange({0, 0}, {grid_size.x - 1, grid_size.y - 1})});
    }

    uint32_t num_cores_in_grid =
        device->compute_with_storage_grid_size().x * device->compute_with_storage_grid_size().y;
    TT_FATAL(
        num_cores_available <= num_cores_in_grid,
        "Expected number of cores available to be less than or equal to the number of cores in the grid, got {} and {}",
        num_cores_available,
        num_cores_in_grid);
    TT_FATAL(
        num_cores_available >= B,
        "Expect number of cores available to be greater or equal to batch size, got {} and {}",
        num_cores_available,
        B);

    // balance the number of cores to use based on batch
    uint32_t max_num_cores_for_compute = program_config->max_cores_per_head_batch * B * num_kv_heads;
    uint32_t num_cores_per_batch = std::min(num_cores_available, max_num_cores_for_compute) / B;
    //// for core assignment, it is the same whether there's 1 core for head or 1 core for many heads
    uint32_t num_cores_per_head = std::max((uint32_t)1, num_cores_per_batch / num_kv_heads);
    uint32_t num_heads_per_core = std::max((uint32_t)1, (uint32_t)std::ceil((float)num_kv_heads / num_cores_per_batch));
    uint32_t num_reducer_cores = num_kv_heads * B / num_heads_per_core;
    uint32_t num_output_cores = B;
    uint32_t num_active_cores = num_cores_per_head * num_kv_heads * B / num_heads_per_core;
    //// recalculate num_cores_per_batch based on num_active_cores
    num_cores_per_batch = num_active_cores / B;

    TT_FATAL(
        ((num_cores_per_head >= 1) && (num_heads_per_core == 1)) ||
            ((num_cores_per_head == 1) && (num_heads_per_core >= 1)),
        "This assertion should always be true, unless core assignment logic is wrong");

    // create core group, assume n batch and k_heads:
    // this is a 1D list of cores sorted by batch_output1, worker, ..., batch_output2, worker, ..., batch_output n,
    // worker, ... Within each batch, we will assign head reducers. e.g. the following mapping:
    // (batch_output1, worker1,   worker2),   (worker3,       worker4,   worker5),   ..., (... worker3*k-1, worker3*k)
    // (head_reducer1, h_worker1, h_worker2), (head_reducer2, h_worker1, h_worker2), ..., (head_reducerk, h_worker1,
    // h_worker2) head_reducer2 to head_reducerk then send the result to head_reducer1, which is also the batch_output1
    std::vector<CoreCoord> core_group;
    std::vector<CoreCoord> core_group_idle;
    if (on_subcoregrid) {
        if (is_q_sharded || is_output_sharded) {
            auto cores_vec = corerange_to_cores(core_grid, num_cores_available, true);
            int reducer_idx = 0;
            int worker_idx = num_output_cores;
            for (int i = 0; i < num_cores_available; ++i) {
                if (i % num_cores_per_batch == 0 && reducer_idx < num_output_cores) {
                    i < num_active_cores ? core_group.push_back(cores_vec[reducer_idx])
                                         : core_group_idle.push_back(cores_vec[reducer_idx]);
                    reducer_idx++;
                } else {
                    i < num_active_cores ? core_group.push_back(cores_vec[worker_idx])
                                         : core_group_idle.push_back(cores_vec[worker_idx]);
                    worker_idx++;
                }
            }
        } else {
            TT_FATAL(false, "We only support SDPA on subcoregrids with sharded Q and sharded output");
        }
    } else {
        if (is_q_sharded || is_output_sharded) {
            int reducer_idx = 0;
            int worker_idx = num_output_cores;

            for (int i = 0; i < num_cores_available; ++i) {
                CoreCoord core;
                if (i % num_cores_per_batch == 0 && reducer_idx < num_output_cores) {
                    core = {reducer_idx % grid_size.x, reducer_idx / grid_size.x};
                    reducer_idx++;
                } else {
                    core = {worker_idx % grid_size.x, worker_idx / grid_size.x};
                    worker_idx++;
                }
                if (i < num_active_cores) {
                    core_group.push_back(core);
                } else {
                    core_group_idle.push_back(core);
                }
            }
        } else {
            for (int i = 0; i < num_cores_available; ++i) {
                CoreCoord core = {i % grid_size.x, i / grid_size.x};
                if (i < num_active_cores) {
                    core_group.push_back(core);
                } else {
                    core_group_idle.push_back(core);
                }
            }
        }
    }

    log_debug(tt::LogOp, "Parallelization scheme:");
    log_debug(tt::LogOp, "num_cores_available: {}", num_cores_available);
    log_debug(tt::LogOp, "num_cores_per_batch: {}", num_cores_per_batch);
    log_debug(tt::LogOp, "num_cores_per_head: {}", num_cores_per_head);
    log_debug(tt::LogOp, "num_heads_per_core: {}", num_heads_per_core);
    log_debug(tt::LogOp, "num_active_cores: {}", num_active_cores);
    log_debug(tt::LogOp, "num_reducer_cores: {}", num_reducer_cores);
    log_debug(tt::LogOp, "num_output_cores: {}", num_output_cores);
    log_debug(tt::LogOp, "core_group: {}", core_group);
    log_debug(tt::LogOp, "core_group_idle: {}", core_group_idle);

    // These tile capacity counts for CBs need to match the number of tiles expected by the kernel (softmax.cpp)

    // If using dyanmic chunk size, set it to some max number of tiles (less than DST for now)
    const uint32_t dst_size = fp32_dest_acc_en ? 4 : 8;
    const uint32_t max_dynamic_chunk_size = dst_size;
    const uint32_t Sk_chunk_t_cb_size = Sk_chunk_t == 0 ? max_dynamic_chunk_size : Sk_chunk_t;

    uint32_t q_tiles = PNHt * DHt;
    uint32_t k_tiles = Sk_chunk_t_cb_size * DHt * 2;  // double buffer
    uint32_t v_tiles = Sk_chunk_t_cb_size * vDHt * 2;  // double buffer
    uint32_t qk_tiles = PNHt * Sk_chunk_t_cb_size;
    uint32_t out_im_tiles = PNHt * vDHt;
    uint32_t out0_t = PNHt * vDHt;
    uint32_t scale_tiles = 1;
    uint32_t statistics_tiles = PNHt;  // Single column of values in each iteration

    // log all values
    log_debug(tt::LogOp, "q_tiles: {}", q_tiles);
    log_debug(tt::LogOp, "k_tiles: {}", k_tiles);
    log_debug(tt::LogOp, "v_tiles: {}", v_tiles);
    log_debug(tt::LogOp, "qk_tiles: {}", qk_tiles);
    log_debug(tt::LogOp, "out0_t: {}", out0_t);
    log_debug(tt::LogOp, "scale_tiles: {}", scale_tiles);
    log_debug(tt::LogOp, "statistics_tiles: {}", statistics_tiles);

    // Host code is responsible for determining matmul configuration
    const uint32_t qk_in0_block_w = DHt;
    const uint32_t qk_num_blocks = DHt / qk_in0_block_w;

    uint32_t qk_out_subblock_w = 0;
    uint32_t qk_out_subblock_h = 0;
    uint32_t qk_in0_num_subblocks = 0;
    uint32_t qk_in1_num_subblocks = 0;
    if (Sk_chunk_t > 0) {
        // max of Sk_chunk_t and dst_size
        qk_out_subblock_w = std::min(Sk_chunk_t, dst_size);
        // If qk_out_subblock_w is full row of output, scale subblock_h so volume = dst_size. Otherwise it's 1 to
        // maintain row-major intermediate buffer.
        qk_out_subblock_h = (qk_out_subblock_w == Sk_chunk_t) ? (std::min(PNHt, dst_size / qk_out_subblock_w)) : 1;

        qk_in0_num_subblocks = PNHt / qk_out_subblock_h;
        qk_in1_num_subblocks = Sk_chunk_t / qk_out_subblock_w;
    }

    // now for out0
    uint32_t out_in0_block_w = 0;
    uint32_t out_num_blocks = 0;
    if (Sk_chunk_t > 0) {
        out_in0_block_w = Sk_chunk_t;
        out_num_blocks = Sk_chunk_t / out_in0_block_w;
    }

    const uint32_t out_out_subblock_w = std::min(vDHt, dst_size);
    const uint32_t out_out_subblock_h =
        (out_out_subblock_w == vDHt) ? (std::min(PNHt, dst_size / out_out_subblock_w)) : 1;

    const uint32_t out_in0_num_subblocks = PNHt / out_out_subblock_h;
    const uint32_t out_in1_num_subblocks = vDHt / out_out_subblock_w;

    uint32_t dht_granularity = std::min(DHt, dst_size);
    uint32_t log2_dht_granularity = std::log2(dht_granularity);
    // Sometimes DHt is not a power of 2, so granularity should be 1
    if (dht_granularity != (1 << log2_dht_granularity)) {
        dht_granularity = 1;
        log2_dht_granularity = 0;
    }
    TT_FATAL(
        dht_granularity == (1 << log2_dht_granularity),
        "dht_granularity must be a power of 2. Got {}.",
        dht_granularity);

    // log all values
    log_debug(tt::LogOp, "dst_size: {}", dst_size);
    log_debug(tt::LogOp, "qk_in0_block_w: {}", qk_in0_block_w);
    log_debug(tt::LogOp, "qk_out_subblock_w: {}", qk_out_subblock_w);
    log_debug(tt::LogOp, "qk_out_subblock_h: {}", qk_out_subblock_h);
    log_debug(tt::LogOp, "qk_in0_num_subblocks: {}", qk_in0_num_subblocks);
    log_debug(tt::LogOp, "qk_in1_num_subblocks: {}", qk_in1_num_subblocks);
    log_debug(tt::LogOp, "qk_num_blocks: {}", qk_num_blocks);
    log_debug(tt::LogOp, "out_in0_block_w: {}", out_in0_block_w);
    log_debug(tt::LogOp, "out_out_subblock_w: {}", out_out_subblock_w);
    log_debug(tt::LogOp, "out_out_subblock_h: {}", out_out_subblock_h);
    log_debug(tt::LogOp, "out_in0_num_subblocks: {}", out_in0_num_subblocks);
    log_debug(tt::LogOp, "out_in1_num_subblocks: {}", out_in1_num_subblocks);
    log_debug(tt::LogOp, "out_num_blocks: {}", out_num_blocks);
    log_debug(tt::LogOp, "dht_granularity: {}", dht_granularity);
    log_debug(tt::LogOp, "log2_dht_granularity: {}", log2_dht_granularity);

    // Create circular buffers
    tt::DataFormat q_df = tt_metal::datatype_to_dataformat_converter(input_tensor_q.dtype());
    tt::DataFormat k_df = tt_metal::datatype_to_dataformat_converter(input_tensor_k.dtype());
    tt::DataFormat v_df = tt_metal::datatype_to_dataformat_converter(input_tensor_v.dtype());
    tt::DataFormat mask_df = use_attention_mask ? tt_metal::datatype_to_dataformat_converter(attn_mask.value().dtype())
                                                : tt::DataFormat::Float16_b;
    tt::DataFormat out_df = tt_metal::datatype_to_dataformat_converter(output_tensor.dtype());
    tt::DataFormat scalar_df = tt::DataFormat::Float16_b;
    tt::DataFormat im_df = tt::DataFormat::Float16_b;
    // tt::DataFormat im_df = tt::DataFormat::Float16_b;
    tt::DataFormat stats_df = tt::DataFormat::Float16_b;

    const auto half_tile = tt::tt_metal::Tile({16, 32});
    const auto full_tile = tt::tt_metal::Tile({32, 32});

    auto q_tile = full_tile;
    const auto k_tile = full_tile;
    const auto v_tile = full_tile;
    auto mask_tile = full_tile;

    auto out_tile = full_tile;

    auto scalar_tile = full_tile;
    auto im_tile = full_tile;
    auto stats_tile = full_tile;

    // TODO: Directly get q input as tensor with 16x32 tiny tiles #25059
    // For now, use this flag in reader differentiate
    // - In non-causal mode, mask can be an input tensor which needs proper handling to read as 16x32 tiles
    // - Only support Float16_b since block float w/ shared exp needs special handling to read as 16x32 tiles
    // In compute, need to find a proper way to get num_faces for sfpu functions
    const bool use_half_tile =
        (is_causal and num_q_heads <= 16 and q_df == tt::DataFormat::Float16_b and
         device->arch() == tt::ARCH::WORMHOLE_B0);

    if (use_half_tile) {
        q_tile = half_tile;
        mask_tile = half_tile;

        // TODO: out_tile is re-packed as full 32x32 with PACK for now #25060
        // out_tile = half_tile;

        scalar_tile = half_tile;
        im_tile = half_tile;
        stats_tile = half_tile;
    }

    uint32_t q_tile_size = q_tile.get_tile_size(q_df);
    uint32_t k_tile_size = k_tile.get_tile_size(k_df);
    uint32_t v_tile_size = v_tile.get_tile_size(v_df);
    uint32_t mask_tile_size = mask_tile.get_tile_size(mask_df);
    uint32_t out_tile_size = out_tile.get_tile_size(out_df);
    uint32_t scalar_tile_size = scalar_tile.get_tile_size(scalar_df);
    uint32_t im_tile_size = im_tile.get_tile_size(im_df);
    uint32_t stats_tile_size = stats_tile.get_tile_size(stats_df);

    uint32_t intermed_output_tiles = (out0_t + 2 * PNHt) * (num_cores_per_head - 1);

    uint32_t index_stick_size = 0;
    bool is_cur_pos_tensor_sharded = false;
    CBHandle cb_in8_id = 0;
    if (use_cur_pos_tensor) {
        auto* pos_buffer = cur_pos_tensor.value().buffer();
        tt::DataFormat pos_df = tt_metal::datatype_to_dataformat_converter(cur_pos_tensor.value().dtype());
        index_stick_size = pos_buffer->aligned_page_size();

        // cb pos
        auto c_in8_config = CircularBufferConfig(index_stick_size, {{CBIndex::c_8, pos_df}})
                                .set_page_size(CBIndex::c_8, index_stick_size);
        if (cur_pos_tensor.value().is_sharded()) {
            is_cur_pos_tensor_sharded = true;
            c_in8_config.set_globally_allocated_address(*pos_buffer);
        }
        cb_in8_id = CreateCircularBuffer(program, core_grid, c_in8_config);
    }

    uint32_t page_table_stick_size = 0;
    uint32_t shard_size = 0;
    bool is_page_table_sharded = false;
    CBHandle cb_in9_id = 0;
    if (is_paged_attention) {
        auto* page_table_buffer = page_table_tensor.value().buffer();
        is_page_table_sharded = page_table_tensor.value().is_sharded();
        tt::DataFormat page_table_df = tt_metal::datatype_to_dataformat_converter(page_table_tensor.value().dtype());
        page_table_stick_size = page_table_buffer->aligned_page_size();
        shard_size = is_page_table_sharded ? B * page_table_stick_size : page_table_stick_size;
        // cb page_table
        auto c_in9_config = CircularBufferConfig(shard_size, {{CBIndex::c_9, page_table_df}})
                                .set_page_size(CBIndex::c_9, page_table_stick_size);

        if (is_page_table_sharded) {
            c_in9_config.set_globally_allocated_address(*page_table_buffer);
        }
        cb_in9_id = CreateCircularBuffer(program, core_grid, c_in9_config);
    }

    log_debug(tt::LogOp, "q_data_format: {}", q_df);
    log_debug(tt::LogOp, "k_data_format: {}", k_df);
    log_debug(tt::LogOp, "v_data_format: {}", v_df);
    log_debug(tt::LogOp, "out_data_format: {}", out_df);
    log_debug(tt::LogOp, "scalar_data_format: {}", scalar_df);
    log_debug(tt::LogOp, "intermediate_data_format: {}", im_df);
    log_debug(tt::LogOp, "statistics_data_format: {}", stats_df);

    // CBs
    // Q input
    auto c_in0_config = CircularBufferConfig(q_tiles * q_tile_size, {{CBIndex::c_0, q_df}})
                            .set_page_size(CBIndex::c_0, q_tile_size)
                            .set_tile_dims(CBIndex::c_0, q_tile);
    CreateCircularBuffer(program, core_grid, c_in0_config);

    // K input
    auto c_in1_config =
        CircularBufferConfig(k_tiles * k_tile_size, {{CBIndex::c_1, k_df}}).set_page_size(CBIndex::c_1, k_tile_size);
    CreateCircularBuffer(program, core_grid, c_in1_config);

    // V input
    auto c_in2_config =
        CircularBufferConfig(v_tiles * v_tile_size, {{CBIndex::c_2, v_df}}).set_page_size(CBIndex::c_2, v_tile_size);
    CreateCircularBuffer(program, core_grid, c_in2_config);

    // attn_mask input
    auto c_in3_config = CircularBufferConfig(qk_tiles * mask_tile_size, {{CBIndex::c_3, mask_df}})
                            .set_page_size(CBIndex::c_3, mask_tile_size)
                            .set_tile_dims(CBIndex::c_3, mask_tile);
    CreateCircularBuffer(program, core_grid, c_in3_config);

    // attention_sink input (conditionally created based on use_attention_sink)
    if (use_attention_sink) {
        auto c_in4_config = CircularBufferConfig(statistics_tiles * stats_tile_size, {{CBIndex::c_4, stats_df}})
                                .set_page_size(CBIndex::c_4, stats_tile_size)
                                .set_tile_dims(CBIndex::c_4, stats_tile);
        CreateCircularBuffer(program, core_grid, c_in4_config);
    }

    // identity scale input
    auto c_in5_config = CircularBufferConfig(scale_tiles * scalar_tile_size, {{CBIndex::c_5, scalar_df}})
                            .set_page_size(CBIndex::c_5, scalar_tile_size)
                            .set_tile_dims(CBIndex::c_5, scalar_tile);
    CreateCircularBuffer(program, core_grid, c_in5_config);

    // cb_m_in
    auto c_in6_config = CircularBufferConfig(statistics_tiles * stats_tile_size, {{CBIndex::c_6, stats_df}})
                            .set_page_size(CBIndex::c_6, stats_tile_size)
                            .set_tile_dims(CBIndex::c_6, stats_tile);
    CreateCircularBuffer(program, core_grid, c_in6_config);

    // cb_l_in
    auto c_in7_config = CircularBufferConfig(statistics_tiles * stats_tile_size, {{CBIndex::c_7, stats_df}})
                            .set_page_size(CBIndex::c_7, stats_tile_size)
                            .set_tile_dims(CBIndex::c_7, stats_tile);
    CreateCircularBuffer(program, core_grid, c_in7_config);

    // tilizedQ input

    auto c_tilized_q_config = CircularBufferConfig(q_tiles * q_tile_size, {{CBIndex::c_10, q_df}})
                                  .set_page_size(CBIndex::c_10, q_tile_size)
                                  .set_tile_dims(CBIndex::c_10, q_tile);
    CreateCircularBuffer(program, core_grid, c_tilized_q_config);

    // cb_col_identity
    auto col_identity_tile = full_tile;
    auto col_identity_tile_size = col_identity_tile.get_tile_size(scalar_df);

    auto c_in11_config = CircularBufferConfig(scale_tiles * col_identity_tile_size, {{CBIndex::c_11, scalar_df}})
                             .set_page_size(CBIndex::c_11, col_identity_tile_size)
                             .set_tile_dims(CBIndex::c_11, col_identity_tile);
    CreateCircularBuffer(program, core_grid, c_in11_config);

    // cb zero config
    auto c_zero_config = CircularBufferConfig(scale_tiles * scalar_tile_size, {{CBIndex::c_12, scalar_df}})
                             .set_page_size(CBIndex::c_12, scalar_tile_size)
                             .set_tile_dims(CBIndex::c_12, scalar_tile);
    CreateCircularBuffer(program, core_grid, c_zero_config);

    // sliding window mask input (conditionally created based on sliding_window_size)
    if (sliding_window_size.has_value() && sliding_window_size.value() > 0) {
        auto c_sliding_window_mask_config = CircularBufferConfig(qk_tiles * mask_tile_size, {{CBIndex::c_13, mask_df}})
                                                .set_page_size(CBIndex::c_13, mask_tile_size)
                                                .set_tile_dims(CBIndex::c_13, mask_tile);
        CreateCircularBuffer(program, core_grid, c_sliding_window_mask_config);
    }

    // cb_qk_im
    auto c_intermed0_config = CircularBufferConfig(qk_tiles * im_tile_size, {{CBIndex::c_24, im_df}})
                                  .set_page_size(CBIndex::c_24, im_tile_size)
                                  .set_tile_dims(CBIndex::c_24, im_tile);
    CreateCircularBuffer(program, core_grid, c_intermed0_config);

    // cb_out_im
    auto c_intermed1_config = CircularBufferConfig(out_im_tiles * im_tile_size, {{CBIndex::c_25, im_df}})
                                  .set_page_size(CBIndex::c_25, im_tile_size)
                                  .set_tile_dims(CBIndex::c_25, im_tile);
    CreateCircularBuffer(program, core_grid, c_intermed1_config);

    // cb_out_accumulate_im
    auto c_intermed2_config = CircularBufferConfig(out_im_tiles * im_tile_size, {{CBIndex::c_26, im_df}})
                                  .set_page_size(CBIndex::c_26, im_tile_size)
                                  .set_tile_dims(CBIndex::c_26, im_tile);
    CreateCircularBuffer(program, core_grid, c_intermed2_config);

    // cb_cur_max
    auto c_intermed3_config = CircularBufferConfig(statistics_tiles * stats_tile_size, {{CBIndex::c_27, stats_df}})
                                  .set_page_size(CBIndex::c_27, stats_tile_size)
                                  .set_tile_dims(CBIndex::c_27, stats_tile);
    CreateCircularBuffer(program, core_grid, c_intermed3_config);

    // cb_prev_max
    auto c_intermed4_config = CircularBufferConfig(statistics_tiles * stats_tile_size, {{CBIndex::c_28, stats_df}})
                                  .set_page_size(CBIndex::c_28, stats_tile_size)
                                  .set_tile_dims(CBIndex::c_28, stats_tile);
    CreateCircularBuffer(program, core_grid, c_intermed4_config);

    // cb_cur_sum
    auto c_intermed5_config = CircularBufferConfig(statistics_tiles * stats_tile_size, {{CBIndex::c_29, stats_df}})
                                  .set_page_size(CBIndex::c_29, stats_tile_size)
                                  .set_tile_dims(CBIndex::c_29, stats_tile);
    CreateCircularBuffer(program, core_grid, c_intermed5_config);

    // cb_prev_sum
    auto c_intermed6_config = CircularBufferConfig(statistics_tiles * stats_tile_size, {{CBIndex::c_30, stats_df}})
                                  .set_page_size(CBIndex::c_30, stats_tile_size)
                                  .set_tile_dims(CBIndex::c_30, stats_tile);
    CreateCircularBuffer(program, core_grid, c_intermed6_config);

    // cb_exp_max_diff
    auto c_intermed7_config = CircularBufferConfig(statistics_tiles * stats_tile_size, {{CBIndex::c_31, stats_df}})
                                  .set_page_size(CBIndex::c_31, stats_tile_size)
                                  .set_tile_dims(CBIndex::c_31, stats_tile);
    CreateCircularBuffer(program, core_grid, c_intermed7_config);

    // cb_prev_sum_2
    auto c_out5_config = CircularBufferConfig(statistics_tiles * stats_tile_size, {{CBIndex::c_21, stats_df}})
                             .set_page_size(CBIndex::c_21, stats_tile_size)
                             .set_tile_dims(CBIndex::c_21, stats_tile);
    CreateCircularBuffer(program, core_grid, c_out5_config);

    // cb_exp_max_diff_2
    auto c_out6_config = CircularBufferConfig(statistics_tiles * stats_tile_size, {{CBIndex::c_22, stats_df}})
                             .set_page_size(CBIndex::c_22, stats_tile_size)
                             .set_tile_dims(CBIndex::c_22, stats_tile);
    CreateCircularBuffer(program, core_grid, c_out6_config);

    // cb_out_accumulate_im_2
    auto c_out7_config = CircularBufferConfig(out_im_tiles * im_tile_size, {{CBIndex::c_23, im_df}})
                             .set_page_size(CBIndex::c_23, im_tile_size)
                             .set_tile_dims(CBIndex::c_23, im_tile);
    CreateCircularBuffer(program, core_grid, c_out7_config);

    // Output
    // cb_out_o
    auto c_out0_config = CircularBufferConfig(out0_t * stats_tile_size, {{CBIndex::c_16, stats_df}})
                             .set_page_size(CBIndex::c_16, stats_tile_size)
                             .set_tile_dims(CBIndex::c_16, stats_tile);
    CreateCircularBuffer(program, core_grid, c_out0_config);

    // cb_out_m
    auto c_out1_config = CircularBufferConfig(statistics_tiles * stats_tile_size, {{CBIndex::c_17, stats_df}})
                             .set_page_size(CBIndex::c_17, stats_tile_size)
                             .set_tile_dims(CBIndex::c_17, stats_tile);
    CreateCircularBuffer(program, core_grid, c_out1_config);

    // cb_out_l
    auto c_out2_config = CircularBufferConfig(statistics_tiles * stats_tile_size, {{CBIndex::c_18, stats_df}})
                             .set_page_size(CBIndex::c_18, stats_tile_size)
                             .set_tile_dims(CBIndex::c_18, stats_tile);
    CreateCircularBuffer(program, core_grid, c_out2_config);

    // when there are worker cores
    if (intermed_output_tiles > 0) {
        // cb_intermed_out
        auto c_out3_config = CircularBufferConfig(intermed_output_tiles * stats_tile_size, {{CBIndex::c_19, stats_df}})
                                 .set_page_size(CBIndex::c_19, stats_tile_size)
                                 .set_tile_dims(CBIndex::c_19, stats_tile);
        CreateCircularBuffer(program, core_grid, c_out3_config);
    }

    // cb_out_final
    auto c_out4_config = CircularBufferConfig(out0_t * out_tile_size, {{CBIndex::c_20, out_df}})
                             .set_page_size(CBIndex::c_20, out_tile_size)
                             .set_tile_dims(CBIndex::c_20, out_tile);
    if (is_output_sharded) {
        c_out4_config.set_globally_allocated_address(*out0_buffer);
    }
    auto cb_out4_id = CreateCircularBuffer(program, core_grid, c_out4_config);

    // *** Create Kernels and Compile Time Args ***
    // Reduce ops need to multiply by a scalar. We always want to multiply by 1.0f
    class bfloat16 bfloat_identity_scalar(1.0f);
    uint32_t packed_identity_scalar = pack_two_bfloat16_into_uint32({bfloat_identity_scalar, bfloat_identity_scalar});

    class bfloat16 bfloat_zero_scalar(0.0f);
    uint32_t packed_zero_scalar = pack_two_bfloat16_into_uint32({bfloat_zero_scalar, bfloat_zero_scalar});

    union {
        float f;
        uint32_t u;
    } scale_union{};
    scale_union.f = scale.value_or(1.0f);

    // Create core groups for reduce cores
    std::vector<uint32_t> reduce_core_physical_xs;
    std::vector<uint32_t> reduce_core_physical_ys;
    uint32_t reduce_core_noc_x{};
    uint32_t reduce_core_noc_y{};
    reduce_core_physical_xs.reserve(num_reducer_cores);
    reduce_core_physical_ys.reserve(num_reducer_cores);

    for (uint32_t i = 0; i < num_active_cores; ++i) {
        CoreCoord core = core_group[i];
        uint32_t worker_id_for_reduce = (i % num_cores_per_head) - 1;
        bool do_reduce = (worker_id_for_reduce == -1);
        if (do_reduce) {
            reduce_core_noc_x = core.x;
            reduce_core_noc_y = core.y;
            // get physical core
            CoreCoord reduce_core = {(std::size_t)reduce_core_noc_x, (std::size_t)reduce_core_noc_y};
            auto reduce_core_physical = device->worker_core_from_logical_core(reduce_core);
            reduce_core_physical_xs.push_back((uint32_t)reduce_core_physical.x);
            reduce_core_physical_ys.push_back((uint32_t)reduce_core_physical.y);
        }
    }

    log_debug(tt::LogOp, "reduce_core_physical_xs: {}", reduce_core_physical_xs);
    log_debug(tt::LogOp, "reduce_core_physical_ys: {}", reduce_core_physical_ys);

    // Create core ggroups for output cores
    std::vector<uint32_t> output_core_physical_xs;
    std::vector<uint32_t> output_core_physical_ys;
    uint32_t output_core_noc_x{};
    uint32_t output_core_noc_y{};
    output_core_physical_xs.reserve(num_output_cores);  // num output cores is equal to batch size
    output_core_physical_ys.reserve(num_output_cores);

    for (uint32_t i = 0; i < num_active_cores; ++i) {
        CoreCoord core = core_group[i];
        uint32_t worker_id_for_output = (i % num_cores_per_batch) - 1;
        bool do_output = (worker_id_for_output == -1);
        if (do_output) {
            output_core_noc_x = core.x;
            output_core_noc_y = core.y;
            // get physical core
            CoreCoord output_core = {(std::size_t)output_core_noc_x, (std::size_t)output_core_noc_y};
            auto output_core_physical = device->worker_core_from_logical_core(output_core);
            output_core_physical_xs.push_back((uint32_t)output_core_physical.x);
            output_core_physical_ys.push_back((uint32_t)output_core_physical.y);
        }
    }

    log_debug(tt::LogOp, "output_core_physical_xs: {}", output_core_physical_xs);
    log_debug(tt::LogOp, "output_core_physical_ys: {}", output_core_physical_ys);

    // Common Compile time Args
    auto reducer_semaphore_id = tt_metal::CreateSemaphore(program, core_grid, 0);
    auto output_semaphore_id = tt_metal::CreateSemaphore(program, core_grid, 0);

    // If q is sharded, directly read in q_chunk_size_bytes if q is row major or tilized but with full tiles
    // If q is tilized and want to use tiny tiles, this is ignored since we need to skip bottom half of tiles
    const uint32_t q_chunk_size_bytes =
        q_tiles * (tilize_q ? num_q_heads * TILE_WIDTH * input_tensor_q.element_size() : q_tile_size);

    std::vector<uint32_t> reader_compile_time_args_common = {
        B,
        PNHt,
        St,
        DHt,
        vDHt,
        Sk_chunk_t,
        num_active_cores,
        is_q_sharded,
        num_cores_per_batch,
        k_chunk_size,
        index_stick_size,
        (uint32_t)is_paged_attention,
        num_kv_heads,
        page_block_size_t,
        Bkv,
        q_heads_parallel_factor,
        num_cores_per_head,
        num_heads_per_core,
        num_output_cores,
        is_causal,
        use_attention_mask,
        use_attention_sink,
        max_dynamic_chunk_size,
        tilize_q,
        (uint32_t)use_mla,
        use_half_tile,
        q_chunk_size_bytes,
        is_cur_pos_tensor_sharded,
        is_page_table_sharded,
        full_tile.get_tile_size(q_df),
        sliding_window_size.value_or(0),
    };
    tt_metal::TensorAccessorArgs(input_tensor_k.buffer()).append_to(reader_compile_time_args_common);
    tt_metal::TensorAccessorArgs(input_tensor_q.buffer()).append_to(reader_compile_time_args_common);
    tt_metal::TensorAccessorArgs(input_tensor_v.buffer()).append_to(reader_compile_time_args_common);
    tt_metal::TensorAccessorArgs(attn_mask ? attn_mask->buffer() : nullptr).append_to(reader_compile_time_args_common);
    tt_metal::TensorAccessorArgs(cur_pos_tensor ? cur_pos_tensor->buffer() : nullptr)
        .append_to(reader_compile_time_args_common);
    tt_metal::TensorAccessorArgs(page_table_tensor ? page_table_tensor->buffer() : nullptr)
        .append_to(reader_compile_time_args_common);

    if (use_attention_sink) {
        tt_metal::TensorAccessorArgs(*attention_sink->buffer()).append_to(reader_compile_time_args_common);
    } else {
        reader_compile_time_args_common.push_back(0);
    }

    std::vector<uint32_t> writer_compile_time_args_common = {
        B,
        PNHt,
        St,
        DHt,
        vDHt,
        Sk_chunk_t,
        packed_identity_scalar,
        packed_zero_scalar,
        scale_union.u,
        num_cores_per_batch,
        num_active_cores,
        reducer_semaphore_id,
        output_semaphore_id,
        is_output_sharded,
        k_chunk_size,
        num_q_heads,
        num_kv_heads,
        num_cores_per_head,
        num_heads_per_core,
        num_reducer_cores,
        num_output_cores,
        output_tensor.element_size(),
        is_causal,
        max_dynamic_chunk_size,
        q_heads_parallel_factor,
        sliding_window_size.value_or(0),
    };
    tt_metal::TensorAccessorArgs(output_tensor.buffer()).append_to(writer_compile_time_args_common);

    std::vector<uint32_t> compute_compile_time_args_common = {
        St,
        DHt,
        vDHt,
        PNHt,
        Sk_chunk_t,
        qk_in0_block_w,
        qk_out_subblock_w,
        qk_out_subblock_h,
        qk_in0_num_subblocks,
        qk_in1_num_subblocks,
        qk_num_blocks,
        out_in0_block_w,
        out_out_subblock_w,
        out_out_subblock_h,
        out_in0_num_subblocks,
        out_in1_num_subblocks,
        out_num_blocks,
        num_cores_per_batch,
        k_chunk_size,
        num_cores_per_head,
        num_heads_per_core,
        is_causal,
        use_attention_mask,
        use_attention_sink,
        max_dynamic_chunk_size,
        tilize_q,
        q_heads_parallel_factor,
        use_half_tile,
        scale_union.u,
        sliding_window_size.value_or(0),
    };

    // Determine granularity for compute loops
    std::map<std::string, std::string> compute_defines;
    if (Sk_chunk_t > 0) {
        const uint32_t sub_exp_granularity = std::min(Sk_chunk_t, dst_size);
        const uint32_t log2_sub_exp_granularity = std::log2(sub_exp_granularity);
        TT_FATAL(
            sub_exp_granularity == (1 << log2_sub_exp_granularity),
            "Sub-exp granularity ({}) must be a power of 2 (2^{})",
            sub_exp_granularity,
            log2_sub_exp_granularity);

        const uint32_t mul_bcast_granularity = std::min(PNHt * Sk_chunk_t, dst_size);
        const uint32_t log2_mul_bcast_granularity = std::log2(mul_bcast_granularity);
        TT_FATAL(
            mul_bcast_granularity == (1 << log2_mul_bcast_granularity),
            "Mul-bcast granularity ({}) must be a power of 2 (2^{})",
            mul_bcast_granularity,
            log2_mul_bcast_granularity);

        compute_defines["SUB_EXP_GRANULARITY"] = std::to_string(sub_exp_granularity);
        compute_defines["LOG2_SUB_EXP_GRANULARITY"] = std::to_string(log2_sub_exp_granularity);
        compute_defines["MUL_BCAST_GRANULARITY"] = std::to_string(mul_bcast_granularity);
        compute_defines["LOG2_MUL_BCAST_GRANULARITY"] = std::to_string(log2_mul_bcast_granularity);

        // Log these
        log_debug(tt::LogOp, "sub_exp_granularity: {}", sub_exp_granularity);
        log_debug(tt::LogOp, "log2_sub_exp_granularity: {}", log2_sub_exp_granularity);
        log_debug(tt::LogOp, "mul_bcast_granularity: {}", mul_bcast_granularity);
        log_debug(tt::LogOp, "log2_mul_bcast_granularity: {}", log2_mul_bcast_granularity);
    } else {
        compute_defines["DYNAMIC_CHUNK_SIZE"] = "1";
    }
    compute_defines["EXP_APPROX_MODE"] = std::to_string(exp_approx_mode);
    compute_defines["DHT_GRANULARITY"] = std::to_string(dht_granularity);
    compute_defines["LOG2_DHT_GRANULARITY"] = std::to_string(log2_dht_granularity);

    if (Sk_chunk_t > 0) {
        // Determine granularity for statistics computation
        const uint32_t stats_granularity = std::min(Sk_chunk_t, dst_size);
        // Find log2 of stats_granularity using std
        const uint32_t log2_stats_granularity = std::log2(stats_granularity);
        // Assert that this is a power of 2
        TT_FATAL(
            stats_granularity == (1 << log2_stats_granularity),
            "stats_granularity must be a power of 2. Got {}.",
            stats_granularity);

        compute_defines["STATS_GRANULARITY"] = std::to_string(stats_granularity);
        compute_defines["LOG2_STATS_GRANULARITY"] = std::to_string(log2_stats_granularity);
    }

    // Compute
    auto compute_kernels_id = CreateKernel(
        program,
        "ttnn/cpp/ttnn/operations/transformer/sdpa_decode/device/kernels/compute/sdpa_flash_decode.cpp",
        core_grid,
        tt_metal::ComputeConfig{
            .math_fidelity = math_fidelity,
            .fp32_dest_acc_en = fp32_dest_acc_en,
            .math_approx_mode = math_approx_mode,
            .compile_args = compute_compile_time_args_common,
            .defines = compute_defines});

    // Reader
    auto reader_kernels_id = CreateKernel(
        program,
        "ttnn/cpp/ttnn/operations/transformer/sdpa_decode/device/kernels/dataflow/reader_decode_all.cpp",
        core_grid,
        tt_metal::ReaderDataMovementConfig(reader_compile_time_args_common));

    // Writer
    auto writer_kernels_id = CreateKernel(
        program,
        "ttnn/cpp/ttnn/operations/transformer/sdpa_decode/device/kernels/dataflow/writer_decode_all.cpp",
        core_grid,
        tt_metal::WriterDataMovementConfig(writer_compile_time_args_common));

    uint32_t q_addr = q_buffer->address();
    uint32_t k_addr = k_buffer->address();
    uint32_t v_addr = v_buffer->address();
    uint32_t pos_addr = use_cur_pos_tensor ? cur_pos_tensor.value().buffer()->address() : 0;
    uint32_t page_table_addr = is_paged_attention ? page_table_tensor.value().buffer()->address() : 0;
    uint32_t attn_mask_addr = use_attention_mask ? attn_mask.value().buffer()->address() : 0;
    uint32_t attention_sink_addr = use_attention_sink ? attention_sink.value().buffer()->address() : 0;
    uint32_t out_addr = out0_buffer->address();

    // Set rt args
    for (uint32_t i = 0; i < num_active_cores; ++i) {
        CoreCoord core = core_group[i];
        uint32_t worker_id_for_reduce = (i % num_cores_per_head) - 1;
        uint32_t worker_id_for_output = (i % num_cores_per_batch) - 1;
        bool do_reduce = (worker_id_for_reduce == -1);
        bool do_output = (worker_id_for_output == -1);

        uint32_t cur_head = (i % num_cores_per_batch) / num_cores_per_head;
        uint32_t cur_batch = i / num_cores_per_batch;
        uint32_t core_num_in_reduce = i % num_cores_per_head;
        uint32_t core_num_in_output = i % num_cores_per_batch;

        uint32_t cur_pos =
            (use_cur_pos_tensor || !is_causal) ? -1 : cur_pos_ids.at((uint32_t)(cur_batch / q_heads_parallel_factor));

        log_debug(tt::LogOp, "---- core_id: {}, coord: {} ----", i, core);
        log_debug(tt::LogOp, "worker_id_for_reduce: {}", worker_id_for_reduce);
        log_debug(tt::LogOp, "worker_id_for_output: {}", worker_id_for_output);
        log_debug(tt::LogOp, "do_reduce: {}", do_reduce);
        log_debug(tt::LogOp, "do_output: {}", do_output);
        log_debug(tt::LogOp, "cur_head: {}", cur_head);
        log_debug(tt::LogOp, "cur_batch: {}", cur_batch);
        log_debug(tt::LogOp, "core_num_in_reduce: {}", core_num_in_reduce);
        log_debug(tt::LogOp, "core_num_in_output: {}", core_num_in_output);
        log_debug(tt::LogOp, "cur_pos: {}", cur_pos);

        // reader runtime args
        std::vector<uint32_t> reader_rt_args = {
            q_addr,
            k_addr,
            v_addr,
            pos_addr,
            page_table_addr,
            attn_mask_addr,
            attention_sink_addr,
            page_table_stick_size,
            do_reduce,
            do_output,
            cur_head,
            cur_batch,
            core_num_in_reduce,
            core_num_in_output,
            cur_pos};
        reader_rt_args.insert(reader_rt_args.end(), output_core_physical_xs.begin(), output_core_physical_xs.end());
        reader_rt_args.insert(reader_rt_args.end(), output_core_physical_ys.begin(), output_core_physical_ys.end());

        // writer runtime args
        std::vector<uint32_t> writer_rt_args = {
            out_addr,
            worker_id_for_reduce,
            worker_id_for_output,
            do_reduce,
            do_output,
            cur_head,
            cur_batch,
            core_num_in_reduce,
            core_num_in_output,
            cur_pos};
        writer_rt_args.insert(writer_rt_args.end(), reduce_core_physical_xs.begin(), reduce_core_physical_xs.end());
        writer_rt_args.insert(writer_rt_args.end(), reduce_core_physical_ys.begin(), reduce_core_physical_ys.end());
        writer_rt_args.insert(writer_rt_args.end(), output_core_physical_xs.begin(), output_core_physical_xs.end());
        writer_rt_args.insert(writer_rt_args.end(), output_core_physical_ys.begin(), output_core_physical_ys.end());

        // compute runtime args
        std::vector<uint32_t> compute_rt_args = {
            do_reduce, do_output, cur_head, cur_batch, core_num_in_reduce, core_num_in_output, cur_pos};

        SetRuntimeArgs(program, reader_kernels_id, core, reader_rt_args);
        SetRuntimeArgs(program, writer_kernels_id, core, writer_rt_args);
        SetRuntimeArgs(program, compute_kernels_id, core, compute_rt_args);
    }
    if (num_active_cores < num_cores_available) {
        log_debug(tt::LogOp, "idle cores {}", core_group_idle.size());
        // Set the rest of the cores to idle
        for (uint32_t i = 0; i < core_group_idle.size(); ++i) {
            CoreCoord core = core_group_idle[i];
            log_debug(tt::LogOp, "Setting core {} to idle", core);
            // reader runtime args
            std::vector<uint32_t> reader_rt_args = {0, 0, 0, 0, 0, 0, 0, 0, 0, 0, 0, 0, 0, 0};

            // writer runtime args
            std::vector<uint32_t> writer_rt_args = {0, 0, 0, 0, 0, 0, 0, 0, 0, 0};

            SetRuntimeArgs(program, reader_kernels_id, core, reader_rt_args);
            SetRuntimeArgs(program, writer_kernels_id, core, writer_rt_args);
            SetRuntimeArgs(program, compute_kernels_id, core, {65, 0, 0, 0, 0, 0, 0});
        }
    }

<<<<<<< HEAD
    return cached_program_t{
        std::move(program),
        {.num_active_cores = num_active_cores,
         .core_group = core_group,
         .reader_kernels_id = reader_kernels_id,
         .writer_kernels_id = writer_kernels_id,
         .compute_kernels_id = compute_kernels_id,
         .num_cores_per_batch = num_cores_per_batch,
         .num_cores_per_head = num_cores_per_head,
         .num_output_cores = num_output_cores,
         .cb_in8_id = cb_in8_id,
         .cb_in9_id = cb_in9_id,
         .is_output_sharded = is_output_sharded,
         .cb_out4_id = cb_out4_id,
         .B = B,
         .q_heads_parallel_factor = q_heads_parallel_factor,
         .use_cur_pos_tensor = use_cur_pos_tensor,
         .use_attention_mask = use_attention_mask,
         .use_attention_sink = use_attention_sink,
         .is_paged_attention = is_paged_attention,
         .is_causal = is_causal,
         .use_mla = use_mla}};
}

void SdpaDecodeProgramFactory::override_runtime_arguments(
    cached_program_t& cached_program,
    const operation_attributes_t& operation_attributes,
    const tensor_args_t& tensor_args,
    tensor_return_value_t& tensor_return_value) {
    auto& program = cached_program.program;

    const auto& shared_variables = cached_program.shared_variables;
    const auto& num_active_cores = shared_variables.num_active_cores;
    const auto& core_group = shared_variables.core_group;
    const auto& reader_kernels_id = shared_variables.reader_kernels_id;
    const auto& writer_kernels_id = shared_variables.writer_kernels_id;
    const auto& compute_kernels_id = shared_variables.compute_kernels_id;
    const auto& num_cores_per_batch = shared_variables.num_cores_per_batch;
    const auto& num_cores_per_head = shared_variables.num_cores_per_head;
    const auto& cb_in8_id = shared_variables.cb_in8_id;
    const auto& cb_in9_id = shared_variables.cb_in9_id;
    const auto& is_output_sharded = shared_variables.is_output_sharded;
    const auto& cb_out4_id = shared_variables.cb_out4_id;
    const auto& q_heads_parallel_factor = shared_variables.q_heads_parallel_factor;
    const auto& cur_pos_ids = operation_attributes.cur_pos;
    const bool use_cur_pos_tensor = shared_variables.use_cur_pos_tensor;
    const bool use_attention_mask = shared_variables.use_attention_mask;
    const bool use_attention_sink = shared_variables.use_attention_sink;
    const bool is_paged_attention = shared_variables.is_paged_attention;
    const bool is_causal = shared_variables.is_causal;
    const bool use_mla = shared_variables.use_mla;

    auto q_buffer = tensor_args.q.buffer();
    auto k_buffer = tensor_args.k.buffer();
    auto v_buffer = use_mla ? k_buffer : tensor_args.v.value().buffer();

    auto out0_buffer = tensor_return_value.buffer();

    uint32_t q_addr = q_buffer->address();
    uint32_t k_addr = k_buffer->address();
    uint32_t v_addr = v_buffer->address();
    uint32_t out_addr = out0_buffer->address();

    const auto& cur_pos_tensor = tensor_args.cur_pos_tensor;
    const auto& page_table_tensor = tensor_args.page_table_tensor;
    uint32_t pos_addr = use_cur_pos_tensor ? cur_pos_tensor.value().buffer()->address() : 0;

    uint32_t page_table_addr = is_paged_attention ? page_table_tensor.value().buffer()->address() : 0;
    uint32_t attn_mask_addr = use_attention_mask ? tensor_args.attn_mask.value().buffer()->address() : 0;
    uint32_t attention_sink_addr = use_attention_sink ? tensor_args.attention_sink.value().buffer()->address() : 0;
    auto page_table_buffer = is_paged_attention ? page_table_tensor.value().buffer() : nullptr;
    uint32_t page_table_stick_size = is_paged_attention ? page_table_buffer->aligned_page_size() : 0;

    auto& reader_args_by_core = GetRuntimeArgs(program, reader_kernels_id);
    auto& writer_args_by_core = GetRuntimeArgs(program, writer_kernels_id);
    auto& compute_args_by_core = GetRuntimeArgs(program, compute_kernels_id);

    // Set rt args
    for (uint32_t i = 0; i < num_active_cores; ++i) {
        CoreCoord core = core_group[i];
        uint32_t worker_id_for_reduce = (num_cores_per_head == 0) ? UINT32_MAX : (i % num_cores_per_head) - 1;
        uint32_t worker_id_for_output = ((i % num_cores_per_batch) == 0) ? UINT32_MAX : (i % num_cores_per_batch) - 1;
        bool do_reduce = (worker_id_for_reduce == UINT32_MAX);
        bool do_output = (worker_id_for_output == UINT32_MAX);
        uint32_t cur_head = (num_cores_per_head == 0) ? 0 : (i % num_cores_per_batch) / num_cores_per_head;
        uint32_t cur_batch = i / num_cores_per_batch;
        uint32_t core_num_in_reduce = (num_cores_per_head == 0) ? 0 : i % num_cores_per_head;
        uint32_t core_num_in_output = i % num_cores_per_batch;
        uint32_t cur_pos =
            (use_cur_pos_tensor || !is_causal) ? -1 : cur_pos_ids.at((uint32_t)(cur_batch / q_heads_parallel_factor));

        auto& reader_args = reader_args_by_core[core.x][core.y];
        auto& writer_args = writer_args_by_core[core.x][core.y];
        auto& compute_args = compute_args_by_core[core.x][core.y];

        // reader runtime args
        uint32_t arg_idx = 0;
        reader_args[arg_idx++] = q_addr;
        reader_args[arg_idx++] = k_addr;
        reader_args[arg_idx++] = v_addr;
        reader_args[arg_idx++] = pos_addr;
        reader_args[arg_idx++] = page_table_addr;
        reader_args[arg_idx++] = attn_mask_addr;
        reader_args[arg_idx++] = attention_sink_addr;
        reader_args[arg_idx++] = page_table_stick_size;
        reader_args[arg_idx++] = do_reduce;
        reader_args[arg_idx++] = do_output;
        reader_args[arg_idx++] = cur_head;
        reader_args[arg_idx++] = cur_batch;
        reader_args[arg_idx++] = core_num_in_reduce;
        reader_args[arg_idx++] = core_num_in_output;
        reader_args[arg_idx++] = cur_pos;

        // writer runtime args
        arg_idx = 0;
        writer_args[arg_idx++] = out_addr;
        writer_args[arg_idx++] = worker_id_for_reduce;
        writer_args[arg_idx++] = worker_id_for_output;
        writer_args[arg_idx++] = do_reduce;
        writer_args[arg_idx++] = do_output;
        writer_args[arg_idx++] = cur_head;
        writer_args[arg_idx++] = cur_batch;
        writer_args[arg_idx++] = core_num_in_reduce;
        writer_args[arg_idx++] = core_num_in_output;
        writer_args[arg_idx++] = cur_pos;

        // compute runtime args
        arg_idx = 0;
        compute_args[arg_idx++] = do_reduce;
        compute_args[arg_idx++] = do_output;
        compute_args[arg_idx++] = cur_head;
        compute_args[arg_idx++] = cur_batch;
        compute_args[arg_idx++] = core_num_in_reduce;
        compute_args[arg_idx++] = core_num_in_output;
        compute_args[arg_idx++] = cur_pos;
    }
    if (use_cur_pos_tensor and cur_pos_tensor.value().is_sharded()) {
        UpdateDynamicCircularBufferAddress(program, cb_in8_id, *cur_pos_tensor.value().buffer());
    }
    if (is_paged_attention and page_table_tensor.value().is_sharded()) {
        UpdateDynamicCircularBufferAddress(program, cb_in9_id, *page_table_tensor.value().buffer());
    }
    if (is_output_sharded) {
        UpdateDynamicCircularBufferAddress(program, cb_out4_id, *out0_buffer);
    }
=======
    auto override_runtime_arguments_callback =
        [num_active_cores,
         core_group,
         reader_kernels_id,
         writer_kernels_id,
         compute_kernels_id,
         num_cores_per_batch,
         num_cores_per_head,
         num_output_cores,
         cb_in8_id,
         cb_in9_id,
         is_output_sharded,
         cb_out4_id,
         B,
         q_heads_parallel_factor,
         use_cur_pos_tensor,
         use_attention_mask,
         use_attention_sink,
         is_paged_attention,
         is_causal,
         use_mla](
            const void* operation,
            Program& program,
            const std::vector<Tensor>& input_tensors,
            const std::vector<std::optional<const Tensor>>& optional_input_tensors,
            const std::vector<Tensor>& output_tensors) {
            const auto cur_pos_ids =
                static_cast<const ttnn::operations::transformer::ScaledDotProductAttentionDecode*>(operation)->cur_pos;

            auto* q_buffer = input_tensors.at(0).buffer();
            auto* k_buffer = input_tensors.at(1).buffer();
            auto* v_buffer = use_mla ? input_tensors.at(1).buffer() : input_tensors.at(2).buffer();

            auto* out0_buffer = output_tensors.at(0).buffer();

            uint32_t q_addr = q_buffer->address();
            uint32_t k_addr = k_buffer->address();
            uint32_t v_addr = v_buffer->address();
            uint32_t out_addr = out0_buffer->address();

            const auto& cur_pos_tensor = optional_input_tensors.at(0);
            const auto& page_table_tensor = optional_input_tensors.at(1);
            uint32_t pos_addr = use_cur_pos_tensor ? cur_pos_tensor.value().buffer()->address() : 0;

            uint32_t page_table_addr =
                is_paged_attention ? optional_input_tensors.at(1).value().buffer()->address() : 0;
            uint32_t attn_mask_addr = use_attention_mask ? optional_input_tensors.at(2).value().buffer()->address() : 0;
            uint32_t attention_sink_addr =
                use_attention_sink ? optional_input_tensors.at(3).value().buffer()->address() : 0;
            auto* page_table_buffer = is_paged_attention ? optional_input_tensors.at(1).value().buffer() : nullptr;
            uint32_t page_table_stick_size = is_paged_attention ? page_table_buffer->aligned_page_size() : 0;

            auto& reader_args_by_core = GetRuntimeArgs(program, reader_kernels_id);
            auto& writer_args_by_core = GetRuntimeArgs(program, writer_kernels_id);
            auto& compute_args_by_core = GetRuntimeArgs(program, compute_kernels_id);

            // Set rt args
            for (uint32_t i = 0; i < num_active_cores; ++i) {
                CoreCoord core = core_group[i];
                uint32_t worker_id_for_reduce = (num_cores_per_head == 0) ? -1 : (i % num_cores_per_head) - 1;
                uint32_t worker_id_for_output = (i % num_cores_per_batch) - 1;
                bool do_reduce = (worker_id_for_reduce == -1);
                bool do_output = (worker_id_for_output == -1);
                uint32_t cur_head = (num_cores_per_head == 0) ? 0 : (i % num_cores_per_batch) / num_cores_per_head;
                uint32_t cur_batch = i / num_cores_per_batch;
                uint32_t core_num_in_reduce = (num_cores_per_head == 0) ? 0 : i % num_cores_per_head;
                uint32_t core_num_in_output = i % num_cores_per_batch;
                uint32_t cur_pos = (use_cur_pos_tensor || !is_causal)
                                       ? -1
                                       : cur_pos_ids.at((uint32_t)(cur_batch / q_heads_parallel_factor));

                auto& reader_args = reader_args_by_core[core.x][core.y];
                auto& writer_args = writer_args_by_core[core.x][core.y];
                auto& compute_args = compute_args_by_core[core.x][core.y];

                // reader runtime args
                uint32_t arg_idx = 0;
                reader_args[arg_idx++] = q_addr;
                reader_args[arg_idx++] = k_addr;
                reader_args[arg_idx++] = v_addr;
                reader_args[arg_idx++] = pos_addr;
                reader_args[arg_idx++] = page_table_addr;
                reader_args[arg_idx++] = attn_mask_addr;
                reader_args[arg_idx++] = attention_sink_addr;
                reader_args[arg_idx++] = page_table_stick_size;
                reader_args[arg_idx++] = do_reduce;
                reader_args[arg_idx++] = do_output;
                reader_args[arg_idx++] = cur_head;
                reader_args[arg_idx++] = cur_batch;
                reader_args[arg_idx++] = core_num_in_reduce;
                reader_args[arg_idx++] = core_num_in_output;
                reader_args[arg_idx++] = cur_pos;

                // writer runtime args
                arg_idx = 0;
                writer_args[arg_idx++] = out_addr;
                writer_args[arg_idx++] = worker_id_for_reduce;
                writer_args[arg_idx++] = worker_id_for_output;
                writer_args[arg_idx++] = do_reduce;
                writer_args[arg_idx++] = do_output;
                writer_args[arg_idx++] = cur_head;
                writer_args[arg_idx++] = cur_batch;
                writer_args[arg_idx++] = core_num_in_reduce;
                writer_args[arg_idx++] = core_num_in_output;
                writer_args[arg_idx++] = cur_pos;

                // compute runtime args
                arg_idx = 0;
                compute_args[arg_idx++] = do_reduce;
                compute_args[arg_idx++] = do_output;
                compute_args[arg_idx++] = cur_head;
                compute_args[arg_idx++] = cur_batch;
                compute_args[arg_idx++] = core_num_in_reduce;
                compute_args[arg_idx++] = core_num_in_output;
                compute_args[arg_idx++] = cur_pos;
            }
            if (use_cur_pos_tensor and cur_pos_tensor.value().is_sharded()) {
                UpdateDynamicCircularBufferAddress(program, cb_in8_id, *cur_pos_tensor.value().buffer());
            }
            if (is_paged_attention and page_table_tensor.value().is_sharded()) {
                UpdateDynamicCircularBufferAddress(program, cb_in9_id, *page_table_tensor.value().buffer());
            }
            if (is_output_sharded) {
                UpdateDynamicCircularBufferAddress(program, cb_out4_id, *out0_buffer);
            }
        };
    return {.program = std::move(program), .override_runtime_arguments_callback = override_runtime_arguments_callback};
>>>>>>> 37e55951
}

}  // namespace ttnn::operations::transformer::sdpa_decode::program<|MERGE_RESOLUTION|>--- conflicted
+++ resolved
@@ -1018,7 +1018,6 @@
         }
     }
 
-<<<<<<< HEAD
     return cached_program_t{
         std::move(program),
         {.num_active_cores = num_active_cores,
@@ -1071,11 +1070,11 @@
     const bool is_causal = shared_variables.is_causal;
     const bool use_mla = shared_variables.use_mla;
 
-    auto q_buffer = tensor_args.q.buffer();
-    auto k_buffer = tensor_args.k.buffer();
-    auto v_buffer = use_mla ? k_buffer : tensor_args.v.value().buffer();
-
-    auto out0_buffer = tensor_return_value.buffer();
+    auto* q_buffer = tensor_args.q.buffer();
+    auto* k_buffer = tensor_args.k.buffer();
+    auto* v_buffer = use_mla ? k_buffer : tensor_args.v.value().buffer();
+
+    auto* out0_buffer = tensor_return_value.buffer();
 
     uint32_t q_addr = q_buffer->address();
     uint32_t k_addr = k_buffer->address();
@@ -1089,7 +1088,7 @@
     uint32_t page_table_addr = is_paged_attention ? page_table_tensor.value().buffer()->address() : 0;
     uint32_t attn_mask_addr = use_attention_mask ? tensor_args.attn_mask.value().buffer()->address() : 0;
     uint32_t attention_sink_addr = use_attention_sink ? tensor_args.attention_sink.value().buffer()->address() : 0;
-    auto page_table_buffer = is_paged_attention ? page_table_tensor.value().buffer() : nullptr;
+    auto* page_table_buffer = is_paged_attention ? page_table_tensor.value().buffer() : nullptr;
     uint32_t page_table_stick_size = is_paged_attention ? page_table_buffer->aligned_page_size() : 0;
 
     auto& reader_args_by_core = GetRuntimeArgs(program, reader_kernels_id);
@@ -1164,135 +1163,6 @@
     if (is_output_sharded) {
         UpdateDynamicCircularBufferAddress(program, cb_out4_id, *out0_buffer);
     }
-=======
-    auto override_runtime_arguments_callback =
-        [num_active_cores,
-         core_group,
-         reader_kernels_id,
-         writer_kernels_id,
-         compute_kernels_id,
-         num_cores_per_batch,
-         num_cores_per_head,
-         num_output_cores,
-         cb_in8_id,
-         cb_in9_id,
-         is_output_sharded,
-         cb_out4_id,
-         B,
-         q_heads_parallel_factor,
-         use_cur_pos_tensor,
-         use_attention_mask,
-         use_attention_sink,
-         is_paged_attention,
-         is_causal,
-         use_mla](
-            const void* operation,
-            Program& program,
-            const std::vector<Tensor>& input_tensors,
-            const std::vector<std::optional<const Tensor>>& optional_input_tensors,
-            const std::vector<Tensor>& output_tensors) {
-            const auto cur_pos_ids =
-                static_cast<const ttnn::operations::transformer::ScaledDotProductAttentionDecode*>(operation)->cur_pos;
-
-            auto* q_buffer = input_tensors.at(0).buffer();
-            auto* k_buffer = input_tensors.at(1).buffer();
-            auto* v_buffer = use_mla ? input_tensors.at(1).buffer() : input_tensors.at(2).buffer();
-
-            auto* out0_buffer = output_tensors.at(0).buffer();
-
-            uint32_t q_addr = q_buffer->address();
-            uint32_t k_addr = k_buffer->address();
-            uint32_t v_addr = v_buffer->address();
-            uint32_t out_addr = out0_buffer->address();
-
-            const auto& cur_pos_tensor = optional_input_tensors.at(0);
-            const auto& page_table_tensor = optional_input_tensors.at(1);
-            uint32_t pos_addr = use_cur_pos_tensor ? cur_pos_tensor.value().buffer()->address() : 0;
-
-            uint32_t page_table_addr =
-                is_paged_attention ? optional_input_tensors.at(1).value().buffer()->address() : 0;
-            uint32_t attn_mask_addr = use_attention_mask ? optional_input_tensors.at(2).value().buffer()->address() : 0;
-            uint32_t attention_sink_addr =
-                use_attention_sink ? optional_input_tensors.at(3).value().buffer()->address() : 0;
-            auto* page_table_buffer = is_paged_attention ? optional_input_tensors.at(1).value().buffer() : nullptr;
-            uint32_t page_table_stick_size = is_paged_attention ? page_table_buffer->aligned_page_size() : 0;
-
-            auto& reader_args_by_core = GetRuntimeArgs(program, reader_kernels_id);
-            auto& writer_args_by_core = GetRuntimeArgs(program, writer_kernels_id);
-            auto& compute_args_by_core = GetRuntimeArgs(program, compute_kernels_id);
-
-            // Set rt args
-            for (uint32_t i = 0; i < num_active_cores; ++i) {
-                CoreCoord core = core_group[i];
-                uint32_t worker_id_for_reduce = (num_cores_per_head == 0) ? -1 : (i % num_cores_per_head) - 1;
-                uint32_t worker_id_for_output = (i % num_cores_per_batch) - 1;
-                bool do_reduce = (worker_id_for_reduce == -1);
-                bool do_output = (worker_id_for_output == -1);
-                uint32_t cur_head = (num_cores_per_head == 0) ? 0 : (i % num_cores_per_batch) / num_cores_per_head;
-                uint32_t cur_batch = i / num_cores_per_batch;
-                uint32_t core_num_in_reduce = (num_cores_per_head == 0) ? 0 : i % num_cores_per_head;
-                uint32_t core_num_in_output = i % num_cores_per_batch;
-                uint32_t cur_pos = (use_cur_pos_tensor || !is_causal)
-                                       ? -1
-                                       : cur_pos_ids.at((uint32_t)(cur_batch / q_heads_parallel_factor));
-
-                auto& reader_args = reader_args_by_core[core.x][core.y];
-                auto& writer_args = writer_args_by_core[core.x][core.y];
-                auto& compute_args = compute_args_by_core[core.x][core.y];
-
-                // reader runtime args
-                uint32_t arg_idx = 0;
-                reader_args[arg_idx++] = q_addr;
-                reader_args[arg_idx++] = k_addr;
-                reader_args[arg_idx++] = v_addr;
-                reader_args[arg_idx++] = pos_addr;
-                reader_args[arg_idx++] = page_table_addr;
-                reader_args[arg_idx++] = attn_mask_addr;
-                reader_args[arg_idx++] = attention_sink_addr;
-                reader_args[arg_idx++] = page_table_stick_size;
-                reader_args[arg_idx++] = do_reduce;
-                reader_args[arg_idx++] = do_output;
-                reader_args[arg_idx++] = cur_head;
-                reader_args[arg_idx++] = cur_batch;
-                reader_args[arg_idx++] = core_num_in_reduce;
-                reader_args[arg_idx++] = core_num_in_output;
-                reader_args[arg_idx++] = cur_pos;
-
-                // writer runtime args
-                arg_idx = 0;
-                writer_args[arg_idx++] = out_addr;
-                writer_args[arg_idx++] = worker_id_for_reduce;
-                writer_args[arg_idx++] = worker_id_for_output;
-                writer_args[arg_idx++] = do_reduce;
-                writer_args[arg_idx++] = do_output;
-                writer_args[arg_idx++] = cur_head;
-                writer_args[arg_idx++] = cur_batch;
-                writer_args[arg_idx++] = core_num_in_reduce;
-                writer_args[arg_idx++] = core_num_in_output;
-                writer_args[arg_idx++] = cur_pos;
-
-                // compute runtime args
-                arg_idx = 0;
-                compute_args[arg_idx++] = do_reduce;
-                compute_args[arg_idx++] = do_output;
-                compute_args[arg_idx++] = cur_head;
-                compute_args[arg_idx++] = cur_batch;
-                compute_args[arg_idx++] = core_num_in_reduce;
-                compute_args[arg_idx++] = core_num_in_output;
-                compute_args[arg_idx++] = cur_pos;
-            }
-            if (use_cur_pos_tensor and cur_pos_tensor.value().is_sharded()) {
-                UpdateDynamicCircularBufferAddress(program, cb_in8_id, *cur_pos_tensor.value().buffer());
-            }
-            if (is_paged_attention and page_table_tensor.value().is_sharded()) {
-                UpdateDynamicCircularBufferAddress(program, cb_in9_id, *page_table_tensor.value().buffer());
-            }
-            if (is_output_sharded) {
-                UpdateDynamicCircularBufferAddress(program, cb_out4_id, *out0_buffer);
-            }
-        };
-    return {.program = std::move(program), .override_runtime_arguments_callback = override_runtime_arguments_callback};
->>>>>>> 37e55951
 }
 
 }  // namespace ttnn::operations::transformer::sdpa_decode::program