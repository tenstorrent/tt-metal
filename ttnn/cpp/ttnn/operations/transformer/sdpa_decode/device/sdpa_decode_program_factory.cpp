// SPDX-FileCopyrightText: © 2024 Tenstorrent Inc.
//
// SPDX-License-Identifier: Apache-2.0

#include "sdpa_decode_program_factory.hpp"

#include <optional>

#include "impl/buffers/buffer.hpp"
#include "sdpa_decode_op.hpp"
#include "tt_metal/common/constants.hpp"
#include "tt_metal/common/logger.hpp"
#include "tt_metal/detail/util.hpp"
#include "tt_metal/host_api.hpp"
#include "ttnn/deprecated/tt_dnn/op_library/math.hpp"
#include "ttnn/operation.hpp"

using namespace tt::constants;
using namespace tt;
namespace ttnn::operations::transformer::detail {

// implementation of softmax with optional scale/mask (see the header for input_tensor more detailed description)
operation::ProgramWithCallbacks sdpa_decode_multi_core(
    const Tensor& input_tensor_q,
    const Tensor& input_tensor_k,
    const Tensor& input_tensor_v,
    std::optional<const Tensor> cur_pos_tensor,
    std::optional<const Tensor> page_table_tensor,
    const Tensor& output_tensor,
    const std::vector<uint32_t>& cur_pos_ids,
    std::optional<float> scale,
    DeviceComputeKernelConfig compute_kernel_config,
    std::optional<SDPAProgramConfig> program_config,
    const uint32_t k_chunk_size){

    /*
    Q: 1 x B x PNH x DH
    K: 1 x B x S x DH
    V: 1 x B x S x DH
    */

    /*
    Initially during compile time, we compile the kernel based on the longest sequence length in the batch.
    During runtime, we may override the number of chunks being processed based on the actual sequence length of the current batch.
    */

    const bool is_paged_attention = page_table_tensor.has_value();

    const auto q_shape = input_tensor_q.get_legacy_shape();
    const auto k_shape = input_tensor_k.get_legacy_shape();
    // Use k_shape for S and DH since Q might be different for decode
    uint32_t B = q_shape[1], PNH = q_shape[2], S = k_shape[2], DH = k_shape[3];

    uint32_t num_kv_heads = 0;
    uint32_t page_block_size_t = 0;

    if (is_paged_attention) {
        const auto page_table_shape = page_table_tensor.value().get_legacy_shape();
        uint32_t max_blocks_per_seq = page_table_shape[1];
        uint32_t block_size = k_shape[2];
        S = max_blocks_per_seq * block_size;
        num_kv_heads = k_shape[1];
        page_block_size_t = block_size / TILE_HEIGHT;
    }
    uint32_t St = S/TILE_HEIGHT;
    uint32_t DHt = DH/TILE_WIDTH;
    uint32_t PNHt = PNH/TILE_HEIGHT;
    uint32_t Sk_chunk_t = k_chunk_size / TILE_HEIGHT;
    bool is_q_sharded = input_tensor_q.is_sharded();
    bool is_output_sharded = output_tensor.is_sharded();

    // log_debug all of the above
    log_debug("B: {}", B);
    log_debug("S: {}", S);
    log_debug("DH: {}", DH);
    log_debug("St: {}", St);
    log_debug("DHt: {}", DHt);
    log_debug("PNHt: {}", PNHt);
    log_debug("Sk_chunk_t: {}", Sk_chunk_t);
    log_debug("k_chunk_size: {}", k_chunk_size);

    Program program = CreateProgram();

    Device *device = input_tensor_q.device();

    MathFidelity math_fidelity;
    bool math_approx_mode;
    bool fp32_dest_acc_en;


    std::visit([&](auto&& compute_kernel_config) {
        using T = std::decay_t<decltype(compute_kernel_config)>;
        if constexpr (std::is_same_v<T, GrayskullComputeKernelConfig>) {
            TT_FATAL(device->arch() == ARCH::GRAYSKULL, "kernel config is not for graykull");
            math_fidelity = compute_kernel_config.math_fidelity;
            math_approx_mode = compute_kernel_config.math_approx_mode;
            fp32_dest_acc_en = false;
        } else if constexpr (std::is_same_v<T, WormholeComputeKernelConfig>) {
            TT_FATAL(ttnn::device::is_wormhole_or_blackhole(device->arch()), "kernel config is not for wormhole_b0 or blackhole");
            math_fidelity = compute_kernel_config.math_fidelity;
            math_approx_mode = compute_kernel_config.math_approx_mode;
            fp32_dest_acc_en = compute_kernel_config.fp32_dest_acc_en;
        } else {
            TT_THROW("arch not supported");
        }

    }, compute_kernel_config);

    auto q_buffer = input_tensor_q.buffer();
    auto k_buffer = input_tensor_k.buffer();
    auto v_buffer = input_tensor_v.buffer();
    auto out0_buffer = output_tensor.buffer();

    bool use_cur_pos_tensor = cur_pos_tensor.has_value();

    // Parallelization scheme
    // We will assign cores to batches
    // Split to cores
    CoreCoord grid_size = program_config.has_value() ? program_config->compute_with_storage_grid_size
                                                     : device->compute_with_storage_grid_size();

    auto core_grid = CoreRange({0, 0}, {grid_size.x - 1, grid_size.y - 1});
    uint32_t num_cores_available = grid_size.x * grid_size.y;

    TT_FATAL(num_cores_available <= device->compute_with_storage_grid_size().x * device->compute_with_storage_grid_size().y, "Error");

    // balance the number of cores to use based on batch
    uint32_t num_cores_per_batch = num_cores_available / B;
    uint32_t num_active_cores = num_cores_per_batch * B;

    // create core group, which is a 1D list of cores sorted by reducer1, worker, ..., reducer2, worker, ..., reducer n, worker, ...
    std::vector<CoreCoord> core_group;
    std::vector<CoreCoord> core_group_idle;
    uint32_t num_reducers = B;
    if (is_q_sharded || is_output_sharded) {
        int reducer_idx = 0;
        int worker_idx = num_reducers;

        for (int i = 0; i < num_cores_available; ++i) {
            CoreCoord core;
            if (i%num_cores_per_batch==0){
                core = {reducer_idx % grid_size.x, reducer_idx / grid_size.x};
                reducer_idx++;
            }
            else {
                core = {worker_idx % grid_size.x, worker_idx / grid_size.x};
                worker_idx++;
            }
            if (i < num_active_cores) {
                core_group.push_back(core);
            } else {
                core_group_idle.push_back(core);
            }
        }
    } else {
        for (int i = 0; i < num_cores_available; ++i) {
            CoreCoord core = {i % grid_size.x, i / grid_size.x};
            if (i < num_active_cores) {
                core_group.push_back(core);
            } else {
                core_group_idle.push_back(core);
            }
        }
    }

    log_debug("Parallelization scheme:");
    log_debug("num_cores_available: {}", num_cores_available);
    log_debug("num_cores_per_batch: {}", num_cores_per_batch);
    log_debug("num_active_cores: {}", num_active_cores);
    log_debug("core_group: {}", core_group);

    // These tile capacity counts for CBs need to match the number of tiles expected by the kernel (softmax.cpp)
    uint32_t q_tiles  = PNHt * DHt;
    uint32_t k_tiles  = Sk_chunk_t * DHt * 2; // double buffer
    uint32_t v_tiles  = Sk_chunk_t * DHt * 2; // double buffer
    uint32_t qk_tiles = PNHt * Sk_chunk_t;
    uint32_t out_im_tiles = PNHt * DHt;
    uint32_t out0_t = PNHt * DHt;
    uint32_t scale_tiles = 1;
    uint32_t statistics_tiles = PNHt; // Single column of values in each iteration

    // log all values
    log_debug("q_tiles: {}", q_tiles);
    log_debug("k_tiles: {}", k_tiles);
    log_debug("v_tiles: {}", v_tiles);
    log_debug("qk_tiles: {}", qk_tiles);
    log_debug("out0_t: {}", out0_t);
    log_debug("scale_tiles: {}", scale_tiles);
    log_debug("statistics_tiles: {}", statistics_tiles);

    // Host code is responsible for determining matmul configuration
    const uint32_t dst_size = fp32_dest_acc_en ? 4: 8;
    const uint32_t qk_in0_block_w = DHt;
    // max of Sk_chunk_t and dst_size
    const uint32_t qk_out_subblock_w = std::min(Sk_chunk_t, dst_size);
    // If qk_out_subblock_w is full row of output, scale subblock_h so volume = dst_size. Otherwise it's 1 to maintain row-major intermediate buffer.
    const uint32_t qk_out_subblock_h = (qk_out_subblock_w == Sk_chunk_t) ? (std::min(PNHt, dst_size / qk_out_subblock_w)) : 1;

    const uint32_t qk_in0_num_subblocks = PNHt / qk_out_subblock_h;
    const uint32_t qk_in1_num_subblocks = Sk_chunk_t / qk_out_subblock_w;
    const uint32_t qk_num_blocks = DHt / qk_in0_block_w;

    // now for out0
    const uint32_t out_in0_block_w = Sk_chunk_t;
    const uint32_t out_out_subblock_w = std::min(DHt, dst_size);
    const uint32_t out_out_subblock_h = (out_out_subblock_w == DHt) ? (std::min(PNHt, dst_size / out_out_subblock_w)) : 1;

    const uint32_t out_in0_num_subblocks = PNHt / out_out_subblock_h;
    const uint32_t out_in1_num_subblocks = DHt / out_out_subblock_w;
    const uint32_t out_num_blocks = Sk_chunk_t / out_in0_block_w;

    // log all values
    log_debug("dst_size: {}", dst_size);
    log_debug("qk_in0_block_w: {}", qk_in0_block_w);
    log_debug("qk_out_subblock_w: {}", qk_out_subblock_w);
    log_debug("qk_out_subblock_h: {}", qk_out_subblock_h);
    log_debug("qk_in0_num_subblocks: {}", qk_in0_num_subblocks);
    log_debug("qk_in1_num_subblocks: {}", qk_in1_num_subblocks);
    log_debug("qk_num_blocks: {}", qk_num_blocks);
    log_debug("out_in0_block_w: {}", out_in0_block_w);
    log_debug("out_out_subblock_w: {}", out_out_subblock_w);
    log_debug("out_out_subblock_h: {}", out_out_subblock_h);
    log_debug("out_in0_num_subblocks: {}", out_in0_num_subblocks);
    log_debug("out_in1_num_subblocks: {}", out_in1_num_subblocks);
    log_debug("out_num_blocks: {}", out_num_blocks);

    // Determine granularity for statistics computation
    const uint32_t stats_granularity = std::min(PNHt, dst_size);
    // Find log2 of stats_granularity using std
    const uint32_t log2_stats_granularity = std::log2(stats_granularity);
    // Assert that this is a power of 2
    TT_FATAL(stats_granularity == (1 << log2_stats_granularity), "Error");

    const uint32_t sub_exp_granularity = std::min(Sk_chunk_t, dst_size);
    const uint32_t log2_sub_exp_granularity = std::log2(sub_exp_granularity);
    TT_FATAL(sub_exp_granularity == (1 << log2_sub_exp_granularity), "Error");

    const uint32_t mul_bcast_granularity = std::min(PNHt * Sk_chunk_t, dst_size);
    const uint32_t log2_mul_bcast_granularity = std::log2(mul_bcast_granularity);
    TT_FATAL(mul_bcast_granularity == (1 << log2_mul_bcast_granularity), "Error");

    const uint32_t dht_granularity = std::min(DHt, dst_size);
    const uint32_t log2_dht_granularity = std::log2(dht_granularity);

    // Log these
    log_debug("stats_granularity: {}", stats_granularity);
    log_debug("log2_stats_granularity: {}", log2_stats_granularity);
    log_debug("sub_exp_granularity: {}", sub_exp_granularity);
    log_debug("log2_sub_exp_granularity: {}", log2_sub_exp_granularity);
    log_debug("mul_bcast_granularity: {}", mul_bcast_granularity);
    log_debug("log2_mul_bcast_granularity: {}", log2_mul_bcast_granularity);
    log_debug("dht_granularity: {}", dht_granularity);
    log_debug("log2_dht_granularity: {}", log2_dht_granularity);

    // Create circular buffers

    tt::DataFormat q_df = tt_metal::datatype_to_dataformat_converter(input_tensor_q.get_dtype());
    tt::DataFormat k_df = tt_metal::datatype_to_dataformat_converter(input_tensor_k.get_dtype());
    tt::DataFormat v_df = tt_metal::datatype_to_dataformat_converter(input_tensor_v.get_dtype());
    tt::DataFormat out_df = tt_metal::datatype_to_dataformat_converter(output_tensor.get_dtype());
    tt::DataFormat scalar_df = tt::DataFormat::Float16_b;
    tt::DataFormat im_df = tt::DataFormat::Float16_b;
    // tt::DataFormat im_df = tt::DataFormat::Float16_b;
    tt::DataFormat stats_df = tt::DataFormat::Float16_b;

    uint32_t q_tile_size = tt_metal::detail::TileSize(q_df);
    uint32_t k_tile_size = tt_metal::detail::TileSize(k_df);
    uint32_t v_tile_size = tt_metal::detail::TileSize(v_df);
    uint32_t out_tile_size = tt_metal::detail::TileSize(out_df);
    uint32_t scalar_tile_size = tt_metal::detail::TileSize(scalar_df);
    uint32_t im_tile_size = tt_metal::detail::TileSize(im_df);
    uint32_t stats_tile_size = tt_metal::detail::TileSize(stats_df);
    uint32_t intermed_output_tiles = (out0_t + 2*PNHt)*(num_cores_per_batch-1);

    uint32_t pos_tensor_tile_size = 0;
    uint32_t log2_page_size = 0;
    uint32_t index_stick_size = 0;
    if (use_cur_pos_tensor) {
        auto pos_buffer = cur_pos_tensor.value().buffer();
        tt::DataFormat pos_df = tt_metal::datatype_to_dataformat_converter(cur_pos_tensor.value().get_dtype());
        pos_tensor_tile_size = tt_metal::detail::TileSize(pos_df);
        index_stick_size = pos_buffer->aligned_page_size();
<<<<<<< HEAD
        // log2_page_size = std::log2(index_stick_size);
        // TT_FATAL(1 << log2_page_size == index_stick_size, "Error");
=======
        log2_page_size = std::log2(index_stick_size);
        TT_FATAL(1 << log2_page_size == index_stick_size, "Error");
>>>>>>> dd8b43c7

        //cb pos
        auto c_in8_config = CircularBufferConfig(pos_tensor_tile_size, {{CB::dataflow0, pos_df}}).set_page_size(CB::dataflow0, pos_tensor_tile_size);
        auto cb_in8_id = CreateCircularBuffer(program, core_grid, c_in8_config);

    }

    uint32_t page_table_tile_size = 0;
    uint32_t log2_page_table_page_size = 0;
    uint32_t page_table_stick_size = 0;
    if (is_paged_attention) {
        auto page_table_buffer = page_table_tensor.value().buffer();
        tt::DataFormat page_table_df = tt_metal::datatype_to_dataformat_converter(page_table_tensor.value().get_dtype());
        page_table_tile_size = tt_metal::detail::TileSize(page_table_df);
        page_table_stick_size = page_table_buffer->aligned_page_size();
<<<<<<< HEAD
        // log2_page_table_page_size = std::log2(page_table_stick_size);
        // TT_FATAL(1 << log2_page_table_page_size == page_table_stick_size, "Error");
=======
        log2_page_table_page_size = std::log2(page_table_stick_size);
        TT_FATAL(1 << log2_page_table_page_size == page_table_stick_size, "Error");
>>>>>>> dd8b43c7

        //cb page_table
        auto c_in9_config = CircularBufferConfig(page_table_tile_size, {{CB::dataflow1, page_table_df}}).set_page_size(CB::dataflow1, page_table_tile_size);
        auto cb_in9_id = CreateCircularBuffer(program, core_grid, c_in9_config);
    }


    log_debug("q_data_format: {}", q_df);
    log_debug("k_data_format: {}", k_df);
    log_debug("v_data_format: {}", v_df);
    log_debug("out_data_format: {}", out_df);
    log_debug("scalar_data_format: {}", scalar_df);
    log_debug("intermediate_data_format: {}", im_df);
    log_debug("statistics_data_format: {}", stats_df);

    // CBs
    // Q input
    auto c_in0_config = CircularBufferConfig(q_tiles * q_tile_size, {{CB::c_in0, q_df}}).set_page_size(CB::c_in0, q_tile_size);
    auto cb_in0_id = CreateCircularBuffer(program, core_grid, c_in0_config);

    // K input
    auto c_in1_config = CircularBufferConfig(k_tiles * k_tile_size, {{CB::c_in1, k_df}}).set_page_size(CB::c_in1, k_tile_size);
    auto cb_in1_id = CreateCircularBuffer(program, core_grid, c_in1_config);

    // V input
    auto c_in2_config = CircularBufferConfig(v_tiles * v_tile_size, {{CB::c_in2, v_df}}).set_page_size(CB::c_in2, v_tile_size);
    auto cb_in2_id = CreateCircularBuffer(program, core_grid, c_in2_config);

    // attn_mask input
    auto c_in3_config = CircularBufferConfig(qk_tiles * stats_tile_size, {{CB::c_in3, stats_df}}).set_page_size(CB::c_in3, stats_tile_size);
    auto cb_in3_id = CreateCircularBuffer(program, core_grid, c_in3_config);

    // scale input
    auto c_in4_config = CircularBufferConfig(scale_tiles * scalar_tile_size, {{CB::c_in4, scalar_df}}).set_page_size(CB::c_in4, scalar_tile_size);
    auto cb_in4_id = CreateCircularBuffer(program, core_grid, c_in4_config);

    // identity scale input
    auto c_in5_config = CircularBufferConfig(scale_tiles * scalar_tile_size, {{CB::c_in5, scalar_df}}).set_page_size(CB::c_in5, scalar_tile_size);
    auto cb_in5_id = CreateCircularBuffer(program, core_grid, c_in5_config);

    // cb_m_in
    auto c_in6_config = CircularBufferConfig(statistics_tiles * stats_tile_size, {{CB::c_in6, stats_df}}).set_page_size(CB::c_in6, stats_tile_size);
    auto cb_in6_id = CreateCircularBuffer(program, core_grid, c_in6_config);

    // cb_l_in
    auto c_in7_config = CircularBufferConfig(statistics_tiles * stats_tile_size, {{CB::c_in7, stats_df}}).set_page_size(CB::c_in7, stats_tile_size);
    auto c_in7_id = CreateCircularBuffer(program, core_grid, c_in7_config);

    // cb_qk_im
    auto c_intermed0_config = CircularBufferConfig(qk_tiles * im_tile_size, {{CB::c_intermed0, im_df}}).set_page_size(CB::c_intermed0, im_tile_size);
    auto cb_intermed0_id = CreateCircularBuffer(program, core_grid, c_intermed0_config);

    // cb_out_im
    auto c_intermed1_config = CircularBufferConfig(out_im_tiles * im_tile_size, {{CB::c_intermed1, im_df}}).set_page_size(CB::c_intermed1, im_tile_size);
    auto cb_intermed1_id = CreateCircularBuffer(program, core_grid, c_intermed1_config);

    // cb_out_accumulate_im
    auto c_intermed2_config = CircularBufferConfig(out_im_tiles * im_tile_size, {{CB::c_intermed2, im_df}}).set_page_size(CB::c_intermed2, im_tile_size);
    auto cb_intermed2_id = CreateCircularBuffer(program, core_grid, c_intermed2_config);

    // cb_cur_max
    auto c_intermed3_config = CircularBufferConfig(statistics_tiles * stats_tile_size, {{CB::c_intermed3, stats_df}}).set_page_size(CB::c_intermed3, stats_tile_size);
    auto cb_intermed3_id = CreateCircularBuffer(program, core_grid, c_intermed3_config);

    // cb_prev_max
    auto c_intermed4_config = CircularBufferConfig(statistics_tiles * stats_tile_size, {{CB::c_intermed4, stats_df}}).set_page_size(CB::c_intermed4, stats_tile_size);
    auto cb_intermed4_id = CreateCircularBuffer(program, core_grid, c_intermed4_config);

    // cb_cur_sum
    auto c_intermed5_config = CircularBufferConfig(statistics_tiles * stats_tile_size, {{CB::c_intermed5, stats_df}}).set_page_size(CB::c_intermed5, stats_tile_size);
    auto cb_intermed5_id = CreateCircularBuffer(program, core_grid, c_intermed5_config);

    // cb_prev_sum
    auto c_intermed6_config = CircularBufferConfig(statistics_tiles * stats_tile_size, {{CB::c_intermed6, stats_df}}).set_page_size(CB::c_intermed6, stats_tile_size);
    auto cb_intermed6_id = CreateCircularBuffer(program, core_grid, c_intermed6_config);

    // cb_exp_max_diff
    auto c_intermed7_config = CircularBufferConfig(statistics_tiles * stats_tile_size, {{CB::c_intermed7, stats_df}}).set_page_size(CB::c_intermed7, stats_tile_size);
    auto cb_intermed7_id = CreateCircularBuffer(program, core_grid, c_intermed7_config);

    // cb_prev_sum_2
    auto c_out5_config = CircularBufferConfig(statistics_tiles * stats_tile_size, {{CB::c_out5, stats_df}}).set_page_size(CB::c_out5, stats_tile_size);
    auto c_out5_id = CreateCircularBuffer(program, core_grid, c_out5_config);

    // cb_exp_max_diff_2
    auto c_out6_config = CircularBufferConfig(statistics_tiles * stats_tile_size, {{CB::c_out6, stats_df}}).set_page_size(CB::c_out6, stats_tile_size);
    auto c_out6_id = CreateCircularBuffer(program, core_grid, c_out6_config);

    // cb_out_accumulate_im_2
    auto c_out7_config = CircularBufferConfig(out_im_tiles * im_tile_size, {{CB::c_out7, im_df}}).set_page_size(CB::c_out7, im_tile_size);
    auto c_out7_id = CreateCircularBuffer(program, core_grid, c_out7_config);

    // Output
    // cb_out_o
    auto c_out0_config = CircularBufferConfig(out0_t * stats_tile_size, {{CB::c_out0, stats_df}}).set_page_size(CB::c_out0, stats_tile_size);
    auto cb_out0_id = CreateCircularBuffer( program, core_grid, c_out0_config );

    // cb_out_m
    auto c_out1_config = CircularBufferConfig(statistics_tiles * stats_tile_size, {{CB::c_out1, stats_df}}).set_page_size(CB::c_out1, stats_tile_size);
    auto cb_out1_id = CreateCircularBuffer(program, core_grid, c_out1_config);

    // cb_out_l
    auto c_out2_config = CircularBufferConfig(statistics_tiles * stats_tile_size, {{CB::c_out2, stats_df}}).set_page_size(CB::c_out2, stats_tile_size);
    auto c_out2_id = CreateCircularBuffer(program, core_grid, c_out2_config);

    // when there are worker cores
    if (intermed_output_tiles > 0){
        // cb_intermed_out
        auto c_out3_config = CircularBufferConfig(intermed_output_tiles * stats_tile_size, {{CB::c_out3, stats_df}}).set_page_size(CB::c_out3, stats_tile_size);
        auto c_out3_id = CreateCircularBuffer(program, core_grid, c_out3_config);
    }

    // cb_out_final
    auto c_out4_config = CircularBufferConfig(out0_t * out_tile_size, {{CB::c_out4, out_df}}).set_page_size(CB::c_out4, out_tile_size);
    if (is_output_sharded) {
        c_out4_config.set_globally_allocated_address(*out0_buffer);
    }
    auto cb_out4_id = CreateCircularBuffer(program, core_grid, c_out4_config);

    // *** Create Kernels and Compile Time Args ***
    // Reduce ops need to multiply by a scalar. We always want to multiply by 1.0f
    class bfloat16 bfloat_identity_scalar(1.0f);
    uint32_t packed_identity_scalar = pack_two_bfloat16_into_uint32({bfloat_identity_scalar, bfloat_identity_scalar});

    union {float f; uint32_t u;} scale_union; scale_union.f = scale.value_or(1.0f);

    std::vector<uint32_t> reduce_core_physical_xs;
    std::vector<uint32_t> reduce_core_physical_ys;
    uint32_t reduce_core_noc_x{};
    uint32_t reduce_core_noc_y{};
    reduce_core_physical_xs.reserve(B); // num reducers is equal to batch size
    reduce_core_physical_ys.reserve(B);

    for (uint32_t i = 0; i < num_active_cores; ++i) {
        CoreCoord core = core_group[i];
        uint32_t worker_id = i % num_cores_per_batch - 1;
        bool do_reduce = (worker_id == -1);
        uint32_t cur_batch = i / num_cores_per_batch;
        if (do_reduce) {
            reduce_core_noc_x = core.x;
            reduce_core_noc_y = core.y;
            // get physical core
            CoreCoord reduce_core = {(std::size_t)reduce_core_noc_x, (std::size_t)reduce_core_noc_y};
            auto reduce_core_physical = device->worker_core_from_logical_core(reduce_core);
            reduce_core_physical_xs.push_back((uint32_t) reduce_core_physical.x);
            reduce_core_physical_ys.push_back((uint32_t) reduce_core_physical.y);
        }
    }

    log_debug("reduce_core_physical_xs: {}", reduce_core_physical_xs);
    log_debug("reduce_core_physical_ys: {}", reduce_core_physical_ys);

    // Common Compile time Args
    auto in0_mcast_reducer_semaphore_id = tt_metal::CreateSemaphore(program, core_grid, 0);

    std::vector<uint32_t> reader_compile_time_args_common = {
        B, PNHt, St, DHt, Sk_chunk_t, num_active_cores, is_q_sharded, num_cores_per_batch, k_chunk_size, log2_page_size, index_stick_size, (uint32_t)is_paged_attention, num_kv_heads, page_block_size_t, log2_page_table_page_size, page_table_stick_size
    };

    std::vector<uint32_t> writer_compile_time_args_common = {
        B, PNHt, St, DHt,
        packed_identity_scalar,
        scale_union.u,
        num_cores_per_batch,
        num_active_cores,
        in0_mcast_reducer_semaphore_id,
        is_output_sharded,
        k_chunk_size
    };

    std::vector<uint32_t> compute_compile_time_args_common = {
        St, DHt, PNHt, Sk_chunk_t,
        qk_in0_block_w, qk_out_subblock_w, qk_out_subblock_h, qk_in0_num_subblocks, qk_in1_num_subblocks, qk_num_blocks,
        out_in0_block_w, out_out_subblock_w, out_out_subblock_h, out_in0_num_subblocks, out_in1_num_subblocks, out_num_blocks,
        num_cores_per_batch, k_chunk_size
    };

    std::map<string, string> defines;
    defines["STATS_GRANULARITY"] = std::to_string(stats_granularity);
    defines["LOG2_STATS_GRANULARITY"] = std::to_string(log2_stats_granularity);
    defines["SUB_EXP_GRANULARITY"] = std::to_string(sub_exp_granularity);
    defines["LOG2_SUB_EXP_GRANULARITY"] = std::to_string(log2_sub_exp_granularity);
    defines["MUL_BCAST_GRANULARITY"] = std::to_string(mul_bcast_granularity);
    defines["LOG2_MUL_BCAST_GRANULARITY"] = std::to_string(log2_mul_bcast_granularity);
    defines["DHT_GRANULARITY"] = std::to_string(dht_granularity);
    defines["LOG2_DHT_GRANULARITY"] = std::to_string(log2_dht_granularity);

    // Compute
    auto compute_kernels_id = CreateKernel(
        program,
        "ttnn/cpp/ttnn/operations/transformer/sdpa_decode/device/kernels/compute/sdpa_flash_decode.cpp",
        core_grid,
        tt_metal::ComputeConfig{
            .math_fidelity = math_fidelity, .fp32_dest_acc_en = fp32_dest_acc_en, .math_approx_mode = math_approx_mode,
            .compile_args = compute_compile_time_args_common,
            .defines = defines
    });

    // Reader
    auto reader_kernels_id = CreateKernel(
        program,
        "ttnn/cpp/ttnn/operations/transformer/sdpa_decode/device/kernels/dataflow/reader_decode_all.cpp",
        core_grid,
        tt_metal::ReaderDataMovementConfig(
            reader_compile_time_args_common,
            defines
    ));

    // Writer
    auto writer_kernels_id = CreateKernel(
        program,
        "ttnn/cpp/ttnn/operations/transformer/sdpa_decode/device/kernels/dataflow/writer_decode_all.cpp",
        core_grid,
        tt_metal::WriterDataMovementConfig(
            writer_compile_time_args_common,
            defines
    ));

    uint32_t q_addr = q_buffer->address();
    uint32_t k_addr = k_buffer->address();
    uint32_t v_addr = v_buffer->address();
    uint32_t pos_addr = use_cur_pos_tensor ? cur_pos_tensor.value().buffer()->address() : 0;
    uint32_t page_table_addr = is_paged_attention ? page_table_tensor.value().buffer()->address() : 0;
    uint32_t out_addr = out0_buffer->address();

    // Set reader rt args
    for (uint32_t i = 0; i < num_active_cores; ++i) {
        CoreCoord core = core_group[i];
        uint32_t worker_id = i % num_cores_per_batch - 1;
        bool do_reduce = (worker_id == -1);

        uint32_t cur_batch = i / num_cores_per_batch;
        uint32_t core_num = i % num_cores_per_batch;

        uint32_t cur_pos = use_cur_pos_tensor ? -1 : cur_pos_ids.at(cur_batch);

        // reader runtime args
        std::vector<uint32_t> reader_rt_args = { q_addr, k_addr, v_addr, pos_addr, page_table_addr, cur_batch, !do_reduce, core_num, cur_pos};
        reader_rt_args.insert(reader_rt_args.end(), reduce_core_physical_xs.begin(), reduce_core_physical_xs.end());
        reader_rt_args.insert(reader_rt_args.end(), reduce_core_physical_ys.begin(), reduce_core_physical_ys.end());

        // writer runtime args
        std::vector<uint32_t> writer_rt_args = { out_addr, cur_batch, worker_id, !do_reduce, core_num, cur_pos};
        writer_rt_args.insert(writer_rt_args.end(), reduce_core_physical_xs.begin(), reduce_core_physical_xs.end());
        writer_rt_args.insert(writer_rt_args.end(), reduce_core_physical_ys.begin(), reduce_core_physical_ys.end());

        SetRuntimeArgs(program, reader_kernels_id, core, reader_rt_args);
        SetRuntimeArgs(program, writer_kernels_id, core, writer_rt_args);
        SetRuntimeArgs(program, compute_kernels_id, core, {do_reduce, core_num, cur_batch, cur_pos});
    }
    if (num_active_cores < num_cores_available) {
        log_debug("idle cores {}", core_group_idle.size());
        // Set the rest of the cores to idle
        for (uint32_t i = 0; i < core_group_idle.size(); ++i) {
            CoreCoord core = core_group_idle[i];
            log_debug("Setting core {} to idle", core);
            // reader runtime args
            std::vector<uint32_t> reader_rt_args = { 0, 0, 0, 0, 0, 0, 0, 0};

            // writer runtime args
            std::vector<uint32_t> writer_rt_args = { 0, 0, 0, 0, 0, 0};

            SetRuntimeArgs(program, reader_kernels_id, core, reader_rt_args);
            SetRuntimeArgs(program, writer_kernels_id, core, writer_rt_args);
            SetRuntimeArgs(program, compute_kernels_id, core, { 65, 0, 0, 0});
        }
    }

    auto override_runtime_arguments_callback = [
        num_active_cores,
        core_group,
        reader_kernels_id,
        writer_kernels_id,
        compute_kernels_id,
        num_cores_per_batch,
        is_output_sharded,
        cb_out4_id,
        B,
        use_cur_pos_tensor,
        is_paged_attention
        ]
    (
        const void* operation,
        Program& program,
        const std::vector<Tensor>& input_tensors,
        const std::vector<std::optional<const Tensor>>& optional_input_tensors,
        const std::vector<Tensor>& output_tensors
    ) {
        const auto cur_pos_ids =
                static_cast<const ttnn::operations::transformer::ScaledDotProductAttentionDecode*>(operation)->cur_pos;

        auto q_buffer = input_tensors.at(0).buffer();
        auto k_buffer = input_tensors.at(1).buffer();
        auto v_buffer = input_tensors.at(2).buffer();

        auto out0_buffer = output_tensors.at(0).buffer();
        uint32_t q_addr = q_buffer->address();
        uint32_t k_addr = k_buffer->address();
        uint32_t v_addr = v_buffer->address();
        uint32_t pos_addr = use_cur_pos_tensor ? optional_input_tensors.at(0).value().buffer()->address() : 0;
        uint32_t page_table_addr = is_paged_attention ? optional_input_tensors.at(1).value().buffer()->address() : 0;
        uint32_t out_addr = out0_buffer->address();

        auto& reader_args_by_core = GetRuntimeArgs(program, reader_kernels_id);
        auto& writer_args_by_core = GetRuntimeArgs(program, writer_kernels_id);
        auto& compute_args_by_core = GetRuntimeArgs(program, compute_kernels_id);

        // Set rt args
        for (uint32_t i = 0; i < num_active_cores; ++i) {
            CoreCoord core = core_group[i];
            uint32_t worker_id = i % num_cores_per_batch - 1;
            bool do_reduce = (worker_id == -1);
            uint32_t core_num = i % num_cores_per_batch;
            uint32_t cur_batch = i / num_cores_per_batch;

            auto& reader_args = reader_args_by_core[core.x][core.y];
            auto& writer_args = writer_args_by_core[core.x][core.y];
            auto& compute_args = compute_args_by_core[core.x][core.y];

            // reader runtime args
            reader_args[0] = q_addr;
            reader_args[1] = k_addr;
            reader_args[2] = v_addr;
            reader_args[3] = pos_addr;
            reader_args[4] = page_table_addr;
            reader_args[5] = cur_batch;
            reader_args[6] = !do_reduce;
            reader_args[7] = core_num;
            reader_args[8] = use_cur_pos_tensor ? -1: cur_pos_ids.at(cur_batch);

            // writer runtime args
            writer_args[0] = out_addr;
            writer_args[1] = cur_batch;
            writer_args[2] = worker_id;
            writer_args[3] = !do_reduce;
            writer_args[4] = core_num;
            writer_args[5] = use_cur_pos_tensor ? -1: cur_pos_ids.at(cur_batch);

            // compute runtime args
            compute_args[0] = do_reduce;
            compute_args[1] = core_num;
            compute_args[2] = cur_batch;
            compute_args[3] = use_cur_pos_tensor ? -1: cur_pos_ids.at(cur_batch);
        }

        if (is_output_sharded) {
            UpdateDynamicCircularBufferAddress(program, cb_out4_id, *out0_buffer);
        }
    };

    return {.program = std::move(program), .override_runtime_arguments_callback = override_runtime_arguments_callback};
}

}  // namespace tt_metal::operations::transformer::detail<|MERGE_RESOLUTION|>--- conflicted
+++ resolved
@@ -280,13 +280,8 @@
         tt::DataFormat pos_df = tt_metal::datatype_to_dataformat_converter(cur_pos_tensor.value().get_dtype());
         pos_tensor_tile_size = tt_metal::detail::TileSize(pos_df);
         index_stick_size = pos_buffer->aligned_page_size();
-<<<<<<< HEAD
         // log2_page_size = std::log2(index_stick_size);
         // TT_FATAL(1 << log2_page_size == index_stick_size, "Error");
-=======
-        log2_page_size = std::log2(index_stick_size);
-        TT_FATAL(1 << log2_page_size == index_stick_size, "Error");
->>>>>>> dd8b43c7
 
         //cb pos
         auto c_in8_config = CircularBufferConfig(pos_tensor_tile_size, {{CB::dataflow0, pos_df}}).set_page_size(CB::dataflow0, pos_tensor_tile_size);
@@ -302,13 +297,8 @@
         tt::DataFormat page_table_df = tt_metal::datatype_to_dataformat_converter(page_table_tensor.value().get_dtype());
         page_table_tile_size = tt_metal::detail::TileSize(page_table_df);
         page_table_stick_size = page_table_buffer->aligned_page_size();
-<<<<<<< HEAD
         // log2_page_table_page_size = std::log2(page_table_stick_size);
         // TT_FATAL(1 << log2_page_table_page_size == page_table_stick_size, "Error");
-=======
-        log2_page_table_page_size = std::log2(page_table_stick_size);
-        TT_FATAL(1 << log2_page_table_page_size == page_table_stick_size, "Error");
->>>>>>> dd8b43c7
 
         //cb page_table
         auto c_in9_config = CircularBufferConfig(page_table_tile_size, {{CB::dataflow1, page_table_df}}).set_page_size(CB::dataflow1, page_table_tile_size);
