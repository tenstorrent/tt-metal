--- conflicted
+++ resolved
@@ -101,13 +101,8 @@
     cb_push_back(in_cb, num_tiles);
 }
 
-<<<<<<< HEAD
-template <uint32_t in0_cb, uint32_t rows, uint32_t cols, uint32_t scale_fp32>
-void sub_exp_block_bcast_cols_inplace(uint32_t in1_cb, uint32_t reduce_cb, bool write_result_inplace = true) {
-=======
 template <uint32_t in0_cb, uint32_t rows, uint32_t cols, uint32_t scale_fp32, bool write_result_inplace>
 void sub_exp_block_bcast_cols_inplace(uint32_t in1_cb, uint32_t reduce_cb) {
->>>>>>> c50b867f
     // Precondition: in0_cb has rows*cols produced
     // Precondition: in1_cb has rows produced
     // Postcondition: in0_cb has rows*cols produced
@@ -133,11 +128,7 @@
             tile_regs_commit();
             tile_regs_wait();
 
-<<<<<<< HEAD
-            if (write_result_inplace) {
-=======
             if constexpr (write_result_inplace) {
->>>>>>> c50b867f
                 for (uint32_t j = 0; j < dst_tiles; ++j) {
                     pack_tile(j, in0_cb);
                 }
@@ -160,11 +151,7 @@
             PACK((llk_pack_reconfig_l1_acc(0)));
         }
     }
-<<<<<<< HEAD
-    if (write_result_inplace) {
-=======
     if constexpr (write_result_inplace) {
->>>>>>> c50b867f
         cb_pop_front(in0_cb, rows * cols);
         cb_reserve_back(in0_cb, rows * cols);
         cb_push_back(in0_cb, rows * cols);
