// SPDX-FileCopyrightText: © 2025 Tenstorrent Inc.
//
// SPDX-License-Identifier: Apache-2.0

#include <stdint.h>
#include "dataflow_api.h"
#include "dataflow_common.hpp"

void kernel_main() {
    constexpr uint32_t B = get_compile_time_arg_val(0);
    constexpr uint32_t NQH = get_compile_time_arg_val(1);
    constexpr uint32_t NKH = get_compile_time_arg_val(2);
    constexpr uint32_t Sqt = get_compile_time_arg_val(3);
    constexpr uint32_t Skt = get_compile_time_arg_val(4);
    constexpr uint32_t valid_Sqt = get_compile_time_arg_val(5);
    constexpr uint32_t valid_Skt = get_compile_time_arg_val(6);
    constexpr uint32_t DHt = get_compile_time_arg_val(7);
    constexpr uint32_t vDHt = get_compile_time_arg_val(8);
    constexpr uint32_t Sq_chunk_t = get_compile_time_arg_val(9);
    constexpr uint32_t q_num_chunks = get_compile_time_arg_val(10);
    constexpr uint32_t Sk_chunk_t = get_compile_time_arg_val(11);
    constexpr uint32_t k_num_chunks = get_compile_time_arg_val(12);
    constexpr uint32_t num_cores = get_compile_time_arg_val(13);
    constexpr uint32_t is_causal = get_compile_time_arg_val(14) == 1;
    constexpr uint32_t use_provided_mask = get_compile_time_arg_val(15) == 1;
    constexpr uint32_t use_padded_mask = get_compile_time_arg_val(16) == 1;
    constexpr uint32_t is_chunked = get_compile_time_arg_val(17) == 1;
    constexpr uint32_t block_size_t = get_compile_time_arg_val(18);
    constexpr uint32_t page_table_stick_size = get_compile_time_arg_val(19);

    constexpr auto q_args = TensorAccessorArgs<20>();
    constexpr auto k_args = TensorAccessorArgs<q_args.next_compile_time_args_offset()>();
    constexpr auto v_args = TensorAccessorArgs<k_args.next_compile_time_args_offset()>();
    constexpr auto mask_args = TensorAccessorArgs<v_args.next_compile_time_args_offset()>();
    constexpr auto page_table_args = TensorAccessorArgs<mask_args.next_compile_time_args_offset()>();

    uint32_t argidx = 0;
    const uint32_t q_addr = get_arg_val<uint32_t>(argidx++);
    const uint32_t k_addr = get_arg_val<uint32_t>(argidx++);
    const uint32_t v_addr = get_arg_val<uint32_t>(argidx++);
    const uint32_t mask_addr = get_arg_val<uint32_t>(argidx++);
    const uint32_t page_table_addr = get_arg_val<uint32_t>(argidx++);
    const uint32_t core_id = get_arg_val<uint32_t>(argidx++);
    const uint32_t local_batch_start = get_arg_val<uint32_t>(argidx++);
    const uint32_t local_batch_end = get_arg_val<uint32_t>(argidx++);
    const uint32_t local_nh_start = get_arg_val<uint32_t>(argidx++);
    const uint32_t local_nh_end = get_arg_val<uint32_t>(argidx++);
    const uint32_t local_q_start = get_arg_val<uint32_t>(argidx++);
    const uint32_t local_q_end = get_arg_val<uint32_t>(argidx++);
    const uint32_t chunked_q_chunk_offset = get_arg_val<uint32_t>(argidx++);
    const uint32_t read_offset = get_arg_val<uint32_t>(argidx++);

    const uint32_t q_chunks_per_core = local_q_end - local_q_start;

    // When chunked, update the bounds of valid K sequence length based on Q chunk offset

    uint32_t valid_Skt_bound = valid_Skt + chunked_q_chunk_offset * Sq_chunk_t;

    constexpr uint32_t q_chunk_tiles = Sq_chunk_t * DHt;
    constexpr uint32_t k_chunk_tiles = Sk_chunk_t * DHt;
    constexpr uint32_t v_chunk_tiles = Sk_chunk_t * vDHt;
    constexpr uint32_t mask_chunk_tiles = Sq_chunk_t * Sk_chunk_t;

    constexpr uint32_t cb_q_in = tt::CBIndex::c_0;
    constexpr uint32_t cb_k_in = tt::CBIndex::c_1;
    constexpr uint32_t cb_v_in = tt::CBIndex::c_2;
    constexpr uint32_t cb_mask_in = tt::CBIndex::c_3;
    constexpr uint32_t cb_id_page_table = tt::CBIndex::c_6;

    constexpr uint32_t onetile = 1;
    constexpr uint32_t q_tile_bytes = get_tile_size(cb_q_in);
    constexpr uint32_t k_tile_bytes = get_tile_size(cb_k_in);
    constexpr uint32_t v_tile_bytes = get_tile_size(cb_v_in);
    constexpr uint32_t mask_tile_bytes = get_tile_size(cb_mask_in);

    constexpr uint32_t q_heads_per_kv = NQH / NKH;

    constexpr uint32_t barrier_threshold = get_barrier_read_threshold<q_tile_bytes, num_cores>();

    const auto q_reader = TensorAccessor(q_args, q_addr, q_tile_bytes);
    const auto k_reader = TensorAccessor(k_args, k_addr, k_tile_bytes);
    const auto v_reader = TensorAccessor(v_args, v_addr, v_tile_bytes);
    const auto mask_reader = TensorAccessor(mask_args, mask_addr, mask_tile_bytes);

    const auto q_tile_shape = TensorTileShape(B, NQH, valid_Sqt, DHt);
    const auto k_tile_shape = TensorTileShape(B, NKH, valid_Skt, DHt);
    const auto v_tile_shape = TensorTileShape(B, NKH, valid_Skt, DHt);
    const auto mask_tile_shape = TensorTileShape(B, 1, valid_Sqt, valid_Skt);

    volatile tt_l1_ptr uint32_t* page_table_ptr;

    uint32_t v_tile_id = 0;
    uint32_t mask_tile_id = 0;
    uint32_t barrier_count = 0;

    for (uint32_t nb = local_batch_start; nb < local_batch_end; ++nb) {
        if constexpr (is_chunked) {
            // Chunked means that we have paged attention
            const auto page_table_reader = TensorAccessor(page_table_args, page_table_addr, page_table_stick_size);
            cb_reserve_back(cb_id_page_table, 1);
            uint32_t page_table_cb_wr_ptr = get_write_ptr(cb_id_page_table);
            uint64_t page_table_noc_addr = page_table_reader.get_noc_addr(nb);
            noc_async_read(page_table_noc_addr, page_table_cb_wr_ptr, page_table_stick_size);
            noc_async_read_barrier();
            cb_push_back(cb_id_page_table, 1);
            page_table_ptr = reinterpret_cast<volatile tt_l1_ptr uint32_t*>(page_table_cb_wr_ptr);
        }

        const uint32_t mask_batch_offset = nb * Sqt * Skt;
        for (uint32_t nq = local_nh_start; nq < local_nh_end; ++nq) {
            for (uint32_t q_iter = 0; q_iter < q_chunks_per_core; ++q_iter) {
                /*
                Read a chunk of Q. BALANCED_Q_PARALLEL evenly distributes Q chunks
                across cores when causal and other conditions are met.
                When chunked, we must treat Q as offset by some factor.
                When causal, we set up the bounds such that we only read the lower triangle of K and V.
                When non-causal, read all of K and V.
                */
                uint32_t q_chunk;
#if defined BALANCED_Q_PARALLEL
                uint32_t q_chunk_div_2 = q_chunks_per_core / 2;
                if (q_iter < q_chunk_div_2) {  // bottom half
                    q_chunk = local_q_start + q_iter;
                } else {
                    uint32_t back_q_iter = q_iter - q_chunk_div_2;  // Back half should start at 0
                    q_chunk = q_num_chunks - 1 - (local_q_start + back_q_iter);
                }
#else
                q_chunk = local_q_start + q_iter;
#endif
                /*
                Determine how many rows of Q will be read. Both start and end rows are
                capped by valid_Sqt, since Sq padding is independent of Sk padding.
                */
                const uint32_t q_row_start_tile = std::min(q_chunk * Sq_chunk_t, valid_Sqt);
                const uint32_t q_row_end_tile = std::min(q_row_start_tile + Sq_chunk_t, valid_Sqt);
                const uint32_t q_row_tile_count = q_row_end_tile - q_row_start_tile;
<<<<<<< HEAD
                const uint32_t q_tile_id = q_tile_shape.id_of(nb, nq, read_offset + q_row_start_tile, 0);
                read_chunk_with_padding<is_dram, q_tile_bytes>(
=======
                const uint32_t q_tile_id = q_tile_shape.id_of(nb, nq, q_row_start_tile, 0);

                read_chunk_with_padding<q_tile_bytes>(
>>>>>>> 1c6f2b7a
                    q_reader, cb_q_in, q_tile_id, q_row_tile_count, DHt, Sq_chunk_t, DHt, barrier_threshold);

                q_chunk = chunked_q_chunk_offset + q_chunk;
                uint32_t q_low_idx =
                    q_chunk * Sq_chunk_t;  // This is the sequence index of the first tile of this chunk
                uint32_t q_high_idx;
                if constexpr (is_causal) {
                    q_high_idx = q_low_idx + Sq_chunk_t;
                } else {
                    q_high_idx = Skt;
                }

                const uint32_t kv_head = nq / q_heads_per_kv;

                // loop while k_low < q_high
                for (uint32_t k_chunk = 0; (k_chunk * Sk_chunk_t) < q_high_idx; ++k_chunk) {
                    const uint32_t k_low_idx = k_chunk * Sk_chunk_t;
                    const uint32_t k_high_idx = k_low_idx + Sk_chunk_t;

                    const uint32_t k_row_start_tile = std::min(k_chunk * Sk_chunk_t, valid_Skt_bound);
                    const uint32_t k_row_end_tile = std::min(k_row_start_tile + Sk_chunk_t, valid_Skt_bound);
                    const uint32_t k_row_tile_count = k_row_end_tile - k_row_start_tile;
                    const uint32_t k_start_tile_id = k_tile_shape.id_of(nb, kv_head, k_row_start_tile, 0);

                    if constexpr (is_chunked) {
                        // Use page table to read K chunk
                        const uint32_t k_chunk_start_row_num = k_chunk * Sk_chunk_t;
                        read_paged_chunk_with_padding<NKH, block_size_t, DHt>(
                            k_reader,
                            cb_k_in,
                            kv_head,
                            k_chunk_start_row_num,
                            k_row_tile_count,
                            DHt,
                            Sk_chunk_t,
                            DHt,
                            k_tile_bytes,
                            barrier_threshold,
                            page_table_ptr,
                            true  // transpose=true for K reads
                        );
                    } else {
                        read_chunk_with_padding<k_tile_bytes>(
                            k_reader,
                            cb_k_in,
                            k_start_tile_id,
                            k_row_tile_count,
                            DHt,
                            Sk_chunk_t,
                            DHt,
                            barrier_threshold,
                            true  // transpose=true for K reads
                        );
                    }

                    if constexpr (use_provided_mask) {
                        // Finding the diagonal is harder now that q_chunk_size and k_chunk_size can differ
                        // Q-range = [q_low, q_high)
                        // K-range = [k_low, k_high)
                        // does_overlap = not (q_low >= k_high or k_low >= q_high)
                        // Due to loop bounds, we should never have k_low >= q_high. Can simplify this conditional check
                        // Read mask chunk
                        // When a mask is provided, there will be no padding on q or kv.
                        cb_reserve_back(cb_mask_in, mask_chunk_tiles);
                        uint32_t mask_write_ptr = get_write_ptr(cb_mask_in);
                        barrier_count = 0;
                        mask_tile_id = mask_batch_offset + q_chunk * Sq_chunk_t * Skt /*row_offset*/ + k_chunk * Sk_chunk_t /*col_offset*/;
                        for (uint32_t row = 0; row < Sq_chunk_t; ++row) {
                            for (uint32_t col = 0; col < Sk_chunk_t; ++col) {
                                noc_async_read_tile(mask_tile_id, mask_reader, mask_write_ptr);
                                mask_tile_id += 1;
                                mask_write_ptr += mask_tile_bytes;
                                if (++barrier_count == barrier_threshold) {
                                    noc_async_read_barrier();
                                    barrier_count = 0;
                                }
                            }
                            // Strid along columns to get to next row
                            mask_tile_id -= Sk_chunk_t;
                            mask_tile_id += Skt;
                        }
                        noc_async_read_barrier();
                        cb_push_back(cb_mask_in, mask_chunk_tiles);
                    }

                    if constexpr (is_chunked) {
                        // Use page table to read V chunk
                        const uint32_t k_chunk_start_row_num = k_chunk * Sk_chunk_t;
                        read_paged_chunk_with_padding<NKH, block_size_t, DHt>(
                            v_reader,
                            cb_v_in,
                            kv_head,
                            k_chunk_start_row_num,
                            k_row_tile_count,
                            vDHt,
                            Sk_chunk_t,
                            vDHt,
                            v_tile_bytes,
                            barrier_threshold,
                            page_table_ptr,
                            false,
                            DHt - vDHt /* src_skip_cols */);
                    } else {
                        read_chunk_with_padding<v_tile_bytes>(
                            v_reader,
                            cb_v_in,
                            k_start_tile_id,
                            k_row_tile_count,
                            vDHt,
                            Sk_chunk_t,
                            vDHt,
                            barrier_threshold,
                            false,
                            DHt - vDHt /* src_skip_cols */);
                    }
                }
            }
        }

        if constexpr (is_chunked) {
            cb_pop_front(cb_id_page_table, 1);
        }
    }
}<|MERGE_RESOLUTION|>--- conflicted
+++ resolved
@@ -135,14 +135,8 @@
                 const uint32_t q_row_start_tile = std::min(q_chunk * Sq_chunk_t, valid_Sqt);
                 const uint32_t q_row_end_tile = std::min(q_row_start_tile + Sq_chunk_t, valid_Sqt);
                 const uint32_t q_row_tile_count = q_row_end_tile - q_row_start_tile;
-<<<<<<< HEAD
                 const uint32_t q_tile_id = q_tile_shape.id_of(nb, nq, read_offset + q_row_start_tile, 0);
-                read_chunk_with_padding<is_dram, q_tile_bytes>(
-=======
-                const uint32_t q_tile_id = q_tile_shape.id_of(nb, nq, q_row_start_tile, 0);
-
                 read_chunk_with_padding<q_tile_bytes>(
->>>>>>> 1c6f2b7a
                     q_reader, cb_q_in, q_tile_id, q_row_tile_count, DHt, Sq_chunk_t, DHt, barrier_threshold);
 
                 q_chunk = chunked_q_chunk_offset + q_chunk;
