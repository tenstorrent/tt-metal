
// SPDX-FileCopyrightText: © 2025 Tenstorrent AI ULC
//
// SPDX-License-Identifier: Apache-2.0

#include <optional>
#include <string>

#include <tt-logger/tt-logger.hpp>
#include <tt-metalium/buffer.hpp>
#include "tt-metalium/circular_buffer.hpp"
#include "tt-metalium/circular_buffer_config.hpp"
#include "ttnn/operation.hpp"
#include "ttnn/operations/normalization/softmax/device/softmax_op.hpp"
#include "ttnn/operations/math.hpp"
#include <tt-metalium/work_split.hpp>
#include "ttnn/run_operation.hpp"

#include <tt-metalium/host_api.hpp>
#include <tt-metalium/constants.hpp>
#include <tt-metalium/tensor_accessor_args.hpp>
#include <tt-metalium/math.hpp>
#include <tt-metalium/util.hpp>

using namespace tt::constants;
namespace ttnn::operations::normalization {

namespace {
namespace CMAKE_UNIQUE_NAMESPACE {


}  // namespace CMAKE_UNIQUE_NAMESPACE
}  // namespace
// implementation of softmax with optional scale/mask (see the header for input_tensor more detailed description)
tt::tt_metal::operation::ProgramWithCallbacks scale_mask_softmax_multi_core(
    const Tensor& input_tensor,
    const Tensor& output_tensor,
    const std::optional<const Tensor>& mask,
    std::optional<float> scale,
    bool causal_mask,
    DeviceComputeKernelConfig compute_kernel_config,
    bool numeric_stable,
    bool inplace) {
    using namespace CMAKE_UNIQUE_NAMESPACE;
    const auto& shape = input_tensor.padded_shape();
    uint32_t W = shape[-1], H = (input_tensor.physical_volume() / (shape[0] * shape[-1])), NC = shape[0];

    bool mask_padded_data = false;
    uint32_t num_datum_padded = 0;
    const auto& shape_unpadded = input_tensor.logical_shape();
    uint32_t W_unpadded = shape_unpadded[-1];
    if (W > W_unpadded) {
        mask_padded_data = true;
        num_datum_padded = W - W_unpadded;
    }

    uint32_t Wt = W / TILE_WIDTH;
    uint32_t Ht = H / TILE_HEIGHT;

    uint32_t mask_H = H;
    if (mask.has_value()) {
        mask_H = mask.value().padded_shape()[2];
    }
    uint32_t mask_Ht = mask_H / TILE_HEIGHT;

    auto program = tt::tt_metal::CreateProgram();

    // This should allocate input_tensor DRAM buffer on the device
    auto* device = input_tensor.device();

    tt::DataFormat in0_cb_data_format = tt::tt_metal::datatype_to_dataformat_converter(input_tensor.dtype());
    uint32_t in0_tile_size = tt::tt_metal::detail::TileSize(in0_cb_data_format);

    auto [math_fidelity, math_approx_mode, fp32_dest_acc_en, packer_l1_acc, dst_full_sync_en] =
        get_compute_kernel_config_args(device->arch(), compute_kernel_config);

    tt::DataFormat scalar_cb_data_format = tt::DataFormat::Float16_b;
    uint32_t scalar_tile_size = tt::tt_metal::detail::TileSize(scalar_cb_data_format);

    tt::DataFormat out0_cb_data_format = tt::tt_metal::datatype_to_dataformat_converter(output_tensor.dtype());
    uint32_t out0_tile_size = tt::tt_metal::detail::TileSize(out0_cb_data_format);

    tt::DataFormat mask_cb_data_format = mask.has_value()
                                             ? tt::tt_metal::datatype_to_dataformat_converter(mask.value().dtype())
                                             : tt::DataFormat::Float16_b;
    uint32_t mask_tile_size = tt::tt_metal::detail::TileSize(mask_cb_data_format);

    tt::DataFormat im_cb_data_format = fp32_dest_acc_en ? tt::DataFormat::Float32 : tt::DataFormat::Float16_b;
    uint32_t im_tile_size = tt::tt_metal::detail::TileSize(im_cb_data_format);

    log_debug(tt::LogOp, "in0_cb_data_format: {}", in0_cb_data_format);
    log_debug(tt::LogOp, "out0_cb_data_format: {}", out0_cb_data_format);
    log_debug(tt::LogOp, "mask_cb_data_format: {}", mask_cb_data_format);
    log_debug(tt::LogOp, "im_cb_data_format: {}", im_cb_data_format);
    log_debug(tt::LogOp, "math_fidelity: {}", math_fidelity);
    log_debug(tt::LogOp, "math_approx_mode: {}", math_approx_mode);
    log_debug(tt::LogOp, "fp32_dest_acc_en: {}", fp32_dest_acc_en);
    log_debug(tt::LogOp, "num_datum_padded: {}", num_datum_padded);

    auto src0_buffer = input_tensor.buffer();
    auto out0_buffer = output_tensor.buffer();

    uint32_t block_size =
        fp32_dest_acc_en ? tt::tt_metal::find_max_divisor(Wt, 4) : tt::tt_metal::find_max_divisor(Wt, 8);

    // These tile capacity counts for CBs need to match the number of tiles expected by the kernel (softmax.cpp)
    uint32_t in0_t = numeric_stable ? tt::div_up(Wt, block_size) * block_size : block_size * 2;
    uint32_t out0_t = block_size * 2;
    uint32_t im1_t = 1;  // 1/sum(exp(x))
    uint32_t in2_t = 1;  // scaler for reduce coming from reader
    uint32_t in3_t = 1;  // 1/sqrt() scaler tile cb for fused scale/mask/softmax variant
    uint32_t in4_t =
        tt::div_up(Wt, block_size) * block_size;  // attention mask (N,C,32,W) - Wt is reused for each Ht, NC is cycled
    uint32_t in5_t = 1;
    // numeric_stable cb max
    uint32_t im2_t = 1;
    uint32_t im4_t = tt::div_up(Wt, block_size) * block_size;

    // cb_exps - keeps exps in tt::CBIndex in L1 to avoid recomputing
    uint32_t im0_t = block_size * tt::div_up(Wt, block_size);
    TT_FATAL(im0_t == Wt, "im0_t: {} == Wt: {}, (Non user error)", im0_t, Wt);

    // used for buffering scale-mask
    // can't easily reuse im0_t because cumulative wait for Wt needs to have Wt tiles contiguous free
    uint32_t im3_t = block_size * (tt::div_up(Wt, block_size) + 1);

    uint32_t cb_length = in0_t;
    bool use_large_kernel = false;
    // Noisy CB estimator, if the cbs used take up 90% of L1 switch to large kernel implementation
    uint32_t cb_size_sum_bytes = (in0_t * in0_tile_size) + (im0_t * im_tile_size);
    if (mask.has_value()) {
        cb_size_sum_bytes += (im3_t * im_tile_size) + (im4_t * im_tile_size);
    }
    if ((input_tensor.device()->l1_size_per_core() * 0.9) < cb_size_sum_bytes) {
        use_large_kernel = true;
        cb_length = 80;
        in0_t = 80;
        im4_t = 80;
        im0_t = 80;
        im3_t = 80;
        TT_FATAL(!inplace, "Tensor is too large to run softmax inplace, please use standard softmax");
    }
    // TODO: Not sure why this fatal is here but not needed for use_large_kernel
    if (!use_large_kernel) {
        TT_FATAL(
            im3_t == Wt + block_size, "im3_t {} == Width in tiles {} + num_dest_regs to use {}", im3_t, Wt, block_size);
    }

    TT_FATAL(Wt % block_size == 0, "Wt: {} must be divisible by one of the numbers in the range from 8 to 1.", Wt);
    TT_FATAL((block_size != -1), "Wt: {} must be divisible by one of the numbers in the range from 8 to 1.", Wt);
    TT_FATAL(
        im0_t % block_size == 0,
        "Size of cb: {} must be divisible by the size of block used by the reader and compute kernel.",
        im0_t);
    TT_FATAL(
        out0_t % block_size == 0,
        "Size of cb: {} must be divisible by the size of block used by the reader and compute kernel.",
        out0_t);
    TT_FATAL(
        in4_t % block_size == 0,
        "Size of cb: {} must be divisible by the size of block used by the reader and compute kernel.",
        in4_t);

    uint32_t num_tile_rows = NC * Ht;
    auto grid_size = device->compute_with_storage_grid_size();
    auto all_device_cores = CoreRange({0, 0}, {grid_size.x - 1, grid_size.y - 1});
    auto
        [num_cores,
         all_cores,
         core_group_1,
         core_group_2,
         num_tile_rows_per_core_group_1,
         num_tile_rows_per_core_group_2] = tt::tt_metal::split_work_to_cores(grid_size, num_tile_rows, true);

    std::vector<uint32_t> reader_compile_time_args = {};
    tt::tt_metal::TensorAccessorArgs(src0_buffer).append_to(reader_compile_time_args);
    if (mask.has_value()) {
        tt::tt_metal::TensorAccessorArgs(mask.value().buffer()).append_to(reader_compile_time_args);
    }
    if (causal_mask) {
        uint32_t num_tiles_causal_mask =
            mask.value().padded_shape()[-1] * mask.value().padded_shape()[-2] / TILE_WIDTH / TILE_HEIGHT;
        reader_compile_time_args.push_back(num_tiles_causal_mask);
    }

    std::vector<uint32_t> writer_compile_time_args = {num_datum_padded};
    tt::tt_metal::TensorAccessorArgs(out0_buffer).append_to(writer_compile_time_args);
    std::map<std::string, std::string> softmax_defines, writer_defines;
    if (mask.has_value()) {
        softmax_defines["FUSED_SCALE_MASK"] = "1";
    }
    if (causal_mask) {
        softmax_defines["CAUSAL_MASK"] = "1";
    }
    if (numeric_stable) {
        softmax_defines["NUMERIC_STABLE"] = "1";
    }
    std::string reader_kernel_path = use_large_kernel
                                         ? "ttnn/cpp/ttnn/operations/normalization/softmax/device/kernels/dataflow/"
                                           "reader_unary_interleaved_sm_large_tensor.cpp"
                                         : "ttnn/cpp/ttnn/operations/normalization/softmax/device/kernels/dataflow/"
                                           "reader_unary_interleaved_sm.cpp";
    auto reader_kernels_id = CreateKernel(
        program,
        reader_kernel_path,
        all_device_cores,
        tt::tt_metal::ReaderDataMovementConfig(reader_compile_time_args, softmax_defines));

    auto writer_kernels_id = CreateKernel(
        program,
        "ttnn/cpp/ttnn/operations/normalization/softmax/device/kernels/dataflow/"
        "writer_unary_interleaved_start_id_blocked_sm.cpp",
        all_device_cores,
        tt::tt_metal::WriterDataMovementConfig(writer_compile_time_args, writer_defines));

    // for broadcasting in H direction we need to
    // NCHt, Nt, Wt
    // if wtpc < Ht then since we pass tpc to the kernel as Ht, the broadcasts should be correct
    // if wtpc >= Ht then tpc should be a multiple of Ht

    softmax_defines["EXP_APPROX"] = math_approx_mode ? "1" : "0";
    softmax_defines["ENABLE_FP32_DEST_ACC"] = fp32_dest_acc_en ? "1" : "0";

    std::string softmax_kernel_path =
        use_large_kernel
            ? "ttnn/cpp/ttnn/operations/normalization/softmax/device/kernels/compute/softmax_large_tensor.cpp"
            : "ttnn/cpp/ttnn/operations/normalization/softmax/device/kernels/compute/softmax.cpp";
    auto softmax_kernels_id = CreateKernel(
        program,
        softmax_kernel_path,
        all_device_cores,
        tt::tt_metal::ComputeConfig{
            .math_fidelity = math_fidelity,
            .fp32_dest_acc_en = fp32_dest_acc_en,
            .math_approx_mode = math_approx_mode,
            .compile_args = {},
            .defines = softmax_defines});

    // Create circular buffers
    // see softmax.cpp for which buffers are needed
    using tt::tt_metal::CBHandle;
    using tt::tt_metal::CircularBuffer;
    using tt::tt_metal::CircularBufferConfig;
    auto c_in0_config = CircularBufferConfig(in0_t * in0_tile_size, {{tt::CBIndex::c_0, in0_cb_data_format}})
                            .set_page_size(tt::CBIndex::c_0, in0_tile_size);
    auto cb_in0_id = CreateCircularBuffer(program, all_device_cores, c_in0_config);
    auto c_out0_config = CircularBufferConfig(out0_t * out0_tile_size, {{tt::CBIndex::c_11, out0_cb_data_format}})
                             .set_page_size(tt::CBIndex::c_11, out0_tile_size);
    auto cb_out0_id = CreateCircularBuffer(program, all_device_cores, c_out0_config);
    auto c_intermed1_config = CircularBufferConfig(im1_t * im_tile_size, {{tt::CBIndex::c_7, im_cb_data_format}})
                                  .set_page_size(tt::CBIndex::c_7, im_tile_size);
    auto cb_intermed1_id = CreateCircularBuffer(program, all_device_cores, c_intermed1_config);
    if (use_large_kernel) {
        auto c_intermedsum_config = CircularBufferConfig(im1_t * im_tile_size, {{tt::CBIndex::c_12, im_cb_data_format}})
                                        .set_page_size(tt::CBIndex::c_12, im_tile_size);
        CreateCircularBuffer(program, all_device_cores, c_intermedsum_config);
        auto c_intermedmax_config = CircularBufferConfig(im1_t * im_tile_size, {{tt::CBIndex::c_15, im_cb_data_format}})
                                        .set_page_size(tt::CBIndex::c_15, im_tile_size);
        CreateCircularBuffer(program, all_device_cores, c_intermedmax_config);
        auto c_recip_config = CircularBufferConfig(im1_t * im_tile_size, {{tt::CBIndex::c_16, im_cb_data_format}})
                                  .set_page_size(tt::CBIndex::c_16, im_tile_size);
        CreateCircularBuffer(program, all_device_cores, c_recip_config);
    }
    auto c_in2_config = CircularBufferConfig(in2_t * scalar_tile_size, {{tt::CBIndex::c_2, scalar_cb_data_format}})
                            .set_page_size(tt::CBIndex::c_2, scalar_tile_size);
    auto cb_in2_id = CreateCircularBuffer(program, all_device_cores, c_in2_config);
    auto c_intermed0_config = CircularBufferConfig(im0_t * im_tile_size, {{tt::CBIndex::c_6, im_cb_data_format}})
                                  .set_page_size(tt::CBIndex::c_6, im_tile_size);
    auto cb_intermed0_id = CreateCircularBuffer(program, all_device_cores, c_intermed0_config);
    std::optional<CBHandle> cb_intermed3_id;
    std::optional<CBHandle> cb_in3_id;
    std::optional<CBHandle> cb_in4_id;
    std::optional<CBHandle> cb_in5_id;
    if (mask.has_value()) {
        CircularBufferConfig c_intermed3_config =
            CircularBufferConfig(im3_t * im_tile_size, {{tt::CBIndex::c_9, im_cb_data_format}})
                .set_page_size(tt::CBIndex::c_9, im_tile_size);
        cb_intermed3_id = CreateCircularBuffer(program, all_device_cores, c_intermed3_config);
        CircularBufferConfig c_in3_config =
            CircularBufferConfig(in3_t * scalar_tile_size, {{tt::CBIndex::c_3, scalar_cb_data_format}})
                .set_page_size(tt::CBIndex::c_3, scalar_tile_size);
        cb_in3_id = CreateCircularBuffer(program, all_device_cores, c_in3_config);
        CircularBufferConfig c_in4_config =
            CircularBufferConfig(in4_t * mask_tile_size, {{tt::CBIndex::c_4, mask_cb_data_format}})
                .set_page_size(tt::CBIndex::c_4, mask_tile_size);
        cb_in4_id = CreateCircularBuffer(program, all_device_cores, c_in4_config);
    }
    CircularBufferConfig c_in5_config =
        CircularBufferConfig(in5_t * mask_tile_size, {{tt::CBIndex::c_5, mask_cb_data_format}})
            .set_page_size(tt::CBIndex::c_5, mask_tile_size);
    cb_in5_id = CreateCircularBuffer(program, all_device_cores, c_in5_config);
    std::optional<CBHandle> cb_intermed2_id;
    std::optional<CBHandle> cb_intermed4_id;
    if (numeric_stable) {
        // cb_max
        auto c_intermed2_config = CircularBufferConfig(im2_t * im_tile_size, {{tt::CBIndex::c_8, im_cb_data_format}})
                                      .set_page_size(tt::CBIndex::c_8, im_tile_size);
        cb_intermed2_id = CreateCircularBuffer(program, all_device_cores, c_intermed2_config);
    }
    // cb_x
    if (numeric_stable || use_large_kernel) {
        auto c_x_config = CircularBufferConfig(im4_t * im_tile_size, {{tt::CBIndex::c_10, im_cb_data_format}})
                              .set_page_size(tt::CBIndex::c_10, im_tile_size);
        cb_intermed4_id = CreateCircularBuffer(program, all_device_cores, c_x_config);
    }

    uint32_t src_addr = src0_buffer->address();
    uint32_t mask_addr = mask.has_value() ? mask.value().buffer()->address() : 0;
    uint32_t out_addr = out0_buffer->address();

    uint32_t curr_row = 0;
    union {
        float f;
        uint32_t u;
    } s{};
    s.f = scale.value_or(1.0f);  // scale for fused scale-mask-softmax
    for (uint32_t i = 0; i < grid_size.x * grid_size.y; ++i) {
        CoreCoord core = {i % grid_size.x, i / grid_size.x};
        if (i >= num_cores) {
            if (causal_mask) {
                SetRuntimeArgs(program, reader_kernels_id, core, {0, 0, 0, 0, 0, 0, 0, 0, 0, 0, 0x3f803f80, 0, 0});
            } else {
                SetRuntimeArgs(program, reader_kernels_id, core, {0, 0, 0, 0, 0, 0, 0, 0, 0, 0, 0x3f803f80});
            }

            SetRuntimeArgs(program, softmax_kernels_id, core, {0, 0, 0, 0, 0, 0});
            SetRuntimeArgs(program, writer_kernels_id, core, {0, 0, 0, 0, 0, 0});
            continue;
        }
        uint32_t num_tile_rows_per_core = 0;
        if (core_group_1.contains(core)) {
            num_tile_rows_per_core = num_tile_rows_per_core_group_1;
        } else if (core_group_2.contains(core)) {
            num_tile_rows_per_core = num_tile_rows_per_core_group_2;
        } else {
            TT_THROW("Core not in specified core ranges");
        }

        uint32_t tile_offset = curr_row * Wt;
        uint32_t curr_ht = curr_row % Ht;
        uint32_t mask_curr_ht = curr_ht % mask_Ht;            // the start offset for causal mask
        uint32_t mask_offset = curr_row / Ht * mask_Ht * Wt;  // causal mask batch offset
        uint32_t mask_id = causal_mask ? (mask_curr_ht * Wt + mask_offset)
                                       : (curr_row / Ht * Wt);  // causal mask start offset + causal mask batch offset

        if (causal_mask) {
            SetRuntimeArgs(
                program,
                reader_kernels_id,
                core,
                {src_addr,
                 block_size,
                 s.u,
                 num_tile_rows_per_core,
                 tile_offset,
                 Wt,
                 Ht,
                 mask_addr,
                 curr_ht,
                 mask_id,
                 0x3f803f80,
                 in0_t,
                 mask_curr_ht,
                 mask_offset});  // [10]=1.0f is scaler
        } else {
            SetRuntimeArgs(
                program,
                reader_kernels_id,
                core,
                {src_addr,
                 block_size,
                 s.u,
                 num_tile_rows_per_core,
                 tile_offset,
                 Wt,
                 Ht,
                 mask_addr,
                 curr_ht,
                 mask_id,
                 0x3f803f80,
                 in0_t});  // [10]=1.0f is scaler
        }

        SetRuntimeArgs(
            program,
            softmax_kernels_id,
            core,
            {num_tile_rows_per_core, Ht, Wt, block_size, curr_ht, mask_padded_data, cb_length});

        SetRuntimeArgs(
            program,
            writer_kernels_id,
            core,
            {out_addr, num_tile_rows_per_core * Wt, tile_offset, block_size, mask_padded_data, num_datum_padded});

        curr_row += num_tile_rows_per_core;
    }

    auto override_runtime_arguments_callback =
        [reader_kernels_id,
         writer_kernels_id,
         softmax_kernels_id,
         grid_size,
         scalar_tile_size,
         in0_tile_size,
         im_tile_size,
         out0_tile_size,
         mask_tile_size,
         cb_in0_id,
         cb_out0_id,
         cb_intermed1_id,
         cb_in2_id,
         cb_intermed0_id,
         cb_intermed3_id,
         cb_in3_id,
         cb_in4_id,
         causal_mask,
         numeric_stable,
         fp32_dest_acc_en,
         cb_intermed2_id,
         cb_intermed4_id](
            const void* operation,
            tt::tt_metal::Program& program,
            const std::vector<Tensor>& input_tensors,
            const std::vector<std::optional<const Tensor>>& optional_input_tensors,
            const std::vector<Tensor>& output_tensors) {
            const auto scale = static_cast<const Softmax*>(operation)->scale;

            auto src_buffer_address = input_tensors.at(0).buffer()->address();
            auto mask_buffer_address =
                optional_input_tensors.at(0).has_value() ? optional_input_tensors.at(0).value().buffer()->address() : 0;
            auto dst_buffer_address =
                output_tensors.size() == 1 ? output_tensors.at(0).buffer()->address() : src_buffer_address;

            const auto shape = input_tensors.at(0).padded_shape();
            uint32_t W = shape[-1], H = (input_tensors.at(0).physical_volume() / (shape[0] * shape[-1])), NC = shape[0];

            uint32_t Wt = W / TILE_WIDTH;
            uint32_t Ht = H / TILE_HEIGHT;

            bool mask_padded_data = false;
            uint32_t num_datum_padded = 0;
            const auto& shape_unpadded = input_tensors.at(0).logical_shape();
            uint32_t W_unpadded = shape_unpadded[-1];
            if (W > W_unpadded) {
                mask_padded_data = true;
                num_datum_padded = W - W_unpadded;
            }

            uint32_t block_size =
                fp32_dest_acc_en ? tt::tt_metal::find_max_divisor(Wt, 4) : tt::tt_metal::find_max_divisor(Wt, 8);

            // These tile capacity counts for CBs need to match the number of tiles expected by the kernel (softmax.cpp)
            uint32_t in0_t = numeric_stable ? tt::div_up(Wt, block_size) * block_size : block_size * 2;
            uint32_t out0_t = block_size * 2;
            uint32_t im1_t = 1;  // 1/sum(exp(x))
            uint32_t in2_t = 1;  // scaler for reduce coming from reader
            uint32_t in3_t = 1;  // 1/sqrt() scaler tile cb for fused scale/mask/softmax variant
            uint32_t in4_t = tt::div_up(Wt, block_size) *
                             block_size;  // attention mask (N,C,32,W) - Wt is reused for each Ht, NC is cycled
            uint32_t im2_t = 1;
            uint32_t im4_t = tt::div_up(Wt, block_size) * block_size;

            // cb_exps - keeps exps in tt::CBIndex in L1 to avoid recomputing
            uint32_t im0_t = block_size * tt::div_up(Wt, block_size);
            TT_FATAL(im0_t == Wt, "Intermediate buffer size (im0_t={}) must match width (Wt={})", im0_t, Wt);

            // used for buffering scale-mask
            // can't easily reuse im0_t because cumulative wait for Wt needs to have Wt tiles contiguous free
            uint32_t im3_t = block_size * (tt::div_up(Wt, block_size) + 1);
            TT_FATAL(im3_t == Wt + block_size, "im3_t {} == Wt {}+ block_size {}", im3_t, Wt, block_size);

            TT_FATAL(Wt % block_size == 0, "Wt {} must be divisible by block size {}", Wt, block_size);
            TT_FATAL((block_size != -1), "Wt {} must be divisible by one of the numbers in the range from 8 to 1.", Wt);

            uint32_t num_tile_rows = NC * Ht;
            auto all_device_cores = CoreRange({0, 0}, {grid_size.x - 1, grid_size.y - 1});
            auto
                [num_cores,
                 all_cores,
                 core_group_1,
                 core_group_2,
                 num_tile_rows_per_core_group_1,
                 num_tile_rows_per_core_group_2] = tt::tt_metal::split_work_to_cores(grid_size, num_tile_rows, true);

            UpdateCircularBufferTotalSize(program, cb_in0_id, in0_t * in0_tile_size);
            UpdateCircularBufferTotalSize(program, cb_out0_id, out0_t * out0_tile_size);
            UpdateCircularBufferTotalSize(program, cb_intermed1_id, im1_t * im_tile_size);
            UpdateCircularBufferTotalSize(program, cb_in2_id, in2_t * scalar_tile_size);
            UpdateCircularBufferTotalSize(program, cb_intermed0_id, im0_t * im_tile_size);

            if (optional_input_tensors.at(0).has_value()) {
                UpdateCircularBufferTotalSize(program, cb_intermed3_id.value(), im3_t * im_tile_size);
                UpdateCircularBufferTotalSize(program, cb_in3_id.value(), in3_t * scalar_tile_size);
                UpdateCircularBufferTotalSize(program, cb_in4_id.value(), in4_t * mask_tile_size);
            }
            if (numeric_stable) {
                UpdateCircularBufferTotalSize(program, cb_intermed2_id.value(), im2_t * im_tile_size);
                UpdateCircularBufferTotalSize(program, cb_intermed4_id.value(), im4_t * im_tile_size);
            }

            uint32_t curr_row = 0;
            union {
                float f;
                uint32_t u;
            } s{};
            s.f = scale.value_or(1.0f);  // scale for fused scale-mask-softmax

            auto& cached_reader_args = GetRuntimeArgs(program, reader_kernels_id);
            auto& cached_softmax_args = GetRuntimeArgs(program, softmax_kernels_id);
            auto& cached_writer_args = GetRuntimeArgs(program, writer_kernels_id);

            for (uint32_t i = 0; i < grid_size.x * grid_size.y; ++i) {
                CoreCoord core = {i % grid_size.x, i / grid_size.x};
                uint32_t num_tile_rows_per_core = 0;

                auto& reader_kernel_args = cached_reader_args.at(core.x).at(core.y);
                auto& softmax_kernel_args = cached_softmax_args.at(core.x).at(core.y);
                auto& writer_kernel_args = cached_writer_args.at(core.x).at(core.y);

                if (i >= num_cores) {
                    reader_kernel_args[3] = 0;
                    softmax_kernel_args[0] = 0;
                    writer_kernel_args[1] = 0;
                    continue;
                }

                if (core_group_1.contains(core)) {
                    num_tile_rows_per_core = num_tile_rows_per_core_group_1;
                } else if (core_group_2.contains(core)) {
                    num_tile_rows_per_core = num_tile_rows_per_core_group_2;
                } else {
                    TT_THROW("Core not in specified core ranges");
                }

                uint32_t tile_offset = curr_row * Wt;
                uint32_t curr_ht = curr_row % Ht;
                uint32_t mask_curr_ht = curr_ht % Wt;            // the start offset for causal mask
                uint32_t mask_offset = curr_row / Ht * Wt * Wt;  // causal mask batch offset
                uint32_t mask_id = causal_mask
                                       ? (mask_curr_ht * Wt + mask_offset)
                                       : (curr_row / Ht * Wt);  // causal mask start offset + causal mask batch offset

                reader_kernel_args[0] = src_buffer_address;
                reader_kernel_args[1] = block_size;
                reader_kernel_args[2] = s.u;
                reader_kernel_args[3] = num_tile_rows_per_core;
                reader_kernel_args[4] = tile_offset;
                reader_kernel_args[5] = Wt;
                reader_kernel_args[6] = Ht;
                reader_kernel_args[7] = mask_buffer_address;
                reader_kernel_args[8] = curr_ht;
                reader_kernel_args[9] = mask_id;
                // reader_kernel_args[10] = 0x3f803f80; // Hardcoded value doesn't need to be updated

                if (causal_mask) {
                    reader_kernel_args[11] = mask_curr_ht;
                    reader_kernel_args[12] = mask_offset;
                }

                softmax_kernel_args[0] = num_tile_rows_per_core;
                softmax_kernel_args[1] = Ht;
                softmax_kernel_args[2] = Wt;
                softmax_kernel_args[3] = block_size;
                softmax_kernel_args[4] = curr_ht;
                softmax_kernel_args[5] = mask_padded_data;
                softmax_kernel_args[6] = fp32_dest_acc_en ? 1 : 0;

                writer_kernel_args[0] = dst_buffer_address;
                writer_kernel_args[1] = num_tile_rows_per_core * Wt;
                writer_kernel_args[2] = tile_offset;
                writer_kernel_args[3] = block_size;
                writer_kernel_args[4] = mask_padded_data;
                writer_kernel_args[5] = num_datum_padded;

                curr_row += num_tile_rows_per_core;
            }
        };

    return {.program = std::move(program), .override_runtime_arguments_callback = override_runtime_arguments_callback};
}  // scale_mask_softmax_multi_core

// implementation of softmax with optional scale/mask (see the header for input_tensor more detailed description)
tt::tt_metal::operation::ProgramWithCallbacks scale_mask_softmax_sharded_multi_core(
    const Tensor& input_tensor,
    const Tensor& output_tensor,
    const std::optional<const Tensor>& mask,
    std::optional<float> scale,
    bool causal_mask,
    bool hw_dims_only_causal_mask,
    CoreCoord grid_size,
    uint32_t subblock_wt,
    uint32_t block_ht,
    uint32_t block_wt,
    DeviceComputeKernelConfig compute_kernel_config,
    bool numeric_stable) {
    using tt::tt_metal::CBHandle;
    using tt::tt_metal::CircularBuffer;
    using tt::tt_metal::CircularBufferConfig;
    ////////////////////////////////////////////////////////////////////////////
    //                       Device Setup
    ////////////////////////////////////////////////////////////////////////////
    auto* device = input_tensor.device();

    // convert data format
    tt::DataFormat in0_cb_data_format = tt::tt_metal::datatype_to_dataformat_converter(input_tensor.dtype());

    auto [math_fidelity, math_approx_mode, fp32_dest_acc_en, packer_l1_acc, dst_full_sync_en] =
        get_compute_kernel_config_args(device->arch(), compute_kernel_config);

    tt::DataFormat out0_cb_data_format = tt::tt_metal::datatype_to_dataformat_converter(output_tensor.dtype());
    tt::DataFormat im_cb_data_format = fp32_dest_acc_en ? tt::DataFormat::Float32 : tt::DataFormat::Float16_b;
    tt::DataFormat mask_cb_data_format =
        mask.has_value() ? tt::tt_metal::datatype_to_dataformat_converter(mask->dtype()) : tt::DataFormat::Float16_b;
    tt::DataFormat scale_cb_data_format = tt::DataFormat::Float16_b;
    tt::DataFormat scalar_cb_data_format = tt::DataFormat::Float16_b;

    log_debug(tt::LogOp, "in0_cb_data_format: {}", in0_cb_data_format);
    log_debug(tt::LogOp, "out0_cb_data_format: {}", out0_cb_data_format);
    log_debug(tt::LogOp, "mask_cb_data_format: {}", mask_cb_data_format);
    log_debug(tt::LogOp, "im_cb_data_format: {}", im_cb_data_format);
    log_debug(tt::LogOp, "scale_cb_data_format: {}", im_cb_data_format);
    log_debug(tt::LogOp, "scalar_cb_data_format: {}", im_cb_data_format);
    log_debug(tt::LogOp, "math_fidelity: {}", math_fidelity);
    log_debug(tt::LogOp, "math_approx_mode: {}", math_approx_mode);
    log_debug(tt::LogOp, "fp32_dest_acc_en: {}", fp32_dest_acc_en);

    // tensor shape
    const auto shard_orient = input_tensor.shard_spec().value().orientation;
    const auto& shape = input_tensor.padded_shape();
    uint32_t num_cores_per_batch = (shape[1] * shape[2] * shape[3]) / (input_tensor.shard_spec().value().shape[0] *
                                                                       input_tensor.shard_spec().value().shape[1]);

    uint32_t mask_H = shape[2];
    if (mask.has_value()) {
        mask_H = mask->padded_shape()[2];
    }
    uint32_t mask_Ht = mask_H / TILE_HEIGHT;
    // block
    uint32_t num_subblocks_w = block_wt / subblock_wt;

    // single tile sizes
    uint32_t im_tile_size = tt::tt_metal::detail::TileSize(im_cb_data_format);
    uint32_t in0_tile_size = tt::tt_metal::detail::TileSize(in0_cb_data_format);
    uint32_t out0_tile_size = tt::tt_metal::detail::TileSize(out0_cb_data_format);
    uint32_t mask_tile_size = tt::tt_metal::detail::TileSize(mask_cb_data_format);
    uint32_t scale_tile_size = tt::tt_metal::detail::TileSize(scale_cb_data_format);
    uint32_t scalar_tile_size = tt::tt_metal::detail::TileSize(scalar_cb_data_format);
    // in out buffer
    auto src0_buffer = input_tensor.buffer();
    auto out0_buffer = output_tensor.buffer();
    // num tiles

    ////////////////////////////////////////////////////////////////////////////
    //                         Parameters Setup
    ////////////////////////////////////////////////////////////////////////////
    // block size for in0 (tensor a)
    uint32_t in0_CB_size = block_wt * block_ht * in0_tile_size;
    // scaler for reduce coming from reader
    uint32_t in1_CB_size = 1 * scalar_tile_size;
    // 1/sqrt() scaler tile cb for fused scale/mask/softmax variant
    uint32_t in2_CB_size = 1 * scale_tile_size;
    // attention mask
    uint32_t in3_CB_size;
    if (causal_mask) {
        if (mask.value().is_sharded()) {
            in3_CB_size = block_wt * block_ht * mask_tile_size;
        } else {
            in3_CB_size = block_wt * mask_tile_size;
            if (!hw_dims_only_causal_mask) {
                // For some reason, if we have hw_dims_causal_mask version, single buffering is up to ~20% faster
                // Then double buffering CB3.
                in3_CB_size *= 2;
            }
        }
    } else {
        in3_CB_size = block_wt * mask_tile_size;
    }
    // cb_exps - keeps exps in tt::CBIndex in L1 to avoid recomputing
    uint32_t im0_CB_size = block_wt * im_tile_size;
    // 1/sum(exp(x))
    uint32_t im1_CB_size = 1 * im_tile_size;
    // attn mask im
    uint32_t im2_CB_size = block_wt * im_tile_size;
    // output buffer size
    uint32_t out_CB_size = block_wt * block_ht * out0_tile_size;
    // numeric_stable cb max
    uint32_t max_CB_size = 1 * im_tile_size;
    uint32_t x_CB_size = block_wt * im_tile_size;

    ////////////////////////////////////////////////////////////////////////////
    //                      Application Setup
    ////////////////////////////////////////////////////////////////////////////
    auto program = tt::tt_metal::CreateProgram();
    // define core ranges
    uint32_t start_core_x = 0;
    uint32_t start_core_y = 0;
    uint32_t num_cores_c = grid_size.x;
    uint32_t num_cores_r = grid_size.y;
    uint32_t num_cores = num_cores_c * num_cores_r;
    CoreRange all_device_cores(
        {(std::size_t)start_core_x, (std::size_t)start_core_y},
        {(std::size_t)start_core_x + num_cores_c - 1, (std::size_t)start_core_y + num_cores_r - 1});
    // reader compile arg
    std::vector<uint32_t> reader_compile_time_args = {(std::uint32_t)block_wt};
    tt::tt_metal::TensorAccessorArgs(mask ? mask->buffer() : nullptr).append_to(reader_compile_time_args);
    std::map<std::string, std::string> softmax_defines;
    // hw_dims_only_causal_mask does not support RM Layout atm
    bool use_row_major_kernel = (mask.has_value() and mask->layout() == tt::tt_metal::Layout::ROW_MAJOR);
    if (use_row_major_kernel) {
        auto mask_stick_size = mask->padded_shape()[3] * mask->element_size();
        reader_compile_time_args.push_back(mask_stick_size);
    } else {
        reader_compile_time_args.push_back(0);
        reader_compile_time_args.push_back(0);
    }
    if (causal_mask) {
        if (!hw_dims_only_causal_mask) {
            reader_compile_time_args.push_back((std::uint32_t)block_ht / mask_Ht);  // fused head
        } else {
            reader_compile_time_args.push_back((std::uint32_t)block_ht);
        }
    }
    reader_compile_time_args.push_back(
        (std::uint32_t)(mask_cb_data_format == tt::DataFormat::Float32));  // mask float32
    reader_compile_time_args.push_back((std::uint32_t)mask_Ht);

    if (mask.has_value()) {
        softmax_defines["FUSED_SCALE_MASK"] = "1";
    }
    if (causal_mask) {
        softmax_defines["CAUSAL_MASK"] = "1";
        if (mask.value().is_sharded()) {
            softmax_defines["SHARDED_CAUSAL_MASK"] = "1";
        }
    }
    std::string reader_kernel_path;
    if (use_row_major_kernel) {
        reader_kernel_path =
            "ttnn/cpp/ttnn/operations/normalization/softmax/device/kernels/dataflow/"
            "reader_unary_sharded_sm_rm_mask.cpp";
    } else if (!hw_dims_only_causal_mask) {
        reader_kernel_path =
            "ttnn/cpp/ttnn/operations/normalization/softmax/device/kernels/dataflow/reader_unary_sharded_sm.cpp";
    } else {
        reader_kernel_path =
            "ttnn/cpp/ttnn/operations/normalization/softmax/device/kernels/dataflow/"
            "readed_unary_sharded_sm_causal_mask_hw_dims.cpp";
    }
    auto reader_kernels_id = CreateKernel(
        program,
        reader_kernel_path,
        all_device_cores,
        tt::tt_metal::ReaderDataMovementConfig(reader_compile_time_args, softmax_defines));
    // compute kernel compile time args
    std::vector<uint32_t> compute_compile_time_args = {
        block_ht,
        block_wt,
        subblock_wt,
        num_subblocks_w,
    };
    if (numeric_stable) {
        softmax_defines["NUMERIC_STABLE"] = "1";
    }
    softmax_defines["EXP_APPROX"] = math_approx_mode ? "1" : "0";
<<<<<<< HEAD
    CreateKernel(
=======
    softmax_defines["ENABLE_FP32_DEST_ACC"] = fp32_dest_acc_en ? "1" : "0";

    auto softmax_kernels_id = CreateKernel(
>>>>>>> a9ff2541
        program,
        "ttnn/cpp/ttnn/operations/normalization/softmax/device/kernels/compute/softmax_sharded.cpp",
        all_device_cores,
        tt::tt_metal::ComputeConfig{
            .math_fidelity = math_fidelity,
            .fp32_dest_acc_en = fp32_dest_acc_en,
            .math_approx_mode = math_approx_mode,
            .compile_args = compute_compile_time_args,
            .defines = softmax_defines});

    // Create circular buffers
    // in0 sharded
    auto c_in0_config = CircularBufferConfig(in0_CB_size, {{tt::CBIndex::c_0, in0_cb_data_format}})
                            .set_page_size(tt::CBIndex::c_0, in0_tile_size)
                            .set_globally_allocated_address(*src0_buffer);
    auto cb_in0_id = CreateCircularBuffer(program, all_device_cores, c_in0_config);
    // in1 scalar
    auto c_in1_config = CircularBufferConfig(in1_CB_size, {{tt::CBIndex::c_1, scalar_cb_data_format}})
                            .set_page_size(tt::CBIndex::c_1, scalar_tile_size);
    CreateCircularBuffer(program, all_device_cores, c_in1_config);
    // in2 in3 attn scale mask
    std::optional<CBHandle> cb_intermed2_id;
    std::optional<CBHandle> cb_in2_id;
    std::optional<CBHandle> cb_in3_id;
    if (mask.has_value()) {
        // im2
        auto c_intermed2_config = CircularBufferConfig(im2_CB_size, {{tt::CBIndex::c_8, im_cb_data_format}})
                                      .set_page_size(tt::CBIndex::c_8, im_tile_size);
        cb_intermed2_id = CreateCircularBuffer(program, all_device_cores, c_intermed2_config);
        // in2 scale
        auto c_in2_config = CircularBufferConfig(in2_CB_size, {{tt::CBIndex::c_2, scale_cb_data_format}})
                                .set_page_size(tt::CBIndex::c_2, scale_tile_size);
        cb_in2_id = CreateCircularBuffer(program, all_device_cores, c_in2_config);
        // in3 attn mask
        if (mask->is_sharded()) {
            auto mask_buffer = mask->buffer();
            auto c_in3_config = CircularBufferConfig(in3_CB_size, {{tt::CBIndex::c_3, mask_cb_data_format}})
                                    .set_page_size(tt::CBIndex::c_3, mask_tile_size)
                                    .set_globally_allocated_address(*mask_buffer);
            cb_in3_id = CreateCircularBuffer(program, all_device_cores, c_in3_config);
        } else {
            auto c_in3_config = CircularBufferConfig(in3_CB_size, {{tt::CBIndex::c_3, mask_cb_data_format}})
                                    .set_page_size(tt::CBIndex::c_3, mask_tile_size);
            cb_in3_id = CreateCircularBuffer(program, all_device_cores, c_in3_config);
        }
    }
    // out
    auto c_out0_config = CircularBufferConfig(out_CB_size, {{tt::CBIndex::c_11, out0_cb_data_format}})
                             .set_page_size(tt::CBIndex::c_11, out0_tile_size)
                             .set_globally_allocated_address(*out0_buffer);
    auto cb_out0_id = CreateCircularBuffer(program, all_device_cores, c_out0_config);
    // im0 for exp(x)
    auto c_intermed0_config = CircularBufferConfig(im0_CB_size, {{tt::CBIndex::c_6, im_cb_data_format}})
                                  .set_page_size(tt::CBIndex::c_6, im_tile_size);
    CreateCircularBuffer(program, all_device_cores, c_intermed0_config);
    // im1 for 1/sum(exp(x))
    auto c_intermed1_config = CircularBufferConfig(im1_CB_size, {{tt::CBIndex::c_7, im_cb_data_format}})
                                  .set_page_size(tt::CBIndex::c_7, im_tile_size);
    CreateCircularBuffer(program, all_device_cores, c_intermed1_config);
    if (numeric_stable) {
        // cb_max
        auto c_intermed3_config = CircularBufferConfig(max_CB_size, {{tt::CBIndex::c_9, im_cb_data_format}})
                                      .set_page_size(tt::CBIndex::c_9, im_tile_size);
        CreateCircularBuffer(program, all_device_cores, c_intermed3_config);
        // cb_x
        auto c_intermed4_config = CircularBufferConfig(x_CB_size, {{tt::CBIndex::c_10, im_cb_data_format}})
                                      .set_page_size(tt::CBIndex::c_10, im_tile_size);
        CreateCircularBuffer(program, all_device_cores, c_intermed4_config);
    }

    // Runtime Args
    uint32_t mask_addr = mask.has_value() ? mask->buffer()->address() : 0;
    union {
        float f;
        uint32_t u;
    } s{};
    s.f = scale.value_or(1.0f);  // scale for fused scale-mask-softmax
    uint32_t mask_start_tile_id = 0;

    uint32_t num_tiles_in_attn_mask = 0;
    uint32_t num_tiles_of_attn_mask_needed_per_core = 0;
    if (hw_dims_only_causal_mask) {
        num_tiles_in_attn_mask = mask.value().padded_shape()[-1] * mask.value().padded_shape()[-2] / TILE_HW;
        num_tiles_of_attn_mask_needed_per_core = block_ht * block_wt;
    }
    uint32_t num_cores_per_batch_index = 0;

    if (shard_orient == tt::tt_metal::ShardOrientation::COL_MAJOR) {
        for (int core_idx_x = 0; core_idx_x < num_cores_c; core_idx_x++) {
            for (int core_idx_y = 0; core_idx_y < num_cores_r; core_idx_y++) {
                CoreCoord core = {(std::size_t)start_core_x + core_idx_x, (std::size_t)start_core_y + core_idx_y};

                // reader args
                std::vector<uint32_t> reader_args;
                reader_args.push_back(0x3f803f80);
                reader_args.push_back(s.u);
                reader_args.push_back(mask_addr);
                reader_args.push_back(mask_start_tile_id);
                if (hw_dims_only_causal_mask) {
                    reader_args.push_back(num_tiles_in_attn_mask);
                }

                tt::tt_metal::SetRuntimeArgs(program, reader_kernels_id, core, reader_args);

                num_cores_per_batch_index++;

                if (hw_dims_only_causal_mask) {
                    uint32_t mask_tile_id_end =
                        (mask_start_tile_id + num_tiles_of_attn_mask_needed_per_core) % num_tiles_in_attn_mask;
                    mask_start_tile_id = mask_tile_id_end;
                } else {
                    if (num_cores_per_batch_index == num_cores_per_batch) {
                        num_cores_per_batch_index = 0;
                        if (mask.has_value()) {
                            if (causal_mask) {
                                mask_start_tile_id +=
                                    mask->padded_shape()[-1] * mask->padded_shape()[-2] / TILE_WIDTH / TILE_HEIGHT;
                            } else {
                                mask_start_tile_id += use_row_major_kernel ? mask->padded_shape()[-2]
                                                                           : mask->padded_shape()[-1] / TILE_WIDTH;
                            }
                        }
                    }
                }
            }
        }
    } else {
        for (int core_idx_y = 0; core_idx_y < num_cores_r; core_idx_y++) {
            for (int core_idx_x = 0; core_idx_x < num_cores_c; core_idx_x++) {
                CoreCoord core = {(std::size_t)start_core_x + core_idx_x, (std::size_t)start_core_y + core_idx_y};

                // reader args
                std::vector<uint32_t> reader_args;
                reader_args.push_back(0x3f803f80);
                reader_args.push_back(s.u);
                reader_args.push_back(mask_addr);
                reader_args.push_back(mask_start_tile_id);
                if (hw_dims_only_causal_mask) {
                    reader_args.push_back(num_tiles_in_attn_mask);
                }

                tt::tt_metal::SetRuntimeArgs(program, reader_kernels_id, core, reader_args);

                num_cores_per_batch_index++;

                if (hw_dims_only_causal_mask) {
                    uint32_t mask_tile_id_end =
                        (mask_start_tile_id + num_tiles_of_attn_mask_needed_per_core) % num_tiles_in_attn_mask;
                    mask_start_tile_id = mask_tile_id_end;
                } else {
                    if (num_cores_per_batch_index == num_cores_per_batch) {
                        num_cores_per_batch_index = 0;
                        if (mask.has_value()) {
                            if (causal_mask) {
                                mask_start_tile_id +=
                                    mask->padded_shape()[-1] * mask->padded_shape()[-2] / TILE_WIDTH / TILE_HEIGHT;
                            } else {
                                mask_start_tile_id += use_row_major_kernel ? mask->padded_shape()[-2]
                                                                           : mask->padded_shape()[-1] / TILE_WIDTH;
                            }
                        }
                    }
                }
            }
        }
    }

    auto override_runtime_arguments_callback =
        [reader_kernels_id, cb_in0_id, cb_out0_id, cb_in3_id, num_cores, grid_size](
            const void* operation,
            tt::tt_metal::Program& program,
            const std::vector<Tensor>& input_tensors,
            const std::vector<std::optional<const Tensor>>& optional_input_tensors,
            const std::vector<Tensor>& output_tensors) {
            auto in0_buffer = input_tensors.at(0).buffer();
            auto& mask_tensor = optional_input_tensors.at(0);
            auto out_buffer = output_tensors.size() == 1 ? output_tensors.at(0).buffer() : in0_buffer;

            UpdateDynamicCircularBufferAddress(program, cb_in0_id, *in0_buffer);
            UpdateDynamicCircularBufferAddress(program, cb_out0_id, *out_buffer);
            if (mask_tensor.has_value() && mask_tensor->is_sharded()) {
                UpdateDynamicCircularBufferAddress(program, cb_in3_id.value(), *mask_tensor->buffer());
            }

            if (mask_tensor.has_value()) {
                for (uint32_t i = 0; i < num_cores; ++i) {
                    CoreCoord core = {i % grid_size.x, i / grid_size.x};
                    auto& runtime_args = GetRuntimeArgs(program, reader_kernels_id, core);
                    runtime_args[2] = mask_tensor->buffer()->address();
                }
            }
        };

    return {.program = std::move(program), .override_runtime_arguments_callback = override_runtime_arguments_callback};
}  // scale_mask_softmax_sharded_multi_core

}  // namespace ttnn::operations::normalization<|MERGE_RESOLUTION|>--- conflicted
+++ resolved
@@ -763,13 +763,9 @@
         softmax_defines["NUMERIC_STABLE"] = "1";
     }
     softmax_defines["EXP_APPROX"] = math_approx_mode ? "1" : "0";
-<<<<<<< HEAD
-    CreateKernel(
-=======
     softmax_defines["ENABLE_FP32_DEST_ACC"] = fp32_dest_acc_en ? "1" : "0";
 
     auto softmax_kernels_id = CreateKernel(
->>>>>>> a9ff2541
         program,
         "ttnn/cpp/ttnn/operations/normalization/softmax/device/kernels/compute/softmax_sharded.cpp",
         all_device_cores,
