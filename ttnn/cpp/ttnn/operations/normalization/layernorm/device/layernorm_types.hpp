// SPDX-FileCopyrightText: © 2023 Tenstorrent Inc.
//
// SPDX-License-Identifier: Apache-2.0

#pragma once

#include <variant>

#include <tt-metalium/core_coord.hpp>

namespace ttnn::operations::normalization {

enum class LayerNormType { LAYERNORM, RMSNORM };

enum class DistributedLayerNormStage { NOT_DISTRIBUTED, PRE_ALL_GATHER, POST_ALL_GATHER };

struct LayerNormDefaultProgramConfig {
    bool legacy_reduction = false;
    bool legacy_rsqrt = false;
    bool use_welford = false;
};
struct LayerNormShardedMultiCoreProgramConfig {
    CoreCoord compute_with_storage_grid_size;
<<<<<<< HEAD
    std::size_t subblock_w{};
    std::size_t block_h{};
    std::size_t block_w{};
    bool inplace{};
    bool legacy_reduction = true;
    bool legacy_rsqrt = true;
=======
    std::size_t subblock_w;
    std::size_t block_h;
    std::size_t block_w;
    bool inplace;
    bool legacy_reduction = false;
    bool legacy_rsqrt = false;
>>>>>>> 0d1c95d7
};

using LayerNormProgramConfig = std::variant<LayerNormDefaultProgramConfig, LayerNormShardedMultiCoreProgramConfig>;

}  // namespace ttnn::operations::normalization<|MERGE_RESOLUTION|>--- conflicted
+++ resolved
@@ -21,21 +21,12 @@
 };
 struct LayerNormShardedMultiCoreProgramConfig {
     CoreCoord compute_with_storage_grid_size;
-<<<<<<< HEAD
     std::size_t subblock_w{};
     std::size_t block_h{};
     std::size_t block_w{};
     bool inplace{};
-    bool legacy_reduction = true;
-    bool legacy_rsqrt = true;
-=======
-    std::size_t subblock_w;
-    std::size_t block_h;
-    std::size_t block_w;
-    bool inplace;
     bool legacy_reduction = false;
     bool legacy_rsqrt = false;
->>>>>>> 0d1c95d7
 };
 
 using LayerNormProgramConfig = std::variant<LayerNormDefaultProgramConfig, LayerNormShardedMultiCoreProgramConfig>;
