--- conflicted
+++ resolved
@@ -2297,12 +2297,7 @@
         for (int j = 0; j < group.size(); ++j) {
             CoreCoord core = group[j];
             CoreCoord virtual_core = virtual_group[j];
-<<<<<<< HEAD
-            CoreCoord core_physical = device->worker_core_from_logical_core(core);
             uint32_t in0_start_id = 0, out_tile_start_id = 0;
-=======
-            uint32_t in0_start_id, out_tile_start_id;
->>>>>>> 5f6aaada
             if (equal_batches_per_core || (virtual_core.y <= last_row_with_extra_batch)) {
                 in0_start_id = per_core_Mt_group_1 * Wt * virtual_core.y + per_core_Nt * virtual_core.x;
                 out_tile_start_id = per_core_Mt_group_1 * Wt * virtual_core.y + per_core_Nt * virtual_core.x;
