// SPDX-FileCopyrightText: © 2024 Tenstorrent Inc.
//
// SPDX-License-Identifier: Apache-2.0

#include "groupnorm_pybind.hpp"

#include <pybind11/pybind11.h>
#include <pybind11/stl.h>

#include "ttnn-pybind/decorators.hpp"
#include "groupnorm.hpp"

namespace ttnn::operations::normalization::detail {
namespace py = pybind11;

void bind_normalization_group_norm_operation(pybind11::module& module) {
    ttnn::bind_registered_operation(
        module,
        ttnn::group_norm,
        R"doc(
            Computes group_norm over :attr:`input_tensor`.
            See `Group Normalization <https://arxiv.org/abs/1803.08494>`_ for more details.

            .. math::
                \text{group_norm}(x, \gamma, \beta, \epsilon) = \frac{x - \mu}{\sqrt{\sigma^2 + \epsilon}} \cdot \gamma + \beta

            Where:
                - :math:`\mu` and :math:`\sigma^2` are the mean and variance of the input tensor, respectively
                - :math:`\gamma` and :math:`\beta` are the learnable scale and shift parameters, respectively
                - :math:`\epsilon` is a small constant.

            Args:
                input_tensor (ttnn.Tensor): the input tensor.

<<<<<<< HEAD
        Keyword args:
            memory_config (ttnn.MemoryConfig, optional): Memory configuration for the operation. Defaults to `None`.
            num_groups (int)
            epsilon (float): 1e-12.
            input_mask (ttnn.Tensor, optional): Defaults to `None`. When processing the inputs, the mask is used to only look at the elements of the current group.
            weight (ttnn.Tensor, optional): Defaults to `None`.
            bias (ttnn.Tensor, optional): Defaults to `None`.
            dtype (ttnn.DataType, optional): Defaults to `None`.
            core_grid (CoreGrid, optional): Defaults to `None`.
            inplace (bool, optional): Defaults to `True`.
            output_layout (ttnn.Layout, optional): Defaults to `None`.
            num_out_blocks (int, optional): Defaults to `None`.
            compute_kernel_config (ttnn.DeviceComputeKernelConfig, optional): Compute kernel configuration for the op. Defaults to `None`.
            negative_mask (ttnn.Tensor, optional): Defaults to `None`. Can be used only in row-major sharded input/output tensors. Used to reduce the number of CB's used in the sharded version of the kernel by overlapping the CB's used for tilized input and output. (The kernel is in fact row major variant, but is internally tilizing RM into tilized inputs).
=======
            Keyword args:
                num_groups (int): Number of groups to split the channels into. Must evenly divide C.
                epsilon (float): Defaults to `1e-12`.
                input_mask (ttnn.Tensor, optional): Defaults to `None`.
                weight (ttnn.Tensor, optional): Defaults to `None`.
                bias (ttnn.Tensor, optional): Defaults to `None`.
                memory_config (ttnn.MemoryConfig, optional): Memory configuration for the operation. Defaults to `None`.
                dtype (ttnn.DataType, optional): Defaults to `None`.
                core_grid (CoreGrid, optional): Must be specified; automatic grid selection is not supported. Defaults to `None`.
                inplace (bool, optional): Defaults to `True`.
                output_layout (ttnn.Layout, optional): Defaults to `None`.
                num_out_blocks (int, optional): Applies to unsharded runs to split work across cores; ignored for sharded inputs. Defaults to `None`.
                compute_kernel_config (ttnn.DeviceComputeKernelConfig, optional): Compute kernel configuration for the op. Defaults to `None`.
>>>>>>> 829d0e12

            Returns:
                ttnn.Tensor: the output tensor.

            Note:

                The supported input data types and layouts:

                .. list-table:: input_tensor
                    :header-rows: 1

                    * - dtype
                        - layout
                    * - BFLOAT16
                        - TILE, ROW_MAJOR


                .. list-table:: weight (gamma) and bias (beta)
                    :header-rows: 1

                    * - dtype
                        - layout
                    * - BFLOAT16
                        - ROW_MAJOR

                .. list-table:: input_mask
                    :header-rows: 1

                    * - dtype
                        - layout
                    * - BFLOAT16, BFLOAT8_B
                        - TILE

                .. list-table:: output_tensor
                    :header-rows: 1

                    * - dtype
                        - layout
                    * - BFLOAT16
                        - TILE, ROW_MAJOR

            Limitations:
              - Inputs are 4D tensors already allocated on device.
              - :attr:`input_tensor` is of shape [N, 1, H*W, C]
              - :attr:`gamma` and :attr:`beta` must be provided
              - For the :attr:`input_tensor`, N*H*W must be a multiple of the tile size (32) and C must be a multiple of :attr:`num_groups`.
              - For the :attr:`input_mask`, C must match the number of groups, H must match a tile's height, and W must be a multiple of a tile's width.
              - :attr:`inplace` is not supported for TILE-layout inputs and requires input and output layouts to be identical.
              - When generating inputs (e.g. weight, bias) for block sharded tensors, the number of cores in a column should draw upon core.x rather than core.y.
              - Width-sharding is not supported (use height or block sharding)

              Example:

                .. code-block:: python

                    tile_size = 32
                    N, C, H, W = 1, 480, 1, 64
                    grid_size = ttnn.CoreGrid(y=1, x=1)
                    num_out_blocks = 1

                    num_groups = 8 # This must be a multiple of grid_size.y (1 in this example)

                    input_tensor_row_major = ttnn.rand([N, 1, H*W, C], dtype=ttnn.DataType.BFLOAT16, layout=ttnn.ROW_MAJOR_LAYOUT, device=device)
                    input_tensor_tilized = ttnn.tilize_with_zero_padding(input_tensor_row_major, use_multicore=True)

                    # input mask
                    width_per_group = C // num_groups # C must be a multiple of num_groups
                    max_tiles_group_can_span = 1 + math.ceil((width_per_group-1) / tile_size)
                    input_mask_tensor = ttnn.zeros([1, num_groups, tile_size, max_tiles_group_can_span * tile_size], dtype=ttnn.DataType.BFLOAT8_B, layout=ttnn.TILE_LAYOUT, device=device)

                    # gamma/beta
                    values_per_chunk = C // grid_size.y # 480 / 1 = 480. Note that 480 is a multiple of 32, so no padding up to the next tile is needed.
                    values_per_chunk_per_tile = values_per_chunk // tile_size # 480 / 32 = 15

                    gamma_beta = ttnn.rand([1, 1, values_per_chunk_per_tile, 32], dtype=ttnn.DataType.BFLOAT16, layout=ttnn.ROW_MAJOR_LAYOUT, device=device)

                    # groupnorm
                    output_tensor = ttnn.group_norm(
                        input_tensor_tilized,
                        num_groups=num_groups,
                        input_mask=input_mask_tensor,
                        weight=gamma_beta,
                        bias=gamma_beta,
                        output_layout=ttnn.TILE_LAYOUT,
                        core_grid=grid_size,
                        inplace=False,
                        num_out_blocks=num_out_blocks,
                    )

        )doc",
        ttnn::pybind_arguments_t{
            py::arg("input_tensor"),
            py::kw_only(),
            py::arg("num_groups"),
            py::arg("epsilon") = 1e-12,
            py::arg("input_mask") = std::nullopt,
            py::arg("weight") = std::nullopt,
            py::arg("bias") = std::nullopt,
            py::arg("memory_config") = std::nullopt,
            py::arg("dtype") = std::nullopt,
            py::arg("core_grid") = std::nullopt,
            py::arg("inplace") = true,
            py::arg("output_layout") = std::nullopt,
            py::arg("num_out_blocks") = std::nullopt,
            py::arg("compute_kernel_config") = std::nullopt,
            py::arg("negative_mask") = std::nullopt});
}
void bind_normalization_group_norm(py::module& module) { bind_normalization_group_norm_operation(module); }

}  // namespace ttnn::operations::normalization::detail<|MERGE_RESOLUTION|>--- conflicted
+++ resolved
@@ -32,36 +32,21 @@
             Args:
                 input_tensor (ttnn.Tensor): the input tensor.
 
-<<<<<<< HEAD
-        Keyword args:
-            memory_config (ttnn.MemoryConfig, optional): Memory configuration for the operation. Defaults to `None`.
-            num_groups (int)
-            epsilon (float): 1e-12.
-            input_mask (ttnn.Tensor, optional): Defaults to `None`. When processing the inputs, the mask is used to only look at the elements of the current group.
-            weight (ttnn.Tensor, optional): Defaults to `None`.
-            bias (ttnn.Tensor, optional): Defaults to `None`.
-            dtype (ttnn.DataType, optional): Defaults to `None`.
-            core_grid (CoreGrid, optional): Defaults to `None`.
-            inplace (bool, optional): Defaults to `True`.
-            output_layout (ttnn.Layout, optional): Defaults to `None`.
-            num_out_blocks (int, optional): Defaults to `None`.
-            compute_kernel_config (ttnn.DeviceComputeKernelConfig, optional): Compute kernel configuration for the op. Defaults to `None`.
-            negative_mask (ttnn.Tensor, optional): Defaults to `None`. Can be used only in row-major sharded input/output tensors. Used to reduce the number of CB's used in the sharded version of the kernel by overlapping the CB's used for tilized input and output. (The kernel is in fact row major variant, but is internally tilizing RM into tilized inputs).
-=======
-            Keyword args:
-                num_groups (int): Number of groups to split the channels into. Must evenly divide C.
-                epsilon (float): Defaults to `1e-12`.
-                input_mask (ttnn.Tensor, optional): Defaults to `None`.
-                weight (ttnn.Tensor, optional): Defaults to `None`.
-                bias (ttnn.Tensor, optional): Defaults to `None`.
-                memory_config (ttnn.MemoryConfig, optional): Memory configuration for the operation. Defaults to `None`.
-                dtype (ttnn.DataType, optional): Defaults to `None`.
-                core_grid (CoreGrid, optional): Must be specified; automatic grid selection is not supported. Defaults to `None`.
-                inplace (bool, optional): Defaults to `True`.
-                output_layout (ttnn.Layout, optional): Defaults to `None`.
-                num_out_blocks (int, optional): Applies to unsharded runs to split work across cores; ignored for sharded inputs. Defaults to `None`.
-                compute_kernel_config (ttnn.DeviceComputeKernelConfig, optional): Compute kernel configuration for the op. Defaults to `None`.
->>>>>>> 829d0e12
+          Keyword args:
+              num_groups (int)
+              epsilon (float): 1e-12.
+              input_mask (ttnn.Tensor, optional): Defaults to `None`. When processing the inputs, the mask is used to only look at the elements of the current group.
+              weight (ttnn.Tensor, optional): Defaults to `None`.
+              bias (ttnn.Tensor, optional): Defaults to `None`.
+              memory_config (ttnn.MemoryConfig, optional): Memory configuration for the operation. Defaults to `None`.
+              dtype (ttnn.DataType, optional): Defaults to `None`.
+              core_grid (CoreGrid, optional): Defaults to `None`.
+              inplace (bool, optional): Defaults to `True`.
+              output_layout (ttnn.Layout, optional): Defaults to `None`.
+              num_out_blocks (int, optional): Defaults to `None`.
+              compute_kernel_config (ttnn.DeviceComputeKernelConfig, optional): Compute kernel configuration for the op. Defaults to `None`.
+              negative_mask (ttnn.Tensor, optional): Defaults to `None`. Can be used only in row-major sharded input/output tensors. Used to reduce the number of CB's used in the sharded version of the kernel by overlapping the CB's used for tilized input and output. (The kernel is in fact row major variant, but is internally tilizing RM into tilized inputs).
+
 
             Returns:
                 ttnn.Tensor: the output tensor.
