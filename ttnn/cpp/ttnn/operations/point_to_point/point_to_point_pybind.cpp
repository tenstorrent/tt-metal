--- conflicted
+++ resolved
@@ -63,15 +63,8 @@
                const MeshCoordinate& receiver_coord,
                const MeshCoordinate& sender_coord,
                const ccl::Topology topology,
-<<<<<<< HEAD
-               const GlobalSemaphore& semaphore,
                const std::optional<ttnn::Tensor> optional_output_tensor) {
-                return self(input_tensor, receiver_coord, sender_coord, topology, semaphore, optional_output_tensor);
-=======
-               const std::optional<ttnn::Tensor> optional_output_tensor,
-               QueueId queue_id) {
-                return self(queue_id, input_tensor, receiver_coord, sender_coord, topology, optional_output_tensor);
->>>>>>> 8fa44d5a
+                return self(input_tensor, receiver_coord, sender_coord, topology, optional_output_tensor);
             },
             py::arg("input_tensor").noconvert(),
             py::arg("receiver_coord"),
