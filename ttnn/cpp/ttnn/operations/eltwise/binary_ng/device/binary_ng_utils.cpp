--- conflicted
+++ resolved
@@ -403,18 +403,14 @@
             } else {
                 return {"mul_binary_tile_init();", "mul_binary_tile"};
             }
-<<<<<<< HEAD
-        case DIV: return {"div_binary_tile_init();", "div_binary_tile"};
+        case DIV:
+            if (dtype == DataType::INT32) {
+                return {"div_int32_tile_init();", "div_int32_tile"};
+            } else {
+                return {"div_binary_tile_init();", "div_binary_tile"};
+            }
         case DIV_FLOOR: return {"div_int32_floor_tile_init();", "div_int32_floor_tile"};
         case DIV_TRUNC: return {"div_int32_trunc_tile_init();", "div_int32_trunc_tile"};
-=======
-        case DIV:
-            if (dtype == DataType::INT32) {
-                return {"div_int32_tile_init();", "div_int32_tile"};
-            } else {
-                return {"div_binary_tile_init();", "div_binary_tile"};
-            }
->>>>>>> 4bca559d
         case POWER: return {"power_binary_tile_init();", "power_binary_tile"};
         case RSUB:
             if (dtype == DataType::INT32) {
