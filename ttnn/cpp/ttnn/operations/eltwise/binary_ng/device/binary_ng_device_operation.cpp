// SPDX-FileCopyrightText: © 2025 Tenstorrent AI ULC
//
// SPDX-License-Identifier: Apache-2.0

#include "binary_ng_device_operation.hpp"
#include "binary_ng_utils.hpp"

using namespace tt::tt_metal;

namespace ttnn::operations::binary_ng {

namespace utils {
bool is_binary_sfpu_op(BinaryOpType val, DataType a, DataType b, bool fast_and_approximate_mode = false) {
    using enum BinaryOpType;
    using enum DataType;
    switch (val) {
        case ADD:
        case SUB:
        case MUL:
        case EQ:
        case NE:
            return a == b && (
                a == FLOAT32 ||
                a == INT32 ||
                a == UINT32 ||
                a == UINT16);
        case LOGICAL_AND:
        case LOGICAL_OR:
        case LOGICAL_XOR:
<<<<<<< HEAD
            return a == b && (
                a == FLOAT32 ||
                a == INT32 ||
                a == UINT32 ||
                a == UINT16);
        case SQUARED_DIFFERENCE:
            return a == b && (
                a == FLOAT32 ||
                a == INT32 ||
                a == UINT16);
=======
        case SQUARED_DIFFERENCE: return a == b && (a == FLOAT32 || a == INT32 || a == UINT32 || a == UINT16);
>>>>>>> ceb8a90b
        case LOGADDEXP:
        case LOGADDEXP2:
        case LDEXP:
        case BIAS_GELU:
        case HYPOT: return (a == FLOAT32 && b == FLOAT32);
        case RSUB:
        case GT:
        case LT:
        case GE:
        case LE: return ((a == FLOAT32 && b == FLOAT32) || (a == INT32 && b == INT32));
        case LCM:
        case GCD: return (a == INT32 && b == INT32);
        case LEFT_SHIFT:
        case RIGHT_SHIFT:
        case LOGICAL_RIGHT_SHIFT: return ((a == INT32 || a == UINT32) && (b == INT32 || b == UINT32));
        case BITWISE_XOR:
        case BITWISE_OR:
        case BITWISE_AND: return a == b && (a == INT32 || a == UINT32 || a == UINT16);
        case QUANT:
        case REQUANT:
        case DEQUANT:
        case MAXIMUM:
        case MINIMUM:
        case XLOGY:
        case POWER: return true;
        case DIV: return !fast_and_approximate_mode || (a == FLOAT32 && b == FLOAT32) || (a == INT32 && b == INT32);
        default: return false;
    }
    return false;
}

bool is_quant_op(const BinaryOpType val) {
    return (val == BinaryOpType::QUANT) || (val == BinaryOpType::DEQUANT) || (val == BinaryOpType::REQUANT);
}
}  // namespace utils

CoreRangeSet get_worker_grid(
    const Tensor& input_tensor_a, const Tensor* input_tensor_b, const std::optional<Tensor>& output_tensor) {
    auto get_tensor_grid = [](const Tensor& tensor) -> CoreRangeSet {
        const auto& grid = tensor.shard_spec()->grid;
        auto device = tensor.device();
        for (const auto& sub_device_id : device->get_sub_device_ids()) {
            const auto& sub_device_workers = device->worker_cores(HalProgrammableCoreType::TENSIX, sub_device_id);
            if (sub_device_workers.intersects(grid)) {
                return sub_device_workers;
            }
        }
        __builtin_unreachable();
    };

    if (input_tensor_a.is_sharded()) {
        return get_tensor_grid(input_tensor_a);
    } else if (input_tensor_b && input_tensor_b->is_sharded()) {
        return get_tensor_grid(*input_tensor_b);
    } else if (output_tensor.has_value() && output_tensor->is_sharded()) {
        return get_tensor_grid(*output_tensor);
    }

    auto device = input_tensor_a.device();
    return device->worker_cores(HalProgrammableCoreType::TENSIX, device->get_sub_device_ids().front());
}

SubtileBroadcastType get_subtile_broadcast_type(uint32_t a_h, uint32_t a_w, uint32_t b_h, uint32_t b_w) {
    if (a_h == b_h && a_w == b_w) {
        return SubtileBroadcastType::NONE;
    }
    if (a_h == 1 && a_w == 1) {
        return SubtileBroadcastType::SCALAR_A;
    }
    if (b_h == 1 && b_w == 1) {
        return SubtileBroadcastType::SCALAR_B;
    }
    if (a_h == 1 /* && a_w != 1 */ && b_w == 1 /* && b_h != 1 */) {
        return SubtileBroadcastType::ROW_A_COL_B;
    }
    if (a_w == 1 /* && a_h != 1 */ && b_h == 1 /* && b_w != 1 */) {
        return SubtileBroadcastType::ROW_B_COL_A;
    }
    if (a_h == 1) {
        return SubtileBroadcastType::ROW_A;
    }
    if (a_w == 1) {
        return SubtileBroadcastType::COL_A;
    }
    if (b_h == 1) {
        return SubtileBroadcastType::ROW_B;
    }
    if (b_w == 1) {
        return SubtileBroadcastType::COL_B;
    }

    TT_THROW("Invalid subtile broadcast type");
}

tt::stl::hash::hash_t BinaryNgDeviceOperation::operation_attributes_t::to_hash() const {
    // TODO: a more generalized way to skip the hashing of an EltwiseUnaryWithParam?
    // Don't hash the quantization scale, otherwise we build the kernel for each different scale
    return tt::stl::hash::hash_objects_with_default_seed(
        binary_op_type,
        lhs_activations,
        rhs_activations,
        is_quant_op ? ttnn::SmallVector<unary::EltwiseUnaryWithParam>{} : post_activations,
        memory_config,
        get_dtype(),
        compute_kernel_config,
        subtile_broadcast_type,
        is_sfpu,
        is_quant_op);
}

DataType BinaryNgDeviceOperation::operation_attributes_t::get_dtype() const {
    return this->dtype.value_or(this->input_dtype);
}

void BinaryNgDeviceOperation::validate_on_program_cache_miss(
    const operation_attributes_t& attributes, const tensor_args_t& tensor_args) {
    // We don't support sharding for now
    const auto& input_tensor_a = tensor_args.input_tensor_a;
    const auto& input_tensor_b = tensor_args.input_tensor_b;
    const auto& output_tensor = tensor_args.output_tensor;

    // Validate storage type for input tensors
    TT_FATAL(
        input_tensor_a.storage_type() == StorageType::DEVICE,
        "Input tensor A must be on device, got storage type: {}",
        input_tensor_a.storage_type());

    if (input_tensor_b.has_value()) {
        TT_FATAL(
            input_tensor_b->storage_type() == StorageType::DEVICE,
            "Input tensor B must be on device, got storage type: {}",
            input_tensor_b->storage_type());
    }

    TT_FATAL(
        input_tensor_b.has_value() != attributes.scalar.has_value(), "Either the tensor b or scalar should be set");

    BinaryNgDeviceOperation::validate_on_program_cache_hit(attributes, tensor_args);

    if (attributes.dtype.has_value() && output_tensor.has_value()) {
        TT_FATAL(
            *attributes.dtype == output_tensor->dtype(),
            "If both output dtype and output tensor provided dtype should match");
    }

    TT_FATAL(input_tensor_a.layout() == Layout::TILE, "First operand to eltwise binary must be tilized");

    bool tensor_a_sharded = input_tensor_a.memory_config().is_sharded();
    if (not tensor_a_sharded) {
        TT_FATAL(
            input_tensor_a.memory_config().memory_layout() == TensorMemoryLayout::INTERLEAVED,
            "LHS operand must be either sharded or interleaved");
    }

    bool output_sharded = attributes.memory_config.is_sharded();
    if (not output_sharded) {
        TT_FATAL(
            attributes.memory_config.memory_layout() == TensorMemoryLayout::INTERLEAVED,
            "Output must be interleaved or sharded");
    }

    bool tensor_b_sharded = false;

    if (input_tensor_b.has_value()) {
        tensor_b_sharded = input_tensor_b->memory_config().is_sharded();
        TT_FATAL(
            input_tensor_a.device() == input_tensor_b->device(),
            "Operands to eltwise binary need to be on the same device!");
        TT_FATAL(input_tensor_b->layout() == Layout::TILE, "Second operand to eltwise binary must be tilized");

        if (not tensor_b_sharded) {
            TT_FATAL(
                input_tensor_b->memory_config().memory_layout() == TensorMemoryLayout::INTERLEAVED,
                "RHS operand must be either sharded or interleaved");
        }
    }
}

void BinaryNgDeviceOperation::validate_on_program_cache_hit(
    const operation_attributes_t& attributes, const tensor_args_t& tensor_args) {
    const auto& input_tensor_a = tensor_args.input_tensor_a;
    const auto& input_tensor_b = tensor_args.input_tensor_b;
    const auto& output_tensor = tensor_args.output_tensor;

    bool has_shard_spec = input_tensor_a.memory_config().is_sharded() ||
                          (input_tensor_b.has_value() && input_tensor_b->memory_config().is_sharded()) ||
                          attributes.memory_config.is_sharded();

    if (output_tensor.has_value() && !has_shard_spec) {
        compute_output_specs(attributes, tensor_args);
    }

    const auto& input_shape_a = input_tensor_a.logical_shape();
    const auto& input_shape_b = input_tensor_b.has_value() ? input_tensor_b->logical_shape() : input_shape_a;

    const int rank_a = input_shape_a.rank();
    const int rank_b = input_shape_b.rank();
    const int larger_rank = std::max(rank_a, rank_b);

    for (int i = -1; i >= -larger_rank; --i) {
        auto a_dim = (i >= -rank_a) ? input_shape_a[i] : 1;
        auto b_dim = (i >= -rank_b) ? input_shape_b[i] : 1;
        TT_FATAL(
            a_dim == b_dim || a_dim == 1 || b_dim == 1,
            "Broadcasting rule violation for rank {}, dim a: {}, dim b: {}",
            i,
            a_dim,
            b_dim);

        if (i <= -6) {
            TT_FATAL(
                a_dim == b_dim,
                "Broadcasting rule violation for rank >= 6 : dim {}, Broadcast is supported up to rank 5, dim a: {}, "
                "dim b: {}",
                i,
                a_dim,
                b_dim);
        }
    }
}

BinaryNgDeviceOperation::spec_return_value_t BinaryNgDeviceOperation::compute_output_specs(
    const operation_attributes_t& attributes, const tensor_args_t& tensor_args) {
    const auto& output_tensor = tensor_args.output_tensor;

    const auto& input_tensor_a = tensor_args.input_tensor_a;
    const auto input_shape_a = input_tensor_a.logical_shape();
    const auto& tensor_b = tensor_args.input_tensor_b;
    const auto input_shape_b = tensor_b.has_value() ? tensor_b->logical_shape() : ttnn::Shape{};

    const int rank_a = input_shape_a.rank();
    const int rank_b = input_shape_b.rank();
    const int larger_rank = std::max(rank_a, rank_b);

    // Broadcasting Rules Overview:
    // - If the two tensors have different ranks, we virtually pad the smaller-rank tensor's shape
    //   with ones on the left (i.e., higher-order dimensions) until both shapes have the same length.
    // - For each dimension (starting from the rightmost), the sizes are compatible if:
    //     - They are equal, or
    //     - One of them is 1 (the dimension can be broadcast to match the other size).
    auto compute_broadcasted_output = [rank_a, rank_b, larger_rank](const auto& shape_a, const auto& shape_b) {
        SmallVector<uint32_t> output_shape(larger_rank, 1);
        for (int i = -1; i >= -larger_rank; --i) {
            auto dim_a = (i >= -rank_a) ? shape_a[i] : 1;
            auto dim_b = (i >= -rank_b) ? shape_b[i] : 1;
            if (dim_a != 1 && dim_b != 1) {
                output_shape[i + larger_rank] = dim_a;
            } else {
                output_shape[i + larger_rank] = dim_a + dim_b - 1;
            }
        }
        return ttnn::Shape(output_shape);
    };

    auto output_shape = compute_broadcasted_output(input_shape_a, input_shape_b);

    if (output_tensor.has_value()) {
        auto shapes_equal = [=](const auto& shape_a, const auto& shape_b) {
            const auto smaller_rank = std::min(shape_a.rank(), shape_b.rank());
            for (int i = 0; i < smaller_rank; ++i) {
                auto dim = -1 - i;
                if (shape_a[dim] != shape_b[dim]) {
                    return false;
                }
            }
            const auto& larger_shape = shape_a.rank() > shape_b.rank() ? shape_a : shape_b;
            for (int i = smaller_rank; i < larger_rank; ++i) {
                auto dim = -1 - i;
                if (larger_shape[dim] != 1) {
                    return false;
                }
            }
            return true;
        };
        auto shape = output_tensor.value().logical_shape();
        TT_FATAL(
            shapes_equal(shape, output_shape),
            "Shape of Output tensor {} provided does not match the broadcasted output shape {}",
            shape,
            output_shape);
        return output_tensor->tensor_spec();
    }

    if (attributes.memory_config.is_sharded()) {
        const auto& memory_layout = attributes.memory_config.memory_layout();
        const auto& buffer_type = attributes.memory_config.buffer_type();
        const auto& shard_spec = attributes.memory_config.shard_spec();
        const auto& input_a_shard_spec = input_tensor_a.memory_config().shard_spec();
        const auto& input_b_shard_spec = tensor_b.has_value() ? tensor_b->memory_config().shard_spec() : std::nullopt;

        ShardSpec output_shard_spec{CoreRangeSet(), {0, 0}};
        // Check if memory config was inherited from an input (needs adjustment)
        // or explicitly provided by user (use as-is)
        bool inherited_from_input_a =
            input_a_shard_spec.has_value() && shard_spec.has_value() && *shard_spec == *input_a_shard_spec;
        bool inherited_from_input_b =
            input_b_shard_spec.has_value() && shard_spec.has_value() && *shard_spec == *input_b_shard_spec;

        if (shard_spec.has_value() && !inherited_from_input_a && !inherited_from_input_b) {
            // User explicitly provided a shard spec that differs from both inputs - use as-is
            output_shard_spec = *shard_spec;
        } else if (input_a_shard_spec.has_value() && !inherited_from_input_b) {
            // A has a spec AND we're not using B's spec → adjust from A
            auto padded_output_shape = input_tensor_a.tensor_spec().tensor_layout().compute_padded_shape(output_shape);
            output_shard_spec =
                adjust_to_shape(*input_a_shard_spec, input_tensor_a.padded_shape(), padded_output_shape);
        } else if (input_b_shard_spec.has_value()) {
            // B has a spec (either inherited from B or fallback to B) → adjust from B
            TT_FATAL(tensor_b.has_value(), "Cannot adjust from input_b when tensor_b is not present");
            auto padded_output_shape = tensor_b->tensor_spec().tensor_layout().compute_padded_shape(output_shape);
            output_shard_spec = adjust_to_shape(*input_b_shard_spec, tensor_b->padded_shape(), padded_output_shape);
        } else {
            TT_FATAL(shard_spec.has_value(), "Sharded memory config specified but no shard spec available");
            output_shard_spec = *shard_spec;
        }

        return TensorSpec(
            output_shape,
            TensorLayout(
                attributes.get_dtype(),
                PageConfig(Layout::TILE),
                MemoryConfig(memory_layout, buffer_type, output_shard_spec)));
    }

    // If not sharded, use the memory config from input a that is interleaved
    return TensorSpec(
        output_shape, TensorLayout(attributes.get_dtype(), PageConfig(Layout::TILE), attributes.memory_config));
}

BinaryNgDeviceOperation::program_factory_t BinaryNgDeviceOperation::select_program_factory(
    const operation_attributes_t&, const tensor_args_t&) {
    return ProgramFactory{};
}

BinaryNgDeviceOperation::tensor_return_value_t BinaryNgDeviceOperation::create_output_tensors(
    const operation_attributes_t& operation_attributes, const tensor_args_t& tensor_args) {
    const auto& output_tensor = tensor_args.output_tensor;
    if (output_tensor.has_value()) {
        return output_tensor.value();
    }

    return create_device_tensor(
        compute_output_specs(operation_attributes, tensor_args), tensor_args.input_tensor_a.device());
}

tt::stl::hash::hash_t BinaryNgDeviceOperation::compute_program_hash(
    const operation_attributes_t& attributes, const tensor_args_t& tensor_args) {
    const auto& input_tensor_a = tensor_args.input_tensor_a;
    const auto& input_tensor_b = tensor_args.input_tensor_b;

    TT_ASSERT(
        std::holds_alternative<DeviceStorage>(input_tensor_a.storage()),
        "Unexpected type {}",
        tt::stl::get_active_type_name_in_variant(input_tensor_a.storage()));

    if (input_tensor_b.has_value()) {
        TT_ASSERT(
            std::holds_alternative<DeviceStorage>(input_tensor_b->storage()),
            "Unexpected type {}",
            tt::stl::get_active_type_name_in_variant(input_tensor_b->storage()));

        return operation::hash_operation<BinaryNgDeviceOperation>(
            attributes,
            input_tensor_a.dtype(),
            input_tensor_a.memory_config(),
            input_tensor_b->dtype(),
            input_tensor_b->memory_config());
    }

    return operation::hash_operation<BinaryNgDeviceOperation>(
        attributes, input_tensor_a.dtype(), input_tensor_a.memory_config());
}

bool BinaryNgDeviceOperation::skip_launch(
    const operation_attributes_t& attributes,
    const tensor_args_t& tensor_args,
    const tensor_return_value_t& tensor_return_value) {
    return tensor_return_value.logical_shape().volume() == 0;
}

std::tuple<BinaryNgDeviceOperation::operation_attributes_t, BinaryNgDeviceOperation::tensor_args_t>
BinaryNgDeviceOperation::invoke(
    const Tensor& input_tensor_a,
    const Tensor& input_tensor_b,
    BinaryOpType binary_op_type,
    const std::optional<const DataType>& output_dtype,
    const std::optional<MemoryConfig>& memory_config,
    const std::optional<Tensor>& output_tensor,
    const std::optional<bool>& fast_and_approximate_mode,
    tt::stl::Span<const ttnn::operations::unary::EltwiseUnaryWithParam> lhs_activations,
    tt::stl::Span<const ttnn::operations::unary::EltwiseUnaryWithParam> rhs_activations,
    tt::stl::Span<const ttnn::operations::unary::EltwiseUnaryWithParam> post_activations) {
    // Validate storage type for input tensors
    TT_FATAL(
        input_tensor_a.storage_type() == StorageType::DEVICE,
        "Input tensor A must be on device, got storage type: {}",
        input_tensor_a.storage_type());

    TT_FATAL(
        input_tensor_b.storage_type() == StorageType::DEVICE,
        "Input tensor B must be on device, got storage type: {}",
        input_tensor_b.storage_type());

    auto subtile_broadcast_type = get_subtile_broadcast_type(
        input_tensor_a.logical_shape()[-2],
        input_tensor_a.logical_shape()[-1],
        input_tensor_b.logical_shape()[-2],
        input_tensor_b.logical_shape()[-1]);

    DataType dtype_a = input_tensor_a.dtype();
    DataType dtype_b = input_tensor_b.dtype();
    bool is_sfpu_op =
        (utils::is_binary_sfpu_op(binary_op_type, dtype_a, dtype_b, fast_and_approximate_mode.value_or(false)));
    bool is_quant_op = utils::is_quant_op(binary_op_type);
    return {
        operation_attributes_t{
            binary_op_type,
            {lhs_activations.begin(), lhs_activations.end()},
            {rhs_activations.begin(), rhs_activations.end()},
            {post_activations.begin(), post_activations.end()},
            std::nullopt,
            memory_config.value_or(
                output_tensor.has_value()                     ? output_tensor->memory_config()
                : input_tensor_a.memory_config().is_sharded() ? input_tensor_a.memory_config()
                                                              : input_tensor_b.memory_config()),
            input_tensor_a.dtype(),  // TODO: For mixed dtypes we need to set this value to the appropriate dtype
                                     // depending on which LLK is meant to be used.
            output_dtype,
            get_worker_grid(input_tensor_a, &input_tensor_b, output_tensor),
            std::nullopt,
            subtile_broadcast_type,
            is_sfpu_op,
            is_quant_op},
        tensor_args_t{input_tensor_a, input_tensor_b, output_tensor}};
}

std::tuple<BinaryNgDeviceOperation::operation_attributes_t, BinaryNgDeviceOperation::tensor_args_t>
BinaryNgDeviceOperation::invoke(
    const Tensor& input_tensor_a,
    float scalar,
    BinaryOpType binary_op_type,
    const std::optional<const DataType>& output_dtype,
    const std::optional<MemoryConfig>& memory_config,
    const std::optional<Tensor>& output_tensor,
    const std::optional<bool>& fast_and_approximate_mode,
    tt::stl::Span<const unary::EltwiseUnaryWithParam> lhs_activations,
    tt::stl::Span<const unary::EltwiseUnaryWithParam> rhs_activations,
    tt::stl::Span<const unary::EltwiseUnaryWithParam> post_activations) {
    DataType dtype_a = input_tensor_a.dtype();
    bool is_sfpu_op =
        (utils::is_binary_sfpu_op(binary_op_type, dtype_a, dtype_a, fast_and_approximate_mode.value_or(false)));
    bool is_quant_op = utils::is_quant_op(binary_op_type);
    return {
        operation_attributes_t{
            binary_op_type,
            {lhs_activations.begin(), lhs_activations.end()},
            {rhs_activations.begin(), rhs_activations.end()},
            {post_activations.begin(), post_activations.end()},
            scalar,
            memory_config.value_or(
                output_tensor.has_value() ? output_tensor->memory_config() : input_tensor_a.memory_config()),
            input_tensor_a.dtype(),
            output_dtype,
            get_worker_grid(input_tensor_a, nullptr, output_tensor),
            std::nullopt,
            SubtileBroadcastType::NONE,
            is_sfpu_op,
            is_quant_op},
        tensor_args_t{input_tensor_a, std::nullopt, output_tensor}};
}

}  // namespace ttnn::operations::binary_ng<|MERGE_RESOLUTION|>--- conflicted
+++ resolved
@@ -27,7 +27,6 @@
         case LOGICAL_AND:
         case LOGICAL_OR:
         case LOGICAL_XOR:
-<<<<<<< HEAD
             return a == b && (
                 a == FLOAT32 ||
                 a == INT32 ||
@@ -38,9 +37,7 @@
                 a == FLOAT32 ||
                 a == INT32 ||
                 a == UINT16);
-=======
         case SQUARED_DIFFERENCE: return a == b && (a == FLOAT32 || a == INT32 || a == UINT32 || a == UINT16);
->>>>>>> ceb8a90b
         case LOGADDEXP:
         case LOGADDEXP2:
         case LDEXP:
