--- conflicted
+++ resolved
@@ -98,11 +98,7 @@
     if (!b.has_value()) {
         return TensorMemoryLayout::INTERLEAVED;
     }
-<<<<<<< HEAD
-    // c is first prefered
-=======
     // c is first preferred
->>>>>>> e8373f2e
     if (c.memory_config().is_sharded()) {
         return c.memory_config().memory_layout();
     }
@@ -136,42 +132,35 @@
 }
 
 bool is_native_L1_sharding(const Tensor& a, const std::optional<Tensor>& b, const Tensor& c) {
-<<<<<<< HEAD
-    // scalar value treate as interleaved
-=======
     // scalar value treated as interleaved
->>>>>>> e8373f2e
-    if (!b.has_value()) {
+}
+// does not work for width and block sharding, pcc error,
+// maybe support later to improve performance
+// if (!b.has_value() && a.memory_config().is_sharded()) {
+//     return !is_uneven(a);
+// }
+
+if (!c.memory_config().is_sharded()) {
+    return false;
+}
+
+// a and b identical shape, no broadcast on any dimension
+if (b.has_value() && (a.logical_shape() == b->logical_shape())) {
+    if (is_uneven(a) || is_uneven(*b) || is_uneven(c)) {
         return false;
     }
-
-    // does not work for width and block sharding, pcc error,
-    // maybe support later to improve performance
-    // if (!b.has_value() && a.memory_config().is_sharded()) {
-    //     return !is_uneven(a);
-    // }
-
-    if (!c.memory_config().is_sharded()) {
-        return false;
-    }
-
-    // a and b identical shape, no broadcast on any dimension
-    if (b.has_value() && (a.logical_shape() == b->logical_shape())) {
-        if (is_uneven(a) || is_uneven(*b) || is_uneven(c)) {
-            return false;
-        }
-        if ((a.memory_config().is_sharded() && a.memory_config().buffer_type() == BufferType::L1)) {
-            return true;
-        }
-        if (b->memory_config().is_sharded() && b->memory_config().buffer_type() == BufferType::L1) {
-            return true;
-        }
-        if (c.memory_config().is_sharded() && c.memory_config().buffer_type() == BufferType::L1) {
-            return true;
-        }
-    }
-
-    return false;
+    if ((a.memory_config().is_sharded() && a.memory_config().buffer_type() == BufferType::L1)) {
+        return true;
+    }
+    if (b->memory_config().is_sharded() && b->memory_config().buffer_type() == BufferType::L1) {
+        return true;
+    }
+    if (c.memory_config().is_sharded() && c.memory_config().buffer_type() == BufferType::L1) {
+        return true;
+    }
+}
+
+return false;
 }
 
 std::optional<AllShardSpecs> get_shard_specs(const Tensor& a, const std::optional<Tensor>& b, const Tensor& c) {
@@ -810,9 +799,10 @@
     }
     std::vector<uint32_t> writer_compile_time_args;
     tt::tt_metal::TensorAccessorArgs(*c_buffer).append_to(writer_compile_time_args);
-    writer_compile_time_args.push_back(static_cast<uint32_t>(
-        has_sharding &&
-        CMAKE_UNIQUE_NAMESPACE::is_native_L1_sharding(tensor_args.input_tensor_a, tensor_args.input_tensor_b, c)));
+    writer_compile_time_args.push_back(
+        static_cast<uint32_t>(
+            has_sharding &&
+            CMAKE_UNIQUE_NAMESPACE::is_native_L1_sharding(tensor_args.input_tensor_a, tensor_args.input_tensor_b, c)));
     tt::tt_metal::KernelHandle writer_kernel_id = tt_metal::CreateKernel(
         program,
         get_kernel_file_path(writer_kernel, is_sfpu_op),
@@ -872,9 +862,10 @@
     std::vector<uint32_t> reader_compile_time_args;
     tt::tt_metal::TensorAccessorArgs(*a_buffer).append_to(reader_compile_time_args);
     tt::tt_metal::TensorAccessorArgs(b_buffer != nullptr ? *b_buffer : *a_buffer).append_to(reader_compile_time_args);
-    reader_compile_time_args.push_back(static_cast<uint32_t>(
-        has_sharding &&
-        CMAKE_UNIQUE_NAMESPACE::is_native_L1_sharding(tensor_args.input_tensor_a, tensor_args.input_tensor_b, c)));
+    reader_compile_time_args.push_back(
+        static_cast<uint32_t>(
+            has_sharding &&
+            CMAKE_UNIQUE_NAMESPACE::is_native_L1_sharding(tensor_args.input_tensor_a, tensor_args.input_tensor_b, c)));
     tt::tt_metal::KernelHandle reader_kernel_id = tt_metal::CreateKernel(
         program,
         get_kernel_file_path(kernel_config.reader_kernel, is_sfpu_op),
