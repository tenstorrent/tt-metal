// SPDX-FileCopyrightText: © 2025 Tenstorrent AI ULC
//
// SPDX-License-Identifier: Apache-2.0

#include "where.hpp"

#include <utility>
#include <variant>

#include "ttnn/common/queue_id.hpp"

#include "ttnn/operations/eltwise/binary/binary.hpp"
#include "ttnn/operations/eltwise/unary/unary.hpp"
#include "device/where_device_operation.hpp"
#include "device/where_utils.hpp"
#include "ttnn/operations/copy/typecast/typecast.hpp"

namespace ttnn {
namespace operations {
namespace ternary {

namespace ternary_utils {

// where - ternary operator y = (predicate) ? value_true : value_false; elementwise
// y = (predicate >= 0)*value_true + (predicate < 0)*value_false

Tensor where_impl(
    QueueId queue_id,
    const Tensor& predicate,
    const auto& value_true,
    const auto& value_false,
    const MemoryConfig& memory_config,
    std::optional<Tensor> output) {
    using FusedActivations = tt::stl::Span<const unary::UnaryWithParam>;
    constexpr auto dtype = std::nullopt;
    const auto get_multiplied = [&](const Tensor& condition, const auto& value) -> Tensor {
        return ttnn::multiply(
            queue_id,
            condition,
            value,
            dtype,
            memory_config,
            /* output */ std::nullopt,
            /* post_activations */ FusedActivations{},
            /* lhs_activations */ FusedActivations{},
            /* rhs_activations */ FusedActivations{},
            /* use_legacy */ false);
    };

    return ttnn::add(
        queue_id,
        get_multiplied(ttnn::gtz(queue_id, predicate, memory_config), value_true),
        get_multiplied(ttnn::lez(queue_id, predicate, memory_config), value_false),
        dtype,
        memory_config,
        output,
        /* post_activations */ FusedActivations{},
        /* lhs_activations */ FusedActivations{},
        /* rhs_activations */ FusedActivations{},
        /* use_legacy */ false);
}

inline bool have_same_shape(const Tensor& a, const Tensor& b) { return (a.logical_shape() == b.logical_shape()); }

inline bool typecast_predicate(const Tensor& predicate, const Tensor& t_true, const Tensor& t_false) {
    if (!is_floating_point(predicate.dtype()) && is_floating_point(t_true.dtype()) &&
        is_floating_point(t_false.dtype())) {
        return true;
    }
    return false;
}

inline bool typecast_predicate(const Tensor& predicate, const Tensor& b) {
    if (!is_floating_point(predicate.dtype()) && is_floating_point(b.dtype())) {
        return true;
    }
    return false;
}

}  // namespace ternary_utils

Tensor WhereOperation::invoke(
    QueueId queue_id,
    const Tensor& predicate,
    const std::variant<float, Tensor>& value_true,
    const std::variant<float, Tensor>& value_false,
    const std::optional<MemoryConfig>& memory_config,
    std::optional<Tensor> output) {
    bool is_value_true_Tensor = std::holds_alternative<Tensor>(value_true);
    bool is_value_false_Tensor = std::holds_alternative<Tensor>(value_false);
    auto condition = predicate;
    bool has_shard_spec =
        predicate.memory_config().is_sharded() ||
        (is_value_true_Tensor ? std::get<Tensor>(value_true).memory_config().is_sharded() : false) ||
        (is_value_false_Tensor ? std::get<Tensor>(value_false).memory_config().is_sharded() : false) ||
        (memory_config.has_value() ? memory_config.value().is_sharded() : false) ||
        (output.has_value() ? output.value().memory_config().is_sharded() : false);

    // Check if we can use fast ternary LLK path (TTT, TTS, TST cases)
    if (!has_shard_spec) {
        if (is_value_true_Tensor && is_value_false_Tensor) {
            // TTT case: tensor-tensor-tensor
            const auto& t_true = std::get<Tensor>(value_true);
            const auto& t_false = std::get<Tensor>(value_false);
            bool typecast_predicate = ternary_utils::typecast_predicate(predicate, t_true, t_false);
            if (typecast_predicate) {
                condition = ttnn::typecast(queue_id, predicate, t_true.dtype());
            }

            // Check if shapes are broadcast-compatible for TTT using broadcast detection
            // This needs to be done in the device operation but we need this check here to decide fallback to legacy
            auto broadcast_type = ttnn::operations::ternary::get_broadcast_type(
                predicate.logical_shape(), t_true.logical_shape(), t_false.logical_shape());

            if (broadcast_type != ttnn::operations::ternary::WhereBroadcastType::INVALID_BCAST) {
                log_debug(tt::LogOp, "Where LLK - TTT");
                std::optional<DataType> output_dtype = output.has_value() ? std::optional<DataType>(output->dtype())
                                                                          : std::optional<DataType>(t_true.dtype());
                return ttnn::prim::where(
                    queue_id,
                    condition,
                    t_true,
                    t_false,
                    output_dtype,
                    memory_config.value_or(t_true.memory_config()),
                    output);
            }
        } else if (is_value_true_Tensor && !is_value_false_Tensor) {
            // TTS case: tensor-tensor-scalar
            const auto& t_true = std::get<Tensor>(value_true);
            bool typecast_predicate = ternary_utils::typecast_predicate(predicate, t_true);
            if (typecast_predicate) {
                condition = ttnn::typecast(queue_id, predicate, t_true.dtype());
            }
<<<<<<< HEAD

            // Check if shapes are broadcast-compatible for TTS using broadcast detection
=======
>>>>>>> 43440403
            auto broadcast_type =
                ttnn::operations::ternary::get_broadcast_type(predicate.logical_shape(), t_true.logical_shape());

            if (broadcast_type != ttnn::operations::ternary::WhereBroadcastType::INVALID_BCAST) {
                log_debug(tt::LogOp, "Where LLK - TTS");
                float scalar_false = std::get<float>(value_false);
                std::optional<DataType> output_dtype = output.has_value() ? std::optional<DataType>(output->dtype())
                                                                          : std::optional<DataType>(t_true.dtype());
                return ttnn::prim::where(
                    queue_id,
                    condition,
                    t_true,
                    scalar_false,
                    output_dtype,
                    memory_config.value_or(t_true.memory_config()),
                    output);
            }
        } else if (!is_value_true_Tensor && is_value_false_Tensor) {
            // TST case: tensor-scalar-tensor
            const auto& t_false = std::get<Tensor>(value_false);
            bool typecast_predicate = ternary_utils::typecast_predicate(predicate, t_false);
            if (typecast_predicate) {
                condition = ttnn::typecast(queue_id, predicate, t_false.dtype());
            }
            auto broadcast_type =
                ttnn::operations::ternary::get_broadcast_type(predicate.logical_shape(), t_false.logical_shape());

            if (broadcast_type != ttnn::operations::ternary::WhereBroadcastType::INVALID_BCAST) {
                log_debug(tt::LogOp, "Where LLK - TST");
                float scalar_true = std::get<float>(value_true);
                std::optional<DataType> output_dtype = output.has_value() ? std::optional<DataType>(output->dtype())
                                                                          : std::optional<DataType>(t_false.dtype());
                return ttnn::prim::where(
                    queue_id,
                    condition,
                    scalar_true,
                    t_false,
                    output_dtype,
                    memory_config.value_or(t_false.memory_config()),
                    output);
            }
        } else if (!is_value_true_Tensor && !is_value_false_Tensor && !has_shard_spec) {
            // TSS case: tensor-scalar-scalar
            const auto& t_true = std::get<float>(value_true);
            const auto& t_false = std::get<float>(value_false);
            log_debug(tt::LogOp, "Where LLK - TSS");
            unary::UnaryOpType op_type = unary::UnaryOpType::WHERE_TSS;

            return ttnn::operations::unary::Unary_chain::invoke(
                queue_id,
                predicate,
                {unary::UnaryWithParam{op_type, {static_cast<float>(t_true), static_cast<float>(t_false)}}},
                memory_config,
                output);
        }
    }

    log_debug(tt::LogOp, "Where - legacy");
    return std::visit(
        [&](const auto&... values) {
            return ternary_utils::where_impl(
                queue_id, condition, values..., memory_config.value_or(predicate.memory_config()), std::move(output));
        },
        value_true,
        value_false);
}

}  // namespace ternary
}  // namespace operations
}  // namespace ttnn<|MERGE_RESOLUTION|>--- conflicted
+++ resolved
@@ -132,11 +132,8 @@
             if (typecast_predicate) {
                 condition = ttnn::typecast(queue_id, predicate, t_true.dtype());
             }
-<<<<<<< HEAD
 
             // Check if shapes are broadcast-compatible for TTS using broadcast detection
-=======
->>>>>>> 43440403
             auto broadcast_type =
                 ttnn::operations::ternary::get_broadcast_type(predicate.logical_shape(), t_true.logical_shape());
 
