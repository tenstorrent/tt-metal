// SPDX-FileCopyrightText: © 2025 Tenstorrent AI ULC
//
// SPDX-License-Identifier: Apache-2.0

#include "where.hpp"

#include <utility>
#include <variant>

#include "ttnn/common/queue_id.hpp"

#include "ttnn/operations/eltwise/binary/binary.hpp"
#include "ttnn/operations/eltwise/unary/unary.hpp"
#include "device/where_device_operation.hpp"

namespace ttnn {
namespace operations {
namespace ternary {

namespace ternary_utils {

// where - ternary operator y = (predicate) ? value_true : value_false; elementwise
// y = (predicate >= 0)*value_true + (predicate < 0)*value_false

Tensor where_impl(
    QueueId queue_id,
    const Tensor& predicate,
    const auto& value_true,
    const auto& value_false,
    const MemoryConfig& memory_config,
    std::optional<Tensor> output) {
    using FusedActivations = tt::stl::Span<const unary::UnaryWithParam>;
    constexpr auto dtype = std::nullopt;
    const auto get_multiplied = [&](const Tensor& condition, const auto& value) -> Tensor {
        return ttnn::multiply(
            queue_id,
            condition,
            value,
            dtype,
            memory_config,
            /* output */ std::nullopt,
            /* post_activations */ FusedActivations{},
            /* lhs_activations */ FusedActivations{},
            /* rhs_activations */ FusedActivations{},
            /* use_legacy */ false);
    };

    return ttnn::add(
        queue_id,
        get_multiplied(ttnn::gtz(queue_id, predicate, memory_config), value_true),
        get_multiplied(ttnn::lez(queue_id, predicate, memory_config), value_false),
        dtype,
        memory_config,
        output,
        /* post_activations */ FusedActivations{},
        /* lhs_activations */ FusedActivations{},
        /* rhs_activations */ FusedActivations{},
        /* use_legacy */ false);
}

inline bool have_same_shape(const Tensor& a, const Tensor& b) { return (a.logical_shape() == b.logical_shape()); }

}  // namespace ternary_utils

Tensor WhereOperation::invoke(
    QueueId queue_id,
    const Tensor& predicate,
    const std::variant<float, Tensor>& value_true,
    const std::variant<float, Tensor>& value_false,
    const std::optional<MemoryConfig>& memory_config,
    std::optional<Tensor> output) {
    bool is_value_true_Tensor = std::holds_alternative<Tensor>(value_true);
    bool is_value_false_Tensor = std::holds_alternative<Tensor>(value_false);

    bool has_shard_spec =
        predicate.memory_config().is_sharded() ||
        (is_value_true_Tensor ? std::get<Tensor>(value_true).memory_config().is_sharded() : false) ||
        (is_value_false_Tensor ? std::get<Tensor>(value_false).memory_config().is_sharded() : false) ||
        (memory_config.has_value() ? memory_config.value().is_sharded() : false) ||
        (output.has_value() ? output.value().memory_config().is_sharded() : false);

    // Check if we can use fast ternary LLK path (TTT, TTS, TST cases)
    if (!has_shard_spec) {
        if (is_value_true_Tensor && is_value_false_Tensor) {
            // TTT case: tensor-tensor-tensor
            const auto& t_true = std::get<Tensor>(value_true);
            const auto& t_false = std::get<Tensor>(value_false);
            if (ternary_utils::have_same_shape(t_true, predicate) &&
                ternary_utils::have_same_shape(predicate, t_false)) {
                log_debug(tt::LogOp, "Where LLK - TTT");
                std::optional<DataType> output_dtype = output.has_value() ? std::optional<DataType>(output->dtype())
                                                                          : std::optional<DataType>(predicate.dtype());
                return ttnn::prim::where(
                    queue_id,
                    predicate,
                    t_true,
                    t_false,
                    output_dtype,
                    memory_config.value_or(predicate.memory_config()),
                    output);
            }
        } else if (is_value_true_Tensor && !is_value_false_Tensor) {
            // TTS case: tensor-tensor-scalar
            const auto& t_true = std::get<Tensor>(value_true);
            if (ternary_utils::have_same_shape(t_true, predicate)) {
                log_debug(tt::LogOp, "Where LLK - TTS");
                float scalar_false = std::get<float>(value_false);
                std::optional<DataType> output_dtype = output.has_value() ? std::optional<DataType>(output->dtype())
                                                                          : std::optional<DataType>(predicate.dtype());
                return ttnn::prim::where(
                    queue_id,
                    predicate,
                    t_true,
                    scalar_false,
                    output_dtype,
                    memory_config.value_or(predicate.memory_config()),
                    output);
            }
        } else if (!is_value_true_Tensor && is_value_false_Tensor) {
            // TST case: tensor-scalar-tensor
            const auto& t_false = std::get<Tensor>(value_false);
            if (ternary_utils::have_same_shape(predicate, t_false)) {
                log_debug(tt::LogOp, "Where LLK - TST");
                float scalar_true = std::get<float>(value_true);
                std::optional<DataType> output_dtype = output.has_value() ? std::optional<DataType>(output->dtype())
                                                                          : std::optional<DataType>(predicate.dtype());
                return ttnn::prim::where(
                    queue_id,
                    predicate,
                    scalar_true,
                    t_false,
                    output_dtype,
                    memory_config.value_or(predicate.memory_config()),
                    output);
            }
        } else if (!is_value_true_Tensor && !is_value_false_Tensor && !has_shard_spec) {
            // TSS case: tensor-scalar-scalar
            const auto& t_true = std::get<float>(value_true);
            const auto& t_false = std::get<float>(value_false);
<<<<<<< HEAD
            log_info(tt::LogOp, "Where LLK - TSS");
=======
            log_debug(tt::LogOp, "Where LLK - TSS");
            std::optional<DataType> output_dtype = output.has_value() ? std::optional<DataType>(output->dtype())
                                                                      : std::optional<DataType>(predicate.dtype());
>>>>>>> 4581b701
            unary::UnaryOpType op_type = unary::UnaryOpType::WHERE_TSS;

            return ttnn::operations::unary::Unary_chain::invoke(
                queue_id,
                predicate,
                {unary::UnaryWithParam{op_type, {static_cast<float>(t_true), static_cast<float>(t_false)}}},
                memory_config,
                output);
        }
    }

    log_debug(tt::LogOp, "Where - legacy");
    return std::visit(
        [&](const auto&... values) {
            return ternary_utils::where_impl(
                queue_id, predicate, values..., memory_config.value_or(predicate.memory_config()), std::move(output));
        },
        value_true,
        value_false);
}

}  // namespace ternary
}  // namespace operations
}  // namespace ttnn<|MERGE_RESOLUTION|>--- conflicted
+++ resolved
@@ -137,13 +137,9 @@
             // TSS case: tensor-scalar-scalar
             const auto& t_true = std::get<float>(value_true);
             const auto& t_false = std::get<float>(value_false);
-<<<<<<< HEAD
-            log_info(tt::LogOp, "Where LLK - TSS");
-=======
             log_debug(tt::LogOp, "Where LLK - TSS");
             std::optional<DataType> output_dtype = output.has_value() ? std::optional<DataType>(output->dtype())
                                                                       : std::optional<DataType>(predicate.dtype());
->>>>>>> 4581b701
             unary::UnaryOpType op_type = unary::UnaryOpType::WHERE_TSS;
 
             return ttnn::operations::unary::Unary_chain::invoke(
