--- conflicted
+++ resolved
@@ -90,10 +90,6 @@
             // TTT case: tensor-tensor-tensor
             const auto& t_true = std::get<Tensor>(value_true);
             const auto& t_false = std::get<Tensor>(value_false);
-<<<<<<< HEAD
-            if (ternary_utils::have_same_shape(t_true, predicate) &&
-                ternary_utils::have_same_shape(predicate, t_false)) {
-=======
             bool typecast_predicate = ternary_utils::typecast_predicate(predicate, t_true, t_false);
             if (typecast_predicate) {
                 condition = ttnn::typecast(predicate, t_true.dtype());
@@ -106,23 +102,14 @@
 
             if (broadcast_type != ttnn::operations::ternary::WhereBroadcastType::INVALID_BCAST) {
                 log_debug(tt::LogOp, "Where LLK - TTT");
->>>>>>> cbc718ac
                 std::optional<DataType> output_dtype = output.has_value() ? std::optional<DataType>(output->dtype())
                                                                           : std::optional<DataType>(t_true.dtype());
                 return ttnn::prim::where(
-                    condition,
-                    t_true,
-                    t_false,
-                    output_dtype,
-                    memory_config.value_or(t_true.memory_config()),
-                    output);
+                    condition, t_true, t_false, output_dtype, memory_config.value_or(t_true.memory_config()), output);
             }
         } else if (is_value_true_Tensor && !is_value_false_Tensor) {
             // TTS case: tensor-tensor-scalar
             const auto& t_true = std::get<Tensor>(value_true);
-<<<<<<< HEAD
-            if (ternary_utils::have_same_shape(t_true, predicate)) {
-=======
             bool typecast_predicate = ternary_utils::typecast_predicate(predicate, t_true);
             if (typecast_predicate) {
                 condition = ttnn::typecast(predicate, t_true.dtype());
@@ -134,7 +121,6 @@
 
             if (broadcast_type != ttnn::operations::ternary::WhereBroadcastType::INVALID_BCAST) {
                 log_debug(tt::LogOp, "Where LLK - TTS");
->>>>>>> cbc718ac
                 float scalar_false = std::get<float>(value_false);
                 std::optional<DataType> output_dtype = output.has_value() ? std::optional<DataType>(output->dtype())
                                                                           : std::optional<DataType>(t_true.dtype());
@@ -149,9 +135,6 @@
         } else if (!is_value_true_Tensor && is_value_false_Tensor) {
             // TST case: tensor-scalar-tensor
             const auto& t_false = std::get<Tensor>(value_false);
-<<<<<<< HEAD
-            if (ternary_utils::have_same_shape(predicate, t_false)) {
-=======
             bool typecast_predicate = ternary_utils::typecast_predicate(predicate, t_false);
             if (typecast_predicate) {
                 condition = ttnn::typecast(predicate, t_false.dtype());
@@ -161,7 +144,6 @@
 
             if (broadcast_type != ttnn::operations::ternary::WhereBroadcastType::INVALID_BCAST) {
                 log_debug(tt::LogOp, "Where LLK - TST");
->>>>>>> cbc718ac
                 float scalar_true = std::get<float>(value_true);
                 std::optional<DataType> output_dtype = output.has_value() ? std::optional<DataType>(output->dtype())
                                                                           : std::optional<DataType>(t_false.dtype());
