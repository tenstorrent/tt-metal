// SPDX-FileCopyrightText: © 2025 Tenstorrent AI ULC
//
// SPDX-License-Identifier: Apache-2.0

#include "where.hpp"

#include <utility>
#include <variant>

#include "ttnn/operations/eltwise/binary/binary.hpp"
#include "ttnn/operations/eltwise/unary/unary.hpp"
#include "device/where_device_operation.hpp"
#include "device/where_utils.hpp"
#include "ttnn/operations/copy/typecast/typecast.hpp"

namespace ttnn {
namespace operations {
namespace ternary {

namespace ternary_utils {

// where - ternary operator y = (predicate) ? value_true : value_false; elementwise
// y = (predicate >= 0)*value_true + (predicate < 0)*value_false

Tensor where_impl(
    const Tensor& predicate,
    const auto& value_true,
    const auto& value_false,
    const MemoryConfig& memory_config,
    std::optional<Tensor> output) {
    using FusedActivations = tt::stl::Span<const unary::UnaryWithParam>;
    constexpr auto dtype = std::nullopt;
    const auto get_multiplied = [&](const Tensor& condition, const auto& value) -> Tensor {
        return ttnn::multiply(
            condition,
            value,
            dtype,
            memory_config,
            /* output */ std::nullopt,
            /* post_activations */ FusedActivations{},
            /* lhs_activations */ FusedActivations{},
            /* rhs_activations */ FusedActivations{},
            /* use_legacy */ false);
    };

    return ttnn::add(
        get_multiplied(ttnn::gtz(predicate, memory_config), value_true),
        get_multiplied(ttnn::lez(predicate, memory_config), value_false),
        dtype,
        memory_config,
        output,
        /* post_activations */ FusedActivations{},
        /* lhs_activations */ FusedActivations{},
        /* rhs_activations */ FusedActivations{},
        /* use_legacy */ false);
}

inline bool have_same_shape(const Tensor& a, const Tensor& b) { return (a.logical_shape() == b.logical_shape()); }

inline bool typecast_predicate(const Tensor& predicate, const Tensor& t_true, const Tensor& t_false) {
    if (!is_floating_point(predicate.dtype()) && is_floating_point(t_true.dtype()) &&
        is_floating_point(t_false.dtype())) {
        return true;
    }
    return false;
}

inline bool typecast_predicate(const Tensor& predicate, const Tensor& b) {
    if (!is_floating_point(predicate.dtype()) && is_floating_point(b.dtype())) {
        return true;
    }
    return false;
}

}  // namespace ternary_utils

Tensor WhereOperation::invoke(
    const Tensor& predicate,
    const std::variant<float, Tensor>& value_true,
    const std::variant<float, Tensor>& value_false,
    const std::optional<MemoryConfig>& memory_config,
    std::optional<Tensor> output) {
    bool is_value_true_Tensor = std::holds_alternative<Tensor>(value_true);
    bool is_value_false_Tensor = std::holds_alternative<Tensor>(value_false);
    auto condition = predicate;
    bool has_shard_spec =
        predicate.memory_config().is_sharded() ||
        (is_value_true_Tensor ? std::get<Tensor>(value_true).memory_config().is_sharded() : false) ||
        (is_value_false_Tensor ? std::get<Tensor>(value_false).memory_config().is_sharded() : false) ||
        (memory_config.has_value() ? memory_config.value().is_sharded() : false) ||
        (output.has_value() ? output.value().memory_config().is_sharded() : false);

    // Check if we can use fast ternary LLK path (TTT, TTS, TST cases)
    if (!has_shard_spec) {
        if (is_value_true_Tensor && is_value_false_Tensor) {
            // TTT case: tensor-tensor-tensor
            const auto& t_true = std::get<Tensor>(value_true);
            const auto& t_false = std::get<Tensor>(value_false);
            bool typecast_predicate = ternary_utils::typecast_predicate(predicate, t_true, t_false);
            if (typecast_predicate) {
                condition = ttnn::typecast(queue_id, predicate, t_true.dtype());
            }

            // Check if shapes are broadcast-compatible for TTT using broadcast detection
            // This needs to be done in the device operation but we need this check here to decide fallback to legacy
            auto broadcast_type = ttnn::operations::ternary::get_broadcast_type(
                predicate.logical_shape(), t_true.logical_shape(), t_false.logical_shape());

            if (broadcast_type != ttnn::operations::ternary::WhereBroadcastType::INVALID_BCAST) {
                log_debug(tt::LogOp, "Where LLK - TTT");
                std::optional<DataType> output_dtype = output.has_value() ? std::optional<DataType>(output->dtype())
                                                                          : std::optional<DataType>(t_true.dtype());
                return ttnn::prim::where(
<<<<<<< HEAD
                    predicate,
=======
                    queue_id,
                    condition,
>>>>>>> 652c0dc4
                    t_true,
                    t_false,
                    output_dtype,
                    memory_config.value_or(t_true.memory_config()),
                    output);
            }
        } else if (is_value_true_Tensor && !is_value_false_Tensor) {
            // TTS case: tensor-tensor-scalar
            const auto& t_true = std::get<Tensor>(value_true);
            bool typecast_predicate = ternary_utils::typecast_predicate(predicate, t_true);
            if (typecast_predicate) {
                condition = ttnn::typecast(queue_id, predicate, t_true.dtype());
            }
            if (ternary_utils::have_same_shape(t_true, predicate)) {
                log_debug(tt::LogOp, "Where LLK - TTS");
                float scalar_false = std::get<float>(value_false);
                std::optional<DataType> output_dtype = output.has_value() ? std::optional<DataType>(output->dtype())
                                                                          : std::optional<DataType>(t_true.dtype());
                return ttnn::prim::where(
<<<<<<< HEAD
                    predicate,
=======
                    queue_id,
                    condition,
>>>>>>> 652c0dc4
                    t_true,
                    scalar_false,
                    output_dtype,
                    memory_config.value_or(t_true.memory_config()),
                    output);
            }
        } else if (!is_value_true_Tensor && is_value_false_Tensor) {
            // TST case: tensor-scalar-tensor
            const auto& t_false = std::get<Tensor>(value_false);
            bool typecast_predicate = ternary_utils::typecast_predicate(predicate, t_false);
            if (typecast_predicate) {
                condition = ttnn::typecast(queue_id, predicate, t_false.dtype());
            }
            if (ternary_utils::have_same_shape(predicate, t_false)) {
                log_debug(tt::LogOp, "Where LLK - TST");
                float scalar_true = std::get<float>(value_true);
                std::optional<DataType> output_dtype = output.has_value() ? std::optional<DataType>(output->dtype())
                                                                          : std::optional<DataType>(t_false.dtype());
                return ttnn::prim::where(
<<<<<<< HEAD
                    predicate,
=======
                    queue_id,
                    condition,
>>>>>>> 652c0dc4
                    scalar_true,
                    t_false,
                    output_dtype,
                    memory_config.value_or(t_false.memory_config()),
                    output);
            }
        } else if (!is_value_true_Tensor && !is_value_false_Tensor && !has_shard_spec) {
            // TSS case: tensor-scalar-scalar
            const auto& t_true = std::get<float>(value_true);
            const auto& t_false = std::get<float>(value_false);
            log_debug(tt::LogOp, "Where LLK - TSS");
            unary::UnaryOpType op_type = unary::UnaryOpType::WHERE_TSS;

            return ttnn::operations::unary::Unary_chain::invoke(
                predicate,
                {unary::UnaryWithParam{op_type, {static_cast<float>(t_true), static_cast<float>(t_false)}}},
                memory_config,
                output);
        }
    }

    log_debug(tt::LogOp, "Where - legacy");
    return std::visit(
        [&](const auto&... values) {
            return ternary_utils::where_impl(
<<<<<<< HEAD
                predicate, values..., memory_config.value_or(predicate.memory_config()), std::move(output));
=======
                queue_id, condition, values..., memory_config.value_or(predicate.memory_config()), std::move(output));
>>>>>>> 652c0dc4
        },
        value_true,
        value_false);
}

}  // namespace ternary
}  // namespace operations
}  // namespace ttnn<|MERGE_RESOLUTION|>--- conflicted
+++ resolved
@@ -111,12 +111,7 @@
                 std::optional<DataType> output_dtype = output.has_value() ? std::optional<DataType>(output->dtype())
                                                                           : std::optional<DataType>(t_true.dtype());
                 return ttnn::prim::where(
-<<<<<<< HEAD
-                    predicate,
-=======
-                    queue_id,
                     condition,
->>>>>>> 652c0dc4
                     t_true,
                     t_false,
                     output_dtype,
@@ -136,12 +131,7 @@
                 std::optional<DataType> output_dtype = output.has_value() ? std::optional<DataType>(output->dtype())
                                                                           : std::optional<DataType>(t_true.dtype());
                 return ttnn::prim::where(
-<<<<<<< HEAD
-                    predicate,
-=======
-                    queue_id,
                     condition,
->>>>>>> 652c0dc4
                     t_true,
                     scalar_false,
                     output_dtype,
@@ -161,12 +151,7 @@
                 std::optional<DataType> output_dtype = output.has_value() ? std::optional<DataType>(output->dtype())
                                                                           : std::optional<DataType>(t_false.dtype());
                 return ttnn::prim::where(
-<<<<<<< HEAD
-                    predicate,
-=======
-                    queue_id,
                     condition,
->>>>>>> 652c0dc4
                     scalar_true,
                     t_false,
                     output_dtype,
@@ -192,11 +177,7 @@
     return std::visit(
         [&](const auto&... values) {
             return ternary_utils::where_impl(
-<<<<<<< HEAD
-                predicate, values..., memory_config.value_or(predicate.memory_config()), std::move(output));
-=======
-                queue_id, condition, values..., memory_config.value_or(predicate.memory_config()), std::move(output));
->>>>>>> 652c0dc4
+                condition, values..., memory_config.value_or(predicate.memory_config()), std::move(output));
         },
         value_true,
         value_false);
