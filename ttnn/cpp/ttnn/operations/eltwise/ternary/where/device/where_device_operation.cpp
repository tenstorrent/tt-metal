// SPDX-FileCopyrightText: © 2025 Tenstorrent AI ULC
//
// SPDX-License-Identifier: Apache-2.0

#include "where_device_operation.hpp"
#include "where_utils.hpp"
#include "ttnn/operations/cb_utils.hpp"
#include "ttnn/operations/eltwise/unary/common/unary_op_utils.hpp"
#include <tt-metalium/work_split.hpp>

namespace ttnn::operations::ternary {

DataType WhereDeviceOperation::operation_attributes_t::get_dtype() const { return dtype.value_or(input_dtype); }

WhereDeviceOperation::program_factory_t WhereDeviceOperation::select_program_factory(
    const operation_attributes_t& args, const tensor_args_t& tensor_args) {
    TT_FATAL(!tensor_args.predicate.is_sharded(), "WhereDeviceOperation is not implemented for sharded tensors");
    return WhereProgramFactory{};
}

tt::stl::hash::hash_t WhereDeviceOperation::operation_attributes_t::to_hash() const {
    return tt::stl::hash::hash_objects_with_default_seed(
        where_variant, broadcast_type, memory_config, get_dtype(), compute_kernel_config);
}

void WhereDeviceOperation::validate_on_program_cache_hit(
    const operation_attributes_t& args, const tensor_args_t& tensor_args) {
    validate_on_program_cache_miss(args, tensor_args);
}

void WhereDeviceOperation::validate_on_program_cache_miss(
    const operation_attributes_t& args, const tensor_args_t& tensor_args) {
    const auto& predicate_tensor = tensor_args.predicate;
    const auto& value_true_tensor = tensor_args.value_true;
    const auto& value_false_tensor = tensor_args.value_false;
    const auto& optional_output_tensor = tensor_args.optional_output_tensor;

    auto& predicate_shape = predicate_tensor.logical_shape();

    auto out_memory_config = args.memory_config;
    // For TTT, allow exact shape match or broadcast-compatible shapes
    auto broadcast_type = args.broadcast_type;

    if (optional_output_tensor.has_value()) {
        out_memory_config = optional_output_tensor->memory_config();
    }

    TT_FATAL(
        predicate_tensor.storage_type() == StorageType::DEVICE,
        "Where operation requires input to be on Device. Input storage type: {}",
        static_cast<int>(predicate_tensor.storage_type()));

    TT_FATAL(
        predicate_tensor.buffer() != nullptr,
        "Operands to eltwise where need to be allocated in buffers on the device. Buffer is null.");

    TT_FATAL(
        predicate_tensor.memory_config().memory_layout() == out_memory_config.memory_layout(),
        "Where operation requires Input and Output memory layout to match. Input layout: {}, Output layout: {}",
        static_cast<int>(predicate_tensor.memory_config().memory_layout()),
        static_cast<int>(out_memory_config.memory_layout()));

    TT_FATAL(
        broadcast_type != ttnn::operations::ternary::WhereBroadcastType::INVALID_BCAST,
        "Invalid broadcast type for Where device operation. Supported bcast dims for TTT: -5, -4, -3, -1, for TTS/TST: "
        "-5, -4, -3");

    // Validate tensor shapes based on variant
    if (args.where_variant == WhereVariant::TTT) {
        auto& true_shape = value_true_tensor.value().logical_shape();
        auto& false_shape = value_false_tensor.value().logical_shape();

        if (broadcast_type == ttnn::operations::ternary::WhereBroadcastType::NONE ||
            broadcast_type == ttnn::operations::ternary::WhereBroadcastType::OUTER_BCAST) {
            const bool is_W_same = (predicate_shape[-1] == true_shape[-1]) && (predicate_shape[-1] == false_shape[-1]);
            const bool is_H_same = (predicate_shape[-2] == true_shape[-2]) && (predicate_shape[-2] == false_shape[-2]);
            // Check for exact shape match as fallback
            TT_FATAL(
                (is_H_same && is_W_same),
                "Where TTT operation requires H and W to match when there is no subtile broadcast. "
                "Predicate: {}, True_tensor: {}, False_tensor: {}",
                predicate_shape,
                true_shape,
                false_shape);
        }

    } else if (args.where_variant == WhereVariant::TTS) {
<<<<<<< HEAD
        // For TTS, validate broadcast compatibility instead of requiring exact shape match
        auto broadcast_type = args.broadcast_type;
        if (broadcast_type == WhereBroadcastType::NONE || broadcast_type == WhereBroadcastType::OUTER_BCAST) {
            // For exact match or outer broadcast, shapes should be compatible
            // The broadcast detection should have already validated this
        } else if (broadcast_type == WhereBroadcastType::COL_BCAST) {
            // For column broadcast, validate height compatibility
            const bool same_height =
                (predicate_tensor.logical_shape()[-2] == value_true_tensor.value().logical_shape()[-2]);
            TT_FATAL(
                same_height,
                "Where TTS column broadcast requires predicate and value_true to have same height. "
                "Predicate: {}, Value true: {}",
                predicate_tensor.logical_shape(),
                value_true_tensor.value().logical_shape());
            TT_FATAL(
                args.value_false_scalar.has_value(),
                "Where TTS operation requires value_false_scalar to be set in operation attributes");
        }
=======
        TT_FATAL(
            (predicate_tensor.logical_shape() == value_true_tensor.value().logical_shape() ||
             broadcast_type == ttnn::operations::ternary::WhereBroadcastType::OUTER_BCAST),
            "Where TTS operation requires predicate and value_true to have same shape. Predicate: {}, Value true: {}",
            predicate_tensor.logical_shape(),
            value_true_tensor.value().logical_shape());
        TT_FATAL(
            args.value_false_scalar.has_value(),
            "Where TTS operation requires value_false_scalar to be set in operation attributes");
>>>>>>> 43440403
    } else if (args.where_variant == WhereVariant::TST) {
        TT_FATAL(
            (predicate_tensor.logical_shape() == value_false_tensor.value().logical_shape() ||
             broadcast_type == ttnn::operations::ternary::WhereBroadcastType::OUTER_BCAST),
            "Where TST operation requires predicate and value_false to have same shape. Predicate: {}, Value false: {}",
            predicate_tensor.logical_shape(),
            value_false_tensor.value().logical_shape());
        TT_FATAL(
            args.value_true_scalar.has_value(),
            "Where TST operation requires value_true_scalar to be set in operation attributes");
    }

    if (!predicate_tensor.is_sharded()) {
        TT_FATAL(
            predicate_tensor.layout() == Layout::TILE,
            "Where operation requires tensor to be in Tile layout when working with non-sharded input tensor. Input "
            "tensor layout: {}",
            static_cast<int>(predicate_tensor.layout()));

        TT_FATAL(
            predicate_tensor.memory_config().memory_layout() == TensorMemoryLayout::INTERLEAVED,
            "Where operation requires Interleaved memory layout when working with non-sharded input tensor. Input "
            "memory layout: `{}`",
            static_cast<int>(predicate_tensor.memory_config().memory_layout()));
    }

    if (optional_output_tensor.has_value()) {
        const auto computed_output_shape = compute_output_specs(args, tensor_args).logical_shape();
        const auto optional_output_tensor_shape = optional_output_tensor.value().logical_shape();
        TT_FATAL(
            optional_output_tensor_shape == computed_output_shape,
            "When preallocted output tensor is used, Where operation requires its shape to match the computed "
            "shape. Computed shape: {}, Shape in preallocated output tensor: {}",
            computed_output_shape,
            optional_output_tensor_shape);

        if (!predicate_tensor.is_sharded()) {
            TT_FATAL(
                (optional_output_tensor.value().layout() == Layout::TILE),
                "Where operation requires output tensor to be in Tile layout when working with non-sharded tensor.");
        }
    }
}

TensorSpec WhereDeviceOperation::compute_output_specs(
    const operation_attributes_t& args, const tensor_args_t& tensor_args) {
    if (tensor_args.optional_output_tensor.has_value()) {
        return tensor_args.optional_output_tensor->tensor_spec();
    }

    auto output_layout = Layout::TILE;
    if (args.memory_config.is_sharded()) {
        output_layout = tensor_args.predicate.layout();
    }

    // Determine output shape based on broadcast pattern
    // For TST/TTS variants, one of the values is a scalar, so we need to handle that case

    auto broadcast_type = args.broadcast_type;
    auto where_variant = args.where_variant;

    auto output_shape = tensor_args.predicate.logical_shape();

<<<<<<< HEAD
    // TST & TTS support broadcast for compatible shapes
    if (broadcast_type == WhereBroadcastType::NONE && where_variant != WhereVariant::TTT) {
=======
    if (broadcast_type == WhereBroadcastType::NONE) {
>>>>>>> 43440403
        return TensorSpec(
            output_shape, tt::tt_metal::TensorLayout(args.dtype.value(), output_layout, args.memory_config));
    }

    const auto compute_broadcasted_output_ternary = [&](const auto& pred_shape,
                                                        const auto& true_shape,
                                                        const auto& false_shape) {
        const int rank_a = pred_shape.rank();
        const int rank_b = true_shape.rank();
        const int rank_c = false_shape.rank();
        const int largest_rank = std::max({rank_a, rank_b, rank_c});

        SmallVector<uint32_t> output_shape(largest_rank, 1);

        for (int i = -1; i >= -largest_rank; --i) {
            auto dim_a = (i >= -rank_a) ? pred_shape[i] : 1;
            auto dim_b = (i >= -rank_b) ? true_shape[i] : 1;
            auto dim_c = (i >= -rank_c) ? false_shape[i] : 1;

            // Find the maximum dimension size (ignoring 1s which can be broadcast)
            uint32_t max_dim = 1;
            if (dim_a != 1) {
                max_dim = std::max(max_dim, dim_a);
            }
            if (dim_b != 1) {
                max_dim = std::max(max_dim, dim_b);
            }
            if (dim_c != 1) {
                max_dim = std::max(max_dim, dim_c);
            }

            // Validate broadcasting compatibility
            bool compatible = true;
            if (dim_a != 1 && dim_a != max_dim) {
                compatible = false;
            }
            if (dim_b != 1 && dim_b != max_dim) {
                compatible = false;
            }
            if (dim_c != 1 && dim_c != max_dim) {
                compatible = false;
            }

            TT_FATAL(
                compatible,
                "Broadcasting rule violation for rank {}, dim a: {}, dim b: {}, dim c: {}",
                i,
                dim_a,
                dim_b,
                dim_c);

            // For ranks >= 6, ensure exact match (following existing pattern)
            if (i <= -6) {
                TT_FATAL(
                    dim_a == dim_b && dim_b == dim_c,
                    "Broadcasting rule violation for rank >= 6 : dim {}, Broadcast is supported up to rank 5, "
                    "dim a: {}, dim b: {}, dim c: {}",
                    i,
                    dim_a,
                    dim_b,
                    dim_c);
            }

            output_shape[i + largest_rank] = max_dim;
        }
        return ttnn::Shape(output_shape);
    };

<<<<<<< HEAD
    const auto compute_broadcasted_output_tts = [&]() {
        auto pred_shape = tensor_args.predicate.logical_shape();
        auto true_shape = tensor_args.value_true.value().logical_shape();

        const int rank_a = pred_shape.rank();
        const int rank_b = true_shape.rank();
        const int largest_rank = std::max(rank_a, rank_b);

        SmallVector<uint32_t> output_shape(largest_rank, 1);

        for (int i = -1; i >= -largest_rank; --i) {
            auto dim_a = (i >= -rank_a) ? pred_shape[i] : 1;
            auto dim_b = (i >= -rank_b) ? true_shape[i] : 1;

            // Find the maximum dimension size (ignoring 1s which can be broadcast)
            uint32_t max_dim = 1;
            if (dim_a != 1) {
                max_dim = std::max(max_dim, dim_a);
            }
            if (dim_b != 1) {
                max_dim = std::max(max_dim, dim_b);
            }

            // Validate broadcasting compatibility for TTS (only predicate and true tensor)
            bool compatible = true;
            if (dim_a != 1 && dim_a != max_dim) {
                compatible = false;
            }
            if (dim_b != 1 && dim_b != max_dim) {
                compatible = false;
            }

            TT_FATAL(
                compatible, "Broadcasting rule violation for TTS rank {}, dim pred: {}, dim true: {}", i, dim_a, dim_b);

            // For ranks >= 6, ensure exact match (following existing pattern)
            if (i <= -6) {
                TT_FATAL(
                    dim_a == dim_b,
                    "Broadcasting rule violation for TTS rank >= 6 : dim {}, Broadcast is supported up to rank 5, "
                    "dim pred: {}, dim true: {}",
                    i,
                    dim_a,
                    dim_b);
            }

            output_shape[i + largest_rank] = max_dim;
=======
    const auto compute_broadcasted_output_binary = [&](const auto& pred_shape, const auto& b_shape) {
        const int rank_a = pred_shape.rank();
        const int rank_b = b_shape.rank();
        const int largest_rank = std::max(rank_a, rank_b);
        SmallVector<uint32_t> output_shape(largest_rank, 1);

        for (int i = -1; i >= -largest_rank; --i) {
            auto a_dim = (i >= -rank_a) ? pred_shape[i] : 1;
            auto b_dim = (i >= -rank_b) ? b_shape[i] : 1;

            TT_FATAL(
                a_dim == b_dim || a_dim == 1 || b_dim == 1,
                "Broadcasting rule violation for rank {}, dim a: {}, dim b: {}",
                i,
                a_dim,
                b_dim);

            if (i <= -6) {
                TT_FATAL(
                    a_dim == b_dim,
                    "Broadcasting rule violation for rank >= 6 : dim {}, Broadcast is supported up to rank 5, dim a: "
                    "{}, "
                    "dim b: {}",
                    i,
                    a_dim,
                    b_dim);
            }

            // Determine the resulting dimension for this axis
            uint32_t out_dim = std::max<uint32_t>(a_dim, b_dim);
            output_shape[i + largest_rank] = out_dim;
>>>>>>> 43440403
        }
        return ttnn::Shape(output_shape);
    };

    if (args.where_variant == WhereVariant::TTT) {
<<<<<<< HEAD
        output_shape = compute_broadcasted_output_ternary();
    } else if (args.where_variant == WhereVariant::TTS) {
        output_shape = compute_broadcasted_output_tts();
=======
        auto pred_shape = tensor_args.predicate.logical_shape();
        auto true_shape = tensor_args.value_true.value().logical_shape();
        auto false_shape = tensor_args.value_false.value().logical_shape();

        output_shape = compute_broadcasted_output_ternary(pred_shape, true_shape, false_shape);
    } else if (args.where_variant == WhereVariant::TTS) {
        output_shape = compute_broadcasted_output_binary(
            tensor_args.predicate.logical_shape(), tensor_args.value_true.value().logical_shape());
    } else if (args.where_variant == WhereVariant::TST) {
        output_shape = compute_broadcasted_output_binary(
            tensor_args.predicate.logical_shape(), tensor_args.value_false.value().logical_shape());
>>>>>>> 43440403
    }

    return TensorSpec(output_shape, tt::tt_metal::TensorLayout(args.dtype.value(), output_layout, args.memory_config));
}

Tensor WhereDeviceOperation::create_output_tensors(
    const operation_attributes_t& args, const tensor_args_t& tensor_args) {
    if (tensor_args.optional_output_tensor.has_value()) {
        return *tensor_args.optional_output_tensor;
    }
    return create_device_tensor(compute_output_specs(args, tensor_args), tensor_args.predicate.device());
}

tt::stl::hash::hash_t WhereDeviceOperation::compute_program_hash(
    const operation_attributes_t& args, const tensor_args_t& tensor_args) {
    const auto& predicate_tensor = tensor_args.predicate;
    const auto& value_true = tensor_args.value_true;
    const auto& value_false = tensor_args.value_false;
    const auto& predicate_shape = predicate_tensor.padded_shape();
    WhereVariant variant = args.where_variant;

    auto program_factory = select_program_factory(args, tensor_args);

    tt::stl::hash::hash_t hash = tt::tt_metal::operation::hash_operation<WhereDeviceOperation>(
        args,
        program_factory.index(),
        predicate_tensor.dtype(),
        predicate_tensor.memory_config(),
        predicate_shape.volume());

    if (variant == WhereVariant::TTT) {
        hash = tt::tt_metal::operation::hash_operation<WhereDeviceOperation>(
            args,
            program_factory.index(),
            predicate_tensor.dtype(),
            predicate_tensor.memory_config(),
            value_true.value().dtype(),
            value_true.value().memory_config(),
            value_false.value().dtype(),
            value_false.value().memory_config(),
            predicate_shape.volume());
    } else if (variant == WhereVariant::TTS) {
        // For TTS, include the scalar value in hash
        hash = tt::tt_metal::operation::hash_operation<WhereDeviceOperation>(
            args,
            program_factory.index(),
            predicate_tensor.dtype(),
            predicate_tensor.memory_config(),
            value_true.value().dtype(),
            value_true.value().memory_config(),
            predicate_shape.volume());
    } else if (variant == WhereVariant::TST) {
        // For TST, include the scalar value in hash
        hash = tt::tt_metal::operation::hash_operation<WhereDeviceOperation>(
            args,
            program_factory.index(),
            predicate_tensor.dtype(),
            predicate_tensor.memory_config(),
            value_false.value().dtype(),
            value_false.value().memory_config(),
            predicate_shape.volume());
    }

    return hash;
}

bool WhereDeviceOperation::skip_launch(
    const operation_attributes_t& attributes,
    const tensor_args_t& tensor_args,
    const tensor_return_value_t& tensor_return_value) {
    return tensor_return_value.logical_shape().volume() == 0;
}

std::tuple<WhereDeviceOperation::operation_attributes_t, WhereDeviceOperation::tensor_args_t>
WhereDeviceOperation::invoke(
    const Tensor& predicate,
    const Tensor& value_true,
    const Tensor& value_false,
    const std::optional<const DataType>& output_dtype,
    const std::optional<MemoryConfig>& memory_config,
    const std::optional<Tensor>& optional_output_tensor) {
    // Detect broadcast type for TTT variant
    WhereBroadcastType broadcast_type =
        get_broadcast_type(predicate.logical_shape(), value_true.logical_shape(), value_false.logical_shape());

    operation_attributes_t attributes{
        .where_variant = WhereVariant::TTT,
        .broadcast_type = broadcast_type,
        .memory_config = memory_config.value_or(value_true.memory_config()),
        .input_dtype = predicate.dtype(),
        .dtype = output_dtype.value_or(value_true.dtype()),
        .compute_kernel_config = std::nullopt,
    };

    tensor_args_t args{
        .predicate = predicate,
        .value_true = value_true,
        .value_false = value_false,
        .optional_output_tensor = optional_output_tensor};

    return {attributes, args};
}

std::tuple<WhereDeviceOperation::operation_attributes_t, WhereDeviceOperation::tensor_args_t>
WhereDeviceOperation::invoke(
    const Tensor& predicate,
    const Tensor& value_true,
    float value_false_scalar,
    const std::optional<const DataType>& output_dtype,
    const std::optional<MemoryConfig>& memory_config,
    const std::optional<Tensor>& optional_output_tensor) {
<<<<<<< HEAD
    // Detect broadcast type for TTS variant
=======
>>>>>>> 43440403
    WhereBroadcastType broadcast_type = get_broadcast_type(predicate.logical_shape(), value_true.logical_shape());

    operation_attributes_t attributes{
        .where_variant = WhereVariant::TTS,
        .broadcast_type = broadcast_type,
        .memory_config = memory_config.value_or(value_true.memory_config()),
        .input_dtype = predicate.dtype(),
        .dtype = output_dtype.value_or(value_true.dtype()),
        .compute_kernel_config = std::nullopt,
        .value_false_scalar = value_false_scalar,
    };

    tensor_args_t args{
        .predicate = predicate,
        .value_true = value_true,
        .value_false = std::nullopt,
        .optional_output_tensor = optional_output_tensor};

    return {attributes, args};
}

std::tuple<WhereDeviceOperation::operation_attributes_t, WhereDeviceOperation::tensor_args_t>
WhereDeviceOperation::invoke(
    const Tensor& predicate,
    float value_true_scalar,
    const Tensor& value_false,
    const std::optional<const DataType>& output_dtype,
    const std::optional<MemoryConfig>& memory_config,
    const std::optional<Tensor>& optional_output_tensor) {
    WhereBroadcastType broadcast_type = get_broadcast_type(predicate.logical_shape(), value_false.logical_shape());

    operation_attributes_t attributes{
        .where_variant = WhereVariant::TST,
        .broadcast_type = broadcast_type,
        .memory_config = memory_config.value_or(value_false.memory_config()),
        .input_dtype = predicate.dtype(),
        .dtype = output_dtype.value_or(value_false.dtype()),
        .compute_kernel_config = std::nullopt,
        .value_true_scalar = value_true_scalar,
    };

    tensor_args_t args{
        .predicate = predicate,
        .value_true = std::nullopt,
        .value_false = value_false,
        .optional_output_tensor = optional_output_tensor};

    return {attributes, args};
}

}  // namespace ttnn::operations::ternary<|MERGE_RESOLUTION|>--- conflicted
+++ resolved
@@ -85,11 +85,17 @@
         }
 
     } else if (args.where_variant == WhereVariant::TTS) {
-<<<<<<< HEAD
         // For TTS, validate broadcast compatibility instead of requiring exact shape match
         auto broadcast_type = args.broadcast_type;
-        if (broadcast_type == WhereBroadcastType::NONE || broadcast_type == WhereBroadcastType::OUTER_BCAST) {
-            // For exact match or outer broadcast, shapes should be compatible
+        if (broadcast_type == WhereBroadcastType::NONE) {
+            TT_FATAL(
+                predicate_tensor.logical_shape() == value_true_tensor.value().logical_shape(),
+                "Where TTS operation requires predicate and value_true to have same shape. Predicate: {}, Value true: "
+                "{}",
+                predicate_tensor.logical_shape(),
+                value_true_tensor.value().logical_shape());
+        } else if (broadcast_type == WhereBroadcastType::OUTER_BCAST) {
+            // For outer broadcast, shapes should be compatible
             // The broadcast detection should have already validated this
         } else if (broadcast_type == WhereBroadcastType::COL_BCAST) {
             // For column broadcast, validate height compatibility
@@ -101,21 +107,10 @@
                 "Predicate: {}, Value true: {}",
                 predicate_tensor.logical_shape(),
                 value_true_tensor.value().logical_shape());
-            TT_FATAL(
-                args.value_false_scalar.has_value(),
-                "Where TTS operation requires value_false_scalar to be set in operation attributes");
-        }
-=======
-        TT_FATAL(
-            (predicate_tensor.logical_shape() == value_true_tensor.value().logical_shape() ||
-             broadcast_type == ttnn::operations::ternary::WhereBroadcastType::OUTER_BCAST),
-            "Where TTS operation requires predicate and value_true to have same shape. Predicate: {}, Value true: {}",
-            predicate_tensor.logical_shape(),
-            value_true_tensor.value().logical_shape());
+        }
         TT_FATAL(
             args.value_false_scalar.has_value(),
             "Where TTS operation requires value_false_scalar to be set in operation attributes");
->>>>>>> 43440403
     } else if (args.where_variant == WhereVariant::TST) {
         TT_FATAL(
             (predicate_tensor.logical_shape() == value_false_tensor.value().logical_shape() ||
@@ -179,12 +174,8 @@
 
     auto output_shape = tensor_args.predicate.logical_shape();
 
-<<<<<<< HEAD
     // TST & TTS support broadcast for compatible shapes
     if (broadcast_type == WhereBroadcastType::NONE && where_variant != WhereVariant::TTT) {
-=======
-    if (broadcast_type == WhereBroadcastType::NONE) {
->>>>>>> 43440403
         return TensorSpec(
             output_shape, tt::tt_metal::TensorLayout(args.dtype.value(), output_layout, args.memory_config));
     }
@@ -253,7 +244,6 @@
         return ttnn::Shape(output_shape);
     };
 
-<<<<<<< HEAD
     const auto compute_broadcasted_output_tts = [&]() {
         auto pred_shape = tensor_args.predicate.logical_shape();
         auto true_shape = tensor_args.value_true.value().logical_shape();
@@ -301,7 +291,10 @@
             }
 
             output_shape[i + largest_rank] = max_dim;
-=======
+        }
+        return ttnn::Shape(output_shape);
+    };
+
     const auto compute_broadcasted_output_binary = [&](const auto& pred_shape, const auto& b_shape) {
         const int rank_a = pred_shape.rank();
         const int rank_b = b_shape.rank();
@@ -333,29 +326,28 @@
             // Determine the resulting dimension for this axis
             uint32_t out_dim = std::max<uint32_t>(a_dim, b_dim);
             output_shape[i + largest_rank] = out_dim;
->>>>>>> 43440403
         }
         return ttnn::Shape(output_shape);
     };
 
     if (args.where_variant == WhereVariant::TTT) {
-<<<<<<< HEAD
-        output_shape = compute_broadcasted_output_ternary();
-    } else if (args.where_variant == WhereVariant::TTS) {
-        output_shape = compute_broadcasted_output_tts();
-=======
         auto pred_shape = tensor_args.predicate.logical_shape();
         auto true_shape = tensor_args.value_true.value().logical_shape();
         auto false_shape = tensor_args.value_false.value().logical_shape();
 
         output_shape = compute_broadcasted_output_ternary(pred_shape, true_shape, false_shape);
     } else if (args.where_variant == WhereVariant::TTS) {
-        output_shape = compute_broadcasted_output_binary(
-            tensor_args.predicate.logical_shape(), tensor_args.value_true.value().logical_shape());
+        // Use column broadcast-aware function if column broadcast is detected
+        if (args.broadcast_type == WhereBroadcastType::COL_BCAST) {
+            output_shape = compute_broadcasted_output_tts();
+        } else {
+            // Use binary function for outer broadcast and other cases
+            output_shape = compute_broadcasted_output_binary(
+                tensor_args.predicate.logical_shape(), tensor_args.value_true.value().logical_shape());
+        }
     } else if (args.where_variant == WhereVariant::TST) {
         output_shape = compute_broadcasted_output_binary(
             tensor_args.predicate.logical_shape(), tensor_args.value_false.value().logical_shape());
->>>>>>> 43440403
     }
 
     return TensorSpec(output_shape, tt::tt_metal::TensorLayout(args.dtype.value(), output_layout, args.memory_config));
@@ -467,10 +459,7 @@
     const std::optional<const DataType>& output_dtype,
     const std::optional<MemoryConfig>& memory_config,
     const std::optional<Tensor>& optional_output_tensor) {
-<<<<<<< HEAD
     // Detect broadcast type for TTS variant
-=======
->>>>>>> 43440403
     WhereBroadcastType broadcast_type = get_broadcast_type(predicate.logical_shape(), value_true.logical_shape());
 
     operation_attributes_t attributes{
