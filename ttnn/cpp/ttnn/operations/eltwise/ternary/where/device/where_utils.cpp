--- conflicted
+++ resolved
@@ -33,15 +33,13 @@
             break;
 
         case WhereVariant::TTS:
-<<<<<<< HEAD
             if (broadcast_type == WhereBroadcastType::COL_BCAST) {
                 reader_kernel = KernelName::ReaderColBcastTTS;
                 compute_kernel = KernelName::ComputeColBcastTTS;
-=======
-            if (broadcast_type == WhereBroadcastType::OUTER_BCAST) {
+                writer_kernel = KernelName::WriterNoBcast;
+            } else if (broadcast_type == WhereBroadcastType::OUTER_BCAST) {
                 reader_kernel = KernelName::ReaderOuterBcastTTS;
                 compute_kernel = KernelName::ComputeNoBcastTTS;
->>>>>>> 43440403
                 writer_kernel = KernelName::WriterNoBcast;
             } else {
                 reader_kernel = KernelName::ReaderNoBcastTTS;
