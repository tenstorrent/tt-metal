// SPDX-FileCopyrightText: © 2025 Tenstorrent AI ULC
//
// SPDX-License-Identifier: Apache-2.0

#include "where_device_operation.hpp"
#include "where_utils.hpp"
#include <tt-metalium/work_split.hpp>
#include <tt-metalium/tensor_accessor_args.hpp>
#include "ttnn/operations/cb_utils.hpp"
#include <cmath>

namespace {
namespace CMAKE_UNIQUE_NAMESPACE {

using namespace ttnn::operations::ternary;

template <typename F>
void set_or_update_runtime_arguments(
    tt::tt_metal::Program& program,
    tt::tt_metal::KernelHandle reader_kernel_id,
    tt::tt_metal::KernelHandle writer_kernel_id,
    tt::tt_metal::KernelHandle compute_kernel_id,
    CoreCoord compute_with_storage_grid_size,
    const WhereDeviceOperation::operation_attributes_t& operation_attributes,
    const WhereDeviceOperation::tensor_args_t& tensor_args,
    WhereDeviceOperation::tensor_return_value_t& output,
    F handle_args) {
    const auto& [predicate_tensor, value_true_tensor, value_false_tensor, optional_output_tensor] = tensor_args;

    WhereVariant variant = operation_attributes.where_variant;

    uint32_t num_output_tiles = output.physical_volume() / output.tensor_spec().tile().get_tile_hw();

    constexpr bool row_major = true;
    uint32_t num_cores_x = compute_with_storage_grid_size.x;
    uint32_t num_cores_y = compute_with_storage_grid_size.y;
    uint32_t num_cores_total = num_cores_x * num_cores_y;
    auto all_device_cores = CoreRange({0, 0}, {num_cores_x - 1, num_cores_y - 1});
    auto [num_cores, all_cores, core_group_1, core_group_2, num_tiles_per_core_group_1, num_tiles_per_core_group_2] =
        tt::tt_metal::split_work_to_cores(compute_with_storage_grid_size, num_output_tiles, row_major);

    auto cores = grid_to_cores(num_cores_total, num_cores_x, num_cores_y, row_major);
    constexpr size_t num_writer_args = 3;
    constexpr size_t num_kernel_args = 1;

    // Reader args count depends on variant
    constexpr size_t num_reader_args = 5;
    uint32_t dummy_arg = 0;

    for (uint32_t i = 0, start_tile_id = 0; i < num_cores_total; i++) {
        const auto& core = cores[i];

        uint32_t num_tiles_per_core;
        if (core_group_1.contains(core)) {
            num_tiles_per_core = num_tiles_per_core_group_1;
        } else if (core_group_2.contains(core)) {
            num_tiles_per_core = num_tiles_per_core_group_2;
        } else {
            handle_args(program, reader_kernel_id, core, std::array<uint32_t, num_reader_args>{0});
            handle_args(program, writer_kernel_id, core, std::array<uint32_t, num_writer_args>{0});
            handle_args(program, compute_kernel_id, core, std::array<uint32_t, num_kernel_args>{0});
            continue;
        }

        // Set reader runtime arguments based on variant
        if (variant == WhereVariant::TTS) {
            // TTS: predicate (arg 0) + value_true tensor (arg 1)
            std::array reader_runtime_args = {
                predicate_tensor.buffer()->address(),
                value_true_tensor.value().buffer()->address(),
                dummy_arg,
                num_tiles_per_core,
                start_tile_id,
            };
            handle_args(program, reader_kernel_id, core, reader_runtime_args);
        } else if (variant == WhereVariant::TST) {
            // TST: predicate (arg 0) + value_false tensor (arg 1, maps to c_1)
            std::array reader_runtime_args = {
                predicate_tensor.buffer()->address(),
                value_false_tensor.value().buffer()->address(),
                dummy_arg,
                num_tiles_per_core,
                start_tile_id,
            };
            handle_args(program, reader_kernel_id, core, reader_runtime_args);
        } else {
            // TTT: predicate (arg 0) + value_true (arg 1) + value_false (arg 2)
            std::array reader_runtime_args = {
                predicate_tensor.buffer()->address(),
                value_true_tensor.value().buffer()->address(),
                value_false_tensor.value().buffer()->address(),
                num_tiles_per_core,
                start_tile_id,
            };
            handle_args(program, reader_kernel_id, core, reader_runtime_args);
        }

        std::array writer_runtime_args = {
            output.buffer()->address(),
            num_tiles_per_core,
            start_tile_id,
        };
        handle_args(program, writer_kernel_id, core, writer_runtime_args);

        // All variants use same compute runtime args now
        if (variant == WhereVariant::TTS) {
            auto bit_cast_scalar =
                pack_scalar_runtime_arg(operation_attributes.value_false_scalar.value(), output.dtype());
            std::array compute_runtime_args = {num_tiles_per_core, bit_cast_scalar};
            handle_args(program, compute_kernel_id, core, compute_runtime_args);
        } else if (variant == WhereVariant::TST) {
            auto bit_cast_scalar =
                pack_scalar_runtime_arg(operation_attributes.value_true_scalar.value(), output.dtype());
            std::array compute_runtime_args = {num_tiles_per_core, bit_cast_scalar};
            handle_args(program, compute_kernel_id, core, compute_runtime_args);
        } else {
            std::array compute_runtime_args = {num_tiles_per_core};
            handle_args(program, compute_kernel_id, core, compute_runtime_args);
        }

        start_tile_id += num_tiles_per_core;
    }
}

}  // namespace CMAKE_UNIQUE_NAMESPACE
}  // namespace

namespace ttnn::operations::ternary {
WhereDeviceOperation::WhereProgramFactory::cached_program_t WhereDeviceOperation::WhereProgramFactory::create(
    const operation_attributes_t& operation_attributes,
    const tensor_args_t& tensor_args,
    tensor_return_value_t& output) {
    using namespace tt;
    using namespace tt::tt_metal;

    const auto& [predicate_tensor, value_true_tensor, value_false_tensor, optional_output_tensor] = tensor_args;

    WhereVariant variant = operation_attributes.where_variant;

    // Use WhereKernelConfig to get the appropriate kernel names
    WhereKernelConfig kernel_config(variant);

    auto program = CreateProgram();

    auto* device = predicate_tensor.device();

    auto predicate_data_format = datatype_to_dataformat_converter(predicate_tensor.dtype());
    // (predicate_tensor.dtype() == DataType::BFLOAT16) ? DataType::UINT16 : predicate_tensor.dtype());

    // Handle data formats based on variant and tensor availability
    DataFormat value_true_data_format, value_false_data_format;
    if (variant == WhereVariant::TTS) {
        // TTS: only value_true tensor exists
        value_true_data_format = datatype_to_dataformat_converter(value_true_tensor.value().dtype());

        // the bfloat16 impl of where_llk uses UINT16 instr set.
        // If the bfloat16 inputs' CBs are set to UINT16 dataformat this will enable us to get 'NaN' for bfloat16 dtype
        // We need to test the impact of this on the composite ops that use where op and on the models, since bfloat16
        // packs nan as inf in all other ops.

        // (value_true_tensor.value().dtype() == DataType::BFLOAT16) ? DataType::UINT16
        //                                                           : value_true_tensor.value().dtype());

        // Use predicate format as fallback for value_false
        value_false_data_format = predicate_data_format;
    } else if (variant == WhereVariant::TST) {
        // TST: only value_false tensor exists
        value_false_data_format = datatype_to_dataformat_converter(value_false_tensor.value().dtype());
        // (value_false_tensor.value().dtype() == DataType::BFLOAT16) ? DataType::UINT16
        //                                                            : value_false_tensor.value().dtype());
        // Use predicate format as fallback for value_true
        value_true_data_format = predicate_data_format;
    } else {
        // TTT: both tensors exist
        value_true_data_format = datatype_to_dataformat_converter(value_true_tensor.value().dtype());
        // (value_true_tensor.value().dtype() == DataType::BFLOAT16) ? DataType::UINT16
        //                                                           : value_true_tensor.value().dtype());
        value_false_data_format = datatype_to_dataformat_converter(value_false_tensor.value().dtype());
        // (value_false_tensor.value().dtype() == DataType::BFLOAT16) ? DataType::UINT16
        //                                                            : value_false_tensor.value().dtype());
    }

    auto output_data_format = datatype_to_dataformat_converter(output.dtype());
    // datatype_to_dataformat_converter((output.dtype() == DataType::BFLOAT16) ? DataType::UINT16 : output.dtype());

    uint32_t predicate_single_tile_size = tt_metal::detail::TileSize(predicate_data_format);
    uint32_t value_true_single_tile_size = tt_metal::detail::TileSize(value_true_data_format);
    uint32_t value_false_single_tile_size = tt_metal::detail::TileSize(value_false_data_format);
    uint32_t output_single_tile_size = tt_metal::detail::TileSize(output_data_format);

    // we parallelize the computation across the output tiles
    auto compute_with_storage_grid_size = device->compute_with_storage_grid_size();
    uint32_t num_cores_x = compute_with_storage_grid_size.x;
    uint32_t num_cores_y = compute_with_storage_grid_size.y;
    auto all_device_cores = CoreRange({0, 0}, {num_cores_x - 1, num_cores_y - 1});

    // Number of tiles to store per input CB (double buffer)
    constexpr uint32_t num_tiles_per_cb = 2;

    // Input buffers - Create predicate CB (always c_0)
    auto [predicate_tensor_cb, predicate_tensor_cb_handle] = create_cb(
        tt::CBIndex::c_0,
        program,
        all_device_cores,
        predicate_single_tile_size,
        num_tiles_per_cb,
        predicate_data_format);  // predicate_tensor

    // Create c_1 based on variant - this is the primary tensor CB
    uint32_t value_true_tensor_cb = 0;
    tt::tt_metal::CBHandle value_true_tensor_cb_handle;
    uint32_t value_false_tensor_cb = 0;
    tt::tt_metal::CBHandle value_false_tensor_cb_handle;

    if (variant == WhereVariant::TTS) {
        // TTS: c_1 = value_true tensor (value_false is scalar)
        auto [cb, cb_handle] = create_cb(
            tt::CBIndex::c_1,
            program,
            all_device_cores,
            value_true_single_tile_size,
            num_tiles_per_cb,
            value_true_data_format);
        value_true_tensor_cb = cb;
        value_true_tensor_cb_handle = cb_handle;
    } else if (variant == WhereVariant::TST) {
        // TST: c_1 = value_false tensor (value_true is scalar)
        auto [cb, cb_handle] = create_cb(
            tt::CBIndex::c_1,
            program,
            all_device_cores,
            value_false_single_tile_size,
            num_tiles_per_cb,
            value_false_data_format);
        value_false_tensor_cb = cb;
        value_false_tensor_cb_handle = cb_handle;
    } else {
        // TTT: c_1 = value_true tensor, c_2 = value_false tensor
        auto [cb1, cb1_handle] = create_cb(
            tt::CBIndex::c_1,
            program,
            all_device_cores,
            value_true_single_tile_size,
            num_tiles_per_cb,
            value_true_data_format);
        value_true_tensor_cb = cb1;
        value_true_tensor_cb_handle = cb1_handle;

        auto [cb2, cb2_handle] = create_cb(
            tt::CBIndex::c_2,
            program,
            all_device_cores,
            value_false_single_tile_size,
            num_tiles_per_cb,
            value_false_data_format);
        value_false_tensor_cb = cb2;
        value_false_tensor_cb_handle = cb2_handle;
    }

    // Output buffer
    auto [output_tensor_cb, output_tensor_cb_handle] = create_cb(
        tt::CBIndex::c_3,
        program,
        all_device_cores,
        output_single_tile_size,
        num_tiles_per_cb,
        output_data_format);  // output

<<<<<<< HEAD
    auto predicate_is_dram =
        static_cast<uint32_t>(predicate_tensor.buffer()->buffer_type() == tt_metal::BufferType::DRAM);

    // Handle DRAM flags based on variant and tensor availability
    uint32_t value_true_is_dram = 0, value_false_is_dram = 0;
    if (variant == WhereVariant::TTS) {
        value_true_is_dram =
            static_cast<uint32_t>(value_true_tensor.value().buffer()->buffer_type() == tt_metal::BufferType::DRAM);
    } else if (variant == WhereVariant::TST) {
        value_false_is_dram =
            static_cast<uint32_t>(value_false_tensor.value().buffer()->buffer_type() == tt_metal::BufferType::DRAM);
    } else {
        value_true_is_dram =
            static_cast<uint32_t>(value_true_tensor.value().buffer()->buffer_type() == tt_metal::BufferType::DRAM);
        value_false_is_dram =
            static_cast<uint32_t>(value_false_tensor.value().buffer()->buffer_type() == tt_metal::BufferType::DRAM);
    }

=======
>>>>>>> 7da10587
    // READER KERNEL - Use kernel path from utils
    tt_metal::ReaderDataMovementConfig reader_config;
    if (variant == WhereVariant::TTS) {
        // TTS: c_0 = predicate, c_1 = value_true tensor
        std::vector<uint32_t> reader_compile_time_args = {
            (std::uint32_t)predicate_tensor_cb, (std::uint32_t)value_true_tensor_cb};
        TensorAccessorArgs(*predicate_tensor.buffer()).append_to(reader_compile_time_args);
        TensorAccessorArgs(*value_true_tensor.value().buffer()).append_to(reader_compile_time_args);
        reader_config = tt_metal::ReaderDataMovementConfig(reader_compile_time_args);

    } else if (variant == WhereVariant::TST) {
        // TST: c_0 = predicate, c_1 = value_false tensor
        std::vector<uint32_t> reader_compile_time_args = {
            (std::uint32_t)predicate_tensor_cb, (std::uint32_t)value_false_tensor_cb};
        TensorAccessorArgs(*predicate_tensor.buffer()).append_to(reader_compile_time_args);
        TensorAccessorArgs(*value_false_tensor.value().buffer()).append_to(reader_compile_time_args);
        reader_config = tt_metal::ReaderDataMovementConfig(reader_compile_time_args);

    } else {
        // TTT: c_0 = predicate, c_1 = value_true, c_2 = value_false
        std::vector<uint32_t> reader_compile_time_args = {
            (std::uint32_t)predicate_tensor_cb,
            (std::uint32_t)value_true_tensor_cb,
            (std::uint32_t)value_false_tensor_cb};
        TensorAccessorArgs(*predicate_tensor.buffer()).append_to(reader_compile_time_args);
        TensorAccessorArgs(*value_true_tensor.value().buffer()).append_to(reader_compile_time_args);
        TensorAccessorArgs(*value_false_tensor.value().buffer()).append_to(reader_compile_time_args);
        reader_config = tt_metal::ReaderDataMovementConfig(reader_compile_time_args);
    }

    auto reader_kernel_id = tt_metal::CreateKernel(
        program, get_kernel_file_path(kernel_config.reader_kernel), all_device_cores, reader_config);

    // WRITER KERNEL - Use kernel path from utils
    std::vector<uint32_t> writer_compile_time_args = {(std::uint32_t)output_tensor_cb};
    tt_metal::TensorAccessorArgs(*output.buffer()).append_to(writer_compile_time_args);
    auto writer_kernel_id = tt_metal::CreateKernel(
        program,
        get_kernel_file_path(kernel_config.writer_kernel),
        all_device_cores,
        tt_metal::WriterDataMovementConfig(writer_compile_time_args));

    // COMPUTE KERNEL - Use kernel path from utils
    bool fp32_dest_acc_en = output_data_format == tt::DataFormat::UInt32 ||
                            output_data_format == tt::DataFormat::Int32 ||
                            output_data_format == tt::DataFormat::Float32;

    std::vector<UnpackToDestMode> unpack_to_dest_mode(NUM_CIRCULAR_BUFFERS, UnpackToDestMode::Default);

    // c_0 is always predicate
    unpack_to_dest_mode[tt::CBIndex::c_0] = (predicate_tensor.dtype() == DataType::FLOAT32)
                                                ? UnpackToDestMode::UnpackToDestFp32
                                                : UnpackToDestMode::Default;

    // c_1 assignment depends on variant
    if (variant == WhereVariant::TTS) {
        // TTS: c_1 = value_true tensor
        unpack_to_dest_mode[tt::CBIndex::c_1] = (value_true_tensor.value().dtype() == DataType::FLOAT32)
                                                    ? UnpackToDestMode::UnpackToDestFp32
                                                    : UnpackToDestMode::Default;
    } else if (variant == WhereVariant::TST) {
        // TST: c_1 = value_false tensor
        unpack_to_dest_mode[tt::CBIndex::c_1] = (value_false_tensor.value().dtype() == DataType::FLOAT32)
                                                    ? UnpackToDestMode::UnpackToDestFp32
                                                    : UnpackToDestMode::Default;
    } else {
        // TTT: c_1 = value_true tensor, c_2 = value_false tensor
        unpack_to_dest_mode[tt::CBIndex::c_1] = (value_true_tensor.value().dtype() == DataType::FLOAT32)
                                                    ? UnpackToDestMode::UnpackToDestFp32
                                                    : UnpackToDestMode::Default;
        unpack_to_dest_mode[tt::CBIndex::c_2] = (value_false_tensor.value().dtype() == DataType::FLOAT32)
                                                    ? UnpackToDestMode::UnpackToDestFp32
                                                    : UnpackToDestMode::Default;
    }

    // c_3 is always output
    unpack_to_dest_mode[tt::CBIndex::c_3] =
        (output.dtype() == DataType::FLOAT32) ? UnpackToDestMode::UnpackToDestFp32 : UnpackToDestMode::Default;

    constexpr uint32_t num_tiles_per_cycle = 1;  // we produce 1 output tile per read-compute-write cycle

    // All variants use the same compile args now
    std::vector<uint32_t> compute_kernel_args;
    if (variant == WhereVariant::TTS) {
        auto bit_cast_scalar = pack_scalar_runtime_arg(operation_attributes.value_false_scalar.value(), output.dtype());
        compute_kernel_args = {num_tiles_per_cycle, bit_cast_scalar};
    } else if (variant == WhereVariant::TST) {
        auto bit_cast_scalar = pack_scalar_runtime_arg(operation_attributes.value_true_scalar.value(), output.dtype());
        compute_kernel_args = {num_tiles_per_cycle, bit_cast_scalar};
    } else {
        compute_kernel_args = {num_tiles_per_cycle};
    }

    std::map<std::string, std::string> kernel_defines;
    kernel_defines["WHERE_LLK"] = "where_tile";
    kernel_defines["FILL_LLK"] = "fill_tile";
    if (predicate_tensor.dtype() == DataType::FLOAT32) {
        kernel_defines["WHERE_LLK"] = "where_fp32_tile";
    }
    if (predicate_tensor.dtype() == DataType::INT32) {
        kernel_defines["WHERE_LLK"] = "where_int32_tile";
        kernel_defines["FILL_LLK"] = "fill_tile_int";
        kernel_defines["FILL_WITH_VALUE_INT"] = "1";
    } else {
        kernel_defines["FILL_WITH_VALUE_FLOAT"] = "1";
    }

    auto compute_kernel_id = tt_metal::CreateKernel(
        program,
        get_kernel_file_path(kernel_config.compute_kernel),
        all_device_cores,
        tt_metal::ComputeConfig{
            .fp32_dest_acc_en = fp32_dest_acc_en,
            .unpack_to_dest_mode = unpack_to_dest_mode,
            .compile_args = compute_kernel_args,
            .defines = kernel_defines});

    auto set_runtime_args = [](Program& program, KernelHandle kernel_id, CoreCoord core, auto&& args) {
        tt_metal::SetRuntimeArgs(program, kernel_id, core, args);
    };

    CMAKE_UNIQUE_NAMESPACE::set_or_update_runtime_arguments(
        program,
        reader_kernel_id,
        writer_kernel_id,
        compute_kernel_id,
        compute_with_storage_grid_size,
        operation_attributes,
        tensor_args,
        output,
        set_runtime_args);

    return {
        std::move(program), {reader_kernel_id, writer_kernel_id, compute_kernel_id, compute_with_storage_grid_size}};
}

void WhereDeviceOperation::WhereProgramFactory::override_runtime_arguments(
    cached_program_t& cached_program,
    const operation_attributes_t& operation_attributes,
    const tensor_args_t& tensor_args,
    tensor_return_value_t& output) {
    auto update_args =
        [](tt::tt_metal::Program& program, tt::tt_metal::KernelHandle kernel_id, CoreCoord core, auto&& args) {
            auto& all_args = GetRuntimeArgs(program, kernel_id);
            auto& core_args = all_args.at(core.x).at(core.y);
            std::copy(args.begin(), args.end(), core_args.data());
        };

    CMAKE_UNIQUE_NAMESPACE::set_or_update_runtime_arguments(
        cached_program.program,
        cached_program.shared_variables.reader_kernel_id,
        cached_program.shared_variables.writer_kernel_id,
        cached_program.shared_variables.compute_kernel_id,
        cached_program.shared_variables.compute_with_storage_grid_size,
        operation_attributes,
        tensor_args,
        output,
        update_args);
}

}  // namespace ttnn::operations::ternary<|MERGE_RESOLUTION|>--- conflicted
+++ resolved
@@ -266,27 +266,6 @@
         num_tiles_per_cb,
         output_data_format);  // output
 
-<<<<<<< HEAD
-    auto predicate_is_dram =
-        static_cast<uint32_t>(predicate_tensor.buffer()->buffer_type() == tt_metal::BufferType::DRAM);
-
-    // Handle DRAM flags based on variant and tensor availability
-    uint32_t value_true_is_dram = 0, value_false_is_dram = 0;
-    if (variant == WhereVariant::TTS) {
-        value_true_is_dram =
-            static_cast<uint32_t>(value_true_tensor.value().buffer()->buffer_type() == tt_metal::BufferType::DRAM);
-    } else if (variant == WhereVariant::TST) {
-        value_false_is_dram =
-            static_cast<uint32_t>(value_false_tensor.value().buffer()->buffer_type() == tt_metal::BufferType::DRAM);
-    } else {
-        value_true_is_dram =
-            static_cast<uint32_t>(value_true_tensor.value().buffer()->buffer_type() == tt_metal::BufferType::DRAM);
-        value_false_is_dram =
-            static_cast<uint32_t>(value_false_tensor.value().buffer()->buffer_type() == tt_metal::BufferType::DRAM);
-    }
-
-=======
->>>>>>> 7da10587
     // READER KERNEL - Use kernel path from utils
     tt_metal::ReaderDataMovementConfig reader_config;
     if (variant == WhereVariant::TTS) {
