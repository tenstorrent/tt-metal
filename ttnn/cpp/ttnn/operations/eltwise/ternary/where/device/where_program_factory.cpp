--- conflicted
+++ resolved
@@ -811,13 +811,8 @@
 
     if (variant == WhereVariant::TTS) {
         // TTS: c_0 = predicate, c_1 = value_true tensor
-<<<<<<< HEAD
         std::vector<uint32_t> reader_compile_time_args = {predicate_tensor_cb, value_true_tensor_cb};
-=======
-        std::vector<uint32_t> reader_compile_time_args = {
-            (std::uint32_t)predicate_tensor_cb, (std::uint32_t)value_true_tensor_cb};
-
->>>>>>> ad9e27e2
+
         TensorAccessorArgs(*predicate_tensor.buffer()).append_to(reader_compile_time_args);
         TensorAccessorArgs(*value_true_tensor.value().buffer()).append_to(reader_compile_time_args);
         reader_config = tt_metal::ReaderDataMovementConfig(reader_compile_time_args, reader_defines);
