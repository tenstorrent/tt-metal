--- conflicted
+++ resolved
@@ -58,11 +58,7 @@
     auto cores = grid_to_cores(num_cores_total, num_cores_x, num_cores_y, row_major);
     constexpr size_t num_reader_args = 27;
     constexpr size_t num_writer_args = 3;
-<<<<<<< HEAD
     constexpr size_t num_kernel_args = 4;
-=======
-    constexpr size_t num_kernel_args = 3;
->>>>>>> c8585098
 
     for (uint32_t i = 0, start_tile_id = 0; i < num_cores_total; i++) {
         const auto& core = cores[i];
