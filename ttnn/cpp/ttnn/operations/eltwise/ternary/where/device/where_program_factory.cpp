--- conflicted
+++ resolved
@@ -151,7 +151,6 @@
         // Set reader runtime arguments based on variant
         if (variant == WhereVariant::TTS) {
             // TTS: predicate (arg 0) + value_true tensor (arg 1)
-<<<<<<< HEAD
             // For column broadcast, read predicate to CB0 and true tensor to CB1
             if (broadcast_type == WhereBroadcastType::COL_BCAST) {
                 has_sharding = predicate_tensor.memory_config().is_sharded() ||
@@ -178,22 +177,13 @@
             aHt = predicate_shape[-2] / tile.get_height();
             aWt = predicate_shape[-1] / tile.get_width();
 
-            // Get shape dims for value_true (b) - broadcast tensor
-=======
-            bND = extract_nD_dims(value_true_tensor.value(), out_rank);  // value_true nD
-
-            // Extract shape dimensions using binary_ng approach
-            const auto value_true_shape = value_true_tensor.value().padded_shape();
-
             // Get shape dims for value_true (b)
->>>>>>> 43440403
             bD = value_true_shape.rank() >= 5 ? value_true_shape[-5] : 1;
             bN = value_true_shape[-4];
             bC = value_true_shape[-3];
             bHt = value_true_shape[-2] / tile.get_height();
             bWt = value_true_shape[-1] / tile.get_width();
 
-<<<<<<< HEAD
             // Get shape dims for output (c)
             cD = output_shape.rank() >= 5 ? output_shape[-5] : 1;
             cN = output_shape[-4];
@@ -203,69 +193,14 @@
 
             // Only set tile counts if sharding is enabled
             // For non-sharded (interleaved) mode, these remain 0
-=======
->>>>>>> 43440403
             if (has_sharding) {
                 a_num_tiles = aHt * aWt;  // predicate tiles per core
                 b_num_tiles = bHt * bWt;  // value_true tiles per core
                 c_current_shard_width = cWt;
             }
-<<<<<<< HEAD
             // If not sharded, a_num_tiles, b_num_tiles, c_current_shard_width remain 0
 
             uint32_t true_tensor_addr = value_true_tensor.value().buffer()->address();
-
-            if (broadcast_type == WhereBroadcastType::COL_BCAST) {
-                // TTS column broadcast: use extended arguments
-                std::array<uint32_t, 27> reader_runtime_args = {
-                    predicate_tensor.buffer()->address(),  // 0: predicate address (CB0)
-                    true_tensor_addr,                      // 1: true tensor address (CB1)
-                    0u,                                    // 2: unused (but expected by kernel interface)
-                    num_tiles_per_core,                    // 3: num_tiles_per_core
-                    start_tile_id,                         // 4: start_tile_id
-                    0u,
-                    0u,
-                    0u,
-                    0u,
-                    0u,
-                    0u,
-                    0u,
-                    0u,
-                    0u,
-                    0u,  // 5-14: zeros (will be filled for broadcast)
-                    0u,
-                    0u,
-                    0u,
-                    0u,
-                    0u,
-                    0u,
-                    0u,
-                    0u,
-                    0u,
-                    0u,  // 15-24: zeros (will be filled for broadcast)
-                    0u,
-                    0u  // 25-26: zeros (will be filled for broadcast)
-                };
-
-                // Fill extended broadcast arguments for TTS column broadcast
-                uint32_t c_start_id = has_sharding ? start_tile_id : start_tile_id;
-                reader_runtime_args[4] = c_start_id;  // Update start_id
-
-                // Extended broadcast arguments for TTS column broadcast
-                // For predicate (CB0) - use predicate strides
-                reader_runtime_args[5] = aHt * aWt * aC * aN * aD * (aND > 1);  // 5: nD_stride (predicate)
-                reader_runtime_args[6] = aHt * aWt * aC * aN * (aD > 1);        // 6: d_stride (predicate)
-                reader_runtime_args[7] = aHt * aWt * aC * (aN > 1);             // 7: n_stride (predicate)
-                reader_runtime_args[8] = aHt * aWt * (aC > 1);                  // 8: c_stride (predicate)
-                reader_runtime_args[9] = cD;                                    // 9: D
-                reader_runtime_args[10] = cN;                                   // 10: N
-                reader_runtime_args[11] = cC;                                   // 11: C
-                reader_runtime_args[12] = cHt;                                  // 12: Ht
-                reader_runtime_args[13] = cWt;                                  // 13: Wt
-                reader_runtime_args[14] = cND;                                  // 14: cND
-
-                // For true tensor (CB1) - use true tensor strides
-=======
 
             // Standard first 5 args + extended args for broadcast
             std::array<uint32_t, num_reader_args> reader_runtime_args{};  // zero-initialized
@@ -278,7 +213,7 @@
             reader_runtime_args[4] = start_tile_id;                                  // 4: start_id
 
             // Extended broadcast arguments
-            if (broadcast_type == WhereBroadcastType::OUTER_BCAST) {
+            if (broadcast_type == WhereBroadcastType::OUTER_BCAST || broadcast_type == WhereBroadcastType::COL_BCAST) {
                 reader_runtime_args[5] = aHt * aWt * aC * aN * aD * (aND > 1);   // 5: nD_stride
                 reader_runtime_args[6] = aHt * aWt * aC * aN * (aD > 1);         // 6: d_stride
                 reader_runtime_args[7] = aHt * aWt * aC * (aN > 1);              // 7: n_stride
@@ -289,47 +224,22 @@
                 reader_runtime_args[12] = cHt;                                   // 12: Ht
                 reader_runtime_args[13] = cWt;                                   // 13: Wt
                 reader_runtime_args[14] = cND;                                   // 14: cND
->>>>>>> 43440403
                 reader_runtime_args[15] = bHt * bWt * bC * bN * bD * (bND > 1);  // 15: true_nD_stride
                 reader_runtime_args[16] = bHt * bWt * bC * bN * (bD > 1);        // 16: true_d_stride
                 reader_runtime_args[17] = bHt * bWt * bC * (bN > 1);             // 17: true_n_stride
                 reader_runtime_args[18] = bHt * bWt * (bC > 1);                  // 18: true_c_stride
                 reader_runtime_args[19] = b_num_tiles;                           // 19: true_num_tiles
-<<<<<<< HEAD
 
                 // False is scalar, so no strides needed
-                reader_runtime_args[20] = 0;                      // 20: false_nD_stride
-                reader_runtime_args[21] = 0;                      // 21: false_d_stride
-                reader_runtime_args[22] = 0;                      // 22: false_n_stride
-                reader_runtime_args[23] = 0;                      // 23: false_c_stride
-                reader_runtime_args[24] = 0;                      // 24: false_num_tiles
+                reader_runtime_args[20] = 0u;                     // 20: false_nD_stride
+                reader_runtime_args[21] = 0u;                     // 21: false_d_stride
+                reader_runtime_args[22] = 0u;                     // 22: false_n_stride
+                reader_runtime_args[23] = 0u;                     // 23: false_c_stride
+                reader_runtime_args[24] = 0u;                     // 24: false_num_tiles
                 reader_runtime_args[25] = c_current_shard_width;  // 25: dst_shard_width
                 reader_runtime_args[26] = a_num_tiles;            // 26: src_num_tiles (predicate)
-                handle_args(program, reader_kernel_id, core, reader_runtime_args);
-            } else {
-                // Normal TTS case: use basic 5 arguments
-                std::array<uint32_t, 5> reader_runtime_args = {
-                    predicate_tensor.buffer()->address(),  // 0: predicate address (CB0)
-                    true_tensor_addr,                      // 1: true tensor address (CB1)
-                    0u,                                    // 2: unused (but expected by kernel)
-                    num_tiles_per_core,                    // 3: num_tiles_per_core
-                    start_tile_id                          // 4: start_tile_id
-                };
-
-                handle_args(program, reader_kernel_id, core, reader_runtime_args);
-            }
-=======
-                reader_runtime_args[20] = 0u;                                    // 20:
-                reader_runtime_args[21] = 0u;                                    // 21:
-                reader_runtime_args[22] = 0u;                                    // 22:
-                reader_runtime_args[23] = 0u;                                    // 23:
-                reader_runtime_args[24] = 0u;                                    // 24:
-                reader_runtime_args[25] = c_current_shard_width;                 // 25: dst_shard_width
-                reader_runtime_args[26] = a_num_tiles;                           // 26: src_num_tiles (predicate)
             }
             handle_args(program, reader_kernel_id, core, reader_runtime_args);
-
->>>>>>> 43440403
         } else if (variant == WhereVariant::TST) {
             // TST: predicate (arg 0) + value_false tensor (arg 1, maps to c_1)
             fND = extract_nD_dims(value_false_tensor.value(), out_rank);  // value_false nD
