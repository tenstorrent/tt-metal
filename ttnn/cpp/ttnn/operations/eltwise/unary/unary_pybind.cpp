--- conflicted
+++ resolved
@@ -1229,28 +1229,6 @@
             >>> ops_chain = [ttnn.EltwiseUnaryWithParam(ttnn.UnaryOpType.RELU), ttnn.EltwiseUnaryWithParam(ttnn.UnaryOpType.EXP, False), ttnn.EltwiseUnaryWithParam(ttnn.UnaryOpType.POWER, 2)]
             >>> output = {1}(tensor, ops_chain)
         )doc",
-<<<<<<< HEAD
-                                    ttnn::unary_chain.base_name(),
-                                    ttnn::unary_chain.python_fully_qualified_name());
-
-                                bind_registered_operation(
-                                    module,
-                                    ttnn::unary_chain,
-                                    doc,
-                                    ttnn::pybind_overload_t{
-                                        [](const unary_operation_t& self,
-                                           const Tensor& input_tensor,
-                                           const FusedActivations& ops_chain,
-                                           const std::optional<MemoryConfig>& memory_config,
-                                           const std::optional<Tensor>& output_tensor) {
-                                            return self(input_tensor, ops_chain, memory_config, output_tensor);
-                                        },
-                                        py::arg("input_tensor"),
-                                        py::arg("ops_chain"),
-                                        py::kw_only(),
-                                        py::arg("memory_config") = std::nullopt,
-                                        py::arg("output_tensor") = std::nullopt});
-=======
         ttnn::unary_chain.base_name(),
         ttnn::unary_chain.python_fully_qualified_name());
 
@@ -1271,9 +1249,7 @@
             py::arg("ops_chain"),
             py::kw_only(),
             py::arg("memory_config") = std::nullopt,
-            py::arg("output_tensor") = std::nullopt,
-            py::arg("queue_id") = DefaultQueueId});
->>>>>>> 5f42891b
+            py::arg("output_tensor") = std::nullopt);
 }
 template <typename unary_operation_t>
 void bind_identity(py::module& module, const unary_operation_t& operation) {
