// SPDX-FileCopyrightText: © 2025 Tenstorrent AI ULC
//
// SPDX-License-Identifier: Apache-2.0

#include "unary_pybind.hpp"

#include <cstdint>
#include <string>
#include <optional>

#include <fmt/format.h>
#include <pybind11/pybind11.h>
#include <pybind11/stl.h>

#include "ttnn-pybind/decorators.hpp"
#include "ttnn/operations/eltwise/unary/unary.hpp"
#include "ttnn/operations/eltwise/unary/unary_composite.hpp"
#include "ttnn/operations/eltwise/complex_unary/complex_unary.hpp"
#include "ttnn/types.hpp"
#include "ttnn/operations/eltwise/complex/complex.hpp"
#include "unary.hpp"

namespace ttnn::operations::unary {

namespace {

template <typename unary_operation_t>
void bind_unary_composite_optional_floats_with_default(
    py::module& module,
    const unary_operation_t& operation,
    const std::string& parameter_name_a,
    const std::string& parameter_a_doc,
    std::optional<float> parameter_a_value,
    const std::string& parameter_name_b,
    const std::string& parameter_b_doc,
    std::optional<float> parameter_b_value,
    const std::string& description,
    const std::string& supported_dtype = "BFLOAT16",
    const std::string& note = "") {
    auto doc = fmt::format(
        R"doc(
        {8}

        Args:
            input_tensor (ttnn.Tensor): the input tensor.

        Keyword args:
            {2} (float or ttnn.Tensor): {3}. Defaults to `None`.
            {5} (float or ttnn.Tensor): {6}. Defaults to `None`.
            memory_config (ttnn.MemoryConfig, optional): Memory configuration for the operation. Defaults to `None`.

        Returns:
            ttnn.Tensor: the output tensor.

        Note:
            Supported dtypes, layouts, and ranks:

            .. list-table::
               :header-rows: 1

               * - Dtypes
                 - Layouts
                 - Ranks
               * - {9}
                 - TILE
                 - 2, 3, 4

            {10}

        Example:
            >>> input_tensor = ttnn.from_torch(torch.tensor([[1, 2], [3,4]], dtype=torch.bfloat16), dtype=ttnn.bfloat16, layout=ttnn.TILE_LAYOUT, device=device)
            >>> min_tensor = ttnn.from_torch(torch.tensor([[0, 2], [0,4]], dtype=torch.bfloat16), dtype=ttnn.bfloat16, layout=ttnn.TILE_LAYOUT, device=device)
            >>> max_tensor = ttnn.from_torch(torch.tensor([[1, 2], [3,4]], dtype=torch.bfloat16), dtype=ttnn.bfloat16, layout=ttnn.TILE_LAYOUT, device=device)
            >>> output = {1}(input_tensor, min_tensor, max_tensor)

            >>> input_tensor = ttnn.from_torch(torch.tensor([[1, 2], [3,4]], dtype=torch.bfloat16), dtype=ttnn.bfloat16, layout=ttnn.TILE_LAYOUT, device=device)
            >>> output = {1}(input_tensor, min = 2, max = 9)
        )doc",
        operation.base_name(),
        operation.python_fully_qualified_name(),
        parameter_name_a,
        parameter_a_doc,
        parameter_a_value,
        parameter_name_b,
        parameter_b_doc,
        parameter_b_value,
        description,
        supported_dtype,
        note);

    bind_registered_operation(
        module,
        operation,
        doc,
        ttnn::pybind_overload_t{
            [](const unary_operation_t& self,
               const ttnn::Tensor& input_tensor,
               std::optional<Tensor> parameter_a,
               std::optional<Tensor> parameter_b,
               const std::optional<MemoryConfig>& memory_config) {
                return self(input_tensor, parameter_a, parameter_b, memory_config);
            },
            py::arg("input_tensor"),
            py::arg(parameter_name_a.c_str()) = parameter_a_value,
            py::arg(parameter_name_b.c_str()) = parameter_b_value,
            py::kw_only(),
            py::arg("memory_config") = std::nullopt},

        ttnn::pybind_overload_t{
            [](const unary_operation_t& self,
               const ttnn::Tensor& input_tensor,
               std::optional<float> parameter_a,
               std::optional<float> parameter_b,
               const std::optional<MemoryConfig>& memory_config) {
                return self(input_tensor, parameter_a, parameter_b, memory_config);
            },
            py::arg("input_tensor"),
            py::arg(parameter_name_a.c_str()) = parameter_a_value,
            py::arg(parameter_name_b.c_str()) = parameter_b_value,
            py::kw_only(),
            py::arg("memory_config") = std::nullopt});
}

template <typename unary_operation_t>
void bind_unary_operation(
    py::module& module,
    const unary_operation_t& operation,
    const std::string& math,
    const std::string& range = "",
    const std::string& supported_dtype = "BFLOAT16",
    const std::string& note = "",
    const std::string& example_tensor = "torch.rand([2, 2], dtype=torch.bfloat16)") {
    auto doc = fmt::format(
        R"doc(
        Applies {0} to :attr:`input_tensor` element-wise.

        .. math::
            {2}

        Args:
            input_tensor (ttnn.Tensor): the input tensor. {3}

        Keyword Args:
            memory_config (ttnn.MemoryConfig, optional): memory configuration for the operation. Defaults to `None`.
            output_tensor (ttnn.Tensor, optional): preallocated output tensor. Defaults to `None`.

        Returns:
            ttnn.Tensor: the output tensor.

        Note:
            Supported dtypes, layouts, and ranks:

            .. list-table::
               :header-rows: 1

               * - Dtypes
                 - Layouts
                 - Ranks
               * - {4}
                 - TILE
                 - 2, 3, 4

            {5}

        Example:
            >>> tensor = ttnn.from_torch({6}, layout=ttnn.TILE_LAYOUT, device=device)
            >>> output = {1}(tensor)
        )doc",
        operation.base_name(),
        operation.python_fully_qualified_name(),
        math,
        range,
        supported_dtype,
        note,
        example_tensor);

    bind_registered_operation(
        module,
        operation,
        doc,
        ttnn::pybind_overload_t{
            [](const unary_operation_t& self,
               const Tensor& input_tensor,
               const std::optional<MemoryConfig>& memory_config,
               const std::optional<ttnn::Tensor>& output_tensor) -> ttnn::Tensor {
                return self(input_tensor, memory_config, output_tensor);
            },
            py::arg("input_tensor"),
            py::kw_only(),
            py::arg("memory_config") = std::nullopt,
            py::arg("output_tensor") = std::nullopt});
}

template <typename unary_operation_t>
void bind_unary_operation_overload_complex(
    py::module& module,
    const unary_operation_t& operation,
    const std::string& math,
    const std::string& supported_dtype = "BFLOAT16",
    const std::string& note = "") {
    auto doc = fmt::format(
        R"doc(
        Applies {0} to :attr:`input_tensor` element-wise.

        .. math::
            {2}

        Args:
            input_tensor (ttnn.Tensor or ComplexTensor): the input tensor.

        Keyword Args:
            memory_config (ttnn.MemoryConfig, optional): memory configuration for the operation. Defaults to `None`.
            output_tensor (ttnn.Tensor, optional): preallocated output tensor. Defaults to `None`.


        Returns:
            ttnn.Tensor: the output tensor.

        Note:
            Supported dtypes, layouts, and ranks:

            .. list-table::
               :header-rows: 1

               * - Dtypes
                 - Layouts
                 - Ranks
               * - {3}
                 - TILE
                 - 2, 3, 4

            {4}

        Example:
            >>> tensor = ttnn.from_torch(torch.tensor([[1, 2], [3, 4]], dtype=torch.bfloat16), layout=ttnn.TILE_LAYOUT, device=device)
            >>> output = {1}(tensor)
        )doc",
        operation.base_name(),
        operation.python_fully_qualified_name(),
        math,
        supported_dtype,
        note);

    bind_registered_operation(
        module,
        operation,
        doc,
        ttnn::pybind_overload_t{
            [](const unary_operation_t& self,
               const Tensor& input_tensor,
               const std::optional<MemoryConfig>& memory_config,
               const std::optional<ttnn::Tensor>& output_tensor) -> ttnn::Tensor {
                return self(input_tensor, memory_config, output_tensor);
            },
            py::arg("input_tensor"),
            py::kw_only(),
            py::arg("memory_config") = std::nullopt,
            py::arg("output_tensor") = std::nullopt,
        },

        ttnn::pybind_overload_t{
            [](const unary_operation_t& self,
               const ComplexTensor& input_tensor,
               const ttnn::MemoryConfig& memory_config) -> Tensor { return self(input_tensor, memory_config); },
            py::arg("input_tensor"),
            py::kw_only(),
            py::arg("memory_config")});
}

template <typename unary_operation_t>
void bind_unary_operation_overload_complex_return_complex(
    py::module& module,
    const unary_operation_t& operation,
    const std::string& supported_dtype = "BFLOAT16",
    const std::string& info_doc = "") {
    auto doc = fmt::format(
        R"doc(
        Applies {0} to :attr:`input_tensor` element-wise.

        .. math::
            \mathrm{{output\_tensor}}_i = \verb|{0}|(\mathrm{{input\_tensor}}_i)

        Args:
            input_tensor (ttnn.Tensor or ComplexTensor): the input tensor.

        Keyword Args:
            memory_config (ttnn.MemoryConfig, optional): memory configuration for the operation. Defaults to `None`.
            output_tensor (ttnn.Tensor, optional): preallocated output tensor. Defaults to `None`.


        Returns:
            ttnn.Tensor: the output tensor.

        Note:
            Supported dtypes, layouts, and ranks:

            .. list-table::
               :header-rows: 1

               * - Dtypes
                 - Layouts
                 - Ranks
               * - {2}
                 - TILE
                 - 2, 3, 4

            {3}
            More information about the `BFLOAT8_B  <../tensor.html#limitation-of-bfloat8-b>`_.

        Example:
            >>> tensor = ttnn.from_torch(torch.tensor([[1, 2], [3, 4]], dtype=torch.bfloat16), layout=ttnn.TILE_LAYOUT, device=device)
            >>> output = {1}(tensor)
        )doc",
        operation.base_name(),
        operation.python_fully_qualified_name(),
        supported_dtype,
        info_doc);

    bind_registered_operation(
        module,
        operation,
        doc,
        ttnn::pybind_overload_t{
            [](const unary_operation_t& self,
               const Tensor& input_tensor,
               const std::optional<MemoryConfig>& memory_config,
               const std::optional<ttnn::Tensor>& output_tensor) -> ttnn::Tensor {
                return self(input_tensor, memory_config, output_tensor);
            },
            py::arg("input_tensor"),
            py::kw_only(),
            py::arg("memory_config") = std::nullopt,
            py::arg("output_tensor") = std::nullopt,
        },

        ttnn::pybind_overload_t{
            [](const unary_operation_t& self,
               const ComplexTensor& input_tensor,
               const ttnn::MemoryConfig& memory_config) -> ComplexTensor { return self(input_tensor, memory_config); },
            py::arg("input_tensor"),
            py::kw_only(),
            py::arg("memory_config")});
}

template <typename unary_operation_t>
void bind_unary_operation_with_fast_and_approximate_mode(
    py::module& module,
    const unary_operation_t& operation,
    const std::string& range = "",
    const std::string& supported_dtype = "BFLOAT16",
    bool fast_approx_mode = false,
    const std::string& info_doc = "") {
    auto doc = fmt::format(
        R"doc(
        Applies {0} to :attr:`input_tensor` element-wise.

        .. math::
            \mathrm{{output\_tensor}}_i = {0}(\mathrm{{input\_tensor}}_i)

        Args:
            input_tensor (ttnn.Tensor): the input tensor. {2}

        Keyword Args:
            fast_and_approximate_mode (bool, optional): Use the fast and approximate mode. Defaults to `False`.
            memory_config (ttnn.MemoryConfig, optional): Memory configuration for the operation. Defaults to `None`.
            output_tensor (ttnn.Tensor, optional): preallocated output tensor. Defaults to `None`.


        Returns:
            ttnn.Tensor: the output tensor.

        Note:
            Supported dtypes, layouts, and ranks:

            .. list-table::
               :header-rows: 1

               * - Dtypes
                 - Layouts
                 - Ranks
               * - {3}
                 - TILE
                 - 2, 3, 4

            {4}

        Example:
            >>> tensor = ttnn.from_torch(torch.tensor([[1, 2], [3, 4]], dtype=torch.bfloat16), dtype=ttnn.bfloat16, layout=ttnn.TILE_LAYOUT, device=device)
            >>> output = {1}(tensor, fast_and_approximate_mode=True)
        )doc",
        operation.base_name(),
        operation.python_fully_qualified_name(),
        range,
        supported_dtype,
        fast_approx_mode,
        info_doc);

    bind_registered_operation(
        module,
        operation,
        doc,
        ttnn::pybind_overload_t{
            [](const unary_operation_t& self,
               const Tensor& input_tensor,
               const bool parameter,
               const std::optional<MemoryConfig>& memory_config,
               const std::optional<ttnn::Tensor>& output_tensor) -> ttnn::Tensor {
                return self(input_tensor, parameter, memory_config, output_tensor);
            },
            py::arg("input_tensor"),
            py::kw_only(),
            py::arg("fast_and_approximate_mode") = fast_approx_mode,
            py::arg("memory_config") = std::nullopt,
            py::arg("output_tensor") = std::nullopt});
}

template <typename unary_operation_t>
void bind_unary_operation_with_float_parameter(
    py::module& module,
    const unary_operation_t& operation,
    const std::string& parameter_name,
    const std::string& parameter_doc,
    const std::string& info_doc,
    const std::string& supported_dtype = "BFLOAT16",
    const std::string& note = "") {
    auto doc = fmt::format(
        R"doc(
        Applies {0} to :attr:`input_tensor` element-wise with {2}.

        {4}

        .. math::
            \mathrm{{output\_tensor}}_i = \verb|{0}|(\mathrm{{input\_tensor}}_i, \verb|{2}|)

        Args:
            input_tensor (ttnn.Tensor): the input tensor.
            {2} (float): {3}.

        Keyword Args:
            memory_config (ttnn.MemoryConfig, optional): Memory configuration for the operation. Defaults to `None`.
            output_tensor (ttnn.Tensor, optional): preallocated output tensor. Defaults to `None`.


        Returns:
            ttnn.Tensor: the output tensor.

        Note:
            Supported dtypes, layouts, and ranks:

            .. list-table::
               :header-rows: 1

               * - Dtypes
                 - Layouts
                 - Ranks
               * - {5}
                 - TILE
                 - 2, 3, 4

            {6}

        Example:
            >>> tensor = ttnn.from_torch(torch.tensor([[1, 2], [3, 4]], dtype=torch.bfloat16), dtype=ttnn.bfloat16, layout=ttnn.TILE_LAYOUT, device=device)
            >>> {2} = 3
            >>> output = {1}(tensor, {2})
        )doc",
        operation.base_name(),
        operation.python_fully_qualified_name(),
        parameter_name,
        parameter_doc,
        info_doc,
        supported_dtype,
        note);

    bind_registered_operation(
        module,
        operation,
        doc,
        ttnn::pybind_overload_t{
            [](const unary_operation_t& self,
               const Tensor& input_tensor,
               const float parameter,
               const std::optional<MemoryConfig>& memory_config,
               const std::optional<ttnn::Tensor>& output_tensor) {
                return self(input_tensor, parameter, memory_config, output_tensor);
            },
            py::arg("input_tensor"),
            py::arg(parameter_name.c_str()),
            py::kw_only(),
            py::arg("memory_config") = std::nullopt,
            py::arg("output_tensor") = std::nullopt});
}

template <typename unary_operation_t>
void bind_unary_operation_with_float_parameter_default(
    py::module& module,
    const unary_operation_t& operation,
    const std::string_view& parameter_name,
    const std::string_view& parameter_doc,
    const float parameter_default,
    const std::string_view& info_doc,
    const std::string_view& supported_dtype = "BFLOAT16",
    const std::string_view& note = "") {
    auto doc = fmt::format(
        R"doc(
        Applies {0} to :attr:`input_tensor` element-wise with {2}.

        {4}

        .. math::
            \mathrm{{output\_tensor}}_i = \verb|{0}|(\mathrm{{input\_tensor}}_i, \verb|{2}|)

        Args:
            input_tensor (ttnn.Tensor): the input tensor.

        Keyword Args:
            {2} (float): Defaults to `{3}`.
            memory_config (ttnn.MemoryConfig, optional): Memory configuration for the operation. Defaults to `None`.
            output_tensor (ttnn.Tensor, optional): preallocated output tensor. Defaults to `None`.


        Returns:
            ttnn.Tensor: the output tensor.

        Note:
            Supported dtypes, layouts, and ranks:

            .. list-table::
               :header-rows: 1

               * - Dtypes
                 - Layouts
                 - Ranks
               * - {6}
                 - TILE
                 - 2, 3, 4

            {7}

        Example:
            >>> tensor = ttnn.from_torch(torch.tensor([[1, 2], [3, 4]], dtype=torch.bfloat16), dtype=ttnn.bfloat16, layout=ttnn.TILE_LAYOUT, device=device)
            >>> {2} = 3
            >>> output = {1}(tensor, {2}={2})
        )doc",
        operation.base_name(),
        operation.python_fully_qualified_name(),
        parameter_name,
        parameter_default,
        parameter_doc,
        info_doc,
        supported_dtype,
        note);

    bind_registered_operation(
        module,
        operation,
        doc,
        ttnn::pybind_overload_t{
            [](const unary_operation_t& self,
               const Tensor& input_tensor,
               const float parameter,
               const std::optional<MemoryConfig>& memory_config,
               const std::optional<ttnn::Tensor>& output_tensor) {
                return self(input_tensor, parameter, memory_config, output_tensor);
            },
            py::arg("input_tensor"),
            py::kw_only(),
            py::arg(parameter_name.data()) = parameter_default,
            py::arg("memory_config") = std::nullopt,
            py::arg("output_tensor") = std::nullopt});
}

template <typename unary_operation_t>
void bind_unary_operation_with_int_parameter(
    py::module& module,
    const unary_operation_t& operation,
    const std::string& parameter_name,
    const std::string& parameter_doc,
    const std::string& info_doc,
    const std::string& supported_dtype = "BFLOAT16",
    const std::string& note = "") {
        auto doc = fmt::format(
            R"doc(
        Applies {0} to :attr:`input_tensor` element-wise with {2}.

        {4}

        .. math::
            \mathrm{{output\_tensor}}_i = \verb|{0}|(\mathrm{{input\_tensor}}_i, \verb|{2}|)

        Args:
            input_tensor (ttnn.Tensor): the input tensor.
            {2} (int): {3}.

        Keyword Args:
            memory_config (ttnn.MemoryConfig, optional): Memory configuration for the operation. Defaults to `None`.
            output_tensor (ttnn.Tensor, optional): preallocated output tensor. Defaults to `None`.


        Returns:
            ttnn.Tensor: the output tensor.

        Note:
            Supported dtypes, layouts, and ranks:

            .. list-table::
               :header-rows: 1

               * - Dtypes
                 - Layouts
                 - Ranks
               * - {5}
                 - TILE
                 - 2, 3, 4

            {6}

        Example:
            >>> tensor = ttnn.from_torch(torch.tensor([[1, 2], [3, 4]], dtype=torch.bfloat16), dtype=ttnn.bfloat16, layout=ttnn.TILE_LAYOUT, device=device)
            >>> {2} = 3
            >>> output = {1}(tensor, {2})
        )doc",
            operation.base_name(),
            operation.python_fully_qualified_name(),
            parameter_name,
            parameter_doc,
            info_doc,
            supported_dtype,
            note);

        bind_registered_operation(
            module,
            operation,
            doc,
            ttnn::pybind_overload_t{
                [](const unary_operation_t& self,
                   const Tensor& input_tensor,
                   const std::optional<int>& parameter,
                   const std::optional<MemoryConfig>& memory_config,
                   const std::optional<ttnn::Tensor>& output_tensor) {
                    return self(input_tensor, parameter, memory_config, output_tensor);
                },
                py::arg("input_tensor"),
                py::kw_only(),
                py::arg(parameter_name.c_str()) = 0,
                py::arg("memory_config") = std::nullopt,
                py::arg("output_tensor") = std::nullopt});
}

template <typename unary_operation_t>
void bind_unary_operation_with_dim_parameter(
    py::module& module,
    const unary_operation_t& operation,
    const std::string& parameter_name,
    const std::string& parameter_doc,
    const std::string& info_doc,
    const std::string& supported_dtype = "BFLOAT16",
    const std::string& note = "") {
    auto doc = fmt::format(
        R"doc(
        Applies {0} to :attr:`input_tensor` element-wise.

        {4}

        .. math::
            \mathrm{{output\_tensor}}_i = \verb|{0}|(\mathrm{{input\_tensor}}_i)

        Args:
            input_tensor (ttnn.Tensor): the input tensor.
            {2} (int): {3}. Defaults to `-1`.

        Keyword Args:
            memory_config (ttnn.MemoryConfig, optional): memory configuration for the operation. Defaults to `None`.

        Returns:
            ttnn.Tensor: the output tensor.

        Note:
            Supported dtypes, layouts, and ranks:

            .. list-table::
               :header-rows: 1

               * - Dtypes
                 - Layouts
                 - Ranks
               * - {5}
                 - TILE
                 - 4

            {6}

        Example:
            >>> tensor = ttnn.from_torch(torch.rand([1, 1, 32, 64], dtype=torch.bfloat16), layout=ttnn.TILE_LAYOUT, device=device)
            >>> {2} = 3
            >>> output = {1}(tensor, {2})
        )doc",
        operation.base_name(),
        operation.python_fully_qualified_name(),
        parameter_name,
        parameter_doc,
        info_doc,
        supported_dtype,
        note);

    bind_registered_operation(
        module,
        operation,
        doc,
        ttnn::pybind_overload_t{
            [](const unary_operation_t& self,
               const Tensor& input_tensor,
               int dim,
               const std::optional<MemoryConfig>& memory_config) { return self(input_tensor, dim, memory_config); },
            py::arg("input_tensor"),
            py::arg("dim") = -1,
            py::kw_only(),
            py::arg("memory_config") = std::nullopt});
}

template <typename unary_operation_t>
void bind_unary_rdiv(
    py::module& module,
    const unary_operation_t& operation,
    const std::string& parameter_name_a,
    const std::string& parameter_a_doc,
    const std::string& parameter_name_b,
    const std::string& parameter_b_doc,
    const std::string parameter_b_value,
    const std::string& description,
    const std::string& supported_dtype = "BFLOAT16",
    const std::string& note = "") {
            auto doc = fmt::format(
                R"doc(
        {7}

        Args:
            input_tensor (ttnn.Tensor): the input tensor.
            {2} (float): {3}.

        Keyword Args:
            {4} (string): {5}. Can be  None, "trunc", "floor". Defaults to `None`.
            memory_config (ttnn.MemoryConfig, optional): Memory configuration for the operation. Defaults to `None`.
            output_tensor (ttnn.Tensor, optional): preallocated output tensor. Defaults to `None`.


        Returns:
            ttnn.Tensor: the output tensor.

        Note:
            Supported dtypes, layouts, and ranks:

            .. list-table::
               :header-rows: 1

               * - Dtypes
                 - Layouts
                 - Ranks
               * - {8}
                 - TILE
                 - 2, 3, 4

            {9}

        Example:
            >>> tensor = ttnn.from_torch(torch.tensor([[1, 2], [3, 4]], dtype=torch.bfloat16), dtype=ttnn.bfloat16, layout=ttnn.TILE_LAYOUT, device=device)
            >>> {2} = 2
            >>> output = {1}(tensor, {2}, {4} = None)
        )doc",
                operation.base_name(),
                operation.python_fully_qualified_name(),
                parameter_name_a,
                parameter_a_doc,
                parameter_name_b,
                parameter_b_doc,
                parameter_b_value,
                description,
                supported_dtype,
                note);

            bind_registered_operation(
                module,
                operation,
                doc,
                ttnn::pybind_overload_t{
                    [](const unary_operation_t& self,
                       const ttnn::Tensor& input_tensor,
                       float parameter_a,
                       const std::optional<std::string> parameter_b,
                       const std::optional<MemoryConfig>& memory_config,
                       const std::optional<ttnn::Tensor>& output_tensor) {
                        return self(input_tensor, parameter_a, parameter_b, memory_config, output_tensor);
                    },
                    py::arg("input_tensor"),
                    py::arg(parameter_name_a.c_str()),
                    py::kw_only(),
                    py::arg(parameter_name_b.c_str()) = std::nullopt,
                    py::arg("memory_config") = std::nullopt,
                    py::arg("output_tensor") = std::nullopt});
}

template <typename unary_operation_t>
void bind_softplus(py::module& module, const unary_operation_t& operation) {
                auto doc = fmt::format(
                    R"doc(
        Applies {0} to :attr:`input_tensor` element-wise.

        .. math::
            \mathrm{{output\_tensor}}_i = {0}(\mathrm{{input\_tensor}}_i)

        Args:
            input_tensor (ttnn.Tensor): the input tensor.

        Keyword Args:
            beta (float, optional): Scales the input before applying the Softplus function. By modifying :attr:`beta`, you can adjust the steepness of the function. A higher :attr:`beta` value makes the function steeper, approaching a hard threshold like the ReLU function for large values of :attr:`beta`. Defaults to `1`.
            threshold (float, optional): Used to switch to a linear function for large values to improve numerical stability. This avoids issues with floating-point representation for very large values. Defaults to `20`.
            memory_config (ttnn.MemoryConfig, optional): Memory configuration for the operation. Defaults to `None`.
            output_tensor (ttnn.Tensor, optional): preallocated output tensor. Defaults to `None`.


        Returns:
            ttnn.Tensor: the output tensor.

        Note:
            Supported dtypes, layouts, and ranks:

            .. list-table::
               :header-rows: 1

               * - Dtypes
                 - Layouts
                 - Ranks
               * - BFLOAT16, BFLOAT8_B
                 - TILE
                 - 2, 3, 4

        Example:
            >>> tensor = ttnn.from_torch(torch.tensor([[1, 2], [3, 4]], dtype=torch.bfloat16), dtype=ttnn.bfloat16, layout=ttnn.TILE_LAYOUT, device=device)
            >>> output = {1}(tensor, beta = 1.0, threshold = 20.0)
        )doc",
                    ttnn::softplus.base_name(),
                    ttnn::softplus.python_fully_qualified_name());

                bind_registered_operation(
                    module,
                    ttnn::softplus,
                    doc,
                    ttnn::pybind_overload_t{
                        [](const unary_operation_t& self,
                           const Tensor& input,
                           const float beta,
                           const float threshold,
                           const std::optional<MemoryConfig>& memory_config,
                           const std::optional<Tensor>& output_tensor) {
                            return self(input, beta, threshold, memory_config, output_tensor);
                        },
                        py::arg("input_tensor"),
                        py::kw_only(),
                        py::arg("beta") = 1.0f,
                        py::arg("threshold") = 20.0f,
                        py::arg("memory_config") = std::nullopt,
                        py::arg("output_tensor") = std::nullopt});
}

template <typename unary_operation_t>
<<<<<<< HEAD
void bind_tanh(py::module& module, const unary_operation_t& operation) {
                    auto doc = fmt::format(
                        R"doc(
=======
void bind_tanh_like(py::module& module, const unary_operation_t& operation) {
    auto doc = fmt::format(
        R"doc(
>>>>>>> 8fa44d5a
        Applies {0} to :attr:`input_tensor` element-wise.

        .. math::
            \mathrm{{output\_tensor}}_i = {0}(\mathrm{{input\_tensor}}_i)

        Args:
            input_tensor (ttnn.Tensor): the input tensor.

        Keyword Args:
            memory_config (ttnn.MemoryConfig, optional): Memory configuration for the operation. Defaults to `None`.
            output_tensor (ttnn.Tensor, optional): preallocated output tensor. Defaults to `None`.
<<<<<<< HEAD
            accuracy (Boolean, optional): provides better accuracy for input range -3 to 3, for dtype BFLOAT16. Defaults to `False`.

=======
            fast_and_approximate_mode (Boolean, optional): Enables a performance-optimized approximation method. When True, the operation runs faster but may produce results with minor precision differences. Defaults to `False`.
            queue_id (int, optional): command queue id. Defaults to `0`.
>>>>>>> 8fa44d5a

        Returns:
            ttnn.Tensor: the output tensor.

        Note:
            Supported dtypes, layouts, and ranks:

            .. list-table::
               :header-rows: 1

               * - Dtypes
                 - Layouts
                 - Ranks
               * - BFLOAT16, BFLOAT8_B, FLOAT32
                 - TILE
                 - 2, 3, 4

            BFLOAT8_B/BFLOAT4_B is supported only for approx=True mode.

        Example:
            >>> tensor = ttnn.from_torch(torch.tensor([[1, 2], [3, 4]], dtype=torch.bfloat16), dtype=ttnn.bfloat16, layout=ttnn.TILE_LAYOUT, device=device)
            >>> output = {1}(tensor, fast_and_approximate_mode=False)
        )doc",
<<<<<<< HEAD
                        ttnn::tanh.base_name(),
                        ttnn::tanh.python_fully_qualified_name());

                    bind_registered_operation(
                        module,
                        ttnn::tanh,
                        doc,
                        ttnn::pybind_overload_t{
                            [](const unary_operation_t& self,
                               const Tensor& input,
                               const std::optional<MemoryConfig>& memory_config,
                               const std::optional<Tensor>& output_tensor,
                               bool accuracy) { return self(input, memory_config, output_tensor, accuracy); },
                            py::arg("input_tensor"),
                            py::kw_only(),
                            py::arg("memory_config") = std::nullopt,
                            py::arg("output_tensor") = std::nullopt,
                            py::arg("accuracy") = false});
=======
        operation.base_name(),
        operation.python_fully_qualified_name());

    bind_registered_operation(
        module,
        operation,
        doc,
        ttnn::pybind_overload_t{
            [](const unary_operation_t& self,
               const Tensor& input,
               const std::optional<MemoryConfig>& memory_config,
               const std::optional<Tensor>& output_tensor,
               bool approx,
               const QueueId queue_id) { return self(queue_id, input, memory_config, output_tensor, approx); },
            py::arg("input_tensor"),
            py::kw_only(),
            py::arg("memory_config") = std::nullopt,
            py::arg("output_tensor") = std::nullopt,
            py::arg("fast_and_approximate_mode") = false,
            py::arg("queue_id") = DefaultQueueId});
>>>>>>> 8fa44d5a
}

template <typename unary_operation_t>
void bind_sigmoid_accurate(py::module& module, const unary_operation_t& operation) {
                        auto doc = fmt::format(
                            R"doc(
        Applies {0} to :attr:`input_tensor` element-wise.

        .. math::
            \mathrm{{output\_tensor}}_i = \verb|{0}|(\mathrm{{input\_tensor}}_i)

        Args:
            input_tensor (ttnn.Tensor): the input tensor.

        Keyword Args:
            memory_config (ttnn.MemoryConfig, optional): memory configuration for the operation. Defaults to `None`.
            output_tensor (ttnn.Tensor, optional): preallocated output tensor. Defaults to `None`.


        Returns:
            ttnn.Tensor: the output tensor.

        Note:
            Supported dtypes, layouts, and ranks:

            .. list-table::
               :header-rows: 1

               * - Dtypes
                 - Layouts
                 - Ranks
               * - BFLOAT16, BFLOAT8_B
                 - TILE
                 - 2, 3, 4

        Example:
            >>> tensor = ttnn.from_torch(torch.tensor([[1, 2], [3, 4]], dtype=torch.bfloat16), layout=ttnn.TILE_LAYOUT, device=device)
            >>> output = {1}(tensor)
        )doc",
                            ttnn::sigmoid_accurate.base_name(),
                            ttnn::sigmoid_accurate.python_fully_qualified_name());

                        bind_registered_operation(
                            module,
                            ttnn::sigmoid_accurate,
                            doc,
                            ttnn::pybind_overload_t{
                                [](const unary_operation_t& self,
                                   const Tensor& input_tensor,
                                   const std::optional<MemoryConfig>& memory_config,
                                   const std::optional<Tensor>& output_tensor) -> ttnn::Tensor {
                                    return self(input_tensor, memory_config, output_tensor);
                                },
                                py::arg("input_tensor"),
                                py::kw_only(),
                                py::arg("memory_config") = std::nullopt,
                                py::arg("output_tensor") = std::nullopt});
}

template <typename unary_operation_t>
void bind_sigmoid_mode_appx(py::module& module, const unary_operation_t& operation) {
                            auto doc = fmt::format(
                                R"doc(
        Applies {0} to :attr:`input_tensor` element-wise.

        .. math::
            \mathrm{{output\_tensor}}_i = \verb|{0}|(\mathrm{{input\_tensor}}_i)

        Args:
            input_tensor (ttnn.Tensor): the input tensor.

        Keyword Args:
            vector_mode (int, optional): Use vector mode to get better performance. Defaults to 4. Use 2 or 4 for different vector modes (2 -> Vector Mode C and 4 -> Vector Mode RC)".
            fast_and_approximate_mode (bool, optional): Use the fast and approximate mode. Defaults to `False`.
            memory_config (ttnn.MemoryConfig, optional): memory configuration for the operation. Defaults to `None`.
            output_tensor (ttnn.Tensor, optional): preallocated output tensor. Defaults to `None`.


        Returns:
            ttnn.Tensor: the output tensor.

        Note:
            Supported dtypes, layouts, and ranks:

            .. list-table::
               :header-rows: 1

               * - Dtypes
                 - Layouts
                 - Ranks
               * - BFLOAT16
                 - TILE
                 - 2, 3, 4

        Example:
            >>> tensor = ttnn.from_torch(torch.tensor([[1, 2], [3, 4]], dtype=torch.bfloat16), layout=ttnn.TILE_LAYOUT, device=device)
            >>> output = {1}(tensor, vector_mode=4, fast_and_approximate_mode=True)
        )doc",
                                ttnn::sigmoid.base_name(),
                                ttnn::sigmoid.python_fully_qualified_name());

                            bind_registered_operation(
                                module,
                                ttnn::sigmoid,
                                doc,
                                ttnn::pybind_overload_t{
                                    [](const unary_operation_t& self,
                                       const Tensor& input_tensor,
                                       const int vector_mode,
                                       const bool parameter,
                                       const std::optional<MemoryConfig>& memory_config,
                                       const std::optional<Tensor>& output_tensor) -> ttnn::Tensor {
                                        return self(input_tensor, vector_mode, parameter, memory_config, output_tensor);
                                    },
                                    py::arg("input_tensor"),
                                    py::kw_only(),
                                    py::arg("vector_mode") = 4,
                                    py::arg("fast_and_approximate_mode") = false,
                                    py::arg("memory_config") = std::nullopt,
                                    py::arg("output_tensor") = std::nullopt});
}

template <typename unary_operation_t>
void bind_unary_chain(py::module& module, const unary_operation_t& operation) {
                                auto doc = fmt::format(
                                    R"doc(
        Applies {0} to :attr:`input_tensor` element-wise.

        .. math::
            \mathrm{{output\_tensor}}_i = \verb|{0}|(\mathrm{{input\_tensor}}_i)

        Args:
            input_tensor (ttnn.Tensor): the input tensor.
            ops_chain (list[ttnn.UnaryWithParam]): list of unary ops to be chained.

        Keyword Args:
            memory_config (ttnn.MemoryConfig, optional): memory configuration for the operation. Defaults to `None`.
            output_tensor (ttnn.Tensor, optional): preallocated output tensor. Defaults to `None`.


        Returns:
            ttnn.Tensor: the output tensor.

        Note:
            Supported dtypes, layouts, and ranks:

            .. list-table::
               :header-rows: 1

               * - Dtypes
                 - Layouts
                 - Ranks
               * - BFLOAT16, BFLOAT8_B
                 - TILE
                 - 2, 3, 4

        Example:

            >>> tensor = ttnn.from_torch(torch.randn([32, 32], dtype=torch.bfloat16), layout=ttnn.TILE_LAYOUT, device=device)
            >>> ops_chain = [ttnn.UnaryWithParam(ttnn.UnaryOpType.RELU), ttnn.UnaryWithParam(ttnn.UnaryOpType.EXP, False), ttnn.UnaryWithParam(ttnn.UnaryOpType.POWER, 2)]
            >>> output = {1}(tensor, ops_chain)
        )doc",
                                    ttnn::unary_chain.base_name(),
                                    ttnn::unary_chain.python_fully_qualified_name());

                                bind_registered_operation(
                                    module,
                                    ttnn::unary_chain,
                                    doc,
                                    ttnn::pybind_overload_t{
                                        [](const unary_operation_t& self,
                                           const Tensor& input_tensor,
                                           const FusedActivations& ops_chain,
                                           const std::optional<MemoryConfig>& memory_config,
                                           const std::optional<Tensor>& output_tensor) {
                                            return self(input_tensor, ops_chain, memory_config, output_tensor);
                                        },
                                        py::arg("input_tensor"),
                                        py::arg("ops_chain"),
                                        py::kw_only(),
                                        py::arg("memory_config") = std::nullopt,
                                        py::arg("output_tensor") = std::nullopt});
}
template <typename unary_operation_t>
void bind_identity(py::module& module, const unary_operation_t& operation) {
                                    auto doc = fmt::format(
                                        R"doc(
        Returns a copy of the :attr:`input_tensor`; useful for profiling the SFPU.
        This shouldn't normally be used. Users should normally use clone operation instead for the same functionality since this results in lower performance.

        .. math::
            \mathrm{{output\_tensor}}_i = \verb|{0}|(\mathrm{{input\_tensor}}_i)

        Args:
            input_tensor (ttnn.Tensor): the input tensor.

        Keyword Args:
            memory_config (ttnn.MemoryConfig, optional): memory configuration for the operation. Defaults to `None`.
            output_tensor (ttnn.Tensor, optional): preallocated output tensor. Defaults to `None`.


        Returns:
            ttnn.Tensor: the output tensor.

        Note:
            Supported dtypes, layouts, and ranks:

            .. list-table::
               :header-rows: 1

               * - Dtypes
                 - Layouts
                 - Ranks
               * - BFLOAT16, BFLOAT8_B, FLOAT32, UINT32, UINT16, UINT8
                 - TILE
                 - 2, 3, 4

        Example:
            >>> tensor = ttnn.from_torch(torch.tensor([[1, 2], [3, 4]], dtype=torch.float16), dtype=ttnn.bfloat16, layout=ttnn.TILE_LAYOUT, device=device)
            >>> output = {1}(tensor)
        )doc",
                                        ttnn::identity.base_name(),
                                        ttnn::identity.python_fully_qualified_name());

                                    bind_registered_operation(
                                        module,
                                        ttnn::identity,
                                        doc,
                                        ttnn::pybind_overload_t{
                                            [](const unary_operation_t& self,
                                               const Tensor& input_tensor,
                                               const std::optional<MemoryConfig>& memory_config,
                                               const std::optional<Tensor>& output_tensor) {
                                                return self(input_tensor, memory_config, output_tensor);
                                            },
                                            py::arg("input_tensor"),
                                            py::kw_only(),
                                            py::arg("memory_config") = std::nullopt,
                                            py::arg("output_tensor") = std::nullopt});
}

template <typename unary_operation_t>
void bind_unary_composite(
    py::module& module,
    const unary_operation_t& operation,
    const std::string& description,
    const std::string& range = "",
    const std::string& supported_dtype = "BFLOAT16",
    const std::string& supported_layout = "TILE",
    const std::string& supported_rank = "2, 3, 4",
    const std::string& note = "",
    const std::string& example_tensor = "torch.rand([2, 2], dtype=torch.bfloat16)") {
    auto doc = fmt::format(
        R"doc(
        {2}

        Args:
            input_tensor (ttnn.Tensor): the input tensor. {3}

        Keyword Args:
            memory_config (ttnn.MemoryConfig, optional): memory configuration for the operation. Defaults to `None`.

        Returns:
            ttnn.Tensor: the output tensor.

        Note:
            Supported dtypes, layouts, and ranks:

            .. list-table::
               :header-rows: 1

               * - Dtypes
                 - Layouts
                 - Ranks
               * - {4}
                 - {5}
                 - {6}

            {7}

        Example:
            >>> tensor = ttnn.from_torch({8}, layout=ttnn.TILE_LAYOUT, device=device)
            >>> output = {1}(tensor)
        )doc",
        operation.base_name(),
        operation.python_fully_qualified_name(),
        description,
        range,
        supported_dtype,
        supported_layout,
        supported_rank,
        note,
        example_tensor);

    bind_registered_operation(
        module,
        operation,
        doc,
        ttnn::pybind_overload_t{
            [](const unary_operation_t& self,
               const Tensor& input_tensor,
               const std::optional<MemoryConfig>& memory_config) { return self(input_tensor, memory_config); },
            py::arg("input_tensor"),
            py::kw_only(),
            py::arg("memory_config") = std::nullopt});
}

// OpHandler_1int
template <typename unary_operation_t>
void bind_unary_composite_int_with_default(
    py::module& module,
    const unary_operation_t& operation,
    const std::string& parameter_name_a,
    const std::string& parameter_a_doc,
    int32_t parameter_a_value,
    const std::string& description,
    const std::string& supported_dtype = "BFLOAT16",
    const std::string& note = "") {
    auto doc = fmt::format(
        R"doc(
        {5}

        Args:
            input_tensor (ttnn.Tensor): the input tensor.

        Keyword args:
            {2} (float): {3}. Defaults to `{4}`.
            memory_config (ttnn.MemoryConfig, optional): memory configuration for the operation. Defaults to `None`.

        Returns:
            ttnn.Tensor: the output tensor.

        Note:
            Supported dtypes, layouts, and ranks:

            .. list-table::
               :header-rows: 1

               * - Dtypes
                 - Layouts
                 - Ranks
               * - {6}
                 - TILE
                 - 2, 3, 4

            {7}

        Example:
            >>> tensor = ttnn.from_torch(torch.rand([2, 2], dtype=torch.bfloat16), layout=ttnn.TILE_LAYOUT, device=device)
            >>> output = {1}(tensor, {2} = {4})
        )doc",
        operation.base_name(),
        operation.python_fully_qualified_name(),
        parameter_name_a,
        parameter_a_doc,
        parameter_a_value,
        description,
        supported_dtype,
        note);

    bind_registered_operation(
        module,
        operation,
        doc,
        ttnn::pybind_overload_t{
            [](const unary_operation_t& self,
               const ttnn::Tensor& input_tensor,
               int32_t parameter_a,
               const std::optional<MemoryConfig>& memory_config) {
                return self(input_tensor, parameter_a, memory_config);
            },
            py::arg("input_tensor"),
            py::kw_only(),
            py::arg(parameter_name_a.c_str()) = parameter_a_value,
            py::arg("memory_config") = std::nullopt});
}

// OpHandler_two_float_with_default
template <typename unary_operation_t>
void bind_unary_composite_floats_with_default(
    py::module& module,
    const unary_operation_t& operation,
    const std::string& parameter_name_a,
    const std::string& parameter_a_doc,
    float parameter_a_value,
    const std::string& parameter_name_b,
    const std::string& parameter_b_doc,
    float parameter_b_value,
    const std::string& supported_dtype = "BFLOAT16, BFLOAT8_B",
    const std::string& info_doc = "") {
    auto doc = fmt::format(
        R"doc(
        Performs {0} function on :attr:`input_tensor`, :attr:`{2}`, :attr:`{5}`.

        Args:
            input_tensor (ttnn.Tensor): the input tensor.

        Keyword args:
            {2} (float, optional): {3}. Defaults to `{4}`.
            {5} (float, optional): {6}. Defaults to `{7}`.
            memory_config (ttnn.MemoryConfig, optional): Memory configuration for the operation. Defaults to `None`.

        Returns:
            ttnn.Tensor: the output tensor.

        Note:
            Supported dtypes, layouts, and ranks:

            .. list-table::
               :header-rows: 1

               * - Dtypes
                 - Layouts
                 - Ranks
               * - {8}
                 - TILE
                 - 2, 3, 4

            {9}

        Example:
            >>> tensor = ttnn.from_torch(torch.tensor([[1, 2], [3, 4]], dtype=torch.bfloat16), dtype=ttnn.bfloat16, layout=ttnn.TILE_LAYOUT, device=device)
            >>> output = {1}(tensor, {2} = {4}, {5} = {7})
        )doc",
        operation.base_name(),
        operation.python_fully_qualified_name(),
        parameter_name_a,
        parameter_a_doc,
        parameter_a_value,
        parameter_name_b,
        parameter_b_doc,
        parameter_b_value,
        supported_dtype,
        info_doc);

    bind_registered_operation(
        module,
        operation,
        doc,
        ttnn::pybind_overload_t{
            [](const unary_operation_t& self,
               const ttnn::Tensor& input_tensor,
               float parameter_a,
               float parameter_b,
               const std::optional<MemoryConfig>& memory_config) {
                return self(input_tensor, parameter_a, parameter_b, memory_config);
            },
            py::arg("input_tensor"),
            py::kw_only(),
            py::arg(parameter_name_a.c_str()) = parameter_a_value,
            py::arg(parameter_name_b.c_str()) = parameter_b_value,
            py::arg("memory_config") = std::nullopt});
}

// OpHandler_one_int
template <typename unary_operation_t>
void bind_unary_composite_int(
    py::module& module,
    const unary_operation_t& operation,
    const std::string& parameter_name_a,
    const std::string& parameter_a_doc,
    const std::string& description) {
    auto doc = fmt::format(
        R"doc(
        {4}

        Args:
            input_tensor (ttnn.Tensor): the input tensor.
            {2} (int): {3}.

        Keyword args:
            memory_config (ttnn.MemoryConfig, optional): Memory configuration for the operation. Defaults to `None`.

        Returns:
            ttnn.Tensor: the output tensor.

        Note:
            Supported dtypes, layouts, and ranks:

            .. list-table::
               :header-rows: 1

               * - Dtypes
                 - Layouts
                 - Ranks
               * - BFLOAT16
                 - TILE
                 - 2, 3, 4

        Example:
            >>> tensor = ttnn.from_torch(torch.tensor([[1, 2], [3, 4]], dtype=torch.bfloat16), dtype=ttnn.bfloat16, layout=ttnn.TILE_LAYOUT, device=device)
            >>> output = {1}(tensor, 3)
        )doc",
        operation.base_name(),
        operation.python_fully_qualified_name(),
        parameter_name_a,
        parameter_a_doc,
        description);

    bind_registered_operation(
        module,
        operation,
        doc,
        ttnn::pybind_overload_t{
            [](const unary_operation_t& self,
               const ttnn::Tensor& input_tensor,
               int32_t parameter_a,
               const std::optional<MemoryConfig>& memory_config) {
                return self(input_tensor, parameter_a, memory_config);
            },
            py::arg("input_tensor"),
            py::arg(parameter_name_a.c_str()),
            py::kw_only(),
            py::arg("memory_config") = std::nullopt});
}

// OpHandler_threshold
template <typename unary_operation_t>
void bind_unary_threshold(
    py::module& module,
    const unary_operation_t& operation,
    const std::string& parameter_name_a,
    const std::string& parameter_a_doc,
    const std::string& parameter_name_b,
    const std::string& parameter_b_doc,
    const std::string& description) {
    auto doc = fmt::format(
        R"doc(
        {6}

        Args:
            input_tensor (ttnn.Tensor): the input tensor.
            {2} (float): {3}.
            {4} (float): {5}.

        Keyword args:
            memory_config (ttnn.MemoryConfig, optional): Memory configuration for the operation. Defaults to `None`.

        Returns:
            ttnn.Tensor: the output tensor.

        Note:
            Supported dtypes, layouts, and ranks:

            .. list-table::
               :header-rows: 1

               * - Dtypes
                 - Layouts
                 - Ranks
               * - BFLOAT16
                 - TILE
                 - 2, 3, 4

        Example:
            >>> tensor = ttnn.from_torch(torch.tensor([[1, 2], [3, 4]], dtype=torch.bfloat16), dtype=ttnn.bfloat16, layout=ttnn.TILE_LAYOUT, device=device)
            >>> {2} = 1.0
            >>> {4} = 10.0
            >>> output = {1}(tensor, {2}, {4})
        )doc",
        operation.base_name(),
        operation.python_fully_qualified_name(),
        parameter_name_a,
        parameter_a_doc,
        parameter_name_b,
        parameter_b_doc,
        description);

    bind_registered_operation(
        module,
        operation,
        doc,
        ttnn::pybind_overload_t{
            [](const unary_operation_t& self,
               const ttnn::Tensor& input_tensor,
               float parameter_a,
               float parameter_b,
               const std::optional<MemoryConfig>& memory_config) {
                return self(input_tensor, parameter_a, parameter_b, memory_config);
            },
            py::arg("input_tensor"),
            py::arg(parameter_name_a.c_str()),
            py::arg(parameter_name_b.c_str()),
            py::kw_only(),
            py::arg("memory_config") = std::nullopt});
}

// OpHandler_float_with_default
template <typename unary_operation_t>
void bind_unary_composite_float_with_default(
    py::module& module,
    const unary_operation_t& operation,
    const std::string& parameter_name_a,
    const std::string& parameter_a_doc,
    float parameter_a_value,
    const std::string& supported_dtype = "BFLOAT16",
    const std::string& info_doc = "") {
    auto doc = fmt::format(
        R"doc(
        Performs {0} function on :attr:`input_tensor`, :attr:`{2}`.

        Args:
            input_tensor (ttnn.Tensor): the input tensor.

        Keyword args:
            {2} (float, optional): {3}. Defaults to `{4}`.
            memory_config (ttnn.MemoryConfig, optional): Memory configuration for the operation. Defaults to `None`.

        Returns:
            ttnn.Tensor: the output tensor.

        Note:
            Supported dtypes, layouts, and ranks:

            .. list-table::
               :header-rows: 1

               * - Dtypes
                 - Layouts
                 - Ranks
               * - {5}
                 - TILE
                 - 2, 3, 4

            {6}

        Example:
            >>> tensor = ttnn.from_torch(torch.tensor([[1, 2], [3, 4]], dtype=torch.bfloat16), dtype=ttnn.bfloat16, layout=ttnn.TILE_LAYOUT, device=device)
            >>> output = {1}(tensor, {2} = 5)
        )doc",
        operation.base_name(),
        operation.python_fully_qualified_name(),
        parameter_name_a,
        parameter_a_doc,
        parameter_a_value,
        supported_dtype,
        info_doc);

    bind_registered_operation(
        module,
        operation,
        doc,
        ttnn::pybind_overload_t{
            [](const unary_operation_t& self,
               const ttnn::Tensor& input_tensor,
               float parameter_a,
               const std::optional<MemoryConfig>& memory_config) {
                return self(input_tensor, parameter_a, memory_config);
            },
            py::arg("input_tensor"),
            py::kw_only(),
            py::arg(parameter_name_a.c_str()) = parameter_a_value,
            py::arg("memory_config") = std::nullopt});
}

template <typename unary_operation_t>
void bind_unary_composite_rpow(
    py::module& module,
    const unary_operation_t& operation,
    const std::string& parameter_name_a,
    const std::string& parameter_a_doc,
    const std::string& description,
    const std::string& range,
    const std::string& supported_dtype = "BFLOAT16",
    const std::string& info_doc = "") {
    auto doc = fmt::format(
        R"doc(
        {4}

        Args:
            input_tensor (ttnn.Tensor): the input tensor. {5}
            {2} (float): {3}

        Keyword args:
            memory_config (ttnn.MemoryConfig, optional): Memory configuration for the operation. Defaults to `None`.

        Returns:
            ttnn.Tensor: the output tensor.

        Note:
            Supported dtypes, layouts, and ranks:

            .. list-table::
               :header-rows: 1

               * - Dtypes
                 - Layouts
                 - Ranks
               * - {6}
                 - TILE
                 - 2, 3, 4

            {7}

        Example:
            >>> tensor = ttnn.from_torch(torch.tensor([[1, 2], [3, 4]], dtype=torch.bfloat16), dtype=ttnn.bfloat16, layout=ttnn.TILE_LAYOUT, device=device)
            >>> exponent = 2
            >>> output = {1}(tensor, exponent)
        )doc",
        operation.base_name(),
        operation.python_fully_qualified_name(),
        parameter_name_a,
        parameter_a_doc,
        description,
        range,
        supported_dtype,
        info_doc);
    bind_registered_operation(
        module,
        operation,
        doc,
        ttnn::pybind_overload_t{
            [](const unary_operation_t& self,
               const ttnn::Tensor& input_tensor,
               float parameter_a,
               const std::optional<MemoryConfig>& memory_config) {
                return self(input_tensor, parameter_a, memory_config);
            },
            py::arg("input_tensor"),
            py::arg(parameter_name_a.c_str()),
            py::kw_only(),
            py::arg("memory_config") = std::nullopt});
}
}  // namespace

void py_module(py::module& module) {
    bind_unary_operation_overload_complex(
        module,
        ttnn::abs,
        R"doc(\mathrm{{output\_tensor}}_i = \verb|abs|(\mathrm{{input\_tensor}}_i))doc",
        R"doc(BFLOAT16, BFLOAT8_B)doc");
    bind_unary_operation(
        module,
        ttnn::acos,
        R"doc(\mathrm{{output\_tensor}}_i = \verb|acos|(\mathrm{{input\_tensor}}_i))doc",
        "",
        R"doc(BFLOAT16, BFLOAT8_B)doc");
    bind_unary_operation(
        module,
        ttnn::asin,
        R"doc(\mathrm{{output\_tensor}}_i = \verb|asin|(\mathrm{{input\_tensor}}_i))doc",
        "",
        R"doc(BFLOAT16, BFLOAT8_B)doc");
    bind_unary_operation(
        module,
        ttnn::atan,
        R"doc(\mathrm{{output\_tensor}}_i = \verb|atan|(\mathrm{{input\_tensor}}_i))doc",
        "",
        R"doc(BFLOAT16, BFLOAT8_B)doc");
    bind_unary_composite(
        module,
        ttnn::atanh,
        R"doc(\mathrm{{output\_tensor}}_i = \verb|atanh|(\mathrm{{input\_tensor}}_i))doc",
        "",
        R"doc(BFLOAT16, BFLAOT8_B, FLOAT32)doc");
    bind_unary_operation(
        module,
        ttnn::cos,
        R"doc(\mathrm{{output\_tensor}}_i = \verb|cos|(\mathrm{{input\_tensor}}_i))doc",
        "",
        R"doc(BFLOAT16, BFLOAT8_B)doc");
    bind_unary_operation(
        module,
        ttnn::acosh,
        R"doc(\mathrm{{output\_tensor}}_i = \verb|acosh|(\mathrm{{input\_tensor}}_i))doc",
        "",
        R"doc(BFLOAT16, BFLOAT8_B, FLOAT32)doc");

    bind_unary_operation(
        module,
        ttnn::erfinv,
        R"doc(\mathrm{{output\_tensor}}_i = \verb|erfinv|(\mathrm{{input\_tensor}}_i))doc",
        "",
        R"doc(BFLOAT16, BFLOAT8_B)doc");

    bind_unary_operation(
        module,
        ttnn::exp2,
        R"doc(\mathrm{{output\_tensor}}_i = \verb|exp2|(\mathrm{{input\_tensor}}_i))doc",
        "",
        R"doc(BFLOAT16, BFLOAT8_B)doc");

    bind_unary_operation(
        module,
        ttnn::expm1,
        R"doc(\mathrm{{output\_tensor}}_i = \verb|expm1|(\mathrm{{input\_tensor}}_i))doc",
        "",
        R"doc(BFLOAT16, BFLOAT8_B)doc");

    bind_unary_operation(
        module,
        ttnn::floor,
        R"doc(\mathrm{{output\_tensor}}_i = \verb|floor|(\mathrm{{input\_tensor}}_i))doc",
        "",
        R"doc(BFLOAT16, BFLOAT8_B)doc");
    bind_unary_operation(
        module,
        ttnn::trunc,
        R"doc(\mathrm{{output\_tensor}}_i = \verb|trunc|(\mathrm{{input\_tensor}}_i))doc",
        "",
        R"doc(FLOAT32, BFLOAT16, BFLOAT8_B)doc");
    bind_unary_operation(
        module,
        ttnn::frac,
        R"doc(\mathrm{{output\_tensor}}_i = \verb|frac|(\mathrm{{input\_tensor}}_i))doc",
        "",
        R"doc(FLOAT32, BFLOAT16, BFLOAT8_B)doc");
    bind_unary_operation(
        module,
        ttnn::eqz,
        R"doc(\mathrm{{output\_tensor}}_i = (\mathrm{{input\_tensor_i\ == 0}}))doc",
        "",
        R"doc(BFLOAT16, BFLOAT8_B, INT32, UINT16)doc");
    bind_unary_operation(
        module,
        ttnn::ceil,
        R"doc(\mathrm{{output\_tensor}}_i = \verb|ceil|(\mathrm{{input\_tensor}}_i))doc",
        "",
        R"doc(BFLOAT16, BFLOAT8_B)doc");
    bind_unary_operation(
        module,
        ttnn::mish,
        R"doc(\mathrm{{output\_tensor}}_i = \verb|mish|(\mathrm{{input\_tensor}}_i))doc",
        "[Supported range -20 to inf]",
        R"doc(BFLOAT16, BFLOAT8_B)doc");
    bind_unary_operation(
        module,
        ttnn::gez,
        R"doc(\mathrm{{output\_tensor}}_i = (\mathrm{{input\_tensor_i\ >= 0}}))doc",
        "",
        R"doc(BFLOAT16, BFLOAT8_B, INT32)doc");
    bind_unary_operation(
        module,
        ttnn::gtz,
        R"doc(\mathrm{{output\_tensor}}_i= (\mathrm{{input\_tensor_i\ > 0}}))doc",
        "",
        R"doc(BFLOAT16, BFLOAT8_B, INT32)doc");

    bind_unary_operation(
        module,
        ttnn::i0,
        R"doc(\mathrm{{output\_tensor}}_i = \verb|i0|(\mathrm{{input\_tensor}}_i))doc",
        "",
        R"doc(BFLOAT16, BFLOAT8_B)doc");
    bind_unary_operation(
        module,
        ttnn::i1,
        R"doc(\mathrm{{output\_tensor}}_i = \verb|i1|(\mathrm{{input\_tensor}}_i))doc",
        "",
        R"doc(BFLOAT16, BFLOAT8_B)doc");
    bind_unary_operation(
        module,
        ttnn::isfinite,
        R"doc(\mathrm{{output\_tensor}}_i = \verb|isfinite|(\mathrm{{input\_tensor}}_i))doc",
        "",
        R"doc(BFLOAT16, BFLOAT8_B)doc");
    bind_unary_operation(
        module,
        ttnn::isinf,
        R"doc(\mathrm{{output\_tensor}}_i = \verb|isinf|(\mathrm{{input\_tensor}}_i))doc",
        "",
        R"doc(BFLOAT16, BFLOAT8_B)doc");
    bind_unary_operation(
        module,
        ttnn::isnan,
        R"doc(\mathrm{{output\_tensor}}_i = \verb|isnan|(\mathrm{{input\_tensor}}_i))doc",
        "",
        R"doc(BFLOAT16, BFLOAT8_B)doc");
    bind_unary_operation(
        module,
        ttnn::isneginf,
        R"doc(\mathrm{{output\_tensor}}_i = \verb|isneginf|(\mathrm{{input\_tensor}}_i))doc",
        "",
        R"doc(BFLOAT16, BFLOAT8_B)doc");
    bind_unary_operation(
        module,
        ttnn::isposinf,
        R"doc(\mathrm{{output\_tensor}}_i = \verb|isposinf|(\mathrm{{input\_tensor}}_i))doc",
        "",
        R"doc(BFLOAT16, BFLOAT8_B)doc");
    bind_unary_operation(
        module,
        ttnn::lez,
        R"doc(\mathrm{{output\_tensor}}_i = (\mathrm{{input\_tensor_i\ <= 0}}))doc",
        "",
        R"doc(BFLOAT16, BFLOAT8_B, INT32)doc");
    bind_unary_operation(
        module,
        ttnn::logical_not,
        R"doc(\mathrm{{output\_tensor}}_i = \mathrm{{!input\_tensor_i}})doc",
        "",
        R"doc(BFLOAT16, BFLOAT8_B, INT32, UINT16 (range: 0 - 65535), UINT32 (range: 0 - 4294967295))doc");
    bind_unary_operation(
        module,
        ttnn::ltz,
        R"doc(\mathrm{{output\_tensor}}_i = (\mathrm{{input\_tensor_i\ < 0}}))doc",
        "",
        R"doc(BFLOAT16, BFLOAT8_B, INT32)doc");
    bind_unary_operation(
        module,
        ttnn::neg,
        R"doc(\mathrm{{output\_tensor}}_i = \verb|neg|(\mathrm{{input\_tensor}}_i))doc",
        "",
        R"doc(BFLOAT16, BFLOAT8_B)doc");
    bind_unary_operation(
        module,
        ttnn::nez,
        R"doc(\mathrm{{output\_tensor}}_i = (\mathrm{{input\_tensor_i\ != 0}}))doc",
        "",
        R"doc(BFLOAT16, BFLOAT8_B, INT32, UINT16)doc");

    bind_unary_operation_overload_complex_return_complex(
        module,
        ttnn::reciprocal,
        R"doc(BFLOAT16, BFLOAT8_B)doc",
        R"doc(BFLOAT8_B is supported only for non-zero inputs. Inputs containing zero may produce inaccurate results due to the characteristics of the block-FP format.)doc");
    bind_unary_operation(
        module,
        ttnn::relu,
        R"doc(\mathrm{{output\_tensor}}_i = \verb|relu|(\mathrm{{input\_tensor}}_i))doc",
        "",
        R"doc(BFLOAT16, BFLOAT8_B)doc");
    bind_unary_operation(
        module,
        ttnn::relu6,
        R"doc(\mathrm{{output\_tensor}}_i = \verb|relu6|(\mathrm{{input\_tensor}}_i))doc",
        "",
        R"doc(BFLOAT16, BFLOAT8_B)doc");
    bind_unary_operation(
        module,
        ttnn::sign,
        R"doc(\mathrm{{output\_tensor}}_i = \verb|sign|(\mathrm{{input\_tensor}}_i))doc",
        "",
        R"doc(BFLOAT16, BFLOAT8_B)doc");
    bind_unary_operation(
        module,
        ttnn::signbit,
        R"doc(\mathrm{{output\_tensor}}_i = \verb|signbit|(\mathrm{{input\_tensor}}_i))doc",
        "",
        R"doc(BFLOAT16, BFLOAT8_B, INT32, FLOAT32)doc");
    bind_unary_operation(
        module,
        ttnn::silu,
        R"doc(\mathrm{{output\_tensor}}_i = \verb|silu|(\mathrm{{input\_tensor}}_i))doc",
        "",
        R"doc(BFLOAT16, BFLOAT8_B)doc");
    bind_unary_operation(
        module,
        ttnn::sin,
        R"doc(\mathrm{{output\_tensor}}_i = \verb|sin|(\mathrm{{input\_tensor}}_i))doc",
        "",
        R"doc(BFLOAT16, BFLOAT8_B)doc");
    bind_unary_operation(
        module,
        ttnn::sqrt,
        R"doc(\mathrm{{output\_tensor}}_i = \verb|sqrt|(\mathrm{{input\_tensor}}_i))doc",
        "",
        R"doc(BFLOAT16, BFLOAT8_B)doc");
    bind_unary_operation(
        module,
        ttnn::square,
        R"doc(\mathrm{{output\_tensor}}_i = \verb|square|(\mathrm{{input\_tensor}}_i))doc",
        "",
        R"doc(BFLOAT16, BFLOAT8_B, INT32, UINT16 [0,255])doc");
    bind_unary_operation(
        module,
        ttnn::tan,
        R"doc(\mathrm{{output\_tensor}}_i = \verb|tan|(\mathrm{{input\_tensor}}_i))doc",
        "Supported input range is (-1.45, 1.45)",
        R"doc(BFLOAT16, BFLOAT8_B)doc");
    bind_unary_operation(
        module,
        ttnn::log_sigmoid,
        R"doc(\mathrm{{output\_tensor}}_i = \verb|log_sigmoid|(\mathrm{{input\_tensor}}_i))doc",
        "",
        R"doc(BFLOAT16, BFLOAT8_B)doc");
    bind_unary_operation(
        module,
        ttnn::bitwise_not,
        R"doc(\mathrm{{output\_tensor}}_i = \verb|bitwise_not|(\mathrm{{input\_tensor}}_i))doc",
        R"doc(Supported input range is [-2147483647, 2147483647].)doc",
        R"doc(INT32)doc",
        R"doc(torch.tensor([[1, 2], [3, 4]], dtype=torch.int32))doc");
    bind_unary_operation(
        module,
        ttnn::alt_complex_rotate90,
        R"doc((\mathrm{{output\_tensor}}_{2i}, \mathrm{{output\_tensor}}_{2i+1}) = (-\mathrm{{input\_tensor}}_{2i+1}, \mathrm{{input\_tensor}}_{2i}))doc",
        R"doc(FLOAT32, BFLOAT16, BFLOAT8_B, BFLOAT4_B)doc",
        "",
        R"doc(The last dimension of the input tensor must be even.)doc");
    bind_unary_operation(
        module,
        ttnn::deg2rad,
        R"doc(\mathrm{{output\_tensor}}_i = \verb|deg2rad|(\mathrm{{input\_tensor}}_i))doc",
        "",
        R"doc(FLOAT32, BFLOAT16, BFLOAT8_B)doc");
    bind_unary_operation(
        module,
        ttnn::rad2deg,
        R"doc(\mathrm{{output\_tensor}}_i = \verb|rad2deg|(\mathrm{{input\_tensor}}_i))doc",
        "",
        R"doc(FLOAT32, BFLOAT16, BFLOAT8_B)doc");
    bind_unary_operation(
        module,
        ttnn::asinh,
        R"doc(\mathrm{{output\_tensor}}_i = \verb|asinh|(\mathrm{{input\_tensor}}_i))doc",
        "",
        R"doc(BFLOAT16, BFLOAT8_B, FLOAT32)doc");
    bind_unary_operation(
        module,
        ttnn::hardsigmoid,
        R"doc(\mathrm{{output\_tensor}}_i = \verb|hardsigmoid|(\mathrm{{input\_tensor}}_i))doc",
        "",
        R"doc(BFLOAT16, BFLOAT8_B, FLOAT32)doc");
    bind_unary_operation(
        module,
        ttnn::hardswish,
        R"doc(\mathrm{{output\_tensor}}_i = \verb|hardswish|(\mathrm{{input\_tensor}}_i))doc",
        "",
        R"doc(BFLOAT16, BFLOAT8_B, FLOAT32)doc");
    bind_unary_operation(
        module,
        ttnn::softsign,
        R"doc(\mathrm{{output\_tensor}}_i = \verb|softsign|(\mathrm{{input\_tensor}}_i))doc",
        "",
        R"doc(BFLOAT16, BFLOAT8_B, FLOAT32)doc");

    //  Unaries with fast_and_approximate_mode
    bind_unary_operation_with_fast_and_approximate_mode(module, ttnn::exp, R"doc(BFLOAT16, BFLOAT8_B)doc");
    bind_unary_operation_with_fast_and_approximate_mode(module, ttnn::erf, R"doc(BFLOAT16, BFLOAT8_B)doc");
    bind_unary_operation_with_fast_and_approximate_mode(module, ttnn::erfc, R"doc(BFLOAT16, BFLOAT8_B)doc");
    bind_unary_operation_with_fast_and_approximate_mode(module, ttnn::gelu, R"doc(BFLOAT16, BFLOAT8_B)doc");
    bind_unary_operation_with_fast_and_approximate_mode(module, ttnn::rsqrt, R"doc(BFLOAT16, BFLOAT8_B)doc");
    bind_unary_operation_with_fast_and_approximate_mode(
        module, ttnn::log, "", R"doc(BFLOAT16, BFLOAT8_B, FLOAT32)doc", true);
    bind_unary_operation_with_fast_and_approximate_mode(
        module, ttnn::log10, "", R"doc(BFLOAT16, BFLOAT8_B, FLOAT32)doc", true);
    bind_unary_operation_with_fast_and_approximate_mode(
        module, ttnn::log2, "", R"doc(BFLOAT16, BFLOAT8_B, FLOAT32)doc", true);
    bind_unary_operation_with_fast_and_approximate_mode(
        module, ttnn::log1p, R"doc([Supported range: [-1, 1e7]])doc", R"doc(BFLOAT16, BFLOAT8_B, FLOAT32)doc", true);

    // Unaries with float parameter
    bind_unary_operation_with_float_parameter(
        module, ttnn::elu, "alpha", "The alpha parameter for the ELU function", "", R"doc(BFLOAT16, BFLOAT8_B)doc");
    bind_unary_operation_with_float_parameter(
        module,
        ttnn::heaviside,
        "value",
        "The value parameter for the Heaviside function",
        "",
        R"doc(BFLOAT16, BFLOAT8_B)doc");
    bind_unary_operation_with_float_parameter(
        module,
        ttnn::leaky_relu,
        "negative_slope",
        "The slope parameter for the Leaky ReLU function",
        "",
        R"doc(BFLOAT16, BFLOAT8_B)doc");
    bind_unary_operation_with_float_parameter(
        module,
        ttnn::fill,
        "fill_value",
        "The value to be filled in the output tensor",
        "This will create a tensor of same shape and dtype as input reference tensor with fill_value.",
        R"doc(BFLOAT16, BFLOAT8_B)doc",
        R"doc(Support provided for float32 dtypes in Wormhole_B0. System memory is not supported.)doc");
    bind_unary_operation_with_float_parameter(
        module,
        ttnn::relu_max,
        "upper_limit",
        "The max value for ReLU function",
        "This function caps off the input to a max value and a min value of 0",
        R"doc(BFLOAT16, BFLOAT8_B)doc",
        R"doc(System memory is not supported.)doc");
    bind_unary_operation_with_float_parameter(
        module,
        ttnn::relu_min,
        "lower_limit",
        "The min value for ReLU function",
        "This will carry out ReLU operation at min value instead of the standard 0",
        R"doc(BFLOAT16)doc",
        R"doc(System memory is not supported.)doc");
    bind_unary_operation_with_float_parameter_default(
        module,
        ttnn::celu,
        "alpha",
        "The alpha parameter for the CELU function",
        1.0f,
        "",
        R"doc(FLOAT32, BFLOAT16, BFLOAT8_B)doc");

    // Unary ops with dim parameter
    bind_unary_operation_with_dim_parameter(
        module,
        ttnn::glu,
        "dim",
        "Dimension to split input tensor. Supported only for last dimension (dim = -1 or 3)",
        "Split the tensor into two parts, apply the GLU function on the second tensor, and then perform multiplication "
        "with the first tensor.",
        R"doc(BFLOAT16, BFLOAT8_B)doc",
        R"doc(System memory is not supported.

           Last dimension of input tensor should be divisible by 64.

        )doc");

    bind_unary_operation_with_dim_parameter(
        module,
        ttnn::reglu,
        "dim",
        "Dimension to split input tensor. Supported only for last dimension (dim = -1 or 3)",
        "Split the tensor into two parts, apply the ReLU function on the second tensor, and then perform "
        "multiplication with the first tensor.",
        R"doc(BFLOAT16, BFLOAT8_B)doc",
        R"doc(System memory is not supported.

           Last dimension of input tensor should be divisible by 64.

        )doc");

    bind_unary_operation_with_dim_parameter(
        module,
        ttnn::geglu,
        "dim",
        "Dimension to split input tensor. Supported only for last dimension (dim = -1 or 3)",
        "Split the tensor into two parts, apply the GELU function on the second tensor, and then perform "
        "multiplication with the first tensor.",
        R"doc(BFLOAT16, BFLOAT8_B)doc",
        R"doc(System memory is not supported.

           Last dimension of input tensor should be divisible by 64.

        )doc");

    bind_unary_operation_with_dim_parameter(
        module,
        ttnn::swiglu,
        "dim",
        "Dimension to split input tensor. Supported only for last dimension (dim = -1 or 3)",
        "Split the tensor into two parts, apply the SiLU function on the second tensor, and then perform "
        "multiplication with the first tensor.",
        R"doc(BFLOAT16, BFLOAT8_B)doc",
        R"doc(System memory is not supported.

           Last dimension of input tensor should be divisible by 64.

        )doc");

    // Other unaries (unary chain operations)
    bind_softplus(module, ttnn::softplus);
    bind_tanh_like(module, ttnn::tanh);
    bind_tanh_like(module, ttnn::tanhshrink);
    bind_sigmoid_accurate(module, ttnn::sigmoid_accurate);
    bind_sigmoid_mode_appx(module, ttnn::sigmoid);

    bind_unary_chain(module, ttnn::unary_chain);
    bind_identity(module, ttnn::identity);

    // unary composite imported into ttnn
    bind_unary_composite(module, ttnn::cbrt, R"doc(Performs cbrt function on :attr:`input_tensor`.)doc");
    bind_unary_composite(
        module,
        ttnn::cosh,
        R"doc(Performs cosh function on :attr:`input_tensor`.)doc",
        "[supported range -9 to 9]",
        R"doc(BFLOAT16, BFLOAT8_B)doc");
    bind_unary_composite(
        module,
        ttnn::digamma,
        R"doc(Performs digamma function on :attr:`input_tensor`.)doc",
        "[supported for values greater than 0].",
        R"doc(BFLOAT16, BFLOAT8_B)doc",
        R"doc(TILE)doc",
        R"doc(2, 3, 4)doc",
        "",
        R"doc(torch.tensor([[2, 3], [4, 5]], dtype=torch.bfloat16))doc");
    bind_unary_composite(
        module,
        ttnn::lgamma,
        R"doc(Performs lgamma function on :attr:`input_tensor`.)doc",
        "[supported for value greater than 0].",
        R"doc(BFLOAT16)doc");
    bind_unary_composite(
        module,
        ttnn::multigammaln,
        R"doc(Performs multigammaln function on :attr:`input_tensor`.)doc",
        "[supported range 1.6 to inf].",
        R"doc(BFLOAT16)doc",
        R"doc(TILE)doc",
        R"doc(2, 3, 4)doc",
        "",
        R"doc(torch.tensor([[2, 3], [4, 5]], dtype=torch.bfloat16))doc");
    bind_unary_composite(
        module,
        ttnn::sinh,
        R"doc(Performs sinh function on :attr:`input_tensor`.)doc",
        "[supported range -9 to 9].",
        R"doc(BFLOAT16, BFLOAT8_B)doc");
    bind_unary_composite(
        module,
        ttnn::swish,
        R"doc(Performs swish function on :attr:`input_tensor`.)doc",
        "",
        R"doc(BFLOAT16, BFLOAT8_B)doc");
    bind_unary_composite(module, ttnn::var_hw, R"doc(Performs var_hw function on :attr:`input_tensor`.)doc");
    bind_unary_composite(module, ttnn::std_hw, R"doc(Performs std_hw function on :attr:`input_tensor`.)doc");
    bind_unary_composite(
        module,
        ttnn::normalize_hw,
        R"doc(Performs normalize_hw function on :attr:`input_tensor`.)doc",
        "",
        R"doc(BFLOAT16)doc",
        R"doc(ROW_MAJOR, TILE)doc",
        R"doc(4)doc",
        "",
        R"doc(torch.rand([1, 1, 32, 32], dtype=torch.bfloat16))doc");
    bind_unary_composite(
        module,
        ttnn::logical_not_,
        R"doc(Performs logical_not inplace function on :attr:`input_tensor`.)doc",
        "",
        R"doc(BFLOAT16, BFLOAT8_B, INT32, UINT32)doc");
    bind_unary_composite(
        module,
        ttnn::normalize_global,
        R"doc(Performs normalize_global function on :attr:`input_tensor`.)doc",
        "",
        R"doc(BFLOAT16)doc",
        R"doc(ROW_MAJOR, TILE)doc",
        R"doc(4)doc",
        "",
        R"doc(torch.rand([1, 1, 32, 32], dtype=torch.bfloat16))doc");

    bind_unary_composite_optional_floats_with_default(
        module,
        ttnn::clip,
        "min",
        "Minimum value",
        std::nullopt,
        "max",
        "Maximum value",
        std::nullopt,
        R"doc(Performs clip function on :attr:`input_tensor`, :attr:`min`, :attr:`max`. Only one of 'min' or 'max' value can be None.)doc");
    bind_unary_composite_optional_floats_with_default(
        module,
        ttnn::clamp,
        "min",
        "Minimum value",
        std::nullopt,
        "max",
        "Maximum value",
        std::nullopt,
        R"doc(Performs clamp function on :attr:`input_tensor`, :attr:`min`, :attr:`max`. Only one of 'min' or 'max' value can be None.)doc");
    bind_unary_composite_floats_with_default(
        module, ttnn::selu, "scale", "Scale value", 1.0507, "alpha", "Alpha value", 1.67326);
    bind_unary_composite_floats_with_default(
        module,
        ttnn::hardtanh,
        "min_val",
        "min value",
        -1.0f,
        "max_val",
        "max value",
        1.0f,
        R"doc(FLOAT32, BFLOAT16, BFLOAT8_B)doc");
    bind_unary_threshold(
        module,
        ttnn::threshold,
        "threshold",
        "Threshold value",
        "value",
        "Replacing value",
        R"doc(Performs threshold function on :attr:`input_tensor`, :attr:`threshold`, :attr:`value`.)doc");
    bind_unary_composite_int_with_default(
        module,
        ttnn::tril,
        "diagonal",
        "diagonal value",
        0,
        R"doc(Performs tril function on :attr:`input_tensor`, :attr:`diagonal`.)doc",
        R"doc(BFLOAT16, BFLOAT8_B)doc");
    bind_unary_composite_int_with_default(
        module,
        ttnn::triu,
        "diagonal",
        "diagonal value",
        0,
        R"doc(Performs triu function on :attr:`input_tensor`, :attr:`diagonal`.)doc",
        R"doc(BFLOAT16, BFLOAT8_B)doc");
    bind_unary_operation_with_int_parameter(
        module,
        ttnn::round,
        "decimals",
        "No. of decimal places to round off to [supported range -6 to 7], Defaults to 0.",
        R"doc(Round the input tensor to `decimals` decimal places.)doc",
        R"doc(FLOAT32, BFLOAT16, BFLOAT8_B)doc");
    bind_unary_composite_int(
        module,
        ttnn::polygamma,
        "k",
        "k value",
        R"doc(Performs polygamma function on :attr:`input_tensor`, :attr:`decimals`. it is supported for range 1 to 10 only)doc");

    // unary composite with float imported into ttnn
    bind_unary_composite_float_with_default(
        module, ttnn::hardshrink, "lambd", "lambd value", 0.5f, R"doc(FLOAT32, BFLOAT16, BFLOAT8_B)doc");

    bind_unary_composite_float_with_default(
        module, ttnn::softshrink, "lambd", "lambd value", 0.5f, R"doc(FLOAT32, BFLOAT16, BFLOAT8_B)doc");

    bind_unary_composite_float_with_default(module, ttnn::logit, "eps", "eps", 0.0f, R"doc(BFLOAT16)doc");

    bind_unary_composite_rpow(
        module,
        ttnn::rpow,
        "exponent",
        "exponent value. Non-positive values are not supported.",
        R"doc(Performs rpow function on :attr:`input_tensor`, :attr:`exponent`.)doc",
        R"doc(Supported for input range upto 28)doc",
        R"doc(BFLOAT16)doc",
        R"doc(System memory is not supported.)doc");

    bind_unary_rdiv(
        module,
        ttnn::rdiv,
        "value",
        "denominator that is considered as numerator, which should be a non-zero float value",
        "round_mode",
        "rounding_mode value",
        "None",
        R"doc(Performs the element-wise division of a scalar ``value`` by a tensor ``input`` and rounds the result using round_mode.

        Input tensor must have BFLOAT16 data type.

        Output tensor will have BFLOAT16 data type.)doc",

        R"doc(BFLOAT16)doc",
        R"doc(System memory is not supported.)doc");
}

}  // namespace ttnn::operations::unary<|MERGE_RESOLUTION|>--- conflicted
+++ resolved
@@ -801,8 +801,8 @@
 
 template <typename unary_operation_t>
 void bind_softplus(py::module& module, const unary_operation_t& operation) {
-                auto doc = fmt::format(
-                    R"doc(
+    auto doc = fmt::format(
+        R"doc(
         Applies {0} to :attr:`input_tensor` element-wise.
 
         .. math::
@@ -838,40 +838,34 @@
             >>> tensor = ttnn.from_torch(torch.tensor([[1, 2], [3, 4]], dtype=torch.bfloat16), dtype=ttnn.bfloat16, layout=ttnn.TILE_LAYOUT, device=device)
             >>> output = {1}(tensor, beta = 1.0, threshold = 20.0)
         )doc",
-                    ttnn::softplus.base_name(),
-                    ttnn::softplus.python_fully_qualified_name());
-
-                bind_registered_operation(
-                    module,
-                    ttnn::softplus,
-                    doc,
-                    ttnn::pybind_overload_t{
-                        [](const unary_operation_t& self,
-                           const Tensor& input,
-                           const float beta,
-                           const float threshold,
-                           const std::optional<MemoryConfig>& memory_config,
-                           const std::optional<Tensor>& output_tensor) {
-                            return self(input, beta, threshold, memory_config, output_tensor);
-                        },
-                        py::arg("input_tensor"),
-                        py::kw_only(),
-                        py::arg("beta") = 1.0f,
-                        py::arg("threshold") = 20.0f,
-                        py::arg("memory_config") = std::nullopt,
-                        py::arg("output_tensor") = std::nullopt});
+        ttnn::softplus.base_name(),
+        ttnn::softplus.python_fully_qualified_name());
+
+    bind_registered_operation(
+        module,
+        ttnn::softplus,
+        doc,
+        ttnn::pybind_overload_t{
+            [](const unary_operation_t& self,
+               const Tensor& input,
+               const float beta,
+               const float threshold,
+               const std::optional<MemoryConfig>& memory_config,
+               const std::optional<Tensor>& output_tensor) {
+                return self(input, beta, threshold, memory_config, output_tensor);
+            },
+            py::arg("input_tensor"),
+            py::kw_only(),
+            py::arg("beta") = 1.0f,
+            py::arg("threshold") = 20.0f,
+            py::arg("memory_config") = std::nullopt,
+            py::arg("output_tensor") = std::nullopt});
 }
 
 template <typename unary_operation_t>
-<<<<<<< HEAD
-void bind_tanh(py::module& module, const unary_operation_t& operation) {
-                    auto doc = fmt::format(
-                        R"doc(
-=======
 void bind_tanh_like(py::module& module, const unary_operation_t& operation) {
     auto doc = fmt::format(
         R"doc(
->>>>>>> 8fa44d5a
         Applies {0} to :attr:`input_tensor` element-wise.
 
         .. math::
@@ -883,13 +877,7 @@
         Keyword Args:
             memory_config (ttnn.MemoryConfig, optional): Memory configuration for the operation. Defaults to `None`.
             output_tensor (ttnn.Tensor, optional): preallocated output tensor. Defaults to `None`.
-<<<<<<< HEAD
-            accuracy (Boolean, optional): provides better accuracy for input range -3 to 3, for dtype BFLOAT16. Defaults to `False`.
-
-=======
             fast_and_approximate_mode (Boolean, optional): Enables a performance-optimized approximation method. When True, the operation runs faster but may produce results with minor precision differences. Defaults to `False`.
-            queue_id (int, optional): command queue id. Defaults to `0`.
->>>>>>> 8fa44d5a
 
         Returns:
             ttnn.Tensor: the output tensor.
@@ -913,26 +901,6 @@
             >>> tensor = ttnn.from_torch(torch.tensor([[1, 2], [3, 4]], dtype=torch.bfloat16), dtype=ttnn.bfloat16, layout=ttnn.TILE_LAYOUT, device=device)
             >>> output = {1}(tensor, fast_and_approximate_mode=False)
         )doc",
-<<<<<<< HEAD
-                        ttnn::tanh.base_name(),
-                        ttnn::tanh.python_fully_qualified_name());
-
-                    bind_registered_operation(
-                        module,
-                        ttnn::tanh,
-                        doc,
-                        ttnn::pybind_overload_t{
-                            [](const unary_operation_t& self,
-                               const Tensor& input,
-                               const std::optional<MemoryConfig>& memory_config,
-                               const std::optional<Tensor>& output_tensor,
-                               bool accuracy) { return self(input, memory_config, output_tensor, accuracy); },
-                            py::arg("input_tensor"),
-                            py::kw_only(),
-                            py::arg("memory_config") = std::nullopt,
-                            py::arg("output_tensor") = std::nullopt,
-                            py::arg("accuracy") = false});
-=======
         operation.base_name(),
         operation.python_fully_qualified_name());
 
@@ -945,15 +913,12 @@
                const Tensor& input,
                const std::optional<MemoryConfig>& memory_config,
                const std::optional<Tensor>& output_tensor,
-               bool approx,
-               const QueueId queue_id) { return self(queue_id, input, memory_config, output_tensor, approx); },
+               bool approx) { return self(input, memory_config, output_tensor, approx); },
             py::arg("input_tensor"),
             py::kw_only(),
             py::arg("memory_config") = std::nullopt,
             py::arg("output_tensor") = std::nullopt,
-            py::arg("fast_and_approximate_mode") = false,
-            py::arg("queue_id") = DefaultQueueId});
->>>>>>> 8fa44d5a
+            py::arg("fast_and_approximate_mode") = false});
 }
 
 template <typename unary_operation_t>
