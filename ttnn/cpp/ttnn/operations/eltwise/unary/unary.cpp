// SPDX-FileCopyrightText: © 2024 Tenstorrent AI ULC
//
// SPDX-License-Identifier: Apache-2.0

#include "unary.hpp"

#include "common/unary_op_types.hpp"
#include "device/unary_device_operation.hpp"
#include "ttnn/run_operation.hpp"
#include "ttnn/operations/core/core.hpp"
#include "ttnn/operations/eltwise/complex/complex.hpp"
#include "ttnn/operations/eltwise/binary/binary_composite.hpp"
#include "ttnn/operations/eltwise/ternary/where/where.hpp"
#include "ttnn/operations/eltwise/unary/tanh_accurate/tanh_accurate.hpp"

namespace ttnn::operations::unary {

namespace detail {

inline Tensor unary_impl(
    const Tensor& input_tensor,
    const std::vector<EltwiseUnaryWithParam>& op_chain,
    const std::optional<MemoryConfig>& memory_config = std::nullopt,
    const std::optional<Tensor>& optional_output_tensor = std::nullopt) {
    TT_FATAL(op_chain.size() > 0, "Op chain cannot be empty");
    DataType input_dtype = input_tensor.dtype();
    DataType output_dtype = (op_chain[0].type() == UnaryOpType::TYPECAST)
                                ? static_cast<DataType>(*op_chain[0].get_param_if<float>(1))
                                : input_dtype;
    bool preserve_fp32_precision = input_dtype == DataType::FLOAT32;
    bool fp32_dest_acc_en = preserve_fp32_precision or output_dtype == DataType::UINT32 or
                            output_dtype == DataType::INT32 or output_dtype == DataType::FLOAT32 or
                            input_dtype == DataType::UINT32 or input_dtype == DataType::INT32;
    bool bfp8_pack_precise = (op_chain[0].type() == UnaryOpType::TYPECAST && output_dtype == DataType::BFLOAT8_B);

    auto output_memory_config = optional_output_tensor.has_value()
                                    ? optional_output_tensor.value().memory_config()
                                    : memory_config.value_or(input_tensor.memory_config());
    return prim::unary(
        input_tensor,
        op_chain,
        output_dtype,
        output_memory_config,
        fp32_dest_acc_en,
        preserve_fp32_precision,
        bfp8_pack_precise,
        optional_output_tensor);
}

}  // namespace detail

template <UnaryOpType... unary_op_types>
Tensor ExecuteUnary<unary_op_types...>::invoke(
    const Tensor& input_tensor,
    const std::optional<MemoryConfig>& memory_config,
    const std::optional<Tensor>& optional_output_tensor) {
    return detail::unary_impl(input_tensor, {UnaryWithParam{unary_op_types}...}, memory_config, optional_output_tensor);
}

template <>
ComplexTensor ExecuteUnary<UnaryOpType::RECIP>::invoke(
    const ComplexTensor& input, const MemoryConfig& output_mem_config) {
    Tensor a_plus_b = ttnn::add(input[0], input[1], std::nullopt, output_mem_config);
    Tensor a_minus_b = ttnn::subtract(input[0], input[1], std::nullopt, output_mem_config);
    Tensor asqr_plus_bsqr = ttnn::add(
        ttnn::square(input[0], output_mem_config),
        ttnn::square(input[1], output_mem_config),
        std::nullopt,
        output_mem_config);
    Tensor inv_dr = ttnn::reciprocal(asqr_plus_bsqr, output_mem_config);
    Tensor conj_im = ttnn::multiply(ttnn::neg(input[1], output_mem_config), inv_dr, std::nullopt, output_mem_config);
    Tensor conj_re = ttnn::multiply(input[0], inv_dr, std::nullopt, output_mem_config);
    return ComplexTensor({conj_re, conj_im});
}
template struct ExecuteUnary<UnaryOpType::ACOS>;
template struct ExecuteUnary<UnaryOpType::ASIN>;
template struct ExecuteUnary<UnaryOpType::ASINH>;
template struct ExecuteUnary<UnaryOpType::ATAN>;
template struct ExecuteUnary<UnaryOpType::ATANH>;
template struct ExecuteUnary<UnaryOpType::COS>;
template struct ExecuteUnary<UnaryOpType::ACOSH>;
template struct ExecuteUnary<UnaryOpType::COSH>;
template struct ExecuteUnary<UnaryOpType::ERFINV>;
template struct ExecuteUnary<UnaryOpType::EXP2>;
template struct ExecuteUnary<UnaryOpType::EXPM1>;
template struct ExecuteUnary<UnaryOpType::GEZ>;
template struct ExecuteUnary<UnaryOpType::GTZ>;
template struct ExecuteUnary<UnaryOpType::I0>;
template struct ExecuteUnary<UnaryOpType::I1>;
template struct ExecuteUnary<UnaryOpType::ISFINITE>;
template struct ExecuteUnary<UnaryOpType::ISINF>;
template struct ExecuteUnary<UnaryOpType::ISNAN>;
template struct ExecuteUnary<UnaryOpType::ISNEGINF>;
template struct ExecuteUnary<UnaryOpType::ISPOSINF>;
template struct ExecuteUnary<UnaryOpType::LEZ>;
template struct ExecuteUnary<UnaryOpType::LOGICAL_NOT_UNARY>;
template struct ExecuteUnary<UnaryOpType::LTZ>;
template struct ExecuteUnary<UnaryOpType::NEG>;
template struct ExecuteUnary<UnaryOpType::NEZ>;
template struct ExecuteUnary<UnaryOpType::RECIP>;
template struct ExecuteUnary<UnaryOpType::RELU>;
template struct ExecuteUnary<UnaryOpType::RELU6>;
template struct ExecuteUnary<UnaryOpType::SIGN>;
template struct ExecuteUnary<UnaryOpType::SIGNBIT>;
template struct ExecuteUnary<UnaryOpType::SILU>;
template struct ExecuteUnary<UnaryOpType::SIN>;
template struct ExecuteUnary<UnaryOpType::SQRT>;
template struct ExecuteUnary<UnaryOpType::RSQRT>;
template struct ExecuteUnary<UnaryOpType::SQUARE>;
template struct ExecuteUnary<UnaryOpType::TAN>;
template struct ExecuteUnary<UnaryOpType::TILED_PROD>;
template struct ExecuteUnary<UnaryOpType::BITWISE_NOT>;
template struct ExecuteUnary<UnaryOpType::ALT_COMPLEX_ROTATE90>;
template struct ExecuteUnary<UnaryOpType::CEIL>;
template struct ExecuteUnary<UnaryOpType::FLOOR>;
template struct ExecuteUnary<UnaryOpType::TRUNC>;
template struct ExecuteUnary<UnaryOpType::FRAC>;
template struct ExecuteUnary<UnaryOpType::HARDSIGMOID>;
template struct ExecuteUnary<UnaryOpType::HARDSWISH>;
template struct ExecuteUnary<UnaryOpType::SOFTSIGN>;

template <UnaryOpType unary_op_type>
Tensor ExecuteUnaryWithFastAndApproximateMode<unary_op_type>::invoke(
    const Tensor& input_tensor,
    const bool parameter,
    const std::optional<MemoryConfig>& memory_config,
    const std::optional<Tensor>& optional_output_tensor) {
    return detail::unary_impl(
        input_tensor,
        {UnaryWithParam{unary_op_type, static_cast<float>(parameter)}},
        memory_config,
        optional_output_tensor);
}

template struct ExecuteUnaryWithFastAndApproximateMode<UnaryOpType::EXP>;
template struct ExecuteUnaryWithFastAndApproximateMode<UnaryOpType::ERF>;
template struct ExecuteUnaryWithFastAndApproximateMode<UnaryOpType::ERFC>;
template struct ExecuteUnaryWithFastAndApproximateMode<UnaryOpType::GELU>;

template <UnaryOpType unary_op_type>
Tensor ExecuteUnaryWithFastAndApproximateModeTrue<unary_op_type>::invoke(
    const Tensor& input_tensor,
    const bool parameter,
    const std::optional<MemoryConfig>& memory_config,
    const std::optional<Tensor>& optional_output_tensor) {
    return detail::unary_impl(
        input_tensor,
        {UnaryWithParam{unary_op_type, static_cast<float>(parameter)}},
        memory_config,
        optional_output_tensor);
}

template struct ExecuteUnaryWithFastAndApproximateModeTrue<UnaryOpType::LOG>;
template struct ExecuteUnaryWithFastAndApproximateModeTrue<UnaryOpType::LOG10>;
template struct ExecuteUnaryWithFastAndApproximateModeTrue<UnaryOpType::LOG2>;
template struct ExecuteUnaryWithFastAndApproximateModeTrue<UnaryOpType::LOG1P>;

template <UnaryOpType unary_op_type>
Tensor ExecuteUnaryWithVectorAndFastAndApproximateMode<unary_op_type>::invoke(
    const Tensor& input_tensor,
    const int mode,
    const bool parameter,
    const std::optional<MemoryConfig>& memory_config,
    const std::optional<Tensor>& optional_output_tensor) {
    return detail::unary_impl(
        input_tensor,
        {UnaryWithParam{unary_op_type, {static_cast<float>(mode), static_cast<float>(parameter)}}},
        memory_config,
        optional_output_tensor);
}

template struct ExecuteUnaryWithVectorAndFastAndApproximateMode<UnaryOpType::SIGMOID>;

template <UnaryOpType unary_op_type>
Tensor ExecuteUnaryWithFloatParameter<unary_op_type>::invoke(
    const Tensor& input_tensor,
    const float parameter,
    const std::optional<MemoryConfig>& memory_config,
    const std::optional<Tensor>& optional_output_tensor) {
    return detail::unary_impl(
        input_tensor,
        {UnaryWithParam{unary_op_type, static_cast<float>(parameter)}},
        memory_config,
        optional_output_tensor);
}

template <UnaryOpType unary_op_type>
Tensor ExecuteUnaryWithTwoFloatParameter<unary_op_type>::invoke(
    const Tensor& input_tensor,
    const float parameter_a,
    const float parameter_b,
    const std::optional<MemoryConfig>& memory_config,
    const std::optional<Tensor>& optional_output_tensor) {
    return detail::unary_impl(
        input_tensor,
        {UnaryWithParam{unary_op_type, {static_cast<float>(parameter_a), static_cast<float>(parameter_b)}}},
        memory_config,
        optional_output_tensor);
}

template <UnaryOpType unary_op_type>
template <typename T>
Tensor ExecuteUnaryWithVariantFloatIntParameter<unary_op_type>::invoke(
    const Tensor& input_tensor,
    const T parameter,
    const std::optional<MemoryConfig>& memory_config,
    const std::optional<Tensor>& optional_output_tensor) {
    return detail::unary_impl(
        input_tensor,
        {EltwiseUnaryWithParam{unary_op_type, static_cast<T>(parameter)}},
        memory_config,
        optional_output_tensor);
}

template struct ExecuteUnaryWithFloatParameter<UnaryOpType::ELU>;
template struct ExecuteUnaryWithFloatParameter<UnaryOpType::RSUB>;
template struct ExecuteUnaryWithFloatParameter<UnaryOpType::HEAVISIDE>;
template struct ExecuteUnaryWithFloatParameter<UnaryOpType::LEAKY_RELU>;
template struct ExecuteUnaryWithFloatParameter<UnaryOpType::RELU_MAX>;
template struct ExecuteUnaryWithFloatParameter<UnaryOpType::RELU_MIN>;
template struct ExecuteUnaryWithFloatParameter<UnaryOpType::REMAINDER>;
template struct ExecuteUnaryWithFloatParameter<UnaryOpType::FMOD>;
template struct ExecuteUnaryWithFloatParameter<UnaryOpType::FILL>;
template struct ExecuteUnaryWithFloatParameter<UnaryOpType::UNARY_GT>;
template struct ExecuteUnaryWithFloatParameter<UnaryOpType::UNARY_LT>;
template struct ExecuteUnaryWithFloatParameter<UnaryOpType::UNARY_NE>;
template struct ExecuteUnaryWithFloatParameter<UnaryOpType::UNARY_EQ>;
template struct ExecuteUnaryWithFloatParameter<UnaryOpType::UNARY_GE>;
template struct ExecuteUnaryWithFloatParameter<UnaryOpType::UNARY_LE>;
template struct ExecuteUnaryWithFloatParameter<UnaryOpType::CELU>;

// threshold(a,t,v) = (a <= t ? v : a)
template struct ExecuteUnaryWithTwoFloatParameter<UnaryOpType::THRESHOLD>;

template Tensor ExecuteUnaryWithVariantFloatIntParameter<UnaryOpType::MINIMUM>::invoke<float>(
    const Tensor&, const float, const std::optional<MemoryConfig>&, const std::optional<Tensor>&);

template Tensor ExecuteUnaryWithVariantFloatIntParameter<UnaryOpType::MINIMUM>::invoke<int32_t>(
    const Tensor&, const int32_t, const std::optional<MemoryConfig>&, const std::optional<Tensor>&);

template Tensor ExecuteUnaryWithVariantFloatIntParameter<UnaryOpType::MAXIMUM>::invoke<float>(
    const Tensor&, const float, const std::optional<MemoryConfig>&, const std::optional<Tensor>&);

template Tensor ExecuteUnaryWithVariantFloatIntParameter<UnaryOpType::MAXIMUM>::invoke<int32_t>(
    const Tensor&, const int32_t, const std::optional<MemoryConfig>&, const std::optional<Tensor>&);

Tensor Sigmoid_accurate::invoke(
    const Tensor& input,
    const std::optional<MemoryConfig>& memory_config,
    const std::optional<Tensor>& optional_output_tensor) {
    return detail::unary_impl(
        input,
        {UnaryWithParam(UnaryOpType::NEG),
         UnaryWithParam(UnaryOpType::EXP, 1.0f),
         UnaryWithParam(UnaryOpType::ADD_UNARY_SFPU, 1.0f),
         UnaryWithParam(UnaryOpType::RECIP)},
        memory_config,
        optional_output_tensor);
}

template struct ExecuteUnary<UnaryOpType::SIGMOID, UnaryOpType::LOG>;
Tensor LogSigmoid::invoke(
    const Tensor& input,
    const std::optional<MemoryConfig>& memory_config,
    const std::optional<Tensor>& optional_output_tensor) {
    return detail::unary_impl(
        input,
        {UnaryWithParam(UnaryOpType::SIGMOID, {(int)VecMode::RC, false}), UnaryWithParam(UnaryOpType::LOG)},
        memory_config,
        optional_output_tensor);
}

Tensor Eqz::invoke(
    const Tensor& input_tensor,
    const std::optional<MemoryConfig>& memory_config,
    const std::optional<Tensor>& optional_output_tensor) {
    UnaryOpType op_type = UnaryOpType::EQZ;
    return detail::unary_impl(input_tensor, {UnaryWithParam{op_type}}, memory_config, optional_output_tensor);
}

Tensor Unary_chain::invoke(
    const Tensor& input_tensor,
    const std::vector<EltwiseUnaryWithParam>& ops_chain,
    const std::optional<MemoryConfig>& memory_config,
    const std::optional<Tensor>& optional_output_tensor) {
    TT_FATAL(ops_chain.size() > 0, "Op chain cannot be empty");
    return detail::unary_impl(input_tensor, ops_chain, memory_config, optional_output_tensor);
}

Tensor Selu::invoke(
    const Tensor& input_tensor,
    float scale,
    float alpha,
    const std::optional<MemoryConfig>& memory_config,
    const std::optional<Tensor>& optional_output_tensor) {
    UnaryOpType op_type = UnaryOpType::SELU;

    return detail::unary_impl(
        input_tensor, {UnaryWithParam{op_type, {scale, alpha}}}, memory_config, optional_output_tensor);
}

Tensor Softplus::invoke(
    const Tensor& input,
    const float beta,
    const float threshold,
    const std::optional<MemoryConfig>& memory_config,
    const std::optional<Tensor>& optional_output_tensor) {
    return detail::unary_impl(
        input, {UnaryWithParam{UnaryOpType::SOFTPLUS, {beta, threshold}}}, memory_config, optional_output_tensor);
}

// tanh[x] = (exp[2x] - 1) / (exp[2x] + 1)
Tensor Tanh::invoke(
    const Tensor& input_tensor,
    const std::optional<MemoryConfig>& memory_config,
    const std::optional<Tensor>& optional_output_tensor,
    bool approx) {
    UnaryOpType op_type = UnaryOpType::TANH;

    if (approx || input_tensor.dtype() == DataType::BFLOAT8_B || input_tensor.dtype() == DataType::BFLOAT4_B) {
        return detail::unary_impl(input_tensor, {UnaryWithParam{op_type}}, memory_config, optional_output_tensor);

    } else {
        return ttnn::tanh_accurate(input_tensor, memory_config, optional_output_tensor);
    }
}

Tensor Prelu::invoke(
    const Tensor& input,
    float value,
    const std::optional<MemoryConfig>& memory_config,
    const std::optional<Tensor>& optional_output_tensor) {
    return detail::unary_impl(
        input, {UnaryWithParam{UnaryOpType::PRELU_SFPU, value}}, memory_config, optional_output_tensor);
}

Tensor Identity::invoke(
    const Tensor& input_tensor,
    const std::optional<MemoryConfig>& memory_config,
    const std::optional<Tensor>& optional_output_tensor) {
    UnaryOpType op_type = UnaryOpType::IDENTITY;
    DataType input_dtype = input_tensor.dtype();

    if (input_dtype != DataType::UINT8) {
        return detail::unary_impl(input_tensor, {UnaryWithParam{op_type}}, memory_config, optional_output_tensor);
    } else {
        TT_THROW("ttnn.identity doesn't support uint8 datatype");
    }
}

Tensor Abs::invoke(
    const Tensor& input_tensor,
    const std::optional<MemoryConfig>& memory_config,
    const std::optional<Tensor>& optional_output_tensor) {
    UnaryOpType op_type = UnaryOpType::ABS;
    if (input_tensor.dtype() == DataType::INT32) {
        op_type = UnaryOpType::ABS_INT32;
    }
    return detail::unary_impl(input_tensor, {UnaryWithParam{op_type}}, memory_config, optional_output_tensor);
}

Tensor Abs::invoke(const ComplexTensor& input_tensor, const MemoryConfig& output_mem_config) {
    return ttnn::hypot(input_tensor[0], input_tensor[1], output_mem_config);
}

Tensor Mish::invoke(
    const Tensor& input_tensor,
    const std::optional<MemoryConfig>& memory_config,
    const std::optional<Tensor>& optional_output_tensor) {
    UnaryOpType op_type = UnaryOpType::MISH;

    return detail::unary_impl(input_tensor, {UnaryWithParam{op_type}}, memory_config, optional_output_tensor);
}

Tensor Tanhshrink::invoke(
    const Tensor& input_tensor,
    const std::optional<MemoryConfig>& memory_config,
    const std::optional<Tensor>& optional_output_tensor,
    bool approx) {
    UnaryOpType op_type = UnaryOpType::TANHSHRINK;
    if (approx || input_tensor.dtype() == DataType::BFLOAT8_B || input_tensor.dtype() == DataType::BFLOAT4_B) {
        return detail::unary_impl(input_tensor, {UnaryWithParam{op_type}}, memory_config, optional_output_tensor);
    } else {
        return ttnn::tanhshrink_accurate(input_tensor, memory_config, optional_output_tensor);
    }
}

Tensor Hardshrink::invoke(
    const Tensor& input_tensor,
    const float lambda,
    const std::optional<MemoryConfig>& memory_config,
    const std::optional<Tensor>& optional_output_tensor) {
    UnaryOpType op_type = UnaryOpType::HARDSHRINK;
    TT_ASSERT(lambda >= 0);
    return detail::unary_impl(
        input_tensor, {UnaryWithParam{op_type, static_cast<float>(lambda)}}, memory_config, optional_output_tensor);
}

Tensor Elu::invoke(
    const Tensor& input_tensor,
    const float alpha,
    const std::optional<MemoryConfig>& memory_config,
    const std::optional<Tensor>& optional_output_tensor) {
    UnaryOpType op_type = UnaryOpType::ELU;
    return detail::unary_impl(
        input_tensor, {UnaryWithParam{op_type, static_cast<float>(alpha)}}, memory_config, optional_output_tensor);
}

Tensor Hardtanh::invoke(
    const Tensor& input_tensor,
    const float min_val,
    const float max_val,
    const std::optional<MemoryConfig>& memory_config,
    const std::optional<Tensor>& optional_output_tensor) {
    UnaryOpType op_type = UnaryOpType::HARDTANH;
    return detail::unary_impl(
        input_tensor, {UnaryWithParam{op_type, {min_val, max_val}}}, memory_config, optional_output_tensor);
}

Tensor Clamp::invoke(
    const Tensor& input_tensor,
    const float min_val,
    const float max_val,
    const std::optional<MemoryConfig>& memory_config,
    const std::optional<Tensor>& optional_output_tensor) {
    UnaryOpType op_type = UnaryOpType::CLAMP_TSS;
    return detail::unary_impl(
        input_tensor, {UnaryWithParam{op_type, {min_val, max_val}}}, memory_config, optional_output_tensor);
}

Tensor Clamp::invoke(
    const Tensor& input_tensor,
    const int32_t min_val,
    const int32_t max_val,
    const std::optional<MemoryConfig>& memory_config,
    const std::optional<Tensor>& optional_output_tensor) {
    UnaryOpType op_type = UnaryOpType::CLAMP_TSS;
    return detail::unary_impl(
<<<<<<< HEAD
        input_tensor, {UnaryWithParam{op_type, {min_val, max_val}}}, memory_config, optional_output_tensor);
=======
        ttnn::DefaultQueueId,
        input_tensor,
        {EltwiseUnaryWithParam{op_type, {min_val, max_val}}},
        memory_config,
        optional_output_tensor);
>>>>>>> 5f42891b
}

Tensor Softshrink::invoke(
    const Tensor& input_tensor,
    const float lambda,
    const std::optional<MemoryConfig>& memory_config,
    const std::optional<Tensor>& optional_output_tensor) {
    UnaryOpType op_type = UnaryOpType::SOFTSHRINK;
    TT_ASSERT(lambda >= 0);
    return detail::unary_impl(
        input_tensor, {UnaryWithParam{op_type, static_cast<float>(lambda)}}, memory_config, optional_output_tensor);
}

Tensor Deg2Rad::invoke(
    const Tensor& input_tensor,
    const std::optional<MemoryConfig>& memory_config,
    const std::optional<Tensor>& optional_output_tensor) {
    constexpr float DEG_TO_RAD = 0.017453292519943295f;  // pi/180
    return binary::BinaryOperation<operations::binary::BinaryOpType::MUL>::invoke(
        input_tensor,
        DEG_TO_RAD,
        input_tensor.dtype(),
        memory_config,
        optional_output_tensor,
        {},
        {},
        {},
        std::nullopt);
}

Tensor Rad2Deg::invoke(
    const Tensor& input_tensor,
    const std::optional<MemoryConfig>& memory_config,
    const std::optional<Tensor>& optional_output_tensor) {
    constexpr float RAD_TO_DEG = 57.29577951308232f;  // 180/pi
    return binary::BinaryOperation<operations::binary::BinaryOpType::MUL>::invoke(
        input_tensor,
        RAD_TO_DEG,
        input_tensor.dtype(),
        memory_config,
        optional_output_tensor,
        {},
        {},
        {},
        std::nullopt);
}

template <UnaryOpType unary_op_type, typename T>
Tensor ExecuteUnaryWithIntegerParameter<unary_op_type, T>::invoke(
    const Tensor& input_tensor,
    T parameter,
    const std::optional<MemoryConfig>& memory_config,
    const std::optional<Tensor>& optional_output_tensor) {
    return detail::unary_impl(
        input_tensor,
        {EltwiseUnaryWithParam{unary_op_type, parameter}},
        memory_config,
        optional_output_tensor);
}

template struct ExecuteUnaryWithIntegerParameter<UnaryOpType::POWER, uint32_t>;
template struct ExecuteUnaryWithIntegerParameter<UnaryOpType::LEFT_SHIFT, int32_t>;
template struct ExecuteUnaryWithIntegerParameter<UnaryOpType::RIGHT_SHIFT, int32_t>;
template struct ExecuteUnaryWithIntegerParameter<UnaryOpType::BITWISE_AND, int32_t>;
template struct ExecuteUnaryWithIntegerParameter<UnaryOpType::BITWISE_OR, int32_t>;
template struct ExecuteUnaryWithIntegerParameter<UnaryOpType::BITWISE_XOR, int32_t>;

template <UnaryOpType unary_op_type, typename T>
Tensor ExecuteUnaryWithOptionalIntegerParameter<unary_op_type, T>::invoke(
    const Tensor& input_tensor,
    const std::optional<T>& parameter,
    const std::optional<MemoryConfig>& memory_config,
    const std::optional<Tensor>& optional_output_tensor) {
    return detail::unary_impl(
        input_tensor,
        {EltwiseUnaryWithParam{unary_op_type, parameter.value_or(0)}},
        memory_config,
        optional_output_tensor);
}

template struct ExecuteUnaryWithOptionalIntegerParameter<UnaryOpType::ROUND, int32_t>;

template <UnaryOpType unary_op_type, typename T>
Tensor SymmetricBinop<unary_op_type, T>::invoke(
    const Tensor& input_tensor,
    T param,
    const std::optional<MemoryConfig>& memory_config,
    const std::optional<Tensor>& optional_output_tensor) {
    return detail::unary_impl(
        input_tensor,
        {UnaryWithParam(unary_op_type, static_cast<float>(param))},
        memory_config,
        optional_output_tensor);
}

template <UnaryOpType unary_op_type, typename T>
Tensor SymmetricBinop<unary_op_type, T>::invoke(
    T param,
    const Tensor& input_tensor,
    const std::optional<MemoryConfig>& memory_config,
    const std::optional<Tensor>& optional_output_tensor) {
    return detail::unary_impl(
        input_tensor,
        {UnaryWithParam(unary_op_type, static_cast<float>(param))},
        memory_config,
        optional_output_tensor);
}

// Explicit template instantiation
template struct SymmetricBinop<UnaryOpType::ADD_UNARY_SFPU>;
template struct SymmetricBinop<UnaryOpType::MUL_UNARY_SFPU>;

template <UnaryOpType unary_op_type, UnaryOpType unary_op_rev_type>
Tensor AsymmetricBinop<unary_op_type, unary_op_rev_type>::invoke(
    const Tensor& input_tensor,
    float param,
    const std::optional<MemoryConfig>& memory_config,
    const std::optional<Tensor>& optional_output_tensor) {
    return detail::unary_impl(
        input_tensor,
        {UnaryWithParam(unary_op_type, static_cast<float>(param))},
        memory_config,
        optional_output_tensor);
}

template <UnaryOpType unary_op_type, UnaryOpType unary_op_rev_type>
Tensor AsymmetricBinop<unary_op_type, unary_op_rev_type>::invoke(
    float param,
    const Tensor& input_tensor,
    const std::optional<MemoryConfig>& memory_config,
    const std::optional<Tensor>& optional_output_tensor) {
    return detail::unary_impl(
        input_tensor,
        {UnaryWithParam(unary_op_rev_type, static_cast<float>(param))},
        memory_config,
        optional_output_tensor);
}

template struct AsymmetricBinop<UnaryOpType::SUB_UNARY_SFPU, UnaryOpType::RSUB>;
template struct AsymmetricBinop<UnaryOpType::DIV_UNARY_SFPU, UnaryOpType::RDIV>;

}  // namespace ttnn::operations::unary<|MERGE_RESOLUTION|>--- conflicted
+++ resolved
@@ -436,15 +436,10 @@
     const std::optional<Tensor>& optional_output_tensor) {
     UnaryOpType op_type = UnaryOpType::CLAMP_TSS;
     return detail::unary_impl(
-<<<<<<< HEAD
-        input_tensor, {UnaryWithParam{op_type, {min_val, max_val}}}, memory_config, optional_output_tensor);
-=======
-        ttnn::DefaultQueueId,
         input_tensor,
         {EltwiseUnaryWithParam{op_type, {min_val, max_val}}},
         memory_config,
         optional_output_tensor);
->>>>>>> 5f42891b
 }
 
 Tensor Softshrink::invoke(
