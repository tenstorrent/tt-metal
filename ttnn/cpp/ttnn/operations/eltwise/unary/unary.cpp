// SPDX-FileCopyrightText: © 2024 Tenstorrent AI ULC
//
// SPDX-License-Identifier: Apache-2.0

#include "unary.hpp"

#include "common/unary_op_types.hpp"
#include "ttnn/common/queue_id.hpp"
#include "device/unary_device_operation.hpp"
#include "ttnn/run_operation.hpp"
#include "ttnn/operations/core/core.hpp"
#include "ttnn/operations/eltwise/complex/complex.hpp"
#include "ttnn/operations/eltwise/binary/binary_composite.hpp"
#include "ttnn/operations/eltwise/ternary/where/where.hpp"
#include "ttnn/operations/eltwise/unary/tanh_accurate/tanh_accurate.hpp"

namespace ttnn::operations::unary {

namespace detail {

inline Tensor unary_impl(
    QueueId queue_id,
    const Tensor& input_tensor,
    const std::vector<UnaryWithParam>& op_chain,
    const std::optional<MemoryConfig>& memory_config = std::nullopt,
    const std::optional<Tensor>& optional_output_tensor = std::nullopt) {
    TT_FATAL(op_chain.size() > 0, "Op chain cannot be empty");
    DataType input_dtype = input_tensor.dtype();
    DataType output_dtype =
        (op_chain[0].op_type == UnaryOpType::TYPECAST) ? static_cast<DataType>(op_chain[0].params[1]) : input_dtype;
    bool preserve_fp32_precision = input_dtype == DataType::FLOAT32;
    bool fp32_dest_acc_en = preserve_fp32_precision or output_dtype == DataType::UINT32 or
                            output_dtype == DataType::INT32 or output_dtype == DataType::FLOAT32 or
                            input_dtype == DataType::UINT32 or input_dtype == DataType::INT32;
    bool bfp8_pack_precise = (op_chain[0].op_type == UnaryOpType::TYPECAST && output_dtype == DataType::BFLOAT8_B);

    auto output_memory_config = optional_output_tensor.has_value()
                                    ? optional_output_tensor.value().memory_config()
                                    : memory_config.value_or(input_tensor.memory_config());
    return prim::unary(
        queue_id,
        input_tensor,
        op_chain,
        output_dtype,
        output_memory_config,
        fp32_dest_acc_en,
        preserve_fp32_precision,
        bfp8_pack_precise,
        optional_output_tensor);
}

}  // namespace detail

template <UnaryOpType... unary_op_types>
Tensor ExecuteUnary<unary_op_types...>::invoke(
    QueueId queue_id,
    const Tensor& input_tensor,
    const std::optional<MemoryConfig>& memory_config,
    const std::optional<Tensor>& optional_output_tensor) {
    return detail::unary_impl(
        queue_id, input_tensor, {UnaryWithParam{unary_op_types}...}, memory_config, optional_output_tensor);
}

template <>
ComplexTensor ExecuteUnary<UnaryOpType::RECIP>::invoke(
    const ComplexTensor& input, const MemoryConfig& output_mem_config) {
    Tensor a_plus_b = ttnn::add(input[0], input[1], std::nullopt, output_mem_config);
    Tensor a_minus_b = ttnn::subtract(input[0], input[1], std::nullopt, output_mem_config);
    Tensor asqr_plus_bsqr = ttnn::add(
        ttnn::square(input[0], output_mem_config),
        ttnn::square(input[1], output_mem_config),
        std::nullopt,
        output_mem_config);
    Tensor inv_dr = ttnn::reciprocal(asqr_plus_bsqr, output_mem_config);
    Tensor conj_im = ttnn::multiply(ttnn::neg(input[1], output_mem_config), inv_dr, std::nullopt, output_mem_config);
    Tensor conj_re = ttnn::multiply(input[0], inv_dr, std::nullopt, output_mem_config);
    return ComplexTensor({conj_re, conj_im});
}
template struct ExecuteUnary<UnaryOpType::ACOS>;
template struct ExecuteUnary<UnaryOpType::ASIN>;
template struct ExecuteUnary<UnaryOpType::ASINH>;
template struct ExecuteUnary<UnaryOpType::ATAN>;
template struct ExecuteUnary<UnaryOpType::ATANH>;
template struct ExecuteUnary<UnaryOpType::COS>;
template struct ExecuteUnary<UnaryOpType::ACOSH>;
template struct ExecuteUnary<UnaryOpType::COSH>;
template struct ExecuteUnary<UnaryOpType::ERFINV>;
template struct ExecuteUnary<UnaryOpType::EXP2>;
template struct ExecuteUnary<UnaryOpType::EXPM1>;
template struct ExecuteUnary<UnaryOpType::GEZ>;
template struct ExecuteUnary<UnaryOpType::GTZ>;
template struct ExecuteUnary<UnaryOpType::I0>;
template struct ExecuteUnary<UnaryOpType::I1>;
template struct ExecuteUnary<UnaryOpType::ISFINITE>;
template struct ExecuteUnary<UnaryOpType::ISINF>;
template struct ExecuteUnary<UnaryOpType::ISNAN>;
template struct ExecuteUnary<UnaryOpType::ISNEGINF>;
template struct ExecuteUnary<UnaryOpType::ISPOSINF>;
template struct ExecuteUnary<UnaryOpType::LEZ>;
template struct ExecuteUnary<UnaryOpType::LOGICAL_NOT_UNARY>;
template struct ExecuteUnary<UnaryOpType::LTZ>;
template struct ExecuteUnary<UnaryOpType::NEG>;
template struct ExecuteUnary<UnaryOpType::NEZ>;
template struct ExecuteUnary<UnaryOpType::RECIP>;
template struct ExecuteUnary<UnaryOpType::RELU>;
template struct ExecuteUnary<UnaryOpType::RELU6>;
template struct ExecuteUnary<UnaryOpType::SIGN>;
template struct ExecuteUnary<UnaryOpType::SIGNBIT>;
template struct ExecuteUnary<UnaryOpType::SILU>;
template struct ExecuteUnary<UnaryOpType::SIN>;
template struct ExecuteUnary<UnaryOpType::SQRT>;
template struct ExecuteUnary<UnaryOpType::RSQRT>;
template struct ExecuteUnary<UnaryOpType::SQUARE>;
template struct ExecuteUnary<UnaryOpType::TAN>;
template struct ExecuteUnary<UnaryOpType::TILED_PROD>;
template struct ExecuteUnary<UnaryOpType::BITWISE_NOT>;
template struct ExecuteUnary<UnaryOpType::ALT_COMPLEX_ROTATE90>;
template struct ExecuteUnary<UnaryOpType::CEIL>;
template struct ExecuteUnary<UnaryOpType::FLOOR>;
template struct ExecuteUnary<UnaryOpType::TRUNC>;
template struct ExecuteUnary<UnaryOpType::FRAC>;
template struct ExecuteUnary<UnaryOpType::HARDSIGMOID>;
template struct ExecuteUnary<UnaryOpType::HARDSWISH>;
template struct ExecuteUnary<UnaryOpType::SOFTSIGN>;

template <UnaryOpType unary_op_type>
Tensor ExecuteUnaryWithFastAndApproximateMode<unary_op_type>::invoke(
    QueueId queue_id,
    const Tensor& input_tensor,
    const bool parameter,
    const std::optional<MemoryConfig>& memory_config,
    const std::optional<Tensor>& optional_output_tensor) {
    return detail::unary_impl(
        queue_id,
        input_tensor,
        {UnaryWithParam{unary_op_type, static_cast<float>(parameter)}},
        memory_config,
        optional_output_tensor);
}

template struct ExecuteUnaryWithFastAndApproximateMode<UnaryOpType::EXP>;
template struct ExecuteUnaryWithFastAndApproximateMode<UnaryOpType::ERF>;
template struct ExecuteUnaryWithFastAndApproximateMode<UnaryOpType::ERFC>;
template struct ExecuteUnaryWithFastAndApproximateMode<UnaryOpType::GELU>;

template <UnaryOpType unary_op_type>
Tensor ExecuteUnaryWithFastAndApproximateModeTrue<unary_op_type>::invoke(
    QueueId queue_id,
    const Tensor& input_tensor,
    const bool parameter,
    const std::optional<MemoryConfig>& memory_config,
    const std::optional<Tensor>& optional_output_tensor) {
    return detail::unary_impl(
        queue_id,
        input_tensor,
        {UnaryWithParam{unary_op_type, static_cast<float>(parameter)}},
        memory_config,
        optional_output_tensor);
}

template struct ExecuteUnaryWithFastAndApproximateModeTrue<UnaryOpType::LOG>;
template struct ExecuteUnaryWithFastAndApproximateModeTrue<UnaryOpType::LOG10>;
template struct ExecuteUnaryWithFastAndApproximateModeTrue<UnaryOpType::LOG2>;
template struct ExecuteUnaryWithFastAndApproximateModeTrue<UnaryOpType::LOG1P>;

template <UnaryOpType unary_op_type>
Tensor ExecuteUnaryWithVectorAndFastAndApproximateMode<unary_op_type>::invoke(
    QueueId queue_id,
    const Tensor& input_tensor,
    const int mode,
    const bool parameter,
    const std::optional<MemoryConfig>& memory_config,
    const std::optional<Tensor>& optional_output_tensor) {
    return detail::unary_impl(
        queue_id,
        input_tensor,
        {UnaryWithParam{unary_op_type, {static_cast<float>(mode), static_cast<float>(parameter)}}},
        memory_config,
        optional_output_tensor);
}

template struct ExecuteUnaryWithVectorAndFastAndApproximateMode<UnaryOpType::SIGMOID>;

template <UnaryOpType unary_op_type>
Tensor ExecuteUnaryWithFloatParameter<unary_op_type>::invoke(
    QueueId queue_id,
    const Tensor& input_tensor,
    const float parameter,
    const std::optional<MemoryConfig>& memory_config,
    const std::optional<Tensor>& optional_output_tensor) {
    return detail::unary_impl(
        queue_id,
        input_tensor,
        {UnaryWithParam{unary_op_type, static_cast<float>(parameter)}},
        memory_config,
        optional_output_tensor);
}

template <UnaryOpType unary_op_type>
Tensor ExecuteUnaryWithTwoFloatParameter<unary_op_type>::invoke(
    QueueId queue_id,
    const Tensor& input_tensor,
    const float parameter_a,
    const float parameter_b,
    const std::optional<MemoryConfig>& memory_config,
    const std::optional<Tensor>& optional_output_tensor) {
    return detail::unary_impl(
        queue_id,
        input_tensor,
        {UnaryWithParam{unary_op_type, {static_cast<float>(parameter_a), static_cast<float>(parameter_b)}}},
        memory_config,
        optional_output_tensor);
}

template <UnaryOpType unary_op_type>
template <typename T>
Tensor ExecuteUnaryWithVariantFloatIntParameter<unary_op_type>::invoke(
    QueueId queue_id,
    const Tensor& input_tensor,
    const T parameter,
    const std::optional<MemoryConfig>& memory_config,
    const std::optional<Tensor>& optional_output_tensor) {
    return detail::unary_impl(
        queue_id,
        input_tensor,
        {UnaryWithParam{unary_op_type, static_cast<T>(parameter)}},
        memory_config,
        optional_output_tensor);
}

template struct ExecuteUnaryWithFloatParameter<UnaryOpType::ELU>;
template struct ExecuteUnaryWithFloatParameter<UnaryOpType::RSUB>;
template struct ExecuteUnaryWithFloatParameter<UnaryOpType::HEAVISIDE>;
template struct ExecuteUnaryWithFloatParameter<UnaryOpType::LEAKY_RELU>;
template struct ExecuteUnaryWithFloatParameter<UnaryOpType::RELU_MAX>;
template struct ExecuteUnaryWithFloatParameter<UnaryOpType::RELU_MIN>;
template struct ExecuteUnaryWithFloatParameter<UnaryOpType::REMAINDER>;
template struct ExecuteUnaryWithFloatParameter<UnaryOpType::FMOD>;
template struct ExecuteUnaryWithFloatParameter<UnaryOpType::FILL>;
template struct ExecuteUnaryWithFloatParameter<UnaryOpType::UNARY_GT>;
template struct ExecuteUnaryWithFloatParameter<UnaryOpType::UNARY_LT>;
template struct ExecuteUnaryWithFloatParameter<UnaryOpType::UNARY_NE>;
template struct ExecuteUnaryWithFloatParameter<UnaryOpType::UNARY_EQ>;
template struct ExecuteUnaryWithFloatParameter<UnaryOpType::UNARY_GE>;
template struct ExecuteUnaryWithFloatParameter<UnaryOpType::UNARY_LE>;
template struct ExecuteUnaryWithFloatParameter<UnaryOpType::CELU>;

// threshold(a,t,v) = (a <= t ? v : a)
template struct ExecuteUnaryWithTwoFloatParameter<UnaryOpType::THRESHOLD>;

template Tensor ExecuteUnaryWithVariantFloatIntParameter<UnaryOpType::MINIMUM>::invoke<float>(
    QueueId, const Tensor&, const float, const std::optional<MemoryConfig>&, const std::optional<Tensor>&);

template Tensor ExecuteUnaryWithVariantFloatIntParameter<UnaryOpType::MINIMUM>::invoke<int32_t>(
    QueueId, const Tensor&, const int32_t, const std::optional<MemoryConfig>&, const std::optional<Tensor>&);

template Tensor ExecuteUnaryWithVariantFloatIntParameter<UnaryOpType::MAXIMUM>::invoke<float>(
    QueueId, const Tensor&, const float, const std::optional<MemoryConfig>&, const std::optional<Tensor>&);

template Tensor ExecuteUnaryWithVariantFloatIntParameter<UnaryOpType::MAXIMUM>::invoke<int32_t>(
    QueueId, const Tensor&, const int32_t, const std::optional<MemoryConfig>&, const std::optional<Tensor>&);

Tensor Sigmoid_accurate::invoke(
    QueueId queue_id,
    const Tensor& input,
    const std::optional<MemoryConfig>& memory_config,
    const std::optional<Tensor>& optional_output_tensor) {
    return detail::unary_impl(
        queue_id,
        input,
        {UnaryWithParam(UnaryOpType::NEG),
         UnaryWithParam(UnaryOpType::EXP, 1.0f),
         UnaryWithParam(UnaryOpType::ADD_UNARY_SFPU, 1.0f),
         UnaryWithParam(UnaryOpType::RECIP)},
        memory_config,
        optional_output_tensor);
}

template struct ExecuteUnary<UnaryOpType::SIGMOID, UnaryOpType::LOG>;
Tensor LogSigmoid::invoke(
    QueueId queue_id,
    const Tensor& input,
    const std::optional<MemoryConfig>& memory_config,
    const std::optional<Tensor>& optional_output_tensor) {
    return detail::unary_impl(
        queue_id,
        input,
        {UnaryWithParam(UnaryOpType::SIGMOID, {(int)VecMode::RC, false}), UnaryWithParam(UnaryOpType::LOG)},
        memory_config,
        optional_output_tensor);
}

Tensor Eqz::invoke(
    QueueId queue_id,
    const Tensor& input_tensor,
    const std::optional<MemoryConfig>& memory_config,
    const std::optional<Tensor>& optional_output_tensor) {
    UnaryOpType op_type = UnaryOpType::EQZ;
    return detail::unary_impl(queue_id, input_tensor, {UnaryWithParam{op_type}}, memory_config, optional_output_tensor);
}

Tensor Unary_chain::invoke(
    QueueId queue_id,
    const Tensor& input_tensor,
    const std::vector<UnaryWithParam>& ops_chain,
    const std::optional<MemoryConfig>& memory_config,
    const std::optional<Tensor>& optional_output_tensor) {
    TT_FATAL(ops_chain.size() > 0, "Op chain cannot be empty");
    return detail::unary_impl(queue_id, input_tensor, ops_chain, memory_config, optional_output_tensor);
}

Tensor Selu::invoke(
    QueueId queue_id,
    const Tensor& input_tensor,
    float scale,
    float alpha,
    const std::optional<MemoryConfig>& memory_config,
    const std::optional<Tensor>& optional_output_tensor) {
    UnaryOpType op_type = UnaryOpType::SELU;

    return detail::unary_impl(
        queue_id, input_tensor, {UnaryWithParam{op_type, {scale, alpha}}}, memory_config, optional_output_tensor);
}

Tensor Softplus::invoke(
    QueueId queue_id,
    const Tensor& input,
    const float beta,
    const float threshold,
    const std::optional<MemoryConfig>& memory_config,
    const std::optional<Tensor>& optional_output_tensor) {
    return detail::unary_impl(
        queue_id,
        input,
        {UnaryWithParam{UnaryOpType::SOFTPLUS, {beta, threshold}}},
        memory_config,
        optional_output_tensor);
}

// tanh[x] = (exp[2x] - 1) / (exp[2x] + 1)
Tensor Tanh::invoke(
    QueueId queue_id,
    const Tensor& input_tensor,
    const std::optional<MemoryConfig>& memory_config,
    const std::optional<Tensor>& optional_output_tensor,
    bool approx) {
    UnaryOpType op_type = UnaryOpType::TANH;
    if (approx || input_tensor.dtype() == DataType::BFLOAT8_B || input_tensor.dtype() == DataType::BFLOAT4_B) {
        return detail::unary_impl(
            queue_id, input_tensor, {UnaryWithParam{op_type}}, memory_config, optional_output_tensor);
    } else {
        return ttnn::tanh_accurate(queue_id, input_tensor, memory_config, optional_output_tensor);
    }
}

Tensor Prelu::invoke(
    QueueId queue_id,
    const Tensor& input,
    float value,
    const std::optional<MemoryConfig>& memory_config,
    const std::optional<Tensor>& optional_output_tensor) {
    return detail::unary_impl(
        queue_id, input, {UnaryWithParam{UnaryOpType::PRELU_SFPU, value}}, memory_config, optional_output_tensor);
}

Tensor Identity::invoke(
    QueueId queue_id,
    const Tensor& input_tensor,
    const std::optional<MemoryConfig>& memory_config,
    const std::optional<Tensor>& optional_output_tensor) {
    UnaryOpType op_type = UnaryOpType::IDENTITY;
    DataType input_dtype = input_tensor.dtype();

    if (input_dtype != DataType::UINT8) {
        return detail::unary_impl(
            queue_id, input_tensor, {UnaryWithParam{op_type}}, memory_config, optional_output_tensor);
    } else {
        TT_THROW("ttnn.identity doesn't support uint8 datatype");
    }
}

Tensor Abs::invoke(
    QueueId queue_id,
    const Tensor& input_tensor,
    const std::optional<MemoryConfig>& memory_config,
    const std::optional<Tensor>& optional_output_tensor) {
    UnaryOpType op_type = UnaryOpType::ABS;
    if (input_tensor.dtype() == DataType::INT32) {
        op_type = UnaryOpType::ABS_INT32;
    }
    return detail::unary_impl(queue_id, input_tensor, {UnaryWithParam{op_type}}, memory_config, optional_output_tensor);
}

Tensor Abs::invoke(const ComplexTensor& input_tensor, const MemoryConfig& output_mem_config) {
    return ttnn::hypot(input_tensor[0], input_tensor[1], output_mem_config);
}

Tensor Mish::invoke(
    QueueId queue_id,
    const Tensor& input_tensor,
    const std::optional<MemoryConfig>& memory_config,
    const std::optional<Tensor>& optional_output_tensor) {
    UnaryOpType op_type = UnaryOpType::MISH;

    return detail::unary_impl(queue_id, input_tensor, {UnaryWithParam{op_type}}, memory_config, optional_output_tensor);
}

Tensor Tanhshrink::invoke(
    QueueId queue_id,
    const Tensor& input_tensor,
    const std::optional<MemoryConfig>& memory_config,
    const std::optional<Tensor>& optional_output_tensor,
    bool approx) {
    UnaryOpType op_type = UnaryOpType::TANHSHRINK;
    if (approx || input_tensor.dtype() == DataType::BFLOAT8_B || input_tensor.dtype() == DataType::BFLOAT4_B) {
        return detail::unary_impl(
            queue_id, input_tensor, {UnaryWithParam{op_type}}, memory_config, optional_output_tensor);
    } else {
        return ttnn::tanhshrink_accurate(queue_id, input_tensor, memory_config, optional_output_tensor);
    }
}

Tensor Hardshrink::invoke(
    QueueId queue_id,
    const Tensor& input_tensor,
    const float lambda,
    const std::optional<MemoryConfig>& memory_config,
    const std::optional<Tensor>& optional_output_tensor) {
    UnaryOpType op_type = UnaryOpType::HARDSHRINK;
    TT_ASSERT(lambda >= 0);
    return detail::unary_impl(
        queue_id,
        input_tensor,
        {UnaryWithParam{op_type, static_cast<float>(lambda)}},
        memory_config,
        optional_output_tensor);
}

Tensor Elu::invoke(
    QueueId queue_id,
    const Tensor& input_tensor,
    const float alpha,
    const std::optional<MemoryConfig>& memory_config,
    const std::optional<Tensor>& optional_output_tensor) {
    UnaryOpType op_type = UnaryOpType::ELU;
    return detail::unary_impl(
        queue_id,
        input_tensor,
        {UnaryWithParam{op_type, static_cast<float>(alpha)}},
        memory_config,
        optional_output_tensor);
}

Tensor Hardtanh::invoke(
    QueueId queue_id,
    const Tensor& input_tensor,
    const float min_val,
    const float max_val,
    const std::optional<MemoryConfig>& memory_config,
    const std::optional<Tensor>& optional_output_tensor) {
    UnaryOpType op_type = UnaryOpType::HARDTANH;
    return detail::unary_impl(
        queue_id, input_tensor, {UnaryWithParam{op_type, {min_val, max_val}}}, memory_config, optional_output_tensor);
}

Tensor Clamp::invoke(
    const Tensor& input_tensor,
    const float min_val,
    const float max_val,
    const std::optional<MemoryConfig>& memory_config,
    const std::optional<Tensor>& optional_output_tensor) {
    UnaryOpType op_type = UnaryOpType::CLAMP_TSS;
    return detail::unary_impl(
        ttnn::DefaultQueueId,
        input_tensor,
        {UnaryWithParam{op_type, {min_val, max_val}}},
        memory_config,
        optional_output_tensor);
}

Tensor Clamp::invoke(
    const Tensor& input_tensor,
    const int32_t min_val,
    const int32_t max_val,
    const std::optional<MemoryConfig>& memory_config,
    const std::optional<Tensor>& optional_output_tensor) {
    UnaryOpType op_type = UnaryOpType::CLAMP_TSS;
    return detail::unary_impl(
        ttnn::DefaultQueueId,
        input_tensor,
        {UnaryWithParam{op_type, {min_val, max_val}}},
        memory_config,
        optional_output_tensor);
}

Tensor Softshrink::invoke(
    QueueId queue_id,
    const Tensor& input_tensor,
    const float lambda,
    const std::optional<MemoryConfig>& memory_config,
    const std::optional<Tensor>& optional_output_tensor) {
    UnaryOpType op_type = UnaryOpType::SOFTSHRINK;
    TT_ASSERT(lambda >= 0);
    return detail::unary_impl(
        queue_id,
        input_tensor,
        {UnaryWithParam{op_type, static_cast<float>(lambda)}},
        memory_config,
        optional_output_tensor);
}

Tensor Deg2Rad::invoke(
    QueueId queue_id,
    const Tensor& input_tensor,
    const std::optional<MemoryConfig>& memory_config,
    const std::optional<Tensor>& optional_output_tensor) {
    constexpr float DEG_TO_RAD = 0.017453292519943295f;  // pi/180
    return binary::BinaryOperation<operations::binary::BinaryOpType::MUL>::invoke(
        queue_id,
        input_tensor,
        DEG_TO_RAD,
        input_tensor.dtype(),
        memory_config,
        optional_output_tensor,
        {},
        {},
        {},
        std::nullopt);
}

Tensor Rad2Deg::invoke(
    QueueId queue_id,
    const Tensor& input_tensor,
    const std::optional<MemoryConfig>& memory_config,
    const std::optional<Tensor>& optional_output_tensor) {
    constexpr float RAD_TO_DEG = 57.29577951308232f;  // 180/pi
    return binary::BinaryOperation<operations::binary::BinaryOpType::MUL>::invoke(
        queue_id,
        input_tensor,
        RAD_TO_DEG,
        input_tensor.dtype(),
        memory_config,
        optional_output_tensor,
        {},
        {},
        {},
        std::nullopt);
}

template <UnaryOpType unary_op_type, typename T>
Tensor ExecuteUnaryWithIntegerParameter<unary_op_type, T>::invoke(
    QueueId queue_id,
    const Tensor& input_tensor,
    T parameter,
    const std::optional<MemoryConfig>& memory_config,
    const std::optional<Tensor>& optional_output_tensor) {
    return detail::unary_impl(
        queue_id,
        input_tensor,
        {UnaryWithParam{unary_op_type, static_cast<float>(parameter)}},
        memory_config,
        optional_output_tensor);
}

template struct ExecuteUnaryWithIntegerParameter<UnaryOpType::POWER, uint32_t>;
template struct ExecuteUnaryWithIntegerParameter<UnaryOpType::LEFT_SHIFT, int32_t>;
template struct ExecuteUnaryWithIntegerParameter<UnaryOpType::RIGHT_SHIFT, int32_t>;
template struct ExecuteUnaryWithIntegerParameter<UnaryOpType::BITWISE_AND, int32_t>;
template struct ExecuteUnaryWithIntegerParameter<UnaryOpType::BITWISE_OR, int32_t>;
template struct ExecuteUnaryWithIntegerParameter<UnaryOpType::BITWISE_XOR, int32_t>;

template <UnaryOpType unary_op_type, typename T>
Tensor ExecuteUnaryWithOptionalIntegerParameter<unary_op_type, T>::invoke(
    QueueId queue_id,
    const Tensor& input_tensor,
    const std::optional<T>& parameter,
    const std::optional<MemoryConfig>& memory_config,
    const std::optional<Tensor>& optional_output_tensor) {
    return detail::unary_impl(
        queue_id,
        input_tensor,
        {UnaryWithParam{unary_op_type, static_cast<float>(parameter.value_or(0))}},
        memory_config,
        optional_output_tensor);
}

template struct ExecuteUnaryWithOptionalIntegerParameter<UnaryOpType::ROUND, int32_t>;

template <UnaryOpType unary_op_type, typename T>
Tensor SymmetricBinop<unary_op_type, T>::invoke(
    QueueId queue_id,
    const Tensor& input_tensor,
    T param,
    const std::optional<MemoryConfig>& memory_config,
    const std::optional<Tensor>& optional_output_tensor) {
    return detail::unary_impl(
        queue_id,
        input_tensor,
        {UnaryWithParam(unary_op_type, static_cast<float>(param))},
        memory_config,
        optional_output_tensor);
}

template <UnaryOpType unary_op_type, typename T>
Tensor SymmetricBinop<unary_op_type, T>::invoke(
    QueueId queue_id,
    T param,
    const Tensor& input_tensor,
    const std::optional<MemoryConfig>& memory_config,
    const std::optional<Tensor>& optional_output_tensor) {
    return detail::unary_impl(
        queue_id,
        input_tensor,
        {UnaryWithParam(unary_op_type, static_cast<float>(param))},
        memory_config,
        optional_output_tensor);
}

// Explicit template instantiation
template struct SymmetricBinop<UnaryOpType::ADD_UNARY_SFPU>;
template struct SymmetricBinop<UnaryOpType::MUL_UNARY_SFPU>;

template <UnaryOpType unary_op_type, UnaryOpType unary_op_rev_type>
Tensor AsymmetricBinop<unary_op_type, unary_op_rev_type>::invoke(
    QueueId queue_id,
    const Tensor& input_tensor,
    float param,
    const std::optional<MemoryConfig>& memory_config,
    const std::optional<Tensor>& optional_output_tensor) {
    return detail::unary_impl(
<<<<<<< HEAD
        input_tensor, {UnaryWithParam(unary_op_type, param)}, memory_config, optional_output_tensor);
=======
        queue_id,
        input_tensor,
        {UnaryWithParam(unary_op_type, static_cast<float>(param))},
        memory_config,
        optional_output_tensor);
>>>>>>> bb132727
}

template <UnaryOpType unary_op_type, UnaryOpType unary_op_rev_type>
Tensor AsymmetricBinop<unary_op_type, unary_op_rev_type>::invoke(
    QueueId queue_id,
    float param,
    const Tensor& input_tensor,
    const std::optional<MemoryConfig>& memory_config,
    const std::optional<Tensor>& optional_output_tensor) {
    return detail::unary_impl(
<<<<<<< HEAD
        input_tensor, {UnaryWithParam(unary_op_rev_type, param)}, memory_config, optional_output_tensor);
=======
        queue_id,
        input_tensor,
        {UnaryWithParam(unary_op_rev_type, static_cast<float>(param))},
        memory_config,
        optional_output_tensor);
>>>>>>> bb132727
}

template struct AsymmetricBinop<UnaryOpType::SUB_UNARY_SFPU, UnaryOpType::RSUB>;
template struct AsymmetricBinop<UnaryOpType::DIV_UNARY_SFPU, UnaryOpType::RDIV>;

}  // namespace ttnn::operations::unary<|MERGE_RESOLUTION|>--- conflicted
+++ resolved
@@ -628,15 +628,11 @@
     const std::optional<MemoryConfig>& memory_config,
     const std::optional<Tensor>& optional_output_tensor) {
     return detail::unary_impl(
-<<<<<<< HEAD
-        input_tensor, {UnaryWithParam(unary_op_type, param)}, memory_config, optional_output_tensor);
-=======
-        queue_id,
-        input_tensor,
-        {UnaryWithParam(unary_op_type, static_cast<float>(param))},
-        memory_config,
-        optional_output_tensor);
->>>>>>> bb132727
+        queue_id,
+        input_tensor,
+        {UnaryWithParam(unary_op_type, param)},
+        memory_config,
+        optional_output_tensor);
 }
 
 template <UnaryOpType unary_op_type, UnaryOpType unary_op_rev_type>
@@ -647,15 +643,11 @@
     const std::optional<MemoryConfig>& memory_config,
     const std::optional<Tensor>& optional_output_tensor) {
     return detail::unary_impl(
-<<<<<<< HEAD
-        input_tensor, {UnaryWithParam(unary_op_rev_type, param)}, memory_config, optional_output_tensor);
-=======
-        queue_id,
-        input_tensor,
-        {UnaryWithParam(unary_op_rev_type, static_cast<float>(param))},
-        memory_config,
-        optional_output_tensor);
->>>>>>> bb132727
+        queue_id,
+        input_tensor,
+        {UnaryWithParam(unary_op_rev_type, param)},
+        memory_config,
+        optional_output_tensor);
 }
 
 template struct AsymmetricBinop<UnaryOpType::SUB_UNARY_SFPU, UnaryOpType::RSUB>;
