// SPDX-FileCopyrightText: © 2024 Tenstorrent AI ULC
//
// SPDX-License-Identifier: Apache-2.0

#include "unary.hpp"

#include "common/unary_op_types.hpp"
#include "device/unary_device_operation.hpp"
#include "ttnn/run_operation.hpp"
#include "ttnn/operations/core/core.hpp"
#include "ttnn/operations/eltwise/complex/complex.hpp"
#include "ttnn/operations/eltwise/binary/binary_composite.hpp"
#include "ttnn/operations/eltwise/ternary/where/where.hpp"
#include "ttnn/operations/eltwise/unary/tanh_accurate/tanh_accurate.hpp"

namespace ttnn::operations::unary {

namespace detail {

inline Tensor unary_impl(
    const Tensor& input_tensor,
    const std::vector<UnaryWithParam>& op_chain,
    const std::optional<MemoryConfig>& memory_config = std::nullopt,
    const std::optional<Tensor>& optional_output_tensor = std::nullopt) {
    TT_FATAL(op_chain.size() > 0, "Op chain cannot be empty");
    DataType input_dtype = input_tensor.dtype();
    DataType output_dtype =
        (op_chain[0].op_type == UnaryOpType::TYPECAST) ? static_cast<DataType>(op_chain[0].params[1]) : input_dtype;
    bool preserve_fp32_precision = input_dtype == DataType::FLOAT32;
    bool fp32_dest_acc_en = preserve_fp32_precision or output_dtype == DataType::UINT32 or
                            output_dtype == DataType::INT32 or output_dtype == DataType::FLOAT32 or
                            input_dtype == DataType::UINT32 or input_dtype == DataType::INT32;
    bool bfp8_pack_precise = (op_chain[0].op_type == UnaryOpType::TYPECAST && output_dtype == DataType::BFLOAT8_B);

    auto output_memory_config = optional_output_tensor.has_value()
                                    ? optional_output_tensor.value().memory_config()
                                    : memory_config.value_or(input_tensor.memory_config());
    return prim::unary(
        input_tensor,
        op_chain,
        output_dtype,
        output_memory_config,
        fp32_dest_acc_en,
        preserve_fp32_precision,
        bfp8_pack_precise,
        optional_output_tensor);
}

}  // namespace detail

template <UnaryOpType... unary_op_types>
Tensor ExecuteUnary<unary_op_types...>::invoke(
    const Tensor& input_tensor,
    const std::optional<MemoryConfig>& memory_config,
    const std::optional<Tensor>& optional_output_tensor) {
    return detail::unary_impl(input_tensor, {UnaryWithParam{unary_op_types}...}, memory_config, optional_output_tensor);
}

template <>
ComplexTensor ExecuteUnary<UnaryOpType::RECIP>::invoke(
    const ComplexTensor& input, const MemoryConfig& output_mem_config) {
    Tensor a_plus_b = ttnn::add(input[0], input[1], std::nullopt, output_mem_config);
    Tensor a_minus_b = ttnn::subtract(input[0], input[1], std::nullopt, output_mem_config);
    Tensor asqr_plus_bsqr = ttnn::add(
        ttnn::square(input[0], output_mem_config),
        ttnn::square(input[1], output_mem_config),
        std::nullopt,
        output_mem_config);
    Tensor inv_dr = ttnn::reciprocal(asqr_plus_bsqr, output_mem_config);
    Tensor conj_im = ttnn::multiply(ttnn::neg(input[1], output_mem_config), inv_dr, std::nullopt, output_mem_config);
    Tensor conj_re = ttnn::multiply(input[0], inv_dr, std::nullopt, output_mem_config);
    return ComplexTensor({conj_re, conj_im});
}
template struct ExecuteUnary<UnaryOpType::ACOS>;
template struct ExecuteUnary<UnaryOpType::ASIN>;
template struct ExecuteUnary<UnaryOpType::ASINH>;
template struct ExecuteUnary<UnaryOpType::ATAN>;
template struct ExecuteUnary<UnaryOpType::ATANH>;
template struct ExecuteUnary<UnaryOpType::COS>;
template struct ExecuteUnary<UnaryOpType::ACOSH>;
template struct ExecuteUnary<UnaryOpType::ERFINV>;
template struct ExecuteUnary<UnaryOpType::EXP2>;
template struct ExecuteUnary<UnaryOpType::EXPM1>;
template struct ExecuteUnary<UnaryOpType::GEZ>;
template struct ExecuteUnary<UnaryOpType::GTZ>;
template struct ExecuteUnary<UnaryOpType::I0>;
template struct ExecuteUnary<UnaryOpType::I1>;
template struct ExecuteUnary<UnaryOpType::ISFINITE>;
template struct ExecuteUnary<UnaryOpType::ISINF>;
template struct ExecuteUnary<UnaryOpType::ISNAN>;
template struct ExecuteUnary<UnaryOpType::ISNEGINF>;
template struct ExecuteUnary<UnaryOpType::ISPOSINF>;
template struct ExecuteUnary<UnaryOpType::LEZ>;
template struct ExecuteUnary<UnaryOpType::LOGICAL_NOT_UNARY>;
template struct ExecuteUnary<UnaryOpType::LTZ>;
template struct ExecuteUnary<UnaryOpType::NEG>;
template struct ExecuteUnary<UnaryOpType::NEZ>;
template struct ExecuteUnary<UnaryOpType::RECIP>;
template struct ExecuteUnary<UnaryOpType::RELU>;
template struct ExecuteUnary<UnaryOpType::RELU6>;
template struct ExecuteUnary<UnaryOpType::SIGN>;
template struct ExecuteUnary<UnaryOpType::SIGNBIT>;
template struct ExecuteUnary<UnaryOpType::SILU>;
template struct ExecuteUnary<UnaryOpType::SIN>;
template struct ExecuteUnary<UnaryOpType::SQRT>;
template struct ExecuteUnary<UnaryOpType::SQUARE>;
template struct ExecuteUnary<UnaryOpType::TAN>;
template struct ExecuteUnary<UnaryOpType::TANH>;
template struct ExecuteUnary<UnaryOpType::TILED_PROD>;
template struct ExecuteUnary<UnaryOpType::BITWISE_NOT>;
template struct ExecuteUnary<UnaryOpType::ALT_COMPLEX_ROTATE90>;
template struct ExecuteUnary<UnaryOpType::CEIL>;
template struct ExecuteUnary<UnaryOpType::FLOOR>;
template struct ExecuteUnary<UnaryOpType::TRUNC>;
template struct ExecuteUnary<UnaryOpType::FRAC>;
template struct ExecuteUnary<UnaryOpType::HARDSIGMOID>;
template struct ExecuteUnary<UnaryOpType::HARDSWISH>;
template struct ExecuteUnary<UnaryOpType::SOFTSIGN>;

template <UnaryOpType unary_op_type>
Tensor ExecuteUnaryWithFastAndApproximateMode<unary_op_type>::invoke(
    const Tensor& input_tensor,
    const bool parameter,
    const std::optional<MemoryConfig>& memory_config,
    const std::optional<Tensor>& optional_output_tensor) {
    return detail::unary_impl(
        input_tensor,
        {UnaryWithParam{unary_op_type, static_cast<float>(parameter)}},
        memory_config,
        optional_output_tensor);
}

template struct ExecuteUnaryWithFastAndApproximateMode<UnaryOpType::EXP>;
template struct ExecuteUnaryWithFastAndApproximateMode<UnaryOpType::ERF>;
template struct ExecuteUnaryWithFastAndApproximateMode<UnaryOpType::ERFC>;
template struct ExecuteUnaryWithFastAndApproximateMode<UnaryOpType::GELU>;
template struct ExecuteUnaryWithFastAndApproximateMode<UnaryOpType::RSQRT>;

template <UnaryOpType unary_op_type>
Tensor ExecuteUnaryWithFastAndApproximateModeTrue<unary_op_type>::invoke(
    const Tensor& input_tensor,
    const bool parameter,
    const std::optional<MemoryConfig>& memory_config,
    const std::optional<Tensor>& optional_output_tensor) {
    return detail::unary_impl(
        input_tensor,
        {UnaryWithParam{unary_op_type, static_cast<float>(parameter)}},
        memory_config,
        optional_output_tensor);
}

template struct ExecuteUnaryWithFastAndApproximateModeTrue<UnaryOpType::LOG>;
template struct ExecuteUnaryWithFastAndApproximateModeTrue<UnaryOpType::LOG10>;
template struct ExecuteUnaryWithFastAndApproximateModeTrue<UnaryOpType::LOG2>;
template struct ExecuteUnaryWithFastAndApproximateModeTrue<UnaryOpType::LOG1P>;

template <UnaryOpType unary_op_type>
Tensor ExecuteUnaryWithVectorAndFastAndApproximateMode<unary_op_type>::invoke(
    const Tensor& input_tensor,
    const int mode,
    const bool parameter,
    const std::optional<MemoryConfig>& memory_config,
    const std::optional<Tensor>& optional_output_tensor) {
    return detail::unary_impl(
        input_tensor,
        {UnaryWithParam{unary_op_type, {static_cast<float>(mode), static_cast<float>(parameter)}}},
        memory_config,
        optional_output_tensor);
}

template struct ExecuteUnaryWithVectorAndFastAndApproximateMode<UnaryOpType::SIGMOID>;

template <UnaryOpType unary_op_type>
Tensor ExecuteUnaryWithFloatParameter<unary_op_type>::invoke(
    const Tensor& input_tensor,
    const float parameter,
    const std::optional<MemoryConfig>& memory_config,
    const std::optional<Tensor>& optional_output_tensor) {
    return detail::unary_impl(
        input_tensor,
        {UnaryWithParam{unary_op_type, static_cast<float>(parameter)}},
        memory_config,
        optional_output_tensor);
}

template <UnaryOpType unary_op_type>
Tensor ExecuteUnaryWithTwoFloatParameter<unary_op_type>::invoke(
    const Tensor& input_tensor,
    const float parameter_a,
    const float parameter_b,
    const std::optional<MemoryConfig>& memory_config,
    const std::optional<Tensor>& optional_output_tensor) {
    return detail::unary_impl(
        input_tensor,
        {UnaryWithParam{unary_op_type, {static_cast<float>(parameter_a), static_cast<float>(parameter_b)}}},
        memory_config,
        optional_output_tensor);
}

template <UnaryOpType unary_op_type>
template <typename T>
Tensor ExecuteUnaryWithVariantFloatIntParameter<unary_op_type>::invoke(
    const Tensor& input_tensor,
    const T parameter,
    const std::optional<MemoryConfig>& memory_config,
    const std::optional<Tensor>& optional_output_tensor) {
    return detail::unary_impl(
        input_tensor,
        {UnaryWithParam{unary_op_type, static_cast<T>(parameter)}},
        memory_config,
        optional_output_tensor);
}

template struct ExecuteUnaryWithFloatParameter<UnaryOpType::ELU>;
template struct ExecuteUnaryWithFloatParameter<UnaryOpType::RSUB>;
template struct ExecuteUnaryWithFloatParameter<UnaryOpType::HEAVISIDE>;
template struct ExecuteUnaryWithFloatParameter<UnaryOpType::LEAKY_RELU>;
template struct ExecuteUnaryWithFloatParameter<UnaryOpType::RELU_MAX>;
template struct ExecuteUnaryWithFloatParameter<UnaryOpType::RELU_MIN>;
template struct ExecuteUnaryWithFloatParameter<UnaryOpType::REMAINDER>;
template struct ExecuteUnaryWithFloatParameter<UnaryOpType::FMOD>;
template struct ExecuteUnaryWithFloatParameter<UnaryOpType::FILL>;
template struct ExecuteUnaryWithFloatParameter<UnaryOpType::UNARY_GT>;
template struct ExecuteUnaryWithFloatParameter<UnaryOpType::UNARY_LT>;
template struct ExecuteUnaryWithFloatParameter<UnaryOpType::UNARY_NE>;
template struct ExecuteUnaryWithFloatParameter<UnaryOpType::UNARY_EQ>;
template struct ExecuteUnaryWithFloatParameter<UnaryOpType::UNARY_GE>;
template struct ExecuteUnaryWithFloatParameter<UnaryOpType::UNARY_LE>;
template struct ExecuteUnaryWithFloatParameter<UnaryOpType::CELU>;

// threshold(a,t,v) = (a <= t ? v : a)
template struct ExecuteUnaryWithTwoFloatParameter<UnaryOpType::THRESHOLD>;

template Tensor ExecuteUnaryWithVariantFloatIntParameter<UnaryOpType::MINIMUM>::invoke<float>(
    const Tensor&, const float, const std::optional<MemoryConfig>&, const std::optional<Tensor>&);

template Tensor ExecuteUnaryWithVariantFloatIntParameter<UnaryOpType::MINIMUM>::invoke<int32_t>(
    const Tensor&, const int32_t, const std::optional<MemoryConfig>&, const std::optional<Tensor>&);

template Tensor ExecuteUnaryWithVariantFloatIntParameter<UnaryOpType::MAXIMUM>::invoke<float>(
    const Tensor&, const float, const std::optional<MemoryConfig>&, const std::optional<Tensor>&);

template Tensor ExecuteUnaryWithVariantFloatIntParameter<UnaryOpType::MAXIMUM>::invoke<int32_t>(
    const Tensor&, const int32_t, const std::optional<MemoryConfig>&, const std::optional<Tensor>&);

Tensor Sigmoid_accurate::invoke(
    const Tensor& input,
    const std::optional<MemoryConfig>& memory_config,
    const std::optional<Tensor>& optional_output_tensor) {
    return detail::unary_impl(
        input,
        {UnaryWithParam(UnaryOpType::NEG),
         UnaryWithParam(UnaryOpType::EXP, 1.0f),
         UnaryWithParam(UnaryOpType::ADD_UNARY_SFPU, 1.0f),
         UnaryWithParam(UnaryOpType::RECIP)},
        memory_config,
        optional_output_tensor);
}

template struct ExecuteUnary<UnaryOpType::SIGMOID, UnaryOpType::LOG>;
Tensor LogSigmoid::invoke(
    const Tensor& input,
    const std::optional<MemoryConfig>& memory_config,
    const std::optional<Tensor>& optional_output_tensor) {
    return detail::unary_impl(
        input,
        {UnaryWithParam(UnaryOpType::SIGMOID, {(int)VecMode::RC, false}), UnaryWithParam(UnaryOpType::LOG)},
        memory_config,
        optional_output_tensor);
}

Tensor Eqz::invoke(
    const Tensor& input_tensor,
    const std::optional<MemoryConfig>& memory_config,
    const std::optional<Tensor>& optional_output_tensor) {
    UnaryOpType op_type = UnaryOpType::EQZ;
    return detail::unary_impl(input_tensor, {UnaryWithParam{op_type}}, memory_config, optional_output_tensor);
}

Tensor Unary_chain::invoke(
    const Tensor& input_tensor,
    const std::vector<UnaryWithParam>& ops_chain,
    const std::optional<MemoryConfig>& memory_config,
    const std::optional<Tensor>& optional_output_tensor) {
    TT_FATAL(ops_chain.size() > 0, "Op chain cannot be empty");
    return detail::unary_impl(input_tensor, ops_chain, memory_config, optional_output_tensor);
}

Tensor Softplus::invoke(
    const Tensor& input,
    const float beta,
    const float threshold,
    const std::optional<MemoryConfig>& memory_config,
    const std::optional<Tensor>& optional_output_tensor) {
    return detail::unary_impl(
        input, {UnaryWithParam{UnaryOpType::SOFTPLUS, {beta, threshold}}}, memory_config, optional_output_tensor);
}

// tanh[x] = (exp[2x] - 1) / (exp[2x] + 1)
Tensor Tanh::invoke(
    const Tensor& input_tensor,
    const std::optional<MemoryConfig>& memory_config,
    const std::optional<Tensor>& optional_output_tensor,
    bool accuracy) {
    UnaryOpType op_type = UnaryOpType::TANH;
    if (!accuracy) {
        return detail::unary_impl(input_tensor, {UnaryWithParam{op_type}}, memory_config, optional_output_tensor);
    } else {
        return ttnn::tanh_accurate(input_tensor, memory_config, optional_output_tensor);
    }
}

Tensor Prelu::invoke(
    const Tensor& input,
    float value,
    const std::optional<MemoryConfig>& memory_config,
    const std::optional<Tensor>& optional_output_tensor) {
    return detail::unary_impl(
        input, {UnaryWithParam{UnaryOpType::PRELU_SFPU, value}}, memory_config, optional_output_tensor);
}

Tensor Identity::invoke(
    const Tensor& input_tensor,
    const std::optional<MemoryConfig>& memory_config,
    const std::optional<Tensor>& optional_output_tensor) {
    UnaryOpType op_type = UnaryOpType::IDENTITY;
    DataType input_dtype = input_tensor.dtype();

    if (input_dtype != DataType::UINT8) {
        return detail::unary_impl(input_tensor, {UnaryWithParam{op_type}}, memory_config, optional_output_tensor);
    } else {
        TT_THROW("ttnn.identity doesn't support uint8 datatype");
    }
}

Tensor Abs::invoke(
    const Tensor& input_tensor,
    const std::optional<MemoryConfig>& memory_config,
    const std::optional<Tensor>& optional_output_tensor) {
    UnaryOpType op_type = UnaryOpType::ABS;
    if (input_tensor.dtype() == DataType::INT32) {
        op_type = UnaryOpType::ABS_INT32;
    }
    return detail::unary_impl(input_tensor, {UnaryWithParam{op_type}}, memory_config, optional_output_tensor);
}

Tensor Abs::invoke(const ComplexTensor& input_tensor, const MemoryConfig& output_mem_config) {
    return ttnn::hypot(input_tensor[0], input_tensor[1], output_mem_config);
}

Tensor Mish::invoke(
    const Tensor& input_tensor,
    const std::optional<MemoryConfig>& memory_config,
    const std::optional<Tensor>& optional_output_tensor) {
    UnaryOpType op_type = UnaryOpType::MISH;

    return detail::unary_impl(input_tensor, {UnaryWithParam{op_type}}, memory_config, optional_output_tensor);
}

Tensor Tanhshrink::invoke(
    const Tensor& input_tensor,
    const std::optional<MemoryConfig>& memory_config,
    const std::optional<Tensor>& optional_output_tensor) {
    UnaryOpType op_type = UnaryOpType::TANHSHRINK;
    return detail::unary_impl(input_tensor, {UnaryWithParam{op_type}}, memory_config, optional_output_tensor);
}

Tensor Hardshrink::invoke(
    const Tensor& input_tensor,
    const float lambda,
    const std::optional<MemoryConfig>& memory_config,
    const std::optional<Tensor>& optional_output_tensor) {
    UnaryOpType op_type = UnaryOpType::HARDSHRINK;
    TT_ASSERT(lambda >= 0);
    return detail::unary_impl(
        input_tensor, {UnaryWithParam{op_type, static_cast<float>(lambda)}}, memory_config, optional_output_tensor);
}

Tensor Hardtanh::invoke(
    const Tensor& input_tensor,
    const float min_val,
    const float max_val,
    const std::optional<MemoryConfig>& memory_config,
    const std::optional<Tensor>& optional_output_tensor) {
    UnaryOpType op_type = UnaryOpType::HARDTANH;
    return detail::unary_impl(
<<<<<<< HEAD
        input_tensor,
        {UnaryWithParam{op_type, std::vector<float>{static_cast<float>(min_val), static_cast<float>(max_val)}}},
        memory_config,
        optional_output_tensor);
=======
        queue_id, input_tensor, {UnaryWithParam{op_type, {min_val, max_val}}}, memory_config, optional_output_tensor);
}

Tensor Clamp::invoke(
    QueueId queue_id,
    const Tensor& input_tensor,
    const float min_val,
    const float max_val,
    const std::optional<MemoryConfig>& memory_config,
    const std::optional<Tensor>& optional_output_tensor) {
    UnaryOpType op_type = UnaryOpType::CLAMP_TSS;
    return detail::unary_impl(
        queue_id, input_tensor, {UnaryWithParam{op_type, {min_val, max_val}}}, memory_config, optional_output_tensor);
>>>>>>> ef93c54e
}

Tensor Softshrink::invoke(
    const Tensor& input_tensor,
    const float lambda,
    const std::optional<MemoryConfig>& memory_config,
    const std::optional<Tensor>& optional_output_tensor) {
    UnaryOpType op_type = UnaryOpType::SOFTSHRINK;
    TT_ASSERT(lambda >= 0);
    return detail::unary_impl(
        input_tensor, {UnaryWithParam{op_type, static_cast<float>(lambda)}}, memory_config, optional_output_tensor);
}

Tensor Deg2Rad::invoke(
    const Tensor& input_tensor,
    const std::optional<MemoryConfig>& memory_config,
    const std::optional<Tensor>& optional_output_tensor) {
    constexpr float DEG_TO_RAD = 0.017453292519943295f;  // pi/180
    return binary::BinaryOperation<operations::binary::BinaryOpType::MUL>::invoke(
        input_tensor,
        DEG_TO_RAD,
        input_tensor.dtype(),
        memory_config,
        optional_output_tensor,
        {},
        {},
        {},
        std::nullopt);
}

Tensor Rad2Deg::invoke(
    const Tensor& input_tensor,
    const std::optional<MemoryConfig>& memory_config,
    const std::optional<Tensor>& optional_output_tensor) {
    constexpr float RAD_TO_DEG = 57.29577951308232f;  // 180/pi
    return binary::BinaryOperation<operations::binary::BinaryOpType::MUL>::invoke(
        input_tensor,
        RAD_TO_DEG,
        input_tensor.dtype(),
        memory_config,
        optional_output_tensor,
        {},
        {},
        {},
        std::nullopt);
}

template <UnaryOpType unary_op_type, typename T>
Tensor ExecuteUnaryWithIntegerParameter<unary_op_type, T>::invoke(
    const Tensor& input_tensor,
    T parameter,
    const std::optional<MemoryConfig>& memory_config,
    const std::optional<Tensor>& optional_output_tensor) {
    return detail::unary_impl(
        input_tensor,
        {UnaryWithParam{unary_op_type, static_cast<float>(parameter)}},
        memory_config,
        optional_output_tensor);
}

template struct ExecuteUnaryWithIntegerParameter<UnaryOpType::POWER, uint32_t>;
template struct ExecuteUnaryWithIntegerParameter<UnaryOpType::LEFT_SHIFT, int32_t>;
template struct ExecuteUnaryWithIntegerParameter<UnaryOpType::RIGHT_SHIFT, int32_t>;
template struct ExecuteUnaryWithIntegerParameter<UnaryOpType::BITWISE_AND, int32_t>;
template struct ExecuteUnaryWithIntegerParameter<UnaryOpType::BITWISE_OR, int32_t>;
template struct ExecuteUnaryWithIntegerParameter<UnaryOpType::BITWISE_XOR, int32_t>;

template <UnaryOpType unary_op_type, typename T>
Tensor ExecuteUnaryWithOptionalIntegerParameter<unary_op_type, T>::invoke(
    const Tensor& input_tensor,
    const std::optional<T>& parameter,
    const std::optional<MemoryConfig>& memory_config,
    const std::optional<Tensor>& optional_output_tensor) {
    return detail::unary_impl(
        input_tensor,
        {UnaryWithParam{unary_op_type, static_cast<float>(parameter.value_or(0))}},
        memory_config,
        optional_output_tensor);
}

template struct ExecuteUnaryWithOptionalIntegerParameter<UnaryOpType::ROUND, int32_t>;

template <UnaryOpType unary_op_type, typename T>
Tensor SymmetricBinop<unary_op_type, T>::invoke(
    const Tensor& input_tensor,
    T param,
    const std::optional<MemoryConfig>& memory_config,
    const std::optional<Tensor>& optional_output_tensor) {
    return detail::unary_impl(
        input_tensor,
        {UnaryWithParam(unary_op_type, static_cast<float>(param))},
        memory_config,
        optional_output_tensor);
}

template <UnaryOpType unary_op_type, typename T>
Tensor SymmetricBinop<unary_op_type, T>::invoke(
    T param,
    const Tensor& input_tensor,
    const std::optional<MemoryConfig>& memory_config,
    const std::optional<Tensor>& optional_output_tensor) {
    return detail::unary_impl(
        input_tensor,
        {UnaryWithParam(unary_op_type, static_cast<float>(param))},
        memory_config,
        optional_output_tensor);
}

// Explicit template instantiation
template struct SymmetricBinop<UnaryOpType::ADD_UNARY_SFPU>;
template struct SymmetricBinop<UnaryOpType::MUL_UNARY_SFPU>;

template <UnaryOpType unary_op_type, UnaryOpType unary_op_rev_type>
Tensor AsymmetricBinop<unary_op_type, unary_op_rev_type>::invoke(
    const Tensor& input_tensor,
    float param,
    const std::optional<MemoryConfig>& memory_config,
    const std::optional<Tensor>& optional_output_tensor) {
    return detail::unary_impl(
        input_tensor,
        {UnaryWithParam(unary_op_type, static_cast<float>(param))},
        memory_config,
        optional_output_tensor);
}

template <UnaryOpType unary_op_type, UnaryOpType unary_op_rev_type>
Tensor AsymmetricBinop<unary_op_type, unary_op_rev_type>::invoke(
    float param,
    const Tensor& input_tensor,
    const std::optional<MemoryConfig>& memory_config,
    const std::optional<Tensor>& optional_output_tensor) {
    return detail::unary_impl(
        input_tensor,
        {UnaryWithParam(unary_op_rev_type, static_cast<float>(param))},
        memory_config,
        optional_output_tensor);
}

template struct AsymmetricBinop<UnaryOpType::SUB_UNARY_SFPU, UnaryOpType::RSUB>;
template struct AsymmetricBinop<UnaryOpType::DIV_UNARY_SFPU, UnaryOpType::RDIV>;

}  // namespace ttnn::operations::unary<|MERGE_RESOLUTION|>--- conflicted
+++ resolved
@@ -384,17 +384,10 @@
     const std::optional<Tensor>& optional_output_tensor) {
     UnaryOpType op_type = UnaryOpType::HARDTANH;
     return detail::unary_impl(
-<<<<<<< HEAD
-        input_tensor,
-        {UnaryWithParam{op_type, std::vector<float>{static_cast<float>(min_val), static_cast<float>(max_val)}}},
-        memory_config,
-        optional_output_tensor);
-=======
-        queue_id, input_tensor, {UnaryWithParam{op_type, {min_val, max_val}}}, memory_config, optional_output_tensor);
+        input_tensor, {UnaryWithParam{op_type, {min_val, max_val}}}, memory_config, optional_output_tensor);
 }
 
 Tensor Clamp::invoke(
-    QueueId queue_id,
     const Tensor& input_tensor,
     const float min_val,
     const float max_val,
@@ -402,8 +395,7 @@
     const std::optional<Tensor>& optional_output_tensor) {
     UnaryOpType op_type = UnaryOpType::CLAMP_TSS;
     return detail::unary_impl(
-        queue_id, input_tensor, {UnaryWithParam{op_type, {min_val, max_val}}}, memory_config, optional_output_tensor);
->>>>>>> ef93c54e
+        input_tensor, {UnaryWithParam{op_type, {min_val, max_val}}}, memory_config, optional_output_tensor);
 }
 
 Tensor Softshrink::invoke(
