--- conflicted
+++ resolved
@@ -140,13 +140,6 @@
                 fmt::format("gelu_tile_init<{}u>();", (uint32_t)param0),
                 fmt::format("gelu_tile<{1}u>({0});", idst, (uint32_t)param0)};
             break;
-<<<<<<< HEAD
-=======
-        case UnaryOpType::RSQRT:
-            op_init_and_name = {
-                fmt::format("rsqrt_tile_init<{}u>();", (uint32_t)param0),
-                fmt::format("rsqrt_tile<{1}u>({0});", idst, (uint32_t)param0)};
-            break;
         case UnaryOpType::LOG:
             op_init_and_name = {
                 fmt::format("log_tile_init<{}u>();", (uint32_t)param0),
@@ -169,7 +162,6 @@
                 fmt::format("log1p_tile_init<{}u>();", (uint32_t)param0),
                 fmt::format("log1p_tile<{1}u>({0});", idst, (uint32_t)param0)};
             break;
->>>>>>> 8be2dede
         case UnaryOpType::HEAVISIDE:
             op_init_and_name = {
                 "heaviside_tile_init();",
