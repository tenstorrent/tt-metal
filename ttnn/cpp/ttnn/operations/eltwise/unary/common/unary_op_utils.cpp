--- conflicted
+++ resolved
@@ -461,18 +461,13 @@
             op_init_and_name = {"recip_tile_init<false>();", fmt::format("recip_tile<false>({});", idst)};
             break;
         case UnaryOpType::GELU: op_init_and_name = {"gelu_tile_init();", fmt::format("gelu_tile({});", idst)}; break;
-<<<<<<< HEAD
+        case UnaryOpType::RELU: op_init_and_name = {"relu_tile_init();", fmt::format("relu_tile({});", idst)}; break;
         case UnaryOpType::RSQRT:
             op_init_and_name = {"rsqrt_tile_init<false>();", fmt::format("rsqrt_tile<false>({});", idst)};
             break;
-        case UnaryOpType::RELU: op_init_and_name = {"relu_tile_init();", fmt::format("relu_tile({});", idst)}; break;
         case UnaryOpType::SQRT:
             op_init_and_name = {"sqrt_tile_init<false>();", fmt::format("sqrt_tile<false>({});", idst)};
             break;
-=======
-        case UnaryOpType::RSQRT: op_init_and_name = {"rsqrt_tile_init();", fmt::format("rsqrt_tile({});", idst)}; break;
-        case UnaryOpType::SQRT: op_init_and_name = {"sqrt_tile_init();", fmt::format("sqrt_tile({});", idst)}; break;
->>>>>>> 3d53e4f2
         case UnaryOpType::LOG: op_init_and_name = {"log_tile_init();", fmt::format("log_tile({});", idst)}; break;
         case UnaryOpType::LOG1P: op_init_and_name = {"log1p_tile_init();", fmt::format("log1p_tile({});", idst)}; break;
         case UnaryOpType::TANH: op_init_and_name = {"tanh_tile_init();", fmt::format("tanh_tile({});", idst)}; break;
