--- conflicted
+++ resolved
@@ -135,11 +135,7 @@
 }
 
 std::vector<Tensor> ExecuteUnaryBackwardRdiv::invoke(
-<<<<<<< HEAD
-    const Tensor& grad, const Tensor& input, float scalar, const string& round_mode, const std::optional<MemoryConfig>& output_mem_config) {
-=======
     const Tensor& grad, const Tensor& input, float scalar, const std::optional<string> round_mode, const std::optional<MemoryConfig>& output_mem_config) {
->>>>>>> a9a992d3
     std::vector<Tensor> grad_tensor;
     TT_FATAL((round_mode == std::nullopt || round_mode == "trunc" || round_mode == "floor"), "Incorrect rounding mode (expected None, 'trunc', or 'floor')");
     float t_nan = std::nanf("");
