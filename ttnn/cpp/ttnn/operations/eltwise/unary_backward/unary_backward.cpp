// SPDX-FileCopyrightText: © 2024 Tenstorrent Inc.
//
// SPDX-License-Identifier: Apache-2.0

#include <utility>
#include "ttnn/operations/data_movement/bcast/bcast.hpp"
#include <tt-metalium/constants.hpp>
#include "ttnn/operations/eltwise/unary/unary.hpp"
#include "ttnn/operations/eltwise/binary/binary.hpp"
#include "ttnn/operations/moreh/moreh_sum/moreh_sum.hpp"
#include "ttnn/operations/data_movement/permute/permute.hpp"
#include "ttnn/operations/data_movement/pad/pad.hpp"
#include "ttnn/operations/data_movement/slice/slice.hpp"
#include "ttnn/operations/reduction/prod/prod.hpp"
#include "ttnn/operations/eltwise/ternary/where/where.hpp"
#include "ttnn/operations/eltwise/unary/unary_composite.hpp"
#include "ttnn/operations/creation.hpp"
#include "ttnn/operations/eltwise/complex/complex.hpp"
#include "ttnn/operations/eltwise/unary_backward/unary_backward.hpp"
#include "ttnn/operations/eltwise/complex_unary/complex_unary.hpp"
#include "ttnn/operations/eltwise/complex_binary/device/complex_binary_op.hpp"
#include "ttnn/operations/reduction/generic/generic_reductions.hpp"
#include "ttnn/operations/eltwise/binary/binary_composite.hpp"
#include "tools/profiler/op_profiler.hpp"
#include "ttnn/tensor/tensor_utils.hpp"
#include <tt-metalium/hal.hpp>

namespace ttnn::operations::unary_backward {

std::vector<Tensor> ExecuteUnaryBackwardClamp::invoke(
    const Tensor& grad,
    const Tensor& input,
    std::optional<float> min,
    std::optional<float> max,
    const std::optional<MemoryConfig>& output_mem_config) {
    std::vector<Tensor> grad_tensor;
    auto output_memory_config = output_mem_config.value_or(
        input.memory_config());  // TODO: Remove after ternary forward ops migration is completed
    TT_FATAL((max.has_value() || min.has_value()), "Only one of 'min' or 'max' can be None. Please provide one value");
    if (!max.has_value()) {
        Tensor minT = ttnn::ge(input, min.value(), std::nullopt, output_mem_config);
        Tensor result = ttnn::multiply(grad, minT, std::nullopt, output_mem_config);
        grad_tensor.emplace_back(result);
        return grad_tensor;
    } else if (!min.has_value()) {
        Tensor maxT = ttnn::le(input, max.value(), std::nullopt, output_mem_config);
        Tensor result = ttnn::multiply(grad, maxT, std::nullopt, output_mem_config);
        grad_tensor.emplace_back(result);
        return grad_tensor;
    }
    Tensor minT = ttnn::ge(input, min.value(), std::nullopt, output_memory_config);
    Tensor maxT = ttnn::le(input, max.value(), std::nullopt, output_memory_config);
    Tensor result = ttnn::logical_and(minT, maxT, std::nullopt, output_memory_config);
    result = ttnn::multiply(grad, result, std::nullopt, output_memory_config);
    grad_tensor.emplace_back(result);
    return grad_tensor;
}

std::vector<Tensor> ExecuteUnaryBackwardClamp::invoke(
    const Tensor& grad,
    const Tensor& input,
    std::optional<Tensor> min,
    std::optional<Tensor> max,
    const std::optional<MemoryConfig>& output_mem_config) {
    std::vector<Tensor> grad_tensor;
    auto output_memory_config = output_mem_config.value_or(
        input.memory_config());  // TODO: Remove after ternary forward ops migration is completed
    TT_FATAL((max.has_value() || min.has_value()), "Only one of 'min' or 'max' can be None. Please provide one value");
    if (!max.has_value()) {
        Tensor minT = ttnn::ge(input, min.value(), std::nullopt, output_mem_config);
        Tensor in_grad = ttnn::multiply(grad, minT, std::nullopt, output_mem_config);
        grad_tensor.emplace_back(in_grad);
        return grad_tensor;
    } else if (!min.has_value()) {
        Tensor maxT = ttnn::le(input, max.value(), std::nullopt, output_mem_config);
        Tensor in_grad = ttnn::multiply(grad, maxT, std::nullopt, output_mem_config);
        grad_tensor.emplace_back(in_grad);
        return grad_tensor;
    }
    Tensor minT = ttnn::le(input, min.value(), std::nullopt, output_memory_config);
    Tensor maxT = ttnn::ge(input, max.value(), std::nullopt, output_memory_config);
    Tensor result = ttnn::logical_and(minT, maxT, std::nullopt, output_memory_config);
    result = ttnn::multiply(grad, result, std::nullopt, output_memory_config);
    grad_tensor.emplace_back(result);
    return grad_tensor;
}

std::vector<Tensor> ExecuteUnaryBackwardClip::invoke(
    const Tensor& grad,
    const Tensor& input,
    std::optional<float> min,
    std::optional<float> max,
    const std::optional<MemoryConfig>& output_mem_config) {
    return ExecuteUnaryBackwardClamp::invoke(grad, input, min, max, output_mem_config);
}

std::vector<Tensor> ExecuteUnaryBackwardClip::invoke(
    const Tensor& grad,
    const Tensor& input,
    std::optional<Tensor> min,
    std::optional<Tensor> max,
    const std::optional<MemoryConfig>& output_mem_config) {
    return ExecuteUnaryBackwardClamp::invoke(grad, input, std::move(min), std::move(max), output_mem_config);
}

// Hardtanh
// result: torch.where((input <= min) | (input >= max), 0.0, grad)
std::vector<Tensor> ExecuteUnaryBackwardHardtanh::invoke(
    const Tensor& grad,
    const Tensor& input,
    float min,
    float max,
    const std::optional<MemoryConfig>& output_mem_config) {
    std::vector<Tensor> grad_tensor;
    Tensor grad_result = ttnn::where(
        ttnn::le(input, min, std::nullopt, output_mem_config),
        0.f,
        ttnn::where(ttnn::ge(input, max, std::nullopt, output_mem_config), 0.f, grad),
        output_mem_config);
    grad_tensor.emplace_back(grad_result);
    return grad_tensor;
}

// threshold
// if input <= threshold = 0 else grad
std::vector<Tensor> ExecuteUnaryBackwardThreshold::invoke(
    const Tensor& grad,
    const Tensor& input,
    float threshold,
    float value,
    const std::optional<MemoryConfig>& output_mem_config) {
    std::vector<Tensor> grad_tensor;
    Tensor result = ttnn::where(
        ttnn::gtz(ttnn::add(input, -threshold, std::nullopt, output_mem_config), output_mem_config),
        grad,
        0.f,
        output_mem_config);
    grad_tensor.emplace_back(result);
    return grad_tensor;
}

// Softplus
std::vector<Tensor> ExecuteUnaryBackwardSoftplus::invoke(
    const Tensor& grad,
    const Tensor& input,
    float beta,
    float threshold,
    const std::optional<MemoryConfig>& output_mem_config) {
    std::vector<Tensor> grad_tensor;
    Tensor mul_input_beta = ttnn::multiply(input, beta, std::nullopt, output_mem_config);
    Tensor exp_beta_self = ttnn::exp(mul_input_beta, false, output_mem_config);
    Tensor sub_result = ttnn::add(mul_input_beta, -threshold, std::nullopt, output_mem_config);
    Tensor temp = ttnn::multiply(
        ttnn::multiply(grad, exp_beta_self, std::nullopt, output_mem_config),
        ttnn::reciprocal(ttnn::add(exp_beta_self, 1.0f, std::nullopt, output_mem_config), output_mem_config),
        std::nullopt,
        output_mem_config);
    Tensor grad_result = ttnn::where(ttnn::gtz(sub_result, output_mem_config), grad, temp, output_mem_config);
    mul_input_beta.deallocate();
    exp_beta_self.deallocate();
    sub_result.deallocate();
    temp.deallocate();
    grad_tensor.emplace_back(grad_result);
    return grad_tensor;
}

std::vector<Tensor> ExecuteUnaryBackwardRdiv::invoke(
    const Tensor& grad,
    const Tensor& input,
    float scalar,
    const std::optional<std::string>& round_mode,
    const std::optional<MemoryConfig>& output_mem_config) {
    std::vector<Tensor> grad_tensor;
    TT_FATAL(
        (round_mode == std::nullopt || round_mode == "trunc" || round_mode == "floor"),
        "Incorrect rounding mode (expected None, 'trunc', or 'floor')");
    float t_nan = std::nanf("");
    float t_inf = std::numeric_limits<float>::infinity();
    if (round_mode == std::nullopt) {
        Tensor result = ttnn::where(
            ttnn::nez(input),
            ttnn::multiply(
                ttnn::neg(grad, output_mem_config),
                (ttnn::multiply(
                    ttnn::reciprocal(ttnn::square(input, output_mem_config)), scalar, std::nullopt, output_mem_config)),
                std::nullopt,
                output_mem_config),
            t_nan,
            output_mem_config);
        if (scalar > 0) {
            result = ttnn::where(
                ttnn::logical_and(
                    ttnn::eqz(input, output_mem_config),
                    ttnn::ltz(grad, output_mem_config),
                    std::nullopt,
                    output_mem_config),
                t_inf,
                result,
                output_mem_config);
            result = ttnn::where(
                ttnn::logical_and(
                    ttnn::eqz(input, output_mem_config),
                    ttnn::gtz(grad, output_mem_config),
                    std::nullopt,
                    output_mem_config),
                -t_inf,
                result,
                output_mem_config);
        } else if (scalar < 0) {
            result = ttnn::where(
                ttnn::logical_and(
                    ttnn::eqz(input, output_mem_config),
                    ttnn::ltz(grad, output_mem_config),
                    std::nullopt,
                    output_mem_config),
                -t_inf,
                result,
                output_mem_config);
            result = ttnn::where(
                ttnn::logical_and(
                    ttnn::eqz(input, output_mem_config),
                    ttnn::gtz(grad, output_mem_config),
                    std::nullopt,
                    output_mem_config),
                t_inf,
                result,
                output_mem_config);
        }
        grad_tensor.emplace_back(result);
    } else {
        Tensor result = ttnn::zeros_like(grad, grad.dtype(), grad.layout(), std::nullopt, output_mem_config);
        grad_tensor.emplace_back(result);
    }
    return grad_tensor;
}

// unary_pow:
// grad_input = grad * exponent * torch.pow(input, exponent - 1)
std::vector<std::optional<Tensor>> ExecuteUnaryBackwardPow::invoke(
    const Tensor& grad,
    const Tensor& input,
    float exponent,
    const std::optional<MemoryConfig>& output_mem_config,
    std::optional<Tensor> input_grad) {
    std::vector<std::optional<Tensor>> grad_tensor;
    input_grad = input_grad.value_or(ttnn::empty_like(input));
    const float ZERO_THRESHOLD = std::numeric_limits<float>::epsilon() * 10.0f;
    TT_FATAL(exponent >= 0.0, "negative exponents are not supported; use recip(pow(input,abs(exponent)))");
    if (std::abs(exponent) < ZERO_THRESHOLD) {
        input_grad = ttnn::zeros_like(input);
        grad_tensor.emplace_back(input_grad);
        return grad_tensor;
    }

    Tensor power_input = ttnn::pow(input, std::fabs(exponent - 1.0f), output_mem_config);
    if (exponent < 1.0f) {
        power_input = ttnn::reciprocal(power_input, output_mem_config);
    }

    Tensor result = ttnn::multiply(power_input, exponent, std::nullopt, output_mem_config);
    power_input.deallocate();
    Tensor final_result = ttnn::multiply(result, grad, std::nullopt, output_mem_config);
    result.deallocate();
    // Handle negative inputs by returning infinity
    where(ttnn::lez(input), std::numeric_limits<float>::infinity(), final_result, output_mem_config, input_grad);
    grad_tensor.emplace_back(input_grad);
    return grad_tensor;
}

std::vector<std::optional<Tensor>> ExecuteUnaryBackwardExp::invoke(
    const Tensor& grad,
    const Tensor& input,
    const std::optional<MemoryConfig>& output_mem_config,
    std::optional<Tensor> input_grad) {
    std::vector<std::optional<Tensor>> grad_tensor;

    input_grad = input_grad.value_or(ttnn::empty_like(input));
    Tensor exp_result = ttnn::exp(input, false, output_mem_config);
    Tensor result = ttnn::multiply(grad, exp_result, std::nullopt, output_mem_config, input_grad);
    grad_tensor.emplace_back(input_grad);
    return grad_tensor;
}

std::vector<std::optional<Tensor>> ExecuteUnaryBackwardTanh::invoke(
    const Tensor& grad,
    const Tensor& input,
    const std::optional<MemoryConfig>& output_mem_config,
    std::optional<Tensor> input_grad) {
    std::vector<std::optional<Tensor>> grad_tensor;

    input_grad = input_grad.value_or(ttnn::empty_like(input));
    Tensor tanh_res = ttnn::tanh(input, output_mem_config);
    tanh_res = ttnn::square(tanh_res, output_mem_config);
    tanh_res = ttnn::rsub(tanh_res, 1.0f, std::nullopt, output_mem_config);
    ttnn::multiply(grad, tanh_res, std::nullopt, output_mem_config, input_grad);
    grad_tensor.emplace_back(input_grad);
    return grad_tensor;
}

std::vector<std::optional<Tensor>> ExecuteUnaryBackwardSqrt::invoke(
    const Tensor& grad,
    const Tensor& input,
    const std::optional<MemoryConfig>& output_mem_config,
    std::optional<Tensor> input_grad) {
    std::vector<std::optional<Tensor>> grad_tensor;

    float t_nan = std::nanf("");
    float t_inf = std::numeric_limits<float>::infinity();

    input_grad = input_grad.value_or(ttnn::empty_like(input));
    ttnn::sqrt(input, output_mem_config, input_grad);
    ttnn::multiply(
        grad,
        ttnn::reciprocal(ttnn::multiply(input_grad.value(), 2.0, std::nullopt, output_mem_config), output_mem_config),
        std::nullopt,
        output_mem_config,
        input_grad);
    where(ttnn::lez(input, output_mem_config), t_nan, input_grad.value(), output_mem_config, input_grad);
    where(
        ttnn::logical_and(
            ttnn::eqz(input, output_mem_config), ttnn::ltz(grad, output_mem_config), std::nullopt, output_mem_config),
        -t_inf,
        input_grad.value(),
        output_mem_config,
        input_grad);
    where(
        ttnn::logical_and(
            ttnn::eqz(input, output_mem_config), ttnn::gtz(grad, output_mem_config), std::nullopt, output_mem_config),
        t_inf,
        input_grad.value(),
        output_mem_config,
        input_grad);
    grad_tensor.emplace_back(input_grad);
    return grad_tensor;
}

std::vector<Tensor> ExecuteUnaryBackwardMultigammaln::invoke(
    const Tensor& grad, const Tensor& input, const std::optional<MemoryConfig>& output_mem_config) {
    std::vector<Tensor> grad_tensor;
    Tensor digamma_result =
        ttnn::multiply(grad, ttnn::digamma(input, output_mem_config), std::nullopt, output_mem_config);
    Tensor digamma_result_2 = ttnn::multiply(
        grad,
        ttnn::digamma(ttnn::add(input, -0.5, std::nullopt, output_mem_config), output_mem_config),
        std::nullopt,
        output_mem_config);

    Tensor grad_result = ttnn::add(digamma_result, digamma_result_2, std::nullopt, output_mem_config);

    digamma_result = ttnn::multiply(
        grad,
        ttnn::digamma(ttnn::add(input, -1.0, std::nullopt, output_mem_config), output_mem_config),
        std::nullopt,
        output_mem_config);
    grad_result = ttnn::add(grad_result, digamma_result, std::nullopt, output_mem_config);

    digamma_result = ttnn::multiply(
        grad,
        ttnn::digamma(ttnn::add(input, -1.5, std::nullopt, output_mem_config), output_mem_config),
        std::nullopt,
        output_mem_config);
    grad_result = ttnn::add(grad_result, digamma_result, std::nullopt, output_mem_config);

    grad_tensor.emplace_back(grad_result);
    return grad_tensor;
}

std::vector<Tensor> ExecuteUnaryBackwardLgamma::invoke(
    const Tensor& grad, const Tensor& input, const std::optional<MemoryConfig>& output_mem_config) {
    auto output_memory_config = output_mem_config.value_or(
        input.memory_config());  // TODO: Remove after ternary forward ops migration is completed
    std::vector<Tensor> grad_tensor;
    Tensor grad_result = ttnn::multiply(grad, ttnn::digamma(input, output_mem_config), std::nullopt, output_mem_config);
    grad_tensor.emplace_back(grad_result);
    return grad_tensor;
}

std::vector<Tensor> ExecuteUnaryBackwardFrac::invoke(
    const Tensor& grad, const Tensor& input, const std::optional<MemoryConfig>& output_mem_config) {
    std::vector<Tensor> grad_tensor;
    grad_tensor.emplace_back(grad);
    return grad_tensor;
}

std::vector<Tensor> ExecuteUnaryBackwardTrunc::invoke(
    const Tensor& grad, const Tensor& input, const std::optional<MemoryConfig>& output_mem_config) {
    std::vector<Tensor> grad_tensor;
    Tensor grad_result = ttnn::zeros_like(grad, grad.dtype(), grad.layout(), std::nullopt, output_mem_config);
    grad_tensor.emplace_back(grad_result);
    return grad_tensor;
}

// return: grad_output * (max_deriv - sign * (z / (1 + z)))
// z = exp(-abs(input))
std::vector<Tensor> ExecuteUnaryBackwardLogSigmoid::invoke(
    const Tensor& grad, const Tensor& input, const std::optional<MemoryConfig>& output_mem_config) {
    std::vector<Tensor> grad_tensor;
    Tensor max_deriv = ttnn::where(ttnn::ltz(input, output_mem_config), 1.f, 0.f, output_mem_config);
    Tensor in_sign = ttnn::where(ttnn::ltz(input, output_mem_config), 1.f, -1.f, output_mem_config);
    Tensor in_abs = ttnn::abs(input, output_mem_config);
    Tensor z = ttnn::exp(ttnn::neg(in_abs, output_mem_config), false, output_mem_config);

    Tensor mul_z = ttnn::multiply(
        z,
        ttnn::reciprocal((ttnn::add(z, 1.0f, std::nullopt, output_mem_config)), output_mem_config),
        std::nullopt,
        output_mem_config);

    Tensor mul_sign = ttnn::multiply(in_sign, mul_z, std::nullopt, output_mem_config);
    Tensor sub_max = ttnn::subtract(max_deriv, mul_sign, std::nullopt, output_mem_config);

    Tensor grad_result = ttnn::multiply(grad, sub_max, std::nullopt, output_mem_config);
    grad_tensor.emplace_back(grad_result);
    return grad_tensor;
}

std::vector<Tensor> ExecuteUnaryBackwardFillZero::invoke(
    const Tensor& grad, const Tensor& input, const std::optional<MemoryConfig>& output_mem_config) {
    std::vector<Tensor> grad_tensor;
    Tensor result = ttnn::zeros_like(grad, grad.dtype(), grad.layout(), std::nullopt, output_mem_config);
    grad_tensor.emplace_back(result);
    return grad_tensor;
}

//   name: i0(Tensor self) -> Tensor
//   self: grad * at::special_i1(self)
//   result: auto_element_wise
std::vector<Tensor> ExecuteUnaryBackwardI0::invoke(
    const Tensor& grad, const Tensor& input, const std::optional<MemoryConfig>& output_mem_config) {
    std::vector<Tensor> grad_tensor;
    Tensor i1_input = ttnn::i1(input, output_mem_config);
    Tensor result = ttnn::multiply(grad, i1_input, std::nullopt, output_mem_config);
    grad_tensor.emplace_back(result);
    return grad_tensor;
}

std::vector<Tensor> ExecuteUnaryBackwardTan::invoke(
    const Tensor& grad, const Tensor& input, const std::optional<MemoryConfig>& output_mem_config) {
    std::vector<Tensor> grad_tensor;
    Tensor tan_result = ttnn::tan(input, output_mem_config);
    Tensor result = ttnn::multiply(
        grad,
        ttnn::add(ttnn::square(tan_result, output_mem_config), 1.0f, std::nullopt, output_mem_config),
        std::nullopt,
        output_mem_config);
    grad_tensor.emplace_back(result);
    return grad_tensor;
}

// grad(sigmoid) = grad*(1 - sigmoid(x))*sigmoid(x)
std::vector<Tensor> ExecuteUnaryBackwardSigmoid::invoke(
    const Tensor& grad, const Tensor& input, const std::optional<MemoryConfig>& output_mem_config) {
    std::vector<Tensor> grad_tensor;
    bool approximate_mode = false;
    Tensor sig_result = ttnn::sigmoid(input, (int)unary::VecMode::RC, approximate_mode, output_mem_config);
    Tensor rsub_term = ttnn::rsub(sig_result, 1.0f, std::nullopt, output_mem_config);
    Tensor prod_term_1 = ttnn::multiply(sig_result, rsub_term, std::nullopt, output_mem_config);
    Tensor prod_term_2 = ttnn::multiply(prod_term_1, grad, std::nullopt, output_mem_config);
    grad_tensor.emplace_back(prod_term_2);
    return grad_tensor;
}

std::vector<std::optional<ttnn::Tensor>> ExecuteUnaryBackwardRsqrt::invoke(
    const Tensor& grad,
    const Tensor& input,
    const std::optional<MemoryConfig>& output_mem_config,
    std::optional<Tensor> input_grad) {
    std::vector<std::optional<Tensor>> result;
    if (!input_grad.has_value()) {
        input_grad = ttnn::empty_like(grad);
    }
    float t_inf = std::numeric_limits<float>::infinity();
    float t_nan = std::nanf("");

<<<<<<< HEAD
    ttnn::rsqrt(input, true, output_mem_config, input_grad);
    ttnn::power(input_grad.value(), 3, output_mem_config, input_grad);
=======
    ttnn::rsqrt(queue_id, input, output_mem_config, input_grad);
    ttnn::power(queue_id, input_grad.value(), 3, output_mem_config, input_grad);
>>>>>>> 4bd64d6e
    ttnn::multiply(
        ttnn::multiply(grad, input_grad.value(), std::nullopt, output_mem_config),
        -0.5,
        std::nullopt,
        output_mem_config,
        input_grad);
    where(ttnn::eqz(input, output_mem_config), t_inf, input_grad.value(), output_mem_config, input_grad);
    where(ttnn::ltz(input, output_mem_config), t_nan, input_grad.value(), output_mem_config, input_grad);
    where(
        ttnn::logical_and(
            ttnn::eqz(input, output_mem_config), ttnn::eqz(grad, output_mem_config), std::nullopt, output_mem_config),
        t_nan,
        input_grad.value(),
        output_mem_config,
        input_grad);

    result.emplace_back(input_grad);
    return result;
}

std::vector<std::optional<Tensor>> ExecuteUnaryBackwardNeg::invoke(
    const Tensor& grad,
    const Tensor& input,
    const std::optional<MemoryConfig>& output_mem_config,
    std::optional<Tensor> input_grad) {
    std::vector<std::optional<Tensor>> result = {std::nullopt};
    input_grad = input_grad.value_or(ttnn::empty_like(input));
    result[0] = ttnn::neg(grad, output_mem_config, input_grad);
    return result;
}

std::vector<Tensor> ExecuteUnaryBackwardRelu::invoke(
    const Tensor& grad, const Tensor& input, const std::optional<MemoryConfig>& output_mem_config) {
    std::vector<Tensor> grad_tensor;
    Tensor result = ttnn::multiply(ttnn::gtz(input, output_mem_config), grad, std::nullopt, output_mem_config);
    grad_tensor.emplace_back(result);
    return grad_tensor;
}

// fill_bw:
// name: fill.Scalar(Tensor self, Scalar value) -> Tensor
// self: zeros_like(grad)
// result: at::fill(self_t, 0)
std::vector<std::optional<Tensor>> ExecuteUnaryBackwardFill::invoke(
    const Tensor& grad,
    const Tensor& input,
    const std::optional<MemoryConfig>& output_mem_config,
    std::optional<Tensor> input_grad) {
    auto output_memory_config = output_mem_config.value_or(input.memory_config());
    std::vector<std::optional<Tensor>> result = {std::nullopt};
    result[0] = input_grad.has_value()
                    ? ttnn::zeros_like(grad, std::nullopt, std::nullopt, std::nullopt, std::nullopt, input_grad)
                    : ttnn::zeros_like(grad);
    return result;
}

std::vector<Tensor> ExecuteUnaryBackwardHardsigmoid::invoke(
    const Tensor& grad, const Tensor& input, const std::optional<MemoryConfig>& output_mem_config) {
    std::vector<Tensor> grad_tensor;
    Tensor grad_a = ttnn::where(
        ttnn::logical_or(
            ttnn::le(input, -3, std::nullopt, output_mem_config),
            ttnn::ge(input, 3, std::nullopt, output_mem_config),
            std::nullopt,
            output_mem_config),
        0.f,
        ttnn::multiply(grad, 1.0 / 6),
        output_mem_config);
    grad_tensor.emplace_back(grad_a);
    return grad_tensor;
}

// name: cos(Tensor self) -> Tensor
// self: grad * -self.sin()
std::vector<Tensor> ExecuteUnaryBackwardCos::invoke(
    const Tensor& grad, const Tensor& input_tensor, const std::optional<MemoryConfig>& output_mem_config) {
    std::vector<Tensor> grad_tensor;
    Tensor result = ttnn::multiply(
        grad,
        (ttnn::neg(ttnn::sin(input_tensor, output_mem_config), output_mem_config)),
        std::nullopt,
        output_mem_config);
    grad_tensor.emplace_back(result);
    return grad_tensor;
}

std::vector<Tensor> ExecuteUnaryBackwardAcosh::invoke(
    const Tensor& grad, const Tensor& input, const std::optional<MemoryConfig>& output_mem_config) {
    std::vector<Tensor> grad_tensor;
    Tensor in_sq = ttnn::square(input, output_mem_config);
    Tensor in_rsqrt = ttnn::rsqrt(ttnn::subtract(in_sq, 1.0, std::nullopt, output_mem_config), output_mem_config);
    Tensor grad_a = ttnn::multiply(grad, in_rsqrt, std::nullopt, output_mem_config);
    float t_nan = tt::tt_metal::hal::get_nan();
    float t_inf = tt::tt_metal::hal::get_inf();

    Tensor check_condition =
        ttnn::multiply(ttnn::signbit(grad, output_mem_config), -1.0f, std::nullopt, output_mem_config);

    grad_a = ttnn::where(
        ttnn::logical_or(
            ttnn::lt(in_sq, 1.0f, std::nullopt, output_mem_config),
            ttnn::logical_and(
                ttnn::eq(input, 1.0f, std::nullopt, output_mem_config),
                ttnn::eqz(grad, output_mem_config),
                std::nullopt,
                output_mem_config),
            std::nullopt,
            output_mem_config),
        t_nan,
        ttnn::where(
            ttnn::logical_and(
                ttnn::le(input, 1.0f, std::nullopt, output_mem_config),
                ttnn::ge(input, -1.0f, std::nullopt, output_mem_config),
                std::nullopt,
                output_mem_config),
            ttnn::multiply(
                ttnn::add(
                    check_condition, ttnn::eqz(check_condition, output_mem_config), std::nullopt, output_mem_config),
                t_inf,
                std::nullopt,
                output_mem_config),
            grad_a,
            output_mem_config),
        output_mem_config);
    grad_tensor.emplace_back(grad_a);
    return grad_tensor;
}

// # - name: acos(Tensor self) -> Tensor
// #   self: grad * -((-self * self + 1).rsqrt())
std::vector<Tensor> ExecuteUnaryBackwardAcos::invoke(
    const Tensor& grad, const Tensor& input, const std::optional<MemoryConfig>& output_mem_config) {
    std::vector<Tensor> grad_tensor;
    Tensor neg_in = ttnn::neg(input, output_mem_config);
    Tensor in_rsqrt = ttnn::rsqrt(
        ttnn::add(
            ttnn::multiply(neg_in, input, std::nullopt, output_mem_config), 1.0f, std::nullopt, output_mem_config),
        output_mem_config);
    in_rsqrt = ttnn::neg(in_rsqrt, output_mem_config);
    Tensor grad_a = ttnn::multiply(grad, in_rsqrt, std::nullopt, output_mem_config);
    Tensor t_inf = ttnn::multiply(
        ttnn::sign(grad, output_mem_config), -std::numeric_limits<float>::infinity(), std::nullopt, output_mem_config);
    grad_a = where(
        ttnn::logical_or(
            ttnn::lt(input, -1.0f, std::nullopt, output_mem_config),
            ttnn::gt(input, 1.0f, std::nullopt, output_mem_config),
            std::nullopt,
            output_mem_config),
        std::nanf(" "),
        grad_a,
        output_mem_config);
    grad_a = where(
        ttnn::eq(input, -1.0f, std::nullopt, output_mem_config),
        t_inf,
        where(ttnn::eq(input, 1.0f, std::nullopt, output_mem_config), t_inf, grad_a, output_mem_config),
        output_mem_config);
    grad_tensor.emplace_back(grad_a);
    return grad_tensor;
}

std::vector<Tensor> ExecuteUnaryBackwardAtan::invoke(
    const Tensor& grad, const Tensor& input, const std::optional<MemoryConfig>& output_mem_config) {
    std::vector<Tensor> grad_tensor;
    using ttnn::operations::unary::UnaryOpType;
    using ttnn::operations::unary::UnaryWithParam;
    std::vector<UnaryWithParam> ops_chain = {
        UnaryWithParam{UnaryOpType::SQUARE},
        UnaryWithParam{UnaryOpType::ADD_UNARY_SFPU, 1.0f},
        UnaryWithParam{UnaryOpType::RECIP}};
    Tensor grad_a =
        ttnn::multiply(grad, ttnn::unary_chain(input, ops_chain, output_mem_config), std::nullopt, output_mem_config);
    grad_tensor.emplace_back(grad_a);
    return grad_tensor;
}

std::vector<Tensor> ExecuteUnaryBackwardRad2deg::invoke(
    const Tensor& grad, const Tensor& input, const std::optional<MemoryConfig>& output_mem_config) {
    std::vector<Tensor> grad_tensor;
    float M_180_PI = 180 / M_PI;
    Tensor grad_result = ttnn::multiply(grad, M_180_PI, std::nullopt, output_mem_config);
    grad_tensor.emplace_back(grad_result);
    return grad_tensor;
}

std::vector<Tensor> ExecuteUnaryBackwardLogit::invoke(
    const Tensor& grad, const Tensor& input, const std::optional<MemoryConfig>& output_mem_config) {
    std::vector<Tensor> grad_tensor;
    Tensor grad_result = ttnn::multiply(
        grad,
        ttnn::reciprocal(ttnn::multiply(
            input, ttnn::rsub(input, 1.0f, std::nullopt, output_mem_config), std::nullopt, output_mem_config)),
        std::nullopt,
        output_mem_config);
    Tensor status = ttnn::logical_and(
        ttnn::ge(input, 0.0f, std::nullopt, output_mem_config),
        ttnn::le(input, 1.0f, std::nullopt, output_mem_config),
        std::nullopt,
        output_mem_config);
    grad_result = where(ttnn::eq(status, 1.0f, std::nullopt, output_mem_config), grad_result, std::nanf(""));
    grad_result = where(
        ttnn::logical_or(
            ttnn::eq(input, 0.0f, std::nullopt, output_mem_config),
            ttnn::eq(input, 1.0f, std::nullopt, output_mem_config),
            std::nullopt,
            output_mem_config),
        ttnn::multiply(
            ttnn::sign(grad, output_mem_config),
            std::numeric_limits<float>::infinity(),
            std::nullopt,
            output_mem_config),
        grad_result,
        output_mem_config);

    grad_tensor.emplace_back(grad_result);
    return grad_tensor;
}
// square
// result:  2 * input * grad_data
std::vector<Tensor> ExecuteUnaryBackwardSquare::invoke(
    const Tensor& grad, const Tensor& input, const std::optional<MemoryConfig>& output_mem_config) {
    std::vector<Tensor> grad_tensor;
    Tensor grad_result = ttnn::multiply(
        ttnn::multiply(grad, 2.0f, std::nullopt, output_mem_config), input, std::nullopt, output_mem_config);
    grad_tensor.emplace_back(grad_result);
    return grad_tensor;
}

std::vector<Tensor> ExecuteUnaryBackwardHardshrink::invoke(
    const Tensor& grad, const Tensor& input_tensor, float lambd, const std::optional<MemoryConfig>& output_mem_config) {
    std::vector<Tensor> grad_tensor;
    Tensor hardshrink_result = ttnn::hardshrink(input_tensor, lambd, output_mem_config);
    Tensor result = where(ttnn::eqz(hardshrink_result, output_mem_config), 0.0f, grad, output_mem_config);
    grad_tensor.emplace_back(result);
    return grad_tensor;
}

// softshrink
//  result: torch.where(self < -lambd, grad, torch.where(self > lambd, grad, torch.tensor(0.0)))
std::vector<Tensor> ExecuteUnaryBackwardSoftshrink::invoke(
    const Tensor& grad, const Tensor& input_tensor, float lambd, const std::optional<MemoryConfig>& output_mem_config) {
    std::vector<Tensor> grad_tensor;
    Tensor result = ttnn::where(
        ttnn::logical_or(
            ttnn::lt(input_tensor, -lambd, std::nullopt, output_mem_config),
            ttnn::gt(input_tensor, lambd, std::nullopt, output_mem_config),
            std::nullopt,
            output_mem_config),
        grad,
        0.f,
        output_mem_config);
    grad_tensor.emplace_back(result);
    return grad_tensor;
}

// Leaky_Relu
// result: torch.where(self > 0, grad_output, grad_output * negative_slope)
std::vector<Tensor> ExecuteUnaryBackwardLeakyRelu::invoke(
    const Tensor& grad,
    const Tensor& input,
    float negative_slope,
    const std::optional<MemoryConfig>& output_mem_config) {
    std::vector<Tensor> grad_tensor;
    Tensor grad_result = where(
        ttnn::gtz(input, output_mem_config),
        grad,
        ttnn::multiply(grad, negative_slope, std::nullopt, output_mem_config),
        output_mem_config);
    grad_tensor.emplace_back(grad_result);
    return grad_tensor;
}

// ELU
// result : grad * (torch.where(input > 0, 1, alpha * torch.exp(input)))
std::vector<Tensor> ExecuteUnaryBackwardElu::invoke(
    const Tensor& grad, const Tensor& input, float alpha, const std::optional<MemoryConfig>& output_mem_config) {
    std::vector<Tensor> grad_tensor;
    Tensor grad_result = where(
        ttnn::gtz(input, output_mem_config),
        grad,
        ttnn::multiply(
            grad,
            ttnn::multiply(ttnn::exp(input, false, output_mem_config), alpha, std::nullopt, output_mem_config),
            std::nullopt,
            output_mem_config),
        output_mem_config);
    grad_tensor.emplace_back(grad_result);
    return grad_tensor;
}

// Celu
// result: torch.where((input > 0), grad, grad * torch.exp(input / alpha))
std::vector<Tensor> ExecuteUnaryBackwardCelu::invoke(
    const Tensor& grad, const Tensor& input, float alpha, const std::optional<MemoryConfig>& output_mem_config) {
    std::vector<Tensor> grad_tensor;
    float div_alpha = (1.0 / alpha);
    Tensor div_result = ttnn::multiply(input, div_alpha, std::nullopt, output_mem_config);
    Tensor exp_result = ttnn::exp(div_result, false, output_mem_config);
    Tensor grad_result = where(
        ttnn::gt(input, 0.0, std::nullopt, output_mem_config),
        grad,
        ttnn::multiply(grad, exp_result, std::nullopt, output_mem_config),
        output_mem_config);

    grad_tensor.emplace_back(grad_result);
    return grad_tensor;
}

std::vector<Tensor> ExecuteUnaryBackwardRpow::invoke(
    const Tensor& grad, const Tensor& input, float exponent, const std::optional<MemoryConfig>& output_mem_config) {
    std::vector<Tensor> grad_tensor;
    float t_nan = std::nanf("");
    Tensor grad_result = ttnn::zeros_like(input, input.dtype(), input.layout(), std::nullopt, output_mem_config);
    if (exponent != 0.0) {
        grad_result = ttnn::multiply(
            grad,
            ttnn::multiply(pow(input, exponent - 1, output_mem_config), exponent, std::nullopt, output_mem_config),
            std::nullopt,
            output_mem_config);
        grad_result = ttnn::where(ltz(input, output_mem_config), t_nan, grad_result, output_mem_config);
    }
    grad_tensor.emplace_back(grad_result);
    return grad_tensor;
}

std::vector<Tensor> ExecuteUnaryBackwardFloor::invoke(
    const Tensor& grad, const Tensor& input, const std::optional<MemoryConfig>& output_mem_config) {
    std::vector<Tensor> grad_tensor;
    Tensor t_zero = ttnn::zeros_like(grad);
    grad_tensor.emplace_back(t_zero);
    return grad_tensor;
}

std::vector<Tensor> ExecuteUnaryBackwardRound::invoke(
    const Tensor& grad, const Tensor& input, const std::optional<MemoryConfig>& output_mem_config) {
    std::vector<Tensor> grad_tensor;
    Tensor t_zero = ttnn::zeros_like(grad);
    grad_tensor.emplace_back(t_zero);
    return grad_tensor;
}

std::vector<Tensor> ExecuteUnaryBackwardLog::invoke(
    const Tensor& grad, const Tensor& input, const std::optional<MemoryConfig>& output_mem_config) {
    std::vector<Tensor> grad_tensor;
    Tensor grad_a = ttnn::multiply(grad, ttnn::reciprocal(input, output_mem_config), std::nullopt, output_mem_config);
    grad_tensor.emplace_back(where(
        ttnn::eqz(input, output_mem_config),
        where(
            ttnn::eqz(grad, output_mem_config),
            std::nanf(""),
            ttnn::multiply(
                ttnn::sign(grad, output_mem_config),
                std::numeric_limits<float>::infinity(),
                std::nullopt,
                output_mem_config),
            output_mem_config),
        grad_a,
        output_mem_config));
    return grad_tensor;
}

std::vector<Tensor> ExecuteUnaryBackwardRelu6::invoke(
    const Tensor& grad, const Tensor& input, const std::optional<MemoryConfig>& output_mem_config) {
    std::vector<Tensor> grad_tensor;
    Tensor grad_result = where(ttnn::le(input, 0.0f, std::nullopt, output_mem_config), 0.0f, 6.0f, output_mem_config);
    grad_result = where(
        ttnn::logical_and(
            ttnn::gtz(input, output_mem_config),
            ttnn::lt(input, 6.0f, std::nullopt, output_mem_config),
            std::nullopt,
            output_mem_config),
        grad,
        grad_result,
        output_mem_config);
    grad_result = where(ttnn::ge(input, 6.0f, std::nullopt, output_mem_config), 0.0f, grad_result, output_mem_config);

    grad_tensor.emplace_back(grad_result);
    return grad_tensor;
}

std::vector<Tensor> _abs_bw(
    const Tensor& grad, const Tensor& input, const std::optional<MemoryConfig>& output_mem_config) {
    std::vector<Tensor> grad_tensor;
    Tensor result = ttnn::multiply(grad, ttnn::sign(input, output_mem_config), std::nullopt, output_mem_config);
    grad_tensor.emplace_back(result);
    return grad_tensor;
}

// Silu
// result:  grad * sigmoid_result * (1 + input * (1 - sigmoid_result))
std::vector<std::optional<Tensor>> ExecuteUnaryBackwardSilu::invoke(
    const Tensor& grad,
    const Tensor& input,
    const std::optional<MemoryConfig>& output_mem_config,
    std::optional<Tensor> input_grad) {
    std::vector<std::optional<Tensor>> result = {std::nullopt};

    input_grad = input_grad.value_or(ttnn::empty_like(input));
    bool approximate_mode = false;
    Tensor sigmoid_res = ttnn::sigmoid(input, (int)unary::VecMode::RC, approximate_mode, output_mem_config);
    Tensor grad_sigmoid = ttnn::multiply(grad, sigmoid_res, std::nullopt, output_mem_config);
    Tensor add_sub = ttnn::add(
        ttnn::multiply(
            ttnn::rsub(sigmoid_res, 1.0f, std::nullopt, output_mem_config), input, std::nullopt, output_mem_config),
        1.0f,
        std::nullopt,
        output_mem_config);
    ttnn::multiply(grad_sigmoid, add_sub, std::nullopt, output_mem_config, input_grad);

    result[0] = input_grad;
    return result;
}

// Selu
// result:  torch.where(input > 0, grad * lambd, grad * lambd * alpha * torch.exp(input))
std::vector<Tensor> ExecuteUnaryBackwardSelu::invoke(
    const Tensor& grad, const Tensor& input, const std::optional<MemoryConfig>& output_mem_config) {
    std::vector<Tensor> grad_tensor;
    Tensor grad_lambd = ttnn::multiply(grad, 1.0507f, std::nullopt, output_mem_config);
    Tensor grad_result = where(
        ttnn::gtz(input, output_mem_config),
        grad_lambd,
        ttnn::multiply(
            ttnn::multiply(grad_lambd, 1.673260f, std::nullopt, output_mem_config),
            ttnn::exp(input, false, output_mem_config),
            std::nullopt,
            output_mem_config),
        output_mem_config);
    grad_tensor.emplace_back(grad_result);
    return grad_tensor;
}

// Hardswish
// result: torch.where(input < -3,0.0,torch.where(input <= 3, grad * ((input / 3) + 0.5), grad),)
std::vector<Tensor> ExecuteUnaryBackwardHardswish::invoke(
    const Tensor& grad, const Tensor& input, const std::optional<MemoryConfig>& output_mem_config) {
    std::vector<Tensor> grad_tensor;
    Tensor grad_result = where(
        ttnn::lt(input, -3.0f, std::nullopt, output_mem_config),
        0.f,
        where(
            ttnn::le(input, 3.0f, std::nullopt, output_mem_config),
            ttnn::multiply(
                grad,
                ttnn::add(
                    ttnn::multiply(input, 0.3333f, std::nullopt, output_mem_config),
                    0.5f,
                    std::nullopt,
                    output_mem_config),
                std::nullopt,
                output_mem_config),
            grad),
        output_mem_config);

    grad_tensor.emplace_back(grad_result);
    return grad_tensor;
}

// tanhshrink
// result:  torch.square(torch.tanh(input)) * grad_data
std::vector<Tensor> ExecuteUnaryBackwardTanhshrink::invoke(
    const Tensor& grad, const Tensor& input, const std::optional<MemoryConfig>& output_mem_config) {
    std::vector<Tensor> grad_tensor;
    Tensor tanh_res = ttnn::square(ttnn::tanh(input, output_mem_config), output_mem_config);
    grad_tensor.emplace_back(ttnn::multiply(grad, tanh_res, std::nullopt, output_mem_config));
    return grad_tensor;
}

std::vector<Tensor> ExecuteUnaryBackwardAtanh::invoke(
    const Tensor& grad, const Tensor& input, const std::optional<MemoryConfig>& output_mem_config) {
    std::vector<Tensor> grad_tensor;
    float t_nan = std::nanf("");
    float t_inf = std::numeric_limits<float>::infinity();
    using ttnn::operations::unary::UnaryOpType;
    using ttnn::operations::unary::UnaryWithParam;
    std::vector<UnaryWithParam> ops_chain = {
        UnaryWithParam{UnaryOpType::SQUARE},
        UnaryWithParam{UnaryOpType::SUB_UNARY_SFPU, 1.0f},
        UnaryWithParam{UnaryOpType::NEG},
        UnaryWithParam{UnaryOpType::RECIP}};

    Tensor grad_a =
        ttnn::multiply(grad, unary_chain(input, ops_chain, output_mem_config), std::nullopt, output_mem_config);
    grad_a = where(ttnn::eqz(grad, output_mem_config), t_nan, grad_a, output_mem_config);
    grad_a = where(
        ttnn::logical_and(ttnn::eqz(grad, output_mem_config), ttnn::eqz(input, output_mem_config)),
        0.f,
        grad_a,
        output_mem_config);
    grad_a = where(
        ttnn::logical_and(
            ttnn::logical_or(
                ttnn::eq(input, 1, std::nullopt, output_mem_config),
                ttnn::eq(input, -1, std::nullopt, output_mem_config),
                std::nullopt,
                output_mem_config),
            ttnn::nez(grad, output_mem_config)),
        t_inf,
        grad_a,
        output_mem_config);
    grad_a = where(
        ttnn::logical_and(ttnn::eq(grad_a, t_inf, std::nullopt, output_mem_config), ttnn::ltz(grad, output_mem_config)),
        -t_inf,
        grad_a,
        output_mem_config);
    grad_tensor.emplace_back(grad_a);
    return grad_tensor;
}

// Asin
// result: grad * (-self * self + 1).rsqrt()
std::vector<Tensor> ExecuteUnaryBackwardAsin::invoke(
    const Tensor& grad, const Tensor& input, const std::optional<MemoryConfig>& output_mem_config) {
    std::vector<Tensor> grad_tensor;
    using ttnn::operations::unary::UnaryOpType;
    using ttnn::operations::unary::UnaryWithParam;
    std::vector<UnaryWithParam> ops_chain = {
        UnaryWithParam{UnaryOpType::SQUARE},
        UnaryWithParam{UnaryOpType::NEG},
        UnaryWithParam{UnaryOpType::ADD_UNARY_SFPU, 1.0f},
        UnaryWithParam{UnaryOpType::RSQRT}};

    Tensor grad_result =
        ttnn::multiply(grad, unary_chain(input, ops_chain, output_mem_config), std::nullopt, output_mem_config);
    float t_inf = std::numeric_limits<float>::infinity();
    float t_nan = std::nanf("");
    Tensor sub_one = ttnn::add(input, -1, std::nullopt, output_mem_config);
    Tensor sub_minus_one = ttnn::add(input, 1, std::nullopt, output_mem_config);
    Tensor result = where(
        ttnn::ltz(sub_minus_one, output_mem_config),
        t_nan,
        where(
            ttnn::gtz(sub_one, output_mem_config),
            t_nan,
            where(
                ttnn::eqz(sub_minus_one, output_mem_config),
                ttnn::multiply(ttnn::sign(grad, output_mem_config), t_inf, std::nullopt, output_mem_config),
                where(
                    ttnn::eqz(sub_one, output_mem_config),
                    ttnn::multiply(ttnn::sign(grad, output_mem_config), t_inf, std::nullopt, output_mem_config),
                    grad_result,
                    output_mem_config),
                output_mem_config),
            output_mem_config),
        output_mem_config);
    grad_tensor.emplace_back(result);
    return grad_tensor;
}

// Asinh
// result: grad * (self * self + 1).rsqrt()
std::vector<Tensor> ExecuteUnaryBackwardAsinh::invoke(
    const Tensor& grad, const Tensor& input, const std::optional<MemoryConfig>& output_mem_config) {
    std::vector<Tensor> grad_tensor;
    using ttnn::operations::unary::UnaryOpType;
    using ttnn::operations::unary::UnaryWithParam;
    std::vector<UnaryWithParam> ops_chain = {
        UnaryWithParam{UnaryOpType::SQUARE},
        UnaryWithParam{UnaryOpType::ADD_UNARY_SFPU, 1.0f},
        UnaryWithParam{UnaryOpType::RSQRT}};
    Tensor grad_result =
        ttnn::multiply(grad, ttnn::unary_chain(input, ops_chain, output_mem_config), std::nullopt, output_mem_config);
    grad_tensor.emplace_back(grad_result);
    return grad_tensor;
}

// name: sin(Tensor self) -> Tensor
// self: grad * self.cos()
std::vector<Tensor> ExecuteUnaryBackwardSin::invoke(
    const Tensor& grad, const Tensor& input_tensor, const std::optional<MemoryConfig>& output_mem_config) {
    std::vector<Tensor> grad_tensor;
    Tensor grad_input =
        ttnn::multiply(grad, ttnn::cos(input_tensor, output_mem_config), std::nullopt, output_mem_config);
    grad_tensor.emplace_back(grad_input);
    return grad_tensor;
}

// name: sinh(Tensor self) -> Tensor
// self: grad * self.cosh()
std::vector<Tensor> ExecuteUnaryBackwardSinh::invoke(
    const Tensor& grad, const Tensor& input, const std::optional<MemoryConfig>& output_mem_config) {
    std::vector<Tensor> grad_tensor;
    Tensor t_inf = ttnn::multiply(
        ttnn::sign(grad, output_mem_config), std::numeric_limits<float>::infinity(), std::nullopt, output_mem_config);
    Tensor grad_a = where(
        ttnn::gt(input, 88.5f, std::nullopt, output_mem_config),
        t_inf,
        where(
            ttnn::lt(input, -88.5f, std::nullopt, output_mem_config),
            t_inf,
            ttnn::multiply(grad, ttnn::cosh(input, output_mem_config), std::nullopt, output_mem_config),
            output_mem_config),
        output_mem_config);
    t_inf.deallocate();
    grad_a = where(
        ttnn::ge(grad_a, 3.4e+38, std::nullopt, output_mem_config),
        std::numeric_limits<float>::infinity(),
        where(
            ttnn::le(grad_a, -3.4e+38, std::nullopt, output_mem_config),
            -std::numeric_limits<float>::infinity(),
            grad_a,
            output_mem_config),
        output_mem_config);
    grad_tensor.emplace_back(grad_a);
    return grad_tensor;
}

// bw(log10(in)) = grad/(in * 2.30258509299404568402)
std::vector<Tensor> ExecuteUnaryBackwardLog10::invoke(
    const Tensor& grad, const Tensor& input, const std::optional<MemoryConfig>& output_mem_config) {
    std::vector<Tensor> grad_tensor;
    Tensor t_inf = where(
        ttnn::ltz(grad, output_mem_config),
        -std::numeric_limits<float>::infinity(),
        std::numeric_limits<float>::infinity(),
        output_mem_config);
    Tensor grad_a = ttnn::multiply(
        grad,
        ttnn::reciprocal(ttnn::multiply(input, M_LN10, std::nullopt, output_mem_config), output_mem_config),
        std::nullopt,
        output_mem_config);
    grad_a = where(
        ttnn::logical_and(
            ttnn::eqz(input, output_mem_config), ttnn::eqz(grad, output_mem_config), std::nullopt, output_mem_config),
        std::nanf(" "),
        where(ttnn::eqz(input, output_mem_config), t_inf, grad_a, output_mem_config),
        output_mem_config);
    grad_tensor.emplace_back(grad_a);
    return grad_tensor;
}

// bw(log1p(in)) = grad/(in + 1)
// for -1 = inf
std::vector<Tensor> ExecuteUnaryBackwardLog1p::invoke(
    const Tensor& grad, const Tensor& input, const std::optional<MemoryConfig>& output_mem_config) {
    std::vector<Tensor> grad_tensor;
    Tensor t_inf = where(
        ttnn::ltz(grad, output_mem_config),
        -std::numeric_limits<float>::infinity(),
        std::numeric_limits<float>::infinity(),
        output_mem_config);
    Tensor t_inp1 = ttnn::add(input, 1.0f, std::nullopt, output_mem_config);
    Tensor grad_a = ttnn::multiply(grad, ttnn::reciprocal(t_inp1, output_mem_config), std::nullopt, output_mem_config);
    grad_a = where(ttnn::eq(input, -1.0f, std::nullopt, output_mem_config), t_inf, grad_a, output_mem_config);
    grad_a = where(
        ttnn::logical_and(ttnn::eqz(t_inp1, output_mem_config), eqz(grad, output_mem_config)),
        std::nanf(" "),
        grad_a,
        output_mem_config);
    grad_tensor.emplace_back(grad_a);
    return grad_tensor;
}

std::vector<Tensor> ExecuteUnaryBackwardErfc::invoke(
    const Tensor& grad, const Tensor& input, const std::optional<MemoryConfig>& output_mem_config) {
    std::vector<Tensor> grad_tensor;
    Tensor result = ttnn::multiply(
        ttnn::multiply(
            ttnn::exp(ttnn::neg(ttnn::square(input, output_mem_config), output_mem_config), false, output_mem_config),
            grad,
            std::nullopt,
            output_mem_config),
        -M_2_SQRTPI,
        std::nullopt,
        output_mem_config);
    grad_tensor.emplace_back(result);
    return grad_tensor;
}

std::vector<Tensor> ExecuteUnaryBackwardCeil::invoke(
    const Tensor& grad, const Tensor& input, const std::optional<MemoryConfig>& output_mem_config) {
    std::vector<Tensor> grad_tensor;
    Tensor zero_grad = ttnn::zeros_like(grad);
    grad_tensor.emplace_back(zero_grad);
    return grad_tensor;
}

// softsign
// result = grad_data / torch.square(1 + torch.abs(input))
std::vector<Tensor> ExecuteUnaryBackwardSoftsign::invoke(
    const Tensor& grad, const Tensor& input, const std::optional<MemoryConfig>& output_mem_config) {
    std::vector<Tensor> grad_tensor;
    using ttnn::operations::unary::UnaryOpType;
    using ttnn::operations::unary::UnaryWithParam;
    std::vector<UnaryWithParam> ops_chain = {
        UnaryWithParam{UnaryOpType::ABS},
        UnaryWithParam{UnaryOpType::ADD_UNARY_SFPU, 1.0f},
        UnaryWithParam{UnaryOpType::SQUARE},
        UnaryWithParam{UnaryOpType::RECIP}};
    grad_tensor.emplace_back(
        ttnn::multiply(grad, ttnn::unary_chain(input, ops_chain, output_mem_config), std::nullopt, output_mem_config));
    return grad_tensor;
}

// name: cosh(Tensor self) -> Tensor
// self: grad * self.sinh()
std::vector<Tensor> ExecuteUnaryBackwardCosh::invoke(
    const Tensor& grad, const Tensor& input, const std::optional<MemoryConfig>& output_mem_config) {
    std::vector<Tensor> grad_tensor;
    Tensor t_inf = ttnn::multiply(
        ttnn::sign(grad, output_mem_config), std::numeric_limits<float>::infinity(), std::nullopt, output_mem_config);
    Tensor t_neg_inf = ttnn::multiply(
        ttnn::sign(grad, output_mem_config), -std::numeric_limits<float>::infinity(), std::nullopt, output_mem_config);
    Tensor grad_a = where(
        ttnn::gt(input, 88.50f, std::nullopt, output_mem_config),
        t_inf,
        where(
            ttnn::lt(input, -88.50f, std::nullopt, output_mem_config),
            t_neg_inf,
            ttnn::multiply(grad, ttnn::sinh(input, output_mem_config), std::nullopt, output_mem_config),
            output_mem_config),
        output_mem_config);
    t_neg_inf.deallocate();
    t_inf.deallocate();
    grad_a = where(
        ttnn::ge(grad_a, 3.4e+38, std::nullopt, output_mem_config),
        std::numeric_limits<float>::infinity(),
        where(
            ttnn::le(grad_a, -3.4e+38, std::nullopt, output_mem_config),
            -std::numeric_limits<float>::infinity(),
            grad_a,
            output_mem_config),
        output_mem_config);
    grad_tensor.emplace_back(grad_a);
    return grad_tensor;
}

// Torch reference
// # if eps is not None:
// #         lo = eps
// #         hi = 1.0 - lo
// #         return torch.where(
// #             torch.ttnn::logical_and(self >= lo, self <= hi),
// #             grad_output / (self * (1.0 - self)),
// #             0.0,
// #         )
// #     else:
// #         return torch.where(
// #             torch.ttnn::logical_and(self >= 0.0, self <= 1.0),
// #             grad_output / (self * (1.0 - self)),
// #             self.new_full((), float("nan")),
// #         )
std::vector<Tensor> ExecuteUnaryBackwardLogiteps::invoke(
    const Tensor& grad, const Tensor& input, float eps, const std::optional<MemoryConfig>& output_mem_config) {
    std::vector<Tensor> grad_tensor;
    float low, high;
    low = eps;
    high = 1.0 - low;
    Tensor grad_result = ttnn::multiply(
        grad,
        ttnn::reciprocal(ttnn::multiply(
            input, ttnn::rsub(input, 1.0f, std::nullopt, output_mem_config), std::nullopt, output_mem_config)),
        std::nullopt,
        output_mem_config);
    Tensor t_eps = ttnn::full_like(input, eps, input.dtype(), input.layout(), std::nullopt, output_mem_config);
    Tensor ltl_gth = ttnn::logical_or(
        ttnn::lt(input, low, std::nullopt, output_mem_config),
        ttnn::gt(input, high, std::nullopt, output_mem_config),
        std::nullopt,
        output_mem_config);
    grad_result = where(
        ttnn::eq(ltl_gth, 1.0f, std::nullopt, output_mem_config),
        where(ttnn::ltz(t_eps, output_mem_config), std::nanf(" "), 0.f, output_mem_config),
        where(
            ttnn::logical_or(
                ttnn::eq(input, 0.0, std::nullopt, output_mem_config),
                ttnn::eq(input, 1.0, std::nullopt, output_mem_config),
                std::nullopt,
                output_mem_config),
            ttnn::multiply(
                ttnn::sign(grad, output_mem_config),
                std::numeric_limits<float>::infinity(),
                std::nullopt,
                output_mem_config),
            grad_result,
            output_mem_config),
        output_mem_config);
    grad_tensor.emplace_back(grad_result);
    return grad_tensor;
}

// bw(log2(in)) = grad/(in * 0.69314718055994530942)
std::vector<Tensor> ExecuteUnaryBackwardLog2::invoke(
    const Tensor& grad, const Tensor& input, const std::optional<MemoryConfig>& output_mem_config) {
    std::vector<Tensor> grad_tensor;
    Tensor t_inf = where(
        ttnn::ltz(grad, output_mem_config),
        -std::numeric_limits<float>::infinity(),
        std::numeric_limits<float>::infinity(),
        output_mem_config);
    Tensor grad_a = ttnn::multiply(
        grad,
        ttnn::reciprocal(ttnn::multiply(input, M_LN2, std::nullopt, output_mem_config), output_mem_config),
        std::nullopt,
        output_mem_config);
    grad_a = where(
        ttnn::logical_and(
            ttnn::eqz(input, output_mem_config), ttnn::eqz(grad, output_mem_config), std::nullopt, output_mem_config),
        std::nanf(" "),
        where(ttnn::eqz(input, output_mem_config), t_inf, grad_a, output_mem_config),
        output_mem_config);
    grad_tensor.emplace_back(grad_a);
    return grad_tensor;
}

std::vector<Tensor> ExecuteUnaryBackwardSign::invoke(
    const Tensor& grad, const Tensor& input, const std::optional<MemoryConfig>& output_mem_config) {
    std::vector<Tensor> grad_tensor;
    Tensor zero_grad = ttnn::zeros_like(grad, grad.dtype(), grad.layout(), std::nullopt, output_mem_config);
    grad_tensor.emplace_back(zero_grad);
    return grad_tensor;
}

std::vector<Tensor> ExecuteUnaryBackwardDivNoNan::invoke(
    const Tensor& grad, const Tensor& input, float scalar, const std::optional<MemoryConfig>& output_mem_config) {
    std::vector<Tensor> grad_tensor;
    Tensor val = ttnn::full_like(input, scalar, input.dtype(), input.layout(), std::nullopt, output_mem_config);
    Tensor result = where(
        ttnn::eq(val, 0, std::nullopt, output_mem_config),
        0.f,
        ttnn::multiply(grad, 1 / scalar, std::nullopt, output_mem_config),
        output_mem_config);
    grad_tensor.emplace_back(result);
    return grad_tensor;
}

// #  bw (exp2) = grad * exp2(input) * M_LN2
// # M_LN2 = 0.693147180559945309417
std::vector<Tensor> ExecuteUnaryBackwardExp2::invoke(
    const Tensor& grad, const Tensor& input, const std::optional<MemoryConfig>& output_mem_config) {
    std::vector<Tensor> grad_tensor;
    Tensor exp_result = ttnn::exp2(input, output_mem_config);
    exp_result = ttnn::multiply(exp_result, M_LN2, std::nullopt, output_mem_config);
    Tensor result = ttnn::multiply(grad, exp_result, std::nullopt, output_mem_config);
    grad_tensor.emplace_back(result);
    return grad_tensor;
}

// bw(expm1) = grad * expm1(input) + 1
std::vector<Tensor> ExecuteUnaryBackwardExpm1::invoke(
    const Tensor& grad, const Tensor& input, const std::optional<MemoryConfig>& output_mem_config) {
    std::vector<Tensor> grad_tensor;
    Tensor eresult = ttnn::expm1(input, output_mem_config);
    Tensor rp1 = ttnn::add(eresult, 1.0f, std::nullopt, output_mem_config);
    Tensor result = ttnn::multiply(grad, rp1, std::nullopt, output_mem_config);
    grad_tensor.emplace_back(result);
    return grad_tensor;
}

std::vector<Tensor> ExecuteUnaryBackwardRecip::invoke(
    const Tensor& grad, const Tensor& input, const std::optional<MemoryConfig>& output_mem_config) {
    std::vector<Tensor> grad_tensor;
    float t_inf = std::numeric_limits<float>::infinity();
    float t_nan = std::nanf("");
    grad_tensor.emplace_back(where(
        ttnn::eqz(input, output_mem_config),
        where(
            ttnn::eqz(grad, output_mem_config),
            t_nan,
            ttnn::multiply(
                ttnn::neg(ttnn::sign(grad, output_mem_config), output_mem_config),
                t_inf,
                std::nullopt,
                output_mem_config),
            output_mem_config),
        ttnn::multiply(
            ttnn::neg(grad, output_mem_config),
            ttnn::reciprocal(ttnn::square(input, output_mem_config), output_mem_config),
            std::nullopt,
            output_mem_config),
        output_mem_config));
    return grad_tensor;
}

std::vector<ComplexTensor> ExecuteUnaryBackwardRecip::invoke(
    const ComplexTensor& grad, const ComplexTensor& input, const MemoryConfig& output_mem_config) {
    std::vector<ComplexTensor> grad_tensor;
    Tensor condition_nan = ttnn::logical_and(
        ttnn::eqz(input.real(), output_mem_config),
        ttnn::eqz(input.imag(), output_mem_config),
        std::nullopt,
        output_mem_config);
    ComplexTensor neg_grad =
        ComplexTensor({ttnn::neg(grad.real(), output_mem_config), ttnn::neg(grad.imag(), output_mem_config)});
    ComplexTensor inp_recip = ttnn::reciprocal(input, output_mem_config);
    ComplexTensor grad_inp = ttnn::operations::complex_binary::_mul(
        neg_grad,
        ttnn::conj(ttnn::operations::complex_binary::_mul(inp_recip, inp_recip, output_mem_config), output_mem_config),
        output_mem_config);
    neg_grad.deallocate();
    inp_recip.deallocate();
    Tensor grad_inp_r = where(condition_nan, std::nanf(""), grad_inp.real(), output_mem_config);
    Tensor grad_inp_i = where(condition_nan, std::nanf(""), grad_inp.imag(), output_mem_config);
    condition_nan.deallocate();
    grad_inp = ComplexTensor({grad_inp_r, grad_inp_i});
    grad_inp_r.deallocate();
    grad_inp_i.deallocate();
    grad_tensor.emplace_back(grad_inp);
    return grad_tensor;
}

std::vector<Tensor> ExecuteUnaryBackwardAbs::invoke(
    const Tensor& grad, const Tensor& input, const std::optional<MemoryConfig>& output_mem_config) {
    std::vector<Tensor> grad_tensor;
    Tensor result = ttnn::multiply(grad, ttnn::sign(input, output_mem_config), std::nullopt, output_mem_config);
    grad_tensor.emplace_back(result);
    return grad_tensor;
}

std::vector<ComplexTensor> ExecuteUnaryBackwardAbs::invoke(
    const Tensor& grad, const ComplexTensor& input, const MemoryConfig& output_mem_config) {
    std::vector<ComplexTensor> grad_tensor;
    Tensor result = ttnn::abs(input, output_mem_config);
    Tensor grad_inp_r = where(
        ttnn::eqz(result, output_mem_config),
        0.f,
        ttnn::multiply(
            grad,
            ttnn::multiply(input.real(), ttnn::reciprocal(result, output_mem_config), std::nullopt, output_mem_config),
            std::nullopt,
            output_mem_config),
        output_mem_config);
    Tensor grad_inp_i = where(
        ttnn::eqz(result, output_mem_config),
        0.f,
        ttnn::multiply(
            grad,
            ttnn::multiply(input.imag(), ttnn::reciprocal(result, output_mem_config), std::nullopt, output_mem_config),
            std::nullopt,
            output_mem_config),
        output_mem_config);
    ComplexTensor grad_inp = ComplexTensor({grad_inp_r, grad_inp_i});
    result.deallocate();
    grad_inp_r.deallocate();
    grad_inp_i.deallocate();
    grad_tensor.emplace_back(grad_inp);
    return grad_tensor;
}

std::vector<Tensor> ExecuteUnaryBackwardDigamma::invoke(
    const Tensor& grad, const Tensor& input, const std::optional<MemoryConfig>& output_mem_config) {
    std::vector<Tensor> grad_tensor;
    auto output_memory_config = output_mem_config.value_or(input.memory_config());
    float t_inf = std::numeric_limits<float>::infinity();
    float t_nan = std::nanf("");
    Tensor grad_a = ttnn::multiply(grad, ttnn::polygamma(input, 1, output_mem_config), std::nullopt, output_mem_config);
    grad_a = where(
        ttnn::logical_and(
            ttnn::eqz(input, output_mem_config), ttnn::eqz(grad, output_mem_config), std::nullopt, output_mem_config),
        t_nan,
        grad_a,
        output_mem_config);
    grad_a = where(
        ttnn::logical_and(
            ttnn::eqz(input, output_mem_config), ttnn::ltz(grad, output_mem_config), std::nullopt, output_mem_config),
        -t_inf,
        grad_a,
        output_mem_config);
    grad_a = where(
        ttnn::logical_and(
            ttnn::eqz(input, output_mem_config), ttnn::gtz(grad, output_mem_config), std::nullopt, output_mem_config),
        t_inf,
        grad_a,
        output_mem_config);
    grad_tensor.emplace_back(grad_a);
    return grad_tensor;
}

std::vector<Tensor> ExecuteUnaryBackwardPolygamma::invoke(
    const Tensor& grad, const Tensor& input, int n, const std::optional<MemoryConfig>& output_mem_config) {
    std::vector<Tensor> grad_tensor;
    auto output_memory_config = output_mem_config.value_or(input.memory_config());
    float t_nan = std::nanf("");
    float pos_neg = 1.0f;
    if (n == 2 || n == 4 || n == 6 || n == 8 || n == 10) {
        pos_neg = -1.0f;
    }
    Tensor grad_a =
        ttnn::multiply(grad, ttnn::polygamma(input, (n + 1), output_mem_config), std::nullopt, output_mem_config);
    grad_a = where(
        ttnn::logical_and(
            ttnn::le(input, 0.0, std::nullopt, output_mem_config),
            ttnn::eqz(grad, output_mem_config),
            std::nullopt,
            output_mem_config),
        t_nan,
        grad_a,
        output_mem_config);
    grad_a = where(
        ttnn::logical_and(
            ttnn::eqz(input, output_mem_config), ttnn::gtz(grad, output_mem_config), std::nullopt, output_mem_config),
        (-std::numeric_limits<float>::infinity() * pos_neg),
        grad_a,
        output_mem_config);
    grad_a = where(
        ttnn::logical_and(
            ttnn::eqz(input, output_mem_config), ttnn::ltz(grad, output_mem_config), std::nullopt, output_mem_config),
        (std::numeric_limits<float>::infinity() * pos_neg),
        grad_a,
        output_mem_config);
    grad_tensor.emplace_back(grad_a);
    return grad_tensor;
}

// erfinv
// self: 0.5 * sqrt(M_PI) * exp(self.erfinv().pow(2)) * grad
// for input -1 and 1: grad.sign() * inf, for input > 1 or < -1 : nan
std::vector<Tensor> ExecuteUnaryBackwardErfinv::invoke(
    const Tensor& grad, const Tensor& input, const std::optional<MemoryConfig>& output_mem_config) {
    std::vector<Tensor> grad_tensor;
    float m_sqrtpi = 1.77245385090551602792981f;
    Tensor result = ttnn::multiply(
        ttnn::multiply(
            ttnn::multiply(
                ttnn::exp(
                    ttnn::square(ttnn::erfinv(input, output_mem_config), output_mem_config), false, output_mem_config),
                grad,
                std::nullopt,
                output_mem_config),
            m_sqrtpi,
            std::nullopt,
            output_mem_config),
        0.5,
        std::nullopt,
        output_mem_config);
    Tensor t_inf = ttnn::multiply(
        ttnn::sign(grad, output_mem_config), std::numeric_limits<float>::infinity(), std::nullopt, output_mem_config);
    result = ttnn::where(
        ttnn::logical_or(
            ttnn::lt(input, -1.0f, std::nullopt, output_mem_config),
            ttnn::gt(input, 1.0f, std::nullopt, output_mem_config),
            std::nullopt,
            output_mem_config),
        std::nanf(" "),
        result,
        output_mem_config);
    result = ttnn::where(
        ttnn::eq(input, -1.0f, std::nullopt, output_mem_config),
        t_inf,
        ttnn::where(ttnn::eq(input, 1.0f, std::nullopt, output_mem_config), t_inf, result, output_mem_config),
        output_mem_config);
    grad_tensor.emplace_back(result);
    return grad_tensor;
}

std::vector<Tensor> ExecuteUnaryBackwardErf::invoke(
    const Tensor& grad, const Tensor& input, const std::optional<MemoryConfig>& output_mem_config) {
    std::vector<Tensor> grad_tensor;
    Tensor result = ttnn::multiply(
        ttnn::multiply(
            ttnn::exp(ttnn::neg(ttnn::square(input, output_mem_config), output_mem_config), false, output_mem_config),
            grad,
            std::nullopt,
            output_mem_config),
        M_2_SQRTPI,
        std::nullopt,
        output_mem_config);
    grad_tensor.emplace_back(result);
    return grad_tensor;
}

std::vector<Tensor> ExecuteUnaryBackwardDeg2rad::invoke(
    const Tensor& grad, const Tensor& input, const std::optional<MemoryConfig>& output_mem_config) {
    std::vector<Tensor> grad_tensor;
    float M_PI_180 = M_PI / 180;
    Tensor grad_result = ttnn::multiply(grad, M_PI_180, std::nullopt, output_mem_config);
    grad_tensor.emplace_back(grad_result);
    return grad_tensor;
}

std::vector<std::optional<ttnn::Tensor>> ExecuteUnaryBackwardGelu::invoke(
    const Tensor& grad,
    const Tensor& input,
    const std::string& approximate,
    const std::optional<MemoryConfig>& output_mem_config,
    std::optional<Tensor> input_grad) {
    std::vector<std::optional<Tensor>> result;
    if (!input_grad.has_value()) {
        input_grad = ttnn::empty_like(grad);
    }

    auto output_memory_config = output_mem_config.value_or(
        input.memory_config());  // TODO: Remove after ternary forward ops migration is completed
    TT_FATAL((approximate == "none" || approximate == "tanh"), "Incorrect approximate mode (expected 'None', 'tanh')");

    if (approximate == "tanh") {
        float kBeta = M_SQRT2 * M_2_SQRTPI * 0.5;
        float kKappa = 0.044715;
        Tensor x_sq = ttnn::multiply(input, input, std::nullopt, output_memory_config);
        Tensor x_cube = ttnn::multiply(x_sq, input, std::nullopt, output_memory_config);
        Tensor inner = ttnn::multiply(
            ttnn::add(input, ttnn::multiply(x_cube, kKappa, std::nullopt, output_memory_config)),
            kBeta,
            std::nullopt,
            output_mem_config);
        Tensor tanh_inner = ttnn::tanh(inner, output_memory_config);

        Tensor left = ttnn::multiply(input, 0.5, std::nullopt, output_memory_config);
        Tensor right = ttnn::add(tanh_inner, 1, std::nullopt, output_memory_config);

        Tensor left_derivative = ttnn::multiply(right, 0.5, std::nullopt, output_memory_config);

        Tensor tanh_derivative = ttnn::neg(
            ttnn::subtract(
                ttnn::multiply(tanh_inner, tanh_inner, std::nullopt, output_memory_config),
                1,
                std::nullopt,
                output_mem_config),
            output_memory_config);
        Tensor inner_derivative = ttnn::multiply(
            (ttnn::add(
                ttnn::multiply(
                    ttnn::multiply(x_sq, kKappa, std::nullopt, output_memory_config),
                    3,
                    std::nullopt,
                    output_memory_config),
                1,
                std::nullopt,
                output_mem_config)),
            kBeta);
        Tensor right_derivative = ttnn::multiply(
            ttnn::multiply(tanh_derivative, left, std::nullopt, output_memory_config),
            inner_derivative,
            std::nullopt,
            output_memory_config);

        ttnn::multiply(
            grad, (ttnn::add(left_derivative, right_derivative)), std::nullopt, output_memory_config, input_grad);
        result.push_back(input_grad);
    } else {
        float kAlpha = M_SQRT1_2;
        float kBeta = M_2_SQRTPI * M_SQRT1_2 * 0.5;
        Tensor cdf = ttnn::multiply(
            (ttnn::add(
                ttnn::erf(ttnn::multiply(input, kAlpha, std::nullopt, output_memory_config)),
                1,
                std::nullopt,
                output_memory_config)),
            0.5);
        Tensor pdf = ttnn::multiply(
            ttnn::exp(ttnn::multiply(ttnn::multiply(input, input), -0.5), false, output_memory_config),
            kBeta,
            std::nullopt,
            output_memory_config);
        ttnn::multiply(
            grad, ttnn::add(cdf, ttnn::multiply(input, pdf)), std::nullopt, output_memory_config, input_grad);
        result.push_back(input_grad);
    }

    return result;
}

std::vector<Tensor> ExecuteUnaryBackwardRepeat::invoke(
    const Tensor& grad,
    const Tensor& input,
    const ttnn::Shape& shape,
    const std::optional<MemoryConfig>& output_mem_config) {
    std::vector<Tensor> grad_tensor;
    auto output_memory_config = output_mem_config.value_or(
        input.memory_config());  // TODO: Remove after ternary forward ops migration is completed

    auto shape_wh = input.padded_shape();
    TT_FATAL(shape_wh[0] == 1 && "input shape[0] should be 1", "Error");
    auto ttnn_device = input.device();
    // input.padded_shape()[0]
    // If repeat shape has 0's, it returns zeros of given input
    if (shape[0] == 0 || shape[1] == 0 || shape[2] == 0 || shape[3] == 0) {
        Tensor zero_tensor = ttnn::zeros_like(input, input.dtype(), input.layout(), std::nullopt, output_memory_config);
        grad_tensor.emplace_back(zero_tensor);
        return grad_tensor;
    } else if (shape[0] > 1) {
        ttnn::SmallVector<int64_t> dim = {0};
        TT_FATAL(shape[1] == 1 && shape[2] == 1 && shape[3] == 1, "repeat[1], [2], [3] should be 1");
        std::array<std::uint32_t, 4> intended_shape_array = {1, shape_wh[1], shape_wh[2], shape_wh[3]};
        const auto required = ttnn::Shape(intended_shape_array);
        Tensor result = ttnn::moreh_sum(
            grad,
            dim,
            true,
            ttnn::zeros(required, input.dtype(), input.layout(), *ttnn_device, output_memory_config),
            output_memory_config,
            std::nullopt);
        grad_tensor.emplace_back(result);
        return grad_tensor;
    } else if (shape[1] > 1) {
        ttnn::SmallVector<int64_t> dim = {1};
        TT_FATAL(shape[0] == 1 && shape[2] == 1 && shape[3] == 1, "repeat[0], [2], [3] should be 1");
        std::array<std::uint32_t, 4> intended_shape_array = {shape_wh[0], 1, shape_wh[2], shape_wh[3]};
        const auto required = ttnn::Shape(intended_shape_array);
        Tensor result = ttnn::moreh_sum(
            grad,
            dim,
            true,
            ttnn::zeros(required, input.dtype(), input.layout(), *ttnn_device, output_memory_config),
            output_memory_config,
            std::nullopt);
        grad_tensor.emplace_back(result);
        return grad_tensor;
    }
    return grad_tensor;
}

// Autoformat support
Tensor change_layout_to_tile(const Tensor& temp, const MemoryConfig& output_mem_config) {
    auto formatted_input_tensor = temp;
    if (formatted_input_tensor.layout() == Layout::ROW_MAJOR) {
        auto a_pad_shape =
            ttnn::operations::experimental::auto_format::AutoFormat::pad_to_tile_shape(temp.padded_shape());
        if (!ttnn::operations::experimental::auto_format::AutoFormat::check_input_tensor_format(temp, a_pad_shape)) {
            formatted_input_tensor = ttnn::operations::experimental::auto_format::AutoFormat::format_input_tensor(
                temp, temp.device(), a_pad_shape, 1.0, Layout::TILE);
        }
    }
    return formatted_input_tensor;
}

// Prod
// along a single dimension --> result: grad_data * (y / input )
std::vector<Tensor> ExecuteUnaryBackwardProd::invoke(
    const Tensor& grad,
    const Tensor& input,
    const std::optional<int64_t> dim,
    const std::optional<MemoryConfig>& output_mem_config) {
    std::vector<Tensor> grad_tensor;
    auto output_memory_config = output_mem_config.value_or(
        input.memory_config());  // TODO: Remove after ternary forward ops migration is completed

    const bool all_dimensions = !dim.has_value();
    const bool keepdim = !all_dimensions;
    Tensor prod_result = ttnn::prod(input, dim, keepdim, output_memory_config);

    if (prod_result.layout() == Layout::ROW_MAJOR && prod_result.storage_type() == StorageType::DEVICE) {
        prod_result = ttnn::operations::unary_backward::change_layout_to_tile(prod_result, output_memory_config);
    }

    if (all_dimensions) {
        Tensor temp = ttnn::multiply(
            prod_result, grad, std::nullopt, output_memory_config);  // result is stored in the first position
        Tensor fill_tensor = ttnn::fill_first_val_into_tensor<::bfloat16>(
            temp, temp.dtype(), temp.layout(), temp.device(), output_memory_config);
        Tensor all_dimension_result = ttnn::multiply(
            ttnn::reciprocal(input, output_memory_config), fill_tensor, std::nullopt, output_memory_config);
        grad_tensor.emplace_back(all_dimension_result);
        return grad_tensor;
    }

    // all_dimensions = False
    Tensor updated_grad = prod_result;
    auto step = ttnn::SmallVector<uint32_t>({1, 1, 1, 1});
    if (prod_result.logical_shape() != grad.padded_shape()) {
        if (*dim == 3 || *dim == -1) {
            ttnn::SmallVector<int64_t> after_permute_dims = {0, 3, 1, 2};
            Tensor required = ttnn::permute(grad, after_permute_dims, output_memory_config);
            ttnn::SmallVector<uint32_t> start_index = {0, 0, 0, 0};
            ttnn::SmallVector<uint32_t> end_index = {
                grad.padded_shape()[0], 1, grad.padded_shape()[1], grad.padded_shape()[2]};
            Tensor new_slice_tensor = ttnn::slice(required, start_index, end_index, step, std::nullopt);
            after_permute_dims = {0, 2, 3, 1};
            updated_grad = ttnn::permute(new_slice_tensor, after_permute_dims, output_memory_config);
            if (updated_grad.storage_type() != StorageType::DEVICE) {
                Tensor pad_updated_grad = updated_grad.pad_to_tile(1.0f);
                pad_updated_grad = pad_updated_grad.to_layout(Layout::TILE);
                updated_grad = pad_updated_grad.to_device(input.device());
            }
        } else if (*dim == 2 || *dim == -2) {
            ttnn::SmallVector<int64_t> after_permute_dims = {0, 2, 1, 3};
            Tensor required = ttnn::permute(grad, after_permute_dims, output_memory_config);
            ttnn::SmallVector<uint32_t> start_index = {0, 0, 0, 0};
            ttnn::SmallVector<uint32_t> end_index = {
                grad.padded_shape()[0], 1, grad.padded_shape()[1], grad.padded_shape()[3]};
            Tensor new_slice_tensor = ttnn::slice(required, start_index, end_index, step, std::nullopt);
            updated_grad = ttnn::permute(new_slice_tensor, after_permute_dims, output_memory_config);
            if (updated_grad.layout() == Layout::ROW_MAJOR) {
                updated_grad =
                    ttnn::operations::unary_backward::change_layout_to_tile(updated_grad, output_memory_config);
            }
        }
    }
    Tensor reciprocal_input = ttnn::reciprocal(input, output_memory_config);
    Tensor temp = ttnn::multiply(
        prod_result,
        (*dim == 1 || *dim == 0 || *dim == -4 || *dim == -3) ? grad : updated_grad,
        std::nullopt,
        output_memory_config);
    if (temp.layout() == Layout::ROW_MAJOR) {
        temp = ttnn::operations::unary_backward::change_layout_to_tile(temp, output_memory_config);
    }
    if (*dim == 3 || *dim == -1) {
        Tensor grad_result =
            ttnn::bcast(reciprocal_input, temp, ttnn::BcastOpMath::MUL, ttnn::BcastOpDim::W, output_memory_config);
        grad_tensor.emplace_back(grad_result);
        return grad_tensor;
    } else if (*dim == 2 || *dim == -2) {
        Tensor grad_result =
            ttnn::bcast(reciprocal_input, temp, ttnn::BcastOpMath::MUL, ttnn::BcastOpDim::H, output_memory_config);
        grad_tensor.emplace_back(grad_result);
        return grad_tensor;
    } else if (*dim == 1 || *dim == -3) {
        Tensor tensor_1_temp = reciprocal_input;
        if (reciprocal_input.padded_shape()[1] % 32 != 0) {
            ttnn::SmallVector<std::array<uint32_t, 2>> padding = {
                {0, 0}, {0, 32 - (reciprocal_input.padded_shape()[1] % 32)}, {0, 0}, {0, 0}};
            tensor_1_temp = ttnn::pad(reciprocal_input, padding, 0, true, std::nullopt);
        }
        ttnn::SmallVector<int64_t> after_permute_dims = {0, 2, 3, 1};
        Tensor tensor_1 = ttnn::permute(tensor_1_temp, after_permute_dims, output_memory_config);
        Tensor tensor_2 = ttnn::permute(temp, after_permute_dims, output_memory_config);

        // put the tensor back on device because permute throws it off device
        // See: Remove auto format within permute_op.cpp #9404
        tensor_2 = ttnn::operations::experimental::auto_format::AutoFormat::move_tensor_to_device_and_pad(
            tensor_2, tensor_1.device(), tensor_1.layout(), tensor_1.memory_config());

        after_permute_dims = {0, 3, 1, 2};
        Tensor result = permute(
            ttnn::bcast(tensor_1, tensor_2, ttnn::BcastOpMath::MUL, ttnn::BcastOpDim::W, output_memory_config),
            after_permute_dims,
            output_memory_config);
        Tensor grad_result = result;
        if (reciprocal_input.padded_shape()[1] % 32 != 0) {
            ttnn::SmallVector<uint32_t> start_index = {0, 0, 0, 0};
            ttnn::SmallVector<uint32_t> end_index = {
                input.padded_shape()[0], input.padded_shape()[1], input.padded_shape()[2], input.padded_shape()[3]};
            auto step = ttnn::SmallVector<uint32_t>({1, 1, 1, 1});
            grad_result = ttnn::slice(result, start_index, end_index, step, std::nullopt);
        }
        grad_tensor.emplace_back(grad_result);
        return grad_tensor;
    }
    // dim 0
    Tensor tensor_1_temp = reciprocal_input;
    if (reciprocal_input.padded_shape()[0] % 32 != 0) {
        ttnn::SmallVector<std::array<uint32_t, 2>> padding = {
            {0, (32 - (reciprocal_input.padded_shape()[0] % 32))}, {0, 0}, {0, 0}, {0, 0}};
        tensor_1_temp = ttnn::pad(reciprocal_input, padding, 0, false, std::nullopt);
    }
    ttnn::SmallVector<int64_t> after_permute_dims = {3, 1, 2, 0};
    Tensor tensor_1 = ttnn::permute(tensor_1_temp, after_permute_dims, output_memory_config);
    Tensor tensor_2 = ttnn::permute(temp, after_permute_dims, output_memory_config);

    // put the tensor back on device because permute throws it off device
    // See: Remove auto format within permute_op.cpp #9404
    tensor_2 = ttnn::operations::experimental::auto_format::AutoFormat::move_tensor_to_device_and_pad(
        tensor_2, tensor_1.device(), tensor_1.layout(), tensor_1.memory_config());

    Tensor result = ttnn::permute(
        ttnn::bcast(tensor_1, tensor_2, ttnn::BcastOpMath::MUL, ttnn::BcastOpDim::W, output_memory_config),
        after_permute_dims,
        output_memory_config);
    Tensor grad_result = result;
    if (reciprocal_input.padded_shape()[0] % 32 != 0) {
        ttnn::SmallVector<uint32_t> start_index = {0, 0, 0, 0};
        ttnn::SmallVector<uint32_t> end_index = {
            input.padded_shape()[0], input.padded_shape()[1], input.padded_shape()[2], input.padded_shape()[3]};
        grad_result = ttnn::slice(result, start_index, end_index, step, std::nullopt);
    }
    grad_tensor.emplace_back(grad_result);
    return grad_tensor;
}

}  // namespace ttnn::operations::unary_backward<|MERGE_RESOLUTION|>--- conflicted
+++ resolved
@@ -472,13 +472,8 @@
     float t_inf = std::numeric_limits<float>::infinity();
     float t_nan = std::nanf("");
 
-<<<<<<< HEAD
-    ttnn::rsqrt(input, true, output_mem_config, input_grad);
+    ttnn::rsqrt(input, output_mem_config, input_grad);
     ttnn::power(input_grad.value(), 3, output_mem_config, input_grad);
-=======
-    ttnn::rsqrt(queue_id, input, output_mem_config, input_grad);
-    ttnn::power(queue_id, input_grad.value(), 3, output_mem_config, input_grad);
->>>>>>> 4bd64d6e
     ttnn::multiply(
         ttnn::multiply(grad, input_grad.value(), std::nullopt, output_mem_config),
         -0.5,
