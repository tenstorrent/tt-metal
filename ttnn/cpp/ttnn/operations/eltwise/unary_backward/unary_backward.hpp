
// SPDX-FileCopyrightText: © 2023 Tenstorrent Inc.
//
// SPDX-License-Identifier: Apache-2.0

#pragma once

#include "ttnn/device_operation.hpp"
#include "ttnn/operations/eltwise/complex/complex.hpp"

namespace ttnn {

namespace operations::unary_backward {

Tensor change_layout_to_tile(const Tensor& temp, const MemoryConfig& output_mem_config);

struct ExecuteUnaryBackwardNeg {
    static std::vector<std::optional<Tensor>> invoke(
        uint8_t queue_id,
        const Tensor &grad_tensor_arg,
        const Tensor &input_tensor_arg,
        const std::optional<MemoryConfig> &memory_config = std::nullopt,
        std::optional<Tensor> input_grad = std::nullopt);

    static std::vector<std::optional<Tensor>> invoke(
        const Tensor &grad_tensor_arg,
        const Tensor &input_tensor_arg,
        const std::optional<MemoryConfig> &memory_config = std::nullopt,
        std::optional<Tensor> input_grad = std::nullopt);
};

struct ExecuteUnaryBackwardThreshold {
    static std::vector<Tensor> invoke(
        const Tensor &grad_tensor_arg,
        const Tensor &input_tensor_arg,
        float min,
        float max,
        const std::optional<MemoryConfig> &memory_config = std::nullopt);
};

struct ExecuteUnaryBackwardRpow {
    static std::vector<Tensor> invoke(
        const Tensor &grad_tensor_arg,
        const Tensor &input_tensor_arg,
        float scalar,
        const std::optional<MemoryConfig> &memory_config = std::nullopt);
};

struct ExecuteUnaryBackwardDivNoNan {
    static std::vector<Tensor> invoke(
        const Tensor &grad_tensor_arg,
        const Tensor &input_tensor_arg,
        float scalar,
        const std::optional<MemoryConfig> &memory_config = std::nullopt);
};

struct ExecuteUnaryBackwardPolygamma {
    static std::vector<Tensor> invoke(
        const Tensor &grad_tensor_arg,
        const Tensor &input_tensor_arg,
        int scalar,
        const std::optional<MemoryConfig> &memory_config = std::nullopt);
};

struct ExecuteUnaryBackwardLog {
    static std::vector<Tensor> invoke(
        const Tensor &grad_tensor_arg,
        const Tensor &input_tensor_arg,
        const std::optional<MemoryConfig> &memory_config = std::nullopt);
};

struct ExecuteUnaryBackwardRound {
    static std::vector<Tensor> invoke(
        const Tensor &grad_tensor_arg,
        const Tensor &input_tensor_arg,
        const std::optional<MemoryConfig> &memory_config = std::nullopt);
};

struct ExecuteUnaryBackwardFloor {
    static std::vector<Tensor> invoke(
        const Tensor &grad_tensor_arg,
        const Tensor &input_tensor_arg,
        const std::optional<MemoryConfig> &memory_config = std::nullopt);
};

struct ExecuteUnaryBackwardLogit {
    static std::vector<Tensor> invoke(
        const Tensor &grad_tensor_arg,
        const Tensor &input_tensor_arg,
        const std::optional<MemoryConfig> &memory_config = std::nullopt);
};

struct ExecuteUnaryBackwardRelu {
    static std::vector<Tensor> invoke(
        const Tensor &grad_tensor_arg,
        const Tensor &input_tensor_arg,
        const std::optional<MemoryConfig> &memory_config = std::nullopt);
};

struct ExecuteUnaryBackwardAcosh {
    static std::vector<Tensor> invoke(
        const Tensor &grad_tensor_arg,
        const Tensor &input_tensor_arg,
        const std::optional<MemoryConfig> &memory_config = std::nullopt);
};

struct ExecuteUnaryBackwardCos {
    static std::vector<Tensor> invoke(
        const Tensor &grad_tensor_arg,
        const Tensor &input_tensor_arg,
        const std::optional<MemoryConfig> &memory_config = std::nullopt);
};

struct ExecuteUnaryBackwardHardsigmoid {
    static std::vector<Tensor> invoke(
        const Tensor &grad_tensor_arg,
        const Tensor &input_tensor_arg,
        const std::optional<MemoryConfig> &memory_config = std::nullopt);
};

struct ExecuteUnaryBackwardLgamma {
    static std::vector<Tensor> invoke(
        const Tensor &grad_tensor_arg,
        const Tensor &input_tensor_arg,
        const std::optional<MemoryConfig> &memory_config = std::nullopt);
};

struct ExecuteUnaryBackwardMultigammaln {
    static std::vector<Tensor> invoke(
        const Tensor &grad_tensor_arg,
        const Tensor &input_tensor_arg,
        const std::optional<MemoryConfig> &memory_config = std::nullopt);
};

struct ExecuteUnaryBackwardSoftplus {
    static std::vector<Tensor> invoke(
         const Tensor &grad_tensor_arg,
        const Tensor &input_tensor_arg,
        float parameter_a,
        float parameter_b,
        const std::optional<MemoryConfig> &memory_config = std::nullopt);
};

struct ExecuteUnaryBackwardHardtanh {
    static std::vector<Tensor> invoke(
         const Tensor &grad_tensor_arg,
        const Tensor &input_tensor_arg,
        float parameter_a,
        float parameter_b,
        const std::optional<MemoryConfig> &memory_config = std::nullopt);
};

struct ExecuteUnaryBackwardHardshrink {
    static std::vector<Tensor> invoke(
        const Tensor &grad_tensor_arg,
        const Tensor &input_tensor_arg,
        float parameter_a,
        const std::optional<MemoryConfig> &memory_config = std::nullopt);
};

struct ExecuteUnaryBackwardSoftshrink {
    static std::vector<Tensor> invoke(
        const Tensor &grad_tensor_arg,
        const Tensor &input_tensor_arg,
        float parameter_a,
        const std::optional<MemoryConfig> &memory_config = std::nullopt);
};

struct ExecuteUnaryBackwardLeakyRelu {
    static std::vector<Tensor> invoke(
        const Tensor &grad_tensor_arg,
        const Tensor &input_tensor_arg,
        float parameter_a,
        const std::optional<MemoryConfig> &memory_config = std::nullopt);
};

struct ExecuteUnaryBackwardElu {
    static std::vector<Tensor> invoke(
        const Tensor &grad_tensor_arg,
        const Tensor &input_tensor_arg,
        float parameter_a,
        const std::optional<MemoryConfig> &memory_config = std::nullopt);
};

struct ExecuteUnaryBackwardCelu {
    static std::vector<Tensor> invoke(
        const Tensor &grad_tensor_arg,
        const Tensor &input_tensor_arg,
        float parameter_a,
        const std::optional<MemoryConfig> &memory_config = std::nullopt);
};

struct ExecuteUnaryBackwardLogiteps {
    static std::vector<Tensor> invoke(
        const Tensor &grad_tensor_arg,
        const Tensor &input_tensor_arg,
        float parameter_a,
        const std::optional<MemoryConfig> &memory_config = std::nullopt);
};

struct ExecuteUnaryBackwardTan {
    static std::vector<Tensor> invoke(
        const Tensor &grad_tensor_arg,
        const Tensor &input_tensor_arg,
        const std::optional<MemoryConfig> &memory_config = std::nullopt);
};

struct ExecuteUnaryBackwardSquare {
    static std::vector<Tensor> invoke(
        const Tensor &grad_tensor_arg,
        const Tensor &input_tensor_arg,
        const std::optional<MemoryConfig> &memory_config = std::nullopt);
};

struct ExecuteUnaryBackwardSelu {
    static std::vector<Tensor> invoke(
        const Tensor &grad_tensor_arg,
        const Tensor &input_tensor_arg,
        const std::optional<MemoryConfig> &memory_config = std::nullopt);
};

struct ExecuteUnaryBackwardRelu6 {
    static std::vector<Tensor> invoke(
        const Tensor &grad_tensor_arg,
        const Tensor &input_tensor_arg,
        const std::optional<MemoryConfig> &memory_config = std::nullopt);
};

struct ExecuteUnaryBackwardI0 {
    static std::vector<Tensor> invoke(
        const Tensor &grad_tensor_arg,
        const Tensor &input_tensor_arg,
        const std::optional<MemoryConfig> &memory_config = std::nullopt);
};

struct ExecuteUnaryBackwardFillZero {
    static std::vector<Tensor> invoke(
        const Tensor &grad_tensor_arg,
        const Tensor &input_tensor_arg,
        const std::optional<MemoryConfig> &memory_config = std::nullopt);
};

struct ExecuteUnaryBackwardLogSigmoid {
    static std::vector<Tensor> invoke(
        const Tensor &grad_tensor_arg,
        const Tensor &input_tensor_arg,
        const std::optional<MemoryConfig> &memory_config = std::nullopt);
};

struct ExecuteUnaryBackwardTrunc {
    static std::vector<Tensor> invoke(
        const Tensor &grad_tensor_arg,
        const Tensor &input_tensor_arg,
        const std::optional<MemoryConfig> &memory_config = std::nullopt);
};

struct ExecuteUnaryBackwardFrac {
    static std::vector<Tensor> invoke(
        const Tensor &grad_tensor_arg,
        const Tensor &input_tensor_arg,
        const std::optional<MemoryConfig> &memory_config = std::nullopt);
};

struct ExecuteUnaryBackwardRad2deg {
    static std::vector<Tensor> invoke(
        const Tensor &grad_tensor_arg,
        const Tensor &input_tensor_arg,
        const std::optional<MemoryConfig> &memory_config = std::nullopt);
};

struct ExecuteUnaryBackwardAtan {
    static std::vector<Tensor> invoke(
        const Tensor &grad_tensor_arg,
        const Tensor &input_tensor_arg,
        const std::optional<MemoryConfig> &memory_config = std::nullopt);
};

struct ExecuteUnaryBackwardAcos {
    static std::vector<Tensor> invoke(
        const Tensor &grad_tensor_arg,
        const Tensor &input_tensor_arg,
        const std::optional<MemoryConfig> &memory_config = std::nullopt);
};

struct ExecuteUnaryBackwardErfc {
    static std::vector<Tensor> invoke(
        const Tensor &grad_tensor_arg,
        const Tensor &input_tensor_arg,
        const std::optional<MemoryConfig> &memory_config = std::nullopt);
};

struct ExecuteUnaryBackwardErfinv {
    static std::vector<Tensor> invoke(
        const Tensor &grad_tensor_arg,
        const Tensor &input_tensor_arg,
        const std::optional<MemoryConfig> &memory_config = std::nullopt);
};

struct ExecuteUnaryBackwardDigamma {
    static std::vector<Tensor> invoke(
        const Tensor &grad_tensor_arg,
        const Tensor &input_tensor_arg,
        const std::optional<MemoryConfig> &memory_config = std::nullopt);
};

struct ExecuteUnaryBackwardExpm1 {
    static std::vector<Tensor> invoke(
        const Tensor &grad_tensor_arg,
        const Tensor &input_tensor_arg,
        const std::optional<MemoryConfig> &memory_config = std::nullopt);
};

struct ExecuteUnaryBackwardExp2 {
    static std::vector<Tensor> invoke(
        const Tensor &grad_tensor_arg,
        const Tensor &input_tensor_arg,
        const std::optional<MemoryConfig> &memory_config = std::nullopt);
};

struct ExecuteUnaryBackwardSign {
    static std::vector<Tensor> invoke(
        const Tensor &grad_tensor_arg,
        const Tensor &input_tensor_arg,
        const std::optional<MemoryConfig> &memory_config = std::nullopt);
};

struct ExecuteUnaryBackwardLog2 {
    static std::vector<Tensor> invoke(
        const Tensor &grad_tensor_arg,
        const Tensor &input_tensor_arg,
        const std::optional<MemoryConfig> &memory_config = std::nullopt);
};

struct ExecuteUnaryBackwardCosh {
    static std::vector<Tensor> invoke(
        const Tensor &grad_tensor_arg,
        const Tensor &input_tensor_arg,
        const std::optional<MemoryConfig> &memory_config = std::nullopt);
};

struct ExecuteUnaryBackwardSoftsign {
    static std::vector<Tensor> invoke(
        const Tensor &grad_tensor_arg,
        const Tensor &input_tensor_arg,
        const std::optional<MemoryConfig> &memory_config = std::nullopt);
};

struct ExecuteUnaryBackwardCeil {
    static std::vector<Tensor> invoke(
        const Tensor &grad_tensor_arg,
        const Tensor &input_tensor_arg,
        const std::optional<MemoryConfig> &memory_config = std::nullopt);
};

struct ExecuteUnaryBackwardSigmoid {
    static std::vector<Tensor> invoke(
        const Tensor &grad_tensor_arg,
        const Tensor &input_tensor_arg,
        const std::optional<MemoryConfig> &memory_config = std::nullopt);
};

struct ExecuteUnaryBackwardLog1p {
    static std::vector<Tensor> invoke(
        const Tensor &grad_tensor_arg,
        const Tensor &input_tensor_arg,
        const std::optional<MemoryConfig> &memory_config = std::nullopt);
};

struct ExecuteUnaryBackwardLog10 {
    static std::vector<Tensor> invoke(
        const Tensor &grad_tensor_arg,
        const Tensor &input_tensor_arg,
        const std::optional<MemoryConfig> &memory_config = std::nullopt);
};

struct ExecuteUnaryBackwardSinh {
    static std::vector<Tensor> invoke(
        const Tensor &grad_tensor_arg,
        const Tensor &input_tensor_arg,
        const std::optional<MemoryConfig> &memory_config = std::nullopt);
};

struct ExecuteUnaryBackwardSin {
    static std::vector<Tensor> invoke(
        const Tensor &grad_tensor_arg,
        const Tensor &input_tensor_arg,
        const std::optional<MemoryConfig> &memory_config = std::nullopt);
};

struct ExecuteUnaryBackwardAsinh {
    static std::vector<Tensor> invoke(
        const Tensor &grad_tensor_arg,
        const Tensor &input_tensor_arg,
        const std::optional<MemoryConfig> &memory_config = std::nullopt);
};

struct ExecuteUnaryBackwardAsin {
    static std::vector<Tensor> invoke(
        const Tensor &grad_tensor_arg,
        const Tensor &input_tensor_arg,
        const std::optional<MemoryConfig> &memory_config = std::nullopt);
};

struct ExecuteUnaryBackwardAtanh {
    static std::vector<Tensor> invoke(
        const Tensor &grad_tensor_arg,
        const Tensor &input_tensor_arg,
        const std::optional<MemoryConfig> &memory_config = std::nullopt);
};

struct ExecuteUnaryBackwardTanhshrink {
    static std::vector<Tensor> invoke(
        const Tensor &grad_tensor_arg,
        const Tensor &input_tensor_arg,
        const std::optional<MemoryConfig> &memory_config = std::nullopt);
};

struct ExecuteUnaryBackwardHardswish {
    static std::vector<Tensor> invoke(
        const Tensor &grad_tensor_arg,
        const Tensor &input_tensor_arg,
        const std::optional<MemoryConfig> &memory_config = std::nullopt);
};

struct ExecuteUnaryBackwardDeg2rad {
    static std::vector<Tensor> invoke(
        const Tensor &grad_tensor_arg,
        const Tensor &input_tensor_arg,
        const std::optional<MemoryConfig> &memory_config = std::nullopt);
};

struct ExecuteUnaryBackwardErf {
    static std::vector<Tensor> invoke(
        const Tensor &grad_tensor_arg,
        const Tensor &input_tensor_arg,
        const std::optional<MemoryConfig> &memory_config = std::nullopt);
};

struct ExecuteUnaryBackwardRsqrt {
    static std::vector<std::optional<Tensor>> invoke(
        uint8_t queue_id,
        const Tensor &grad_tensor_arg,
        const Tensor &input_tensor_arg,
        const std::optional<MemoryConfig> &memory_config = std::nullopt,
        std::optional<Tensor> input_grad = std::nullopt);

    static std::vector<std::optional<Tensor>> invoke(
        const Tensor &grad_tensor_arg,
        const Tensor &input_tensor_arg,
        const std::optional<MemoryConfig> &memory_config = std::nullopt,
        std::optional<Tensor> input_grad = std::nullopt);
};

struct ExecuteUnaryBackwardClamp {
    static std::vector<Tensor> invoke(
        const Tensor &grad_tensor_arg,
        const Tensor &input_tensor_arg,
        std::optional<float> min = std::nullopt,
        std::optional<float> max = std::nullopt,
        const std::optional<MemoryConfig> &memory_config = std::nullopt);

    static std::vector<Tensor> invoke(
        const Tensor &grad_tensor_arg,
        const Tensor &input_tensor_arg,
        std::optional<Tensor> min = std::nullopt,
        std::optional<Tensor> max = std::nullopt,
        const std::optional<MemoryConfig> &memory_config = std::nullopt);
};

struct ExecuteUnaryBackwardClip {
    static std::vector<Tensor> invoke(
        const Tensor &grad_tensor_arg,
        const Tensor &input_tensor_arg,
        std::optional<float> min = std::nullopt,
        std::optional<float> max = std::nullopt,
        const std::optional<MemoryConfig> &memory_config = std::nullopt);

    static std::vector<Tensor> invoke(
        const Tensor &grad_tensor_arg,
        const Tensor &input_tensor_arg,
        std::optional<Tensor> min = std::nullopt,
        std::optional<Tensor> max = std::nullopt,
        const std::optional<MemoryConfig> &memory_config = std::nullopt);
};

struct ExecuteUnaryBackwardRdiv {
    static std::vector<Tensor> invoke(
        const Tensor &grad_tensor_arg,
        const Tensor &input_tensor_arg,
        float parameter_a,
<<<<<<< HEAD
        const string& parameter_b,
=======
        const std::optional<string> parameter_b = std::nullopt,
>>>>>>> a9a992d3
        const std::optional<MemoryConfig> &memory_config = std::nullopt);
};

struct ExecuteUnaryBackwardRepeat {
    static std::vector<Tensor> invoke(
        const Tensor &grad_tensor_arg,
        const Tensor &input_tensor_arg,
        const tt::tt_metal::LegacyShape &parameter_a,
        const std::optional<MemoryConfig> &memory_config = std::nullopt);
};

struct ExecuteUnaryBackwardPow {
    static std::vector<std::optional<Tensor>> invoke(
        uint8_t queue_id,
        const Tensor &grad_tensor_arg,
        const Tensor &input_tensor_arg,
        float parameter,
        const std::optional<MemoryConfig> &memory_config = std::nullopt,
        std::optional<Tensor> input_grad = std::nullopt);

    static std::vector<std::optional<Tensor>> invoke(
        const Tensor &grad_tensor_arg,
        const Tensor &input_tensor_arg,
        float parameter,
        const std::optional<MemoryConfig> &memory_config = std::nullopt,
        std::optional<Tensor> input_grad = std::nullopt);
};

struct ExecuteUnaryBackwardExp {
    static std::vector<std::optional<Tensor>> invoke(
        uint8_t queue_id,
        const Tensor &grad_tensor_arg,
        const Tensor &input_tensor_arg,
        const std::optional<MemoryConfig> &memory_config = std::nullopt,
        std::optional<Tensor> input_grad = std::nullopt);

    static std::vector<std::optional<Tensor>> invoke(
        const Tensor &grad_tensor_arg,
        const Tensor &input_tensor_arg,
        const std::optional<MemoryConfig> &memory_config = std::nullopt,
        std::optional<Tensor> input_grad = std::nullopt);
};

struct ExecuteUnaryBackwardTanh {
    static std::vector<std::optional<Tensor>> invoke(
        uint8_t queue_id,
        const Tensor &grad_tensor_arg,
        const Tensor &input_tensor_arg,
        const std::optional<MemoryConfig> &memory_config = std::nullopt,
        std::optional<Tensor> input_grad = std::nullopt);

    static std::vector<std::optional<Tensor>> invoke(
        const Tensor &grad_tensor_arg,
        const Tensor &input_tensor_arg,
        const std::optional<MemoryConfig> &memory_config = std::nullopt,
        std::optional<Tensor> input_grad = std::nullopt);
};

struct ExecuteUnaryBackwardSqrt {
    static std::vector<std::optional<Tensor>> invoke(
        uint8_t queue_id,
        const Tensor &grad_tensor_arg,
        const Tensor &input_tensor_arg,
        const std::optional<MemoryConfig> &memory_config = std::nullopt,
        std::optional<Tensor> input_grad = std::nullopt);

    static std::vector<std::optional<Tensor>> invoke(
        const Tensor &grad_tensor_arg,
        const Tensor &input_tensor_arg,
        const std::optional<MemoryConfig> &memory_config = std::nullopt,
        std::optional<Tensor> input_grad = std::nullopt);
};

struct ExecuteUnaryBackwardSilu {
    static std::vector<std::optional<Tensor>> invoke(
        uint8_t queue_id,
        const Tensor &grad_tensor_arg,
        const Tensor &input_tensor_arg,
        const std::optional<MemoryConfig> &memory_config = std::nullopt,
        std::optional<Tensor> input_grad = std::nullopt);

    static std::vector<std::optional<Tensor>> invoke(
        const Tensor &grad_tensor_arg,
        const Tensor &input_tensor_arg,
        const std::optional<MemoryConfig> &memory_config = std::nullopt,
        std::optional<Tensor> input_grad = std::nullopt);
};

struct ExecuteUnaryBackwardFill {
    static std::vector<std::optional<Tensor>> invoke(
        uint8_t queue_id,
        const Tensor &grad_tensor_arg,
        const Tensor &input_tensor_arg,
        const std::optional<MemoryConfig> &memory_config = std::nullopt,
        std::optional<Tensor> input_grad = std::nullopt);

    static std::vector<std::optional<Tensor>> invoke(
        const Tensor &grad_tensor_arg,
        const Tensor &input_tensor_arg,
        const std::optional<MemoryConfig> &memory_config = std::nullopt,
        std::optional<Tensor> input_grad = std::nullopt);
};

struct ExecuteUnaryBackwardProd {
    static std::vector<Tensor> invoke(
        const Tensor &grad_tensor_arg,
        const Tensor &input_tensor_arg,
        bool all_dimensions = true,
        int64_t dim = 0,
        const std::optional<MemoryConfig> &memory_config = std::nullopt);
};

struct ExecuteUnaryBackwardRecip {
    static std::vector<Tensor> invoke(
        const Tensor &grad_tensor_arg,
        const Tensor &input_tensor_arg,
        const std::optional<MemoryConfig> &memory_config = std::nullopt);

    static std::vector<ComplexTensor> invoke(
        const ComplexTensor &grad_tensor_arg,
        const ComplexTensor &input_tensor_a_arg,
        const MemoryConfig &memory_config);

};

struct ExecuteUnaryBackwardAbs {
    static std::vector<Tensor> invoke(
        const Tensor &grad_tensor_arg,
        const Tensor &input_tensor_arg,
        const std::optional<MemoryConfig> &memory_config = std::nullopt);

    static std::vector<ComplexTensor> invoke(
        const Tensor &grad_tensor_arg,
        const ComplexTensor &input_tensor_a_arg,
        const MemoryConfig &memory_config);

};


struct ExecuteUnaryBackwardGelu{
    static std::vector<std::optional<ttnn::Tensor>> invoke(
        uint8_t queue_id,
        const Tensor &grad_tensor_arg,
        const Tensor &input_tensor_arg,
        const string& parameter_a,
        const std::optional<MemoryConfig> &memory_config = std::nullopt,
        std::optional<Tensor> input_grad = std::nullopt);

    static std::vector<std::optional<ttnn::Tensor>> invoke(
        const Tensor &grad_tensor_arg,
        const Tensor &input_tensor_arg,
        const string& parameter_a,
        const std::optional<MemoryConfig> &memory_config = std::nullopt,
        std::optional<Tensor> input_grad = std::nullopt);

};

}  // operations::unary

constexpr auto acos_bw = ttnn::register_operation<"ttnn::acos_bw", operations::unary_backward::ExecuteUnaryBackwardAcos>();
constexpr auto atan_bw = ttnn::register_operation<"ttnn::atan_bw", operations::unary_backward::ExecuteUnaryBackwardAtan>();
constexpr auto rad2deg_bw = ttnn::register_operation<"ttnn::rad2deg_bw", operations::unary_backward::ExecuteUnaryBackwardRad2deg>();
constexpr auto frac_bw = ttnn::register_operation<"ttnn::frac_bw", operations::unary_backward::ExecuteUnaryBackwardFrac>();
constexpr auto trunc_bw = ttnn::register_operation<"ttnn::trunc_bw", operations::unary_backward::ExecuteUnaryBackwardTrunc>();
constexpr auto log_sigmoid_bw = ttnn::register_operation<"ttnn::log_sigmoid_bw", operations::unary_backward::ExecuteUnaryBackwardLogSigmoid>();
constexpr auto fill_zero_bw = ttnn::register_operation<"ttnn::fill_zero_bw", operations::unary_backward::ExecuteUnaryBackwardFillZero>();
constexpr auto i0_bw = ttnn::register_operation<"ttnn::i0_bw", operations::unary_backward::ExecuteUnaryBackwardI0>();
constexpr auto relu6_bw = ttnn::register_operation<"ttnn::relu6_bw", operations::unary_backward::ExecuteUnaryBackwardRelu6>();
constexpr auto selu_bw = ttnn::register_operation<"ttnn::selu_bw", operations::unary_backward::ExecuteUnaryBackwardSelu>();
constexpr auto square_bw = ttnn::register_operation<"ttnn::square_bw", operations::unary_backward::ExecuteUnaryBackwardSquare>();
constexpr auto tan_bw = ttnn::register_operation<"ttnn::tan_bw", operations::unary_backward::ExecuteUnaryBackwardTan>();
constexpr auto sigmoid_bw = ttnn::register_operation<"ttnn::sigmoid_bw", operations::unary_backward::ExecuteUnaryBackwardSigmoid>();
constexpr auto ceil_bw = ttnn::register_operation<"ttnn::ceil_bw", operations::unary_backward::ExecuteUnaryBackwardCeil>();
constexpr auto softsign_bw = ttnn::register_operation<"ttnn::softsign_bw", operations::unary_backward::ExecuteUnaryBackwardSoftsign>();
constexpr auto cosh_bw = ttnn::register_operation<"ttnn::cosh_bw", operations::unary_backward::ExecuteUnaryBackwardCosh>();
constexpr auto log2_bw = ttnn::register_operation<"ttnn::log2_bw", operations::unary_backward::ExecuteUnaryBackwardLog2>();
constexpr auto sign_bw = ttnn::register_operation<"ttnn::sign_bw", operations::unary_backward::ExecuteUnaryBackwardSign>();
constexpr auto exp2_bw = ttnn::register_operation<"ttnn::exp2_bw", operations::unary_backward::ExecuteUnaryBackwardExp2>();
constexpr auto expm1_bw = ttnn::register_operation<"ttnn::expm1_bw", operations::unary_backward::ExecuteUnaryBackwardExpm1>();
constexpr auto digamma_bw = ttnn::register_operation<"ttnn::digamma_bw", operations::unary_backward::ExecuteUnaryBackwardDigamma>();
constexpr auto erfinv_bw = ttnn::register_operation<"ttnn::erfinv_bw", operations::unary_backward::ExecuteUnaryBackwardErfinv>();
constexpr auto erf_bw = ttnn::register_operation<"ttnn::erf_bw", operations::unary_backward::ExecuteUnaryBackwardErf>();
constexpr auto deg2rad_bw = ttnn::register_operation<"ttnn::deg2rad_bw", operations::unary_backward::ExecuteUnaryBackwardDeg2rad>();
constexpr auto hardswish_bw = ttnn::register_operation<"ttnn::hardswish_bw", operations::unary_backward::ExecuteUnaryBackwardHardswish>();
constexpr auto tanhshrink_bw = ttnn::register_operation<"ttnn::tanhshrink_bw", operations::unary_backward::ExecuteUnaryBackwardTanhshrink>();
constexpr auto atanh_bw = ttnn::register_operation<"ttnn::atanh_bw", operations::unary_backward::ExecuteUnaryBackwardAtanh>();
constexpr auto asin_bw = ttnn::register_operation<"ttnn::asin_bw", operations::unary_backward::ExecuteUnaryBackwardAsin>();
constexpr auto asinh_bw = ttnn::register_operation<"ttnn::asinh_bw", operations::unary_backward::ExecuteUnaryBackwardAsinh>();
constexpr auto sin_bw = ttnn::register_operation<"ttnn::sin_bw", operations::unary_backward::ExecuteUnaryBackwardSin>();
constexpr auto sinh_bw = ttnn::register_operation<"ttnn::sinh_bw", operations::unary_backward::ExecuteUnaryBackwardSinh>();
constexpr auto log10_bw = ttnn::register_operation<"ttnn::log10_bw", operations::unary_backward::ExecuteUnaryBackwardLog10>();
constexpr auto log1p_bw = ttnn::register_operation<"ttnn::log1p_bw", operations::unary_backward::ExecuteUnaryBackwardLog1p>();
constexpr auto erfc_bw = ttnn::register_operation<"ttnn::erfc_bw", operations::unary_backward::ExecuteUnaryBackwardErfc>();
constexpr auto threshold_bw = ttnn::register_operation<"ttnn::threshold_bw", operations::unary_backward::ExecuteUnaryBackwardThreshold>();
constexpr auto fill_bw = ttnn::register_operation<"ttnn::fill_bw", operations::unary_backward::ExecuteUnaryBackwardFill>();
constexpr auto rsqrt_bw = ttnn::register_operation<"ttnn::rsqrt_bw", operations::unary_backward::ExecuteUnaryBackwardRsqrt>();
constexpr auto neg_bw = ttnn::register_operation<"ttnn::neg_bw", operations::unary_backward::ExecuteUnaryBackwardNeg>();
constexpr auto multigammaln_bw = ttnn::register_operation<"ttnn::multigammaln_bw", operations::unary_backward::ExecuteUnaryBackwardMultigammaln>();
constexpr auto lgamma_bw = ttnn::register_operation<"ttnn::lgamma_bw", operations::unary_backward::ExecuteUnaryBackwardLgamma>();
constexpr auto hardsigmoid_bw = ttnn::register_operation<"ttnn::hardsigmoid_bw", operations::unary_backward::ExecuteUnaryBackwardHardsigmoid>();
constexpr auto cos_bw = ttnn::register_operation<"ttnn::cos_bw", operations::unary_backward::ExecuteUnaryBackwardCos>();
constexpr auto acosh_bw = ttnn::register_operation<"ttnn::acosh_bw", operations::unary_backward::ExecuteUnaryBackwardAcosh>();
constexpr auto clamp_bw = ttnn::register_operation<"ttnn::clamp_bw", operations::unary_backward::ExecuteUnaryBackwardClamp>();
constexpr auto clip_bw = ttnn::register_operation<"ttnn::clip_bw", operations::unary_backward::ExecuteUnaryBackwardClip>();
constexpr auto rdiv_bw = ttnn::register_operation<"ttnn::rdiv_bw", operations::unary_backward::ExecuteUnaryBackwardRdiv>();
constexpr auto gelu_bw = ttnn::register_operation<"ttnn::gelu_bw", operations::unary_backward::ExecuteUnaryBackwardGelu>();
constexpr auto repeat_bw = ttnn::register_operation<"ttnn::repeat_bw", operations::unary_backward::ExecuteUnaryBackwardRepeat>();
constexpr auto pow_bw = ttnn::register_operation<"ttnn::pow_bw", operations::unary_backward::ExecuteUnaryBackwardPow>();
constexpr auto exp_bw = ttnn::register_operation<"ttnn::exp_bw", operations::unary_backward::ExecuteUnaryBackwardExp>();
constexpr auto tanh_bw = ttnn::register_operation<"ttnn::tanh_bw", operations::unary_backward::ExecuteUnaryBackwardTanh>();
constexpr auto sqrt_bw = ttnn::register_operation<"ttnn::sqrt_bw", operations::unary_backward::ExecuteUnaryBackwardSqrt>();
constexpr auto silu_bw = ttnn::register_operation<"ttnn::silu_bw", operations::unary_backward::ExecuteUnaryBackwardSilu>();
constexpr auto relu_bw = ttnn::register_operation<"ttnn::relu_bw", operations::unary_backward::ExecuteUnaryBackwardRelu>();
constexpr auto logit_bw = ttnn::register_operation<"ttnn::logit_bw", operations::unary_backward::ExecuteUnaryBackwardLogit>();
constexpr auto floor_bw = ttnn::register_operation<"ttnn::floor_bw", operations::unary_backward::ExecuteUnaryBackwardFloor>();
constexpr auto round_bw = ttnn::register_operation<"ttnn::round_bw", operations::unary_backward::ExecuteUnaryBackwardRound>();
constexpr auto log_bw = ttnn::register_operation<"ttnn::log_bw", operations::unary_backward::ExecuteUnaryBackwardLog>();
constexpr auto logiteps_bw = ttnn::register_operation<"ttnn::logiteps_bw", operations::unary_backward::ExecuteUnaryBackwardLogiteps>();
constexpr auto celu_bw = ttnn::register_operation<"ttnn::celu_bw", operations::unary_backward::ExecuteUnaryBackwardCelu>();
constexpr auto elu_bw = ttnn::register_operation<"ttnn::elu_bw", operations::unary_backward::ExecuteUnaryBackwardElu>();
constexpr auto leaky_relu_bw = ttnn::register_operation<"ttnn::leaky_relu_bw", operations::unary_backward::ExecuteUnaryBackwardLeakyRelu>();
constexpr auto softshrink_bw = ttnn::register_operation<"ttnn::softshrink_bw", operations::unary_backward::ExecuteUnaryBackwardSoftshrink>();
constexpr auto hardshrink_bw = ttnn::register_operation<"ttnn::hardshrink_bw", operations::unary_backward::ExecuteUnaryBackwardHardshrink>();
constexpr auto hardtanh_bw = ttnn::register_operation<"ttnn::hardtanh_bw", operations::unary_backward::ExecuteUnaryBackwardHardtanh>();
constexpr auto softplus_bw = ttnn::register_operation<"ttnn::softplus_bw", operations::unary_backward::ExecuteUnaryBackwardSoftplus>();
constexpr auto rpow_bw = ttnn::register_operation<"ttnn::rpow_bw", operations::unary_backward::ExecuteUnaryBackwardRpow>();
constexpr auto div_no_nan_bw = ttnn::register_operation<"ttnn::div_no_nan_bw", operations::unary_backward::ExecuteUnaryBackwardDivNoNan>();
constexpr auto polygamma_bw = ttnn::register_operation<"ttnn::polygamma_bw", operations::unary_backward::ExecuteUnaryBackwardPolygamma>();
constexpr auto reciprocal_bw = ttnn::register_operation<"ttnn::reciprocal_bw", operations::unary_backward::ExecuteUnaryBackwardRecip>();
constexpr auto abs_bw = ttnn::register_operation<"ttnn::abs_bw", operations::unary_backward::ExecuteUnaryBackwardAbs>();
constexpr auto prod_bw = ttnn::register_operation<"ttnn::prod_bw", operations::unary_backward::ExecuteUnaryBackwardProd>();

}  // namespace ttnn<|MERGE_RESOLUTION|>--- conflicted
+++ resolved
@@ -488,11 +488,7 @@
         const Tensor &grad_tensor_arg,
         const Tensor &input_tensor_arg,
         float parameter_a,
-<<<<<<< HEAD
-        const string& parameter_b,
-=======
         const std::optional<string> parameter_b = std::nullopt,
->>>>>>> a9a992d3
         const std::optional<MemoryConfig> &memory_config = std::nullopt);
 };
 
