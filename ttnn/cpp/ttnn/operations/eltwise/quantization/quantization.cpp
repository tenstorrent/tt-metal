--- conflicted
+++ resolved
@@ -466,29 +466,9 @@
                 const std::optional<int> quant_axis = has_tensor_out_scale ? axis : std::nullopt;
 
                 const Tensor dequantized = DequantOp::invoke(
-<<<<<<< HEAD
-                    input_tensor, in_scale, in_zero_point, axis, std::nullopt, std::nullopt, std::nullopt);
+                    input_tensor, in_scale, in_zero_point, dequant_axis, std::nullopt, std::nullopt, std::nullopt);
                 return QuantOp::invoke(
-                    dequantized, out_scale, out_zero_point, axis, c_dtype, memory_config, optional_output_tensor);
-=======
-                    queue_id,
-                    input_tensor,
-                    in_scale,
-                    in_zero_point,
-                    dequant_axis,
-                    std::nullopt,
-                    std::nullopt,
-                    std::nullopt);
-                return QuantOp::invoke(
-                    queue_id,
-                    dequantized,
-                    out_scale,
-                    out_zero_point,
-                    quant_axis,
-                    c_dtype,
-                    memory_config,
-                    optional_output_tensor);
->>>>>>> ef93c54e
+                    dequantized, out_scale, out_zero_point, quant_axis, c_dtype, memory_config, optional_output_tensor);
             }},
         in_scale,
         in_zero_point,
