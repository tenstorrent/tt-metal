--- conflicted
+++ resolved
@@ -24,13 +24,10 @@
         case BinaryOpType::MUL:
         case BinaryOpType::EQ:
         case BinaryOpType::NE:
-<<<<<<< HEAD
             return (
                 (a == DataType::FLOAT32 && b == DataType::FLOAT32) || (a == DataType::INT32 && b == DataType::INT32) ||
                 (a == DataType::UINT32 && b == DataType::UINT32) || (a == DataType::UINT16 && b == DataType::UINT16) ||
                 (a == DataType::UINT8 && b == DataType::UINT8));
-=======
->>>>>>> ea673b76
         case BinaryOpType::LOGICAL_AND:
         case BinaryOpType::LOGICAL_OR:
         case BinaryOpType::LOGICAL_XOR:
@@ -40,16 +37,11 @@
                 a == DataType::UINT32 ||
                 a == DataType::UINT16);
         case BinaryOpType::SQUARED_DIFFERENCE:
-<<<<<<< HEAD
-            return (
-                (a == DataType::FLOAT32 && b == DataType::FLOAT32) || (a == DataType::INT32 && b == DataType::INT32) ||
-                (a == DataType::UINT16 && b == DataType::UINT16) || (a == DataType::UINT8 && b == DataType::UINT8));
-=======
             return a == b && (
                 a == DataType::FLOAT32 ||
                 a == DataType::INT32 ||
-                a == DataType::UINT16);
->>>>>>> ea673b76
+                a == DataType::UINT16 ||
+                a == DataType::UINT8);
         case BinaryOpType::LOGADDEXP:
         case BinaryOpType::LOGADDEXP2:
         case BinaryOpType::LDEXP:
