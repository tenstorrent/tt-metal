--- conflicted
+++ resolved
@@ -150,17 +150,8 @@
         writer_defines["OUT_SHARDED"] = "1";
     }
 
-<<<<<<< HEAD
-    std::vector<uint32_t> reader_compile_time_args = {(std::uint32_t)block_or_width_sharded};
-    TensorAccessorArgs(*src0_buffer).append_to(reader_compile_time_args);
-    TensorAccessorArgs(*src1_buffer).append_to(reader_compile_time_args);
-
     std::vector<uint32_t> writer_compile_time_args = {(std::uint32_t)output_cb_index};
     TensorAccessorArgs(*dst_buffer).append_to(writer_compile_time_args);
-=======
-    bool dst_is_dram = dst_buffer->buffer_type() == tt_metal::BufferType::DRAM;
-    std::vector<uint32_t> writer_compile_time_args = {(std::uint32_t)output_cb_index, (std::uint32_t)dst_is_dram};
->>>>>>> 82d9e85f
 
     KernelHandle binary_reader_kernel_id = tt_metal::CreateKernel(
         program,
