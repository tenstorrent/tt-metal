--- conflicted
+++ resolved
@@ -3,41 +3,24 @@
 // SPDX-License-Identifier: Apache-2.0
 
 #include "ttnn/operations/eltwise/binary_backward/device/binary_backward_op.hpp"
-<<<<<<< HEAD
-#include "ttnn/operations/eltwise/ternary_backward/ternary_backward_op.hpp"
-
-#include "third_party/magic_enum/magic_enum.hpp"
-
+
+#include "ttnn/operations/eltwise/binary/binary.hpp"
+#include "ttnn/operations/eltwise/unary/unary.hpp"
 #include "ttnn/experimental/tt_dnn/op_library/backward/backward_ops.hpp"
+
+#include "ttnn/operations/data_movement/slice/slice.hpp"
+#include "ttnn/operations/embedding/embedding/embedding.hpp"
 #include "ttnn/experimental/tt_dnn/op_library/bcast/bcast_op.hpp"
 #include "ttnn/experimental/tt_dnn/op_library/composite/composite_ops.hpp"
 #include "ttnn/experimental/tt_dnn/op_library/eltwise_unary/eltwise_unary_op.hpp"
-=======
-#include "ttnn/operations/eltwise/binary/binary.hpp"
-#include "third_party/magic_enum/magic_enum.hpp"
-#include "tt_eager/tt_dnn/op_library/backward/backward_ops.hpp"
-#include "ttnn/operations/embedding/embedding/embedding.hpp"
-#include "tt_eager/tt_dnn/op_library/bcast/bcast_op.hpp"
-#include "tt_eager/tt_dnn/op_library/composite/composite_ops.hpp"
-#include "tt_eager/tt_dnn/op_library/eltwise_unary/eltwise_unary_op.hpp"
->>>>>>> dfc652d1
-#include "ttnn/operations/data_movement/slice/slice.hpp"
+
 #include "tt_metal/common/constants.hpp"
 #include "tt_metal/host_api.hpp"
 #include "tt_metal/tools/profiler/op_profiler.hpp"
-#include "ttnn/operations/eltwise/unary/unary.hpp"
-#include "ttnn/operations/eltwise/binary/binary.hpp"
-#include "ttnn/operations/embedding/embedding/embedding.hpp"
-
+
+#include "third_party/magic_enum/magic_enum.hpp"
 namespace ttnn::operations::binary_backward {
 
-<<<<<<< HEAD
-namespace utils {
-
-using namespace ttnn;
-
-=======
->>>>>>> dfc652d1
 std::vector<ttnn::Tensor> _atan2_bw(
     const Tensor& grad, const Tensor& input, const Tensor& other, const MemoryConfig& output_mem_config) {
     std::vector<Tensor> grad_tensor;
@@ -436,7 +419,7 @@
     const Tensor& grad,
     const Tensor& input_a,
     const Tensor& input_b,
-    std::string approximate,
+    string approximate,
     const MemoryConfig& output_mem_config) {
     TT_FATAL((approximate == "none" || approximate == "tanh") && "Incorrect approximation type (expected 'none', 'tanh')");
     std::vector<Tensor> grad_tensor;
@@ -506,7 +489,7 @@
     const Tensor& grad,
     const Tensor& input,
     const Tensor& other,
-    std::string round_mode,
+    string round_mode,
     const MemoryConfig& output_mem_config) {
     std::vector<Tensor> grad_tensor;
     if (round_mode == "None") {
@@ -700,11 +683,7 @@
     }
 }
 
-<<<<<<< HEAD
-std::function<std::vector<ttnn::Tensor>(const Tensor&, const Tensor&, const Tensor&, std::string, const MemoryConfig&)> get_function_type1_w_string(BinaryBackwardOpType OpType){
-=======
 std::function<std::vector<ttnn::Tensor>(const Tensor&, const Tensor&, const Tensor&, std::string, const MemoryConfig&)> BinaryBackwardFunction::get_function_type1_w_string(BinaryBackwardOpType OpType){
->>>>>>> dfc652d1
     switch (OpType) {
         case BinaryBackwardOpType::BIAS_GELU_BW:
             return _bias_gelu_bw;
@@ -764,21 +743,4 @@
     }
 }
 
-<<<<<<< HEAD
-std::function<std::vector<ttnn::Tensor>(const Tensor&, const Tensor&, const Tensor&, const Tensor&, const MemoryConfig&)> get_overload_function(BinaryBackwardOpType OpType){
-    switch (OpType) {
-        case BinaryBackwardOpType::LERP_BW:
-            return ttnn::operations::ternary_backward::utils::_lerp_overload;
-        default:
-            TT_ASSERT(false && "Undefined op type");
-            return 0;
-    }
-}
-
-} // utils
-
-
-}  // namespace ttnn::operations::binary
-=======
-}  // namespace ttnn::operations::binary_backward
->>>>>>> dfc652d1
+}  // namespace ttnn::operations::binary_backward