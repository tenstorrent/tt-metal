--- conflicted
+++ resolved
@@ -80,12 +80,7 @@
 }
 tt::tt_metal::operation::ProgramWithCallbacks DramPrefetcher::create_program(
     const std::vector<Tensor>& input_tensors, std::vector<Tensor>& output_tensors) const {
-<<<<<<< HEAD
-    auto global_cb = *this->global_cb;
-    return dram_prefetcher_multi_core(input_tensors, this->num_layers, global_cb);
-=======
     return dram_prefetcher_multi_core(input_tensors, this->num_layers, *this->global_cb);
->>>>>>> b2b5dd16
 }
 
 }  // namespace ttnn::operations::dram_prefetcher