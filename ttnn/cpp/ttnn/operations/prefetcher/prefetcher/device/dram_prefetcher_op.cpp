// SPDX-FileCopyrightText: © 2025 Tenstorrent Inc.
//
// SPDX-License-Identifier: Apache-2.0

#include "dram_prefetcher_op.hpp"
#include "ttnn/run_operation.hpp"
#include "ttnn/operations/math.hpp"

#include <tt-metalium/constants.hpp>

#include <optional>

using uint32_t = std::uint32_t;
using namespace tt::constants;

namespace ttnn::operations::dram_prefetcher {

void DramPrefetcher::validate(const std::vector<Tensor>& input_tensors) const {
    TT_FATAL(input_tensors.size() > 0, "Must have at least one input tensor");
    TT_FATAL(this->num_layers > 0, "Prefetcher must run for at least 1 layer");
    TT_FATAL(global_cb.has_value(), "Global circular buffer must be provided");
    ttnn::Tensor tensor_addrs = input_tensors.back();  // Last tensor is tensor_addrs

<<<<<<< HEAD
    auto global_cb = *this->global_cb;
    uint32_t num_receiver_cores = global_cb.receiver_cores().num_cores();
    uint32_t num_sender_cores = global_cb.sender_cores().num_cores();
=======
    auto global_cb = tt::tt_metal::get_global_circular_buffer(*this->global_cb, input_tensors[0].device()->id());
>>>>>>> a24a9be8

    // Check that global_cb sender_receiver_core_mapping has same number of receivers for each sender core
    const auto& sender_receiver_core_mapping = global_cb.sender_receiver_core_mapping();
    uint32_t num_readers = input_tensors[0].shard_spec()->grid.num_cores();
    for (uint32_t i = 0; i < num_readers; ++i) {
        const auto& [sender_core, receiver_core_range] = sender_receiver_core_mapping[i];
        TT_FATAL(
            receiver_core_range.size() == sender_receiver_core_mapping.begin()->second.size(),
            "Global circular buffer must have same number of receivers for each sender core");
    }
    uint32_t num_receivers_per_sender = sender_receiver_core_mapping[0].second.num_cores();

    for (size_t i = 0; i < input_tensors.size() - 1; ++i) {
        const auto& tensor = input_tensors[i];
        // Check that all tensors are on the same device
        TT_FATAL(tensor.device() == input_tensors[0].device(), "All tensors must be on the same device");
        TT_FATAL(tensor.get_layout() == Layout::TILE, "All tensors must be tilized");
        TT_FATAL(
            tensor.memory_config().memory_layout == TensorMemoryLayout::WIDTH_SHARDED,
            "Input tensors must be width sharded");
        TT_FATAL(tensor.memory_config().buffer_type == BufferType::DRAM, "Input tensors must be in DRAM");

        // Check that all tensors' N (per shard) is divisible by number of cores in global CB receiver
        TT_FATAL(
            tensor.buffer()->shard_spec().shape()[1] % num_receivers_per_sender == 0,
            "All tensors' padded shard size (in last dim) {} must be divisible by the number of receiver cores per "
            "sender {}.",
            tensor.buffer()->shard_spec().shape()[1],
            num_receivers_per_sender);

        tt::DataFormat tensor_data_format = tt::tt_metal::datatype_to_dataformat_converter(tensor.get_dtype());
        TT_FATAL(
            tensor_data_format == tt::DataFormat::Bfp4_b || tensor_data_format == tt::DataFormat::Bfp8_b ||
                tensor_data_format == tt::DataFormat::Float16_b,
            "Input tensors must be of type Bfp4_b, Bfp8_b, or Float16_b");
    }

    TT_FATAL(
        tensor_addrs.device() == input_tensors[0].device(),
        "tensors_addrs must be on the same device as the input tensors");
    TT_FATAL(tensor_addrs.get_layout() == Layout::ROW_MAJOR, "Tensor containing addresses must be row major");
    TT_FATAL(
        tensor_addrs.memory_config().memory_layout == TensorMemoryLayout::HEIGHT_SHARDED,
        "Tensor containing addresses must be height sharded");
    TT_FATAL(tensor_addrs.memory_config().buffer_type == BufferType::L1, "Tensor containing addresses must be in L1");

    tt::DataFormat tensor_addrs_data_format = tt::tt_metal::datatype_to_dataformat_converter(tensor_addrs.get_dtype());
    TT_FATAL(tensor_addrs_data_format == tt::DataFormat::UInt32, "Tensor containing addresses must be of type UInt32");
}
// TODO: Remove output tensor entirely (if possible)
std::vector<ttnn::TensorSpec> DramPrefetcher::compute_output_specs(const std::vector<Tensor>& input_tensors) const {
    return {TensorSpec(
        ttnn::Shape{32, 32},
        tt::tt_metal::TensorLayout(
            input_tensors[0].get_dtype(), tt::tt_metal::PageConfig(input_tensors[0].get_layout()), MemoryConfig{}))};
}
tt::tt_metal::operation::ProgramWithCallbacks DramPrefetcher::create_program(
    const std::vector<Tensor>& input_tensors, std::vector<Tensor>& output_tensors) const {
    return dram_prefetcher_multi_core(input_tensors, this->num_layers, *this->global_cb);
}

}  // namespace ttnn::operations::dram_prefetcher<|MERGE_RESOLUTION|>--- conflicted
+++ resolved
@@ -21,13 +21,7 @@
     TT_FATAL(global_cb.has_value(), "Global circular buffer must be provided");
     ttnn::Tensor tensor_addrs = input_tensors.back();  // Last tensor is tensor_addrs
 
-<<<<<<< HEAD
     auto global_cb = *this->global_cb;
-    uint32_t num_receiver_cores = global_cb.receiver_cores().num_cores();
-    uint32_t num_sender_cores = global_cb.sender_cores().num_cores();
-=======
-    auto global_cb = tt::tt_metal::get_global_circular_buffer(*this->global_cb, input_tensors[0].device()->id());
->>>>>>> a24a9be8
 
     // Check that global_cb sender_receiver_core_mapping has same number of receivers for each sender core
     const auto& sender_receiver_core_mapping = global_cb.sender_receiver_core_mapping();
