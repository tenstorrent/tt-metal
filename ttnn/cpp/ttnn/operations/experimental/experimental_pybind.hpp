--- conflicted
+++ resolved
@@ -4,7 +4,7 @@
 
 #pragma once
 
-<<<<<<< HEAD
+#include "pybind11/pybind_fwd.hpp"
 #include <pybind11/pybind11.h>
 #include <pybind11/stl.h>
 
@@ -20,11 +20,6 @@
     // Paged update cache ops
     paged_cache::detail::bind_experimental_paged_cache_operations(module);
 }
-=======
-#include "pybind11/pybind_fwd.hpp"
-namespace ttnn::operations::experimental {
-
 void py_module(pybind11::module& module);
->>>>>>> 802e9a3e
 
 }  // namespace ttnn::operations::experimental