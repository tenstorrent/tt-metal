// SPDX-FileCopyrightText: © 2023 Tenstorrent Inc.
//
// SPDX-License-Identifier: Apache-2.0

#include "ttnn/operations/experimental/auto_format/auto_format.hpp"

#include <utility>

#include <tt-metalium/constants.hpp>
#include <tt-metalium/host_api.hpp>
#include "ttnn/operations/data_movement/clone/clone.hpp"
#include "ttnn/operations/data_movement/data_transfer/data_transfer.hpp"
#include "ttnn/operations/data_movement/pad/pad.hpp"
#include "ttnn/operations/data_movement/slice/slice.hpp"
#include "ttnn/operations/data_movement/tilize/tilize.hpp"
#include "ttnn/operations/data_movement/tilize_with_val_padding/tilize_with_val_padding.hpp"
#include "ttnn/operations/data_movement/untilize/untilize.hpp"
#include "ttnn/operations/data_movement/untilize_with_unpadding/untilize_with_unpadding.hpp"
#include "ttnn/tensor/tensor.hpp"

using namespace tt::tt_metal;

namespace ttnn::operations::experimental::auto_format {

Tensor AutoFormat::move_tensor_to_device(const Tensor& input, IDevice* device, const MemoryConfig& mem_config) {
    if (input.storage_type() != StorageType::DEVICE) {
        return ttnn::data_transfer_to_device(input, device, mem_config);
    } else {
        return input;
    }
}

Tensor AutoFormat::move_tensor_to_mem_config(const Tensor& input, const MemoryConfig& mem_config) {
    if (input.storage_type() != StorageType::DEVICE) {
        return ttnn::data_transfer_to_device(input, AutoFormat::GetDefaultDevice(), mem_config);
    } else if (input.memory_config() != mem_config) {
        return ttnn::clone(input, std::nullopt, mem_config, std::nullopt);
    } else {
        return input;
    }
}

// This code is a workaround for cases where we need to remove autoformat but other dependent ops
// are not quite ready. So here we basically just put the tensor back on device.
// Used in backward_ops.cpp
// See: Remove auto format within permute_op.cpp #9404
Tensor AutoFormat::move_tensor_to_device_and_pad(
    const Tensor& input, IDevice* device, Layout target_layout, std::optional<MemoryConfig> target_mem_config) {
    using namespace tt::constants;
<<<<<<< HEAD
    const auto& intended_shape = input.get_logical_shape();
    const auto device_shape = input.get_legacy_shape();
    const auto new_intended_shape =
        std::array<std::uint32_t, 4>{intended_shape[0], intended_shape[1], intended_shape[-2], intended_shape[-1]};
    const auto new_device_shape = std::array<std::uint32_t, 4>{
        device_shape[0],
        device_shape[1],
        (device_shape[-2] % TILE_HEIGHT != 0 ? (device_shape[-2] / TILE_HEIGHT + 1) * TILE_HEIGHT : device_shape[-2]),
        (device_shape[-1] % TILE_WIDTH != 0 ? (device_shape[-1] / TILE_WIDTH + 1) * TILE_WIDTH : device_shape[-1])};
    const auto new_shape = tt::tt_metal::LegacyShape(new_intended_shape, new_device_shape);
    return AutoFormat::format_input_tensor(input, device, new_shape, 0.0, target_layout, std::move(target_mem_config));
=======
    const auto device_shape = input.get_padded_shape();
    const SimpleShape new_device_shape(
        {device_shape[0],
         device_shape[1],
         (device_shape[-2] % TILE_HEIGHT != 0 ? (device_shape[-2] / TILE_HEIGHT + 1) * TILE_HEIGHT : device_shape[-2]),
         (device_shape[-1] % TILE_WIDTH != 0 ? (device_shape[-1] / TILE_WIDTH + 1) * TILE_WIDTH : device_shape[-1])});
    return AutoFormat::format_input_tensor(
        input, device, new_device_shape, 0.0, target_layout, std::move(target_mem_config));
>>>>>>> 4cf94f5e
}

Tensor AutoFormat::format_input_tensor(
    const Tensor& input,
    IDevice* device,
    const ttnn::SimpleShape& padded_shape,
    float pad_value,
    Layout target_layout,
    std::optional<MemoryConfig> target_mem_config) {
    bool pad_input = input.get_padded_shape() != padded_shape;
    bool convert_layout = input.get_layout() != target_layout;

    if (!pad_input && !convert_layout) {
        return AutoFormat::move_tensor_to_device(input, device);
    }

    MemoryConfig mem_config = operation::DEFAULT_OUTPUT_MEMORY_CONFIG;
    if (target_mem_config.has_value()) {
        mem_config = target_mem_config.value();
    } else if (input.storage_type() == StorageType::DEVICE) {
        mem_config = input.memory_config();
    }

    Tensor formatted_input = input;
    auto shape = formatted_input.get_legacy_shape();

    // TODO: Profile if it is faster to put host tensor to device and then pad/convert if possible
    // Device side conversions
    if (formatted_input.storage_type() == StorageType::DEVICE) {
        if (convert_layout && !pad_input) {
            if (target_layout == Layout::TILE && formatted_input.get_layout() == Layout::ROW_MAJOR) {
                return ttnn::tilize(formatted_input, mem_config);
            } else if (target_layout == Layout::ROW_MAJOR && formatted_input.get_layout() == Layout::TILE) {
                return ttnn::untilize(formatted_input, mem_config);
            }
        } else if (!convert_layout && pad_input) {
            if (formatted_input.get_layout() == Layout::ROW_MAJOR || formatted_input.get_layout() == Layout::TILE) {
                return ttnn::pad(
                    0,
                    (const ttnn::Tensor)formatted_input,
                    padded_shape.to_array_4D(),
                    tt::tt_metal::Array4D({0, 0, 0, 0}),
                    pad_value,
                    false,
                    mem_config);
            }
        } else if (convert_layout && pad_input) {
            if (formatted_input.get_layout() == Layout::ROW_MAJOR && target_layout == Layout::TILE) {
                PadValue pad_value_variant;
                if (formatted_input.get_dtype() == ttnn::DataType::BFLOAT16 or
                    formatted_input.get_dtype() == ttnn::DataType::FLOAT32) {
                    pad_value_variant = (float)pad_value;
                } else {
                    pad_value_variant = (uint32_t)pad_value;
                }
                return ttnn::tilize_with_val_padding(formatted_input, padded_shape, pad_value_variant, mem_config);
            } else if (formatted_input.get_layout() == Layout::TILE && target_layout == Layout::ROW_MAJOR) {
                formatted_input = ttnn::untilize(formatted_input, mem_config);
                return ttnn::pad(
                    0,
                    (const ttnn::Tensor)formatted_input,
                    padded_shape.to_array_4D(),
                    tt::tt_metal::Array4D({0, 0, 0, 0}),
                    pad_value,
                    false,
                    mem_config);
            }
        }
        // Fall back to host conversions
        formatted_input = ttnn::data_transfer_to_host(formatted_input);
    }

    // Host side conversions
    if (pad_input) {
        if (formatted_input.get_layout() != Layout::ROW_MAJOR) {
            formatted_input = formatted_input.to(Layout::ROW_MAJOR);
            convert_layout = formatted_input.get_layout() != target_layout;
        }
        formatted_input = ttnn::pad(
            (const ttnn::Tensor)formatted_input,
            padded_shape.to_array_4D(),
            tt::tt_metal::Array4D({0, 0, 0, 0}),
            pad_value);
    }

    if (convert_layout) {
        formatted_input = formatted_input.to(target_layout);
    }

    return AutoFormat::move_tensor_to_device(formatted_input, device, mem_config);
}

Tensor AutoFormat::format_output_tensor(
    const Tensor& output,
    const ttnn::SimpleShape& shape,
    IDevice* device,
    Layout target_layout,
    std::optional<MemoryConfig> target_mem_config) {
    bool unpad_output = output.get_padded_shape() != shape;
    bool convert_layout = output.get_layout() != target_layout;

    if (!unpad_output && !convert_layout) {
        return output;
    }
    MemoryConfig mem_config = operation::DEFAULT_OUTPUT_MEMORY_CONFIG;
    if (target_mem_config.has_value()) {
        mem_config = target_mem_config.value();
    } else if (output.storage_type() == StorageType::DEVICE) {
        mem_config = output.memory_config();
    }

    Tensor formatted_output = output;
    // Device side conversions
    if (formatted_output.storage_type() == StorageType::DEVICE) {
        if (!unpad_output && convert_layout) {
            // If target layout is tile but shape does not support tile, we don't do any conversions
            if (target_layout == Layout::TILE && formatted_output.get_layout() == Layout::ROW_MAJOR) {
                if (AutoFormat::legal_tile_shape(formatted_output.get_padded_shape())) {
                    formatted_output = ttnn::tilize(formatted_output, mem_config);
                }
                return formatted_output;
            } else if (target_layout == Layout::ROW_MAJOR && formatted_output.get_layout() == Layout::TILE) {
                formatted_output = ttnn::untilize(formatted_output, mem_config);
                return formatted_output;
            }

        } else if (unpad_output && !convert_layout) {
            // Output can be unpadded and layout supports the shape
            if ((formatted_output.get_layout() == Layout::TILE && AutoFormat::legal_tile_shape(shape)) ||
                (formatted_output.get_layout() == Layout::ROW_MAJOR && AutoFormat::legal_rm_shape(shape))) {
                auto begins = std::array<uint32_t, 4>({0, 0, 0, 0});
                auto ends = std::array<uint32_t, 4>({shape[0], shape[1], shape[2], shape[3]});
                auto step = std::array<uint32_t, 4>({1, 1, 1, 1});

                formatted_output = ttnn::slice(DefaultQueueId, formatted_output, begins, ends, step, mem_config);
                return formatted_output;
                // Output is tile but shape cannot be tile. We leave in RM
            } else if (formatted_output.get_layout() == Layout::TILE && AutoFormat::legal_rm_shape(shape)) {
                formatted_output = ttnn::untilize_with_unpadding(
                    formatted_output,
                    SmallVector<uint32_t>({shape[0] - 1, shape[1] - 1, shape[2] - 1, shape[3] - 1}),
                    mem_config);
                return formatted_output;
            }
        } else if (unpad_output && convert_layout) {
            if (formatted_output.get_layout() == Layout::TILE && target_layout == Layout::ROW_MAJOR &&
                AutoFormat::legal_rm_shape(shape)) {
                formatted_output = ttnn::untilize_with_unpadding(
                    formatted_output,
                    SmallVector<uint32_t>({shape[0] - 1, shape[1] - 1, shape[2] - 1, shape[3] - 1}),
                    mem_config);
                return formatted_output;
            } else if (
                formatted_output.get_layout() == Layout::ROW_MAJOR && target_layout == Layout::TILE &&
                AutoFormat::legal_tile_shape(shape)) {
                auto begins = std::array<uint32_t, 4>({0, 0, 0, 0});
                auto ends = std::array<uint32_t, 4>({shape[0], shape[1], shape[2], shape[3]});
                auto step = std::array<uint32_t, 4>({1, 1, 1, 1});
                formatted_output = ttnn::slice(DefaultQueueId, formatted_output, begins, ends, step, mem_config);
                formatted_output = ttnn::tilize(formatted_output, mem_config);
                return formatted_output;
            }
        }
        // Fall back to host conversions
        formatted_output = ttnn::data_transfer_to_host(formatted_output);
    }

    // Host side conversions
    if (unpad_output) {
        // Requires RM for unpad
        if (formatted_output.get_layout() != Layout::ROW_MAJOR) {
            formatted_output = formatted_output.to(Layout::ROW_MAJOR);
            convert_layout = formatted_output.get_layout() != target_layout;
        }
        auto begins = std::array<uint32_t, 4>({0, 0, 0, 0});
        auto ends = std::array<uint32_t, 4>({shape[0], shape[1], shape[2], shape[3]});
        auto step = std::array<uint32_t, 4>({1, 1, 1, 1});
        formatted_output = ttnn::slice(formatted_output, begins, ends, step, std::nullopt);
    }

    if (convert_layout) {
        // Default to RM layout if we can't match the formatted_input layout
        if (target_layout == Layout::TILE && !AutoFormat::legal_tile_shape(formatted_output.get_padded_shape())) {
            if (formatted_output.get_layout() != Layout::ROW_MAJOR) {
                formatted_output = formatted_output.to(Layout::ROW_MAJOR);
            }
        } else {
            formatted_output = formatted_output.to(target_layout);
        }
    }

    // Send formatted_output to device if possible
    // Check that shape is supported on device
    if (formatted_output.storage_type() != StorageType::DEVICE) {
        if (AutoFormat::legal_device_shape(formatted_output.get_padded_shape(), formatted_output.get_layout())) {
            formatted_output = AutoFormat::move_tensor_to_device(formatted_output, device, mem_config);
        }
    }

    return formatted_output;
}

}  // namespace ttnn::operations::experimental::auto_format<|MERGE_RESOLUTION|>--- conflicted
+++ resolved
@@ -47,19 +47,6 @@
 Tensor AutoFormat::move_tensor_to_device_and_pad(
     const Tensor& input, IDevice* device, Layout target_layout, std::optional<MemoryConfig> target_mem_config) {
     using namespace tt::constants;
-<<<<<<< HEAD
-    const auto& intended_shape = input.get_logical_shape();
-    const auto device_shape = input.get_legacy_shape();
-    const auto new_intended_shape =
-        std::array<std::uint32_t, 4>{intended_shape[0], intended_shape[1], intended_shape[-2], intended_shape[-1]};
-    const auto new_device_shape = std::array<std::uint32_t, 4>{
-        device_shape[0],
-        device_shape[1],
-        (device_shape[-2] % TILE_HEIGHT != 0 ? (device_shape[-2] / TILE_HEIGHT + 1) * TILE_HEIGHT : device_shape[-2]),
-        (device_shape[-1] % TILE_WIDTH != 0 ? (device_shape[-1] / TILE_WIDTH + 1) * TILE_WIDTH : device_shape[-1])};
-    const auto new_shape = tt::tt_metal::LegacyShape(new_intended_shape, new_device_shape);
-    return AutoFormat::format_input_tensor(input, device, new_shape, 0.0, target_layout, std::move(target_mem_config));
-=======
     const auto device_shape = input.get_padded_shape();
     const SimpleShape new_device_shape(
         {device_shape[0],
@@ -68,7 +55,6 @@
          (device_shape[-1] % TILE_WIDTH != 0 ? (device_shape[-1] / TILE_WIDTH + 1) * TILE_WIDTH : device_shape[-1])});
     return AutoFormat::format_input_tensor(
         input, device, new_device_shape, 0.0, target_layout, std::move(target_mem_config));
->>>>>>> 4cf94f5e
 }
 
 Tensor AutoFormat::format_input_tensor(
