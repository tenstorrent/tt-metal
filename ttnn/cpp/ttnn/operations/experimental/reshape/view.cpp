--- conflicted
+++ resolved
@@ -60,14 +60,9 @@
                 }
                 return Tensor(updated_storage, new_spec);
             }
-<<<<<<< HEAD
             /*
             if constexpr (std::is_same_v<T, MultiDeviceStorage>) {
                 MultiDeviceStorage updated_storage = std::get<T>(tensor.get_storage());
-=======
-            if constexpr (std::is_same_v<T, tt::tt_metal::MultiDeviceStorage>) {
-                tt::tt_metal::MultiDeviceStorage updated_storage = std::get<T>(tensor.get_storage());
->>>>>>> 23791bee
                 std::unordered_map<int, ttnn::TensorSpec> new_specs;
                 for (auto device_id : updated_storage.ordered_device_ids) {
                     const auto& prev_spec = updated_storage.specs.at(device_id);
@@ -84,12 +79,8 @@
                 updated_storage.specs = new_specs;
                 return Tensor(updated_storage, new_spec);
             }
-<<<<<<< HEAD
             */
             if constexpr (std::is_same_v<T, DeviceStorage>) {
-=======
-            if constexpr (std::is_same_v<T, tt::tt_metal::DeviceStorage>) {
->>>>>>> 23791bee
                 if (input_tensor.get_layout() == Layout::ROW_MAJOR) {
                     if (tensor.memory_config().memory_layout != TensorMemoryLayout::HEIGHT_SHARDED) {
                         tt::tt_metal::DeviceStorage device_storage = std::get<T>(tensor.get_storage());
