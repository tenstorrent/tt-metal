--- conflicted
+++ resolved
@@ -11,17 +11,10 @@
     const std::vector<Tensor>& input_tensors, const std::vector<std::optional<Tensor>>& output_tensors) const {
     const auto& input_tensor_a = input_tensors.at(0);
 
-<<<<<<< HEAD
     TT_FATAL(
         input_tensor_a.get_dtype() == DataType::INT32 || input_tensor_a.get_dtype() == DataType::UINT32,
         "Only INT32 and UINT32 is supported for inputs!");
     TT_FATAL(input_tensor_a.get_layout() == Layout::ROW_MAJOR, "Only ROW_MAJOR layout is supported for inputs!");
-=======
-    TT_FATAL(input_tensor_a.get_dtype() == tt::tt_metal::DataType::INT32, "Only INT32 is supported for inputs!");
-    TT_FATAL(
-        input_tensor_a.get_layout() == tt::tt_metal::Layout::ROW_MAJOR,
-        "Only ROW_MAJOR layout is supported for inputs!");
->>>>>>> 3b6e1652
 
     auto input_shape = input_tensor_a.get_padded_shape();
     TT_FATAL(input_shape.size() == 1, "must have 1 dimension");
