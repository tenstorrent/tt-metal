--- conflicted
+++ resolved
@@ -58,21 +58,13 @@
             [](const OperationType& self,
                const ttnn::Tensor& input_tensor,
                const ttnn::Tensor& output_tensor,
-<<<<<<< HEAD
-               const std::array<uint32_t, 4>& start,
-               const std::array<uint32_t, 4>& end,
-               const std::array<uint32_t, 4>& step) { return self(input_tensor, output_tensor, start, end, step); },
-=======
                const ttnn::SmallVector<uint32_t>& start,
                const ttnn::SmallVector<uint32_t>& end,
-               const ttnn::SmallVector<uint32_t>& step,
-               QueueId queue_id) { return self(queue_id, input_tensor, output_tensor, start, end, step); },
->>>>>>> e5f1384f
+               const ttnn::SmallVector<uint32_t>& step) { return self(input_tensor, output_tensor, start, end, step); },
             py::arg("input_tensor"),
             py::arg("output_tensor"),
             py::arg("start"),
             py::arg("end"),
-            py::arg("step"),
-            py::kw_only()});
+            py::arg("step")});
 }
 }  // namespace ttnn::operations::experimental::slice_write