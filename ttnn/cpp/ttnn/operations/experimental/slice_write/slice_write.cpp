--- conflicted
+++ resolved
@@ -17,14 +17,7 @@
 
 namespace ttnn::operations::experimental {
 
-<<<<<<< HEAD
-// Specialization for uint32_t and N=4
-template <>
-ttnn::Tensor SliceWriteOperation::invoke<uint32_t, 4>(
-=======
 ttnn::Tensor SliceWriteOperation::invoke(
-    QueueId queue_id,
->>>>>>> e5f1384f
     const ttnn::Tensor& input_tensor,
     const ttnn::Tensor& output_tensor,
     const ttnn::SmallVector<uint32_t>& begins,
