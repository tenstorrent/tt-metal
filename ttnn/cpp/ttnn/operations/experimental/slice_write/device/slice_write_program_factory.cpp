--- conflicted
+++ resolved
@@ -495,11 +495,8 @@
 
     tt::DataFormat input_cb_data_format = tt::tt_metal::datatype_to_dataformat_converter(input_tensor.dtype());
     uint32_t input_single_tile_size = tt::tt_metal::detail::TileSize(input_cb_data_format);
-<<<<<<< HEAD
-=======
     tt::DataFormat output_cb_data_format = tt::tt_metal::datatype_to_dataformat_converter(output_tensor.dtype());
     uint32_t output_single_tile_size = tt::tt_metal::detail::TileSize(output_cb_data_format);
->>>>>>> 5f2d0352
 
     auto shard_spec = input_tensor.shard_spec().value();
     auto input_cores = shard_spec.grid;
@@ -512,15 +509,7 @@
     uint32_t num_tiles_channel_per_core = shard_spec.shape[1] / TILE_WIDTH;
 
     uint32_t output_row_size_bytes = output_shape[-1] * input_tensor.element_size();
-<<<<<<< HEAD
-    TT_FATAL(
-        output_row_size_bytes % num_cores_channels == 0,
-        "Output row size {} should be divisible by num_cores_channels {}",
-        output_row_size_bytes,
-        num_cores_channels);
-=======
     uint32_t input_row_size_bytes = input_shard_shape[1] * input_tensor.element_size();
->>>>>>> 5f2d0352
 
     std::uint32_t num_dims = static_cast<std::uint32_t>(actual_input_shape.rank());
     std::vector<uint32_t> num_output_tiles_per_dim(num_dims);
@@ -687,12 +676,8 @@
 
     tt::DataFormat input_cb_data_format = tt::tt_metal::datatype_to_dataformat_converter(input.dtype());
     uint32_t input_single_tile_size = tt::tt_metal::detail::TileSize(input_cb_data_format);
-<<<<<<< HEAD
-    tt::DataFormat output_cb_data_format = tt::tt_metal::datatype_to_dataformat_converter(output.get_dtype());
-=======
     tt::DataFormat output_cb_data_format = tt::tt_metal::datatype_to_dataformat_converter(output.dtype());
     uint32_t output_single_tile_size = tt::tt_metal::detail::TileSize(output_cb_data_format);
->>>>>>> 5f2d0352
 
     log_debug(tt::LogOp, "Slice Write Input Shape : {} ,Actual Input Shape: {}", input_shape, input_shape);
     TT_FATAL(input.dtype() == output.dtype(), "Input & output should have the same dtype");
