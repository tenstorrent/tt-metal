// SPDX-FileCopyrightText: © 2025 Tenstorrent AI ULC
//
// SPDX-License-Identifier: Apache-2.0

#include "all_reduce_async.hpp"

#include "cpp/ttnn/operations/experimental/ccl/reduce_scatter_async/device/reduce_scatter_async_op.hpp"
#include "ttnn/operations/experimental/ccl/all_gather_async/device/all_gather_async_op.hpp"
#include "device/all_reduce_async_op.hpp"
#include "cpp/ttnn/global_semaphore.hpp"

namespace ttnn::operations::experimental::ccl {

uint32_t find_scatter_dim(const ttnn::Shape& input_tensor_padded_shape, size_t num_workers) {
    // iterate until we find a dimension that is divisible by num_workers
    TT_FATAL(input_tensor_padded_shape.size() == 4, "Expected input tensor to have 4 dimensions");
    ttnn::Shape input_tensor_shape_in_tiles{
        input_tensor_padded_shape[0],
        input_tensor_padded_shape[1],
        input_tensor_padded_shape[2] / tt::constants::TILE_HEIGHT,
        input_tensor_padded_shape[3] / tt::constants::TILE_WIDTH};
    for (uint32_t dim = 0; dim < 4; ++dim) {
        if (input_tensor_shape_in_tiles[dim] % num_workers == 0) {
            tt::log_debug(
                "Found scatter dimension {} for input tensor with padded shape {}", dim, input_tensor_padded_shape);
            return dim;
        }
    }
    TT_THROW(
        "No scatter dimension found for input tensor with padded shape {} and num_workers {}",
        input_tensor_padded_shape,
        num_workers);
}

ttnn::Tensor ExecuteAllReduceAsync::invoke(
    const ttnn::Tensor& input_tensor,
    const global_semaphore::MultiDeviceGlobalSemaphore& from_remote_multi_device_global_semaphore,
    const global_semaphore::MultiDeviceGlobalSemaphore& to_remote_multi_device_global_semaphore,
    const global_semaphore::MultiDeviceGlobalSemaphore& gather_multi_device_global_semaphore,
    ttnn::operations::reduction::ReduceType math_op,
    const std::optional<ttnn::MemoryConfig>& memory_config,
    ttnn::ccl::Topology topology,
    const std::optional<size_t> num_preferred_links,
    std::optional<tt::tt_metal::SubDeviceId> worker_subdevice_id_opt) {
    MemoryConfig out_memory_config = memory_config.value_or(input_tensor.memory_config());
    uint32_t dim = find_scatter_dim(input_tensor.get_padded_shape(), input_tensor.get_workers().size());
    ttnn::Tensor scattered_tensor = ttnn::operations::experimental::ccl::reduce_scatter(
        input_tensor,
        dim,
        from_remote_multi_device_global_semaphore,
        to_remote_multi_device_global_semaphore,
        math_op,
        out_memory_config,
        topology,
        num_preferred_links,
        worker_subdevice_id_opt);
    return ttnn::operations::experimental::ccl::all_gather_async(
        scattered_tensor,
        dim,
        gather_multi_device_global_semaphore,
        num_preferred_links.value_or(1),
        out_memory_config,
        topology,
        worker_subdevice_id_opt,
        true);
}

ttnn::Tensor ExecuteAllReduceAsync::invoke(
    const ttnn::Tensor& input_tensor,
    const uint32_t cluster_axis,
    const MeshDevice& mesh_device,
    const global_semaphore::MultiDeviceGlobalSemaphore& from_remote_multi_device_global_semaphore,
    const global_semaphore::MultiDeviceGlobalSemaphore& to_remote_multi_device_global_semaphore,
    const global_semaphore::MultiDeviceGlobalSemaphore& gather_multi_device_global_semaphore,
    ttnn::operations::reduction::ReduceType math_op,
    const std::optional<ttnn::MemoryConfig>& memory_config,
    ttnn::ccl::Topology topology,
    const std::optional<size_t> num_preferred_links,
    std::optional<tt::tt_metal::SubDeviceId> worker_subdevice_id_opt) {
    MemoryConfig out_memory_config = memory_config.value_or(input_tensor.memory_config());
    const auto mesh_view = mesh_device.get_view();
    std::vector<IDevice*> devices =
        (cluster_axis == 0) ? mesh_view.get_devices_on_column(0) : mesh_view.get_devices_on_row(0);
    uint32_t dim = find_scatter_dim(input_tensor.get_padded_shape(), devices.size());
    ttnn::Tensor scattered_tensor = ttnn::operations::experimental::ccl::reduce_scatter(
        input_tensor,
        dim,
        cluster_axis,
        mesh_device,
        from_remote_multi_device_global_semaphore,
        to_remote_multi_device_global_semaphore,
        math_op,
        out_memory_config,
        topology,
        num_preferred_links,
        worker_subdevice_id_opt);
    return ttnn::operations::experimental::ccl::all_gather_async(
        scattered_tensor,
        dim,
        cluster_axis,
        mesh_device,
        topology,
        gather_multi_device_global_semaphore,
        out_memory_config,
        num_preferred_links,
        worker_subdevice_id_opt,
        true);
}

ttnn::Tensor ExecuteAllReduceAsync::invoke(
    const ttnn::Tensor& input_tensor,
<<<<<<< HEAD
    ttnn::Tensor& all_gather_output_tensor,
=======
    ttnn::Tensor& buffer_tensor,
>>>>>>> fbaa49aa
    const uint32_t cluster_axis,
    const MeshDevice& mesh_device,
    const global_semaphore::MultiDeviceGlobalSemaphore& multi_device_global_semaphore,
    const std::optional<ttnn::MemoryConfig>& memory_config,
    ttnn::ccl::Topology topology,
    const std::optional<size_t> num_preferred_links,
    std::optional<tt::tt_metal::SubDeviceId> worker_subdevice_id_opt) {
    MemoryConfig out_memory_config = memory_config.value_or(input_tensor.memory_config());
    return ttnn::operations::experimental::ccl::all_reduce_async(
        input_tensor,
<<<<<<< HEAD
        all_gather_output_tensor,
=======
        buffer_tensor,
>>>>>>> fbaa49aa
        cluster_axis,
        mesh_device,
        topology,
        multi_device_global_semaphore,
        out_memory_config,
        num_preferred_links,
        worker_subdevice_id_opt,
        true);
}

}  // namespace ttnn::operations::experimental::ccl<|MERGE_RESOLUTION|>--- conflicted
+++ resolved
@@ -109,11 +109,7 @@
 
 ttnn::Tensor ExecuteAllReduceAsync::invoke(
     const ttnn::Tensor& input_tensor,
-<<<<<<< HEAD
-    ttnn::Tensor& all_gather_output_tensor,
-=======
     ttnn::Tensor& buffer_tensor,
->>>>>>> fbaa49aa
     const uint32_t cluster_axis,
     const MeshDevice& mesh_device,
     const global_semaphore::MultiDeviceGlobalSemaphore& multi_device_global_semaphore,
@@ -124,11 +120,7 @@
     MemoryConfig out_memory_config = memory_config.value_or(input_tensor.memory_config());
     return ttnn::operations::experimental::ccl::all_reduce_async(
         input_tensor,
-<<<<<<< HEAD
-        all_gather_output_tensor,
-=======
         buffer_tensor,
->>>>>>> fbaa49aa
         cluster_axis,
         mesh_device,
         topology,
