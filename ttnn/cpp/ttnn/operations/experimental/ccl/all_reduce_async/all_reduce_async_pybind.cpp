// SPDX-FileCopyrightText: © 2025 Tenstorrent AI ULC
//
// SPDX-License-Identifier: Apache-2.0

#include "all_reduce_async_pybind.hpp"

#include <pybind11/pybind11.h>
#include <pybind11/stl.h>

#include "cpp/pybind11/decorators.hpp"
#include "ttnn/operations/experimental/ccl/all_reduce_async/all_reduce_async.hpp"
#include "ttnn/types.hpp"
#include "cpp/ttnn/global_semaphore.hpp"

#include "ttnn/operations/reduction/generic/generic_reductions.hpp"

namespace ttnn::operations::experimental::ccl {

namespace detail {

template <typename ccl_operation_t>
void bind_all_reduce_async(pybind11::module& module, const ccl_operation_t& operation, const char* doc) {
    bind_registered_operation(
        module,
        operation,
        doc,
        ttnn::pybind_overload_t{
            [](const ccl_operation_t& self,
               const ttnn::Tensor& input_tensor,
               const global_semaphore::MultiDeviceGlobalSemaphore& from_remote_multi_device_global_semaphore,
               const global_semaphore::MultiDeviceGlobalSemaphore& to_remote_multi_device_global_semaphore,
               const global_semaphore::MultiDeviceGlobalSemaphore& gather_multi_device_global_semaphore,
               ttnn::operations::reduction::ReduceType math_op,
               const ttnn::MemoryConfig& memory_config,
               ttnn::ccl::Topology topology,
               const std::optional<size_t> num_links,
               std::optional<tt::tt_metal::SubDeviceId> worker_subdevice_id_opt) -> ttnn::Tensor {
                return self(
                    input_tensor,
                    from_remote_multi_device_global_semaphore,
                    to_remote_multi_device_global_semaphore,
                    gather_multi_device_global_semaphore,
                    math_op,
                    memory_config,
                    topology,
                    num_links,
                    worker_subdevice_id_opt);
            },
            py::arg("input_tensor"),
            py::arg("from_remote_multi_device_global_semaphore"),
            py::arg("to_remote_multi_device_global_semaphore"),
            py::arg("gather_multi_device_global_semaphore"),
            py::arg("math_op"),
            py::kw_only(),
            py::arg("memory_config") = std::nullopt,
            py::arg("topology") = ttnn::ccl::Topology::Linear,
            py::arg("num_links") = std::nullopt,
            py::arg("subdevice_id") = std::nullopt},

        ttnn::pybind_overload_t{
            [](const ccl_operation_t& self,
               const ttnn::Tensor& input_tensor,
               const uint32_t cluster_axis,
               const MeshDevice& mesh_device,
               const global_semaphore::MultiDeviceGlobalSemaphore& from_remote_multi_device_global_semaphore,
               const global_semaphore::MultiDeviceGlobalSemaphore& to_remote_multi_device_global_semaphore,
               const global_semaphore::MultiDeviceGlobalSemaphore& gather_multi_device_global_semaphore,
               ttnn::operations::reduction::ReduceType math_op,
               const ttnn::MemoryConfig& memory_config,
               ttnn::ccl::Topology topology,
               const std::optional<size_t> num_links,
               std::optional<tt::tt_metal::SubDeviceId> worker_subdevice_id_opt) -> ttnn::Tensor {
                return self(
                    input_tensor,
                    cluster_axis,
                    mesh_device,
                    from_remote_multi_device_global_semaphore,
                    to_remote_multi_device_global_semaphore,
                    gather_multi_device_global_semaphore,
                    math_op,
                    memory_config,
                    topology,
                    num_links,
                    worker_subdevice_id_opt);
            },
            py::arg("input_tensor"),
            py::arg("cluster_axis"),
            py::arg("mesh_device"),
            py::arg("from_remote_multi_device_global_semaphore"),
            py::arg("to_remote_multi_device_global_semaphore"),
            py::arg("gather_multi_device_global_semaphore"),
            py::arg("math_op"),
            py::kw_only(),
            py::arg("memory_config") = std::nullopt,
            py::arg("topology") = ttnn::ccl::Topology::Linear,
            py::arg("num_links") = std::nullopt,
            py::arg("subdevice_id") = std::nullopt},

        ttnn::pybind_overload_t{
            [](const ccl_operation_t& self,
               const ttnn::Tensor& input_tensor,
<<<<<<< HEAD
               ttnn::Tensor& all_gather_output_tensor,
=======
               ttnn::Tensor& buffer_tensor,
>>>>>>> fbaa49aa
               const uint32_t cluster_axis,
               const MeshDevice& mesh_device,
               const global_semaphore::MultiDeviceGlobalSemaphore& multi_device_global_semaphore,
               const ttnn::MemoryConfig& memory_config,
               ttnn::ccl::Topology topology,
               const std::optional<size_t> num_links,
               std::optional<tt::tt_metal::SubDeviceId> worker_subdevice_id_opt) -> ttnn::Tensor {
                return self(
                    input_tensor,
<<<<<<< HEAD
                    all_gather_output_tensor,
=======
                    buffer_tensor,
>>>>>>> fbaa49aa
                    cluster_axis,
                    mesh_device,
                    multi_device_global_semaphore,
                    memory_config,
                    topology,
                    num_links,
                    worker_subdevice_id_opt);
            },
            py::arg("input_tensor"),
<<<<<<< HEAD
            py::arg("all_gather_output_tensor"),
=======
            py::arg("buffer_tensor"),
>>>>>>> fbaa49aa
            py::arg("cluster_axis"),
            py::arg("mesh_device"),
            py::arg("multi_device_global_semaphore"),
            py::kw_only(),
            py::arg("memory_config") = std::nullopt,
            py::arg("topology") = ttnn::ccl::Topology::Linear,
            py::arg("num_links") = std::nullopt,
            py::arg("subdevice_id") = std::nullopt});
}

}  // namespace detail

void py_bind_all_reduce_async(pybind11::module& module) {
    detail::bind_all_reduce_async(
        module,
        ttnn::experimental::all_reduce_async,
        R"doc(

        Performs an all_reduce operation on multi-device :attr:`input_tensor` across all devices.  This operation requires a persistent
        fabric to be enabled in order to function.

        Args:
            input_tensor (ttnn.Tensor): multi-device tensor
            cluster_axis (int): Provided a MeshTensor, the axis corresponding to MeshDevice to perform the line-all-reduce operation on.
            mesh_device (MeshDevice): Device mesh to perform the line-all-reduce operation on.
        * cluster_axis and mesh_device parameters are applicable only for Linear Topology.

        Mesh Tensor Programming Guide : https://github.com/tenstorrent/tt-metal/blob/main/tech_reports/Programming%20Mesh%20of%20Devices/Programming%20Mesh%20of%20Devices%20with%20TT-NN.md

        Keyword Args:
            memory_config (ttnn.MemoryConfig, optional): Memory configuration for the operation. Defaults to `input tensor memory config`.
            num_links (int, optional): Number of links to use for the all_reduce_async operation. Defaults to `None`, which indicates to the operation that it should choose. Note that this value will be ignored if there are fewer links available than requested.
            topology (ttnn.Topology, optional): The topology configuration to run the operation in. Valid options are Ring and Linear. Defaults to `ttnn.Topology.Ring`.

        Returns:
            ttnn.Tensor: the output tensor.

        Example:

            >>> full_tensor = torch.randn([1, 1, 256, 256], dtype=torch.bfloat16)
            >>> num_devices = 8
            >>> input_tensors = torch.chunk(full_tensor, num_devices)
            >>> physical_device_ids = ttnn.get_t3k_physical_device_ids_ring()
            >>> mesh_device = ttnn.open_mesh_device(ttnn.MeshShape(1, 8), physical_device_ids=physical_device_ids[:8])
            >>> tt_input_tensors = []
            >>> for i, t in enumerate(input_tensors):
                    tt_input_tensors.append(ttnn.Tensor(t, input_dtype).to(layout).to(mesh_device.get_devices()[i], mem_config))
            >>> input_tensor_mesh = ttnn.aggregate_as_tensor(tt_input_tensors)

            >>> output = ttnn.all_reduce_async(input_tensor_mesh, topology=ttnn.Topology.Linear)

        )doc");
}

}  // namespace ttnn::operations::experimental::ccl<|MERGE_RESOLUTION|>--- conflicted
+++ resolved
@@ -99,11 +99,7 @@
         ttnn::pybind_overload_t{
             [](const ccl_operation_t& self,
                const ttnn::Tensor& input_tensor,
-<<<<<<< HEAD
-               ttnn::Tensor& all_gather_output_tensor,
-=======
                ttnn::Tensor& buffer_tensor,
->>>>>>> fbaa49aa
                const uint32_t cluster_axis,
                const MeshDevice& mesh_device,
                const global_semaphore::MultiDeviceGlobalSemaphore& multi_device_global_semaphore,
@@ -113,11 +109,7 @@
                std::optional<tt::tt_metal::SubDeviceId> worker_subdevice_id_opt) -> ttnn::Tensor {
                 return self(
                     input_tensor,
-<<<<<<< HEAD
-                    all_gather_output_tensor,
-=======
                     buffer_tensor,
->>>>>>> fbaa49aa
                     cluster_axis,
                     mesh_device,
                     multi_device_global_semaphore,
@@ -127,11 +119,7 @@
                     worker_subdevice_id_opt);
             },
             py::arg("input_tensor"),
-<<<<<<< HEAD
-            py::arg("all_gather_output_tensor"),
-=======
             py::arg("buffer_tensor"),
->>>>>>> fbaa49aa
             py::arg("cluster_axis"),
             py::arg("mesh_device"),
             py::arg("multi_device_global_semaphore"),
