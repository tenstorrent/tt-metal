// SPDX-FileCopyrightText: © 2025 Tenstorrent AI ULC
//
// SPDX-License-Identifier: Apache-2.0

#pragma once

#include <optional>
#include "ttnn/decorators.hpp"

#include "ttnn/operations/reduction/generic/generic_reductions.hpp"

#include "cpp/ttnn/operations/ccl/ccl_host_types.hpp"
#include "cpp/ttnn/global_semaphore.hpp"

namespace ttnn {
namespace operations {
namespace experimental {
namespace ccl {

struct ExecuteAllReduceAsync {
    static ttnn::Tensor invoke(
        const ttnn::Tensor& input_tensor,
        const global_semaphore::MultiDeviceGlobalSemaphore& from_remote_multi_device_global_semaphore,
        const global_semaphore::MultiDeviceGlobalSemaphore& to_remote_multi_device_global_semaphore,
        const global_semaphore::MultiDeviceGlobalSemaphore& gather_multi_device_global_semaphore,
        ttnn::operations::reduction::ReduceType math_op,
        const std::optional<ttnn::MemoryConfig>& memory_config = std::nullopt,
        ttnn::ccl::Topology topology = ttnn::ccl::Topology::Linear,
        const std::optional<size_t> num_links = std::nullopt,
        std::optional<tt::tt_metal::SubDeviceId> worker_subdevice_id_opt = std::nullopt);

    static ttnn::Tensor invoke(
        const ttnn::Tensor& input_tensor,
        const uint32_t cluster_axis,
        const MeshDevice& mesh_device,
        const global_semaphore::MultiDeviceGlobalSemaphore& from_remote_multi_device_global_semaphore,
        const global_semaphore::MultiDeviceGlobalSemaphore& to_remote_multi_device_global_semaphore,
        const global_semaphore::MultiDeviceGlobalSemaphore& gather_multi_device_global_semaphore,
        ttnn::operations::reduction::ReduceType math_op,
        const std::optional<ttnn::MemoryConfig>& memory_config,
        ttnn::ccl::Topology topology,
        const std::optional<size_t> num_preferred_links,
<<<<<<< HEAD
        std::optional<SubDeviceId> worker_subdevice_id_opt);

    static ttnn::Tensor invoke(
        const ttnn::Tensor& input_tensor,
        ttnn::Tensor& all_gather_output_tensor,
        const uint32_t cluster_axis,
        const MeshDevice& mesh_device,
        const global_semaphore::MultiDeviceGlobalSemaphore& multi_device_global_semaphore,
        const std::optional<ttnn::MemoryConfig>& memory_config,
        ttnn::ccl::Topology topology,
        const std::optional<size_t> num_preferred_links,
        std::optional<SubDeviceId> worker_subdevice_id_opt);
=======
        std::optional<tt::tt_metal::SubDeviceId> worker_subdevice_id_opt);
>>>>>>> 5f6a7b11
};

}  // namespace ccl
}  // namespace experimental
}  // namespace operations

namespace experimental {

constexpr auto all_reduce_async = ttnn::register_operation<
    "ttnn::experimental::all_reduce_async",
    ttnn::operations::experimental::ccl::ExecuteAllReduceAsync>();

}  // namespace experimental
}  // namespace ttnn<|MERGE_RESOLUTION|>--- conflicted
+++ resolved
@@ -40,8 +40,7 @@
         const std::optional<ttnn::MemoryConfig>& memory_config,
         ttnn::ccl::Topology topology,
         const std::optional<size_t> num_preferred_links,
-<<<<<<< HEAD
-        std::optional<SubDeviceId> worker_subdevice_id_opt);
+        std::optional<tt::tt_metal::SubDeviceId> worker_subdevice_id_opt);
 
     static ttnn::Tensor invoke(
         const ttnn::Tensor& input_tensor,
@@ -53,9 +52,6 @@
         ttnn::ccl::Topology topology,
         const std::optional<size_t> num_preferred_links,
         std::optional<SubDeviceId> worker_subdevice_id_opt);
-=======
-        std::optional<tt::tt_metal::SubDeviceId> worker_subdevice_id_opt);
->>>>>>> 5f6a7b11
 };
 
 }  // namespace ccl
