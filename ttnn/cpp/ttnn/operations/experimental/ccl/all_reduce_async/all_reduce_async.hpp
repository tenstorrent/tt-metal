--- conflicted
+++ resolved
@@ -44,11 +44,7 @@
 
     static ttnn::Tensor invoke(
         const ttnn::Tensor& input_tensor,
-<<<<<<< HEAD
-        ttnn::Tensor& all_gather_output_tensor,
-=======
         ttnn::Tensor& buffer_tensor,
->>>>>>> fbaa49aa
         const uint32_t cluster_axis,
         const MeshDevice& mesh_device,
         const global_semaphore::MultiDeviceGlobalSemaphore& multi_device_global_semaphore,
