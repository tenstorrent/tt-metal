// SPDX-FileCopyrightText: © 2025 Tenstorrent AI ULC
//
// SPDX-License-Identifier: Apache-2.0

#include "all_reduce_async_op.hpp"
#include "ttnn/operations/math.hpp"
#include "cpp/ttnn/global_semaphore.hpp"

#include <tt-metalium/host_api.hpp>

#include "ttnn/tensor/tensor_utils.hpp"

namespace ttnn {
<<<<<<< HEAD
=======
namespace ccl {
namespace all_reduce_detail {

AllReduceAsync create_all_reduce_async_struct(
    const Tensor& input_tensor,
    const uint32_t num_links,
    const std::optional<const DataType> dtype,
    const std::optional<MemoryConfig>& memory_config,
    const std::vector<IDevice*>& devices,
    const ttnn::ccl::Topology topology,
    const std::vector<GlobalSemaphore>& semaphores,
    std::optional<tt::tt_metal::SubDeviceId>& sub_device_id,
    bool enable_persistent_fabric_mode) {
    uint32_t num_devices = devices.size();

    std::optional<IDevice*> forward_device = std::nullopt;
    std::optional<IDevice*> backward_device = std::nullopt;
    std::optional<GlobalSemaphore> semaphore = std::nullopt;
    uint32_t device_index = 0;  // Initialize device index
    for (uint32_t i = 0; i < num_devices; ++i) {
        if (devices.at(i) == input_tensor.device()) {
            device_index = i;
            semaphore = semaphores.at(i);  // Get raw pointer
            if (i != 0) {
                backward_device = devices.at(i - 1);
            } else if (topology == ttnn::ccl::Topology::Ring) {
                backward_device = devices.at(num_devices - 1);
            }
            if (i != num_devices - 1) {
                forward_device = devices.at(i + 1);
            } else if (topology == ttnn::ccl::Topology::Ring) {
                forward_device = devices.at(0);
            }
        }
    }

    return ttnn::AllReduceAsync{
        forward_device,
        backward_device,
        num_links,
        num_devices,
        device_index,
        dtype.value_or(input_tensor.get_dtype()),
        memory_config.value_or(input_tensor.memory_config()),
        topology,
        semaphore.value(),
        sub_device_id,
        enable_persistent_fabric_mode};
}

}  // namespace all_reduce_detail
}  // namespace ccl
>>>>>>> 786f29ec

void AllReduceAsync::validate(const std::vector<Tensor>& input_tensors) const {
    TT_FATAL(input_tensors.size() == 2, "Error, Input tensor size should be 2 but has {}", input_tensors.size());
    const auto& input_tensor = input_tensors[0];
    const auto& buffer_tensor = input_tensors[1];
    const auto& layout = input_tensors[0].get_layout();
    const auto& dtype = input_tensors[0].get_dtype();
    const auto& page_size = input_tensors[0].buffer()->page_size();
    TT_FATAL(page_size % input_tensors[0].buffer()->alignment() == 0, "All Gather currently requires aligned pages");
    TT_FATAL(
        this->ring_size % 2 == 0,
        "AllReduceAsync currently only supports even number of blocks in the reduction kernel.");

    TT_FATAL(input_tensor.storage_type() == StorageType::DEVICE, "Operands to all_reduce need to be on device!");
    TT_FATAL(input_tensor.buffer() != nullptr, "Operands to all_reduce need to be allocated in buffers on device!");

    TT_FATAL(buffer_tensor.storage_type() == StorageType::DEVICE, "Operands to all_reduce need to be on device!");
    TT_FATAL(buffer_tensor.buffer() != nullptr, "Operands to all_reduce need to be allocated in buffers on device!");

    TT_FATAL(this->num_links > 0, "Error, num_links should be more than 0 but has {}", this->num_links);
    TT_FATAL(
        this->num_links <= input_tensor.device()->compute_with_storage_grid_size().y,
        "Worker cores used by links are parallelizaed over rows");

    TT_FATAL(
        input_tensor.memory_config().memory_layout == TensorMemoryLayout::WIDTH_SHARDED,
        "Unsupported memory layout for input tensor{}.",
        input_tensor.memory_config().memory_layout);

    TT_FATAL(
        buffer_tensor.memory_config().memory_layout == TensorMemoryLayout::WIDTH_SHARDED,
        "Unsupported memory layout for buffer tensor {}.",
        buffer_tensor.memory_config().memory_layout);
    TT_FATAL(
        this->output_mem_config.memory_layout == TensorMemoryLayout::WIDTH_SHARDED,
        "Unsupported memory layout for output tensor {}.",
        this->output_mem_config.memory_layout);

    TT_FATAL(
        buffer_tensor.memory_config().shard_spec->grid.contains(this->output_mem_config.shard_spec->grid),
        "The output tensor must reside on a subset of the cores of the buffer tensor");

    const uint32_t output_shard_shape_volume =
        this->output_mem_config.shard_spec->shape[0] * this->output_mem_config.shard_spec->shape[1];
    const uint32_t buffer_shard_shape_volume =
        buffer_tensor.memory_config().shard_spec->shape[0] * buffer_tensor.memory_config().shard_spec->shape[1];
    TT_FATAL(
        output_shard_shape_volume * this->ring_size <= buffer_shard_shape_volume,
        "The shard size for the buffer must be large enough to hold the intermediate tensor. Require at least {} but "
        "has {}",
        output_shard_shape_volume * this->ring_size,
        buffer_shard_shape_volume);
}

std::vector<ttnn::TensorSpec> AllReduceAsync::compute_output_specs(const std::vector<Tensor>& input_tensors) const {
    const auto& input_tensor = input_tensors[0];
    auto shape = input_tensor.get_logical_shape();
    tt::tt_metal::TensorLayout output_tensor_layout =
        tt::tt_metal::TensorLayout(this->dtype, input_tensor.tensor_spec().page_config(), this->output_mem_config);

    return {TensorSpec(shape, output_tensor_layout)};
}

tt::tt_metal::operation::MeshWorkloadWithCallbacks AllReduceAsync::create_mesh_workload(
    const ttnn::MeshCoordinateRangeSet& tensor_coords,
    const std::vector<Tensor>& input_tensors,
    std::vector<Tensor>& output_tensors) const {
    return ccl::create_mesh_workload_from_programs(
        tensor_coords, input_tensors, output_tensors, [&, this](const ttnn::MeshCoordinate& coord) {
            return create_program_at(coord, input_tensors, output_tensors);
        });
};

tt::tt_metal::operation::ProgramWithCallbacks AllReduceAsync::create_program_at(
    const ttnn::MeshCoordinate& coord,
    const std::vector<Tensor>& input_tensors,
    std::vector<Tensor>& output_tensors) const {
    tt::log_debug(tt::LogOp, "DEBUG: create_program is called");
    const auto mesh_view = this->mesh_device->get_view();
    std::vector<IDevice*> devices =
        (this->cluster_axis == 0) ? mesh_view.get_devices_on_column(coord[1]) : mesh_view.get_devices_on_row(coord[0]);
    uint32_t num_devices = devices.size();
    IDevice* target_device =
        input_tensors[0].mesh_device() ? input_tensors[0].mesh_device()->get_device(coord) : input_tensors[0].device();

    std::optional<IDevice*> forward_device = std::nullopt;
    std::optional<IDevice*> backward_device = std::nullopt;
    uint32_t device_index = 0;
    for (uint32_t i = 0; i < devices.size(); ++i) {
        if (devices.at(i) == target_device) {
            device_index = i;
            if (i != 0) {
                backward_device = devices.at(i - 1);
            } else if (topology == ttnn::ccl::Topology::Ring) {
                backward_device = devices.at(num_devices - 1);
            }
            if (i != num_devices - 1) {
                forward_device = devices.at(i + 1);
            } else if (topology == ttnn::ccl::Topology::Ring) {
                forward_device = devices.at(0);
            }
        }
    }

    auto input_tensor_shape = input_tensors[0].get_padded_shape();
    auto input_tensor_buffer_layout = input_tensors[0].buffer()->buffer_layout();
    auto input_tensor_page_layout = input_tensors[0].layout();

    auto input_tensor_memory_config = input_tensors[0].memory_config();
    auto output_tensor_memory_config = output_tensors[0].memory_config();
    uint32_t input_shard_num_cores = input_tensor_memory_config.shard_spec->grid.num_cores();
    uint32_t output_shard_num_cores = output_tensor_memory_config.shard_spec->grid.num_cores();

    tt::log_debug(tt::LogOp, "input_tensor_shape: {}", input_tensor_shape);
    tt::log_debug(tt::LogOp, "input_tensor_memory_config: {}", input_tensor_memory_config);
    tt::log_debug(tt::LogOp, "output_tensor_memory_config: {}", output_tensor_memory_config);
    tt::log_debug(tt::LogOp, "input_shard_num_cores: {}", input_shard_num_cores);
    tt::log_debug(tt::LogOp, "output_shard_num_cores: {}", output_shard_num_cores);
    tt::log_debug(
        tt::LogOp, "input_tensor_memory_config.shard_spec->shape: {}", input_tensor_memory_config.shard_spec->shape);
    tt::log_debug(
        tt::LogOp, "output_tensor_memory_config.shard_spec->shape: {}", output_tensor_memory_config.shard_spec->shape);

    tt::log_debug(tt::LogOp, "Running TG Llama specific all_reduce_async_minimal_multi_core_with_workers");
    return all_reduce_async_minimal_multi_core_with_workers(
        input_tensors[0],
        input_tensors[1],
        forward_device,
        backward_device,
        output_tensors[0],
        this->dtype,
        this->num_links,
        this->ring_size,
        device_index,
        this->topology,
        this->semaphore,
        this->sub_device_id,
        this->enable_persistent_fabric_mode);
}

const tt::tt_metal::operation::Hash AllReduceAsync::compute_program_hash(
    const std::vector<Tensor>& input_tensors) const {
    auto input_shape = input_tensors[0].get_padded_shape();
    auto input_memory_layout = input_tensors[0].get_layout();
    auto input_dtype = input_tensors[0].get_dtype();
    auto input_memory_config = input_tensors[0].memory_config();
    auto output_dtype = this->dtype;
    return tt::tt_metal::operation::hash_operation<AllReduceAsync>(
        this->num_links,
        this->ring_size,
        this->output_mem_config,
        this->topology,
        input_shape,
        input_memory_layout,
        input_dtype,
        input_memory_config,
        output_dtype);
}

namespace operations {
namespace experimental {
namespace ccl {
namespace {
Tensor all_reduce_async_impl(
    const Tensor& input_tensor,
    Tensor& buffer_tensor,
    const uint32_t cluster_axis,
    const MeshDevice& mesh_device,
    const ttnn::ccl::Topology topology,
<<<<<<< HEAD
    const GlobalSemaphore& multi_device_global_semaphore,
=======
    const global_semaphore::MultiDeviceGlobalSemaphore& multi_device_global_semaphore,
    const std::optional<const DataType> dtype,
>>>>>>> 786f29ec
    const std::optional<MemoryConfig>& memory_config,
    const std::optional<size_t> num_preferred_links,
    std::optional<tt::tt_metal::SubDeviceId> subdevice_id,
    bool enable_persistent_fabric_mode) {
    const auto mesh_view = mesh_device.get_view();
    TT_FATAL(
        mesh_view.is_mesh_2d(), "all-reduce invoked with cluster_axis API on >2D mesh, which is currently unsupported");
    std::size_t num_devices = (cluster_axis == 0) ? mesh_view.num_rows() : mesh_view.num_cols();

    std::vector<Tensor> output_tensors = {
        input_tensor.mesh_device() ? Tensor(input_tensor.mesh_device()) : Tensor({input_tensor.device()})};

    tt::tt_metal::operation::launch_op(
        [num_preferred_links,
         dtype,
         memory_config,
         cluster_axis,
         num_devices,
         topology,
         multi_device_global_semaphore,
         subdevice_id,
         enable_persistent_fabric_mode,
         mesh_device = &mesh_device](
            const std::vector<Tensor>& input_tensors,
            const std::vector<std::optional<const Tensor>>& optional_input_tensors,
            const std::vector<std::optional<Tensor>>& optional_output_tensors) mutable -> std::vector<Tensor> {
            const auto& input_tensor = input_tensors.at(0);
            const auto& buffer_tensor = input_tensors.at(1);

            return tt::tt_metal::operation::run(
                ttnn::AllReduceAsync{
                    num_preferred_links.has_value() ? num_preferred_links.value() : 1,
<<<<<<< HEAD
                    num_devices,
                    memory_config.value_or(input_tensor.memory_config()),
=======
                    dtype,
                    memory_config,
                    devices,
>>>>>>> 786f29ec
                    topology,
                    multi_device_global_semaphore,
                    subdevice_id,
                    enable_persistent_fabric_mode,
                    cluster_axis,
                    mesh_device},
                {input_tensor, buffer_tensor});
        },
        {input_tensor, buffer_tensor},
        output_tensors);
    return output_tensors.at(0);
}
}  // namespace

Tensor all_reduce_async(
    const Tensor& input_tensor,
    Tensor& buffer_tensor,
    const uint32_t cluster_axis,
    const MeshDevice& mesh_device,
    const ttnn::ccl::Topology topology,
    const GlobalSemaphore& multi_device_global_semaphore,
    const std::optional<MemoryConfig>& memory_config,
    const std::optional<size_t> num_preferred_links,
    std::optional<tt::tt_metal::SubDeviceId> subdevice_id,
    bool enable_persistent_fabric_mode) {
    return all_reduce_async_impl(
        input_tensor,
        buffer_tensor,
        cluster_axis,
        mesh_device,
        topology,
        multi_device_global_semaphore,
        memory_config,
        num_preferred_links,
        subdevice_id,
        enable_persistent_fabric_mode);
}

std::vector<Tensor> all_reduce_async(
    const std::vector<Tensor>& input_tensors,
    Tensor& buffer_tensor,
    const uint32_t cluster_axis,
    const MeshDevice& mesh_device,
    const ttnn::ccl::Topology topology,
    const global_semaphore::MultiDeviceGlobalSemaphore& multi_device_global_semaphore,
    const std::optional<MemoryConfig>& memory_config,
    const std::optional<size_t> num_preferred_links,
    std::optional<tt::tt_metal::SubDeviceId> subdevice_id,
    bool enable_persistent_fabric_mode) {
    std::vector<Tensor> output_tensors;
    output_tensors.reserve(input_tensors.size());
    for (size_t i = 0; i < input_tensors.size(); ++i) {
        output_tensors.push_back(all_reduce_async_impl(
            input_tensors[i],
            buffer_tensor,
            cluster_axis,
            mesh_device,
            topology,
            multi_device_global_semaphore.global_semaphores[i],
            memory_config,
            num_preferred_links,
            subdevice_id,
            enable_persistent_fabric_mode));
    }
    return output_tensors;
}

}  // namespace ccl
}  // namespace experimental
}  // namespace operations

std::tuple<CoreRangeSet, std::vector<CoreCoord>> ar_choose_worker_cores(
    size_t num_links, size_t num_workers_per_link, bool persistent_fabric_mode, const CoreRangeSet& available_cores) {
    std::tuple<CoreRangeSet, std::vector<CoreCoord>> result;
    CoreRangeSet sender_worker_core_range;
    if (persistent_fabric_mode) {
        const size_t num_workers_preferred = num_workers_per_link * num_links;
        if (available_cores.num_cores() < num_workers_preferred) {
            log_warning(
                tt::LogOp,
                "AllGather is being launched on a subdevice with fewer worker cores available than ideal. Ideally {} "
                "cores ({} per link and {} links) are made available but only {} are available. This may lead to "
                "performance loss.",
                num_workers_preferred,
                num_workers_per_link,
                num_links,
                available_cores.num_cores());
        }
        for (const auto& cr : available_cores.ranges()) {
            auto start = cr.start_coord;
            auto end = cr.end_coord;
            for (size_t y = start.y; y <= end.y; y++) {
                for (size_t x = start.x; x <= end.x; x++) {
                    sender_worker_core_range =
                        sender_worker_core_range.merge(CoreRangeSet(CoreRange(CoreCoord(x, y), CoreCoord(x, y))));
                    if (sender_worker_core_range.num_cores() == num_workers_preferred) {
                        break;
                    }
                }
                if (sender_worker_core_range.num_cores() == num_workers_preferred) {
                    break;
                }
            }
            if (sender_worker_core_range.num_cores() == num_workers_preferred) {
                break;
            }
        }
    } else {
        sender_worker_core_range =
            CoreRangeSet(CoreRange(CoreCoord(0, 0), CoreCoord(num_workers_per_link - 1, num_links - 1)));
    }
    return {sender_worker_core_range, corerange_to_cores(sender_worker_core_range, std::nullopt, true)};
}

}  // namespace ttnn<|MERGE_RESOLUTION|>--- conflicted
+++ resolved
@@ -11,61 +11,6 @@
 #include "ttnn/tensor/tensor_utils.hpp"
 
 namespace ttnn {
-<<<<<<< HEAD
-=======
-namespace ccl {
-namespace all_reduce_detail {
-
-AllReduceAsync create_all_reduce_async_struct(
-    const Tensor& input_tensor,
-    const uint32_t num_links,
-    const std::optional<const DataType> dtype,
-    const std::optional<MemoryConfig>& memory_config,
-    const std::vector<IDevice*>& devices,
-    const ttnn::ccl::Topology topology,
-    const std::vector<GlobalSemaphore>& semaphores,
-    std::optional<tt::tt_metal::SubDeviceId>& sub_device_id,
-    bool enable_persistent_fabric_mode) {
-    uint32_t num_devices = devices.size();
-
-    std::optional<IDevice*> forward_device = std::nullopt;
-    std::optional<IDevice*> backward_device = std::nullopt;
-    std::optional<GlobalSemaphore> semaphore = std::nullopt;
-    uint32_t device_index = 0;  // Initialize device index
-    for (uint32_t i = 0; i < num_devices; ++i) {
-        if (devices.at(i) == input_tensor.device()) {
-            device_index = i;
-            semaphore = semaphores.at(i);  // Get raw pointer
-            if (i != 0) {
-                backward_device = devices.at(i - 1);
-            } else if (topology == ttnn::ccl::Topology::Ring) {
-                backward_device = devices.at(num_devices - 1);
-            }
-            if (i != num_devices - 1) {
-                forward_device = devices.at(i + 1);
-            } else if (topology == ttnn::ccl::Topology::Ring) {
-                forward_device = devices.at(0);
-            }
-        }
-    }
-
-    return ttnn::AllReduceAsync{
-        forward_device,
-        backward_device,
-        num_links,
-        num_devices,
-        device_index,
-        dtype.value_or(input_tensor.get_dtype()),
-        memory_config.value_or(input_tensor.memory_config()),
-        topology,
-        semaphore.value(),
-        sub_device_id,
-        enable_persistent_fabric_mode};
-}
-
-}  // namespace all_reduce_detail
-}  // namespace ccl
->>>>>>> 786f29ec
 
 void AllReduceAsync::validate(const std::vector<Tensor>& input_tensors) const {
     TT_FATAL(input_tensors.size() == 2, "Error, Input tensor size should be 2 but has {}", input_tensors.size());
@@ -235,12 +180,8 @@
     const uint32_t cluster_axis,
     const MeshDevice& mesh_device,
     const ttnn::ccl::Topology topology,
-<<<<<<< HEAD
     const GlobalSemaphore& multi_device_global_semaphore,
-=======
-    const global_semaphore::MultiDeviceGlobalSemaphore& multi_device_global_semaphore,
-    const std::optional<const DataType> dtype,
->>>>>>> 786f29ec
+    const std::optional<DataType> dtype,
     const std::optional<MemoryConfig>& memory_config,
     const std::optional<size_t> num_preferred_links,
     std::optional<tt::tt_metal::SubDeviceId> subdevice_id,
@@ -273,14 +214,9 @@
             return tt::tt_metal::operation::run(
                 ttnn::AllReduceAsync{
                     num_preferred_links.has_value() ? num_preferred_links.value() : 1,
-<<<<<<< HEAD
                     num_devices,
+                    dtype.value_or(input_tensor.get_dtype()),
                     memory_config.value_or(input_tensor.memory_config()),
-=======
-                    dtype,
-                    memory_config,
-                    devices,
->>>>>>> 786f29ec
                     topology,
                     multi_device_global_semaphore,
                     subdevice_id,
@@ -302,6 +238,7 @@
     const MeshDevice& mesh_device,
     const ttnn::ccl::Topology topology,
     const GlobalSemaphore& multi_device_global_semaphore,
+    const std::optional<DataType> dtype,
     const std::optional<MemoryConfig>& memory_config,
     const std::optional<size_t> num_preferred_links,
     std::optional<tt::tt_metal::SubDeviceId> subdevice_id,
@@ -313,6 +250,7 @@
         mesh_device,
         topology,
         multi_device_global_semaphore,
+        dtype,
         memory_config,
         num_preferred_links,
         subdevice_id,
@@ -326,6 +264,7 @@
     const MeshDevice& mesh_device,
     const ttnn::ccl::Topology topology,
     const global_semaphore::MultiDeviceGlobalSemaphore& multi_device_global_semaphore,
+    const std::optional<const DataType> dtype,
     const std::optional<MemoryConfig>& memory_config,
     const std::optional<size_t> num_preferred_links,
     std::optional<tt::tt_metal::SubDeviceId> subdevice_id,
@@ -340,6 +279,7 @@
             mesh_device,
             topology,
             multi_device_global_semaphore.global_semaphores[i],
+            dtype,
             memory_config,
             num_preferred_links,
             subdevice_id,
