// SPDX-FileCopyrightText: © 2025 Tenstorrent AI ULC
//
// SPDX-License-Identifier: Apache-2.0
///
#include <algorithm>

#include <tt-metalium/core_coord.hpp>
#include <tt-metalium/buffer.hpp>
#include <tt-metalium/math.hpp>
#include <tt-metalium/fabric.hpp>
#include "ttnn/tensor/tensor_impl.hpp"
#include "all_reduce_async_op.hpp"
#include "ttnn/operations/ccl/shared_with_host/hetergeneous_data_structs.hpp"
#include "ttnn/operations/experimental/ccl/llama_common.hpp"
#include "ttnn/operations/ccl/ccl_host_datastructures.hpp"
#include "ttnn/operations/ccl/ccl_common.hpp"
#include "ttnn/operations/math.hpp"
#include <tt-metalium/work_split.hpp>
#include <tt-metalium/constants.hpp>
#include <tt-metalium/util.hpp>
#include <tt-metalium/host_api.hpp>
#include "ttnn/operations/ccl/common/types/ccl_types_args_emitters.hpp"
#include "ttnn/operations/ccl/common/host/ccl_command_stream_builders.hpp"

#include "ttnn/operations/ccl/common/uops/command_lowering.hpp"

#include "ttnn/operations/ccl/common/host/ccl_worker_builder.hpp"
#include "ttnn/operations/ccl/common/host/command_backend_runtime_args_overrider.hpp"
#include <sstream>
#include <type_traits>
#include <ranges>
#include <optional>

using namespace tt::constants;

namespace ttnn {

using namespace ccl;

CoreRangeSet cores_to_corerangeset(const std::vector<CoreCoord>& cores) {
    std::vector<CoreRange> core_ranges;
    core_ranges.reserve(cores.size());
    for (const auto& core : cores) {
        core_ranges.push_back(CoreRange(core));
    }
    return CoreRangeSet(core_ranges);
}

tt::tt_metal::operation::ProgramWithCallbacks all_reduce_async_minimal_multi_core_with_workers(
    const Tensor& input_tensor,
    const Tensor& buffer_tensor,
    IDevice* target_device,
    std::optional<IDevice*> forward_device,
    std::optional<IDevice*> backward_device,
    Tensor& output_tensor,
    DataType output_dtype,
    const uint32_t num_links,
    const uint32_t ring_size,
    const uint32_t ring_index,
    ccl::Topology topology,
    const GlobalSemaphore& semaphore,
    const std::optional<tt::tt_metal::SubDeviceId>& sub_device_id,
    bool use_noc1_only,
    bool use_optimal_ccl_for_llama = false) {
    // KERNEL CREATION
    tt::tt_metal::NOC reader_noc = tt::tt_metal::NOC::NOC_1;
    tt::tt_metal::NOC writer_noc = use_noc1_only ? tt::tt_metal::NOC::NOC_1 : tt::tt_metal::NOC::NOC_0;

    tt::tt_metal::Program program{};
<<<<<<< HEAD
    auto mesh_device = input_tensor.device();
    bool is_first_chip = ring_index == 0;
    bool is_last_chip = ring_index == ring_size - 1;
=======
    auto mesh_device = input_tensor.mesh_device();
    [[maybe_unused]] bool is_first_chip = ring_index == 0;
    [[maybe_unused]] bool is_last_chip = ring_index == ring_size - 1;
>>>>>>> edc26c0f
    log_trace(
        tt::LogOp,
        "DEBUG: device: {}, is_first_chip: {}, is_last_chip: {}",
        target_device->id(),
        is_first_chip,
        is_last_chip);

    // Get OP Config, topology config
    std::vector<Tensor> input_tensors = {input_tensor};
    std::vector<Tensor> output_tensors = {output_tensor};
    const auto& op_config = ttnn::ccl::CCLOpConfig(input_tensors, output_tensors, topology);
    auto [num_targets_forward, num_targets_backward] =
        ccl::get_forward_backward_line_mcast_distance(ring_size, ring_index, topology, true);
    auto [forward_args, backward_args] = ccl::get_forward_backward_line_mcast_configuration(
        topology, target_device, forward_device, backward_device, num_targets_forward, num_targets_backward);

    // Tensor Info
    [[maybe_unused]] const auto input_tensor_num_pages = input_tensor.buffer()->num_pages();
    const auto input_tensor_cores = input_tensor.memory_config().shard_spec()->grid;
    const auto input_tensor_shard_shape = input_tensor.memory_config().shard_spec()->shape;
    const auto input_tensor_shard_num_pages = input_tensor_shard_shape[0] * input_tensor_shard_shape[1] / TILE_HW;
    const auto num_input_cores = input_tensor_cores.num_cores();
    const auto output_tensor_num_pages = output_tensor.buffer()->num_pages();
    const auto output_tensor_cores = output_tensor.memory_config().shard_spec()->grid;
    const auto output_tensor_shard_shape = output_tensor.memory_config().shard_spec()->shape;
    const auto output_tensor_shard_num_pages = output_tensor_shard_shape[0] * output_tensor_shard_shape[1] / TILE_HW;
    const auto num_output_cores = output_tensor_cores.num_cores();

    auto sub_device_cores = mesh_device->worker_cores(
        tt::tt_metal::HalProgrammableCoreType::TENSIX, sub_device_id.value_or(mesh_device->get_sub_device_ids().at(0)));

    std::vector<CoreRange> output_cores;
    for (const auto& cr : sub_device_cores.ranges()) {
        const auto intersection = output_tensor_cores.intersection(cr);
        if (intersection.size() > 0) {
            output_cores.push_back(intersection.bounding_box());
        }
    }
    // output_cores_all is the bounding box of the output_tensor_cores but respecting boundaries of subdevice grids
    CoreRangeSet output_cores_all(output_cores);

    CoreRangeSet reserved_cores = output_cores_all;
    auto available_cores = sub_device_cores.subtract(reserved_cores);
    // Get worker cores, assuming 1 worker per link
    uint32_t num_workers_per_link = 1;
    CoreRangeSet sender_worker_core_range;
    std::vector<CoreCoord> sender_worker_cores;
    std::tie(sender_worker_core_range, sender_worker_cores) =
        use_optimal_ccl_for_llama ? llama_specific::get_custom_worker_core_placement(num_links)
                                  : ar_choose_worker_cores(num_links, num_workers_per_link, available_cores);

    constexpr bool has_work = true;

    // output_cores_unused is the cores that should do no work
    auto output_cores_unused = output_cores_all.subtract(output_tensor_cores);
    // all_cores is both sender and worker cores
    auto all_cores = output_cores_all.merge(sender_worker_core_range);

    log_debug(tt::LogOp, "input_tensor_num_pages: {}", input_tensor_num_pages);
    log_debug(tt::LogOp, "input_tensor_cores: {}", input_tensor_cores);
    log_debug(tt::LogOp, "input_tensor_shard_shape: {}", input_tensor_shard_shape);
    log_debug(tt::LogOp, "input_tensor_shard_num_pages: {}", input_tensor_shard_num_pages);
    log_debug(tt::LogOp, "output_tensor_cores: {}", output_tensor_cores);
    log_debug(tt::LogOp, "output_tensor_shard_shape: {}", output_tensor_shard_shape);
    log_debug(tt::LogOp, "output_tensor_shard_num_pages: {}", output_tensor_shard_num_pages);

    // L1 Scratch CB Creation
    const size_t packet_size_bytes = tt::tt_fabric::get_tt_fabric_channel_buffer_size_bytes();
    uint32_t l1_scratch_cb_page_size_bytes = op_config.get_page_size();
    uint32_t num_pages_per_packet = packet_size_bytes / l1_scratch_cb_page_size_bytes;
    uint32_t cb_num_pages = tt::div_up(output_tensor_cores.num_cores(), num_links) * output_tensor_shard_num_pages;
    uint32_t src0_cb_index = tt::CBIndex::c_0;
    tt::DataFormat df = tt::tt_metal::datatype_to_dataformat_converter(input_tensor.dtype());
    tt::DataFormat output_df = tt::tt_metal::datatype_to_dataformat_converter(output_dtype);
    tt::tt_metal::CircularBufferConfig cb_src0_config =
        tt::tt_metal::CircularBufferConfig(cb_num_pages * l1_scratch_cb_page_size_bytes, {{src0_cb_index, df}})
            .set_page_size(src0_cb_index, l1_scratch_cb_page_size_bytes);
    tt::tt_metal::CreateCircularBuffer(program, sender_worker_core_range, cb_src0_config);
    // Set aside a buffer we can use for storing packet headers in (particularly for atomic incs)
    const auto reserved_packet_header_CB_index = tt::CBIndex::c_3;
    static constexpr auto num_packet_headers_storable = 8;
    auto packet_header_size_bytes = tt::tt_fabric::get_tt_fabric_packet_header_size_bytes();
    tt::tt_metal::CircularBufferConfig cb_reserved_packet_header_config =
        tt::tt_metal::CircularBufferConfig(
            num_packet_headers_storable * packet_header_size_bytes * 2,
            {{reserved_packet_header_CB_index, tt::DataFormat::RawUInt32}})
            .set_page_size(reserved_packet_header_CB_index, packet_header_size_bytes);
    tt::tt_metal::CreateCircularBuffer(program, sender_worker_core_range, cb_reserved_packet_header_config);

    // Reduction kernel setup
    auto input_cores_vec = corerange_to_cores(input_tensor_cores, std::nullopt, true);
    auto output_cores_vec = corerange_to_cores(output_tensor_cores, std::nullopt, true);

    // Create output tensor splits
    // TODO: Currently does not support output shards being split across multiple links
    std::vector<CoreRangeSet> output_corerangeset_per_link;
    std::vector<uint32_t> num_output_cores_in_link(num_links, 0);
    uint32_t output_cores_per_link = tt::div_up(output_tensor_cores.num_cores(), num_links);
    uint32_t num_assigned_cores = 0;
    for (uint32_t link = 0; link < num_links; link++) {
        uint32_t num_cores_this_link = std::min(output_cores_per_link, num_output_cores - num_assigned_cores);
        output_corerangeset_per_link.emplace_back(
            cores_to_corerangeset(std::vector<CoreCoord>(
                                      output_cores_vec.begin() + num_assigned_cores,
                                      output_cores_vec.begin() + num_assigned_cores + num_cores_this_link))
                .merge_ranges());
        num_output_cores_in_link[link] = num_cores_this_link;
        num_assigned_cores += num_cores_this_link;
    }

    // Create output tensor page splits
    std::vector<uint32_t> output_tensor_pages_in_link(num_links, 0);
    uint32_t num_assigned_pages = 0;
    for (uint32_t link = 0; link < num_links; link++) {
        uint32_t num_output_pages_per_link = output_tensor_shard_num_pages * num_output_cores_in_link[link];
        uint32_t num_pages_this_link =
            std::min(num_output_pages_per_link, output_tensor_num_pages - num_assigned_pages);
        output_tensor_pages_in_link[link] = num_pages_this_link;
        num_assigned_pages += num_pages_this_link;
    }

    // Create input tensor splits
    /*
        Overview of algorithm:

        - Ouput: each link gets assigned a start and end core index, since multiple links
            may have to read different offesets within a shard on the same core
        - First, assign all the necessary cores needed for a link. This may result in the link
            containing extra pages. This will result in an overflow, which is used to detect
            the tile offset (within a shard) for the next link
        - Once you have the start_core_idx, the end_core_idx is calculated by
            getting the upper bound on the number of cores needed to read the pages assigned
            to the link, accounting for the tile offset. This calculation is done by dividing
            the upper bound on the number of pages assigned to this link
            (num_pages_this_link + input_tensor_tile_offset) by the number of pages in a shard.
            This gives the number of cores needed to read the pages assigned to this link.
        - If an overflow is detected, then the start_core_idx for the next link is set
            to the end_core_idx of the current link. Ie, 2 links read from the same core
    */
    std::vector<std::pair<uint32_t, uint32_t>> input_cores_idx_per_link(num_links, {0, 0});
    std::vector<uint32_t> input_tensor_tile_offset_per_link(num_links, 0);
    uint32_t start_core_idx = 0;
    uint32_t num_pages_overflow = 0;
    for (uint32_t link = 0; link < num_links; link++) {
        uint32_t num_pages_this_link = output_tensor_pages_in_link[link];

        // Get offset based on previous overflow
        uint32_t input_tensor_tile_offset =
            (input_tensor_shard_num_pages - num_pages_overflow) % input_tensor_shard_num_pages;
        input_tensor_tile_offset_per_link[link] = input_tensor_tile_offset;

        uint32_t end_core_idx = std::min(
            start_core_idx + tt::div_up(num_pages_this_link + input_tensor_tile_offset, input_tensor_shard_num_pages),
            num_input_cores);

        // Num pages allocated based on number of input cores selected for this link
        uint32_t num_pages_allocated =
            (end_core_idx - start_core_idx) * input_tensor_shard_num_pages - input_tensor_tile_offset;

        // Update overflow
        num_pages_overflow = num_pages_allocated - num_pages_this_link;

        // Store core indices
        input_cores_idx_per_link[link] = {start_core_idx, end_core_idx};

        // Set start index based on overflow
        if (num_pages_overflow > 0) {
            start_core_idx = end_core_idx - 1;
        } else {
            start_core_idx = end_core_idx;
        }
    }

    // Create reduction semaphores for each link
    std::vector<uint32_t> reduction_semaphore_ids(num_links, 0);
    for (uint32_t link = 0; link < num_links; link++) {
        reduction_semaphore_ids[link] = tt::tt_metal::CreateSemaphore(program, all_cores, 0);
    }

    /* reduction cb */
    uint32_t reduction_CB_single_tile_size = output_tensor.tensor_spec().tile().get_tile_size(df);
    uint32_t reduction_CB_tiles = output_tensor_shard_num_pages * ring_size;
    uint32_t reduction_CB_size = reduction_CB_tiles * reduction_CB_single_tile_size;

    uint32_t reduction_cb_index = tt::CBIndex::c_1;
    tt::tt_metal::CircularBufferConfig reduction_cb_config =
        tt::tt_metal::CircularBufferConfig(reduction_CB_size, {{reduction_cb_index, df}})
            .set_page_size(reduction_cb_index, reduction_CB_single_tile_size)
            .set_globally_allocated_address(*buffer_tensor.buffer());
    auto cb_reduction = tt::tt_metal::CreateCircularBuffer(program, all_cores, reduction_cb_config);

    /* out cb */
    uint32_t out_CB_single_tile_size = output_tensor.tensor_spec().tile().get_tile_size(output_df);
    uint32_t out_CB_tiles = output_tensor_shard_num_pages;
    uint32_t out_CB_size = out_CB_tiles * out_CB_single_tile_size;

    uint32_t out_cb_index = tt::CBIndex::c_2;
    tt::tt_metal::CircularBufferConfig out_cb_config =
        tt::tt_metal::CircularBufferConfig(out_CB_size, {{out_cb_index, output_df}})
            .set_page_size(out_cb_index, out_CB_single_tile_size)
            .set_globally_allocated_address(*output_tensor.buffer());  // TODO: Remove once new cb attached for output
    auto cb_out = tt::tt_metal::CreateCircularBuffer(
        program, output_tensor_cores, out_cb_config);  // TODO: This should be the output cores instead

    // Create reduction dataflow kernel
    auto reduction_reader_kernel_config = tt::tt_metal::DataMovementConfig{
        .processor = tt::tt_metal::DataMovementProcessor::RISCV_1,
        .noc = use_noc1_only ? tt::tt_metal::NOC::NOC_1 : reader_noc,
        .noc_mode = use_noc1_only ? tt::tt_metal::NOC_MODE::DM_DYNAMIC_NOC : tt::tt_metal::NOC_MODE::DM_DEDICATED_NOC};
    reduction_reader_kernel_config.compile_args = {
        reduction_cb_index,  // reduction_cb_index
        reduction_CB_tiles,  // total_num_reduction_tiles
    };
    auto reduction_reader_kernel_id = tt::tt_metal::CreateKernel(
        program,
        "ttnn/cpp/ttnn/operations/experimental/ccl/all_reduce_async/device/kernels/dataflow/"
        "reduction_receiver.cpp",
        output_cores_all,
        reduction_reader_kernel_config);
    if (output_cores_unused.size() > 0) {
        tt::tt_metal::SetRuntimeArgs(program, reduction_reader_kernel_id, output_cores_unused, {!has_work, 0, 0, 0});
    }

    // Create reduction dataflow kernel
    auto reduction_kernel_config = tt::tt_metal::ComputeConfig{};
    reduction_kernel_config.compile_args = {
        reduction_cb_index,  // reduction_cb_index
        out_cb_index,        // out_cb_index
    };
    auto reduction_kernel_id = tt::tt_metal::CreateKernel(
        program,
        "ttnn/cpp/ttnn/operations/experimental/ccl/all_reduce_async/device/kernels/compute/"
        "reduction.cpp",
        output_cores_all,
        reduction_kernel_config);
    tt::tt_metal::SetRuntimeArgs(
        program, reduction_kernel_id, output_tensor_cores, {1, ring_size, output_tensor_shard_num_pages});
    if (output_cores_unused.size() > 0) {
        tt::tt_metal::SetRuntimeArgs(program, reduction_kernel_id, output_cores_unused, {!has_work, 0, 0});
    }

    // Reader
    std::vector<uint32_t> reader_compile_args = {
        ring_index,                 // my_chip_id
        src0_cb_index,              // cb0_id
        op_config.get_page_size(),  // tensor0_page_size
    };
    log_trace(tt::LogOp, "Reader Compile Args:");
    auto worker_sender_reader_kernel_id = tt::tt_metal::CreateKernel(
        program,
        "ttnn/cpp/ttnn/operations/experimental/ccl/all_reduce_async/device/kernels/dataflow/"
        "worker_reader.cpp",
        sender_worker_core_range,
        tt::tt_metal::DataMovementConfig{
            .processor = tt::tt_metal::DataMovementProcessor::RISCV_1,
            .noc = reader_noc,
            .noc_mode =
                use_noc1_only ? tt::tt_metal::NOC_MODE::DM_DYNAMIC_NOC : tt::tt_metal::NOC_MODE::DM_DEDICATED_NOC,
            .compile_args = reader_compile_args});

    // Writer
    std::vector<uint32_t> writer_compile_args = {
        ring_index,                       // my_chip_id
        reserved_packet_header_CB_index,  // reserved_packet_header_cb_id
        num_packet_headers_storable,      // num_packet_headers_storable
        src0_cb_index,                    // cb0_id
        num_pages_per_packet,             // packet_size_in_pages
        op_config.get_page_size(),        // tensor0_page_size
        num_targets_forward,              // num_targets_forward_direction
        num_targets_backward,             // num_targets_backward_direction
    };
    writer_compile_args.insert(writer_compile_args.end(), forward_args.begin(), forward_args.end());
    writer_compile_args.insert(writer_compile_args.end(), backward_args.begin(), backward_args.end());
    log_trace(tt::LogOp, "Writer Compile Args:");
    auto worker_sender_writer_kernel_id = tt::tt_metal::CreateKernel(
        program,
        "ttnn/cpp/ttnn/operations/experimental/ccl/all_reduce_async/device/kernels/dataflow/"
        "worker_writer.cpp",
        sender_worker_core_range,
        tt::tt_metal::DataMovementConfig{
            .processor = tt::tt_metal::DataMovementProcessor::RISCV_0,
            .noc = writer_noc,
            .noc_mode =
                use_noc1_only ? tt::tt_metal::NOC_MODE::DM_DYNAMIC_NOC : tt::tt_metal::NOC_MODE::DM_DEDICATED_NOC,
            .compile_args = writer_compile_args});

    // Kernel Runtime Args
    for (uint32_t link = 0; link < num_links; link++) {
        CoreCoord core = sender_worker_cores[link];
        CoreCoord drain_sync_core = target_device->worker_core_from_logical_core(core);
        uint32_t worker_num_tiles_to_read = output_tensor_pages_in_link[link];

        uint32_t input_first_core_tile_start_offset = input_tensor_tile_offset_per_link[link];
        uint32_t output_first_core_tile_start_offset = 0;

        std::vector<uint32_t> input_tensor_cores_x;
        std::vector<uint32_t> input_tensor_cores_y;
        std::vector<uint32_t> output_tensor_cores_x;
        std::vector<uint32_t> output_tensor_cores_y;
        for (uint32_t i = input_cores_idx_per_link[link].first; i < input_cores_idx_per_link[link].second; i++) {
            auto this_core = target_device->worker_core_from_logical_core(input_cores_vec[i]);
            input_tensor_cores_x.push_back(this_core.x);
            input_tensor_cores_y.push_back(this_core.y);
        }
        for (uint32_t i = output_cores_per_link * link;
             i < output_cores_per_link * link + num_output_cores_in_link[link];
             i++) {
            auto this_core = target_device->worker_core_from_logical_core(output_cores_vec[i]);
            output_tensor_cores_x.push_back(this_core.x);
            output_tensor_cores_y.push_back(this_core.y);
        }

        // Set reader runtime args
        std::vector<uint32_t> reader_rt_args = {
            input_tensor.buffer()->address(),    // tensor_address0
            input_tensor_shard_num_pages,        // num_tiles_per_core
            worker_num_tiles_to_read,            // num_tiles_to_read
            input_first_core_tile_start_offset,  // first_core_tile_start_offset
            input_tensor_cores_x.size(),         // num_cores
        };
        reader_rt_args.insert(reader_rt_args.end(), input_tensor_cores_x.begin(), input_tensor_cores_x.end());
        reader_rt_args.insert(reader_rt_args.end(), input_tensor_cores_y.begin(), input_tensor_cores_y.end());
        log_trace(tt::LogOp, "Reader Runtime Args:");
        for ([[maybe_unused]] const auto& arg : reader_rt_args) {
            log_trace(tt::LogOp, "\t{}", arg);
        }
        tt::tt_metal::SetRuntimeArgs(program, worker_sender_reader_kernel_id, {core}, reader_rt_args);

        // Set writer runtime args
        std::vector<uint32_t> mcast_start_x;
        std::vector<uint32_t> mcast_start_y;
        std::vector<uint32_t> mcast_end_x;
        std::vector<uint32_t> mcast_end_y;

        uint32_t num_mcast_cores = 0;
        for (const auto& range : output_corerangeset_per_link[link].ranges()) {
            auto start_core = target_device->worker_core_from_logical_core(range.start_coord);
            auto end_core = target_device->worker_core_from_logical_core(range.end_coord);
            num_mcast_cores += (end_core.x - start_core.x + 1) * (end_core.y - start_core.y + 1);
            bool mcast_range_contains_self =
                start_core.x <= core.x && core.x <= end_core.x && start_core.y <= core.y && core.y <= end_core.y;
            if (mcast_range_contains_self) {
                num_mcast_cores -= 1;
            }
            if (writer_noc == tt::tt_metal::NOC::NOC_1) {
                std::swap(start_core, end_core);
            }
            mcast_start_x.push_back(start_core.x);
            mcast_start_y.push_back(start_core.y);
            mcast_end_x.push_back(end_core.x);
            mcast_end_y.push_back(end_core.y);
        }

        uint32_t out_ready_sem_wait_value = ring_size;
        std::vector<uint32_t> writer_rt_args = {
            reduction_cb_index,                   // tensor_address0
            semaphore.address(),                  // out_ready_sem_bank_addr (absolute address)
            output_tensor_shard_num_pages,        // num_tiles_per_core
            worker_num_tiles_to_read,             // num_tiles_to_read
            output_first_core_tile_start_offset,  // first_core_tile_start_offset
            output_tensor_cores_x.size(),         // num_cores
            num_mcast_cores,                      // num_mcast_cores
            drain_sync_core.x,                    // out_ready_sem_noc0_x
            drain_sync_core.y,                    // out_ready_sem_noc0_y
            out_ready_sem_wait_value,             // out_ready_sem_wait_value
            reduction_semaphore_ids[link],        // reduction_semaphore_id
            mcast_start_x.size(),                 // num_mcast_ranges
            link,                                 // link
        };
        writer_rt_args.insert(writer_rt_args.end(), output_tensor_cores_x.begin(), output_tensor_cores_x.end());
        writer_rt_args.insert(writer_rt_args.end(), output_tensor_cores_y.begin(), output_tensor_cores_y.end());

        writer_rt_args.insert(writer_rt_args.end(), mcast_start_x.begin(), mcast_start_x.end());
        writer_rt_args.insert(writer_rt_args.end(), mcast_start_y.begin(), mcast_start_y.end());
        writer_rt_args.insert(writer_rt_args.end(), mcast_end_x.begin(), mcast_end_x.end());
        writer_rt_args.insert(writer_rt_args.end(), mcast_end_y.begin(), mcast_end_y.end());

        log_trace(tt::LogOp, "Writer Runtime Args:");
        for ([[maybe_unused]] const auto& arg : writer_rt_args) {
            log_trace(tt::LogOp, "\t{}", arg);
        }

        writer_rt_args.push_back(forward_device.has_value());
        if (forward_device.has_value()) {
            const auto target_fabric_node_id =
                tt::tt_fabric::get_fabric_node_id_from_physical_chip_id(target_device->id());
            const auto forward_device_fabric_node_id =
                tt::tt_fabric::get_fabric_node_id_from_physical_chip_id(forward_device.value()->id());
            tt::tt_fabric::append_fabric_connection_rt_args(
                target_fabric_node_id, forward_device_fabric_node_id, link, program, {core}, writer_rt_args);
        }

        writer_rt_args.push_back(backward_device.has_value());
        if (backward_device.has_value()) {
            const auto target_fabric_node_id =
                tt::tt_fabric::get_fabric_node_id_from_physical_chip_id(target_device->id());
            const auto backward_device_fabric_node_id =
                tt::tt_fabric::get_fabric_node_id_from_physical_chip_id(backward_device.value()->id());
            tt::tt_fabric::append_fabric_connection_rt_args(
                target_fabric_node_id, backward_device_fabric_node_id, link, program, {core}, writer_rt_args);
        }

        tt::tt_metal::SetRuntimeArgs(program, worker_sender_writer_kernel_id, {core}, writer_rt_args);

        // Set reduction worker runtime args
        std::vector<uint32_t> reduction_reader_rt_args = {
            has_work,
            reduction_semaphore_ids[link],  // reduction_semaphore_id
            semaphore.address(),            // global semaphore_address
            out_ready_sem_wait_value,       // out_ready_sem_wait_value
        };
        tt::tt_metal::SetRuntimeArgs(
            program, reduction_reader_kernel_id, output_corerangeset_per_link[link], reduction_reader_rt_args);
    }

    auto override_runtime_arguments_callback =
        [worker_sender_reader_kernel_id,
         worker_sender_writer_kernel_id,
         reduction_reader_kernel_id,
         sender_worker_cores,
         output_tensor_cores,
         cb_out,
         cb_reduction](
            const void* operation,
            Program& program,
            const std::vector<Tensor>& input_tensors,
            const std::vector<std::optional<const Tensor>>& optional_input_tensors,
            const std::vector<Tensor>& output_tensors) {
            const auto& input = input_tensors[0];
            const auto& output = output_tensors[0];
            const auto& buffer_tensor = input_tensors[1];

            auto semaphore = static_cast<const ttnn::AllReduceAsync*>(operation)->semaphore;

            // update senders
            auto& worker_reader_sender_runtime_args_by_core = GetRuntimeArgs(program, worker_sender_reader_kernel_id);
            auto& worker_writer_sender_runtime_args_by_core = GetRuntimeArgs(program, worker_sender_writer_kernel_id);
            auto& reduction_reader_runtime_args_by_core = GetRuntimeArgs(program, reduction_reader_kernel_id);
            for (const auto& core : sender_worker_cores) {
                // reader
                auto& worker_reader_sender_runtime_args = worker_reader_sender_runtime_args_by_core[core.x][core.y];
                worker_reader_sender_runtime_args[0] = input.buffer()->address();
                // writer
                auto& worker_writer_sender_runtime_args = worker_writer_sender_runtime_args_by_core[core.x][core.y];
                worker_writer_sender_runtime_args[1] = semaphore.address();
            }
            UpdateDynamicCircularBufferAddress(program, cb_out, *output.buffer());
            UpdateDynamicCircularBufferAddress(program, cb_reduction, *buffer_tensor.buffer());
            for (const auto& cr : output_tensor_cores.ranges()) {
                for (const auto& core : corerange_to_cores(cr, std::nullopt, true)) {
                    auto& reduction_reader_runtime_args = reduction_reader_runtime_args_by_core[core.x][core.y];
                    reduction_reader_runtime_args[2] = semaphore.address();
                }
            }
        };

    return {.program = std::move(program), .override_runtime_arguments_callback = override_runtime_arguments_callback};
}

}  // namespace ttnn<|MERGE_RESOLUTION|>--- conflicted
+++ resolved
@@ -67,15 +67,9 @@
     tt::tt_metal::NOC writer_noc = use_noc1_only ? tt::tt_metal::NOC::NOC_1 : tt::tt_metal::NOC::NOC_0;
 
     tt::tt_metal::Program program{};
-<<<<<<< HEAD
     auto mesh_device = input_tensor.device();
     bool is_first_chip = ring_index == 0;
     bool is_last_chip = ring_index == ring_size - 1;
-=======
-    auto mesh_device = input_tensor.mesh_device();
-    [[maybe_unused]] bool is_first_chip = ring_index == 0;
-    [[maybe_unused]] bool is_last_chip = ring_index == ring_size - 1;
->>>>>>> edc26c0f
     log_trace(
         tt::LogOp,
         "DEBUG: device: {}, is_first_chip: {}, is_last_chip: {}",
