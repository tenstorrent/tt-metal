// SPDX-FileCopyrightText: © 2025 Tenstorrent AI ULC
//
// SPDX-License-Identifier: Apache-2.0

#include "dataflow_api.h"
#include "tt_metal/fabric/hw/inc/edm_fabric/fabric_connection_manager.hpp"
#include "tt_metal/fabric/hw/inc/noc_addr.h"
#include "cpp/ttnn/operations/ccl/common/kernels/minimal_ccl_common.hpp"
#include "cpp/ttnn/operations/ccl/shared_with_host/hetergeneous_data_structs.hpp"
#include <cstdint>
#include <utility>
#include "ttnn/operations/ccl/shared_with_host/sharded_tensor_addr_gen.hpp"
#include "ttnn/operations/ccl/kernel_common/sharding_addrgen.hpp"
#include "cpp/ttnn/operations/ccl/kernel_common/worker_routing_utils.hpp"

using address_t = uint32_t;

///////////////////////////////////////////////////
// COMPILE TIME ARGS
///////////////////////////////////////////////////

constexpr uint32_t reserved_packet_header_cb_id = get_compile_time_arg_val(0);
constexpr uint32_t num_packet_headers_storable = get_compile_time_arg_val(1);
constexpr uint32_t cb0_id = get_compile_time_arg_val(2);
constexpr uint32_t page_size = get_compile_time_arg_val(3);
constexpr uint32_t row_size = get_compile_time_arg_val(4);
constexpr uint32_t max_packet_size = get_compile_time_arg_val(5);
constexpr uint32_t num_packets_per_row = get_compile_time_arg_val(6);
constexpr uint32_t num_targets_forward_direction = get_compile_time_arg_val(7);
constexpr uint32_t num_targets_backward_direction = get_compile_time_arg_val(8);
constexpr ccl_routing_utils::line_multicast_route_info_t forward_multicast_route_info =
    ccl_routing_utils::get_line_multicast_route_info_from_args<9>();
constexpr ccl_routing_utils::line_multicast_route_info_t backward_multicast_route_info =
    ccl_routing_utils::get_line_multicast_route_info_from_args<9 + ccl_routing_utils::num_line_multicast_args>();

inline constexpr uint32_t sharded_args_start_idx = 9 + 2 * ccl_routing_utils::num_line_multicast_args;

/*
 * CCL Send will present various operating modes. Although there is only a single send kernel, it may (compile time)
 * dispatch implementations depending on those invocation parameters.
 */
void kernel_main() {
    ///////////////////////////////////////////////////
    // ARGS
    ///////////////////////////////////////////////////

    size_t arg_idx = 0;
    // Load the input tensor spec
    address_t tensor_address0 = get_arg_val<address_t>(arg_idx++);
    const address_t out_ready_sem_bank_addr = get_arg_val<uint32_t>(arg_idx++);
    uint32_t row_id_start = get_arg_val<uint32_t>(arg_idx++);
    uint32_t row_id_end = get_arg_val<uint32_t>(arg_idx++);
    bool wait_output_semaphore = get_arg_val<uint32_t>(arg_idx++);
    bool reset_global_semaphore = get_arg_val<uint32_t>(arg_idx++);
    const uint8_t out_ready_sem_noc0_x = get_arg_val<uint32_t>(arg_idx++);
    const uint8_t out_ready_sem_noc0_y = get_arg_val<uint32_t>(arg_idx++);
    uint32_t out_ready_sem_wait_value = get_arg_val<uint32_t>(arg_idx++);
    size_t barrier_sem = get_arg_val<uint32_t>(arg_idx++);
    const uint8_t barrier_sem_noc0_x = get_arg_val<uint32_t>(arg_idx++);
    const uint8_t barrier_sem_noc0_y = get_arg_val<uint32_t>(arg_idx++);
    size_t arg_for_fab = arg_idx;

#ifdef SHARDED
    typedef ShardedInfo<
        get_compile_time_arg_val(sharded_args_start_idx),
        get_compile_time_arg_val(sharded_args_start_idx + 1),
        get_compile_time_arg_val(sharded_args_start_idx + 2),
        get_compile_time_arg_val(sharded_args_start_idx + 3),
        get_compile_time_arg_val(sharded_args_start_idx + 4),
        get_compile_time_arg_val(sharded_args_start_idx + 5)>
        tensor_shard_info;

    const auto [mapping_table, rt_increment] =
        experimental::shard_addr_gen_utils::get_shard_map<tensor_shard_info>(get_arg_addr(arg_idx));
    experimental::ShardedAddrGen<tensor_shard_info> tensor0_addrgen = {
        .bank_base_address = tensor_address0, .shard_array = mapping_table};
    size_t fab_idx = arg_for_fab + rt_increment;
    auto fabric_connection = FabricConnectionManager::build_from_args(fab_idx);
#else
    constexpr auto tensor0_args = TensorAccessorArgs<sharded_args_start_idx>();
    auto tensor0_addrgen = TensorAccessor(tensor0_args, tensor_address0, row_size);
    auto fabric_connection = FabricConnectionManager::build_from_args(arg_for_fab);
#endif

    // packet header cb
    cb_reserve_back(reserved_packet_header_cb_id, 1);
    auto packet_header_buffer_addr_forward = get_write_ptr(reserved_packet_header_cb_id);
    cb_push_back(reserved_packet_header_cb_id, 1);
    cb_reserve_back(reserved_packet_header_cb_id, 1);
    auto packet_header_buffer_addr_backward = get_write_ptr(reserved_packet_header_cb_id);
    cb_push_back(reserved_packet_header_cb_id, 1);
    cb_reserve_back(reserved_packet_header_cb_id, 1);
    auto packet_header_buffer_seminc = get_write_ptr(reserved_packet_header_cb_id);
    cb_push_back(reserved_packet_header_cb_id, 1);

    // pre-populate packet headers
    volatile PACKET_HEADER_TYPE* pkt_hdr_forward =
        reinterpret_cast<volatile tt_l1_ptr PACKET_HEADER_TYPE*>(packet_header_buffer_addr_forward);
    volatile PACKET_HEADER_TYPE* pkt_hdr_backward =
        reinterpret_cast<volatile tt_l1_ptr PACKET_HEADER_TYPE*>(packet_header_buffer_addr_backward);
    volatile PACKET_HEADER_TYPE* pkt_hdr_seminc =
        reinterpret_cast<volatile PACKET_HEADER_TYPE*>(packet_header_buffer_seminc);

    ccl_routing_utils::fabric_set_line_multicast_route(pkt_hdr_forward, forward_multicast_route_info);
    ccl_routing_utils::fabric_set_line_multicast_route(pkt_hdr_backward, backward_multicast_route_info);

    if (fabric_connection.is_logically_connected()) {
        fabric_connection.open();
    }

    uint32_t num_total_targets = num_targets_forward_direction + num_targets_backward_direction;

    uint64_t barrier_sem_noc_addr_in_pkt = safe_get_noc_addr(barrier_sem_noc0_x, barrier_sem_noc0_y, barrier_sem, 0);
    pkt_hdr_seminc->to_noc_unicast_atomic_inc(tt::tt_fabric::NocUnicastAtomicIncCommandHeader{
        barrier_sem_noc_addr_in_pkt,
        static_cast<uint16_t>(1),  // increment 1
        32});

    if (num_targets_forward_direction) {
        fabric_connection.get_forward_connection().wait_for_empty_write_slot();
        ccl_routing_utils::fabric_set_line_multicast_route(pkt_hdr_seminc, forward_multicast_route_info);
        fabric_connection.get_forward_connection().send_payload_flush_blocking_from_address(
            packet_header_buffer_seminc, sizeof(PACKET_HEADER_TYPE));
    }
    if (num_targets_backward_direction) {
        ccl_routing_utils::fabric_set_line_multicast_route(pkt_hdr_seminc, backward_multicast_route_info);
        fabric_connection.get_backward_connection().wait_for_empty_write_slot();
        fabric_connection.get_backward_connection().send_payload_non_blocking_from_address(
            packet_header_buffer_seminc, sizeof(PACKET_HEADER_TYPE));
    }

    noc_semaphore_wait_min(reinterpret_cast<volatile tt_l1_ptr uint32_t*>(barrier_sem), num_total_targets);
    noc_semaphore_set(reinterpret_cast<volatile tt_l1_ptr uint32_t*>(barrier_sem), 0);

    // 1. mcast via fabric to remote tensor addresses
    uint32_t row_id = row_id_start;
    while (row_id < row_id_end) {
        size_t l1_read_addr = get_read_ptr(cb0_id);
        cb_wait_front(cb0_id, 1);

        uint32_t offset = 0;

        for (uint32_t j = 0; j < num_packets_per_row; j++) {
            uint64_t noc0_dest_noc_addr = get_noc_addr(row_id, tensor0_addrgen, offset, 0);

            uint32_t packet_size = std::min(max_packet_size, page_size);
            packet_size = std::min(packet_size, page_size - max_packet_size * j);

            write_and_advance_local_read_address_for_fabric_write(
<<<<<<< HEAD
                row_id,
                tensor0_addrgen,
                pkt_hdr_forward,
                pkt_hdr_backward,
                fabric_connection,
                l1_read_addr,
                packet_size,
                offset);
            if constexpr (dynamic_alternate) {
                std::swap(
                    pkt_hdr_forward->routing_fields.value,
                    pkt_hdr_backward->routing_fields
                        .value);  // alternate the packet header distance for better balancing
            }
=======
                noc0_dest_noc_addr, pkt_hdr_forward, pkt_hdr_backward, fabric_connection, l1_read_addr, packet_size);
>>>>>>> 3d53e4f2
            offset += packet_size;  // advance the noc address for the next packet
        }
        row_id++;
        cb_pop_front(cb0_id, 1);
    }

    // 2. mcast output ready semaphore
    uint64_t out_ready_sem_noc_addr_in_pkt =
        safe_get_noc_addr(out_ready_sem_noc0_x, out_ready_sem_noc0_y, out_ready_sem_bank_addr, 0);
    pkt_hdr_seminc->to_noc_unicast_atomic_inc(tt::tt_fabric::NocUnicastAtomicIncCommandHeader{
        out_ready_sem_noc_addr_in_pkt,
        static_cast<uint16_t>(1),  // increment 1
        32});
    // Write the mcast packet (forward)
    if (fabric_connection.has_forward_connection()) {
        fabric_connection.get_forward_connection().wait_for_empty_write_slot();
        ccl_routing_utils::fabric_set_line_multicast_route(pkt_hdr_seminc, forward_multicast_route_info);
        fabric_connection.get_forward_connection().send_payload_flush_blocking_from_address(
            packet_header_buffer_seminc, sizeof(PACKET_HEADER_TYPE));
    }
    // Write the mcast packet (backward)
    if (fabric_connection.has_backward_connection()) {
        ccl_routing_utils::fabric_set_line_multicast_route(pkt_hdr_seminc, backward_multicast_route_info);
        fabric_connection.get_backward_connection().wait_for_empty_write_slot();
        fabric_connection.get_backward_connection().send_payload_non_blocking_from_address(
            packet_header_buffer_seminc, sizeof(PACKET_HEADER_TYPE));
    }
    // increment locally
    uint64_t out_ready_sem_noc_addr =
        safe_get_noc_addr(out_ready_sem_noc0_x, out_ready_sem_noc0_y, out_ready_sem_bank_addr);
    noc_semaphore_inc(out_ready_sem_noc_addr, 1);

    // 3. wait for mcast output ready semaphore
    if (wait_output_semaphore) {
        volatile tt_l1_ptr uint32_t* sem_ptr = reinterpret_cast<volatile tt_l1_ptr uint32_t*>(out_ready_sem_bank_addr);
        noc_semaphore_wait(sem_ptr, out_ready_sem_wait_value);
    }

    // 4. global semaphore reset
    if (reset_global_semaphore) {
        noc_semaphore_set(reinterpret_cast<volatile tt_l1_ptr uint32_t*>(out_ready_sem_bank_addr), 0);
    }

    if (fabric_connection.is_logically_connected()) {
        fabric_connection.close();
    }

    noc_async_write_barrier();
}<|MERGE_RESOLUTION|>--- conflicted
+++ resolved
@@ -147,7 +147,6 @@
             packet_size = std::min(packet_size, page_size - max_packet_size * j);
 
             write_and_advance_local_read_address_for_fabric_write(
-<<<<<<< HEAD
                 row_id,
                 tensor0_addrgen,
                 pkt_hdr_forward,
@@ -162,9 +161,6 @@
                     pkt_hdr_backward->routing_fields
                         .value);  // alternate the packet header distance for better balancing
             }
-=======
-                noc0_dest_noc_addr, pkt_hdr_forward, pkt_hdr_backward, fabric_connection, l1_read_addr, packet_size);
->>>>>>> 3d53e4f2
             offset += packet_size;  // advance the noc address for the next packet
         }
         row_id++;
