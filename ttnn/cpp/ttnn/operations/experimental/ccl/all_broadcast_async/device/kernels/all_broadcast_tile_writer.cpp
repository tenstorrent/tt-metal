// SPDX-FileCopyrightText: © 2025 Tenstorrent AI ULC
//
// SPDX-License-Identifier: Apache-2.0

#include "dataflow_api.h"
#include "tt_metal/fabric/hw/inc/edm_fabric/fabric_connection_manager.hpp"
#include "tt_metal/fabric/hw/inc/noc_addr.h"
#include "tt_metal/fabric/hw/inc/packet_header_pool.h"
#include "tt_metal/fabric/hw/inc/edm_fabric/routing_plane_connection_manager.hpp"
#include "cpp/ttnn/operations/ccl/shared_with_host/hetergeneous_data_structs.hpp"
#include "cpp/ttnn/operations/ccl/common/kernels/minimal_ccl_common.hpp"
#include <cstdint>
#include <utility>
#include "ttnn/operations/ccl/shared_with_host/sharded_tensor_addr_gen.hpp"
#include "ttnn/operations/ccl/kernel_common/sharding_addrgen.hpp"
#include "tt_metal/fabric/hw/inc/linear/api.h"
#include "cpp/ttnn/operations/ccl/kernel_common/worker_routing_utils.hpp"

using address_t = uint32_t;
<<<<<<< HEAD
using tt::tt_metal::BufferType;
using namespace tt::tt_fabric::linear::experimental;
=======
>>>>>>> 4aeba55a

///////////////////////////////////////////////////
// COMPILE TIME ARGS
///////////////////////////////////////////////////

<<<<<<< HEAD
constexpr BufferType buffer0_type = static_cast<BufferType>(get_compile_time_arg_val(0));
constexpr uint32_t cb0_id = get_compile_time_arg_val(1);
constexpr uint32_t packet_size_in_pages = get_compile_time_arg_val(2);
constexpr uint32_t tensor0_page_size = get_compile_time_arg_val(3);
constexpr uint32_t num_targets_forward_direction = get_compile_time_arg_val(4);
constexpr uint32_t num_targets_backward_direction = get_compile_time_arg_val(5);
constexpr ccl_routing_utils::line_multicast_route_info_t forward_multicast_route_info =
    ccl_routing_utils::get_line_multicast_route_info_from_args<6>();
constexpr ccl_routing_utils::line_multicast_route_info_t backward_multicast_route_info =
    ccl_routing_utils::get_line_multicast_route_info_from_args<6 + ccl_routing_utils::num_line_multicast_args>();

inline constexpr uint32_t sharded_args_start_idx = 6 + 2 * ccl_routing_utils::num_line_multicast_args;
=======
constexpr uint32_t reserved_packet_header_cb_id = get_compile_time_arg_val(0);
constexpr uint32_t num_packet_headers_storable = get_compile_time_arg_val(1);
constexpr uint32_t cb0_id = get_compile_time_arg_val(2);
constexpr uint32_t packet_size_in_pages = get_compile_time_arg_val(3);
constexpr uint32_t tensor0_page_size = get_compile_time_arg_val(4);
constexpr uint32_t num_targets_forward_direction = get_compile_time_arg_val(5);
constexpr uint32_t num_targets_backward_direction = get_compile_time_arg_val(6);
constexpr ccl_routing_utils::line_multicast_route_info_t forward_multicast_route_info =
    ccl_routing_utils::get_line_multicast_route_info_from_args<7>();
constexpr ccl_routing_utils::line_multicast_route_info_t backward_multicast_route_info =
    ccl_routing_utils::get_line_multicast_route_info_from_args<7 + ccl_routing_utils::num_line_multicast_args>();

inline constexpr uint32_t sharded_args_start_idx = 7 + 2 * ccl_routing_utils::num_line_multicast_args;
>>>>>>> 4aeba55a

/*
 * CCL Send will present various operating modes. Although there is only a single send kernel, it may (compile time)
 * dispatch implementations depending on those invocation parameters.
 */
void kernel_main() {
    ///////////////////////////////////////////////////
    // ARGS
    ///////////////////////////////////////////////////

    size_t arg_idx = 0;
    // Load the input tensor spec
    address_t tensor_address0 = get_arg_val<address_t>(arg_idx++);
    const size_t out_ready_sem_bank_addr = get_arg_val<uint32_t>(arg_idx++);
    uint32_t tile_id_start = get_arg_val<uint32_t>(arg_idx++);
    uint32_t tile_id_end = get_arg_val<uint32_t>(arg_idx++);
    bool wait_output_semaphore = get_arg_val<uint32_t>(arg_idx++);
    bool reset_global_semaphore = get_arg_val<uint32_t>(arg_idx++);
    const uint8_t out_ready_sem_noc0_x = get_arg_val<uint32_t>(arg_idx++);
    const uint8_t out_ready_sem_noc0_y = get_arg_val<uint32_t>(arg_idx++);
    uint32_t out_ready_sem_wait_value = get_arg_val<uint32_t>(arg_idx++);
    size_t barrier_sem = get_arg_val<uint32_t>(arg_idx++);
    const uint8_t barrier_sem_noc0_x = get_arg_val<uint32_t>(arg_idx++);
    const uint8_t barrier_sem_noc0_y = get_arg_val<uint32_t>(arg_idx++);
    const uint32_t num_connections = get_arg_val<uint32_t>(arg_idx++);
    size_t arg_for_fab = arg_idx;

    auto data_route_id = PacketHeaderPool::allocate_header_n(num_connections);
    auto sem_route_id = PacketHeaderPool::allocate_header_n(num_connections);
    tt::tt_fabric::RoutingPlaneConnectionManager fabric_connection;
#ifdef SHARDED
    typedef ShardedInfo<
        get_compile_time_arg_val(sharded_args_start_idx),
        get_compile_time_arg_val(sharded_args_start_idx + 1),
        get_compile_time_arg_val(sharded_args_start_idx + 2),
        get_compile_time_arg_val(sharded_args_start_idx + 3),
        get_compile_time_arg_val(sharded_args_start_idx + 4),
        get_compile_time_arg_val(sharded_args_start_idx + 5),
        get_compile_time_arg_val(sharded_args_start_idx + 6)>
        tensor_shard_info;
    // Sharded addrgen
    const auto [mapping_table, rt_increment] =
        experimental::shard_addr_gen_utils::get_shard_map<tensor_shard_info>(get_arg_addr(arg_idx));
    experimental::ShardedAddrGen<tensor_shard_info> tensor0_addrgen = {
        .bank_base_address = tensor_address0, .shard_array = mapping_table};
    size_t fab_idx = arg_for_fab + rt_increment;
    open_connections(fabric_connection, data_route_id, fab_idx);
#else
<<<<<<< HEAD
    // interleaved addrgen
    constexpr bool is_dram = buffer0_type == tt::tt_metal::BufferType::DRAM;
    auto tensor0_addrgen = InterleavedAddrGenFast<is_dram>{
        .bank_base_address = tensor_address0, .page_size = tensor0_page_size, .data_format = get_dataformat(cb0_id)};
    open_connections(fabric_connection, data_route_id, arg_for_fab);
=======
    constexpr auto tensor0_args = TensorAccessorArgs<sharded_args_start_idx>();
    auto tensor0_addrgen = TensorAccessor(tensor0_args, tensor_address0, tensor0_page_size);
    auto fabric_connection = FabricConnectionManager::build_from_args(arg_for_fab);

>>>>>>> 4aeba55a
#endif
    uint8_t starts[] = {
        static_cast<uint8_t>(forward_multicast_route_info.start_distance_in_hops),
        static_cast<uint8_t>(backward_multicast_route_info.start_distance_in_hops)};
    uint8_t ranges[] = {
        static_cast<uint8_t>(forward_multicast_route_info.range_hops),
        static_cast<uint8_t>(backward_multicast_route_info.range_hops)};
    if (ranges[0] == 0) {
        starts[0] = starts[1];
        ranges[0] = ranges[1];
    }
    fabric_multicast_noc_unicast_write_set_state<UnicastWriteUpdateMask::PayloadSize>(
        fabric_connection, data_route_id, starts, ranges, nullptr, tensor0_page_size);

    uint32_t num_total_targets = num_targets_forward_direction + num_targets_backward_direction;

    uint64_t barrier_sem_noc_addr_in_pkt = safe_get_noc_addr(barrier_sem_noc0_x, barrier_sem_noc0_y, barrier_sem, 0);
    fabric_multicast_noc_unicast_atomic_inc_set_state<
        UnicastAtomicIncUpdateMask::Wrap | UnicastAtomicIncUpdateMask::Val | UnicastAtomicIncUpdateMask::Flush>(
        fabric_connection,
        sem_route_id,
        starts,
        ranges,
        tt::tt_fabric::NocUnicastAtomicIncCommandHeader{
            0,                         // ignore
            static_cast<uint16_t>(1),  // increment 1
            32});
    fabric_multicast_noc_unicast_atomic_inc_with_state<UnicastAtomicIncUpdateMask::DstAddr>(
        fabric_connection,
        sem_route_id,
        tt::tt_fabric::NocUnicastAtomicIncCommandHeader{barrier_sem_noc_addr_in_pkt, 0, 0});
    noc_semaphore_wait_min(reinterpret_cast<volatile tt_l1_ptr uint32_t*>(barrier_sem), num_total_targets);
    noc_semaphore_set(reinterpret_cast<volatile tt_l1_ptr uint32_t*>(barrier_sem), 0);

    // 1. mcast via fabric to remote tensor addresses
    uint32_t tile_id = tile_id_start;
    while (tile_id < tile_id_end) {
        cb_wait_front(cb0_id, packet_size_in_pages);
        size_t l1_read_addr = get_read_ptr(cb0_id);
        uint32_t num_pages_to_read = std::min(tile_id_end - tile_id, packet_size_in_pages);

        for (uint32_t j = 0; j < num_pages_to_read; j++) {
<<<<<<< HEAD
            uint64_t noc0_dest_noc_addr = get_noc_addr(tile_id, tensor0_addrgen, 0 /*offset*/, 0 /*noc_id*/);

            const auto [dest_noc_xy, dest_addr] = get_noc_address_components(noc0_dest_noc_addr);
            noc_async_write(
                l1_read_addr, safe_get_noc_addr(dest_noc_xy.x, dest_noc_xy.y, dest_addr), tensor0_page_size);
            fabric_multicast_noc_unicast_write_with_state<UnicastWriteUpdateMask::DstAddr>(
=======
            write_and_advance_local_read_address_for_fabric_write(
                tile_id,
                tensor0_addrgen,
                pkt_hdr_forward,
                pkt_hdr_backward,
>>>>>>> 4aeba55a
                fabric_connection,
                data_route_id,
                l1_read_addr,
                tt::tt_fabric::NocUnicastCommandHeader{noc0_dest_noc_addr});
            noc_async_writes_flushed();
            l1_read_addr += tensor0_page_size;
            tile_id++;
        }

        cb_pop_front(cb0_id, packet_size_in_pages);
    }
    // 2. mcast output ready semaphore
    uint64_t out_ready_sem_noc_addr_in_pkt =
        safe_get_noc_addr(out_ready_sem_noc0_x, out_ready_sem_noc0_y, out_ready_sem_bank_addr, 0);
    fabric_multicast_noc_unicast_atomic_inc_with_state<UnicastAtomicIncUpdateMask::DstAddr>(
        fabric_connection,
        sem_route_id,
        tt::tt_fabric::NocUnicastAtomicIncCommandHeader{out_ready_sem_noc_addr_in_pkt, 0, 0});
    // increment locally
    uint64_t out_ready_sem_noc_addr =
        safe_get_noc_addr(out_ready_sem_noc0_x, out_ready_sem_noc0_y, out_ready_sem_bank_addr);
    noc_semaphore_inc(out_ready_sem_noc_addr, 1);

    // 3. wait for mcast output ready semaphore
    if (wait_output_semaphore) {
        volatile tt_l1_ptr uint32_t* sem_ptr = reinterpret_cast<volatile tt_l1_ptr uint32_t*>(out_ready_sem_bank_addr);
        noc_semaphore_wait(sem_ptr, out_ready_sem_wait_value);
    }

    // 4. global semaphore reset
    if (reset_global_semaphore) {
        noc_semaphore_set(reinterpret_cast<volatile tt_l1_ptr uint32_t*>(out_ready_sem_bank_addr), 0);
    }

    close_connections(fabric_connection);

    noc_async_write_barrier();
}<|MERGE_RESOLUTION|>--- conflicted
+++ resolved
@@ -17,44 +17,23 @@
 #include "cpp/ttnn/operations/ccl/kernel_common/worker_routing_utils.hpp"
 
 using address_t = uint32_t;
-<<<<<<< HEAD
-using tt::tt_metal::BufferType;
 using namespace tt::tt_fabric::linear::experimental;
-=======
->>>>>>> 4aeba55a
 
 ///////////////////////////////////////////////////
 // COMPILE TIME ARGS
 ///////////////////////////////////////////////////
 
-<<<<<<< HEAD
-constexpr BufferType buffer0_type = static_cast<BufferType>(get_compile_time_arg_val(0));
-constexpr uint32_t cb0_id = get_compile_time_arg_val(1);
-constexpr uint32_t packet_size_in_pages = get_compile_time_arg_val(2);
-constexpr uint32_t tensor0_page_size = get_compile_time_arg_val(3);
-constexpr uint32_t num_targets_forward_direction = get_compile_time_arg_val(4);
-constexpr uint32_t num_targets_backward_direction = get_compile_time_arg_val(5);
+constexpr uint32_t cb0_id = get_compile_time_arg_val(0);
+constexpr uint32_t packet_size_in_pages = get_compile_time_arg_val(1);
+constexpr uint32_t tensor0_page_size = get_compile_time_arg_val(2);
+constexpr uint32_t num_targets_forward_direction = get_compile_time_arg_val(3);
+constexpr uint32_t num_targets_backward_direction = get_compile_time_arg_val(4);
 constexpr ccl_routing_utils::line_multicast_route_info_t forward_multicast_route_info =
-    ccl_routing_utils::get_line_multicast_route_info_from_args<6>();
+    ccl_routing_utils::get_line_multicast_route_info_from_args<5>();
 constexpr ccl_routing_utils::line_multicast_route_info_t backward_multicast_route_info =
-    ccl_routing_utils::get_line_multicast_route_info_from_args<6 + ccl_routing_utils::num_line_multicast_args>();
+    ccl_routing_utils::get_line_multicast_route_info_from_args<5 + ccl_routing_utils::num_line_multicast_args>();
 
-inline constexpr uint32_t sharded_args_start_idx = 6 + 2 * ccl_routing_utils::num_line_multicast_args;
-=======
-constexpr uint32_t reserved_packet_header_cb_id = get_compile_time_arg_val(0);
-constexpr uint32_t num_packet_headers_storable = get_compile_time_arg_val(1);
-constexpr uint32_t cb0_id = get_compile_time_arg_val(2);
-constexpr uint32_t packet_size_in_pages = get_compile_time_arg_val(3);
-constexpr uint32_t tensor0_page_size = get_compile_time_arg_val(4);
-constexpr uint32_t num_targets_forward_direction = get_compile_time_arg_val(5);
-constexpr uint32_t num_targets_backward_direction = get_compile_time_arg_val(6);
-constexpr ccl_routing_utils::line_multicast_route_info_t forward_multicast_route_info =
-    ccl_routing_utils::get_line_multicast_route_info_from_args<7>();
-constexpr ccl_routing_utils::line_multicast_route_info_t backward_multicast_route_info =
-    ccl_routing_utils::get_line_multicast_route_info_from_args<7 + ccl_routing_utils::num_line_multicast_args>();
-
-inline constexpr uint32_t sharded_args_start_idx = 7 + 2 * ccl_routing_utils::num_line_multicast_args;
->>>>>>> 4aeba55a
+inline constexpr uint32_t sharded_args_start_idx = 5 + 2 * ccl_routing_utils::num_line_multicast_args;
 
 /*
  * CCL Send will present various operating modes. Although there is only a single send kernel, it may (compile time)
@@ -103,18 +82,11 @@
     size_t fab_idx = arg_for_fab + rt_increment;
     open_connections(fabric_connection, data_route_id, fab_idx);
 #else
-<<<<<<< HEAD
-    // interleaved addrgen
-    constexpr bool is_dram = buffer0_type == tt::tt_metal::BufferType::DRAM;
-    auto tensor0_addrgen = InterleavedAddrGenFast<is_dram>{
-        .bank_base_address = tensor_address0, .page_size = tensor0_page_size, .data_format = get_dataformat(cb0_id)};
-    open_connections(fabric_connection, data_route_id, arg_for_fab);
-=======
     constexpr auto tensor0_args = TensorAccessorArgs<sharded_args_start_idx>();
     auto tensor0_addrgen = TensorAccessor(tensor0_args, tensor_address0, tensor0_page_size);
-    auto fabric_connection = FabricConnectionManager::build_from_args(arg_for_fab);
+    // auto fabric_connection = FabricConnectionManager::build_from_args(arg_for_fab);
+    open_connections(fabric_connection, data_route_id, arg_for_fab);
 
->>>>>>> 4aeba55a
 #endif
     uint8_t starts[] = {
         static_cast<uint8_t>(forward_multicast_route_info.start_distance_in_hops),
@@ -157,20 +129,12 @@
         uint32_t num_pages_to_read = std::min(tile_id_end - tile_id, packet_size_in_pages);
 
         for (uint32_t j = 0; j < num_pages_to_read; j++) {
-<<<<<<< HEAD
             uint64_t noc0_dest_noc_addr = get_noc_addr(tile_id, tensor0_addrgen, 0 /*offset*/, 0 /*noc_id*/);
 
             const auto [dest_noc_xy, dest_addr] = get_noc_address_components(noc0_dest_noc_addr);
             noc_async_write(
                 l1_read_addr, safe_get_noc_addr(dest_noc_xy.x, dest_noc_xy.y, dest_addr), tensor0_page_size);
             fabric_multicast_noc_unicast_write_with_state<UnicastWriteUpdateMask::DstAddr>(
-=======
-            write_and_advance_local_read_address_for_fabric_write(
-                tile_id,
-                tensor0_addrgen,
-                pkt_hdr_forward,
-                pkt_hdr_backward,
->>>>>>> 4aeba55a
                 fabric_connection,
                 data_route_id,
                 l1_read_addr,
