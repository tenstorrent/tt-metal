--- conflicted
+++ resolved
@@ -61,7 +61,8 @@
     const uint32_t num_connections = get_arg_val<uint32_t>(arg_idx++);
     size_t arg_for_fab = arg_idx;
 
-    auto data_route_id = PacketHeaderPool::allocate_header_n(num_connections);
+    auto unicast_route_id = PacketHeaderPool::allocate_header_n(num_connections);
+    auto scatter_route_id = PacketHeaderPool::allocate_header_n(num_connections);
     auto sem_route_id = PacketHeaderPool::allocate_header_n(num_connections);
     tt::tt_fabric::RoutingPlaneConnectionManager fabric_connection;
 #ifdef SHARDED
@@ -95,7 +96,17 @@
         ranges[0] = ranges[1];
     }
     fabric_multicast_noc_unicast_write_set_state<UnicastWriteUpdateMask::PayloadSize>(
-        fabric_connection, data_route_id, starts, ranges, nullptr, tensor0_page_size);
+        fabric_connection, unicast_route_id, starts, ranges, nullptr, tensor0_page_size);
+    fabric_multicast_noc_scatter_write_set_state<
+        UnicastScatterWriteUpdateMask::ChunkSizes | UnicastScatterWriteUpdateMask::PayloadSize>(
+        fabric_connection,
+        scatter_route_id,
+        starts,
+        ranges,
+        NocUnicastScatterCommandHeader{
+            {0, 0},  // ignore
+            static_cast<uint16_t>(tensor0_page_size)},
+        tensor0_page_size * 2);
 
     uint32_t num_total_targets = num_targets_forward_direction + num_targets_backward_direction;
 
@@ -123,56 +134,43 @@
         cb_wait_front(cb0_id, packet_size_in_pages);
         size_t l1_read_addr = get_read_ptr(cb0_id);
 
-<<<<<<< HEAD
-        for (uint32_t j = 0; j < num_pages_to_read; j++) {
-            uint64_t noc0_dest_noc_addr = get_noc_addr(tile_id, tensor0_addrgen, 0 /*offset*/, 0 /*noc_id*/);
-
-            const auto [dest_noc_xy, dest_addr] = get_noc_address_components(noc0_dest_noc_addr);
-            noc_async_write(
-                l1_read_addr, safe_get_noc_addr(dest_noc_xy.x, dest_noc_xy.y, dest_addr), tensor0_page_size);
-            fabric_multicast_noc_unicast_write_with_state<UnicastWriteUpdateMask::DstAddr>(
-                fabric_connection,
-                data_route_id,
-                l1_read_addr,
-                tt::tt_fabric::NocUnicastCommandHeader{noc0_dest_noc_addr});
-            noc_async_writes_flushed();
-            l1_read_addr += tensor0_page_size;
-            tile_id++;
-=======
         uint32_t num_pages_read = 0;
         uint32_t num_pages_to_read = std::min(tile_id_end - tile_id, packet_size_in_pages);
         while (num_pages_read < num_pages_to_read) {
             // scatter-write currently only supports up to 2 distinct addresses
             uint32_t num_pages_for_current_packet = std::min<uint32_t>(num_pages_to_read - num_pages_read, 2);
             if (num_pages_for_current_packet == 1) {
-                write_and_advance_local_read_address_for_fabric_write(
-                    tile_id,
-                    tensor0_addrgen,
-                    pkt_hdr_forward,
-                    pkt_hdr_backward,
+                noc_async_write(l1_read_addr, tensor0_addrgen.get_noc_addr(tile_id, 0), tensor0_page_size);
+                fabric_multicast_noc_unicast_write_with_state<UnicastWriteUpdateMask::DstAddr>(
                     fabric_connection,
+                    unicast_route_id,
                     l1_read_addr,
-                    tensor0_page_size);
-
+                    tt::tt_fabric::NocUnicastCommandHeader{
+                        linear::addrgen_detail::get_noc_address(tensor0_addrgen, tile_id, 0)});
+                noc_async_writes_flushed();
+                l1_read_addr += tensor0_page_size;
                 tile_id++;
                 num_pages_read++;
             } else if (num_pages_for_current_packet == 2) {
-                scatter_write_and_advance_local_read_address_for_fabric_write(
-                    tile_id,
-                    tile_id + 1,
-                    tensor0_addrgen,
-                    pkt_hdr_forward,
-                    pkt_hdr_backward,
+                noc_async_write(l1_read_addr, tensor0_addrgen.get_noc_addr(tile_id, 0), tensor0_page_size);
+                noc_async_write(
+                    l1_read_addr + tensor0_page_size, tensor0_addrgen.get_noc_addr(tile_id + 1, 0), tensor0_page_size);
+                fabric_multicast_noc_scatter_write_with_state<UnicastScatterWriteUpdateMask::DstAddrs>(
                     fabric_connection,
+                    scatter_route_id,
                     l1_read_addr,
-                    tensor0_page_size);
-
+                    tt::tt_fabric::NocUnicastScatterCommandHeader{
+                        {linear::addrgen_detail::get_noc_address(tensor0_addrgen, tile_id, 0),
+                         linear::addrgen_detail::get_noc_address(tensor0_addrgen, tile_id + 1, 0)},
+                        static_cast<uint16_t>(tensor0_page_size)},  // ignore
+                    tensor0_page_size * 2);                         // ignore
+                noc_async_writes_flushed();
+                l1_read_addr += tensor0_page_size * 2;
                 tile_id += 2;
                 num_pages_read += 2;
             } else {
                 ASSERT(false);
             }
->>>>>>> 3bb165cd
         }
         cb_pop_front(cb0_id, packet_size_in_pages);
     }
