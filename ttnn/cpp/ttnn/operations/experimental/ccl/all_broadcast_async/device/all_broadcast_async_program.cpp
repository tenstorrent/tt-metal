--- conflicted
+++ resolved
@@ -75,17 +75,6 @@
     std::vector<Tensor> input_tensors = {input_tensor};
     auto [num_targets_forward, num_targets_backward] =
         ccl::get_forward_backward_line_mcast_distance(ring_size, ring_index, topology, true);
-<<<<<<< HEAD
-    auto [mcast_forward_args, mcast_backward_args] = ccl::get_forward_backward_line_mcast_configuration(
-        topology,
-        sender_device_coord,
-        forward_coord,
-        backward_coord,
-        num_targets_forward,
-        num_targets_backward,
-        mesh_device);
-=======
->>>>>>> 5a63afac
 
     // Get worker cores, assuming 1 worker per link
     uint32_t num_workers_per_link = 1;
@@ -149,11 +138,11 @@
     }
 
     std::vector<uint32_t> writer_compile_args = {
-        src0_cb_index,              // cb0_id
-        num_pages_per_packet,       // packet_size_in_pages
+        src0_cb_index,                               // cb0_id
+        num_pages_per_packet,                        // packet_size_in_pages
         input_tensor.buffer()->aligned_page_size(),  // tensor0_page_size
-        num_targets_forward,        // num_targets_forward_direction
-        num_targets_backward,       // num_targets_backward_direction
+        num_targets_forward,                         // num_targets_forward_direction
+        num_targets_backward,                        // num_targets_backward_direction
     };
 
     if (!tilized) {
@@ -170,11 +159,11 @@
     }
     std::vector<uint32_t> mcast_forward_args(2, 0);
     std::vector<uint32_t> mcast_backward_args(2, 0);
-    if (forward_device.has_value()) {
+    if (forward_coord.has_value()) {
         mcast_forward_args[0] = 1;
         mcast_forward_args[1] = num_targets_forward;
     }
-    if (backward_device.has_value()) {
+    if (backward_coord.has_value()) {
         mcast_backward_args[0] = 1;
         mcast_backward_args[1] = num_targets_backward;
     }
@@ -260,40 +249,22 @@
             barrier_core.x,                                  // barrier_sem_noc0_x
             barrier_core.y                                   // barrier_sem_noc0_y
         };
-        auto num_connections = (int)forward_device.has_value() + (int)backward_device.has_value();
+        auto num_connections = (int)forward_coord.has_value() + (int)backward_coord.has_value();
         writer_rt_args.push_back(num_connections);
         if (sharded) {
             shard_builder::extend_sharding_run_time_args(input_tensor, writer_rt_args);
         }
 
-<<<<<<< HEAD
-        writer_rt_args.push_back(forward_coord.has_value());
-        if (forward_coord.has_value()) {
-            const auto sender_fabric_node_id = mesh_device->get_fabric_node_id(sender_device_coord);
-            const auto forward_device_fabric_node_id = mesh_device->get_fabric_node_id(forward_coord.value());
-            tt::tt_fabric::append_fabric_connection_rt_args(
-                sender_fabric_node_id, forward_device_fabric_node_id, link, program, {core}, writer_rt_args);
-        }
-        writer_rt_args.push_back(backward_coord.has_value());
-        if (backward_coord.has_value()) {
-            const auto sender_fabric_node_id = mesh_device->get_fabric_node_id(sender_device_coord);
-            const auto backward_device_fabric_node_id = mesh_device->get_fabric_node_id(backward_coord.value());
-            tt::tt_fabric::append_fabric_connection_rt_args(
-                sender_fabric_node_id, backward_device_fabric_node_id, link, program, {core}, writer_rt_args);
-=======
-        const auto sender_fabric_node_id = tt::tt_fabric::get_fabric_node_id_from_physical_chip_id(sender_device->id());
+        const auto sender_fabric_node_id = mesh_device->get_fabric_node_id(sender_device_coord);
         std::vector<tt::tt_fabric::FabricNodeId> dst_nodes;
         dst_nodes.reserve(num_connections);
-        if (forward_device.has_value()) {
-            const auto forward_device_fabric_node_id =
-                tt::tt_fabric::get_fabric_node_id_from_physical_chip_id(forward_device.value()->id());
-            dst_nodes.push_back(forward_device_fabric_node_id);
-        }
-        if (backward_device.has_value()) {
-            const auto backward_device_fabric_node_id =
-                tt::tt_fabric::get_fabric_node_id_from_physical_chip_id(backward_device.value()->id());
-            dst_nodes.push_back(backward_device_fabric_node_id);
->>>>>>> 5a63afac
+        if (forward_coord.has_value()) {
+            const auto forward_coord_fabric_node_id = mesh_device->get_fabric_node_id(forward_coord.value());
+            dst_nodes.push_back(forward_coord_fabric_node_id);
+        }
+        if (backward_coord.has_value()) {
+            const auto backward_coord_fabric_node_id = mesh_device->get_fabric_node_id(backward_coord.value());
+            dst_nodes.push_back(backward_coord_fabric_node_id);
         }
 
         append_routing_plane_connection_manager_rt_args(
