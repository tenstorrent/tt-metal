--- conflicted
+++ resolved
@@ -152,10 +152,6 @@
         op_config.get_page_size(),                         // tensor0_page_size
         num_targets_forward,                               // num_targets_forward_direction
         num_targets_backward,                              // num_targets_backward_direction
-<<<<<<< HEAD
-        dynamic_alternate                                  // alternate
-=======
->>>>>>> 10346b30
     };
 
     if (!tilized) {
