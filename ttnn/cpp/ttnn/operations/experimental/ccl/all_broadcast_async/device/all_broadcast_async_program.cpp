--- conflicted
+++ resolved
@@ -149,15 +149,8 @@
 
     if (!tilized) {
         writer_compile_args = {
-<<<<<<< HEAD
             src0_cb_index,  // cb0_id
-            num_width_shards > 1 ? buffer_page_size : page_size,
-=======
-            reserved_packet_header_CB_index,  // reserved_packet_header_cb_id
-            num_packet_headers_storable,      // num_packet_headers_storable
-            src0_cb_index,                    // cb0_id
             buffer_page_size,
->>>>>>> 3bb165cd
             row_size,
             max_packet_size,
             (max_packet_size / buffer_page_size >= 2) ? 2 : 1,  // num_rows_per_packet
