// SPDX-FileCopyrightText: © 2025 Tenstorrent AI ULC
//
// SPDX-License-Identifier: Apache-2.0
///
#include <algorithm>

#include <tt-metalium/core_coord.hpp>
#include <tt-metalium/buffer.hpp>
#include <tt-metalium/fabric.hpp>
#include "ttnn/tensor/tensor_impl.hpp"
#include "ttnn/operations/experimental/ccl/all_broadcast_async/device/all_broadcast_async_op.hpp"
#include "ttnn/operations/ccl/shared_with_host/hetergeneous_data_structs.hpp"
#include "ttnn/operations/ccl/ccl_host_datastructures.hpp"
#include "ttnn/operations/ccl/ccl_common.hpp"
#include "ttnn/operations/math.hpp"
#include <tt-metalium/work_split.hpp>
#include <tt-metalium/constants.hpp>
#include <tt-metalium/util.hpp>
#include <tt-metalium/host_api.hpp>
#include <tt-metalium/tensor_accessor_args.hpp>
#include "ttnn/operations/ccl/common/types/ccl_types_args_emitters.hpp"
#include "ttnn/operations/ccl/common/host/ccl_command_stream_builders.hpp"

#include "ttnn/operations/ccl/common/uops/command_lowering.hpp"

#include "ttnn/operations/ccl/common/host/ccl_worker_builder.hpp"
#include "ttnn/operations/ccl/common/host/command_backend_runtime_args_overrider.hpp"
#include <sstream>
#include <type_traits>
#include <ranges>
#include <optional>

#include "ttnn/operations/ccl/sharding_addrgen_helper.hpp"

using namespace tt::constants;

namespace ttnn {

using namespace ccl;

tt::tt_metal::operation::ProgramWithCallbacks all_broadcast_async_multicore(
    const Tensor& input_tensor,
    IDevice* sender_device,
    std::optional<IDevice*> forward_device,
    std::optional<IDevice*> backward_device,
    std::vector<Tensor>& output_tensors,
    const uint32_t num_links,
    const uint32_t ring_size,
    const uint32_t ring_index,
    ccl::Topology topology,
    const GlobalSemaphore& semaphore,
    const GlobalSemaphore& barrier_semaphore,
    const std::optional<tt::tt_metal::SubDeviceId>& sub_device_id) {
    tt::tt_metal::Program program{};

    auto mesh_device = input_tensor.device();
    [[maybe_unused]] bool is_first_chip = ring_index == 0;
    [[maybe_unused]] bool is_last_chip = ring_index == ring_size - 1;
    log_trace(
        tt::LogOp,
        "DEBUG: device: {}, is_first_chip: {}, is_last_chip: {}",
        sender_device->id(),
        is_first_chip,
        is_last_chip);

    bool sharded = input_tensor.memory_config().memory_layout() != TensorMemoryLayout::INTERLEAVED;
    bool tilized = input_tensor.layout() == ttnn::TILE_LAYOUT;

    uint32_t num_width_shards = 1;
    if (!tilized && (input_tensor.memory_config().memory_layout() == TensorMemoryLayout::WIDTH_SHARDED ||
                     input_tensor.memory_config().memory_layout() == TensorMemoryLayout::BLOCK_SHARDED)) {
        num_width_shards = input_tensor.padded_shape()[-1] / input_tensor.memory_config().shard_spec()->shape[1];
    }

    // Get OP Config, topology config
    std::vector<Tensor> input_tensors = {input_tensor};
    const auto& output_tensor = output_tensors[0];
    const auto& op_config = ttnn::ccl::CCLOpConfig(input_tensors, output_tensors, topology);
    auto [num_targets_forward, num_targets_backward] =
        ccl::get_forward_backward_line_mcast_distance(ring_size, ring_index, topology, true);
    auto [mcast_forward_args, mcast_backward_args] = ccl::get_forward_backward_line_mcast_configuration(
        topology, sender_device, forward_device, backward_device, num_targets_forward, num_targets_backward);

    // Get worker cores, assuming 1 worker per link
    uint32_t num_workers_per_link = 1;
    const auto [sender_worker_core_range, sender_worker_cores] =
        choose_worker_cores(num_links, num_workers_per_link, mesh_device, sub_device_id);

    // Info for RM tensors
    uint32_t row_size = input_tensor.logical_shape()[-1] * input_tensor.element_size();
    uint32_t page_size = round_up_to_mul32(row_size);

    uint32_t num_rows = input_tensor.logical_shape().size() > 2
                            ? input_tensor.logical_shape()[-2] * input_tensor.logical_shape()[-3]
                            : input_tensor.logical_shape()[-2];
    if (input_tensor.logical_shape().size() == 4) {
        num_rows *= input_tensor.logical_shape()[0];
    }

    // L1 Scratch CB Creation
    const size_t packet_size_bytes = tilized ? tt::tt_fabric::get_tt_fabric_channel_buffer_size_bytes() : 4096;
    size_t max_packet_size = packet_size_bytes;
    uint32_t num_packets_per_row = std::ceil(static_cast<double>(row_size) / max_packet_size);
    uint32_t l1_scratch_cb_page_size_bytes = op_config.get_page_size();
    uint32_t num_pages_per_packet = packet_size_bytes / l1_scratch_cb_page_size_bytes;
    uint32_t cb_num_pages = 3 * num_pages_per_packet;  // tripple buffering
    uint32_t src0_cb_index = tt::CB::c_in0;
    tt::DataFormat df = tt::tt_metal::datatype_to_dataformat_converter(input_tensor.dtype());
    tt::tt_metal::CircularBufferConfig cb_src0_config =
        tt::tt_metal::CircularBufferConfig(cb_num_pages * l1_scratch_cb_page_size_bytes, {{src0_cb_index, df}})
            .set_page_size(src0_cb_index, l1_scratch_cb_page_size_bytes);

    uint32_t buffer_page_size = page_size;
    if (!tilized) {
        if (num_width_shards > 1) {
            buffer_page_size = input_tensor.memory_config().shard_spec()->shape[1] * input_tensor.element_size();
        }
        cb_src0_config = tt::tt_metal::CircularBufferConfig(3 * buffer_page_size, {{src0_cb_index, df}})
                             .set_page_size(src0_cb_index, buffer_page_size);
    }
    CreateCircularBuffer(program, sender_worker_core_range, cb_src0_config);

    // Tensor Info
    const auto input_tensor_num_pages = input_tensor.buffer()->num_pages();

    // KERNEL CREATION
    // Reader
    std::vector<uint32_t> reader_compile_args = {
        src0_cb_index,              // cb0_id
        num_pages_per_packet,       // packet_size_in_pages
        op_config.get_page_size(),  // tensor0_page_size
    };

    if (!tilized) {
        reader_compile_args = {
            src0_cb_index,                                        // cb0_id
            num_width_shards > 1 ? buffer_page_size : page_size,  // page_size
            row_size,
            num_packets_per_row,  // num_packets_per_row
            max_packet_size       // max_packet_size
        };
    }

    std::vector<uint32_t> writer_compile_args = {
<<<<<<< HEAD
        static_cast<uint32_t>(output_tensor_buffer_type),  // buffer0_type
        src0_cb_index,                                     // cb0_id
        num_pages_per_packet,                              // packet_size_in_pages
        op_config.get_page_size(),                         // tensor0_page_size
        num_targets_forward,                               // num_targets_forward_direction
        num_targets_backward,                              // num_targets_backward_direction
=======
        reserved_packet_header_CB_index,  // reserved_packet_header_cb_id
        num_packet_headers_storable,      // num_packet_headers_storable
        src0_cb_index,                    // cb0_id
        num_pages_per_packet,             // packet_size_in_pages
        op_config.get_page_size(),        // tensor0_page_size
        num_targets_forward,              // num_targets_forward_direction
        num_targets_backward,             // num_targets_backward_direction
>>>>>>> 4aeba55a
    };

    if (!tilized) {
        writer_compile_args = {
<<<<<<< HEAD
            static_cast<uint32_t>(output_tensor_buffer_type),  // buffer0_type
            src0_cb_index,                                     // cb0_id
=======
            reserved_packet_header_CB_index,  // reserved_packet_header_cb_id
            num_packet_headers_storable,      // num_packet_headers_storable
            src0_cb_index,                    // cb0_id
>>>>>>> 4aeba55a
            num_width_shards > 1 ? buffer_page_size : page_size,
            row_size,
            max_packet_size,
            num_packets_per_row,   // num_packets_per_row
            num_targets_forward,   // num_targets_forward_direction
            num_targets_backward,  // num_targets_backward_direction
        };
    }
    writer_compile_args.insert(writer_compile_args.end(), mcast_forward_args.begin(), mcast_forward_args.end());
    writer_compile_args.insert(writer_compile_args.end(), mcast_backward_args.begin(), mcast_backward_args.end());
    std::map<std::string, std::string> kernel_defines;
    if (sharded) {
        kernel_defines["SHARDED"] = "1";
        shard_builder::extend_sharding_compile_time_args(input_tensor, reader_compile_args);
        shard_builder::extend_sharding_compile_time_args(input_tensor, writer_compile_args);
    } else {
        tt::tt_metal::TensorAccessorArgs(input_tensor.buffer()).append_to(reader_compile_args);
        tt::tt_metal::TensorAccessorArgs(input_tensor.buffer()).append_to(writer_compile_args);
    }
    auto worker_sender_reader_kernel_id = tt::tt_metal::CreateKernel(
        program,
        tilized ? "ttnn/cpp/ttnn/operations/experimental/ccl/all_broadcast_async/device/kernels/"
                  "all_broadcast_tile_reader.cpp"
                : "ttnn/cpp/ttnn/operations/experimental/ccl/all_broadcast_async/device/kernels/"
                  "all_broadcast_rm_reader.cpp",
        sender_worker_core_range,
        tt::tt_metal::ReaderDataMovementConfig(reader_compile_args, kernel_defines));

    // Writer
    auto worker_sender_writer_kernel_id = tt::tt_metal::CreateKernel(
        program,
        tilized ? "ttnn/cpp/ttnn/operations/experimental/ccl/all_broadcast_async/device/kernels/"
                  "all_broadcast_tile_writer.cpp"
                : "ttnn/cpp/ttnn/operations/experimental/ccl/all_broadcast_async/device/kernels/"
                  "all_broadcast_rm_writer.cpp",
        sender_worker_core_range,
        tt::tt_metal::WriterDataMovementConfig(writer_compile_args, kernel_defines));

    // Kernel Runtime Args
    CoreCoord drain_sync_core;  // the first worker of each chip is the drain sync core, which contains the output ready
                                // semaphore
    CoreCoord barrier_core;
    for (uint32_t link = 0; link < num_links; link++) {
        CoreCoord core = sender_worker_cores[link];
        if (link == 0) {
            // drain sync core is the first worker core
            drain_sync_core = mesh_device->worker_core_from_logical_core(core);
        }

        barrier_core = mesh_device->worker_core_from_logical_core(core);

        // Set reader runtime args
        uint32_t base_pages_per_worker = input_tensor_num_pages / num_links;
        if (!tilized) {
            base_pages_per_worker = num_rows / num_links;
        }
        uint32_t remainder = input_tensor_num_pages % num_links;
        uint32_t input_tile_id_start = link * base_pages_per_worker + std::min(link, remainder);
        uint32_t input_tile_id_end = (link + 1) * base_pages_per_worker + std::min(link + 1, remainder);
        std::vector<uint32_t> reader_rt_args = {
            input_tensor.buffer()->address(),        // tensor_address0
            input_tile_id_start * num_width_shards,  // tile_id_start
            input_tile_id_end * num_width_shards,    // tile_id_end
        };

        if (sharded) {
            shard_builder::extend_sharding_run_time_args(input_tensor, reader_rt_args);
        }
        tt::tt_metal::SetRuntimeArgs(program, worker_sender_reader_kernel_id, {core}, reader_rt_args);

        // Set writer runtime args
        bool wait_output_semaphore = (link == 0);
        bool reset_global_semaphore = (link == 0);
        uint32_t out_ready_sem_wait_value = ring_size * num_links;
        uint32_t output_tile_id_start = input_tile_id_start;
        uint32_t output_tile_id_end = input_tile_id_end;
        std::vector<uint32_t> writer_rt_args = {
            output_tensors[ring_index].buffer()->address(),  // tensor_address0  //HERE
            semaphore.address(),                             // out_ready_sem_bank_addr (absolute address)
            output_tile_id_start * num_width_shards,         // tile_id_start
            output_tile_id_end * num_width_shards,           // tile_id_end
            wait_output_semaphore,                           // wait_output_semaphore
            reset_global_semaphore,                          // reset_global_semaphore
            drain_sync_core.x,                               // out_ready_sem_noc0_x
            drain_sync_core.y,                               // out_ready_sem_noc0_y
            out_ready_sem_wait_value,                        // out_ready_sem_wait_value
            barrier_semaphore.address(),                     // barrier_sem
            barrier_core.x,                                  // barrier_sem_noc0_x
            barrier_core.y                                   // barrier_sem_noc0_y
        };
        writer_rt_args.push_back((int)forward_device.has_value() + (int)backward_device.has_value());
        if (sharded) {
            shard_builder::extend_sharding_run_time_args(input_tensor, writer_rt_args);
        }

        if (forward_device.has_value()) {
            writer_rt_args.push_back(0);  // fwd tag
            const auto sender_fabric_node_id =
                tt::tt_fabric::get_fabric_node_id_from_physical_chip_id(sender_device->id());
            const auto forward_device_fabric_node_id =
                tt::tt_fabric::get_fabric_node_id_from_physical_chip_id(forward_device.value()->id());
            tt::tt_fabric::append_fabric_connection_rt_args(
                sender_fabric_node_id, forward_device_fabric_node_id, link, program, {core}, writer_rt_args);
        }
        if (backward_device.has_value()) {
            writer_rt_args.push_back(1);  // bwd tag
            const auto sender_fabric_node_id =
                tt::tt_fabric::get_fabric_node_id_from_physical_chip_id(sender_device->id());
            const auto backward_device_fabric_node_id =
                tt::tt_fabric::get_fabric_node_id_from_physical_chip_id(backward_device.value()->id());
            tt::tt_fabric::append_fabric_connection_rt_args(
                sender_fabric_node_id, backward_device_fabric_node_id, link, program, {core}, writer_rt_args);
        }
        tt::tt_metal::SetRuntimeArgs(program, worker_sender_writer_kernel_id, {core}, writer_rt_args);
    }

    auto override_runtime_arguments_callback =
        [worker_sender_reader_kernel_id,
         worker_sender_writer_kernel_id,
         semaphore,
         barrier_semaphore,
         sender_worker_cores,
         ring_index](
            const void* operation,
            Program& program,
            const std::vector<Tensor>& input_tensors,
            const std::vector<std::optional<const Tensor>>& optional_input_tensors,
            const std::vector<Tensor>& output_tensors) {
            const auto& input = input_tensors[0];

            log_trace(tt::LogOp, "DEBUG: semaphore: {}", semaphore.address());
            log_trace(tt::LogOp, "DEBUG: barrier_semaphore: {}", barrier_semaphore.address());

            // update senders
            auto& worker_reader_sender_runtime_args_by_core = GetRuntimeArgs(program, worker_sender_reader_kernel_id);
            auto& worker_writer_sender_runtime_args_by_core = GetRuntimeArgs(program, worker_sender_writer_kernel_id);
            for (const auto& core : sender_worker_cores) {
                // reader
                auto& worker_reader_sender_runtime_args = worker_reader_sender_runtime_args_by_core[core.x][core.y];
                worker_reader_sender_runtime_args[0] = input.buffer()->address();
                // writer
                auto& worker_writer_sender_runtime_args = worker_writer_sender_runtime_args_by_core[core.x][core.y];
                worker_writer_sender_runtime_args[0] = output_tensors[ring_index].buffer()->address();
                worker_writer_sender_runtime_args[1] = semaphore.address();
                worker_writer_sender_runtime_args[9] = barrier_semaphore.address();
            }
        };

    return {.program = std::move(program), .override_runtime_arguments_callback = override_runtime_arguments_callback};
}

}  // namespace ttnn<|MERGE_RESOLUTION|>--- conflicted
+++ resolved
@@ -142,34 +142,16 @@
     }
 
     std::vector<uint32_t> writer_compile_args = {
-<<<<<<< HEAD
-        static_cast<uint32_t>(output_tensor_buffer_type),  // buffer0_type
-        src0_cb_index,                                     // cb0_id
-        num_pages_per_packet,                              // packet_size_in_pages
-        op_config.get_page_size(),                         // tensor0_page_size
-        num_targets_forward,                               // num_targets_forward_direction
-        num_targets_backward,                              // num_targets_backward_direction
-=======
-        reserved_packet_header_CB_index,  // reserved_packet_header_cb_id
-        num_packet_headers_storable,      // num_packet_headers_storable
-        src0_cb_index,                    // cb0_id
-        num_pages_per_packet,             // packet_size_in_pages
-        op_config.get_page_size(),        // tensor0_page_size
-        num_targets_forward,              // num_targets_forward_direction
-        num_targets_backward,             // num_targets_backward_direction
->>>>>>> 4aeba55a
+        src0_cb_index,              // cb0_id
+        num_pages_per_packet,       // packet_size_in_pages
+        op_config.get_page_size(),  // tensor0_page_size
+        num_targets_forward,        // num_targets_forward_direction
+        num_targets_backward,       // num_targets_backward_direction
     };
 
     if (!tilized) {
         writer_compile_args = {
-<<<<<<< HEAD
-            static_cast<uint32_t>(output_tensor_buffer_type),  // buffer0_type
-            src0_cb_index,                                     // cb0_id
-=======
-            reserved_packet_header_CB_index,  // reserved_packet_header_cb_id
-            num_packet_headers_storable,      // num_packet_headers_storable
-            src0_cb_index,                    // cb0_id
->>>>>>> 4aeba55a
+            src0_cb_index,  // cb0_id
             num_width_shards > 1 ? buffer_page_size : page_size,
             row_size,
             max_packet_size,
