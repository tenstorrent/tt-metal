--- conflicted
+++ resolved
@@ -27,42 +27,35 @@
 ///////////////////////////////////////////////////
 
 constexpr uint32_t my_chip_id = get_compile_time_arg_val(0);
-<<<<<<< HEAD
-constexpr BufferType intermediate_type = static_cast<BufferType>(get_compile_time_arg_val(1));
-constexpr BufferType output_type = static_cast<BufferType>(get_compile_time_arg_val(2));
-=======
-constexpr uint32_t reserved_packet_header_cb_id = get_compile_time_arg_val(1);
-constexpr uint32_t num_packet_headers_storable = get_compile_time_arg_val(2);  // 4
->>>>>>> 4aeba55a
-constexpr uint32_t cb_compute_output_id = get_compile_time_arg_val(3);
-constexpr uint32_t cb_reader_output_id = get_compile_time_arg_val(4);
-constexpr uint32_t tile_granularity = get_compile_time_arg_val(5);
-constexpr uint32_t intermediate_page_size = get_compile_time_arg_val(6);
-constexpr uint32_t input_tensor_Wt = get_compile_time_arg_val(7);
-constexpr uint32_t batch_slice_num_pages = get_compile_time_arg_val(8);
-constexpr uint32_t ring_size = get_compile_time_arg_val(9);
-constexpr uint32_t num_batches = get_compile_time_arg_val(10);
-constexpr uint32_t num_tiles_to_write_per_packet = get_compile_time_arg_val(11);
-constexpr bool direction = get_compile_time_arg_val(12);
-constexpr uint32_t chunks_per_sync = get_compile_time_arg_val(13);
-
-constexpr bool is_termination_master = get_compile_time_arg_val(14);
-constexpr uint8_t fabric_mux_x = get_compile_time_arg_val(15);
-constexpr uint8_t fabric_mux_y = get_compile_time_arg_val(16);
-constexpr uint8_t fabric_mux_num_buffers_per_channel = get_compile_time_arg_val(17);
-constexpr size_t fabric_mux_channel_buffer_size_bytes = get_compile_time_arg_val(18);
-constexpr size_t fabric_mux_channel_base_address = get_compile_time_arg_val(19);
-constexpr size_t fabric_mux_connection_info_address = get_compile_time_arg_val(20);
-constexpr size_t fabric_mux_connection_handshake_address = get_compile_time_arg_val(21);
-constexpr size_t fabric_mux_flow_control_address = get_compile_time_arg_val(22);
-constexpr size_t fabric_mux_buffer_index_address = get_compile_time_arg_val(23);
-constexpr size_t fabric_mux_status_address = get_compile_time_arg_val(24);
-constexpr uint8_t fabric_mux_channel_id = get_compile_time_arg_val(25);
-constexpr size_t fabric_mux_termination_signal_address = get_compile_time_arg_val(26);
+constexpr uint32_t cb_compute_output_id = get_compile_time_arg_val(1);
+constexpr uint32_t cb_reader_output_id = get_compile_time_arg_val(2);
+constexpr uint32_t tile_granularity = get_compile_time_arg_val(3);
+constexpr uint32_t intermediate_page_size = get_compile_time_arg_val(4);
+constexpr uint32_t input_tensor_Wt = get_compile_time_arg_val(5);
+constexpr uint32_t batch_slice_num_pages = get_compile_time_arg_val(6);
+constexpr uint32_t ring_size = get_compile_time_arg_val(7);
+constexpr uint32_t num_batches = get_compile_time_arg_val(8);
+constexpr uint32_t num_tiles_to_write_per_packet = get_compile_time_arg_val(9);
+constexpr bool direction = get_compile_time_arg_val(10);
+constexpr uint32_t chunks_per_sync = get_compile_time_arg_val(11);
+
+constexpr bool is_termination_master = get_compile_time_arg_val(12);
+constexpr uint8_t fabric_mux_x = get_compile_time_arg_val(13);
+constexpr uint8_t fabric_mux_y = get_compile_time_arg_val(14);
+constexpr uint8_t fabric_mux_num_buffers_per_channel = get_compile_time_arg_val(15);
+constexpr size_t fabric_mux_channel_buffer_size_bytes = get_compile_time_arg_val(16);
+constexpr size_t fabric_mux_channel_base_address = get_compile_time_arg_val(17);
+constexpr size_t fabric_mux_connection_info_address = get_compile_time_arg_val(18);
+constexpr size_t fabric_mux_connection_handshake_address = get_compile_time_arg_val(19);
+constexpr size_t fabric_mux_flow_control_address = get_compile_time_arg_val(20);
+constexpr size_t fabric_mux_buffer_index_address = get_compile_time_arg_val(21);
+constexpr size_t fabric_mux_status_address = get_compile_time_arg_val(22);
+constexpr uint8_t fabric_mux_channel_id = get_compile_time_arg_val(23);
+constexpr size_t fabric_mux_termination_signal_address = get_compile_time_arg_val(24);
 constexpr ccl_routing_utils::line_unicast_route_info_t unicast_route_info =
-    ccl_routing_utils::get_line_unicast_route_info_from_args<27>();
+    ccl_routing_utils::get_line_unicast_route_info_from_args<25>();
 constexpr ccl_routing_utils::line_multicast_route_info_t multicast_route_info =
-    ccl_routing_utils::get_line_multicast_route_info_from_args<27 + ccl_routing_utils::num_line_unicast_args>();
+    ccl_routing_utils::get_line_multicast_route_info_from_args<25 + ccl_routing_utils::num_line_unicast_args>();
 
 void kernel_main() {
     ///////////////////////////////////////////////////
@@ -98,7 +91,7 @@
     uint32_t num_mux_clients = get_arg_val<uint32_t>(arg_idx++);
 
     constexpr uint32_t ct_idx =
-        27 + ccl_routing_utils::num_line_unicast_args + ccl_routing_utils::num_line_multicast_args;
+        25 + ccl_routing_utils::num_line_unicast_args + ccl_routing_utils::num_line_multicast_args;
 
 #ifdef INTERMEDIATE_IS_SHARDED
     constexpr uint32_t ct_offset = 7;
@@ -291,7 +284,6 @@
                                     pages_read_in_row = 0;
                                 }
 
-<<<<<<< HEAD
                                 auto noc_address1 = tt::tt_fabric::linear::addrgen_detail::get_noc_address(
                                     intermediate_addrgen, tile_two_id, 0);
                                 fabric_unicast_noc_scatter_write_with_state<UnicastScatterWriteUpdateMask::DstAddrs>(
@@ -300,16 +292,6 @@
                                     l1_read_addr,
                                     NocUnicastScatterCommandHeader{{noc_address0, noc_address1}, 0});
                                 l1_read_addr += page_size * 2;
-=======
-                                scatter_write_for_fabric_write<true, fabric_mux_num_buffers_per_channel>(
-                                    intermediate_addrgen,
-                                    tile_one_id,
-                                    tile_two_id,
-                                    pkt_hdr,
-                                    mux_connection_handle,
-                                    l1_read_addr,
-                                    intermediate_page_size);
->>>>>>> 4aeba55a
                                 tiles_read += 2;
                                 tiles_read_in_current_direction += 2;
                                 break;
