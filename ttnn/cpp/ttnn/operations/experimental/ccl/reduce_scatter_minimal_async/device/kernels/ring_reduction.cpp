--- conflicted
+++ resolved
@@ -19,18 +19,12 @@
 
     uint32_t arg_idx = 0;
 
-<<<<<<< HEAD
     // DEBUGGING
     return;
     // DEBUGGING
-
-    uint32_t tiles_read = (link * batch_slice_num_pages / num_links);
-    uint32_t tiles_to_read = (link + 1) * batch_slice_num_pages / num_links;
-=======
     uint32_t start_tiles_read = get_arg_val<uint32_t>(arg_idx++);
     uint32_t tiles_read = start_tiles_read;
     uint32_t tiles_to_read = get_arg_val<uint32_t>(arg_idx++);
->>>>>>> 0e734958
 
     // Initialize binary operations - use the same constants consistently
     binary_op_init_common(input_cb_id, intermediate_cb, output_cb);
