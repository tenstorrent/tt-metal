--- conflicted
+++ resolved
@@ -768,8 +768,8 @@
     for (uint32_t link = 0; link < num_links; link++) {
         for (uint32_t dir = 0; dir < num_directions_per_link; dir++) {
             for (uint32_t worker = 0; worker < num_workers_per_direction; worker++) {
-                uint32_t mux_core_offset = link * num_cores_per_link +
-                                           dir * (num_mux_cores_per_direction_per_link + num_workers_per_direction);
+                uint32_t mux_core_offset = (link * num_cores_per_link) +
+                                           (dir * (num_mux_cores_per_direction_per_link + num_workers_per_direction));
                 CoreCoord core = all_cores[mux_core_offset + num_mux_cores_per_direction_per_link + worker];
                 std::vector<std::vector<RuntimeArgsData>> reader_runtime_args =
                     GetRuntimeArgs(program, reader_kernel_ids[core_idx]);
@@ -781,7 +781,6 @@
                 worker_reader_sender_runtime_args[0] = input.buffer()->address();
                 worker_reader_sender_runtime_args[1] = intermed.buffer()->address();
                 worker_reader_sender_runtime_args[2] = semaphore.at(dir).address();
-                worker_reader_sender_runtime_args[3] = semaphore.at(num_directions_per_link).address();
                 // sender writer
                 auto& worker_writer_sender_runtime_args = writer_runtime_args[core.x][core.y];
                 worker_writer_sender_runtime_args[0] = intermed.buffer()->address();
@@ -790,7 +789,7 @@
                 worker_writer_sender_runtime_args[5] = semaphore.at(num_directions_per_link).address();
 
                 if (barrier_semaphore.has_value()) {
-                    worker_writer_sender_runtime_args[14] = barrier_semaphore.value().address();
+                    worker_writer_sender_runtime_args[11] = barrier_semaphore.value().address();
                 }
 
                 core_idx++;
@@ -803,9 +802,9 @@
     tt::tt_metal::Program& program,
     const Tensor& input_tensor,
     Tensor& intermediate_tensor,
-    IDevice* sender_device,
-    std::optional<IDevice*> forward_device,
-    std::optional<IDevice*> backward_device,
+    const MeshCoordinate& sender_device_coord,
+    const std::optional<MeshCoordinate>& forward_coord,
+    const std::optional<MeshCoordinate>& backward_coord,
     Tensor& output_tensor,
     const uint32_t dim,
     const uint32_t num_links,
@@ -833,9 +832,9 @@
                 program,
                 input_tensor,
                 intermediate_tensor,
-                sender_device,
-                forward_device,
-                backward_device,
+                sender_device_coord,
+                forward_coord,
+                backward_coord,
                 output_tensor,
                 dim,
                 num_links,
@@ -887,43 +886,6 @@
                 intermed,
                 output);
 
-<<<<<<< HEAD
-=======
-            // update senders
-            uint32_t core_idx = 0;
-            for (uint32_t link = 0; link < num_links; link++) {
-                for (uint32_t dir = 0; dir < num_directions_per_link; dir++) {
-                    for (uint32_t worker = 0; worker < num_workers_per_direction; worker++) {
-                        uint32_t mux_core_offset =
-                            (link * num_cores_per_link) +
-                            (dir * (num_mux_cores_per_direction_per_link + num_workers_per_direction));
-                        CoreCoord core = all_cores[mux_core_offset + num_mux_cores_per_direction_per_link + worker];
-                        std::vector<std::vector<RuntimeArgsData>> reader_runtime_args =
-                            GetRuntimeArgs(program, reader_kernel_ids[core_idx]);
-                        std::vector<std::vector<RuntimeArgsData>> writer_runtime_args =
-                            GetRuntimeArgs(program, writer_kernel_ids[core_idx]);
-
-                        // sender reader
-                        auto& worker_reader_sender_runtime_args = reader_runtime_args[core.x][core.y];
-                        worker_reader_sender_runtime_args[0] = input.buffer()->address();
-                        worker_reader_sender_runtime_args[1] = intermed.buffer()->address();
-                        worker_reader_sender_runtime_args[2] = semaphore.at(dir).address();
-                        // sender writer
-                        auto& worker_writer_sender_runtime_args = writer_runtime_args[core.x][core.y];
-                        worker_writer_sender_runtime_args[0] = intermed.buffer()->address();
-                        worker_writer_sender_runtime_args[1] = output.buffer()->address();
-                        worker_writer_sender_runtime_args[4] = semaphore.at(dir).address();
-                        worker_writer_sender_runtime_args[5] = semaphore.at(num_directions_per_link).address();
-
-                        if (barrier_semaphore.has_value()) {
-                            worker_writer_sender_runtime_args[11] = barrier_semaphore.value().address();
-                        }
-
-                        core_idx++;
-                    }
-                }
-            }
->>>>>>> a04442e9
         };
 
     return {.program = std::move(program), .override_runtime_arguments_callback = override_runtime_arguments_callback};
@@ -1456,8 +1418,8 @@
     for (uint32_t link = 0; link < num_links; link++) {
         for (uint32_t dir = 0; dir < num_directions_per_link; dir++) {
             for (uint32_t worker = 0; worker < num_workers_per_direction; worker++) {
-                uint32_t mux_core_offset = link * num_cores_per_link +
-                                           dir * (num_mux_cores_per_direction_per_link + num_workers_per_direction);
+                uint32_t mux_core_offset = (link * num_cores_per_link) +
+                                           (dir * (num_mux_cores_per_direction_per_link + num_workers_per_direction));
                 CoreCoord core = all_cores[mux_core_offset + num_mux_cores_per_direction_per_link + worker];
                 std::vector<std::vector<RuntimeArgsData>> reader_runtime_args =
                     GetRuntimeArgs(program, reader_kernel_ids[core_idx]);
@@ -1492,9 +1454,9 @@
     tt::tt_metal::Program& program,
     const Tensor& input_tensor,
     Tensor& intermediate_tensor,
-    IDevice* sender_device,
-    std::optional<IDevice*> forward_device,
-    std::optional<IDevice*> backward_device,
+    const MeshCoordinate& sender_device_coord,
+    const std::optional<MeshCoordinate>& forward_coord,
+    const std::optional<MeshCoordinate>& backward_coord,
     Tensor& output_tensor,
     const uint32_t dim,
     const uint32_t num_links,
@@ -1522,9 +1484,9 @@
                 program,
                 input_tensor,
                 intermediate_tensor,
-                sender_device,
-                forward_device,
-                backward_device,
+                sender_device_coord,
+                forward_coord,
+                backward_coord,
                 output_tensor,
                 dim,
                 num_links,
@@ -1561,7 +1523,6 @@
             const auto& barrier_semaphore =
                 static_cast<const ttnn::ReduceScatterMinimalAsync*>(operation)->barrier_semaphore;
             const auto& semaphore = static_cast<const ttnn::ReduceScatterMinimalAsync*>(operation)->semaphore;
-<<<<<<< HEAD
             return line_reduce_scatter_minimal_async_helper_override_runtime_arguments(
                 program,
                 reader_kernel_ids,
@@ -1577,44 +1538,6 @@
                 input,
                 intermed,
                 output);
-=======
-            // update senders
-            uint32_t core_idx = 0;
-            for (uint32_t link = 0; link < num_links; link++) {
-                for (uint32_t dir = 0; dir < num_directions_per_link; dir++) {
-                    for (uint32_t worker = 0; worker < num_workers_per_direction; worker++) {
-                        uint32_t mux_core_offset =
-                            (link * num_cores_per_link) +
-                            (dir * (num_mux_cores_per_direction_per_link + num_workers_per_direction));
-                        CoreCoord core = all_cores[mux_core_offset + num_mux_cores_per_direction_per_link + worker];
-                        std::vector<std::vector<RuntimeArgsData>> reader_runtime_args =
-                            GetRuntimeArgs(program, reader_kernel_ids[core_idx]);
-                        std::vector<std::vector<RuntimeArgsData>> writer_runtime_args =
-                            GetRuntimeArgs(program, writer_kernel_ids[core_idx]);
-
-                        // sender reader
-                        auto& worker_reader_sender_runtime_args = reader_runtime_args[core.x][core.y];
-                        worker_reader_sender_runtime_args[0] = input.buffer()->address();
-                        worker_reader_sender_runtime_args[1] = intermed.buffer()->address();
-                        worker_reader_sender_runtime_args[2] = output.buffer()->address();
-                        worker_reader_sender_runtime_args[3] = semaphore.at(0).address();
-                        // sender writer
-                        auto& worker_writer_sender_runtime_args = writer_runtime_args[core.x][core.y];
-                        worker_writer_sender_runtime_args[0] = intermed.buffer()->address();
-                        worker_writer_sender_runtime_args[1] = output.buffer()->address();
-                        worker_writer_sender_runtime_args[4] = semaphore.at(0).address();
-                        worker_writer_sender_runtime_args[5] = semaphore.at(1).address();
-                        worker_writer_sender_runtime_args[6] = semaphore.at(2).address();
-
-                        if (barrier_semaphore.has_value()) {
-                            worker_writer_sender_runtime_args[13] = barrier_semaphore.value().address();
-                        }
-
-                        core_idx++;
-                    }
-                }
-            }
->>>>>>> a04442e9
         };
 
     return {.program = std::move(program), .override_runtime_arguments_callback = override_runtime_arguments_callback};
