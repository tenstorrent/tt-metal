--- conflicted
+++ resolved
@@ -118,7 +118,7 @@
     // Tensor Info
     const auto input_tensor_buffer_type = input_tensor.buffer()->buffer_type();
     const auto output_tensor_buffer_type = output_tensor.buffer()->buffer_type();
-    const auto input_tensor_shape = input_tensor.get_padded_shape();
+    const auto& input_tensor_shape = input_tensor.get_padded_shape();
     const auto intermediate_tensor_buffer_type = intermediate_tensor.buffer()->buffer_type();
     const auto input_tensor_num_pages = input_tensor.buffer()->num_pages();
     const auto num_batches = input_tensor_shape[0];
@@ -184,24 +184,11 @@
     auto reserved_packet_header_CB_handle =
         CreateCircularBuffer(program, sender_worker_core_range, cb_reserved_packet_header_config);
 
-<<<<<<< HEAD
-    // Tensor Info
-    const auto input_tensor_buffer_type = input_tensor.buffer()->buffer_type();
-    const auto output_tensor_buffer_type = output_tensor.buffer()->buffer_type();
-    const auto& input_tensor_shape = input_tensor.get_padded_shape();
-    const auto intermediate_tensor_buffer_type = intermediate_tensor.buffer()->buffer_type();
-    const auto input_tensor_num_pages = input_tensor.buffer()->num_pages();
-    const auto num_batches = input_tensor_shape[0];
-    const auto batch_slice_num_pages = input_tensor_num_pages / ring_size / num_batches;
-
-    TT_ASSERT(!(input_tensor_shape[3] % tt::constants::TILE_WIDTH));
-=======
     TT_FATAL(
         !(input_tensor_shape[3] % tt::constants::TILE_WIDTH),
         "Input tensor width ({}) must be divisible by tile width ({}).",
         input_tensor_shape[3],
         tt::constants::TILE_WIDTH);
->>>>>>> 3380016a
     uint32_t input_tensor_Wt = input_tensor_shape[3] / tt::constants::TILE_WIDTH;
 
     // KERNEL CREATION
