--- conflicted
+++ resolved
@@ -1090,79 +1090,6 @@
                 CoreCoord termination_master_virtual_core =
                     mesh_device->worker_core_from_logical_core(termination_master_logical_core);
 
-<<<<<<< HEAD
-                // Writer CT args
-                std::vector<uint32_t> sender_writer_compile_args =
-                    operations::experimental::ccl::detail::get_ring_writer_compile_args(
-                        ring_index,
-                        ring_size,
-                        compute_output_cb_index,
-                        reader_output_cb_index,
-                        tile_granularity,
-                        page_size,
-                        num_tiles_to_write_per_packet,
-                        output_tensor_num_pages,
-                        output_batch_num_pages,
-                        input_batch_num_pages,
-                        input_channel_num_pages,
-                        output_channel_num_pages,
-                        input_tensor_B,
-                        input_tensor_Wt,
-                        slice_B,
-                        slice_C,
-                        slice_Ht,
-                        slice_Wt,
-                        dir,
-                        chunks_per_sync_val,
-                        normalized_dim,
-                        start_pages_read_in_row,
-                        start_row_offset,
-                        start_tiles_read,
-                        start_tiles_to_read);
-                append_fabric_mux_connection_ct_args(
-                    worker == 0,
-                    mux_virtual_core,
-                    tt::tt_fabric::FabricMuxChannelType::FULL_SIZE_CHANNEL,
-                    worker,
-                    mux_kernel_config,
-                    sender_writer_compile_args);
-                if (dir) {
-                    sender_writer_compile_args.insert(
-                        sender_writer_compile_args.end(), unicast_forward_args.begin(), unicast_forward_args.end());
-                    sender_writer_compile_args.insert(
-                        sender_writer_compile_args.end(), mcast_forward_args.begin(), mcast_forward_args.end());
-                } else {
-                    sender_writer_compile_args.insert(
-                        sender_writer_compile_args.end(), unicast_backward_args.begin(), unicast_backward_args.end());
-                    sender_writer_compile_args.insert(
-                        sender_writer_compile_args.end(), mcast_backward_args.begin(), mcast_backward_args.end());
-                }
-                if (intermediate_is_sharded) {
-                    shard_builder::extend_sharding_compile_time_args(intermediate_tensor, sender_writer_compile_args);
-                } else {
-                    tt::tt_metal::TensorAccessorArgs(intermediate_tensor.buffer())
-                        .append_to(sender_writer_compile_args);
-                }
-                if (output_is_sharded) {
-                    shard_builder::extend_sharding_compile_time_args(output_tensor, sender_writer_compile_args);
-                } else {
-                    tt::tt_metal::TensorAccessorArgs(output_tensor.buffer()).append_to(sender_writer_compile_args);
-                }
-
-                std::string sender_writer_kernel_path =
-                    normalized_dim == 0 ? "ttnn/cpp/ttnn/operations/experimental/ccl/reduce_scatter_minimal_async/"
-                                          "device/kernels/dim_zero_ring_reduce_scatter_minimal_async_writer.cpp"
-                                        : "ttnn/cpp/ttnn/operations/experimental/ccl/reduce_scatter_minimal_async/"
-                                          "device/kernels/ring_reduce_scatter_minimal_async_writer.cpp";
-                auto worker_sender_writer_kernel_id = tt::tt_metal::CreateKernel(
-                    program,
-                    sender_writer_kernel_path,
-                    {core},
-                    tt::tt_metal::WriterDataMovementConfig(sender_writer_compile_args, writer_compute_defines));
-                writer_kernel_ids.push_back(worker_sender_writer_kernel_id);
-
-=======
->>>>>>> 53202663
                 // Writer RT args
                 std::vector<uint32_t> writer_rt_args = {
                     intermediate_tensor.buffer()->address(),                     // intermediate_tensor_address
@@ -1880,82 +1807,6 @@
                 CoreCoord termination_master_virtual_core =
                     mesh_device->worker_core_from_logical_core(termination_master_logical_core);
 
-<<<<<<< HEAD
-                // Writer CT args
-                std::vector<uint32_t> sender_writer_compile_args =
-                    operations::experimental::ccl::detail::get_line_writer_compile_args(
-                        ring_size,
-                        compute_output_cb_index,
-                        reader_output_cb_index,
-                        tile_granularity,
-                        page_size,
-                        tiles_to_write_per_packet,
-                        input_tensor_num_pages,
-                        output_tensor_num_pages,
-                        input_batch_num_pages,
-                        input_channel_num_pages,
-                        output_batch_num_pages,
-                        output_channel_num_pages,
-                        input_tensor_B,
-                        input_tensor_Wt,
-                        slice_B,
-                        slice_C,
-                        slice_Ht,
-                        slice_Wt,
-                        is_forward,
-                        is_first_device_in_direction,
-                        num_targets_in_direction,
-                        do_final_reduction,
-                        sync_with_other_direction,
-                        chunks_per_sync_val,
-                        normalized_dim,
-                        start_pages_read_in_row,
-                        start_row_offset,
-                        start_tiles_read,
-                        start_tiles_to_read);
-                append_fabric_mux_connection_ct_args(
-                    worker == 0,
-                    mux_virtual_core,
-                    tt::tt_fabric::FabricMuxChannelType::FULL_SIZE_CHANNEL,
-                    worker,
-                    mux_kernel_config,
-                    sender_writer_compile_args);
-                if (is_forward) {
-                    sender_writer_compile_args.insert(
-                        sender_writer_compile_args.end(), unicast_forward_args.begin(), unicast_forward_args.end());
-                    sender_writer_compile_args.insert(
-                        sender_writer_compile_args.end(), mcast_forward_args.begin(), mcast_forward_args.end());
-                } else {
-                    sender_writer_compile_args.insert(
-                        sender_writer_compile_args.end(), unicast_backward_args.begin(), unicast_backward_args.end());
-                    sender_writer_compile_args.insert(
-                        sender_writer_compile_args.end(), mcast_backward_args.begin(), mcast_backward_args.end());
-                }
-                if (intermediate_is_sharded) {
-                    shard_builder::extend_sharding_compile_time_args(intermediate_tensor, sender_writer_compile_args);
-                } else {
-                    tt::tt_metal::TensorAccessorArgs(intermediate_tensor.buffer())
-                        .append_to(sender_writer_compile_args);
-                }
-                if (output_is_sharded) {
-                    shard_builder::extend_sharding_compile_time_args(output_tensor, sender_writer_compile_args);
-                } else {
-                    tt::tt_metal::TensorAccessorArgs(output_tensor.buffer()).append_to(sender_writer_compile_args);
-                }
-
-                std::string sender_writer_kernel_path =
-                    normalized_dim == 0 ? "ttnn/cpp/ttnn/operations/experimental/ccl/reduce_scatter_minimal_async/"
-                                          "device/kernels/dim_zero_line_reduce_scatter_minimal_async_writer.cpp"
-                                        : "ttnn/cpp/ttnn/operations/experimental/ccl/reduce_scatter_minimal_async/"
-                                          "device/kernels/line_reduce_scatter_minimal_async_writer.cpp";
-                auto worker_sender_writer_kernel_id = tt::tt_metal::CreateKernel(
-                    program,
-                    sender_writer_kernel_path,
-                    {core},
-                    tt::tt_metal::WriterDataMovementConfig(sender_writer_compile_args, writer_compute_defines));
-                writer_kernel_ids.push_back(worker_sender_writer_kernel_id);
-=======
->>>>>>> 53202663
                 std::vector<uint32_t> writer_rt_args = {
                     intermediate_tensor.buffer()->address(),  // intermediate_tensor_address
                     output_tensor.buffer()->address(),        // output_tensor_address
