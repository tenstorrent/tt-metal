--- conflicted
+++ resolved
@@ -199,13 +199,8 @@
     uint32_t max_target_noc_addresses_per_packet = 2;
 
     // L1 Scratch CB Creation
-<<<<<<< HEAD
-    const size_t packet_size_bytes = tt::tt_fabric::get_tt_fabric_max_payload_size_bytes();
-    uint32_t l1_scratch_cb_page_size_bytes = page_size;
-=======
     const size_t packet_size_bytes = tt::tt_fabric::get_tt_fabric_channel_buffer_size_bytes();
     uint32_t l1_scratch_cb_page_size_bytes = op_config.get_page_size();
->>>>>>> b8870c58
     uint32_t num_pages_per_packet = packet_size_bytes / l1_scratch_cb_page_size_bytes;
     uint32_t num_tiles_to_write_per_packet = std::min(max_target_noc_addresses_per_packet, num_pages_per_packet);
     uint32_t tile_granularity = num_tiles_to_write_per_packet < 4 ? 4 * num_tiles_to_write_per_packet : 8;
