--- conflicted
+++ resolved
@@ -490,35 +490,17 @@
 
                 // Writer
                 std::vector<uint32_t> sender_writer_compile_args = {
-<<<<<<< HEAD
-                    ring_index,                                              // my_chip_id
-                    static_cast<uint32_t>(intermediate_tensor_buffer_type),  // intermediate_buffer_type
-                    static_cast<uint32_t>(output_tensor_buffer_type),        // output_buffer_type
-                    compute_output_cb_index,                                 // cb_compute_output_id
-                    reader_output_cb_index,                                  // cb_reader_output_id
-                    tile_granularity,                                        // packet_size_in_pages
-                    page_size,                                               // tensor0_page_size
-                    input_tensor_Wt,                                         // input_tensor_Wt
-                    batch_slice_num_pages,                                   // batch_slice_num_pages
-                    ring_size,                                               // ring_size
-                    num_batches,                                             // num_batches
-                    num_tiles_to_write_per_packet,                           // num_tiles_to_write_per_packet
-                    dir,                                                     // direction
-=======
-                    ring_index,                       // my_chip_id
-                    reserved_packet_header_CB_index,  // reserved_packet_header_cb_id
-                    num_packet_headers_storable,      // num_packet_headers_storable
-                    compute_output_cb_index,          // cb_compute_output_id
-                    reader_output_cb_index,           // cb_reader_output_id
-                    tile_granularity,                 // packet_size_in_pages
-                    page_size,                        // tensor0_page_size
-                    input_tensor_Wt,                  // input_tensor_Wt
-                    batch_slice_num_pages,            // batch_slice_num_pages
-                    ring_size,                        // ring_size
-                    num_batches,                      // num_batches
-                    num_tiles_to_write_per_packet,    // num_tiles_to_write_per_packet
-                    dir,                              // direction
->>>>>>> 4aeba55a
+                    ring_index,                     // my_chip_id
+                    compute_output_cb_index,        // cb_compute_output_id
+                    reader_output_cb_index,         // cb_reader_output_id
+                    tile_granularity,               // packet_size_in_pages
+                    page_size,                      // tensor0_page_size
+                    input_tensor_Wt,                // input_tensor_Wt
+                    batch_slice_num_pages,          // batch_slice_num_pages
+                    ring_size,                      // ring_size
+                    num_batches,                    // num_batches
+                    num_tiles_to_write_per_packet,  // num_tiles_to_write_per_packet
+                    dir,                            // direction
                     chunks_per_sync_val,
                 };
                 append_fabric_mux_connection_ct_args(
@@ -1046,35 +1028,17 @@
                     mesh_device->worker_core_from_logical_core(termination_master_logical_core);
                 // Writer
                 std::vector<uint32_t> sender_writer_compile_args = {
-<<<<<<< HEAD
-                    ring_index,                                              // my_chip_id
-                    static_cast<uint32_t>(intermediate_tensor_buffer_type),  // intermediate_buffer_type
-                    static_cast<uint32_t>(output_tensor_buffer_type),        // output_buffer_type
-                    compute_output_cb_index,                                 // cb_compute_output_id
-                    reader_output_cb_index,                                  // cb_reader_output_id
-                    tile_granularity,                                        // packet_size_in_pages
-                    page_size,                                               // tensor0_page_size
-                    input_tensor_Wt,                                         // input_tensor_Wt
-                    batch_slice_num_pages,                                   // batch_slice_num_pages
-                    ring_size,                                               // ring_size
-                    num_batches,                                             // num_batches
-                    tiles_to_write_per_packet,                               // contig_pages_advanced
-                    is_forward,                                              // direction
-=======
-                    ring_index,                       // my_chip_id
-                    reserved_packet_header_CB_index,  // reserved_packet_header_cb_id
-                    num_packet_headers_storable,      // num_packet_headers_storable
-                    compute_output_cb_index,          // cb_compute_output_id
-                    reader_output_cb_index,           // cb_reader_output_id
-                    tile_granularity,                 // packet_size_in_pages
-                    page_size,                        // tensor0_page_size
-                    input_tensor_Wt,                  // input_tensor_Wt
-                    batch_slice_num_pages,            // batch_slice_num_pages
-                    ring_size,                        // ring_size
-                    num_batches,                      // num_batches
-                    tiles_to_write_per_packet,        // contig_pages_advanced
-                    is_forward,                       // direction
->>>>>>> 4aeba55a
+                    ring_index,                 // my_chip_id
+                    compute_output_cb_index,    // cb_compute_output_id
+                    reader_output_cb_index,     // cb_reader_output_id
+                    tile_granularity,           // packet_size_in_pages
+                    page_size,                  // tensor0_page_size
+                    input_tensor_Wt,            // input_tensor_Wt
+                    batch_slice_num_pages,      // batch_slice_num_pages
+                    ring_size,                  // ring_size
+                    num_batches,                // num_batches
+                    tiles_to_write_per_packet,  // contig_pages_advanced
+                    is_forward,                 // direction
                     is_first_device_in_direction,
                     num_targets_in_direction,
                     num_intermediate_reduction_steps,
