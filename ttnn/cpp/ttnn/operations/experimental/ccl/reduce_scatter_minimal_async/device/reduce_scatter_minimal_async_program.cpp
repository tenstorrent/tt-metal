--- conflicted
+++ resolved
@@ -204,61 +204,6 @@
     const std::optional<tt::tt_metal::SubDeviceId>& sub_device_id,
     std::optional<experimental::ccl::ReduceScatterFusedOpSignaler>& fused_op_signaler,
     const CoreCoord core_grid_offset) {
-    if (topology == ccl::Topology::Ring) {
-        return ring_reduce_scatter_minimal_async_helper(
-            program,
-            input_tensor,
-            intermediate_tensor,
-            sender_device,
-            forward_device,
-            backward_device,
-            output_tensor,
-            dim,
-            num_links,
-            ring_size,
-            ring_index,
-            topology,
-            semaphore,
-            sub_device_id,
-            fused_op_signaler);
-    } else {
-        TT_FATAL(topology == ccl::Topology::Linear, "Must be line or ring");
-        return line_reduce_scatter_minimal_async_helper(
-            program,
-            input_tensor,
-            intermediate_tensor,
-            sender_device,
-            forward_device,
-            backward_device,
-            output_tensor,
-            dim,
-            num_links,
-            ring_size,
-            ring_index,
-            topology,
-            semaphore,
-            sub_device_id,
-            fused_op_signaler);
-    }
-}
-
-tt::tt_metal::operation::ProgramWithCallbacks ring_reduce_scatter_minimal_async_helper(
-    tt::tt_metal::Program& program,
-    const Tensor& input_tensor,
-    Tensor& intermediate_tensor,
-    IDevice* sender_device,
-    std::optional<IDevice*> forward_device,
-    std::optional<IDevice*> backward_device,
-    Tensor& output_tensor,
-    const uint32_t dim,
-    const uint32_t num_links,
-    const uint32_t ring_size,
-    const uint32_t ring_index,
-    ccl::Topology topology,
-    const std::vector<GlobalSemaphore>& semaphore,
-    const std::optional<tt::tt_metal::SubDeviceId>& sub_device_id,
-    std::optional<experimental::ccl::ReduceScatterFusedOpSignaler>& fused_op_signaler,
-    const CoreCoord core_grid_offset) {
     auto mesh_device = input_tensor.mesh_device();
     const bool enable_async_output_tensor = false;
     bool is_first_chip = ring_index == 0;
@@ -393,81 +338,6 @@
     std::vector<KernelHandle> reader_kernel_ids;
     std::vector<KernelHandle> writer_kernel_ids;
     std::vector<KernelHandle> reduce_kernel_ids;
-<<<<<<< HEAD
-    for (uint32_t core_idx = 0; core_idx < num_senders_per_link; core_idx++) {
-        auto sender_reader_kernel_config = tt::tt_metal::ReaderDataMovementConfig{};
-        sender_reader_kernel_config.compile_args = {
-            ring_index,                                              // my_chip_id
-            static_cast<uint32_t>(input_tensor_buffer_type),         // input_buffer_type
-            static_cast<uint32_t>(intermediate_tensor_buffer_type),  // intermediate_buffer_type
-            input_cb_index,                                          // cb_input_id
-            intermediate_cb_index,                                   // cb_intermediate_id
-            reader_output_cb_index,                                  // cb_reader_output_id
-            tile_granularity,                                        // packet_size_in_pages
-            op_config.get_page_size(),                               // tensor0_page_size
-            input_tensor_Wt,                                         // input_tensor_Wt
-            batch_slice_num_pages,                                   // batch_slice_num_pages
-            ring_size,                                               // ring_size
-            num_batches,                                             // num_batches
-            fuse_op,                                                 // fused op
-            core_idx % num_senders_per_link,                         // direction
-        };
-        auto worker_sender_reader_kernel_id = tt::tt_metal::CreateKernel(
-            program,
-            "ttnn/cpp/ttnn/operations/experimental/ccl/reduce_scatter_minimal_async/device/kernels/"
-            "ring_reduce_scatter_minimal_async_reader.cpp",
-            core_idx % num_senders_per_link ? sender_forward_core_ranges : sender_backward_core_ranges,
-            sender_reader_kernel_config);
-        reader_kernel_ids.push_back(worker_sender_reader_kernel_id);
-
-        // Writer
-        auto sender_writer_kernel_config = tt::tt_metal::WriterDataMovementConfig{};
-        sender_writer_kernel_config.compile_args = {
-            ring_index,                                              // my_chip_id
-            reserved_packet_header_CB_index,                         // reserved_packet_header_cb_id
-            num_packet_headers_storable,                             // num_packet_headers_storable
-            static_cast<uint32_t>(intermediate_tensor_buffer_type),  // intermediate_buffer_type
-            static_cast<uint32_t>(output_tensor_buffer_type),        // output_buffer_type
-            compute_output_cb_index,                                 // cb_compute_output_id
-            reader_output_cb_index,                                  // cb_reader_output_id
-            tile_granularity,                                        // packet_size_in_pages
-            op_config.get_page_size(),                               // tensor0_page_size
-            input_tensor_Wt,                                         // input_tensor_Wt
-            batch_slice_num_pages,                                   // batch_slice_num_pages
-            ring_size,                                               // ring_size
-            num_batches,                                             // num_batches
-            num_tiles_to_write_per_packet,                           // num_tiles_to_write_per_packet
-            core_idx % num_senders_per_link,                         // direction
-        };
-        auto worker_sender_writer_kernel_id = tt::tt_metal::CreateKernel(
-            program,
-            "ttnn/cpp/ttnn/operations/experimental/ccl/reduce_scatter_minimal_async/device/kernels/"
-            "ring_reduce_scatter_minimal_async_writer.cpp",
-            core_idx % num_senders_per_link ? sender_forward_core_ranges : sender_backward_core_ranges,
-            sender_writer_kernel_config);
-        writer_kernel_ids.push_back(worker_sender_writer_kernel_id);
-
-        // Reduce kernel
-        auto sender_reduce_kernel_config = tt::tt_metal::ComputeConfig{};
-        sender_reduce_kernel_config.compile_args = {
-            input_cb_index,
-            intermediate_cb_index,
-            compute_output_cb_index,
-            batch_slice_num_pages,
-            tile_granularity,
-            ring_size,
-            num_batches,
-            num_links,
-            core_idx % num_senders_per_link};
-
-        auto sender_reduce_kernel_id = tt::tt_metal::CreateKernel(
-            program,
-            "ttnn/cpp/ttnn/operations/experimental/ccl/reduce_scatter_minimal_async/device/kernels/"
-            "ring_reduction.cpp",
-            core_idx % num_senders_per_link ? sender_forward_core_ranges : sender_backward_core_ranges,
-            sender_reduce_kernel_config);
-        reduce_kernel_ids.push_back(sender_reduce_kernel_id);
-=======
     std::vector<KernelHandle> mux_kernel_ids;
     std::vector<size_t> mux_termination_signal_addresses;
     if (fuse_op) {
@@ -841,7 +711,6 @@
                 sender_worker_core_ranges.insert(CoreRange(worker_core));
             }
         }
->>>>>>> 53b4d6ad
     }
     CoreRangeSet sender_worker_core_range_set = CoreRangeSet(sender_worker_core_ranges);
     CoreRangeSet sender_forward_core_range_set = CoreRangeSet(sender_forward_core_ranges);
@@ -1203,389 +1072,4 @@
 
     return {.program = std::move(program), .override_runtime_arguments_callback = override_runtime_arguments_callback};
 }
-<<<<<<< HEAD
-
-tt::tt_metal::operation::ProgramWithCallbacks line_reduce_scatter_minimal_async_helper(
-    tt::tt_metal::Program& program,
-    const Tensor& input_tensor,
-    Tensor& intermediate_tensor,
-    IDevice* sender_device,
-    std::optional<IDevice*> forward_device,
-    std::optional<IDevice*> backward_device,
-    Tensor& output_tensor,
-    const uint32_t dim,
-    const uint32_t num_links,
-    const uint32_t ring_size,
-    const uint32_t ring_index,
-    ccl::Topology topology,
-    const std::vector<GlobalSemaphore>& semaphore,
-    const std::optional<tt::tt_metal::SubDeviceId>& sub_device_id,
-    std::optional<experimental::ccl::ReduceScatterFusedOpSignaler>& fused_op_signaler,
-    const CoreCoord core_grid_offset) {
-    /**
-     * Line Reduce Scatter
-     *
-     *   IN 0     IN 1     IN 2     IN 3            OUT 0    OUT 1    OUT 2    OUT 3
-     *   C0       C1       C2       C3              C0       C1       C2       C3
-     *  ┌────┐   ┌────┐   ┌────┐   ┌────┐          ┌────┐   ......   ......   ......
-     *  │    │   │    │   │    │   │    │          │////│   .    .   .    .   .    .
-     *  │    │   │    │   │    │   │    │          │////│   .    .   .    .   .    .
-     *  │    │   │    │   │    │   │    │          │////│   .    .   .    .   .    .
-     *  ├────┤   ├────┤   ├────┤   ├────┤          └────┘   ┌────┐   ......   ......
-     *  │    │   │    │   │    │   │    │          .    .   │////│   .    .   .    .
-     *  │    │   │    │   │    │   │    │          .    .   │////│   .    .   .    .
-     *  │    │   │    │   │    │   │    │          .    .   │////│   .    .   .    .
-     *  ├────┤   ├────┤   ├────┤   ├────┤  ────►   ......   └────┘   ┌────┐   ......
-     *  │    │   │    │   │    │   │    │          .    .   .    .   │////│   .    .
-     *  │    │   │    │   │    │   │    │          .    .   .    .   │////│   .    .
-     *  │    │   │    │   │    │   │    │          .    .   .    .   │////│   .    .
-     *  ├────┤   ├────┤   ├────┤   ├────┤          ......   ......   └────┘   ┌────┐
-     *  │    │   │    │   │    │   │    │          .    .   .    .   .    .   │////│
-     *  │    │   │    │   │    │   │    │          .    .   .    .   .    .   │////│
-     *  │    │   │    │   │    │   │    │          .    .   .    .   .    .   │////│
-     *  └────┘   └────┘   └────┘   └────┘          ......   ......   ......   └────┘
-     *
-     *
-     * There are (ring_size - 1) algorithmic steps in Line Reduce Scatter.
-     * Each device must send (num_forward_targets) partials forward and
-     * (num_backward_targets) partials backward.
-     *
-     * On each step, a device will:
-     * - if first device in a direction, send a slice in that direction
-     * - otherwise, receive a slice, locally reduce it, and send the result in that direction
-     *
-     */
-    auto mesh_device = input_tensor.mesh_device();
-    const bool enable_async_output_tensor = false;
-    const bool enable_persistent_fabric_mode = true;
-    bool is_first_chip = ring_index == 0;
-    bool is_last_chip = ring_index == ring_size - 1;
-
-    log_trace(
-        tt::LogOp,
-        "DEBUG: device: {}, is_first_chip: {}, is_last_chip: {}",
-        input_tensor.device()->id(),
-        is_first_chip,
-        is_last_chip);
-
-    bool fuse_op = fused_op_signaler.has_value();
-
-    // Get OP Config, topology config
-    std::vector<Tensor> input_tensors = {input_tensor};
-    std::vector<Tensor> output_tensors = {intermediate_tensor, output_tensor};
-    const auto& op_config = ttnn::ccl::CCLOpConfig(input_tensors, output_tensors, topology);
-    auto [num_targets_forward, num_targets_backward, dynamic_alternate] =
-        ccl::get_forward_backward_configuration(ring_size, ring_index, topology);
-
-    // Get worker cores
-    // 2 sender (reader + core + writer), 1 forward 1 backward
-    uint32_t num_senders_per_routing_plane = 2;
-    const auto [sender_worker_core_range, sender_worker_cores] =
-        choose_worker_cores(num_links, num_senders_per_routing_plane, mesh_device, sub_device_id, core_grid_offset);
-    std::set<CoreRange> sender_forward_core_ranges;
-    std::set<CoreRange> sender_backward_core_ranges;
-
-    for (uint32_t i = 0; i < sender_worker_cores.size(); i++) {
-        const auto& core = sender_worker_cores[i];
-        if (i % 2 == 1) {
-            sender_forward_core_ranges.insert(CoreRange(core));
-        } else {
-            sender_backward_core_ranges.insert(CoreRange(core));
-        }
-    }
-    CoreRangeSet sender_forward_core_range_set = CoreRangeSet(sender_forward_core_ranges);
-    CoreRangeSet sender_backward_core_range_set = CoreRangeSet(sender_backward_core_ranges);
-
-    // L1 Scratch CB Creation
-    const size_t packet_size_bytes = tt::tt_fabric::get_tt_fabric_channel_buffer_size_bytes();
-    uint32_t l1_scratch_cb_page_size_bytes = op_config.get_page_size();
-    uint32_t num_pages_per_packet = packet_size_bytes / l1_scratch_cb_page_size_bytes;
-    const uint32_t max_scatter_write_pages = 2;
-    const uint32_t max_dst_size = 8;  // TODO: generalize based on arch and fp32 acc
-    uint32_t tiles_to_write_per_packet = std::min(num_pages_per_packet, max_scatter_write_pages);
-    uint32_t tile_granularity = std::min(4 * num_pages_per_packet, max_dst_size);
-    uint32_t cb_num_pages = 3 * tile_granularity;  // triple buffering
-    tt::DataFormat df = tt::tt_metal::datatype_to_dataformat_converter(input_tensor.get_dtype());
-
-    uint32_t input_cb_index = tt::CB::c_in0;
-    tt::tt_metal::CircularBufferConfig cb_input_config =
-        tt::tt_metal::CircularBufferConfig(cb_num_pages * l1_scratch_cb_page_size_bytes, {{input_cb_index, df}})
-            .set_page_size(input_cb_index, l1_scratch_cb_page_size_bytes);
-    tt::tt_metal::CBHandle cb_input_workers = CreateCircularBuffer(program, sender_worker_core_range, cb_input_config);
-    uint32_t intermediate_cb_index = tt::CB::c_in1;
-    tt::tt_metal::CircularBufferConfig cb_intermediate_config =
-        tt::tt_metal::CircularBufferConfig(cb_num_pages * l1_scratch_cb_page_size_bytes, {{intermediate_cb_index, df}})
-            .set_page_size(intermediate_cb_index, l1_scratch_cb_page_size_bytes);
-    tt::tt_metal::CBHandle cb_intermediate_workers =
-        CreateCircularBuffer(program, sender_worker_core_range, cb_intermediate_config);
-    uint32_t reader_output_cb_index = tt::CB::c_in2;
-    tt::tt_metal::CircularBufferConfig cb_reader_output_config =
-        tt::tt_metal::CircularBufferConfig(cb_num_pages * l1_scratch_cb_page_size_bytes, {{reader_output_cb_index, df}})
-            .set_page_size(reader_output_cb_index, l1_scratch_cb_page_size_bytes);
-    tt::tt_metal::CBHandle cb_reader_output_workers =
-        CreateCircularBuffer(program, sender_worker_core_range, cb_reader_output_config);
-    uint32_t compute_output_cb_index = tt::CB::c_in3;
-    tt::tt_metal::CircularBufferConfig cb_compute_output_config =
-        tt::tt_metal::CircularBufferConfig(
-            cb_num_pages * l1_scratch_cb_page_size_bytes, {{compute_output_cb_index, df}})
-            .set_page_size(compute_output_cb_index, l1_scratch_cb_page_size_bytes);
-    tt::tt_metal::CBHandle cb_compute_output_workers =
-        CreateCircularBuffer(program, sender_worker_core_range, cb_compute_output_config);
-
-    // Set aside a buffer we can use for storing packet headers in (particularly for atomic incs)
-    const auto reserved_packet_header_CB_index = tt::CB::c_in4;
-    static constexpr auto num_packet_headers_storable = 4;
-    const auto packet_header_size_bytes = tt::tt_fabric::get_tt_fabric_packet_header_size_bytes();
-    tt::tt_metal::CircularBufferConfig cb_reserved_packet_header_config =
-        tt::tt_metal::CircularBufferConfig(
-            num_packet_headers_storable * packet_header_size_bytes,
-            {{reserved_packet_header_CB_index, tt::DataFormat::RawUInt32}})
-            .set_page_size(reserved_packet_header_CB_index, packet_header_size_bytes);
-    auto reserved_packet_header_CB_handle =
-        CreateCircularBuffer(program, sender_worker_core_range, cb_reserved_packet_header_config);
-
-    // Tensor Info
-    const auto input_tensor_buffer_type = input_tensor.buffer()->buffer_type();
-    const auto output_tensor_buffer_type = output_tensor.buffer()->buffer_type();
-    const auto& input_tensor_shape = input_tensor.get_padded_shape();
-    const auto intermediate_tensor_buffer_type = intermediate_tensor.buffer()->buffer_type();
-    const auto input_tensor_num_pages = input_tensor.buffer()->num_pages();
-    const auto num_batches = input_tensor_shape[0];
-    const auto batch_slice_num_pages = input_tensor_num_pages / ring_size / num_batches;
-
-    TT_FATAL(
-        !(input_tensor_shape[3] % tt::constants::TILE_WIDTH),
-        "Error, The number of tiles at input tensor dimension {} should be divisible by tile_width but the number of "
-        "tiles is {} and the tile_width is {}",
-        3,
-        input_tensor_shape[3] / tt::constants::TILE_WIDTH,
-        tt::constants::TILE_WIDTH);
-    uint32_t input_tensor_Wt = input_tensor_shape[3] / tt::constants::TILE_WIDTH;
-
-    // KERNEL CREATION
-    // Reader
-    std::vector<KernelHandle> reader_kernel_ids;
-    std::vector<KernelHandle> writer_kernel_ids;
-    std::vector<KernelHandle> reduce_kernel_ids;
-    for (uint32_t core_idx = 0; core_idx < num_senders_per_routing_plane; core_idx++) {
-        const bool is_forward = core_idx % num_senders_per_routing_plane;
-
-        /**
-         * Every chip has a final reduction step. On the ends, there is only one input to reduce.
-         * In the middle, you must reduce from both input directions.
-         * FWD/BWD readers need to synchronize in order to avoid race conditions.
-         *
-         * We'll say that FWD always leads, then signals BWD to follow.
-         */
-
-        const bool is_first_device_in_direction = is_forward ? is_first_chip : is_last_chip;
-        const int num_targets_in_direction = is_forward ? num_targets_forward : num_targets_backward;
-        // The number of reduction steps is 0 for chips on the ends, or num_targets_in_direction for chips in the middle
-        const int num_intermediate_reduction_steps = is_first_device_in_direction ? 0 : num_targets_in_direction;
-        const bool do_final_reduction = !is_first_device_in_direction;
-        const int num_total_reduction_steps = num_intermediate_reduction_steps + (do_final_reduction ? 1 : 0);
-        const bool sync_with_other_direction = !(is_first_chip || is_last_chip);
-
-        // Reader
-        auto sender_reader_kernel_config = tt::tt_metal::ReaderDataMovementConfig{};
-        sender_reader_kernel_config.compile_args = {
-            ring_index,                                              // my_chip_id
-            static_cast<uint32_t>(input_tensor_buffer_type),         // input_buffer_type
-            static_cast<uint32_t>(intermediate_tensor_buffer_type),  // intermediate_buffer_type
-            static_cast<uint32_t>(output_tensor_buffer_type),        // output_buffer_type
-            input_cb_index,                                          // cb_input_id
-            intermediate_cb_index,                                   // cb_intermediate_id
-            reader_output_cb_index,                                  // cb_reader_output_id
-            tile_granularity,                                        // packet_size_in_pages
-            op_config.get_page_size(),                               // tensor0_page_size
-            input_tensor_Wt,                                         // input_tensor_Wt
-            batch_slice_num_pages,                                   // batch_slice_num_pages
-            ring_size,                                               // ring_size
-            num_batches,                                             // num_batches
-            fuse_op,                                                 // fused op
-            tiles_to_write_per_packet,                               // contig_pages_advanced
-            is_forward,                                              // direction
-            is_first_device_in_direction,
-            num_targets_in_direction,
-            num_intermediate_reduction_steps,
-            do_final_reduction,
-            num_total_reduction_steps,
-            sync_with_other_direction,
-        };
-        auto worker_sender_reader_kernel_id = tt::tt_metal::CreateKernel(
-            program,
-            "ttnn/cpp/ttnn/operations/experimental/ccl/reduce_scatter_minimal_async/device/kernels/"
-            "line_reduce_scatter_minimal_async_reader.cpp",
-            is_forward ? sender_forward_core_ranges : sender_backward_core_ranges,
-            sender_reader_kernel_config);
-        reader_kernel_ids.push_back(worker_sender_reader_kernel_id);
-
-        // Writer
-        auto sender_writer_kernel_config = tt::tt_metal::WriterDataMovementConfig{};
-        sender_writer_kernel_config.compile_args = {
-            ring_index,                                              // my_chip_id
-            reserved_packet_header_CB_index,                         // reserved_packet_header_cb_id
-            num_packet_headers_storable,                             // num_packet_headers_storable
-            static_cast<uint32_t>(intermediate_tensor_buffer_type),  // intermediate_buffer_type
-            static_cast<uint32_t>(output_tensor_buffer_type),        // output_buffer_type
-            compute_output_cb_index,                                 // cb_compute_output_id
-            reader_output_cb_index,                                  // cb_reader_output_id
-            tile_granularity,                                        // packet_size_in_pages
-            op_config.get_page_size(),                               // tensor0_page_size
-            input_tensor_Wt,                                         // input_tensor_Wt
-            batch_slice_num_pages,                                   // batch_slice_num_pages
-            ring_size,                                               // ring_size
-            num_batches,                                             // num_batches
-            tiles_to_write_per_packet,                               // contig_pages_advanced
-            is_forward,                                              // direction
-            is_first_device_in_direction,
-            num_targets_in_direction,
-            num_intermediate_reduction_steps,
-            do_final_reduction,
-            num_total_reduction_steps,
-            sync_with_other_direction,
-        };
-        auto worker_sender_writer_kernel_id = tt::tt_metal::CreateKernel(
-            program,
-            "ttnn/cpp/ttnn/operations/experimental/ccl/reduce_scatter_minimal_async/device/kernels/"
-            "line_reduce_scatter_minimal_async_writer.cpp",
-            is_forward ? sender_forward_core_ranges : sender_backward_core_ranges,
-            sender_writer_kernel_config);
-        writer_kernel_ids.push_back(worker_sender_writer_kernel_id);
-
-        // Reduce kernel
-        auto sender_reduce_kernel_config = tt::tt_metal::ComputeConfig{};
-        sender_reduce_kernel_config.compile_args = {
-            input_cb_index,
-            intermediate_cb_index,
-            compute_output_cb_index,
-            batch_slice_num_pages,
-            tile_granularity,
-            ring_size,
-            num_batches,
-            num_links,
-            num_total_reduction_steps};
-
-        auto reduce_kernel_id = tt::tt_metal::CreateKernel(
-            program,
-            "ttnn/cpp/ttnn/operations/experimental/ccl/reduce_scatter_minimal_async/device/kernels/"
-            "line_reduction.cpp",
-            is_forward ? sender_forward_core_ranges : sender_backward_core_ranges,
-            sender_reduce_kernel_config);
-        reduce_kernel_ids.push_back(reduce_kernel_id);
-    }
-
-    if (fuse_op) {
-        fused_op_signaler->init_reduce_scatter(program, mesh_device, sender_worker_core_range);
-    }
-
-    // Kernel Runtime Args
-    uint32_t fwd_bwd_semaphore_address = tt::tt_metal::CreateSemaphore(program, sender_worker_core_range, 0);
-    CoreCoord drain_sync_core;
-    for (uint32_t link = 0; link < num_links; link++) {
-        for (uint32_t core_idx = 0; core_idx < num_senders_per_routing_plane; core_idx++) {
-            const bool is_forward = core_idx % num_senders_per_routing_plane;
-
-            CoreCoord core = sender_worker_cores[link * 2 + core_idx];
-            // FWD core needs BWD core coordinate for fwd/bwd final reduction sync.
-            // For final synchronization, each core needs to know the coordinate of the opposite direction's core.
-            uint32_t opposite_core_idx = link * 2 + (1 - core_idx);
-            auto opposite_core = sender_worker_cores[opposite_core_idx];
-            auto opposite_core_coord = mesh_device->worker_core_from_logical_core(opposite_core);
-            drain_sync_core = mesh_device->worker_core_from_logical_core(core);
-
-            std::vector<uint32_t> reader_rt_args = {
-                input_tensor.buffer()->address(),         // input_tensor_address
-                intermediate_tensor.buffer()->address(),  // intermediate_tensor_address
-                output_tensor.buffer()->address(),        // output_tensor_address
-                semaphore.at(0 + link * 3).address(),     // remote transfer sync semaphore
-                link,
-                num_links,
-                fwd_bwd_semaphore_address};
-            if (fuse_op) {
-                fused_op_signaler->push_reduce_scatter_fused_op_rt_args(reader_rt_args);
-            }
-            tt::tt_metal::SetRuntimeArgs(program, reader_kernel_ids[core_idx], {core}, reader_rt_args);
-
-            std::vector<uint32_t> writer_rt_args = {
-                intermediate_tensor.buffer()->address(),  // intermediate_tensor_address
-                output_tensor.buffer()->address(),        // output_tensor_address
-                drain_sync_core.x,                        // out_ready_sem_noc0_x
-                drain_sync_core.y,                        // out_ready_sem_noc0_y
-                semaphore.at(0 + link * 3).address(),     // remote transfer sync semaphore
-                semaphore.at(1 + link * 3).address(),     // final reduction slot semaphore
-                semaphore.at(2 + link * 3).address(),     // batch_ready_semaphore
-                link,
-                num_links,
-                fwd_bwd_semaphore_address,
-                opposite_core_coord.x,
-                opposite_core_coord.y};
-            if (core_idx % num_senders_per_routing_plane) {  // forward
-                writer_rt_args.push_back(forward_device.has_value());
-                if (forward_device.has_value()) {
-                    const auto sender_fabric_node_id =
-                        tt::tt_fabric::get_fabric_node_id_from_physical_chip_id(sender_device->id());
-                    const auto forward_device_fabric_node_id =
-                        tt::tt_fabric::get_fabric_node_id_from_physical_chip_id(forward_device.value()->id());
-                    tt::tt_fabric::append_fabric_connection_rt_args(
-                        sender_fabric_node_id, forward_device_fabric_node_id, link, program, {core}, writer_rt_args);
-                }
-                writer_rt_args.push_back(false);
-            } else {
-                writer_rt_args.push_back(false);
-                writer_rt_args.push_back(backward_device.has_value());
-                if (backward_device.has_value()) {
-                    const auto sender_fabric_node_id =
-                        tt::tt_fabric::get_fabric_node_id_from_physical_chip_id(sender_device->id());
-                    const auto backward_device_fabric_node_id =
-                        tt::tt_fabric::get_fabric_node_id_from_physical_chip_id(backward_device.value()->id());
-                    tt::tt_fabric::append_fabric_connection_rt_args(
-                        sender_fabric_node_id, backward_device_fabric_node_id, link, program, {core}, writer_rt_args);
-                }
-            }
-            tt::tt_metal::SetRuntimeArgs(program, writer_kernel_ids[core_idx], {core}, writer_rt_args);
-
-            std::vector<uint32_t> reduce_rt_args = {link};
-            tt::tt_metal::SetRuntimeArgs(program, reduce_kernel_ids[core_idx], {core}, reduce_rt_args);
-        }
-    }
-
-    auto override_runtime_arguments_callback =
-        [reader_kernel_ids, writer_kernel_ids, sender_worker_cores, num_senders_per_routing_plane](
-            const void* operation,
-            Program& program,
-            const std::vector<Tensor>& input_tensors,
-            const std::vector<std::optional<const Tensor>>& optional_input_tensors,
-            const std::vector<Tensor>& output_tensors) {
-            const auto& input = input_tensors[0];
-            const auto& output = output_tensors[1];
-            const auto& intermed = output_tensors[0];
-
-            // update senders
-            std::vector<std::vector<std::vector<RuntimeArgsData>>> reader_runtime_args_by_core;
-            std::vector<std::vector<std::vector<RuntimeArgsData>>> writer_runtime_args_by_core;
-            for (uint32_t core_idx = 0; core_idx < num_senders_per_routing_plane; core_idx++) {
-                reader_runtime_args_by_core.push_back(GetRuntimeArgs(program, reader_kernel_ids[core_idx]));
-                writer_runtime_args_by_core.push_back(GetRuntimeArgs(program, writer_kernel_ids[core_idx]));
-            }
-            for (uint32_t i = 0; i < sender_worker_cores.size(); i++) {
-                CoreCoord core = sender_worker_cores[i];
-                // sender reader
-                auto& worker_reader_sender_runtime_args =
-                    reader_runtime_args_by_core[i % num_senders_per_routing_plane][core.x][core.y];
-                worker_reader_sender_runtime_args[0] = input.buffer()->address();
-                worker_reader_sender_runtime_args[1] = intermed.buffer()->address();
-                worker_reader_sender_runtime_args[2] = output.buffer()->address();
-                // sender writer
-                auto& worker_writer_sender_runtime_args =
-                    writer_runtime_args_by_core[i % num_senders_per_routing_plane][core.x][core.y];
-                worker_writer_sender_runtime_args[0] = intermed.buffer()->address();
-                worker_writer_sender_runtime_args[1] = output.buffer()->address();
-            }
-        };
-
-    return {.program = std::move(program), .override_runtime_arguments_callback = override_runtime_arguments_callback};
-}
-=======
->>>>>>> 53b4d6ad
 }  // namespace ttnn