// SPDX-FileCopyrightText: © 2025 Tenstorrent AI ULC
//
// SPDX-License-Identifier: Apache-2.0

#include "dataflow_api.h"
#include "tt_metal/fabric/hw/inc/edm_fabric/fabric_connection_manager.hpp"
#include "tt_metal/fabric/hw/inc/noc_addr.h"
#include "cpp/ttnn/operations/ccl/kernel_common/sharding_addrgen.hpp"
#include "cpp/ttnn/operations/ccl/kernel_common/worker_routing_utils.hpp"
#include "cpp/ttnn/operations/ccl/kernel_common/worker_sync_utils.hpp"
#include "cpp/ttnn/operations/ccl/ccl_host_types.hpp"
#include "tt_metal/fabric/hw/inc/tt_fabric_status.h"
#include "tt_metal/fabric/hw/inc/tt_fabric_mux_interface.hpp"
#include "tt_metal/tools/profiler/kernel_profiler.hpp"
#include "tt_metal/fabric/hw/inc/linear/addrgen_api.h"
#include "tt_metal/fabric/hw/inc/packet_header_pool.h"
#include "tt_metal/fabric/hw/inc/linear/api.h"
#include "cpp/ttnn/operations/ccl/common/kernels/minimal_ccl_common.hpp"
#include <cstdint>
#include <utility>

using address_t = uint32_t;
using ttnn::ccl::Topology;
using namespace tt::tt_fabric::linear::experimental;

///////////////////////////////////////////////////
// COMPILE TIME ARGS
///////////////////////////////////////////////////

constexpr uint32_t ring_size = get_compile_time_arg_val(0);
constexpr uint32_t cb_compute_output_id = get_compile_time_arg_val(1);
constexpr uint32_t cb_reader_output_id = get_compile_time_arg_val(2);
constexpr uint32_t tile_granularity = get_compile_time_arg_val(3);
constexpr uint32_t page_size = get_compile_time_arg_val(4);
constexpr uint32_t contig_pages_advanced = get_compile_time_arg_val(5);
constexpr uint32_t input_num_pages = get_compile_time_arg_val(6);
constexpr uint32_t input_batch_num_pages = get_compile_time_arg_val(7);
constexpr uint32_t input_channel_num_pages = get_compile_time_arg_val(8);
constexpr uint32_t output_batch_num_pages = get_compile_time_arg_val(9);
constexpr uint32_t output_channel_num_pages = get_compile_time_arg_val(10);
constexpr uint32_t input_tensor_B = get_compile_time_arg_val(11);
constexpr uint32_t input_tensor_Wt = get_compile_time_arg_val(12);
constexpr uint32_t slice_C = get_compile_time_arg_val(13);
constexpr uint32_t slice_Ht = get_compile_time_arg_val(14);
constexpr uint32_t slice_Wt = get_compile_time_arg_val(15);
constexpr uint32_t dim = get_compile_time_arg_val(16);
constexpr bool sync_with_other_direction = get_compile_time_arg_val(17);
constexpr uint8_t fabric_mux_num_buffers_per_channel = get_compile_time_arg_val(18);
constexpr size_t fabric_mux_channel_buffer_size_bytes = get_compile_time_arg_val(19);
constexpr size_t fabric_mux_status_address = get_compile_time_arg_val(20);
constexpr size_t fabric_mux_termination_signal_address = get_compile_time_arg_val(21);
constexpr uint32_t num_mux_clients = get_compile_time_arg_val(22);

constexpr uint32_t num_ct_args = 23;

constexpr ccl_routing_utils::line_unicast_route_info_t forward_unicast_route_info =
    ccl_routing_utils::get_line_unicast_route_info_from_args<num_ct_args>();
constexpr ccl_routing_utils::line_multicast_route_info_t forward_multicast_route_info =
    ccl_routing_utils::get_line_multicast_route_info_from_args<
        num_ct_args + ccl_routing_utils::num_line_unicast_args>();
constexpr ccl_routing_utils::line_unicast_route_info_t backward_unicast_route_info =
    ccl_routing_utils::get_line_unicast_route_info_from_args<
        num_ct_args + ccl_routing_utils::num_line_unicast_args + ccl_routing_utils::num_line_multicast_args>();
constexpr ccl_routing_utils::line_multicast_route_info_t backward_multicast_route_info =
    ccl_routing_utils::get_line_multicast_route_info_from_args<
        num_ct_args + 2 * ccl_routing_utils::num_line_unicast_args + ccl_routing_utils::num_line_multicast_args>();

namespace detail {

inline bool do_forward_sync(const bool is_forward) {
    if constexpr (!sync_with_other_direction) {
        return false;
    }

    return is_forward;
}
}  // namespace detail
void kernel_main() {
    ///////////////////////////////////////////////////
    // ARGS
    ///////////////////////////////////////////////////

    uint32_t arg_idx = 0;
    address_t intermediate_address = get_arg_val<address_t>(arg_idx++);
    address_t output_address = get_arg_val<address_t>(arg_idx++);
    const uint8_t out_ready_sem_noc0_x = get_arg_val<uint32_t>(arg_idx++);
    const uint8_t out_ready_sem_noc0_y = get_arg_val<uint32_t>(arg_idx++);
    size_t out_ready_sem = get_arg_val<uint32_t>(arg_idx++);
    uint32_t fwd_bwd_sem_addr = get_semaphore(get_arg_val<uint32_t>(arg_idx++));
    uint32_t opposite_core_sem_noc0_x = get_arg_val<uint32_t>(arg_idx++);
    uint32_t opposite_core_sem_noc0_y = get_arg_val<uint32_t>(arg_idx++);
    bool use_barrier_sem = get_arg_val<uint32_t>(arg_idx++);
    size_t barrier_sem = get_arg_val<uint32_t>(arg_idx++);
    const bool is_forward = get_arg_val<uint32_t>(arg_idx++);
    const bool is_first_device_in_direction = get_arg_val<uint32_t>(arg_idx++);
    const uint32_t num_targets_in_direction = get_arg_val<uint32_t>(arg_idx++);
    const bool do_final_reduction = get_arg_val<uint32_t>(arg_idx++);
    const uint32_t chunks_per_sync = get_arg_val<uint32_t>(arg_idx++);
    const uint32_t start_pages_read_in_row = get_arg_val<uint32_t>(arg_idx++);
    const uint32_t start_row_offset = get_arg_val<uint32_t>(arg_idx++);
    const uint32_t start_tiles_read = get_arg_val<uint32_t>(arg_idx++);
    const uint32_t start_tiles_to_read = get_arg_val<uint32_t>(arg_idx++);
    bool mux_connection_valid = get_arg_val<uint32_t>(arg_idx++) == 1;
    const bool is_termination_master = get_arg_val<uint32_t>(arg_idx++);
    const uint8_t fabric_mux_x = get_arg_val<uint32_t>(arg_idx++);
    const uint8_t fabric_mux_y = get_arg_val<uint32_t>(arg_idx++);
    const size_t fabric_mux_channel_base_address = get_arg_val<uint32_t>(arg_idx++);
    const size_t fabric_mux_connection_info_address = get_arg_val<uint32_t>(arg_idx++);
    const size_t fabric_mux_connection_handshake_address = get_arg_val<uint32_t>(arg_idx++);
    const size_t fabric_mux_flow_control_address = get_arg_val<uint32_t>(arg_idx++);
    const size_t fabric_mux_buffer_index_address = get_arg_val<uint32_t>(arg_idx++);
    const uint8_t fabric_mux_channel_id = get_arg_val<uint32_t>(arg_idx++);
    uint32_t termination_sync_address = get_semaphore(get_arg_val<uint32_t>(arg_idx++));
    uint32_t local_fabric_mux_status_address = get_semaphore(get_arg_val<uint32_t>(arg_idx++));
    uint32_t local_flow_control_address = get_semaphore(get_arg_val<uint32_t>(arg_idx++));
    uint32_t local_teardown_address = get_semaphore(get_arg_val<uint32_t>(arg_idx++));
    uint32_t local_buffer_index_address = get_semaphore(get_arg_val<uint32_t>(arg_idx++));
    uint32_t termination_master_noc_x = get_arg_val<uint32_t>(arg_idx++);
    uint32_t termination_master_noc_y = get_arg_val<uint32_t>(arg_idx++);

    const auto& unicast_route_info = (is_forward) ? forward_unicast_route_info : backward_unicast_route_info;
    const auto& multicast_route_info = (is_forward) ? forward_multicast_route_info : backward_multicast_route_info;

    constexpr uint32_t ct_idx =
        num_ct_args + 2 * (ccl_routing_utils::num_line_unicast_args + ccl_routing_utils::num_line_multicast_args);

#ifdef INTERMEDIATE_IS_SHARDED
    constexpr uint32_t ct_offset = 7;

    using intermediate_tensor_shard_info = ShardedInfo<
        get_compile_time_arg_val(ct_idx),       // Memory layout
        get_compile_time_arg_val(ct_idx + 1),   // The number of sharding cores
        get_compile_time_arg_val(ct_idx + 2),   // The page size we offset each write to
        get_compile_time_arg_val(ct_idx + 3),   // The number of pages in each sharding row not including padding pages
        get_compile_time_arg_val(ct_idx + 4),   // This defines times when contiguous pages can't be calculated
        get_compile_time_arg_val(ct_idx + 5),   // pages_per_shard_x
        get_compile_time_arg_val(ct_idx + 6)>;  // pages_per_shard_y

    const auto [intermediate_mapping_table, intermediate_rt_increment] =
        experimental::shard_addr_gen_utils::get_shard_map<intermediate_tensor_shard_info>(get_arg_addr(arg_idx));
    experimental::ShardedAddrGen<intermediate_tensor_shard_info> intermediate_addrgen = {
        .bank_base_address = intermediate_address, .shard_array = intermediate_mapping_table};

    arg_idx += intermediate_rt_increment;

#else
    constexpr auto intermediate_tensor_args = TensorAccessorArgs<ct_idx>();
    constexpr uint32_t ct_offset = intermediate_tensor_args.num_compile_time_args();
    auto intermediate_addrgen = TensorAccessor(intermediate_tensor_args, intermediate_address, page_size);
#endif

#ifdef OUTPUT_IS_SHARDED
    using output_tensor_shard_info = ShardedInfo<
        get_compile_time_arg_val(ct_idx + ct_offset),       // Memory layout
        get_compile_time_arg_val(ct_idx + ct_offset + 1),   // The number of sharding cores
        get_compile_time_arg_val(ct_idx + ct_offset + 2),   // The page size we offset each write to
        get_compile_time_arg_val(ct_idx + ct_offset + 3),   // The number of pages in each sharding row not including
                                                            // padding pages
        get_compile_time_arg_val(ct_idx + ct_offset + 4),   // This defines times when contiguous pages can't be
                                                            // calculated
        get_compile_time_arg_val(ct_idx + ct_offset + 5),   // pages_per_shard_x
        get_compile_time_arg_val(ct_idx + ct_offset + 6)>;  // pages_per_shard_y

    const auto [output_mapping_table, output_rt_increment] =
        experimental::shard_addr_gen_utils::get_shard_map<output_tensor_shard_info>(get_arg_addr(arg_idx));
    experimental::ShardedAddrGen<output_tensor_shard_info> output_addrgen = {
        .bank_base_address = output_address, .shard_array = output_mapping_table};

    arg_idx += output_rt_increment;
#else
    constexpr auto output_tensor_args = TensorAccessorArgs<ct_idx + ct_offset>();
    auto output_addrgen = TensorAccessor(output_tensor_args, output_address, page_size);
#endif

    tt::tt_fabric::WorkerToFabricMuxSender<fabric_mux_num_buffers_per_channel>* mux_connection_handle;
    tt::tt_fabric::WorkerToFabricMuxSender<fabric_mux_num_buffers_per_channel> mux_connection;
    if (mux_connection_valid) {
        mux_connection = tt::tt_fabric::build_connection_to_fabric_endpoint<fabric_mux_num_buffers_per_channel>(
            fabric_mux_x,
            fabric_mux_y,
            fabric_mux_channel_id,
            fabric_mux_num_buffers_per_channel,
            fabric_mux_channel_buffer_size_bytes,
            fabric_mux_channel_base_address,
            fabric_mux_connection_info_address,
            fabric_mux_connection_handshake_address,
            fabric_mux_flow_control_address,
            fabric_mux_buffer_index_address,
            local_flow_control_address,
            local_teardown_address,
            local_buffer_index_address);
        mux_connection_handle = &mux_connection;
    } else {
        mux_connection_handle = nullptr;
    }

    if (mux_connection_valid) {
        // need to wait for fabric mux to be ready to accept connections
        tt::tt_fabric::wait_for_fabric_endpoint_ready(
            fabric_mux_x, fabric_mux_y, fabric_mux_status_address, local_fabric_mux_status_address);
        tt::tt_fabric::fabric_client_connect_start(*mux_connection_handle);
    }

    if (mux_connection_valid) {
        tt::tt_fabric::fabric_client_connect_finish(*mux_connection_handle);
    }

    auto pkt_scatter_hdr = PacketHeaderPool::allocate_header();
    auto pkt_unicast_hdr = PacketHeaderPool::allocate_header();
    auto pkt_hdr_seminc = PacketHeaderPool::allocate_header();

    if (use_barrier_sem) {
        if (num_targets_in_direction) {
            ccl_routing_utils::fabric_set_line_multicast_route(pkt_hdr_seminc, multicast_route_info);
            fabric_multicast_noc_unicast_atomic_inc_set_state<
                UnicastAtomicIncUpdateMask::Val | UnicastAtomicIncUpdateMask::Flush>(
                pkt_hdr_seminc,
                static_cast<uint8_t>(multicast_route_info.start_distance_in_hops),
                static_cast<uint8_t>(multicast_route_info.range_hops),
                tt::tt_fabric::NocUnicastAtomicIncCommandHeader{
                    0,                           // ignore
                    static_cast<uint32_t>(1)});  // increment 1

            // multicast to both the forward and backward worker on all devices in your line that your write to
            // device going in the same direction
            uint64_t same_direction_barrier_sem_noc_addr_in_pkt =
                safe_get_noc_addr(out_ready_sem_noc0_x, out_ready_sem_noc0_y, barrier_sem, 0);
            fabric_multicast_noc_unicast_atomic_inc_with_state<UnicastAtomicIncUpdateMask::DstAddr>(
                mux_connection_handle,
                pkt_hdr_seminc,
                tt::tt_fabric::NocUnicastAtomicIncCommandHeader{same_direction_barrier_sem_noc_addr_in_pkt, 0});

            // device going in the opposite direction
            uint64_t opposite_direction_barrier_sem_noc_addr_in_pkt =
                safe_get_noc_addr(opposite_core_sem_noc0_x, opposite_core_sem_noc0_y, barrier_sem, 0);
            fabric_multicast_noc_unicast_atomic_inc_with_state<UnicastAtomicIncUpdateMask::DstAddr>(
                mux_connection_handle,
                pkt_hdr_seminc,
                tt::tt_fabric::NocUnicastAtomicIncCommandHeader{opposite_direction_barrier_sem_noc_addr_in_pkt, 0});
        }

        noc_semaphore_wait_min(reinterpret_cast<volatile tt_l1_ptr uint32_t*>(barrier_sem), ring_size - 1);
        noc_semaphore_set(reinterpret_cast<volatile tt_l1_ptr uint32_t*>(barrier_sem), 0);
    }

    uint64_t out_ready_sem_noc_addr_in_pkt =
        safe_get_noc_addr(out_ready_sem_noc0_x, out_ready_sem_noc0_y, out_ready_sem, 0);

    // only initialize if we're actually going to send anything over fabric
    if (num_targets_in_direction) {
        ccl_routing_utils::fabric_set_line_unicast_route(pkt_scatter_hdr, unicast_route_info);
        ccl_routing_utils::fabric_set_line_unicast_route(pkt_unicast_hdr, unicast_route_info);
        ccl_routing_utils::fabric_set_line_unicast_route(pkt_hdr_seminc, unicast_route_info);

        fabric_unicast_noc_scatter_write_set_state<
            UnicastScatterWriteUpdateMask::ChunkSizes | UnicastScatterWriteUpdateMask::PayloadSize>(
            pkt_scatter_hdr,
            static_cast<uint8_t>(unicast_route_info.distance_in_hops),
<<<<<<< HEAD
            NocUnicastScatterCommandHeader<2>{
                {0, 0},  // ignore
                {static_cast<uint16_t>(page_size)}},
=======
            NocUnicastScatterCommandHeader({0, 0}, {static_cast<uint16_t>(page_size)}),
>>>>>>> b776a2bc
            page_size * 2);

        fabric_unicast_noc_unicast_write_set_state<UnicastWriteUpdateMask::PayloadSize>(
            pkt_unicast_hdr, static_cast<uint8_t>(unicast_route_info.distance_in_hops), nullptr, page_size);

        fabric_unicast_noc_unicast_atomic_inc_set_state<
            UnicastAtomicIncUpdateMask::Val | UnicastAtomicIncUpdateMask::Flush>(
            pkt_hdr_seminc,
            static_cast<uint8_t>(unicast_route_info.distance_in_hops),
            tt::tt_fabric::NocUnicastAtomicIncCommandHeader{
                0,                           // ignore
                static_cast<uint32_t>(1)});  // increment 1
    }

    const uint32_t intermediate_full_offset = is_forward ? 0 : input_num_pages;

    uint32_t chunk_count = 0;
    for (uint32_t b = 0; b < input_tensor_B; b++) {
        int slice_idx = is_forward ? ring_size - 1 : 0;

        uint32_t batch_offset = input_batch_num_pages * b;
        for (uint32_t iter = 0; iter < num_targets_in_direction; ++iter) {
            const uint32_t cb_output_id = is_first_device_in_direction ? cb_reader_output_id : cb_compute_output_id;
            chunk_count = 0;

            uint32_t intermediate_tile_id_start;
            if constexpr (dim == 3) {
                intermediate_tile_id_start = slice_idx * slice_Wt + batch_offset + intermediate_full_offset;
            } else if constexpr (dim == 2) {
                intermediate_tile_id_start = slice_idx * slice_Ht * slice_Wt + batch_offset + intermediate_full_offset;
            } else if constexpr (dim == 1) {
                intermediate_tile_id_start =
                    slice_idx * slice_C * slice_Ht * slice_Wt + batch_offset + intermediate_full_offset;
            } else {
                ASSERT(false);
            }
            for (uint32_t c = 0; c < slice_C; ++c) {
                uint32_t intermediate_pages_read_in_row = start_pages_read_in_row;
                uint32_t intermediate_row_offset = start_row_offset;

                uint32_t tiles_read = start_tiles_read;
                uint32_t tiles_to_read = start_tiles_to_read;

                // Write to remote intermediate buffer
                while (tiles_read < tiles_to_read) {
                    uint32_t tiles_remaining_to_read = tiles_to_read - tiles_read;
                    uint32_t num_pages_to_read = std::min(tiles_remaining_to_read, tile_granularity);

                    cb_wait_front(cb_output_id, tile_granularity);
                    size_t l1_read_addr = get_read_ptr(cb_output_id);
                    for (uint32_t j = 0; j < num_pages_to_read; j += contig_pages_advanced) {
                        uint32_t num_pages_to_write = std::min(contig_pages_advanced, num_pages_to_read - j);

                        uint32_t first_intermediate_tile_id =
                            intermediate_tile_id_start + intermediate_row_offset + intermediate_pages_read_in_row;
                        auto noc_address0 = tt::tt_fabric::linear::addrgen_detail::get_noc_address(
                            intermediate_addrgen, first_intermediate_tile_id, 0);

                        intermediate_pages_read_in_row++;
                        if (intermediate_pages_read_in_row == slice_Wt) {
                            intermediate_row_offset += input_tensor_Wt;
                            intermediate_pages_read_in_row -= slice_Wt;
                        }

                        if (num_pages_to_write == 1) {
                            fabric_unicast_noc_unicast_write_with_state<UnicastWriteUpdateMask::DstAddr>(
                                mux_connection_handle,
                                pkt_unicast_hdr,
                                l1_read_addr,
                                NocUnicastCommandHeader{noc_address0});
                            l1_read_addr += page_size;
                        } else if (num_pages_to_write == 2) {
                            uint32_t second_intermediate_tile_id =
                                intermediate_tile_id_start + intermediate_row_offset + intermediate_pages_read_in_row;

                            intermediate_pages_read_in_row++;
                            if (intermediate_pages_read_in_row == slice_Wt) {
                                intermediate_row_offset += input_tensor_Wt;
                                intermediate_pages_read_in_row -= slice_Wt;
                            }

                            auto noc_address1 = tt::tt_fabric::linear::addrgen_detail::get_noc_address(
                                intermediate_addrgen, second_intermediate_tile_id, 0);
                            fabric_unicast_noc_scatter_write_with_state<UnicastScatterWriteUpdateMask::DstAddrs>(
                                mux_connection_handle,
                                pkt_scatter_hdr,
                                l1_read_addr,
<<<<<<< HEAD
                                NocUnicastScatterCommandHeader<2>{{noc_address0, noc_address1}, {0}});
=======
                                NocUnicastScatterCommandHeader({noc_address0, noc_address1}));
>>>>>>> b776a2bc
                            l1_read_addr += page_size * 2;
                        } else {
                            ASSERT(false);
                        }
                        noc_async_writes_flushed();
                        tiles_read += num_pages_to_write;
                    }
                    cb_pop_front(cb_output_id, tile_granularity);

                    chunk_count++;
                    if (chunk_count % chunks_per_sync == 0) {
                        // 2. unicast output ready semaphore
                        fabric_unicast_noc_unicast_atomic_inc_with_state<UnicastAtomicIncUpdateMask::DstAddr>(
                            mux_connection_handle,
                            pkt_hdr_seminc,
                            tt::tt_fabric::NocUnicastAtomicIncCommandHeader{out_ready_sem_noc_addr_in_pkt, 0});
                    }
                }
                intermediate_tile_id_start += input_channel_num_pages;
            }

            if (chunk_count % chunks_per_sync != 0) {
                // 2. unicast output ready semaphore
                fabric_unicast_noc_unicast_atomic_inc_with_state<UnicastAtomicIncUpdateMask::DstAddr>(
                    mux_connection_handle,
                    pkt_hdr_seminc,
                    tt::tt_fabric::NocUnicastAtomicIncCommandHeader{out_ready_sem_noc_addr_in_pkt, 0});
            }

            // Next slice idx
            if (is_forward) {
                slice_idx--;
            } else {
                slice_idx++;
            }
        }

        // Do write of final reduction and sync local FWD/BWD cores
        if (do_final_reduction) {
            // Write output
            uint32_t output_tile_id_start = b * output_batch_num_pages;
            for (uint32_t c = 0; c < slice_C; ++c) {
                uint32_t tiles_read = start_tiles_read;
                uint32_t tiles_to_read = start_tiles_to_read;

                while (tiles_read < tiles_to_read) {
                    uint32_t tiles_remaining_to_read = tiles_to_read - tiles_read;
                    uint32_t num_pages_to_read = std::min(tiles_remaining_to_read, tile_granularity);

                    cb_wait_front(cb_compute_output_id, tile_granularity);
                    size_t l1_read_addr = get_read_ptr(cb_compute_output_id);
                    for (uint32_t j = 0; j < num_pages_to_read; ++j) {
                        uint32_t output_tile_id = output_tile_id_start + tiles_read;
                        uint64_t local_noc_addr = get_noc_addr(output_tile_id, output_addrgen);
                        noc_async_write(l1_read_addr, local_noc_addr, page_size);
                        l1_read_addr += page_size;
                        tiles_read++;
                    }

                    if (detail::do_forward_sync(is_forward)) {
                        noc_async_write_barrier();
                    } else {
                        noc_async_writes_flushed();
                    }
                    cb_pop_front(cb_compute_output_id, tile_granularity);
                    if (detail::do_forward_sync(is_forward)) {
                        // Tell local backwards reader that it can proceed
                        uint64_t fwd_bwd_sem_noc_addr =
                            safe_get_noc_addr(opposite_core_sem_noc0_x, opposite_core_sem_noc0_y, fwd_bwd_sem_addr, 0);
                        noc_semaphore_inc(fwd_bwd_sem_noc_addr, 1);
                    }
                }
                output_tile_id_start += output_channel_num_pages;
            }
            noc_async_write_barrier();
        }
    }

    noc_async_write_barrier();
    noc_async_atomic_barrier();

    if (mux_connection_valid) {
        tt::tt_fabric::fabric_client_disconnect(*mux_connection_handle);

        if (is_termination_master) {
            auto* termination_sync_ptr = reinterpret_cast<volatile tt_l1_ptr uint32_t*>(termination_sync_address);
            noc_semaphore_wait(termination_sync_ptr, num_mux_clients - 1);
            tt::tt_fabric::fabric_endpoint_terminate(fabric_mux_x, fabric_mux_y, fabric_mux_termination_signal_address);
        } else {
            uint64_t dest_addr =
                safe_get_noc_addr(termination_master_noc_x, termination_master_noc_y, termination_sync_address, 0);
            noc_semaphore_inc(dest_addr, 1);
            noc_async_atomic_barrier();
        }
    }

    noc_async_write_barrier();
    noc_async_atomic_barrier();
}<|MERGE_RESOLUTION|>--- conflicted
+++ resolved
@@ -256,13 +256,7 @@
             UnicastScatterWriteUpdateMask::ChunkSizes | UnicastScatterWriteUpdateMask::PayloadSize>(
             pkt_scatter_hdr,
             static_cast<uint8_t>(unicast_route_info.distance_in_hops),
-<<<<<<< HEAD
-            NocUnicastScatterCommandHeader<2>{
-                {0, 0},  // ignore
-                {static_cast<uint16_t>(page_size)}},
-=======
             NocUnicastScatterCommandHeader({0, 0}, {static_cast<uint16_t>(page_size)}),
->>>>>>> b776a2bc
             page_size * 2);
 
         fabric_unicast_noc_unicast_write_set_state<UnicastWriteUpdateMask::PayloadSize>(
@@ -350,11 +344,7 @@
                                 mux_connection_handle,
                                 pkt_scatter_hdr,
                                 l1_read_addr,
-<<<<<<< HEAD
-                                NocUnicastScatterCommandHeader<2>{{noc_address0, noc_address1}, {0}});
-=======
                                 NocUnicastScatterCommandHeader({noc_address0, noc_address1}));
->>>>>>> b776a2bc
                             l1_read_addr += page_size * 2;
                         } else {
                             ASSERT(false);
