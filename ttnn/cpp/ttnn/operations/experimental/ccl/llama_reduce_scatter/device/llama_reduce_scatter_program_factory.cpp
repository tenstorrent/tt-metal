// SPDX-FileCopyrightText: © 2025 Tenstorrent Inc.
//
// SPDX-License-Identifier: Apache-2.0

#include "llama_reduce_scatter_device_operation.hpp"
#include <tt-metalium/work_split.hpp>
#include <vector>
#include <tt-metalium/constants.hpp>
#include <tt-metalium/device_pool.hpp>
#include "ttnn/distributed/types.hpp"
#include "ttnn/operations/ccl/ccl_common.hpp"
#include "ttnn/operations/experimental/ccl/all_gather_async/device/all_gather_async_op.hpp"
#include "cpp/ttnn/operations/ccl/shared_with_host/sharded_tensor_addr_gen.hpp"
#include "cpp/ttnn/operations/ccl/sharding_addrgen_helper.hpp"
#include <tt-metalium/core_coord.hpp>
#include <tt-metalium/erisc_datamover_builder.hpp>
#include "cpp/ttnn/operations/ccl/common/host/ccl_worker_builder.hpp"
#include <tt-metalium/sub_device.hpp>
#include <tt-metalium/fabric.hpp>

namespace ttnn::operations::experimental::ccl {

namespace detail {

std::string device_order_array_string(uint32_t ring_size, uint32_t ring_index) {
    ttnn::SmallVector<uint32_t> device_order;
    device_order.reserve(ring_size - 1);
    // Add all indices except ring_index
    for (uint32_t i = 0; i < ring_size; i++) {
        if (i != ring_index) {
            device_order.push_back(i);
        }
    }

    // Sort based on absolute difference from ring_index in descending order
    std::sort(device_order.begin(), device_order.end(), [ring_index](uint32_t a, uint32_t b) {
        return std::abs(static_cast<int>(a) - static_cast<int>(ring_index)) >
               std::abs(static_cast<int>(b) - static_cast<int>(ring_index));
    });

    // Convert to string format
    std::string result = "{";
    for (size_t i = 0; i < device_order.size(); i++) {
        result += std::to_string(device_order[i]);
        if (i < device_order.size() - 1) {
            result += ", ";
        }
    }
    result += "}";
    return result;
}

std::string cores_to_string(const std::vector<CoreCoord>& cores) {
    std::string result = "{";
    for (const auto& core : cores) {
        result += "{" + std::to_string(core.x) + ", " + std::to_string(core.y) + "}, ";
    }
    result += "}";
    return result;
}

struct ReadRequest {
    uint32_t bank_id;
    uint32_t read_offset;
    uint32_t read_size;  // in pages
};

std::vector<std::vector<ReadRequest>> distribute_work_evenly(
    uint32_t num_shards, uint32_t num_workers, uint32_t tiles_per_core_width, uint32_t packet_size) {
    // 1) Compute total number of pages and total packets
    uint32_t total_pages = num_shards * tiles_per_core_width;
    uint32_t total_packets = (total_pages + packet_size - 1) / packet_size;  // ceil division

    // 2) Figure out how many packets each worker should handle
    //    Distribute "total_packets" as evenly as possible among the "num_workers".
    uint32_t base_packets = total_packets / num_workers;  // integer division
    uint32_t remainder = total_packets % num_workers;     // leftover packets to distribute
    // So the first 'remainder' workers get (base_packets + 1), the rest get base_packets
    std::vector<uint32_t> packets_per_worker(num_workers, base_packets);
    for (uint32_t w = 0; w < remainder; ++w) {
        packets_per_worker[w] += 1;
    }

    // 3) Prepare the output structure: each worker gets a list of (bank_id, read_size).
    std::vector<std::vector<ReadRequest>> schedule(num_workers);

    // We'll iterate over all banks in order [0..num_shards-1],
    // reading them chunk by chunk until we've assigned all pages.
    uint32_t current_bank = 0;
    uint32_t pages_left_in_bank = (num_shards > 0) ? tiles_per_core_width : 0;

    // We'll move through workers [0..num_workers-1].
    uint32_t current_worker = 0;
    uint32_t formed_packets = 0;  // how many packets the current worker has formed

    // leftover_in_packet tells us how many pages are *already* in the partial packet buffer
    // for the current worker (mod packet_size).
    uint32_t leftover_in_packet = 0;

    while (current_bank < num_shards && current_worker < num_workers) {
        // If this worker has already formed all of its allocated packets, move to the next one.
        if (formed_packets == packets_per_worker[current_worker]) {
            current_worker++;
            // If we’re moving to a new worker, reset leftover/packets_formed
            if (current_worker < num_workers) {
                formed_packets = 0;
                leftover_in_packet = 0;
            }
            continue;
        }
        // If we've also run out of workers entirely, break (though normally that means we have no pages left).
        if (current_worker == num_workers) {
            break;
        }

        // We will read some chunk of the current bank. Decide how large that chunk should be.
        // Two constraints:
        //   1) We cannot read more than "pages_left_in_bank"
        //   2) We do not want to exceed the remaining packet quota for this worker

        // The maximum # of new full packets the worker can still form is:
        uint32_t packets_remaining_for_worker = packets_per_worker[current_worker] - formed_packets;

        // The total # of pages we can still accumulate for this worker
        // without exceeding its packet quota is:
        //   packets_remaining_for_worker * packet_size - leftover_in_packet
        //
        // Because leftover_in_packet pages are already in the partial packet buffer.
        uint32_t max_pages_for_worker = packets_remaining_for_worker * packet_size - leftover_in_packet;

        // So the chunk we read must be <= pages_left_in_bank
        // and <= max_pages_for_worker
        uint32_t chunk_size = (pages_left_in_bank < max_pages_for_worker) ? pages_left_in_bank : max_pages_for_worker;

        // Where in the bank does the chunk start
        uint32_t read_offset = std::max(0, int(tiles_per_core_width) - int(pages_left_in_bank));

        // Create a read request for that chunk
        schedule[current_worker].push_back({current_bank, read_offset, chunk_size});

        // Update leftover and count how many packets we formed by adding this chunk
        uint32_t new_total = leftover_in_packet + chunk_size;
        uint32_t new_packets = new_total / packet_size;  // how many full packets formed now
        leftover_in_packet = new_total % packet_size;

        formed_packets += new_packets;  // add the new fully formed packets

        // We consumed 'chunk_size' pages from this bank
        pages_left_in_bank -= chunk_size;

        // If we've exhausted this bank, move on to the next
        if (pages_left_in_bank == 0) {
            current_bank++;
            if (current_bank < num_shards) {
                pages_left_in_bank = tiles_per_core_width;
            }
        }
    }

    // Return the schedule
    return schedule;
}

uint32_t find_atomic_inc_core(std::vector<std::vector<ReadRequest>> schedule) {
    uint32_t atomic_inc_core = 0;
    uint32_t min_packets = schedule[0].size();
    for (uint32_t i = 1; i < schedule.size(); ++i) {
        if (schedule[i].size() < min_packets) {
            min_packets = schedule[i].size();
            atomic_inc_core = i;
        }
    }
    return atomic_inc_core;
}

std::vector<ReadRequest> flatten_schedule(const std::vector<std::vector<ReadRequest>>& schedule) {
    // create a flattened schedule
    std::vector<ReadRequest> schedule_flattened;
    for (uint32_t i = 0; i < schedule.size(); ++i) {
        schedule_flattened.insert(schedule_flattened.end(), schedule[i].begin(), schedule[i].end());
    }
    return schedule_flattened;
}

std::string schedule_to_string(const std::vector<std::vector<ReadRequest>>& schedule) {
    auto flattened_schedule = flatten_schedule(schedule);
    std::string result = "{";
    for (uint32_t i = 0; i < flattened_schedule.size(); ++i) {
        result += "{" + std::to_string(flattened_schedule[i].bank_id) + ", " +
                  std::to_string(flattened_schedule[i].read_offset) + ", " +
                  std::to_string(flattened_schedule[i].read_size) + "}, ";
    }
    result += "}";
    return result;
}

uint32_t get_num_entries_in_schedule(const std::vector<std::vector<ReadRequest>>& schedule) {
    std::size_t total = 0;
    for (const auto& schedule_per_worker : schedule) {
        total += schedule_per_worker.size();
    }
    return total;
}

uint32_t get_total_num_pages_in_schedule(const std::vector<ReadRequest>& schedule_per_worker) {
    std::size_t total = 0;
    for (const auto& schedule : schedule_per_worker) {
        total += schedule.read_size;
    }
    return total;
}

uint32_t max_shards_per_worker(const std::vector<std::vector<ReadRequest>>& schedule) {
    uint32_t max_shards_per_worker = 0;
    for (const auto& worker_schedule : schedule) {
        max_shards_per_worker = std::max(max_shards_per_worker, (uint32_t)worker_schedule.size());
    }
    return max_shards_per_worker;
}

CoreRangeSet get_worker_cores(const CoreRangeSet& available_cores, const uint32_t num_workers, bool row_wise) {
    CoreRangeSet worker_cores;
    for (const auto& cr : available_cores.ranges()) {
        auto cores = corerange_to_cores(cr, std::nullopt, row_wise);
        for (const auto& core : cores) {
            worker_cores = worker_cores.merge(CoreRangeSet(CoreRange(core, core)));
            if (worker_cores.num_cores() == num_workers) {
                break;
            }
        }
        if (worker_cores.num_cores() == num_workers) {
            break;
        }
    }
    return worker_cores;
}

}  // namespace detail

ttnn::device_operation::CachedProgram<LlamaReduceScatterDeviceOperation::LlamaReduceScatterAdd::shared_variables_t>
LlamaReduceScatterDeviceOperation::LlamaReduceScatterAdd::create_at_helper(
    const operation_attributes_t& operation_attributes,
    const ttnn::MeshCoordinate& mesh_coordinate,
    const tensor_args_t& tensor_args,
    tensor_return_value_t& tensor_return_value) {
    tt::tt_metal::Program program{};
    return LlamaReduceScatterDeviceOperation::LlamaReduceScatterAdd::create_at(
        operation_attributes, mesh_coordinate, tensor_args, tensor_return_value, program);
}

LlamaReduceScatterDeviceOperation::LlamaReduceScatterAdd::cached_mesh_workload_t
LlamaReduceScatterDeviceOperation::LlamaReduceScatterAdd::create_mesh_workload(
    const operation_attributes_t& operation_attributes,
    const ttnn::MeshCoordinateRangeSet& tensor_coords,
    const tensor_args_t& tensor_args,
    tensor_return_value_t& tensor_return_value) {
    tt::tt_metal::distributed::MeshWorkload workload;
    std::unordered_map<ttnn::MeshCoordinateRange, shared_variables_t> shared_variables;
    for (const auto& coord : tensor_coords.coords()) {
        auto cached_program = create_at_helper(operation_attributes, coord, tensor_args, tensor_return_value);
        workload.add_program(ttnn::MeshCoordinateRange(coord), std::move(cached_program.program));
        shared_variables.emplace(coord, std::move(cached_program.shared_variables));
    }
    return cached_mesh_workload_t(std::move(workload), std::move(shared_variables));
}

ttnn::device_operation::CachedProgram<LlamaReduceScatterDeviceOperation::LlamaReduceScatterAdd::shared_variables_t>
LlamaReduceScatterDeviceOperation::LlamaReduceScatterAdd::create_at(
    const operation_attributes_t& operation_attributes,
    const ttnn::MeshCoordinate& mesh_coordinate,
    const tensor_args_t& tensor_args,
    tensor_return_value_t& tensor_return_value,
    tt::tt_metal::Program& program) {
    using namespace tt;
    using namespace tt::tt_metal;
    using namespace tt::tt_fabric;
    using namespace ttnn::ccl;

    const auto& input_tensor = tensor_args.input_tensor;
    auto mesh_device = input_tensor.mesh_device();
    const auto& mesh_view = mesh_device->get_view();
    const uint32_t ring_devices =
        (operation_attributes.cluster_axis == 0) ? mesh_view.num_rows() : mesh_view.num_cols();
    TT_FATAL(ring_devices > 1, "reduce_scatter async op will only work for ring_devices > 1, but has {}", ring_devices);

    auto target_device = mesh_device->get_device(mesh_coordinate);

    const uint32_t ring_size = operation_attributes.ring_devices;
    const uint32_t num_devices = ring_size;

    uint32_t ring_index = 0;  // Initialize device index
    std::optional<IDevice*> forward_device = std::nullopt;
    std::optional<IDevice*> backward_device = std::nullopt;

    std::vector<IDevice*> devices = (operation_attributes.cluster_axis == 0)
                                        ? mesh_view.get_devices_on_column(mesh_coordinate[1])
                                        : mesh_view.get_devices_on_row(mesh_coordinate[0]);
    for (uint32_t i = 0; i < ring_size; ++i) {
        if (devices.at(i) == target_device) {
            ring_index = i;
            if (i != 0) {
                backward_device = devices.at(i - 1);
            }
            if (i != ring_size - 1) {
                forward_device = devices.at(i + 1);
            }
        }
    }
    uint32_t num_links = operation_attributes.num_links;

    std::string device_order = detail::device_order_array_string(ring_size, ring_index);

    std::map<std::string, std::string> reader_defines = {{"DEVICE_ORDER", device_order}};

    const auto& input_shape = input_tensor.get_logical_shape();
    const auto dim = operation_attributes.dim;
    uint32_t rank = input_shape.size();
    auto& output_tensor = tensor_return_value;
    auto& output_shape = output_tensor.get_logical_shape();
    auto& padded_output_shape = output_tensor.get_padded_shape();
    const auto& input_tile_shape = input_tensor.get_tensor_spec().tile().get_tile_shape();
    const auto& output_tile_shape = output_tensor.get_tensor_spec().tile().get_tile_shape();
    auto input_tensor_width = input_tensor.get_logical_shape()[-1];
    auto output_tensor_width = output_tensor.get_logical_shape()[-1];
    auto input_tensor_width_in_tiles = input_tensor.get_logical_shape()[-1] / input_tile_shape[1];
    auto output_tensor_width_in_tiles = output_tensor.get_logical_shape()[-1] / output_tile_shape[1];
    auto input_shard_spec = input_tensor.shard_spec().value();
    auto output_shard_spec = output_tensor.shard_spec().value();
    const auto& cross_device_semaphore = operation_attributes.cross_device_semaphore;

    uint32_t input_shard_height = input_shard_spec.shape[0];
    uint32_t input_shard_width = input_shard_spec.shape[1];
    uint32_t input_tiles_per_core_width = input_shard_width / input_tile_shape[1];

    uint32_t output_shard_height = output_shard_spec.shape[0];
    uint32_t output_shard_width = output_shard_spec.shape[1];
    uint32_t output_tiles_per_core_width = output_shard_width / input_tile_shape[1];

    uint32_t ncores_input = (input_tensor_width + input_shard_width - 1) / input_shard_width;
    if (ncores_input % num_devices != 0) {
        ncores_input = ((ncores_input + num_devices - 1) / num_devices) * num_devices;
    }
    uint32_t ncores_output = (output_tensor_width + output_shard_width - 1) / output_shard_width;
    uint32_t input_shard_cores_per_device = ncores_input / num_devices;
    uint32_t output_cores_per_device = ncores_output;

    auto input_tensor_buffer = input_tensor.buffer();
    auto output_tensor_buffer = output_tensor.buffer();
    auto packet_buffer = tensor_args.intermediate_packet_buffer.buffer();
    tt::DataFormat cb_data_format = tt::tt_metal::datatype_to_dataformat_converter(input_tensor.get_dtype());

    uint32_t input_page_size = tile_size(cb_data_format);
    uint32_t output_page_size = tile_size(cb_data_format);

    // Get OP Config, topology config
    std::vector<Tensor> input_tensors = {input_tensor};
    std::vector<Tensor> output_tensors = {output_tensor};

    const auto& op_config = ttnn::ccl::CCLOpConfig(input_tensors, output_tensors, ttnn::ccl::Topology::Linear);
    LineTopology line_topology(ring_size, ring_index);

    // need to drop unused cores in shard spec
    auto input_grid = input_shard_spec.grid;
    auto output_grid = output_shard_spec.grid;

    auto sub_device_cores = mesh_device->worker_cores(
        tt::tt_metal::HalProgrammableCoreType::TENSIX,
        operation_attributes.subdevice_id.value_or(mesh_device->get_sub_device_ids().at(0)));

<<<<<<< HEAD
    auto fabric_max_packet_size = tt::tt_fabric::get_tt_fabric_config().channel_buffer_size_bytes;
=======
    tt::tt_metal::Program program{};

    auto fabric_max_packet_size = tt::tt_fabric::get_tt_fabric_channel_buffer_size_bytes();
>>>>>>> 66317aa6
    size_t packet_size_bytes = input_tensor.get_dtype() == DataType::BFLOAT16 ? std::bit_floor(fabric_max_packet_size)
                                                                              : fabric_max_packet_size;
    uint32_t num_pages_per_packet = packet_size_bytes / input_page_size;
    auto per_worker_num_tiles = (output_tensor_width_in_tiles + num_links - 1) / num_links;
    if (per_worker_num_tiles < num_pages_per_packet) {  // if num_tiles per worker is smaller than packet size
        packet_size_bytes = per_worker_num_tiles * input_page_size;
        num_pages_per_packet = packet_size_bytes / input_page_size;
    }
    auto num_packets_to_send = (output_tensor_width_in_tiles + num_pages_per_packet - 1) / num_pages_per_packet;
    auto num_packets_to_send_per_worker = (num_packets_to_send + num_links - 1) / num_links;

    TT_FATAL(
        num_pages_per_packet % input_tiles_per_core_width == 0 || input_tiles_per_core_width > num_pages_per_packet,
        "must have num_pages per packet divisible by num_tiles per core, or num_tiles per core larger than num_pages "
        "per packet");

    uint32_t num_workers_per_link = 1;

    auto intermediate_packet_buffer_grid = tensor_args.intermediate_packet_buffer.shard_spec().value().grid;
    // UNCOMMENT this once we can allocate persistent buffers across all device lifetimes
    uint32_t num_packets_total_per_device =
        (input_shard_cores_per_device * input_tiles_per_core_width + num_pages_per_packet - 1) / num_pages_per_packet;
    auto packet_worker_cores_grid = detail::get_worker_cores(
        intermediate_packet_buffer_grid,
        num_packets_total_per_device,
        input_shard_spec.orientation == ShardOrientation::ROW_MAJOR);

    auto available_cores = sub_device_cores.subtract(packet_worker_cores_grid);

    auto sender_core_grid = detail::get_worker_cores(
        available_cores, num_workers_per_link * num_links, input_shard_spec.orientation == ShardOrientation::ROW_MAJOR);
    auto all_cores_grid = packet_worker_cores_grid.merge(sender_core_grid);

    auto schedule = detail::distribute_work_evenly(
        input_shard_cores_per_device,
        num_workers_per_link * num_links,
        input_tiles_per_core_width,
        num_pages_per_packet);
    auto schedule_string = detail::schedule_to_string(schedule);

    // input sharded buffer
    uint32_t input_tensor_cb_id = tt::CBIndex::c_0;
    // output sharded buffer
    uint32_t output_tensor_cb_id = tt::CBIndex::c_1;
    // client interface
    uint32_t packet_header_cb_index = tt::CBIndex::c_2;
    // fabric sender
    uint32_t fabric_sender_cb_index = tt::CBIndex::c_3;
    // fabric receiver where we receive the data from the other device
    uint32_t fabric_receiver_cb_index = tt::CBIndex::c_4;
    // accumulator before we perform the reduction
    uint32_t accumulator_cb_index = tt::CBIndex::c_5;

    tt::tt_metal::CircularBufferConfig cb_input_tensor_config =
        tt::tt_metal::CircularBufferConfig(
            input_tiles_per_core_width * input_page_size, {{input_tensor_cb_id, cb_data_format}})
            .set_page_size(input_tensor_cb_id, input_page_size)
            .set_globally_allocated_address(*input_tensor_buffer);
    // CB to represent the output sharded buffer
    tt::tt_metal::CircularBufferConfig cb_output_tensor_config =
        tt::tt_metal::CircularBufferConfig(
            output_tiles_per_core_width * input_page_size, {{output_tensor_cb_id, cb_data_format}})
            .set_page_size(output_tensor_cb_id, input_page_size)
            .set_globally_allocated_address(*output_tensor_buffer);

    constexpr uint32_t buffering_factor = 2;
    // Allocate space for the client interface
    static constexpr auto num_packet_headers_storable = 8;
    static constexpr auto packet_header_size_bytes = sizeof(tt::tt_fabric::PacketHeader);
    tt::tt_metal::CircularBufferConfig packet_header_cb_config =
        tt::tt_metal::CircularBufferConfig(
            num_packet_headers_storable * packet_header_size_bytes * buffering_factor,
            {{packet_header_cb_index, DataFormat::RawUInt32}})
            .set_page_size(packet_header_cb_index, packet_header_size_bytes);

    uint32_t max_shards_per_worker = detail::max_shards_per_worker(schedule);
    uint32_t num_shards_total = max_shards_per_worker * (num_devices - 1);
    uint32_t num_pages_total = num_shards_total * input_tiles_per_core_width;

    // There is one sender from link, and each sender splits the packet workload for each device
    // For llama there are 3 senders, and each device sends 30 pages to each other device
    // there is thus div_up(30, 4) = 8 packets
    // Sender 0 -> 3 packets per device, Sender 1 -> 3 packets per device, Sender 2 -> 2 packets per device
    // Sender 2 will have less work, so we use it to perform the atomic increment
    // The below CB will read in the packets to send to each other device

    /*
    Sender 0:
    Device 0 first 3 packets
    Device 1 first 3 packets
    Device 2 first 3 packets

    Sender 1:
    Device 0 next 3 packets
    Device 1 next 3 packets
    Device 2 next 3 packets

    Sender 2:
    Device 0 last 2 packets and the atomic increment packet
    Device 1 last 2 packets and the atomic increment packet
    Device 2 last 2 packets and the atomic increment packet
    */
    tt::tt_metal::CircularBufferConfig fabric_sender_cb_config =
        tt::tt_metal::CircularBufferConfig(
            num_pages_total * input_page_size, {{fabric_sender_cb_index, cb_data_format}})
            .set_page_size(fabric_sender_cb_index, input_page_size);

    // buffer for receiving packets from the other devices.
    // each core handles one packet from each device
    // these packets are all received at this CB, which is allocated as a tensor to prevent deallocation before all
    // devices are done the packet worker core that has this buffer will then do a reduction across the equivalent pages
    // from each packet from each device As there are 4 devices, there will be 4 sections in the buffer One of the
    // sections will have the local data from the device Final buffer before reduction:
    /*
    --------------------------------------
    Device 0 section:
    -----
    Page 0
    Page 1
    Page 2
    Page 3
    --------------------------------------
    Device 1 section:
    -----
    Page 0
    Page 1
    Page 2
    Page 3
    --------------------------------------
    Device 2 section:
    -----
    Page 0
    Page 1
    Page 2
    Page 3
    --------------------------------------
    Device 3 section:
    -----
    Page 0
    Page 1
    Page 2
    Page 3
    --------------------------------------
    */
    tt::tt_metal::CircularBufferConfig fabric_receiver_cb_config =
        tt::tt_metal::CircularBufferConfig(
            num_pages_per_packet * num_devices * input_page_size, {{fabric_receiver_cb_index, cb_data_format}})
            .set_page_size(fabric_receiver_cb_index, input_page_size)
            .set_globally_allocated_address(*packet_buffer);

    // After reduction, the data will be packed into the accumulator cb
    /*
    --------------------------------------
    Page 0 reduced across all devices
    Page 1 reduced across all devices
    Page 2 reduced across all devices
    Page 3 reduced across all devices
    --------------------------------------
    */
    tt::tt_metal::CircularBufferConfig accumulator_cb_config =
        tt::tt_metal::CircularBufferConfig(
            buffering_factor * num_pages_per_packet * output_tiles_per_core_width * input_page_size * num_devices,
            {{accumulator_cb_index, cb_data_format}})
            .set_page_size(accumulator_cb_index, input_page_size);

    auto cb_input_tensor_handle =
        tt::tt_metal::CreateCircularBuffer(program, all_cores_grid, cb_input_tensor_config);  // input buffer
    auto cb_output_tensor_handle =
        tt::tt_metal::CreateCircularBuffer(program, all_cores_grid, cb_output_tensor_config);  // output buffer
    auto cb_client_interface_handle =
        tt::tt_metal::CreateCircularBuffer(program, all_cores_grid, packet_header_cb_config);  // client interface
    auto cb_fabric_receiver_handle =
        tt::tt_metal::CreateCircularBuffer(program, all_cores_grid, fabric_receiver_cb_config);
    auto cb_fabric_sender_handle = tt::tt_metal::CreateCircularBuffer(program, all_cores_grid, fabric_sender_cb_config);
    auto cb_accumulator_handle = tt::tt_metal::CreateCircularBuffer(program, all_cores_grid, accumulator_cb_config);

    auto input_cores =
        corerange_to_cores(input_grid, std::nullopt, input_shard_spec.orientation == ShardOrientation::ROW_MAJOR);
    auto output_cores =
        corerange_to_cores(output_grid, std::nullopt, input_shard_spec.orientation == ShardOrientation::ROW_MAJOR);
    auto sender_cores =
        corerange_to_cores(sender_core_grid, std::nullopt, input_shard_spec.orientation == ShardOrientation::ROW_MAJOR);
    auto all_cores =
        corerange_to_cores(all_cores_grid, std::nullopt, input_shard_spec.orientation == ShardOrientation::ROW_MAJOR);
    auto packet_worker_cores = corerange_to_cores(
        packet_worker_cores_grid, std::nullopt, input_shard_spec.orientation == ShardOrientation::ROW_MAJOR);
    auto packet_receiver_core = packet_worker_cores.at(0);

    const uint32_t chip_id = ring_index;

    auto to_worker_cores = [mesh_device](
                               const std::vector<CoreCoord>& cores,
                               std::optional<uint32_t> num_max_cores = std::nullopt) -> std::vector<CoreCoord> {
        std::vector<CoreCoord> worker_cores;
        auto num_cores = num_max_cores.has_value() ? num_max_cores.value() : cores.size();
        for (uint32_t i = 0; i < num_cores; ++i) {
            const auto& core = cores[i];
            worker_cores.push_back(mesh_device->worker_core_from_logical_core(core));
        }
        return worker_cores;
    };

    auto packet_bounding_box = packet_worker_cores_grid.bounding_box();
    auto packet_start_worker_core = to_worker_cores({packet_bounding_box.start_coord});
    auto packet_end_worker_core = to_worker_cores({packet_bounding_box.end_coord});
    auto total_num_read_txns = detail::get_num_entries_in_schedule(schedule);

    std::vector<uint32_t> reader_compile_time_args = {
        input_tensor_cb_id,
        fabric_sender_cb_index,
        packet_header_cb_index,
        fabric_receiver_cb_index,
        accumulator_cb_index,
        output_tensor_cb_id,
        (uint32_t)chip_id,
        input_tiles_per_core_width,
        output_tiles_per_core_width,
        num_pages_per_packet,
        input_shard_cores_per_device,
        num_devices,
        input_page_size,
        output_cores_per_device,
        packet_start_worker_core.at(0).x,
        packet_start_worker_core.at(0).y,
        packet_end_worker_core.at(0).x,
        packet_end_worker_core.at(0).y,
        sender_cores.size(),
        total_num_read_txns};

    if (packet_worker_cores_grid.num_cores() == 1) {
        reader_defines["SKIP_MCAST"] = "1";
    }
    reader_defines["INPUT_CORE_XY"] = detail::cores_to_string(to_worker_cores(input_cores, ncores_input));
    reader_defines["OUTPUT_CORE_XY"] = detail::cores_to_string(to_worker_cores(output_cores, ncores_output));
    reader_defines["PACKET_WORKER_CORES"] = detail::cores_to_string(to_worker_cores(packet_worker_cores));
    reader_defines["SCHEDULE"] = schedule_string;

    // create local semaphore
    auto local_semaphore = tt::tt_metal::CreateSemaphore(program, all_cores_grid, INVALID);

    tt::tt_metal::KernelHandle unary_reader_kernel_id = tt::tt_metal::CreateKernel(
        program,
        "ttnn/cpp/ttnn/operations/experimental/ccl/llama_reduce_scatter/device/kernels/dataflow/"
        "reader_llama_reduce_scatter.cpp",
        all_cores_grid,
        tt_metal::DataMovementConfig{
            .processor = DataMovementProcessor::RISCV_1,
            .noc = NOC::RISCV_1_default,
            .compile_args = reader_compile_time_args,
            .defines = reader_defines});

    auto packet_receiver_worker_core = to_worker_cores({packet_receiver_core}).at(0);
    auto num_packet_worker_cores = packet_worker_cores.size();

    std::vector<uint32_t> writer_compile_time_args = {
        input_tensor_cb_id,
        fabric_sender_cb_index,
        packet_header_cb_index,
        fabric_receiver_cb_index,
        accumulator_cb_index,
        output_tensor_cb_id,
        (uint32_t)chip_id,
        input_tiles_per_core_width,
        output_tiles_per_core_width,
        num_pages_per_packet,
        input_shard_cores_per_device,
        num_devices,
        input_page_size,
        output_cores_per_device,
        packet_receiver_worker_core.x,
        packet_receiver_worker_core.y,
        num_packet_worker_cores};

    auto writer_defines = reader_defines;
    bool skip_write_back = output_cores == packet_worker_cores and num_pages_per_packet == output_tiles_per_core_width;
    if (skip_write_back) {
        writer_defines["SKIP_WRITE_BACK"] = "1";
    }
    tt::tt_metal::KernelHandle unary_writer_kernel_id = tt::tt_metal::CreateKernel(
        program,
        "ttnn/cpp/ttnn/operations/experimental/ccl/llama_reduce_scatter/device/kernels/dataflow/"
        "writer_llama_reduce_scatter.cpp",
        all_cores_grid,
        tt_metal::DataMovementConfig{
            .processor = DataMovementProcessor::RISCV_0,
            .noc = NOC::RISCV_0_default,
            .compile_args = writer_compile_time_args,
            .defines = writer_defines});

    auto output_cb_index = skip_write_back ? output_tensor_cb_id : accumulator_cb_index;
    const std::vector<uint32_t> compute_compile_time_args = {
        fabric_receiver_cb_index, output_cb_index, num_devices, output_tiles_per_core_width, num_pages_per_packet};

    bool fp32_dest_acc_en = cb_data_format == tt::DataFormat::Float32;
    const auto compute_kernel_file =
        "ttnn/cpp/ttnn/operations/experimental/ccl/llama_reduce_scatter/device/kernels/compute/reduction.cpp";
    const auto compute_kernel_id = tt_metal::CreateKernel(
        program,
        compute_kernel_file,
        packet_worker_cores_grid,
        tt_metal::ComputeConfig{.fp32_dest_acc_en = fp32_dest_acc_en, .compile_args = compute_compile_time_args});

    uint32_t offset_for_input = chip_id * input_shard_cores_per_device * input_tiles_per_core_width;
    uint32_t local_page = 0;

    std::vector<uint32_t> reader_runtime_args = {
        cross_device_semaphore->address(), local_semaphore, false, false, 0, false, 0, 0, 0};
    uint32_t is_reader_sender_core_idx = 2;
    uint32_t is_reader_worker_core_idx = 3;
    uint32_t is_linear_input_packet_start_idx = 4;
    uint32_t is_reader_receiver_core_idx = 5;
    uint32_t reader_sender_packet_start_idx = 6;
    uint32_t reader_sender_packet_end_idx = 7;
    uint32_t reader_sender_total_num_pages_idx = 8;

    uint32_t is_writer_sender_core_idx = 2;
    uint32_t is_writer_worker_core_idx = 3;
    uint32_t is_linear_output_page_start_idx = 4;
    uint32_t writer_sender_packet_start_idx = 5;
    uint32_t writer_sender_packet_end_idx = 6;
    uint32_t writer_sender_total_num_pages_idx = 7;

    uint32_t reader_sender_packet_start = 0;
    uint32_t writer_sender_packet_start = 0;
    uint32_t sender_core_idx = 0;

    uint32_t link_idx = 0;

    bool forward_fabric_connection =
        !(line_topology.is_first_device_in_line(ttnn::ccl::EdmLineFabricOpInterface::Direction::BACKWARD));
    bool backward_fabric_connection =
        !(line_topology.is_last_device_in_line(ttnn::ccl::EdmLineFabricOpInterface::Direction::BACKWARD));

    for (auto core : all_cores) {
        std::vector<uint32_t> writer_runtime_args = {
            cross_device_semaphore->address(), local_semaphore, false, false, 0, 0, 0, 0};

        uint32_t num_shards_to_read_per_worker = schedule[sender_core_idx].size();

        if (sender_core_grid.contains(core)) {
            auto sender_total_num_pages = detail::get_total_num_pages_in_schedule(schedule[sender_core_idx]);

            reader_runtime_args[is_reader_sender_core_idx] = true;
            reader_runtime_args[is_reader_worker_core_idx] = false;
            reader_runtime_args[is_reader_receiver_core_idx] = false;
            reader_runtime_args[reader_sender_packet_start_idx] = reader_sender_packet_start;
            reader_runtime_args[reader_sender_packet_end_idx] =
                reader_sender_packet_start + num_shards_to_read_per_worker;
            reader_runtime_args[reader_sender_total_num_pages_idx] = sender_total_num_pages;

            writer_runtime_args[is_writer_sender_core_idx] = true;
            writer_runtime_args[is_writer_worker_core_idx] = false;
            writer_runtime_args[writer_sender_packet_start_idx] = writer_sender_packet_start;
            writer_runtime_args[writer_sender_packet_end_idx] =
                writer_sender_packet_start + num_packets_to_send_per_worker;
            writer_runtime_args[writer_sender_total_num_pages_idx] = sender_total_num_pages;

            reader_sender_packet_start += num_shards_to_read_per_worker;
            writer_sender_packet_start += num_packets_to_send_per_worker;
            sender_core_idx++;

            writer_runtime_args.push_back(forward_fabric_connection);
            if (forward_fabric_connection) {
                tt::tt_fabric::append_fabric_connection_rt_args(
                    target_device->id(), forward_device.value()->id(), link_idx, program, core, writer_runtime_args);
            }

            writer_runtime_args.push_back(backward_fabric_connection);
            if (backward_fabric_connection) {
                tt::tt_fabric::append_fabric_connection_rt_args(
                    target_device->id(), backward_device.value()->id(), link_idx, program, core, writer_runtime_args);
            }

            link_idx++;
        } else if (packet_worker_cores_grid.contains(core)) {
            reader_runtime_args[is_reader_sender_core_idx] = false;
            reader_runtime_args[is_reader_worker_core_idx] = true;
            reader_runtime_args[is_linear_input_packet_start_idx] = local_page + offset_for_input;

            writer_runtime_args[is_writer_sender_core_idx] = false;
            writer_runtime_args[is_writer_worker_core_idx] = true;
            writer_runtime_args[is_linear_output_page_start_idx] = local_page;

            local_page += num_pages_per_packet;
            if (core == packet_receiver_core) {
                reader_runtime_args[is_reader_receiver_core_idx] = true;
            } else {
                reader_runtime_args[is_reader_receiver_core_idx] = false;
            }
        } else {
            reader_runtime_args[is_reader_sender_core_idx] = false;
            reader_runtime_args[is_reader_worker_core_idx] = false;
            reader_runtime_args[is_reader_receiver_core_idx] = false;
            writer_runtime_args[is_writer_sender_core_idx] = false;
            writer_runtime_args[is_writer_worker_core_idx] = false;
        }
        tt::tt_metal::SetRuntimeArgs(program, unary_reader_kernel_id, core, reader_runtime_args);
        tt::tt_metal::SetRuntimeArgs(program, unary_writer_kernel_id, core, writer_runtime_args);
    }

    return {
        std::move(program),
        {.unary_reader_kernel_id = unary_reader_kernel_id,
         .unary_writer_kernel_id = unary_writer_kernel_id,
         .compute_kernel_id = compute_kernel_id,
         .cb_handles = {cb_input_tensor_handle, cb_output_tensor_handle, cb_fabric_receiver_handle},
         .core_range = all_cores_grid}};
}

void LlamaReduceScatterDeviceOperation::LlamaReduceScatterAdd::override_runtime_arguments(
    cached_mesh_workload_t& cached_workload,
    const operation_attributes_t& operation_attributes,
    const tensor_args_t& tensor_args,
    tensor_return_value_t& tensor_return_value) {
    for (auto& [range, program] : cached_workload.workload.get_programs()) {
        const auto& shared_variables = cached_workload.shared_variables.at(range);

        auto& unary_reader_kernel_id = shared_variables.unary_reader_kernel_id;
        auto& unary_writer_kernel_id = shared_variables.unary_writer_kernel_id;

        const auto& input_tensor = tensor_args.input_tensor;
        const auto& intermediate_packet_buffer = tensor_args.intermediate_packet_buffer;
        auto& output_tensor = tensor_return_value;

        auto input_tensor_buffer = input_tensor.buffer();
        auto output_tensor_buffer = output_tensor.buffer();
        auto packet_buffer = intermediate_packet_buffer.buffer();

        auto& all_cores_grid = shared_variables.core_range;

        auto cores = corerange_to_cores(all_cores_grid, std::nullopt);

        UpdateDynamicCircularBufferAddress(program, shared_variables.cb_handles[0], *input_tensor_buffer);
        UpdateDynamicCircularBufferAddress(program, shared_variables.cb_handles[1], *output_tensor_buffer);
        UpdateDynamicCircularBufferAddress(program, shared_variables.cb_handles[2], *packet_buffer);

        for (const auto& core : cores) {
            auto& writer_runtime_args = tt::tt_metal::GetRuntimeArgs(program, unary_writer_kernel_id, core);
            writer_runtime_args[0] = (uint32_t)operation_attributes.cross_device_semaphore->address();
            auto& reader_runtime_args = tt::tt_metal::GetRuntimeArgs(program, unary_reader_kernel_id, core);
            reader_runtime_args[0] = (uint32_t)operation_attributes.cross_device_semaphore->address();
        }
    }
}

}  // namespace ttnn::operations::experimental::ccl<|MERGE_RESOLUTION|>--- conflicted
+++ resolved
@@ -367,13 +367,8 @@
         tt::tt_metal::HalProgrammableCoreType::TENSIX,
         operation_attributes.subdevice_id.value_or(mesh_device->get_sub_device_ids().at(0)));
 
-<<<<<<< HEAD
-    auto fabric_max_packet_size = tt::tt_fabric::get_tt_fabric_config().channel_buffer_size_bytes;
-=======
-    tt::tt_metal::Program program{};
 
     auto fabric_max_packet_size = tt::tt_fabric::get_tt_fabric_channel_buffer_size_bytes();
->>>>>>> 66317aa6
     size_t packet_size_bytes = input_tensor.get_dtype() == DataType::BFLOAT16 ? std::bit_floor(fabric_max_packet_size)
                                                                               : fabric_max_packet_size;
     uint32_t num_pages_per_packet = packet_size_bytes / input_page_size;
