// SPDX-FileCopyrightText: © 2024 Tenstorrent AI ULC
//
// SPDX-License-Identifier: Apache-2.0
///
#include <algorithm>

#include <tt-metalium/core_coord.hpp>
#include <tt-metalium/buffer.hpp>
#include "ttnn/tensor/tensor_impl.hpp"
#include "ttnn/operations/experimental/ccl/all_gather_async/device/all_gather_async_op.hpp"
#include "ttnn/operations/experimental/ccl/ring_attention_all_gather_async/device/ring_attention_all_gather_async_op.hpp"
#include <tt-metalium/fabric.hpp>
#include "ttnn/operations/ccl/shared_with_host/hetergeneous_data_structs.hpp"
#include "ttnn/operations/ccl/ccl_host_datastructures.hpp"
#include "ttnn/operations/ccl/ccl_common.hpp"
#include "ttnn/operations/math.hpp"
#include <tt-metalium/work_split.hpp>
#include <tt-metalium/constants.hpp>
#include <tt-metalium/util.hpp>
#include <tt-metalium/host_api.hpp>
#include "cpp/ttnn/operations/ccl/common/types/ccl_types_args_emitters.hpp"
#include "cpp/ttnn/operations/ccl/common/host/ccl_command_stream_builders.hpp"

#include "cpp/ttnn/operations/ccl/common/uops/command_lowering.hpp"

#include "cpp/ttnn/operations/ccl/common/host/ccl_worker_builder.hpp"
#include "cpp/ttnn/operations/ccl/common/host/command_backend_runtime_args_overrider.hpp"
#include <sstream>
#include <type_traits>
#include <ranges>
#include <optional>

namespace ttnn {

using namespace ccl;

tt::tt_metal::operation::ProgramWithCallbacks ring_attention_all_gather_async_multi_core_with_workers(
    const std::vector<Tensor>& input_tensor,
    IDevice* target_device,
    std::optional<IDevice*> forward_device,
    std::optional<IDevice*> backward_device,
    std::vector<Tensor>& output_tensor,
    const uint32_t dim,
    const uint32_t num_links,
    const uint32_t ring_size,
    const uint32_t ring_index,
    ccl::Topology topology,
    const std::vector<GlobalSemaphore>& semaphore,
    const std::optional<tt::tt_metal::SubDeviceId>& sub_device_id) {
    tt::tt_metal::Program program{};
    std::optional<experimental::ccl::AllGatherFusedOpSignaler> empty_fused_op_signaler;

    return ring_attention_all_gather_async_multi_core_with_workers_helper(
        program,
        input_tensor,
        target_device,
        forward_device,
        backward_device,
        output_tensor,
        dim,
        num_links,
        ring_size,
        ring_index,
        topology,
        semaphore,
        sub_device_id,
        empty_fused_op_signaler);
}

tt::tt_metal::operation::ProgramWithCallbacks ring_attention_all_gather_async_multi_core_with_workers_helper(
    tt::tt_metal::Program& program,
    const std::vector<Tensor>& input_tensor,
    IDevice* target_device,
    std::optional<IDevice*> forward_device,
    std::optional<IDevice*> backward_device,
    std::vector<Tensor>& output_tensor,
    const uint32_t dim,
    const uint32_t num_links,
    const uint32_t ring_size,
    const uint32_t ring_index,
    ccl::Topology topology,
    const std::vector<GlobalSemaphore>& semaphore,
    const std::optional<tt::tt_metal::SubDeviceId>& sub_device_id,
    std::optional<experimental::ccl::AllGatherFusedOpSignaler>& fused_op_signaler,
    const CoreCoord core_grid_offset) {
<<<<<<< HEAD
    auto mesh_device = input_tensor[0].device();
    const bool is_first_chip = ring_index == 0;
    const bool is_last_chip = ring_index == ring_size - 1;
=======
    auto mesh_device = input_tensor[0].mesh_device();
    [[maybe_unused]] const bool is_first_chip = ring_index == 0;
    [[maybe_unused]] const bool is_last_chip = ring_index == ring_size - 1;
>>>>>>> edc26c0f
    log_trace(
        tt::LogOp,
        "DEBUG: device: {}, is_first_chip: {}, is_last_chip: {}",
        input_tensor.at(0).device()->id(),
        is_first_chip,
        is_last_chip);

    /* All gather fusion */
    const bool fuse_op = fused_op_signaler.has_value();

    std::optional<experimental::ccl::AllGatherFusedOpSignaler> fused_op_signaler_sender_workers;
    std::optional<experimental::ccl::AllGatherFusedOpSignaler> fused_op_signaler_forward;
    std::optional<experimental::ccl::AllGatherFusedOpSignaler> fused_op_signaler_backward;

    if (fuse_op) {
        fused_op_signaler_sender_workers = fused_op_signaler.value();
        fused_op_signaler_forward = fused_op_signaler.value();
        fused_op_signaler_backward = fused_op_signaler.value();
    }

    // Get OP Config, topology config
    std::vector<Tensor> input_tensors = input_tensor;
    const std::vector<Tensor>& output_tensors = output_tensor;
    const auto& op_config = ttnn::ccl::CCLOpConfig(input_tensors, output_tensors, topology);
    auto [num_targets_forward, num_targets_backward, dynamic_alternate] =
        ccl::get_forward_backward_configuration(ring_size, ring_index, topology);
    if (topology == ccl::Topology::Ring && ring_index % 2 == 0) {
        std::swap(num_targets_forward, num_targets_backward);
    }
    // Get worker cores
    // 2 sender (forward/backward, each with a reader/writer)
    uint32_t num_senders_per_link = 2;
    const auto [sender_worker_core_range, sender_worker_cores] =
        choose_worker_cores(num_links, num_senders_per_link, mesh_device, sub_device_id, core_grid_offset);

    std::set<CoreRange> sender_forward_core_ranges;
    std::set<CoreRange> sender_backward_core_ranges;

    for (int i = 0; i < sender_worker_cores.size(); i++) {
        const auto& core = sender_worker_cores[i];
        if (i % 2 == 1) {
            sender_forward_core_ranges.insert(CoreRange(core));
        } else {
            sender_backward_core_ranges.insert(CoreRange(core));
        }
    }

    // L1 Scratch CB Creation
    const size_t packet_size_bytes = tt::tt_fabric::get_tt_fabric_channel_buffer_size_bytes();
    const uint32_t l1_scratch_cb_page_size_bytes = op_config.get_page_size();
    const uint32_t max_scatter_write_pages = 2;
    const uint32_t num_pages_per_packet =
        std::min((uint32_t)(packet_size_bytes / l1_scratch_cb_page_size_bytes), max_scatter_write_pages);
    const uint32_t cb_num_pages = 3 * num_pages_per_packet;  // triple buffering
    const tt::DataFormat df = tt::tt_metal::datatype_to_dataformat_converter(input_tensor[0].dtype());

    // CBs for transferring data between sender_reader and sender_writer
    uint32_t sender_forward_cb_index = tt::CB::c_in0;
    tt::tt_metal::CircularBufferConfig cb_sender_forward_config =
        tt::tt_metal::CircularBufferConfig(
            cb_num_pages * l1_scratch_cb_page_size_bytes, {{sender_forward_cb_index, df}})
            .set_page_size(sender_forward_cb_index, l1_scratch_cb_page_size_bytes);
    CreateCircularBuffer(program, sender_forward_core_ranges, cb_sender_forward_config);
    uint32_t sender_backward_cb_index = tt::CB::c_in2;
    tt::tt_metal::CircularBufferConfig cb_sender_backward_config =
        tt::tt_metal::CircularBufferConfig(
            cb_num_pages * l1_scratch_cb_page_size_bytes, {{sender_backward_cb_index, df}})
            .set_page_size(sender_backward_cb_index, l1_scratch_cb_page_size_bytes);
    CreateCircularBuffer(program, sender_backward_core_ranges, cb_sender_backward_config);

    // Set aside a buffer we can use for storing packet headers in (particularly for atomic incs)
    const auto reserved_packet_header_forward_CB_index = tt::CB::c_in1;
    static constexpr auto num_packet_headers_storable = 8;
    const auto packet_header_size_bytes = tt::tt_fabric::get_tt_fabric_packet_header_size_bytes();
    tt::tt_metal::CircularBufferConfig cb_reserved_packet_header_forward_config =
        tt::tt_metal::CircularBufferConfig(
            num_packet_headers_storable * packet_header_size_bytes * 2,
            {{reserved_packet_header_forward_CB_index, tt::DataFormat::RawUInt32}})
            .set_page_size(reserved_packet_header_forward_CB_index, packet_header_size_bytes);
    CreateCircularBuffer(program, sender_forward_core_ranges, cb_reserved_packet_header_forward_config);
    const auto reserved_packet_header_backward_CB_index = tt::CB::c_in1;
    tt::tt_metal::CircularBufferConfig cb_reserved_packet_header_backward_config =
        tt::tt_metal::CircularBufferConfig(
            num_packet_headers_storable * packet_header_size_bytes * 2,
            {{reserved_packet_header_backward_CB_index, tt::DataFormat::RawUInt32}})
            .set_page_size(reserved_packet_header_backward_CB_index, packet_header_size_bytes);
    CreateCircularBuffer(program, sender_backward_core_ranges, cb_reserved_packet_header_backward_config);

    // Tensor Info
    const auto input_tensor_buffer_type = input_tensor[0].buffer()->buffer_type();
    const auto input_tensor_num_pages = input_tensor[0].buffer()->num_pages();
    const auto output_tensor_buffer_type = output_tensor[0].buffer()->buffer_type();
    const auto input_tensor_shape = input_tensor[0].padded_shape();
    const auto output_tensor_shape = output_tensor[0].padded_shape();
    const uint32_t num_inputs = input_tensor.size();

    uint32_t tiles_to_write_per_packet = 1;
    // KERNEL CREATION
    // Forward Direction
    // Reader
    auto sender_reader_forward_kernel_config = tt::tt_metal::ReaderDataMovementConfig{};
    sender_reader_forward_kernel_config.compile_args = {
        ring_index,                                        // my_chip_id
        static_cast<uint32_t>(input_tensor_buffer_type),   // input_buffer_type
        static_cast<uint32_t>(output_tensor_buffer_type),  // output_buffer_type
        sender_forward_cb_index,                           // cb_forward_id
        num_pages_per_packet,                              // packet_size_in_pages
        op_config.get_page_size(),                         // tensor0_page_size
        num_targets_forward,                               // num_slices_forward_direction
        num_targets_backward,                              // num_slices_backward_direction
        static_cast<uint32_t>(topology),                   // topology
        tiles_to_write_per_packet,                         // contig_pages_advanced
        num_inputs,                                        // num_inputs
        1,                                                 // direction
        fuse_op,                                           // fused op
    };
    auto worker_sender_reader_forward_kernel_id = tt::tt_metal::CreateKernel(
        program,
        "ttnn/cpp/ttnn/operations/experimental/ccl/ring_attention_all_gather_async/device/kernels/"
        "ring_attention_all_gather_reader.cpp",
        sender_forward_core_ranges,
        sender_reader_forward_kernel_config);

    // Writer
    auto sender_writer_forward_kernel_config = tt::tt_metal::WriterDataMovementConfig{};
    sender_writer_forward_kernel_config.compile_args = {
        ring_index,                                        // my_chip_id
        reserved_packet_header_forward_CB_index,           // reserved_packet_header_cb_id
        num_packet_headers_storable,                       // num_packet_headers_storable
        static_cast<uint32_t>(output_tensor_buffer_type),  // output_buffer_type
        sender_forward_cb_index,                           // cb_forward_id
        num_pages_per_packet,                              // packet_size_in_pages
        op_config.get_page_size(),                         // tensor0_page_size
        num_targets_forward,                               // num_targets_forward_direction
        num_targets_backward,                              // num_targets_backward_direction
        dynamic_alternate,                                 // alternate
        fuse_op,                                           // fused op
        static_cast<uint32_t>(topology),                   // topology
        tiles_to_write_per_packet,                         // contig_pages_advanced
        num_inputs,                                        // num_inputs
        1,                                                 // direction
    };
    auto worker_sender_writer_forward_kernel_id = tt::tt_metal::CreateKernel(
        program,
        "ttnn/cpp/ttnn/operations/experimental/ccl/ring_attention_all_gather_async/device/kernels/"
        "ring_attention_all_gather_writer.cpp",
        sender_forward_core_ranges,
        sender_writer_forward_kernel_config);

    // Backward Direction
    // Reader
    auto sender_reader_backward_kernel_config = tt::tt_metal::ReaderDataMovementConfig{};
    sender_reader_backward_kernel_config.compile_args = {
        ring_index,                                        // my_chip_id
        static_cast<uint32_t>(input_tensor_buffer_type),   // input_buffer_type
        static_cast<uint32_t>(output_tensor_buffer_type),  // output_buffer_type
        sender_backward_cb_index,                          // cb_backward_id
        num_pages_per_packet,                              // packet_size_in_pages
        op_config.get_page_size(),                         // tensor0_page_size
        num_targets_forward,                               // num_slices_forward_direction
        num_targets_backward,                              // num_slices_backward_direction
        static_cast<uint32_t>(topology),                   // topology
        tiles_to_write_per_packet,                         // contig_pages_advanced
        num_inputs,                                        // num_inputs
        0,                                                 // direction
        fuse_op,                                           // fused op
    };
    auto worker_sender_reader_backward_kernel_id = tt::tt_metal::CreateKernel(
        program,
        "ttnn/cpp/ttnn/operations/experimental/ccl/ring_attention_all_gather_async/device/kernels/"
        "ring_attention_all_gather_reader.cpp",
        sender_backward_core_ranges,
        sender_reader_backward_kernel_config);

    // Writer
    auto sender_writer_backward_kernel_config = tt::tt_metal::WriterDataMovementConfig{};
    sender_writer_backward_kernel_config.compile_args = {
        ring_index,                                        // my_chip_id
        reserved_packet_header_backward_CB_index,          // reserved_packet_header_cb_id
        num_packet_headers_storable,                       // num_packet_headers_storable
        static_cast<uint32_t>(output_tensor_buffer_type),  // output_buffer_type
        sender_backward_cb_index,                          // cb_backward_id
        num_pages_per_packet,                              // packet_size_in_pages
        op_config.get_page_size(),                         // tensor0_page_size
        num_targets_forward,                               // num_targets_forward_direction
        num_targets_backward,                              // num_targets_backward_direction
        dynamic_alternate,                                 // alternate
        fuse_op,                                           // fused op
        static_cast<uint32_t>(topology),                   // topology
        tiles_to_write_per_packet,                         // contig_pages_advanced
        num_inputs,                                        // num_inputs
        0,                                                 // direction
    };
    auto worker_sender_writer_backward_kernel_id = tt::tt_metal::CreateKernel(
        program,
        "ttnn/cpp/ttnn/operations/experimental/ccl/ring_attention_all_gather_async/device/kernels/"
        "ring_attention_all_gather_writer.cpp",
        sender_backward_core_ranges,
        sender_writer_backward_kernel_config);

    /* All gather fusion */
    if (fuse_op) {
        auto sender_workers_forward = corerange_to_cores(sender_forward_core_ranges, std::nullopt, true);
        auto sender_workers_backward = corerange_to_cores(sender_backward_core_ranges, std::nullopt, true);
        fused_op_signaler_forward->init_all_gather(
            program, mesh_device, sender_forward_core_ranges, sender_workers_forward);
        fused_op_signaler_backward->init_all_gather(
            program, mesh_device, sender_backward_core_ranges, sender_workers_backward);
        fused_op_signaler_sender_workers->init_all_gather(
            program, mesh_device, sender_forward_core_ranges, sender_workers_forward);
    }
    // Kernel Runtime Args
    uint32_t reader_sender_rt_offset = 0;
    uint32_t writer_sender_rt_offset = 0;
    for (uint32_t link = 0; link < num_links; link++) {
        // Set Sender Reader runtime args
        const uint32_t batch_head_size = input_tensor_shape[0] * input_tensor_shape[1];

        uint32_t single_batch_head_num_pages = input_tensor_num_pages / batch_head_size;
        const uint32_t base_pages_per_worker = single_batch_head_num_pages / num_links;
        const uint32_t remainder = single_batch_head_num_pages % num_links;
        const uint32_t input_tile_id_start = link * base_pages_per_worker + std::min(link, remainder);
        const uint32_t input_tile_id_end = (link + 1) * base_pages_per_worker + std::min(link + 1, remainder);

        TT_ASSERT(!(input_tensor_shape[3] % tt::constants::TILE_WIDTH));
        TT_ASSERT(!(output_tensor_shape[3] % tt::constants::TILE_WIDTH));
        const uint32_t input_tensor_Wt = input_tensor_shape[3] / tt::constants::TILE_WIDTH;
        const uint32_t input_tensor_Ht = input_tensor_shape[2] / tt::constants::TILE_WIDTH;
        const uint32_t output_tensor_Wt = output_tensor_shape[3] / tt::constants::TILE_WIDTH;
        const uint32_t output_tensor_Ht = output_tensor_shape[2] / tt::constants::TILE_WIDTH;

        std::vector<uint32_t> reader_forward_rt_args = {
            input_tensor_Wt,            // width in tiles of the input shard
            input_tensor_Ht,            // height in tiles of the input shard
            output_tensor_Wt,           // width in tiles of the entire output
            output_tensor_Ht,           // height in tiles of the entire output
            dim,                        // dim to gather on
            batch_head_size,            // product of the first two dims
            input_tile_id_start,        //
            input_tile_id_end,          // slice_num_pages
            ring_size,                  // ring_size
            semaphore.at(1).address(),  // out_ready_semaphore_backward
        };
        reader_sender_rt_offset = reader_forward_rt_args.size();
        for (uint32_t input_idx = 0; input_idx < num_inputs; input_idx++) {
            reader_forward_rt_args.push_back(input_tensor[input_idx].buffer()->address());
            reader_forward_rt_args.push_back(output_tensor[input_idx].buffer()->address());
        }
        if (fuse_op) {
            fused_op_signaler_forward->push_all_gather_fused_op_rt_args(reader_forward_rt_args, num_links, link, 1);
        }
        tt::tt_metal::SetRuntimeArgs(
            program,
            worker_sender_reader_forward_kernel_id,
            {sender_worker_cores[link * 2 + 1]},
            reader_forward_rt_args);

        std::vector<uint32_t> reader_backward_rt_args = {
            input_tensor_Wt,            // width in tiles of the input shard
            input_tensor_Ht,            // height in tiles of the input shard
            output_tensor_Wt,           // width in tiles of the entire output
            output_tensor_Ht,           // height in tiles of the entire output
            dim,                        // dim to gather on
            batch_head_size,            // product of the first two dims
            input_tile_id_start,        // slice_num_pages
            input_tile_id_end,          // slice_num_pages
            ring_size,                  // ring_size
            semaphore.at(0).address(),  // out_ready_semaphore_backward
        };
        for (uint32_t input_idx = 0; input_idx < num_inputs; input_idx++) {
            reader_backward_rt_args.push_back(input_tensor[input_idx].buffer()->address());
            reader_backward_rt_args.push_back(output_tensor[input_idx].buffer()->address());
        }
        if (fuse_op) {
            fused_op_signaler_backward->push_all_gather_fused_op_rt_args(reader_backward_rt_args, num_links, link, 0);
        }
        tt::tt_metal::SetRuntimeArgs(
            program, worker_sender_reader_backward_kernel_id, {sender_worker_cores[link * 2]}, reader_backward_rt_args);

        const CoreCoord sender_forward_worker_core =
            mesh_device->worker_core_from_logical_core(sender_worker_cores[link * 2 + 1]);
        const CoreCoord sender_backward_worker_core =
            mesh_device->worker_core_from_logical_core(sender_worker_cores[link * 2]);

        // Writer
        std::vector<uint32_t> writer_forward_rt_args = {
            input_tensor_Wt,               // width in tiles of the input shard
            input_tensor_Ht,               // height in tiles of the input shard
            output_tensor_Wt,              // width in tiles of entire output
            output_tensor_Ht,              // height in tiles of entire output
            dim,                           // dim to gather on
            batch_head_size,               // product of the first two dims
            input_tile_id_start,           //
            input_tile_id_end,             //
            sender_forward_worker_core.x,  // out_ready_sem_noc0_x
            sender_forward_worker_core.y,  // out_ready_sem_noc0_y
            ring_size,                     // ring_size
            semaphore.at(1).address()      // out_ready_semaphore_backward
        };
        writer_sender_rt_offset = writer_forward_rt_args.size();
        for (uint32_t input_idx = 0; input_idx < num_inputs; input_idx++) {
            writer_forward_rt_args.push_back(output_tensor[input_idx].buffer()->address());
        }
        writer_forward_rt_args.push_back(false);
        writer_forward_rt_args.push_back(backward_device.has_value());
        if (backward_device.has_value()) {
            const auto target_fabric_node_id =
                tt::tt_fabric::get_fabric_node_id_from_physical_chip_id(target_device->id());
            const auto backward_fabric_node_id =
                tt::tt_fabric::get_fabric_node_id_from_physical_chip_id(backward_device.value()->id());
            tt::tt_fabric::append_fabric_connection_rt_args(
                target_fabric_node_id,
                backward_fabric_node_id,
                link,
                program,
                sender_worker_cores[link * 2 + 1],
                writer_forward_rt_args);
        }
        if (fuse_op) {
            fused_op_signaler_sender_workers->push_all_gather_fused_op_rt_args(
                writer_forward_rt_args, num_links, link, 1);
        }
        tt::tt_metal::SetRuntimeArgs(
            program, worker_sender_writer_forward_kernel_id, sender_worker_cores[link * 2 + 1], writer_forward_rt_args);

        std::vector<uint32_t> writer_backward_rt_args = {
            input_tensor_Wt,                // width in tiles of the input shard
            input_tensor_Ht,                // height in tiles of the input shard
            output_tensor_Wt,               // width in tiles of entire output
            output_tensor_Ht,               // height in tiles of entire output
            dim,                            // dim to gather on
            batch_head_size,                // product of the first two dims
            input_tile_id_start,            //
            input_tile_id_end,              //
            sender_backward_worker_core.x,  // out_ready_sem_noc0_x
            sender_backward_worker_core.y,  // out_ready_sem_noc0_y
            ring_size,                      // ring_size
            semaphore.at(0).address()       // out_ready_semaphore_backward
        };
        for (uint32_t input_idx = 0; input_idx < num_inputs; input_idx++) {
            writer_backward_rt_args.push_back(output_tensor[input_idx].buffer()->address());
        }
        writer_backward_rt_args.push_back(forward_device.has_value());
        if (forward_device.has_value()) {
            const auto target_fabric_node_id =
                tt::tt_fabric::get_fabric_node_id_from_physical_chip_id(target_device->id());
            const auto forward_fabric_node_id =
                tt::tt_fabric::get_fabric_node_id_from_physical_chip_id(forward_device.value()->id());
            tt::tt_fabric::append_fabric_connection_rt_args(
                target_fabric_node_id,
                forward_fabric_node_id,
                link,
                program,
                sender_worker_cores[link * 2],
                writer_backward_rt_args);
        }
        writer_backward_rt_args.push_back(false);
        if (fuse_op) {
            fused_op_signaler_sender_workers->push_all_gather_fused_op_rt_args(writer_backward_rt_args, 1, 0, 0);
        }
        tt::tt_metal::SetRuntimeArgs(
            program, worker_sender_writer_backward_kernel_id, sender_worker_cores[link * 2], writer_backward_rt_args);
    }

    auto override_runtime_arguments_callback =
        [worker_sender_reader_forward_kernel_id,
         worker_sender_writer_forward_kernel_id,
         worker_sender_reader_backward_kernel_id,
         worker_sender_writer_backward_kernel_id,
         sender_worker_cores,
         num_inputs,
         reader_sender_rt_offset,
         writer_sender_rt_offset,
         num_links](
            const void* operation,
            Program& program,
            const std::vector<Tensor>& input_tensors,
            const std::vector<std::optional<const Tensor>>& optional_input_tensors,
            const std::vector<Tensor>& output_tensors) {
            const auto& semaphore = static_cast<const RingAttentionAllGatherAsync*>(operation)->semaphore;
            // update senders
            auto& worker_reader_sender_forward_runtime_args_by_core =
                GetRuntimeArgs(program, worker_sender_reader_forward_kernel_id);
            auto& worker_writer_sender_forward_runtime_args_by_core =
                GetRuntimeArgs(program, worker_sender_writer_forward_kernel_id);
            auto& worker_reader_sender_backward_runtime_args_by_core =
                GetRuntimeArgs(program, worker_sender_reader_backward_kernel_id);
            auto& worker_writer_sender_backward_runtime_args_by_core =
                GetRuntimeArgs(program, worker_sender_writer_backward_kernel_id);

            for (int link = 0; link < num_links; link++) {
                auto& worker_reader_sender_forward_runtime_args =
                    worker_reader_sender_forward_runtime_args_by_core[sender_worker_cores[1 + link * 2].x]
                                                                     [sender_worker_cores[1 + link * 2].y];
                auto& worker_reader_sender_backward_runtime_args =
                    worker_reader_sender_backward_runtime_args_by_core[sender_worker_cores[0 + link * 2].x]
                                                                      [sender_worker_cores[0 + link * 2].y];
                auto& worker_writer_sender_forward_runtime_args =
                    worker_writer_sender_forward_runtime_args_by_core[sender_worker_cores[1 + link * 2].x]
                                                                     [sender_worker_cores[1 + link * 2].y];
                auto& worker_writer_sender_backward_runtime_args =
                    worker_writer_sender_backward_runtime_args_by_core[sender_worker_cores[0 + link * 2].x]
                                                                      [sender_worker_cores[0 + link * 2].y];

                worker_reader_sender_forward_runtime_args[9] = semaphore.at(1).address();
                worker_reader_sender_backward_runtime_args[9] = semaphore.at(0).address();
                worker_writer_sender_forward_runtime_args[11] = semaphore.at(1).address();
                worker_writer_sender_backward_runtime_args[11] = semaphore.at(0).address();
                for (uint32_t input_idx = 0; input_idx < num_inputs; input_idx++) {
                    // sender reader
                    worker_reader_sender_forward_runtime_args[reader_sender_rt_offset + 2 * input_idx] =
                        input_tensors[input_idx].buffer()->address();
                    worker_reader_sender_forward_runtime_args[reader_sender_rt_offset + 2 * input_idx + 1] =
                        output_tensors[input_idx].buffer()->address();
                    worker_reader_sender_backward_runtime_args[reader_sender_rt_offset + 2 * input_idx] =
                        input_tensors[input_idx].buffer()->address();
                    worker_reader_sender_backward_runtime_args[reader_sender_rt_offset + 2 * input_idx + 1] =
                        output_tensors[input_idx].buffer()->address();
                    // sender writer
                    worker_writer_sender_forward_runtime_args[writer_sender_rt_offset + input_idx] =
                        output_tensors[input_idx].buffer()->address();
                    worker_writer_sender_backward_runtime_args[writer_sender_rt_offset + input_idx] =
                        output_tensors[input_idx].buffer()->address();
                }
            }
        };
    return {.program = std::move(program), .override_runtime_arguments_callback = override_runtime_arguments_callback};
}

}  // namespace ttnn<|MERGE_RESOLUTION|>--- conflicted
+++ resolved
@@ -83,15 +83,9 @@
     const std::optional<tt::tt_metal::SubDeviceId>& sub_device_id,
     std::optional<experimental::ccl::AllGatherFusedOpSignaler>& fused_op_signaler,
     const CoreCoord core_grid_offset) {
-<<<<<<< HEAD
     auto mesh_device = input_tensor[0].device();
     const bool is_first_chip = ring_index == 0;
     const bool is_last_chip = ring_index == ring_size - 1;
-=======
-    auto mesh_device = input_tensor[0].mesh_device();
-    [[maybe_unused]] const bool is_first_chip = ring_index == 0;
-    [[maybe_unused]] const bool is_last_chip = ring_index == ring_size - 1;
->>>>>>> edc26c0f
     log_trace(
         tt::LogOp,
         "DEBUG: device: {}, is_first_chip: {}, is_last_chip: {}",
