// SPDX-FileCopyrightText: © 2024 Tenstorrent AI ULC
//
// SPDX-License-Identifier: Apache-2.0

#pragma once

#include <tt-metalium/sub_device_types.hpp>
#include "ttnn/operations/ccl/ccl_common.hpp"
#include "ttnn/operations/reduction/generic/generic_reductions.hpp"
#include "ttnn/operations/eltwise/binary/binary.hpp"
#include "cpp/ttnn/global_semaphore.hpp"
#include "ttnn/distributed/types.hpp"
namespace ttnn {
struct ReduceScatterAsync {
    ReduceScatterAsync(
        std::vector<IDevice*> devices,
        const distributed::MeshDevice* mesh_device,
        const ttnn::operations::binary::BinaryOpType binary_op_type,
        const uint32_t scatter_dim,
        const uint32_t ring_size,
        const MemoryConfig& output_mem_config,
        const ttnn::ccl::Topology topology,
        std::optional<size_t> num_links_preferred,
        const GlobalSemaphore& from_remote_sem,
        const GlobalSemaphore& to_remote_sem,
<<<<<<< HEAD
        std::optional<tt::tt_metal::SubDeviceId>& sub_device_id,
        std::optional<ttnn::ccl::EdmLineFabricOpInterface>& fabric_handle,
        std::optional<uint32_t> cluster_axis) :
        devices(std::move(devices)),
        mesh_device(mesh_device),
=======
        std::optional<tt::tt_metal::SubDeviceId>& sub_device_id) :
>>>>>>> 0c3735f0
        binary_op_type(binary_op_type),
        scatter_dim(scatter_dim),
        ring_size(ring_size),
        output_mem_config(output_mem_config),
        topology(topology),
        num_links_preferred(num_links_preferred),
        from_remote_sem(from_remote_sem),
        to_remote_sem(to_remote_sem),
        sub_device_id(sub_device_id) {}

    std::vector<IDevice*> devices;
    const distributed::MeshDevice* mesh_device;
    const ttnn::operations::binary::BinaryOpType binary_op_type;
    const uint32_t scatter_dim;
    const uint32_t ring_size;
    const MemoryConfig output_mem_config;
    const ttnn::ccl::Topology topology;
    // const
    std::optional<size_t> num_links_preferred;
    const GlobalSemaphore from_remote_sem;
    const GlobalSemaphore to_remote_sem;
    std::optional<tt::tt_metal::SubDeviceId> sub_device_id;
    std::optional<uint32_t> cluster_axis;

    auto attributes() const {
        using tt::stl::reflection::Attribute;
        std::vector<std::tuple<std::string, Attribute>> attrs;

        attrs.emplace_back("binary_op_type", binary_op_type);
        attrs.emplace_back("dim", scatter_dim);
        attrs.emplace_back("ring_size", ring_size);
        attrs.emplace_back("num_links_preferred", num_links_preferred);
        attrs.emplace_back("output_mem_config", output_mem_config);
        attrs.emplace_back("topology", topology);

        return attrs;
    }

    void validate_with_output_tensors(
        const std::vector<Tensor>& input_tensors, const std::vector<std::optional<Tensor>>& output_tensors) const;
    std::vector<ttnn::TensorSpec> compute_output_specs(const std::vector<Tensor>& input_tensors) const;
    tt::tt_metal::operation::MeshWorkloadWithCallbacks create_mesh_workload(
        const ttnn::MeshCoordinateRangeSet& tensor_coords,
        const std::vector<Tensor>& input_tensors,
        std::vector<Tensor>& output_tensors) const;
    tt::tt_metal::operation::ProgramWithCallbacks create_program_at(
        const ttnn::MeshCoordinate& coord,
        const std::vector<Tensor>& input_tensors,
        std::vector<Tensor>& output_tensors) const;
    tt::tt_metal::operation::Hash compute_program_hash(const std::vector<Tensor>& input_tensors) const;
};

namespace ccl {
namespace reduce_scatter_detail {
tt::tt_metal::operation::ProgramWithCallbacks build_reduce_scatter_async_program(
    const Tensor& input_tensor,
    Tensor& local_output_tensor,
    Tensor& input_tensor_from_remote_forward_direction,
    Tensor& input_tensor_from_remote_backward_direction,
    Tensor& partial_output_tensor_to_forward_direction,
    Tensor& partial_output_tensor_to_backward_direction,
    std::optional<Tensor>& foreward_direction_remote_output_tensor,
    std::optional<Tensor>& backward_direction_remote_output_tensor,
    std::optional<IDevice*> forward_device,
    std::optional<IDevice*> backward_device,
    ttnn::operations::binary::BinaryOpType reduce_op,
    const uint32_t dim,
    const uint32_t line_size,
    const uint32_t line_index,
    ttnn::ccl::Topology topology,
    std::optional<size_t> num_links_preferred,
    const GlobalSemaphore& from_remote_sem,
    const GlobalSemaphore& to_remote_sem,
    const std::optional<tt::tt_metal::SubDeviceId>& sub_device_id);
}
};  // namespace ccl

<<<<<<< HEAD
=======
namespace ccl {
namespace reduce_scatter_detail {
ReduceScatterAsync create_reduce_scatter_struct(
    const Tensor& input_tensor,
    const ttnn::operations::binary::BinaryOpType binary_op_type,
    const uint32_t dim,
    const MemoryConfig& output_mem_config,
    const std::vector<IDevice*>& devices,
    const ttnn::ccl::Topology topology,
    std::optional<std::vector<Tensor>> foreward_output_tensors,
    std::optional<std::vector<Tensor>> backward_output_tensors,
    std::optional<size_t> num_links_preferred,
    const std::vector<GlobalSemaphore>& from_remote_sems,
    const std::vector<GlobalSemaphore>& to_remote_sems,
    std::optional<tt::tt_metal::SubDeviceId> sub_device_id);
}  // namespace reduce_scatter_detail
}  // namespace ccl

>>>>>>> 0c3735f0
namespace operations {
namespace experimental {
namespace ccl {
Tensor reduce_scatter(
    const Tensor& input_tensor,
    const int32_t dim,
    const GlobalSemaphore& from_remote_multi_device_global_semaphore,
    const GlobalSemaphore& to_remote_multi_device_global_semaphore,
    ttnn::operations::reduction::ReduceType reduce_op = ttnn::operations::reduction::ReduceType::Sum,
    const MemoryConfig& output_mem_config = tt::tt_metal::operation::DEFAULT_OUTPUT_MEMORY_CONFIG,
    ttnn::ccl::Topology topology = ttnn::ccl::Topology::Linear,
    const std::optional<size_t> num_preferred_links = std::nullopt,
    std::optional<tt::tt_metal::SubDeviceId> worker_subdevice_id_opt = std::nullopt,   // TODO make reference
    std::optional<ttnn::ccl::EdmLineFabricOpInterface> fabric_handle = std::nullopt);  // TODO make reference
std::vector<Tensor> reduce_scatter(
    const std::vector<Tensor>& input_tensors,
    const int32_t dim,
    const global_semaphore::MultiDeviceGlobalSemaphore& from_remote_multi_device_global_semaphore,
    const global_semaphore::MultiDeviceGlobalSemaphore& to_remote_multi_device_global_semaphore,
    ttnn::operations::reduction::ReduceType reduce_op = ttnn::operations::reduction::ReduceType::Sum,
    const MemoryConfig& output_mem_config = tt::tt_metal::operation::DEFAULT_OUTPUT_MEMORY_CONFIG,
    ttnn::ccl::Topology topology = ttnn::ccl::Topology::Linear,
    const std::optional<size_t> num_preferred_links = std::nullopt,
    std::optional<tt::tt_metal::SubDeviceId> worker_subdevice_id_opt = std::nullopt);  // TODO make reference
Tensor reduce_scatter(
    const Tensor& input_tensor,
    const int32_t dim,
    const uint32_t cluster_axis,
    const MeshDevice& mesh_device,
    const GlobalSemaphore& from_remote_multi_device_global_semaphore,
    const GlobalSemaphore& to_remote_multi_device_global_semaphore,
    const std::optional<std::vector<ttnn::Tensor>>& persistent_output_tensors = {},
    ttnn::operations::reduction::ReduceType reduce_op = ttnn::operations::reduction::ReduceType::Sum,
    const MemoryConfig& output_mem_config = tt::tt_metal::operation::DEFAULT_OUTPUT_MEMORY_CONFIG,
    ttnn::ccl::Topology topology = ttnn::ccl::Topology::Linear,
    const std::optional<size_t> num_preferred_links = std::nullopt,
    std::optional<tt::tt_metal::SubDeviceId> worker_subdevice_id_opt = std::nullopt,   // TODO make reference
    std::optional<ttnn::ccl::EdmLineFabricOpInterface> fabric_handle = std::nullopt);  // TODO make reference
std::vector<Tensor> reduce_scatter(
    const std::vector<Tensor>& input_tensors,
    const int32_t dim,
    const uint32_t cluster_axis,
    const MeshDevice& mesh_device,
    const global_semaphore::MultiDeviceGlobalSemaphore& from_remote_multi_device_global_semaphore,
    const global_semaphore::MultiDeviceGlobalSemaphore& to_remote_multi_device_global_semaphore,
    const std::optional<std::vector<ttnn::Tensor>>& persistent_output_tensors = {},
    ttnn::operations::reduction::ReduceType reduce_op = ttnn::operations::reduction::ReduceType::Sum,
    const MemoryConfig& output_mem_config = tt::tt_metal::operation::DEFAULT_OUTPUT_MEMORY_CONFIG,
    ttnn::ccl::Topology topology = ttnn::ccl::Topology::Linear,
    const std::optional<size_t> num_preferred_links = std::nullopt,
    std::optional<tt::tt_metal::SubDeviceId> worker_subdevice_id_opt = std::nullopt);  // TODO make reference

}  // namespace ccl
}  // namespace experimental
}  // namespace operations

}  // namespace ttnn<|MERGE_RESOLUTION|>--- conflicted
+++ resolved
@@ -23,15 +23,10 @@
         std::optional<size_t> num_links_preferred,
         const GlobalSemaphore& from_remote_sem,
         const GlobalSemaphore& to_remote_sem,
-<<<<<<< HEAD
         std::optional<tt::tt_metal::SubDeviceId>& sub_device_id,
-        std::optional<ttnn::ccl::EdmLineFabricOpInterface>& fabric_handle,
         std::optional<uint32_t> cluster_axis) :
         devices(std::move(devices)),
         mesh_device(mesh_device),
-=======
-        std::optional<tt::tt_metal::SubDeviceId>& sub_device_id) :
->>>>>>> 0c3735f0
         binary_op_type(binary_op_type),
         scatter_dim(scatter_dim),
         ring_size(ring_size),
@@ -40,7 +35,8 @@
         num_links_preferred(num_links_preferred),
         from_remote_sem(from_remote_sem),
         to_remote_sem(to_remote_sem),
-        sub_device_id(sub_device_id) {}
+        sub_device_id(sub_device_id),
+        cluster_axis(cluster_axis) {}
 
     std::vector<IDevice*> devices;
     const distributed::MeshDevice* mesh_device;
@@ -109,27 +105,6 @@
 }
 };  // namespace ccl
 
-<<<<<<< HEAD
-=======
-namespace ccl {
-namespace reduce_scatter_detail {
-ReduceScatterAsync create_reduce_scatter_struct(
-    const Tensor& input_tensor,
-    const ttnn::operations::binary::BinaryOpType binary_op_type,
-    const uint32_t dim,
-    const MemoryConfig& output_mem_config,
-    const std::vector<IDevice*>& devices,
-    const ttnn::ccl::Topology topology,
-    std::optional<std::vector<Tensor>> foreward_output_tensors,
-    std::optional<std::vector<Tensor>> backward_output_tensors,
-    std::optional<size_t> num_links_preferred,
-    const std::vector<GlobalSemaphore>& from_remote_sems,
-    const std::vector<GlobalSemaphore>& to_remote_sems,
-    std::optional<tt::tt_metal::SubDeviceId> sub_device_id);
-}  // namespace reduce_scatter_detail
-}  // namespace ccl
-
->>>>>>> 0c3735f0
 namespace operations {
 namespace experimental {
 namespace ccl {
