--- conflicted
+++ resolved
@@ -2128,10 +2128,7 @@
 
 operation::ProgramWithCallbacks reduce_scatter_async_on_instantiated_edm_fabric(
     Program& program,
-<<<<<<< HEAD
     IDevice* target_device,
-=======
->>>>>>> 759a318f
     std::optional<IDevice*> forward_device,
     std::optional<IDevice*> backward_device,
     Tensor const& input_tensor,
@@ -2489,23 +2486,14 @@
     const size_t max_num_links = num_links_preferred.value_or(std::numeric_limits<std::size_t>::max());
     std::optional<size_t> num_links = std::nullopt;
     std::array<std::pair<tt::tt_metal::IDevice*, std::optional<tt::tt_metal::IDevice*>>, 2> device_pairs = {
-<<<<<<< HEAD
         std::pair<tt::tt_metal::IDevice*, std::optional<tt::tt_metal::IDevice*>>{target_device, forward_device},
         std::pair<tt::tt_metal::IDevice*, std::optional<tt::tt_metal::IDevice*>>{target_device, backward_device}};
-=======
-        std::pair<tt::tt_metal::IDevice*, std::optional<tt::tt_metal::IDevice*>>{device, forward_device},
-        std::pair<tt::tt_metal::IDevice*, std::optional<tt::tt_metal::IDevice*>>{device, backward_device}};
->>>>>>> 759a318f
 
     for (const auto& pair : device_pairs) {
         if (!num_links.has_value()) {
             if (pair.second.has_value()) {
                 auto remote_chip_id = pair.second.value()->id();
-<<<<<<< HEAD
                 num_links = std::min(target_device->get_ethernet_sockets(remote_chip_id).size(), max_num_links);
-=======
-                num_links = std::min(device->get_ethernet_sockets(remote_chip_id).size(), max_num_links);
->>>>>>> 759a318f
             }
         }
     }
@@ -2514,10 +2502,7 @@
     TT_FATAL(fabric_mode == fabric_lifetime_mode::PERSISTENT, "Reduce scatter doesn't support transient fabric mode");
     return reduce_scatter_async_on_instantiated_edm_fabric(
         program,
-<<<<<<< HEAD
         target_device,
-=======
->>>>>>> 759a318f
         forward_device,
         backward_device,
         input_tensor,
