// SPDX-FileCopyrightText: © 2024 Tenstorrent AI ULC
//
// SPDX-License-Identifier: Apache-2.0

#pragma once

#include <cstdint>
#include <tt-metalium/core_coord.hpp>
#include <tt-metalium/buffer.hpp>
#include "ttnn/tensor/tensor.hpp"
#include "ttnn/operations/ccl/shared_with_host/hetergeneous_data_structs.hpp"
#include <tt-metalium/constants.hpp>
#include "ttnn/operations/ccl/ccl_host_datastructures.hpp"
#include "ttnn/operations/ccl/ccl_common.hpp"
#include "ttnn/operations/ccl/ccl_op_fusion.hpp"
#include <tt-metalium/global_semaphore.hpp>
#include "cpp/ttnn/global_semaphore.hpp"

#include "ttnn/run_operation.hpp"

#include <optional>
#include <vector>

namespace ttnn {

using ccl::EriscDatamoverBuilder;

struct AllGatherConcat {
    const uint32_t dim;
    const uint32_t num_links;
    const uint32_t ring_size;
    const MemoryConfig output_mem_config;
    const ccl::Topology topology;
    const GlobalSemaphore semaphore;
    std::optional<tt::tt_metal::SubDeviceId> sub_device_id;
    const uint32_t num_heads;
    const uint32_t cluster_axis;

    AllGatherConcat(
        uint32_t dim,
        uint32_t num_links,
        uint32_t ring_size,
        MemoryConfig output_mem_config,
        ccl::Topology topology,
        GlobalSemaphore semaphore,
        std::optional<tt::tt_metal::SubDeviceId>& sub_device_id,
<<<<<<< HEAD
        bool enable_persistent_fabric_mode,
        uint32_t num_heads,
        uint32_t cluster_axis) :
=======
        uint32_t num_heads) :
        forward_device(forward_device),
        backward_device(backward_device),
>>>>>>> 0c3735f0
        dim(dim),
        num_links(num_links),
        ring_size(ring_size),
        output_mem_config(output_mem_config),
        topology(topology),
        semaphore(semaphore),
        sub_device_id(sub_device_id),
<<<<<<< HEAD
        enable_persistent_fabric_mode(enable_persistent_fabric_mode),
        num_heads(num_heads),
        cluster_axis(cluster_axis) {}
=======
        num_heads(num_heads) {}
>>>>>>> 0c3735f0

    // Add attributes method for reflection
    auto attributes() const {
        using tt::stl::reflection::Attribute;
        std::vector<std::tuple<std::string, Attribute>> attrs;

        attrs.emplace_back("dim", dim);
        attrs.emplace_back("num_links", num_links);
        attrs.emplace_back("ring_size", ring_size);
        attrs.emplace_back("output_mem_config", output_mem_config);
        attrs.emplace_back("topology", topology);
        attrs.emplace_back("semaphore", semaphore);
        attrs.emplace_back("num_heads", num_heads);
        attrs.emplace_back("cluster_axis", cluster_axis);
        return attrs;
    }

    void validate(const std::vector<Tensor>& input_tensors) const;
    std::vector<ttnn::TensorSpec> compute_output_specs(const std::vector<Tensor>& input_tensors) const;
    tt::tt_metal::operation::MeshWorkloadWithCallbacks create_mesh_workload(
        const ttnn::MeshCoordinateRangeSet& tensor_coords,
        const std::vector<Tensor>& input_tensors,
        std::vector<Tensor>& output_tensors) const;
    tt::tt_metal::operation::ProgramWithCallbacks create_program_at(
        const ttnn::MeshCoordinate& mesh_coord,
        const std::vector<Tensor>& input_tensors,
        std::vector<Tensor>& output_tensors) const;
    tt::tt_metal::operation::Hash compute_program_hash(const std::vector<Tensor>& input_tensors) const;
};

<<<<<<< HEAD
=======
namespace ccl {
namespace all_gather_concat_detail {
AllGatherConcat create_all_gather_concat_struct(
    const Tensor& input_tensor,
    const uint32_t dim,
    const uint32_t num_links,
    const std::optional<MemoryConfig>& memory_config,
    const std::vector<IDevice*>& devices,
    const ccl::Topology topology,
    const std::vector<GlobalSemaphore>& semaphores,
    std::optional<tt::tt_metal::SubDeviceId> sub_device_id,
    const uint32_t num_heads);
}  // namespace all_gather_concat_detail
}  // namespace ccl

>>>>>>> 0c3735f0
// All Gather Variants
std::tuple<CoreRangeSet, std::vector<CoreCoord>> choose_worker_cores(
    size_t num_links,
    size_t num_workers_per_link,
    bool persistent_fabric_mode,
    IDevice* device,
    const std::optional<tt::tt_metal::SubDeviceId>& sub_device_id);

tt::tt_metal::operation::ProgramWithCallbacks all_gather_concat_llama_sharded(
    const Tensor& input_tensor,
    const Tensor& buffer_tensor,
    std::optional<IDevice*> forward_device,
    std::optional<IDevice*> backward_device,
    Tensor& output_tensor,
    const uint32_t dim,
    const uint32_t num_links,
    const uint32_t ring_size,
    const uint32_t ring_index,
    ccl::Topology topology,
    const GlobalSemaphore& semaphore,
    const std::optional<tt::tt_metal::SubDeviceId>& sub_device_id,
    const uint32_t num_heads);

tt::tt_metal::operation::ProgramWithCallbacks all_gather_concat_llama_sharded_subgrids(
    const Tensor& input_tensor,
    const Tensor& buffer_tensor,
    std::optional<IDevice*> forward_device,
    std::optional<IDevice*> backward_device,
    Tensor& output_tensor,
    const uint32_t dim,
    const uint32_t num_links,
    const uint32_t ring_size,
    const uint32_t ring_index,
    ccl::Topology topology,
    const GlobalSemaphore& semaphore,
    const std::optional<tt::tt_metal::SubDeviceId>& sub_device_id,
    const uint32_t num_heads);

namespace operations {
namespace experimental {
namespace ccl {

Tensor all_gather_concat(
    const Tensor& input_tensor,
    Tensor& buffer_tensor,
    const uint32_t dim,
    const uint32_t cluster_axis,
    const MeshDevice& mesh_device,
    const GlobalSemaphore& global_semaphore,
    const uint32_t num_heads,
    const std::optional<uint32_t> num_links = std::nullopt,
    const std::optional<MemoryConfig>& memory_config = std::nullopt,
    const ttnn::ccl::Topology topology = ttnn::ccl::Topology::Linear,
    std::optional<tt::tt_metal::SubDeviceId> sub_device_id = std::nullopt);

}  // namespace ccl
}  // namespace experimental
}  // namespace operations

}  // namespace ttnn<|MERGE_RESOLUTION|>--- conflicted
+++ resolved
@@ -44,15 +44,8 @@
         ccl::Topology topology,
         GlobalSemaphore semaphore,
         std::optional<tt::tt_metal::SubDeviceId>& sub_device_id,
-<<<<<<< HEAD
-        bool enable_persistent_fabric_mode,
         uint32_t num_heads,
         uint32_t cluster_axis) :
-=======
-        uint32_t num_heads) :
-        forward_device(forward_device),
-        backward_device(backward_device),
->>>>>>> 0c3735f0
         dim(dim),
         num_links(num_links),
         ring_size(ring_size),
@@ -60,13 +53,8 @@
         topology(topology),
         semaphore(semaphore),
         sub_device_id(sub_device_id),
-<<<<<<< HEAD
-        enable_persistent_fabric_mode(enable_persistent_fabric_mode),
         num_heads(num_heads),
         cluster_axis(cluster_axis) {}
-=======
-        num_heads(num_heads) {}
->>>>>>> 0c3735f0
 
     // Add attributes method for reflection
     auto attributes() const {
@@ -97,24 +85,6 @@
     tt::tt_metal::operation::Hash compute_program_hash(const std::vector<Tensor>& input_tensors) const;
 };
 
-<<<<<<< HEAD
-=======
-namespace ccl {
-namespace all_gather_concat_detail {
-AllGatherConcat create_all_gather_concat_struct(
-    const Tensor& input_tensor,
-    const uint32_t dim,
-    const uint32_t num_links,
-    const std::optional<MemoryConfig>& memory_config,
-    const std::vector<IDevice*>& devices,
-    const ccl::Topology topology,
-    const std::vector<GlobalSemaphore>& semaphores,
-    std::optional<tt::tt_metal::SubDeviceId> sub_device_id,
-    const uint32_t num_heads);
-}  // namespace all_gather_concat_detail
-}  // namespace ccl
-
->>>>>>> 0c3735f0
 // All Gather Variants
 std::tuple<CoreRangeSet, std::vector<CoreCoord>> choose_worker_cores(
     size_t num_links,
