// SPDX-FileCopyrightText: © 2025 Tenstorrent AI ULC
//
// SPDX-License-Identifier: Apache-2.0

#pragma once

#include "ttnn/decorators.hpp"
#include "ttnn/operations/ccl/ccl_host_datastructures.hpp"
#include "ttnn/global_semaphore.hpp"

namespace ttnn {
namespace operations::experimental::ccl {

struct ExecuteAllGatherConcat {
    static ttnn::Tensor invoke(
        QueueId queue_id,
        const ttnn::Tensor& input_tensor,
        ttnn::Tensor& buffer_tensor,
        int32_t dim,
        uint32_t cluster_axis,
        const MeshDevice& mesh_device,
        const GlobalSemaphore& global_semaphore,
        uint32_t num_heads,
        const ttnn::MemoryConfig& memory_config,
<<<<<<< HEAD
        const bool use_noc1_only = false,
        const std::optional<uint32_t> num_links = std::nullopt,
        const ttnn::ccl::Topology topology = ttnn::ccl::Topology::Linear,
=======
        std::optional<uint32_t> num_links = std::nullopt,
        ttnn::ccl::Topology topology = ttnn::ccl::Topology::Linear,
>>>>>>> 6f08ca89
        std::optional<tt::tt_metal::SubDeviceId> subdevice_id = std::nullopt);
};

}  // namespace operations::experimental::ccl

namespace experimental {

constexpr auto all_gather_concat = ttnn::register_operation<
    "ttnn::experimental::all_gather_concat",
    ttnn::operations::experimental::ccl::ExecuteAllGatherConcat>();

}  // namespace experimental
}  // namespace ttnn<|MERGE_RESOLUTION|>--- conflicted
+++ resolved
@@ -22,14 +22,9 @@
         const GlobalSemaphore& global_semaphore,
         uint32_t num_heads,
         const ttnn::MemoryConfig& memory_config,
-<<<<<<< HEAD
         const bool use_noc1_only = false,
-        const std::optional<uint32_t> num_links = std::nullopt,
-        const ttnn::ccl::Topology topology = ttnn::ccl::Topology::Linear,
-=======
         std::optional<uint32_t> num_links = std::nullopt,
         ttnn::ccl::Topology topology = ttnn::ccl::Topology::Linear,
->>>>>>> 6f08ca89
         std::optional<tt::tt_metal::SubDeviceId> subdevice_id = std::nullopt);
 };
 
