// SPDX-FileCopyrightText: © 2025 Tenstorrent Inc.
//
// SPDX-License-Identifier: Apache-2.0

#include <algorithm>

#include <tt-metalium/core_coord.hpp>
#include <tt-metalium/buffer.hpp>
#include <tt-metalium/bfloat16.hpp>
#include "ttnn/tensor/tensor_impl.hpp"

#include "ttnn/operations/ccl/shared_with_host/hetergeneous_data_structs.hpp"
#include "ttnn/operations/ccl/ccl_host_datastructures.hpp"
#include "ttnn/operations/ccl/ccl_common.hpp"

#include <tt-metalium/circular_buffer_types.hpp>
#include "ttnn/operations/experimental/ccl/rms_allgather/device/rms_allgather_op.hpp"
#include <tt-metalium/work_split.hpp>
#include "ttnn/operations/math.hpp"

#include <tt-metalium/host_api.hpp>
#include <tt-metalium/constants.hpp>
#include <tt-metalium/util.hpp>
#include <tt-metalium/fabric.hpp>

#include "cpp/ttnn/operations/ccl/common/types/ccl_types_args_emitters.hpp"
#include "cpp/ttnn/operations/ccl/common/host/ccl_command_stream_builders.hpp"

#include "cpp/ttnn/operations/ccl/common/uops/command_lowering.hpp"

#include "cpp/ttnn/operations/ccl/common/host/ccl_worker_builder.hpp"
#include "cpp/ttnn/operations/ccl/common/host/command_backend_runtime_args_overrider.hpp"

#include <sstream>
#include <type_traits>
#include <ranges>
#include <optional>

using uint32_t = std::uint32_t;
using namespace tt::constants;
using namespace tt::tt_metal;

namespace ttnn::operations::fused::normalization {

namespace {
namespace CMAKE_UNIQUE_NAMESPACE {
inline bool is_dram(const Tensor& input_tensor) {
    return input_tensor.memory_config().buffer_type() == BufferType::DRAM;
}
inline bool is_dram(const std::optional<const Tensor>& input_tensor) {
    return input_tensor.has_value() ? is_dram(input_tensor.value()) : true;
}
inline bool is_dram(const Buffer* b) { return b->buffer_type() == BufferType::DRAM; }

}  // namespace CMAKE_UNIQUE_NAMESPACE
}  // namespace

// computes layernorm(a+*b)*gamma
// if b is nullptr it's treated as zero (no addition)

operation::ProgramWithCallbacks frmsnorm_multi_core_sharded(
    const Tensor& a,                       // input
    const std::optional<const Tensor>& b,  // residual
    const std::optional<const Tensor>& gamma,
    const std::optional<const Tensor>& stats,
    Tensor& output,
    float eps,
    CoreCoord compute_grid_size,
    uint32_t subblock_wt,
    uint32_t block_wt,
    DeviceComputeKernelConfig compute_kernel_config,
    // New Parameters
    IDevice* target_device,
    std::optional<IDevice*> forward_device,
    std::optional<IDevice*> backward_device,
    const uint32_t num_links,
    const uint32_t ring_size,
    const uint32_t ring_index,
    ccl::Topology topology,
    const GlobalSemaphore& semaphore,
    const std::optional<tt::tt_metal::SubDeviceId>& sub_device_id) {
    using namespace CMAKE_UNIQUE_NAMESPACE;
    uint32_t block_wt_resharded = output.shard_spec().value().shape[1] / TILE_WIDTH;
    bool skip_write_back = output.shard_spec().value() == a.shard_spec().value();

    ////////////////////////////////////////////////////////////////////////////
    //                            Device Setup
    ////////////////////////////////////////////////////////////////////////////
    ttnn::MeshDevice* mesh_device = a.mesh_device();
    tt::tt_metal::Program program{};
    bool is_first_chip = ring_index == 0;
    bool is_last_chip = ring_index == ring_size - 1;
    uint32_t output_page_size = 0;
    uint32_t stats_page_size;
    tt::DataFormat in_data_format = tt::tt_metal::datatype_to_dataformat_converter(a.get_dtype());
    tt::DataFormat out_data_format = tt::tt_metal::datatype_to_dataformat_converter(output.get_dtype());
<<<<<<< HEAD
    tt::DataFormat stats_data_format = tt::tt_metal::datatype_to_dataformat_converter(stats.value().get_dtype());
    tt::DataFormat residual_data_format = in_data_format;
    if (b)
    {
        residual_data_format = tt::tt_metal::datatype_to_dataformat_converter(b.value().get_dtype());
    }
=======
>>>>>>> ca6064e4
    if (output.get_layout() == Layout::TILE) {
        output_page_size = output.tensor_spec().tile().get_tile_size(out_data_format);
    } else {
        output_page_size = output.buffer()->page_size();
    }
    if (stats.value().get_layout() == Layout::TILE) {
        stats_page_size = stats.value().tensor_spec().tile().get_tile_size(stats_data_format);
    } else {
        stats_page_size = stats.value().buffer()->page_size();
    }

    size_t num_targets_forward = 0;
    size_t num_targets_backward = 0;
    if (topology == ccl::Topology::Linear) {
        ccl::LineTopology line_topology(ring_size, ring_index);
        num_targets_forward =
            line_topology.get_distance_to_end_of_line(ttnn::ccl::EdmLineFabricOpInterface::Direction::FORWARD);
        num_targets_backward =
            line_topology.get_distance_to_end_of_line(ttnn::ccl::EdmLineFabricOpInterface::Direction::BACKWARD);
    } else if (topology == ccl::Topology::Ring) {
        num_targets_forward = tt::div_up(ring_size - 1, 2);
        num_targets_backward = ring_size - 1 - num_targets_forward;
        if (ring_index % 2 == 0) {
            std::swap(num_targets_forward, num_targets_backward);
        }
    }

    // Get worker cores, assuming 1 worker per link
    ShardSpec shard_spec = a.shard_spec().value();
    CoreRangeSet all_cores = shard_spec.grid;
    const auto& cores = corerange_to_cores(all_cores, all_cores.num_cores(), true);

    // Tensor Info
    const auto input_tensor_cores = a.memory_config().shard_spec()->grid;
    const auto output_tensor_cores = output.memory_config().shard_spec()->grid;
    const auto output_tensor_shard_shape = output.memory_config().shard_spec()->shape;
    const auto output_tensor_shard_num_pages = output_tensor_shard_shape[0] * output_tensor_shard_shape[1] / TILE_HW;

    // L1 Scratch CB Creation
    const size_t packet_size_bytes = tt::tt_fabric::get_1d_fabric_config().channel_buffer_size_bytes;
    uint32_t l1_scratch_cb_page_size_bytes = output_page_size;
    uint32_t num_pages_per_packet = packet_size_bytes / l1_scratch_cb_page_size_bytes;

    static constexpr auto num_packet_headers_storable = 8;
    static constexpr auto packet_header_size_bytes = sizeof(tt::tt_fabric::PacketHeader);

    auto [math_fidelity, math_approx_mode, fp32_dest_acc_en, packer_l1_acc, dst_full_sync_en] =
        get_compute_kernel_config_args(mesh_device->arch(), compute_kernel_config);

    if (!dst_full_sync_en) {
        if (fp32_dest_acc_en) {
            TT_FATAL(
                subblock_wt <= 4,
                "subblock_wt={}, but subblock width must less than 4 tiles in fp32 mode when dst_full_sync_en is false",
                subblock_wt);
        } else {
            TT_FATAL(
                subblock_wt <= 8,
                "subblock_wt={}, but subblock width must less than 8 tiles when dst_full_sync_en is false",
                subblock_wt);
        }
    } else {
        if (fp32_dest_acc_en) {
            TT_FATAL(
                subblock_wt <= 8,
                "subblock_wt={}, but subblock width must less than 8 tiles in fp32 mode when dst_full_sync_en is true",
                subblock_wt);
        } else {
            TT_FATAL(
                subblock_wt <= 16,
                "subblock_wt={}, but subblock width must less than 16 tiles when dst_full_sync_en is true",
                subblock_wt);
        }
    }
    tt::DataFormat cb_data_format = fp32_dest_acc_en ? tt::DataFormat::Float32 : tt::DataFormat::Float16_b;
    tt::DataFormat gamma_cb_data_format =
        gamma.has_value() ? tt::tt_metal::datatype_to_dataformat_converter(gamma.value().get_dtype())
                          : tt::DataFormat::Float16_b;
    // tile sizes
    uint32_t in_single_tile_size = tt::tt_metal::detail::TileSize(in_data_format);
    uint32_t residual_single_tile_size = tt::tt_metal::detail::TileSize(residual_data_format);
    uint32_t single_tile_size = tt::tt_metal::detail::TileSize(cb_data_format);
    uint32_t out_single_tile_size = tt::tt_metal::detail::TileSize(out_data_format);
    uint32_t stats_single_tile_size = tt::tt_metal::detail::TileSize(stats_data_format);
    uint32_t gamma_single_tile_size = tt::tt_metal::detail::TileSize(gamma_cb_data_format);
    uint32_t bfloat16_tile_size = tt::tt_metal::detail::TileSize(tt::DataFormat::Float16_b);

    tt::log_debug("in_data_format: {}", in_data_format);
    tt::log_debug("res_data_format: {}", residual_data_format);
    tt::log_debug("out_data_format: {}", out_data_format);
    tt::log_debug("cb_data_format: {}", cb_data_format);
    tt::log_debug("gamma_cb_data_format: {}", gamma_cb_data_format);
    tt::log_debug("math_fidelity: {}", math_fidelity);
    tt::log_debug("math_approx_mode: {}", math_approx_mode);
    tt::log_debug("fp32_dest_acc_en: {}", fp32_dest_acc_en);

    // tensor shape
    const auto shape = a.get_padded_shape();
    uint32_t M = a.volume() / shape[-1];
    uint32_t K = shape[-1];
    uint32_t Mt = M / TILE_WIDTH;
    uint32_t Kt = K / TILE_WIDTH;
    // block
    uint32_t block_w = block_wt * TILE_WIDTH;
    uint32_t block_h = TILE_HEIGHT;
    uint32_t num_blocks = 0;

    auto bbox = shard_spec.grid.bounding_box();
    CoreCoord grid_size = {bbox.end_coord.x - bbox.start_coord.x + 1, bbox.end_coord.y - bbox.start_coord.y + 1};
    std::optional<CoreCoord> grid_offset = std::nullopt;
    if (bbox.start_coord.x != 0 || bbox.start_coord.y != 0) {
        grid_offset = bbox.start_coord;
    }
    num_blocks = shard_spec.num_cores();

    // two-stage reduce
    bool use_two_stage_reduce = false;
    // only do this for row/col dim are full length
    if (grid_size.x > 1 && grid_size.x <= mesh_device->compute_with_storage_grid_size().x &&
        grid_size.y > 1) {  // row major and multiple rows
        use_two_stage_reduce = true;
    }
    uint32_t num_subblocks_w = block_wt / subblock_wt;

    // Get all storage cores
    ShardSpec output_shard_spec = output.shard_spec().value();
    CoreRangeSet all_storage_cores = output_shard_spec.grid;
    CoreRangeSet all_worker_and_storage_cores = all_storage_cores.merge(a.shard_spec().value().grid);
    std::vector<uint32_t> storage_core_noc_x;
    std::vector<uint32_t> storage_core_noc_y;
    std::vector<CoreCoord> storage_core_coords =
        corerange_to_cores(all_storage_cores, all_storage_cores.num_cores(), true);
    for (auto core : storage_core_coords) {
        storage_core_noc_x.push_back((std::uint32_t)mesh_device->worker_core_from_logical_core(core).x);
        storage_core_noc_y.push_back((std::uint32_t)mesh_device->worker_core_from_logical_core(core).y);

        tt::log_debug(
            "Storage core: ({}, {}), physical coords: ({}, {})",
            core.x,
            core.y,
            storage_core_noc_x.back(),
            storage_core_noc_y.back());
    }

    auto gamma_dram_addr = gamma.has_value() ? gamma.value().buffer()->address() : 0;

    ////////////////////////////////////////////////////////////////////////////
    //                         Parameters Setup
    ////////////////////////////////////////////////////////////////////////////
    // block size for in0 (tensor a)
    uint32_t in0_block_tiles = block_wt;
    // post_all_gather_stats_block_tiles
    uint32_t post_all_gather_stats_block_tiles = 1;
    uint32_t num_distributed_devices = 1;
    uint32_t pre_num_distributed_devices = 1;
    if (stats.has_value()) {
        post_all_gather_stats_block_tiles = stats.value().get_padded_shape()[-1] / TILE_WIDTH;
        num_distributed_devices = post_all_gather_stats_block_tiles;
    }

    uint32_t in0_CB_size = in0_block_tiles * in_single_tile_size;
    // block size for in1 (tensor b)
    uint32_t in1_CB_size = in0_block_tiles * residual_single_tile_size;
    // in2 - scaler
    uint32_t in2_CB_size = bfloat16_tile_size;
    // in3 - eps
    uint32_t in3_CB_size = bfloat16_tile_size;
    // gamma
    uint32_t in5_CB_size = in0_block_tiles * gamma_single_tile_size / 1;
    // itermediate buffers change later
    uint32_t x_CB_size = in0_block_tiles * single_tile_size;
    uint32_t xmm_CB_size = in0_block_tiles * single_tile_size;
    uint32_t ex_partial_CB_size = in0_block_tiles * single_tile_size / block_wt;
    uint32_t ex_CB_size = ex_partial_CB_size;
    uint32_t ex_global_CB_size = ex_partial_CB_size;
    uint32_t ex_external_CB_size = tt::div_up(Kt, block_wt) * single_tile_size;
    uint32_t xmm2_CB_size = in0_block_tiles * single_tile_size;
    uint32_t ex2pe_CB_size = single_tile_size;
    uint32_t stats_cb_size = post_all_gather_stats_block_tiles * single_tile_size;
    uint32_t stats_reduced_cb_size = single_tile_size;
    // output buffer size
    uint32_t out_CB_size;
    out_CB_size = in0_block_tiles * out_single_tile_size;
    uint32_t out_reshard_CB_size = out_CB_size;
    if (!skip_write_back) {
        out_reshard_CB_size = block_wt_resharded * out_single_tile_size;
    }
    ////////////////////////////////////////////////////////////////////////////
    //                      Application Setup
    ////////////////////////////////////////////////////////////////////////////
    // define core ranges
    bool use_mcast = num_blocks > 1;

    uint32_t num_cores_x = grid_size.x;
    uint32_t num_cores_y = grid_size.y;
    uint32_t num_cores = num_cores_x * num_cores_y;
    uint32_t num_cores_all_to_all = 1;
    uint32_t num_blocks_first_stage = num_blocks;
    uint32_t num_blocks_second_stage = 0;
    if (use_two_stage_reduce) {
        num_blocks_first_stage = num_cores_x;
        num_cores_all_to_all = num_cores_y;
        num_blocks_second_stage = num_cores_y;
    }
    // change tt::CBIndex external size
    if (use_two_stage_reduce) {
        ex_external_CB_size = (num_blocks_first_stage + num_blocks_second_stage - 1) * single_tile_size;
    }
    uint32_t num_none_all_to_all_workers = num_blocks - num_cores_all_to_all;

    CoreCoord start_core = {0, 0};

    CoreRange sender_cores(start_core, start_core);
    CoreRangeSet all_to_all_cores;
    CoreRangeSet all_to_all_workers_except_sender;
    CoreRangeSet not_all_to_all_workers;
    uint32_t num_cores_x_mcast, num_cores_y_mcast;
    sender_cores = {start_core, start_core};
    CoreCoord all_core_grid_size;
    CoreCoord none_core_grid_size;
    if (use_two_stage_reduce) {
        all_core_grid_size = {1, num_cores_y};
        none_core_grid_size = {num_cores_x - 1, num_cores_y};
    } else {
        all_core_grid_size = grid_size;
        none_core_grid_size = grid_size;
    }
    all_to_all_cores = num_cores_to_corerangeset(start_core, num_cores_all_to_all, all_core_grid_size, true);
    if (use_mcast) {
        CoreCoord all_start_core;
        CoreCoord end_core = sender_cores.end_coord;
        if (use_two_stage_reduce) {
            if (end_core.x == all_core_grid_size.x - 1) {
                all_start_core = {0, end_core.y + 1};
            } else {
                all_start_core = {end_core.x + 1, end_core.y};
            }
        } else {
            if (end_core.x == bbox.end_coord.x) {
                all_start_core = {0, end_core.y + 1};
            } else {
                all_start_core = {end_core.x + 1, end_core.y};
            }
        }
        all_to_all_workers_except_sender =
            num_cores_to_corerangeset(all_start_core, num_cores_all_to_all - 1, all_core_grid_size, true);
    }
    if (num_none_all_to_all_workers > 0) {
        if (use_two_stage_reduce) {
            CoreCoord none_start_core = {all_core_grid_size.x, sender_cores.end_coord.y};
            CoreCoord none_end_core = {num_cores_x - 1, num_cores_y - 1};
            CoreRange none_core_range = CoreRange(none_start_core, none_end_core);
            not_all_to_all_workers = CoreRangeSet(none_core_range);
        } else {
            CoreCoord none_start_core;
            CoreCoord end_core = (*all_to_all_cores.ranges().rbegin()).end_coord;
            if (end_core.x == bbox.end_coord.x) {
                none_start_core = {0, end_core.y + 1};
            } else {
                none_start_core = {end_core.x + 1, end_core.y};
            }
            not_all_to_all_workers =
                num_cores_to_corerangeset(none_start_core, num_none_all_to_all_workers, none_core_grid_size, true);
        }
    }
    num_cores_x_mcast = num_cores_x;
    num_cores_y_mcast = num_cores_y;
    auto applyStartOffset = [](const CoreRangeSet& input_set, const CoreCoord& grid_offset) -> CoreRangeSet {
        if (input_set.empty()) {
            return input_set;
        }

        std::vector<CoreRange> new_ranges;
        new_ranges.reserve(input_set.size());

        for (const CoreRange& range : input_set.ranges()) {
            CoreCoord new_start = {range.start_coord.x + grid_offset.x, range.start_coord.y + grid_offset.y};
            CoreCoord new_end = {range.end_coord.x + grid_offset.x, range.end_coord.y + grid_offset.y};
            new_ranges.emplace_back(new_start, new_end);
        }

        return CoreRangeSet(std::move(new_ranges));
    };
    if (grid_offset.has_value()) {
        start_core = {start_core.x + grid_offset.value().x, start_core.y + grid_offset.value().y};
        sender_cores = {
            {sender_cores.start_coord.x + start_core.x, sender_cores.start_coord.y + start_core.y},
            {sender_cores.end_coord.x + start_core.x, sender_cores.end_coord.y + start_core.y}};
        all_to_all_cores = applyStartOffset(all_to_all_cores, grid_offset.value());
        all_to_all_workers_except_sender = applyStartOffset(all_to_all_workers_except_sender, grid_offset.value());
        not_all_to_all_workers = applyStartOffset(not_all_to_all_workers, grid_offset.value());
    }
    // Mcast args
    auto reduce_sender_semaphore_id = tt::tt_metal::CreateSemaphore(program, all_cores, INVALID);
    auto reduce_receiver_semaphore_id = tt::tt_metal::CreateSemaphore(program, all_cores, INVALID);
    auto reduce_second_stage_semaphore_id = tt::tt_metal::CreateSemaphore(program, all_cores, INVALID);
    auto post_reduce_sender_semaphore_id = tt::tt_metal::CreateSemaphore(program, all_cores, INVALID);
    auto stats_filled_semaphore = tt::tt_metal::CreateSemaphore(program, all_cores, INVALID);

    // reader defines
    std::map<string, string> reader_mcast_sender_defines;
    std::map<string, string> reader_mcast_receiver_defines;
    if (gamma.has_value()) {
        reader_mcast_sender_defines["FUSE_GAMMA"] = "1";
        reader_mcast_receiver_defines["FUSE_GAMMA"] = "1";
    }

    // compute defines
    // reader defines
    std::map<string, string> compute_defines;
    if (b.has_value()) {
        compute_defines["FUSE_PRE_ADD"] = "1";
    }

    // Create pre circular buffers

    // in1 sharded

    // in2 scaler
    uint32_t in2_cb_index = tt::CBIndex::c_0;
    tt::tt_metal::CircularBufferConfig in2_cb_config =
        tt::tt_metal::CircularBufferConfig(in2_CB_size, {{in2_cb_index, tt::DataFormat::Float16_b}})
            .set_page_size(in2_cb_index, bfloat16_tile_size);
    tt::tt_metal::CreateCircularBuffer(program, all_cores, in2_cb_config);
    // in4 scaler-c
    uint32_t pre_in4_cb_index = tt::CBIndex::c_1;
    tt::tt_metal::CircularBufferConfig pre_in4_cb_config =
        tt::tt_metal::CircularBufferConfig(in2_CB_size, {{pre_in4_cb_index, tt::DataFormat::Float16_b}})
            .set_page_size(pre_in4_cb_index, bfloat16_tile_size);
    tt::tt_metal::CreateCircularBuffer(program, all_cores, pre_in4_cb_config);
    // ex_partial2
    uint32_t ex_cb_partial2_index = tt::CBIndex::c_2;
    tt::tt_metal::CircularBufferConfig ex_cb_partial2_config =
        tt::tt_metal::CircularBufferConfig(ex_partial_CB_size, {{ex_cb_partial2_index, cb_data_format}})
            .set_page_size(ex_cb_partial2_index, single_tile_size);
    tt::tt_metal::CreateCircularBuffer(program, all_cores, ex_cb_partial2_config);
    // ex2
    uint32_t ex2_cb_index = tt::CBIndex::c_3;
    tt::tt_metal::CircularBufferConfig ex2_cb_config =
        tt::tt_metal::CircularBufferConfig(ex_CB_size, {{ex2_cb_index, cb_data_format}})
            .set_page_size(ex2_cb_index, single_tile_size);
    tt::tt_metal::CreateCircularBuffer(program, all_cores, ex2_cb_config);

    // ex_external2
    uint32_t ex_cb_external2_index = tt::CBIndex::c_4;
    tt::tt_metal::CircularBufferConfig ex_cb_external2_config =
        tt::tt_metal::CircularBufferConfig(ex_external_CB_size, {{ex_cb_external2_index, cb_data_format}})
            .set_page_size(ex_cb_external2_index, single_tile_size);
    tt::tt_metal::CreateCircularBuffer(program, all_cores, ex_cb_external2_config);

    // x
    uint32_t pre_x_cb_index = tt::CBIndex::c_6;
    tt::tt_metal::CircularBufferConfig pre_x_cb_config =
        tt::tt_metal::CircularBufferConfig(x_CB_size, {{pre_x_cb_index, cb_data_format}})
            .set_page_size(pre_x_cb_index, single_tile_size);
    tt::tt_metal::CreateCircularBuffer(program, all_cores, pre_x_cb_config);

    // out
    uint32_t cb_to_allgather_writer = tt::CBIndex::c_7;
<<<<<<< HEAD
    tt::tt_metal::CircularBufferConfig cb_to_allgather_config =
        tt::tt_metal::CircularBufferConfig(stats_single_tile_size, {{cb_to_allgather_writer, stats_data_format}})
            .set_page_size(cb_to_allgather_writer, stats_single_tile_size);
    tt::tt_metal::CreateCircularBuffer(program, all_cores, cb_to_allgather_config);
=======
    tt::tt_metal::CircularBufferConfig output_cb_config =
        tt::tt_metal::CircularBufferConfig(out_CB_size, {{cb_to_allgather_writer, out_data_format}})
            .set_page_size(cb_to_allgather_writer, out_single_tile_size);
    tt::tt_metal::CreateCircularBuffer(program, all_cores, output_cb_config);
>>>>>>> ca6064e4

    // Set aside a buffer we can use for storing packet headers in (particularly for atomic incs)
    const auto reserved_packet_header_CB_index = tt::CBIndex::c_8;
    tt::tt_metal::CircularBufferConfig cb_reserved_packet_header_config =
        tt::tt_metal::CircularBufferConfig(
            num_packet_headers_storable * packet_header_size_bytes * 2,
            {{reserved_packet_header_CB_index, tt::DataFormat::RawUInt32}})
            .set_page_size(reserved_packet_header_CB_index, packet_header_size_bytes);
    auto reserved_packet_header_CB_handle = CreateCircularBuffer(program, all_cores, cb_reserved_packet_header_config);

    uint32_t updated_residual_index = tt::CBIndex::c_21;
    uint32_t original_input_index = tt::CBIndex::c_22;
    // All of these take either residual or input as input, one for pre, one for post
    uint32_t in0_cb_index = tt::CBIndex::c_12;
    uint32_t pre_in0_cb_index = tt::CBIndex::c_5;

    CBHandle cb_in1 = 0;
    CBHandle cb_add_out = 0;
    CBHandle cb_in0 = 0;
    CBHandle pre_cb_in0 = 0;

    if (b) {
        // Tensors that do the b fusing
        tt::tt_metal::CircularBufferConfig in1_cb_config =
            tt::tt_metal::CircularBufferConfig(in0_CB_size, {{original_input_index, in_data_format}})
                .set_page_size(original_input_index, in_single_tile_size)
                .set_globally_allocated_address(*a.buffer());
        cb_in1 = tt::tt_metal::CreateCircularBuffer(program, all_cores, in1_cb_config);

        tt::tt_metal::CircularBufferConfig add_out_cb_config =
            tt::tt_metal::CircularBufferConfig(in1_CB_size, {{updated_residual_index, residual_data_format}})
                .set_page_size(updated_residual_index, residual_single_tile_size)
                .set_globally_allocated_address(*b.value().buffer());
        cb_add_out = tt::tt_metal::CreateCircularBuffer(program, all_cores, add_out_cb_config);

        // Other CBs should use the now updated b as an input
        tt::tt_metal::CircularBufferConfig in0_cb_config =
            tt::tt_metal::CircularBufferConfig(in1_CB_size, {{in0_cb_index, residual_data_format}})
                .set_page_size(in0_cb_index, residual_single_tile_size)
                .set_globally_allocated_address(*b.value().buffer());
        cb_in0 = tt::tt_metal::CreateCircularBuffer(program, all_cores, in0_cb_config);

        tt::tt_metal::CircularBufferConfig pre_in0_cb_config =
            tt::tt_metal::CircularBufferConfig(in1_CB_size, {{pre_in0_cb_index, residual_data_format}})
                .set_page_size(pre_in0_cb_index, residual_single_tile_size)
                .set_globally_allocated_address(*b.value().buffer());
        pre_cb_in0 = tt::tt_metal::CreateCircularBuffer(program, all_cores, pre_in0_cb_config);
    } else {
        // There is no b so just use a as the input
        tt::tt_metal::CircularBufferConfig in0_cb_config =
            tt::tt_metal::CircularBufferConfig(in0_CB_size, {{in0_cb_index, in_data_format}})
                .set_page_size(in0_cb_index, in_single_tile_size)
                .set_globally_allocated_address(*a.buffer());
        cb_in0 = tt::tt_metal::CreateCircularBuffer(program, all_cores, in0_cb_config);

        tt::tt_metal::CircularBufferConfig pre_in0_cb_config =
            tt::tt_metal::CircularBufferConfig(in0_CB_size, {{pre_in0_cb_index, in_data_format}})
                .set_page_size(pre_in0_cb_index, in_single_tile_size)
                .set_globally_allocated_address(*a.buffer());
        pre_cb_in0 = tt::tt_metal::CreateCircularBuffer(program, all_cores, pre_in0_cb_config);
    }
    // Create post circular buffers

    // ex_global
    uint32_t ex_global_cb_index = tt::CBIndex::c_9;
    tt::tt_metal::CircularBufferConfig ex_global_cb_config =
        tt::tt_metal::CircularBufferConfig(ex_global_CB_size, {{ex_global_cb_index, cb_data_format}})
            .set_page_size(ex_global_cb_index, single_tile_size);
    tt::tt_metal::CreateCircularBuffer(program, all_cores, ex_global_cb_config);

    // out
    uint32_t output_cb_index = tt::CBIndex::c_10;
    tt::tt_metal::CircularBufferConfig output_cb_config =
        tt::tt_metal::CircularBufferConfig(out_CB_size, {{output_cb_index, out_data_format}})
            .set_page_size(output_cb_index, out_single_tile_size);
    if (skip_write_back) {
        output_cb_config = output_cb_config.set_globally_allocated_address(*output.buffer());
    }
    CBHandle cb_output = tt::tt_metal::CreateCircularBuffer(program, all_cores, output_cb_config);

    // gamma
    uint32_t in5_cb_index = tt::CBIndex::c_11;
    if (gamma.has_value()) {
        tt::tt_metal::CircularBufferConfig in5_cb_config =
            tt::tt_metal::CircularBufferConfig(in5_CB_size, {{in5_cb_index, gamma_cb_data_format}})
                .set_page_size(in5_cb_index, gamma_single_tile_size);
        tt::tt_metal::CreateCircularBuffer(program, all_cores, in5_cb_config);
    }

    // in3 eps
    uint32_t in3_cb_index = tt::CBIndex::c_13;
    tt::tt_metal::CircularBufferConfig in3_cb_config =
        tt::tt_metal::CircularBufferConfig(in3_CB_size, {{in3_cb_index, tt::DataFormat::Float16_b}})
            .set_page_size(in3_cb_index, bfloat16_tile_size);
    tt::tt_metal::CreateCircularBuffer(program, all_cores, in3_cb_config);

    // in4 scaler-c
    uint32_t in4_cb_index = tt::CBIndex::c_14;
    tt::tt_metal::CircularBufferConfig in4_cb_config =
        tt::tt_metal::CircularBufferConfig(in2_CB_size, {{in4_cb_index, tt::DataFormat::Float16_b}})
            .set_page_size(in4_cb_index, bfloat16_tile_size);
    tt::tt_metal::CreateCircularBuffer(program, all_cores, in4_cb_config);

    // x
    uint32_t x_cb_index;
    x_cb_index = tt::CBIndex::c_15;
    tt::tt_metal::CircularBufferConfig x_cb_config =
        tt::tt_metal::CircularBufferConfig(x_CB_size, {{x_cb_index, cb_data_format}})
            .set_page_size(x_cb_index, single_tile_size);
    tt::tt_metal::CreateCircularBuffer(program, all_cores, x_cb_config);

    uint32_t output_reshard_cb_index = tt::CBIndex::c_16;
    tt::tt_metal::CircularBufferConfig output_reshard_cb_config =
        tt::tt_metal::CircularBufferConfig(out_reshard_CB_size, {{output_reshard_cb_index, out_data_format}})
            .set_page_size(output_reshard_cb_index, out_single_tile_size);
    CBHandle cb_output_reshard = 0;
    if (!skip_write_back) {
        output_reshard_cb_config = output_reshard_cb_config.set_globally_allocated_address(*output.buffer());
        cb_output_reshard = tt::tt_metal::CreateCircularBuffer(program, all_cores, output_reshard_cb_config);
    }

    // cb_var
    uint32_t cb_var_index = tt::CBIndex::c_17;
    tt::tt_metal::CircularBufferConfig cb_var_config =
        tt::tt_metal::CircularBufferConfig(ex_global_CB_size, {{cb_var_index, cb_data_format}})
            .set_page_size(cb_var_index, single_tile_size);
    tt::tt_metal::CreateCircularBuffer(program, sender_cores, cb_var_config);

    // cb_stats_reduced
    uint32_t cb_stats_reduced_index;
    cb_stats_reduced_index = tt::CBIndex::c_18;
    tt::tt_metal::CircularBufferConfig stats_reduced_cb_config =
        tt::tt_metal::CircularBufferConfig(stats_reduced_cb_size, {{cb_stats_reduced_index, cb_data_format}})
            .set_page_size(cb_stats_reduced_index, single_tile_size);
    tt::tt_metal::CreateCircularBuffer(program, sender_cores, stats_reduced_cb_config);

    // cb_stats
    uint32_t cb_stats_index = tt::CBIndex::c_19;
    tt::tt_metal::CircularBufferConfig stats_cb_config =
        tt::tt_metal::CircularBufferConfig(stats_cb_size, {{cb_stats_index, cb_data_format}})
            .set_page_size(cb_stats_index, single_tile_size)
            .set_globally_allocated_address(*stats.value().buffer());
    auto cb_stats = tt::tt_metal::CreateCircularBuffer(program, sender_cores, stats_cb_config);
    uint32_t signaling_cb = tt::CBIndex::c_20;
    tt::tt_metal::CircularBufferConfig signaling_cb_config =
        tt::tt_metal::CircularBufferConfig(2, {{signaling_cb, tt::DataFormat::Float16_b}})
            .set_page_size(signaling_cb, 2);
    tt::tt_metal::CreateCircularBuffer(program, all_cores, signaling_cb_config);

    // reader compile time args
    std::vector<uint32_t> reader_mcast_sender_compile_time_args = {
        (std::uint32_t)reduce_receiver_semaphore_id,
        (std::uint32_t)reduce_sender_semaphore_id,
        (std::uint32_t)num_blocks,
        (std::uint32_t)num_cores_x_mcast,
        (std::uint32_t)num_cores_y_mcast,
        (std::uint32_t)use_two_stage_reduce,
        (std::uint32_t)num_blocks_first_stage,
        (std::uint32_t)num_blocks_second_stage,
        (std::uint32_t)reduce_second_stage_semaphore_id,
        (std::uint32_t)single_tile_size,
        (std::uint32_t)ex_cb_partial2_index,
        (std::uint32_t)ex2_cb_index,
        (std::uint32_t)ex_cb_external2_index,
        (std::uint32_t)post_reduce_sender_semaphore_id,
        (std::uint32_t)cb_stats_reduced_index,
        (std::uint32_t)ex_global_cb_index};
    std::vector<uint32_t> reader_mcast_receiver_all_to_all_compile_time_args = {
        (std::uint32_t)reduce_receiver_semaphore_id,
        (std::uint32_t)reduce_sender_semaphore_id,
        (std::uint32_t)num_blocks,
        (std::uint32_t)1,
        (std::uint32_t)num_cores_x_mcast,
        (std::uint32_t)num_cores_y_mcast,
        (std::uint32_t)use_two_stage_reduce,
        (std::uint32_t)num_blocks_first_stage,
        (std::uint32_t)num_blocks_second_stage,
        (std::uint32_t)reduce_second_stage_semaphore_id,
        (std::uint32_t)single_tile_size,
        (std::uint32_t)ex_cb_partial2_index,
        (std::uint32_t)ex2_cb_index,
        (std::uint32_t)ex_cb_external2_index,
        (std::uint32_t)post_reduce_sender_semaphore_id,
        (std::uint32_t)ex_global_cb_index};
    std::vector<uint32_t> reader_mcast_receiver_compile_time_args = {
        (std::uint32_t)reduce_receiver_semaphore_id,
        (std::uint32_t)reduce_sender_semaphore_id,
        (std::uint32_t)num_blocks,
        (std::uint32_t)0,
        (std::uint32_t)1,
        (std::uint32_t)1,
        (std::uint32_t)0,
        (std::uint32_t)0,
        (std::uint32_t)0,
        (std::uint32_t)reduce_second_stage_semaphore_id,
        (std::uint32_t)single_tile_size,
        (std::uint32_t)ex_cb_partial2_index,
        (std::uint32_t)ex2_cb_index,
        (std::uint32_t)ex_cb_external2_index,
        (std::uint32_t)post_reduce_sender_semaphore_id,
        (std::uint32_t)ex_global_cb_index};

    std::vector<uint32_t> writer_compile_time_args = {
        1,  // Gets overwritten in not all to all workers
        in2_cb_index,
        pre_in4_cb_index,
        cb_to_allgather_writer,
        // all gather parameters
        reserved_packet_header_CB_index,  // reserved_packet_header_cb_id
        num_pages_per_packet,             // packet_size_in_pages
        stats_page_size,                  // tensor0_page_size
        num_targets_forward,              // num_targets_forward_direction
        num_targets_backward,             // num_targets_backward_direction
        num_links,
        (std::uint32_t)gamma.has_value(),
        (std::uint32_t)is_dram(gamma),
        (std::uint32_t)block_wt,
        output_reshard_cb_index,
        output_cb_index,
        in3_cb_index,
        in4_cb_index,
        in5_cb_index};
    if (gamma.has_value() and gamma.value().get_layout() == Layout::ROW_MAJOR) {
        auto gamma_stick_size = gamma.value().get_padded_shape()[-1] * gamma.value().element_size();
        writer_compile_time_args.push_back(gamma_stick_size);
    } else {
        writer_compile_time_args.push_back(0);
    }

    writer_compile_time_args.push_back(gamma_cb_data_format == tt::DataFormat::Float32);

    // write back compile time args
    writer_compile_time_args.push_back(block_wt * out_single_tile_size);  // out_tensor_stride_w_bytes
    writer_compile_time_args.push_back(
        block_wt_resharded * out_single_tile_size);  // out_reshard_tensor_stride_w_bytes: how many bytes to skip to get
                                                     // to the next data chunk
    writer_compile_time_args.push_back(stats_filled_semaphore);
    writer_compile_time_args.push_back(signaling_cb);
    writer_compile_time_args.push_back(num_blocks);

    tt::tt_metal::NOC reader_noc = tt::tt_metal::detail::GetPreferredNOCForDRAMRead(mesh_device->arch());
    tt::tt_metal::NOC writer_noc = tt::tt_metal::detail::GetPreferredNOCForDRAMWrite(mesh_device->arch());

    if (!skip_write_back) {
        reader_noc = NOC::NOC_0;
        writer_noc = NOC::NOC_1;
    }

    // compute kernel compile time args
    std::vector<uint32_t> compute_compile_time_args = {
        num_blocks_first_stage,
        block_wt,
        subblock_wt,
        num_subblocks_w,
        1,  // To be overwritten if not an all to all worker
        block_wt,
        fp32_dest_acc_en,
        num_blocks_second_stage,
        in2_cb_index,
        pre_in4_cb_index,
        ex_cb_partial2_index,
        ex2_cb_index,
        updated_residual_index,
        ex_cb_external2_index,
        cb_to_allgather_writer,
        pre_x_cb_index,
        original_input_index,
        pre_in0_cb_index,
        output_cb_index,
        cb_stats_index,
        in0_cb_index,
        in3_cb_index,
        in4_cb_index,
        cb_var_index,
        x_cb_index,
        in5_cb_index,
        cb_stats_reduced_index,
        ex_global_cb_index,
        signaling_cb};

    // reader kernel

    std::string sender_reader_kernel_file =
        "ttnn/cpp/ttnn/operations/experimental/ccl/rms_allgather/device/kernels/dataflow/rms_sender_reader.cpp";
    std::string reciever_reader_kernel_file =
        "ttnn/cpp/ttnn/operations/experimental/ccl/rms_allgather/device/kernels/dataflow/rms_receiver_reader.cpp";

    std::map<string, string> writer_defines;
    if (skip_write_back) {
        writer_defines["SKIP_WRITE_BACK"] = "1";
    }

    auto reader_mcast_sender_kernels_id = CreateKernel(
        program,
        sender_reader_kernel_file,
        sender_cores,
        tt::tt_metal::DataMovementConfig{
            .processor = tt::tt_metal::DataMovementProcessor::RISCV_0,
            .noc = reader_noc,
            .compile_args = reader_mcast_sender_compile_time_args,
            .defines = reader_mcast_sender_defines});
    KernelHandle reader_mcast_receiver_kernels_id_all_to_all = -1;
    KernelHandle reader_mcast_receiver_kernels_id = -1;
    if (use_mcast) {
        reader_mcast_receiver_kernels_id_all_to_all = CreateKernel(
            program,
            reciever_reader_kernel_file,
            all_to_all_workers_except_sender,
            tt::tt_metal::DataMovementConfig{
                .processor = tt::tt_metal::DataMovementProcessor::RISCV_0,
                .noc = reader_noc,
                .compile_args = reader_mcast_receiver_all_to_all_compile_time_args,
                .defines = reader_mcast_receiver_defines});
    }
    if (num_none_all_to_all_workers > 0) {
        reader_mcast_receiver_kernels_id = CreateKernel(
            program,
            reciever_reader_kernel_file,
            not_all_to_all_workers,
            tt::tt_metal::DataMovementConfig{
                .processor = tt::tt_metal::DataMovementProcessor::RISCV_0,
                .noc = reader_noc,
                .compile_args = reader_mcast_receiver_compile_time_args,
                .defines = reader_mcast_receiver_defines});
    }

    // writer kernel + all gather kernel
    std::string writer_kernel =
        "ttnn/cpp/ttnn/operations/experimental/ccl/rms_allgather/device/kernels/dataflow/rms_writer.cpp";
    auto writer_mcast_sender_kernels_id = CreateKernel(
        program,
        writer_kernel,
        all_to_all_cores,
        tt::tt_metal::DataMovementConfig{
            .processor = tt::tt_metal::DataMovementProcessor::RISCV_1,
            .noc = writer_noc,
            .compile_args = writer_compile_time_args,
            .defines = writer_defines});
    KernelHandle writer_mcast_receiver_kernels_id = -1;
    if (num_none_all_to_all_workers > 0) {
        writer_compile_time_args.at(0) = 0;
        writer_mcast_receiver_kernels_id = CreateKernel(
            program,
            writer_kernel,
            not_all_to_all_workers,
            tt::tt_metal::DataMovementConfig{
                .processor = tt::tt_metal::DataMovementProcessor::RISCV_1,
                .noc = writer_noc,
                .compile_args = writer_compile_time_args,
                .defines = writer_defines});
    }

    // compute kernel
    std::string compute_kernel_file;
    compute_kernel_file =
        "ttnn/cpp/ttnn/operations/experimental/ccl/rms_allgather/device/kernels/compute/"
        "rms_compute.cpp";
    KernelHandle compute_kernels_id = -1;
    auto compute_kernels_id_all_to_all = CreateKernel(
        program,
        compute_kernel_file,
        all_to_all_cores,
        tt::tt_metal::ComputeConfig{
            .math_fidelity = math_fidelity,
            .fp32_dest_acc_en = fp32_dest_acc_en,
            .math_approx_mode = math_approx_mode,
            .compile_args = compute_compile_time_args,
            .defines = compute_defines});
    if (num_none_all_to_all_workers > 0) {
        compute_compile_time_args.at(4) = 0;
        compute_kernels_id = CreateKernel(
            program,
            compute_kernel_file,
            not_all_to_all_workers,
            tt::tt_metal::ComputeConfig{
                .math_fidelity = math_fidelity,
                .fp32_dest_acc_en = fp32_dest_acc_en,
                .math_approx_mode = math_approx_mode,
                .compile_args = compute_compile_time_args,
                .defines = compute_defines});
    }

    // Runtime Args
    std::vector<KernelHandle> writer_kernel_ids;
    writer_kernel_ids.reserve(cores.size());
    float winv = 1.0f / block_w;                                                               // bcast-w scaler
    float cinv_pre = (1.0f / num_blocks);                                                      // bcast-cores scaler
    float cinv = (1.0f / num_distributed_devices);
    float cinv_one = 1.0f;  // bcast-cores scaler for all-to-all cores not on first row/col
    auto bfloat_cinv_value = bfloat16(cinv);
    auto bfloat_cinv_value_pre = bfloat16(cinv_pre);
    uint32_t packed_cinv_value = pack_two_bfloat16_into_uint32({bfloat_cinv_value, bfloat_cinv_value});
    uint32_t packed_cinv_value_pre = pack_two_bfloat16_into_uint32({bfloat_cinv_value_pre, bfloat_cinv_value_pre});

    auto bfloat_cinv_value_one = bfloat16(cinv_one);
    uint32_t packed_cinv_value_one = pack_two_bfloat16_into_uint32({bfloat_cinv_value_one, bfloat_cinv_value_one});
    auto bfloat_winv_value = bfloat16(winv);
    uint32_t packed_winv_value = pack_two_bfloat16_into_uint32({bfloat_winv_value, bfloat_winv_value});
    union {
        float f;
        uint32_t u;
    } e;
    e.f = eps;

    std::vector<uint32_t> in0_mcast_noc_x;
    std::vector<uint32_t> in0_mcast_noc_y;
    in0_mcast_noc_x.reserve(num_cores_x);
    in0_mcast_noc_y.reserve(num_cores_y);
    CoreCoord core_start_offset = grid_offset.value_or(CoreCoord{0, 0});
    for (uint32_t core_idx_x = core_start_offset.x; core_idx_x < num_cores_x + core_start_offset.x; ++core_idx_x) {
        in0_mcast_noc_x.push_back(mesh_device->worker_core_from_logical_core({core_idx_x, core_start_offset.y}).x);
    }
    for (uint32_t core_idx_y = core_start_offset.y; core_idx_y < num_cores_y + core_start_offset.y; ++core_idx_y) {
        in0_mcast_noc_y.push_back(mesh_device->worker_core_from_logical_core({core_start_offset.x, core_idx_y}).y);
    }

    uint32_t last_core_width_index = 0;
    last_core_width_index = cores.size() - 1;

    // For write back calculation
    uint32_t current_storage_core = 0;
    uint32_t current_storage_core_offset = 0;

    // All gather RT prep

    CoreCoord drain_sync_core;
    auto input_cores_vec = corerange_to_cores(input_tensor_cores, std::nullopt, true);
    auto output_cores_vec = corerange_to_cores(output_tensor_cores, std::nullopt, true);
    auto cores_per_device = output_cores_vec.size() + ring_size - 1 / ring_size;
    uint32_t start_core_index_for_device = output_cores_vec.size() / ring_size * ring_index;
    uint32_t end_core_index_for_device = start_core_index_for_device + cores_per_device;
    auto output_cores_this_device = std::vector<CoreCoord>(
        output_cores_vec.begin() + start_core_index_for_device, output_cores_vec.begin() + end_core_index_for_device);

    for (uint32_t i = 0; i < cores.size(); ++i) {
        const auto& core = cores[i];

        tt::log_debug("core: {}, {}", core.x, core.y);

        uint32_t width_index = 0;
        width_index = i;

        uint32_t width_index_two_stage = width_index % num_blocks_first_stage;

        uint32_t all_to_all_worker_tile_offset_size_bytes;
        if (use_two_stage_reduce) {
            all_to_all_worker_tile_offset_size_bytes = (width_index_two_stage)*single_tile_size;
        } else {
            all_to_all_worker_tile_offset_size_bytes = (width_index)*single_tile_size;
        }
        uint32_t gamma_tile_start_id = width_index * block_wt;
        uint32_t num_reduce_tiles_per_block_h = block_wt;
        // account for padding
        if (width_index == last_core_width_index) {
            num_reduce_tiles_per_block_h = Kt - last_core_width_index * block_wt;
        }

        std::vector<uint32_t> compute_args{num_reduce_tiles_per_block_h};
        if ((not use_two_stage_reduce and width_index < num_cores_all_to_all) or
            (use_two_stage_reduce and width_index_two_stage < 1)) {
            compute_args.push_back(1);
            compute_args.push_back((uint32_t)use_two_stage_reduce);
            bool is_second_stage_reader;
            if (use_two_stage_reduce) {
                is_second_stage_reader = width_index < 1;
            } else {
                is_second_stage_reader = false;
            }
            compute_args.push_back((uint32_t)is_second_stage_reader);
            compute_args.push_back((uint32_t)(!(use_two_stage_reduce && (!is_second_stage_reader))));
            compute_args.push_back((uint32_t)num_distributed_devices);
            tt::tt_metal::SetRuntimeArgs(program, compute_kernels_id_all_to_all, core, compute_args);
        } else {
            tt::tt_metal::SetRuntimeArgs(program, compute_kernels_id, core, compute_args);
        }

        if (width_index == 0) {
            CoreCoord mcast_start, mcast_end;
            CoreCoord top_left_core = {(std::size_t)start_core.x, (std::size_t)start_core.y};
            CoreCoord bottom_right_core = {
                (std::size_t)start_core.x + num_cores_x - 1, (std::size_t)start_core.y + num_cores_y - 1};
            auto top_left_core_physical = mesh_device->worker_core_from_logical_core(top_left_core);
            auto bottom_right_core_physical = mesh_device->worker_core_from_logical_core(bottom_right_core);
            mcast_start = top_left_core_physical;
            mcast_end = bottom_right_core_physical;
            if (reader_noc == NOC::NOC_1) {
                std::swap(mcast_start, mcast_end);
            }
            std::vector<uint32_t> mcast_sender_args;
            mcast_sender_args.push_back(mcast_start.x);
            mcast_sender_args.push_back(mcast_start.y);
            mcast_sender_args.push_back(mcast_end.x);
            mcast_sender_args.push_back(mcast_end.y);
            mcast_sender_args.push_back(core.x - start_core.x);
            mcast_sender_args.push_back(core.y - start_core.y);
            mcast_sender_args.insert(mcast_sender_args.end(), in0_mcast_noc_x.begin(), in0_mcast_noc_x.end());
            mcast_sender_args.insert(mcast_sender_args.end(), in0_mcast_noc_y.begin(), in0_mcast_noc_y.end());
            tt::tt_metal::SetRuntimeArgs(program, reader_mcast_sender_kernels_id, core, mcast_sender_args);
        } else if (
            (not use_two_stage_reduce and width_index < num_cores_all_to_all) or
            (use_two_stage_reduce and width_index_two_stage < 1)) {
            std::vector<uint32_t> mcast_receiver_args;
            mcast_receiver_args.push_back(all_to_all_worker_tile_offset_size_bytes);
            bool is_second_stage_reader;
            if (use_two_stage_reduce and width_index < 1) {
                is_second_stage_reader = true;
                mcast_receiver_args.push_back((uint32_t)is_second_stage_reader);
            } else {
                is_second_stage_reader = false;
                mcast_receiver_args.push_back((uint32_t)is_second_stage_reader);
            }
            mcast_receiver_args.push_back(core.x - start_core.x);
            mcast_receiver_args.push_back(core.y - start_core.y);
            mcast_receiver_args.insert(mcast_receiver_args.end(), in0_mcast_noc_x.begin(), in0_mcast_noc_x.end());
            mcast_receiver_args.insert(mcast_receiver_args.end(), in0_mcast_noc_y.begin(), in0_mcast_noc_y.end());
            tt::tt_metal::SetRuntimeArgs(
                program, reader_mcast_receiver_kernels_id_all_to_all, core, mcast_receiver_args);
        } else {
            std::vector<uint32_t> mcast_receiver_args;
            mcast_receiver_args.push_back(all_to_all_worker_tile_offset_size_bytes);
            mcast_receiver_args.push_back(0);
            mcast_receiver_args.push_back(0);
            mcast_receiver_args.push_back(0);
            mcast_receiver_args.push_back(in0_mcast_noc_x[0]);
            mcast_receiver_args.push_back(in0_mcast_noc_y[0]);
            tt::tt_metal::SetRuntimeArgs(program, reader_mcast_receiver_kernels_id, core, mcast_receiver_args);
        }
        // Set all gather runtime args

        uint32_t out_ready_sem_wait_value = ring_size * num_links;
        // all_gather_rts Start at RT index 3 of writer
        std::vector<uint32_t> all_gather_rts = {
            semaphore.address(),        // out_ready_sem_bank_addr (absolute address)
            out_ready_sem_wait_value,   // out_ready_sem_wait_value
            output.buffer()->address()  // tensor_address0
        };

        if (i < num_links) {
            // Add RT values for the all gather core to all_gather_rts
            // Will be appended to the end of writer rt args
            uint32_t base_pages_per_worker = 1 / num_links;
            uint32_t remainder = 1 % num_links;
            uint32_t input_tile_id_start = i * base_pages_per_worker + std::min(i, remainder);
            uint32_t input_tile_id_end = (i + 1) * base_pages_per_worker + std::min(i + 1, remainder);
            uint32_t output_first_core_tile_start_offset =
                (ring_index + input_tile_id_start) % output_tensor_shard_num_pages;
            std::vector<uint32_t> output_tensor_cores_x;
            std::vector<uint32_t> output_tensor_cores_y;
            for (uint32_t i = input_tile_id_start / output_tensor_shard_num_pages;
                 i < (input_tile_id_end + output_tensor_shard_num_pages - 1) / output_tensor_shard_num_pages;
                 i++) {
                auto this_core = mesh_device->worker_core_from_logical_core(output_cores_this_device[i]);
                output_tensor_cores_x.push_back(this_core.x);
                output_tensor_cores_y.push_back(this_core.y);
            }
            if (i == 0) {
                // drain sync core is the first worker core
                drain_sync_core = mesh_device->worker_core_from_logical_core(core);
            }

            std::vector<uint32_t> base_rt_args = {
                output_first_core_tile_start_offset,  // first_core_tile_start_offset
                output_tensor_cores_x.size(),         // num_cores
                drain_sync_core.x,                    // out_ready_sem_noc0_x
                drain_sync_core.y                     // out_ready_sem_noc0_y
            };
            all_gather_rts.insert(all_gather_rts.end(), base_rt_args.begin(), base_rt_args.end());
            all_gather_rts.insert(all_gather_rts.end(), output_tensor_cores_x.begin(), output_tensor_cores_x.end());
            all_gather_rts.insert(all_gather_rts.end(), output_tensor_cores_y.begin(), output_tensor_cores_y.end());

            all_gather_rts.push_back(forward_device.has_value());
            if (forward_device.has_value()) {
                tt::tt_fabric::append_fabric_connection_rt_args(
                    target_device->id(), forward_device.value()->id(), i, program, {core}, all_gather_rts);
            }

            all_gather_rts.push_back(backward_device.has_value());
            if (backward_device.has_value()) {
                tt::tt_fabric::append_fabric_connection_rt_args(
                    target_device->id(), backward_device.value()->id(), i, program, {core}, all_gather_rts);
            }
        }
        // Set writer runtime args

<<<<<<< HEAD
=======
        if ((not use_two_stage_reduce and width_index < num_cores_all_to_all) or
            (use_two_stage_reduce and width_index_two_stage < 1)) {
            std::vector<uint32_t> writer_mcast_sender_args;
            if (use_two_stage_reduce && (!(width_index < 1))) {
                writer_mcast_sender_args.push_back(packed_winv_value);
                writer_mcast_sender_args.push_back(packed_cinv_value_one);
            } else {
                writer_mcast_sender_args.push_back(packed_winv_value);
                writer_mcast_sender_args.push_back(packed_cinv_value);
            }
            writer_mcast_sender_args.push_back(i);  // Core ID to limit number of cores to do all gather on
            writer_mcast_sender_args.insert(
                writer_mcast_sender_args.end(), all_gather_rts.begin(), all_gather_rts.end());
            tt::tt_metal::SetRuntimeArgs(program, writer_mcast_sender_kernels_id, core, writer_mcast_sender_args);
            writer_kernel_ids.push_back(writer_mcast_sender_kernels_id);
        } else {
            std::vector<uint32_t> writer_mcast_receiver_args;
            writer_mcast_receiver_args.push_back(packed_winv_value);
            writer_mcast_receiver_args.push_back(packed_cinv_value);
            writer_mcast_receiver_args.push_back(i);  // Core ID to limit number of cores to do all gather on
            writer_mcast_receiver_args.insert(
                writer_mcast_receiver_args.end(), all_gather_rts.begin(), all_gather_rts.end());
            tt::tt_metal::SetRuntimeArgs(program, writer_mcast_receiver_kernels_id, core, writer_mcast_receiver_args);
            writer_kernel_ids.push_back(writer_mcast_receiver_kernels_id);
        }
    }

    auto override_runtime_arguments_callback =
        [writer_kernel_ids,
         writer_mcast_sender_kernels_id,
         writer_mcast_receiver_kernels_id,
         num_none_all_to_all_workers,
         cb_in0,
         cb_in1,
         cb_stats,
         cb_add_out,
         cores](
            const void* operation,
            Program& program,
            const std::vector<Tensor>& input_tensors,
            const std::vector<std::optional<const Tensor>>& optional_input_tensors,
            const std::vector<Tensor>& output_tensors) {
            const auto src_buffer_a = input_tensors.at(0).buffer();
            const auto b_tensor = optional_input_tensors.at(0);
            const auto dst_buffer = output_tensors.at(0).buffer();
            auto& writer_sender_args_by_core = GetRuntimeArgs(program, writer_mcast_sender_kernels_id);
            auto& writer_receiver_args_by_core = num_none_all_to_all_workers > 0
                                                     ? GetRuntimeArgs(program, writer_mcast_receiver_kernels_id)
                                                     : writer_sender_args_by_core;
            auto semaphore = static_cast<const RMSAllGather*>(operation)->semaphore;

            for (uint32_t i = 0; i < cores.size(); ++i) {
                const CoreCoord& core = cores[i];

                const auto writer_kernel_id = writer_kernel_ids.at(i);

                if (writer_kernel_id == writer_mcast_sender_kernels_id) {
                    auto& runtime_args = writer_sender_args_by_core[core.x][core.y];
                    runtime_args[3] = semaphore.address();
                    runtime_args[5] = dst_buffer->address();
                } else if (writer_kernel_id == writer_mcast_receiver_kernels_id) {
                    auto& runtime_args = writer_receiver_args_by_core[core.x][core.y];
                    runtime_args[3] = semaphore.address();
                    runtime_args[5] = dst_buffer->address();
                }
            }
            UpdateDynamicCircularBufferAddress(program, cb_in0, *src_buffer_a);

            if (b_tensor.has_value()) {
                UpdateDynamicCircularBufferAddress(program, cb_in1, *b_tensor.value().buffer());
                UpdateDynamicCircularBufferAddress(program, cb_add_out, *src_buffer_a);
            }
        };

    return {.program = std::move(program), .override_runtime_arguments_callback = override_runtime_arguments_callback};
}

operation::ProgramWithCallbacks frmsnorm_post_multi_core_sharded(
    const Tensor& a,                           // input
    const std::optional<const Tensor>& gamma,  // weight
    const std::optional<const Tensor>& stats,  // stats
    Tensor& output,
    float eps,
    CoreCoord compute_grid_size,
    uint32_t subblock_wt,
    uint32_t block_wt,
    DeviceComputeKernelConfig compute_kernel_config,
    const GlobalSemaphore& semaphore,
    const uint32_t ring_size,
    const uint32_t num_links) {
    using namespace CMAKE_UNIQUE_NAMESPACE;

    uint32_t block_wt_resharded = output.shard_spec().value().shape[1] / TILE_WIDTH;
    bool skip_write_back = output.shard_spec().value() == a.shard_spec().value();

    ////////////////////////////////////////////////////////////////////////////
    //                            Device Setup
    ////////////////////////////////////////////////////////////////////////////
    IDevice* device = a.device();

    // convert data format
    tt::DataFormat in_data_format = tt::tt_metal::datatype_to_dataformat_converter(a.get_dtype());

    auto [math_fidelity, math_approx_mode, fp32_dest_acc_en, packer_l1_acc, dst_full_sync_en] =
        get_compute_kernel_config_args(device->arch(), compute_kernel_config);

    if (!dst_full_sync_en) {
        if (fp32_dest_acc_en) {
            TT_FATAL(
                subblock_wt <= 4,
                "subblock_wt={}, but subblock width must less than 4 tiles in fp32 mode when dst_full_sync_en is false",
                subblock_wt);
        } else {
            TT_FATAL(
                subblock_wt <= 8,
                "subblock_wt={}, but subblock width must less than 8 tiles when dst_full_sync_en is false",
                subblock_wt);
        }
    } else {
        if (fp32_dest_acc_en) {
            TT_FATAL(
                subblock_wt <= 8,
                "subblock_wt={}, but subblock width must less than 8 tiles in fp32 mode when dst_full_sync_en is true",
                subblock_wt);
        } else {
            TT_FATAL(
                subblock_wt <= 16,
                "subblock_wt={}, but subblock width must less than 16 tiles when dst_full_sync_en is true",
                subblock_wt);
        }
    }

    tt::DataFormat out_data_format = tt::tt_metal::datatype_to_dataformat_converter(output.get_dtype());
    tt::DataFormat cb_data_format = fp32_dest_acc_en ? tt::DataFormat::Float32 : tt::DataFormat::Float16_b;
    tt::DataFormat gamma_cb_data_format =
        gamma.has_value() ? tt::tt_metal::datatype_to_dataformat_converter(gamma.value().get_dtype())
                          : tt::DataFormat::Float16_b;
    // tile sizes
    uint32_t in_single_tile_size = tt::tt_metal::detail::TileSize(in_data_format);
    uint32_t single_tile_size = tt::tt_metal::detail::TileSize(cb_data_format);
    uint32_t out_single_tile_size = tt::tt_metal::detail::TileSize(out_data_format);
    uint32_t gamma_single_tile_size = tt::tt_metal::detail::TileSize(gamma_cb_data_format);
    uint32_t bfloat16_tile_size = tt::tt_metal::detail::TileSize(tt::DataFormat::Float16_b);

    tt::log_debug("in_data_format: {}", in_data_format);
    tt::log_debug("out_data_format: {}", out_data_format);
    tt::log_debug("cb_data_format: {}", cb_data_format);
    tt::log_debug("gamma_cb_data_format: {}", gamma_cb_data_format);
    tt::log_debug("math_fidelity: {}", math_fidelity);
    tt::log_debug("math_approx_mode: {}", math_approx_mode);
    tt::log_debug("fp32_dest_acc_en: {}", fp32_dest_acc_en);

    // tensor shape
    const auto shape = a.get_padded_shape();
    uint32_t M = a.volume() / shape[-1];
    uint32_t K = shape[-1];
    uint32_t Mt = M / TILE_WIDTH;
    uint32_t Kt = K / TILE_WIDTH;
    // block
    uint32_t block_w = block_wt * TILE_WIDTH;
    uint32_t block_h = 1 * TILE_HEIGHT;
    uint32_t num_blocks = 0;
    ShardSpec shard_spec = a.shard_spec().value();

    auto bbox = shard_spec.grid.bounding_box();
    CoreCoord grid_size = {bbox.end_coord.x - bbox.start_coord.x + 1, bbox.end_coord.y - bbox.start_coord.y + 1};
    std::optional<CoreCoord> grid_offset = std::nullopt;
    if (bbox.start_coord.x != 0 || bbox.start_coord.y != 0) {
        grid_offset = bbox.start_coord;
    }
    num_blocks = shard_spec.num_cores();

    // two-stage reduce
    bool use_two_stage_reduce = false;
    if (grid_size.x > 1 && grid_size.x <= device->compute_with_storage_grid_size().x &&
        grid_size.y > 1) {  // row major and multiple rows
        use_two_stage_reduce = true;
    }
    uint32_t num_subblocks_w = block_wt / subblock_wt;

    // Get all storage cores
    ShardSpec output_shard_spec = output.shard_spec().value();
    bool output_row_wise = output_shard_spec.orientation == ShardOrientation::ROW_MAJOR;

    CoreRangeSet all_storage_cores = output_shard_spec.grid;
    CoreRangeSet all_worker_and_storage_cores = all_storage_cores.merge(a.shard_spec().value().grid);
    std::vector<uint32_t> storage_core_noc_x;
    std::vector<uint32_t> storage_core_noc_y;
    std::vector<CoreCoord> storage_core_coords =
        corerange_to_cores(all_storage_cores, all_storage_cores.num_cores(), true);
    for (auto core : storage_core_coords) {
        storage_core_noc_x.push_back((std::uint32_t)device->worker_core_from_logical_core(core).x);
        storage_core_noc_y.push_back((std::uint32_t)device->worker_core_from_logical_core(core).y);

        tt::log_debug(
            "Storage core: ({}, {}), physical coords: ({}, {})",
            core.x,
            core.y,
            storage_core_noc_x.back(),
            storage_core_noc_y.back());
    }

    // b, gamma addr
    auto gamma_dram_addr = gamma.has_value() ? gamma.value().buffer()->address() : 0;

    ////////////////////////////////////////////////////////////////////////////
    //                         Parameters Setup
    ////////////////////////////////////////////////////////////////////////////
    // block size for in0 (tensor a)
    uint32_t num_rows_per_all_to_all_worker = 1;
    uint32_t in0_block_tiles = block_wt;
    // post_all_gather_stats_block_tiles
    uint32_t post_all_gather_stats_block_tiles = 1;
    uint32_t num_distributed_devices = 1;
    if (stats.has_value()) {
        post_all_gather_stats_block_tiles = stats.value().get_padded_shape()[-1] / TILE_WIDTH;
        num_distributed_devices = post_all_gather_stats_block_tiles;
    }

    uint32_t in0_CB_tiles = in0_block_tiles;
    uint32_t in0_CB_size = in0_CB_tiles * in_single_tile_size;
    // block size for in1 (tensor b)
    uint32_t in1_CB_size = in0_CB_size;
    // in2 - scaler
    uint32_t in2_CB_size = bfloat16_tile_size;
    // in3 - eps
    uint32_t in3_CB_size = bfloat16_tile_size;
    // gamma
    uint32_t in5_CB_size = in0_block_tiles * gamma_single_tile_size / 1;
    // itermediate buffers change later
    uint32_t x_CB_size = in0_block_tiles * single_tile_size;
    uint32_t xmm_CB_size = in0_block_tiles * single_tile_size;
    uint32_t ex_partial_CB_size = in0_block_tiles * single_tile_size / block_wt;
    uint32_t ex_CB_size = ex_partial_CB_size;
    uint32_t ex_global_CB_size = ex_partial_CB_size;
    uint32_t xmm2_CB_size = in0_block_tiles * single_tile_size / 1;
    uint32_t ex2pe_CB_size = single_tile_size;
    uint32_t stats_cb_size = 0;
    uint32_t stats_reduced_cb_size = 0;
    stats_cb_size = post_all_gather_stats_block_tiles * single_tile_size;
    stats_reduced_cb_size = single_tile_size;
    // output buffer size
    uint32_t out_CB_size;
    out_CB_size = in0_block_tiles * out_single_tile_size;
    uint32_t out_reshard_CB_size = out_CB_size;
    if (!skip_write_back) {
        out_reshard_CB_size = block_wt_resharded * 1 * out_single_tile_size;
    }
    ////////////////////////////////////////////////////////////////////////////
    //                      Application Setup
    ////////////////////////////////////////////////////////////////////////////
    Program program = Program();
    // define core ranges
    bool use_mcast = num_blocks > 1;

    uint32_t num_cores_x = grid_size.x;
    uint32_t num_cores_y = grid_size.y;
    uint32_t num_cores = num_cores_x * num_cores_y;
    uint32_t num_cores_all_to_all = 1;
    uint32_t num_cores_all_to_all_second_stage = 0;
    uint32_t num_blocks_first_stage = num_blocks;
    uint32_t num_blocks_second_stage = 0;
    if (use_two_stage_reduce) {
        num_blocks_first_stage = num_cores_x;
        num_cores_all_to_all_second_stage = num_cores_y;
        num_cores_all_to_all = num_cores_y;
        num_blocks_second_stage = num_cores_all_to_all_second_stage;
    }
    uint32_t num_none_all_to_all_workers = num_blocks - num_cores_all_to_all;

    CoreCoord start_core = {0, 0};
    CoreRangeSet all_cores = shard_spec.grid;
    CoreRange sender_cores(start_core, start_core);
    CoreRangeSet all_to_all_cores;
    CoreRangeSet all_to_all_workers_except_sender;
    CoreRangeSet not_all_to_all_workers;
    sender_cores = {start_core, start_core};
    CoreCoord all_core_grid_size;
    CoreCoord none_core_grid_size;
    if (use_two_stage_reduce) {
        all_core_grid_size = {1, num_cores_y};
        none_core_grid_size = {num_cores_x - 1, num_cores_y};
    } else {
        all_core_grid_size = grid_size;
        none_core_grid_size = grid_size;
    }
    all_to_all_cores = num_cores_to_corerangeset(start_core, num_cores_all_to_all, all_core_grid_size, true);
    if (use_mcast) {
        CoreCoord all_start_core;
        CoreCoord end_core = sender_cores.end_coord;
        if (use_two_stage_reduce) {
            if (end_core.x == all_core_grid_size.x - 1) {
                all_start_core = {0, end_core.y + 1};
            } else {
                all_start_core = {end_core.x + 1, end_core.y};
            }
        } else {
            if (end_core.x == bbox.end_coord.x) {
                all_start_core = {0, end_core.y + 1};
            } else {
                all_start_core = {end_core.x + 1, end_core.y};
            }
        }
        all_to_all_workers_except_sender =
            num_cores_to_corerangeset(all_start_core, num_cores_all_to_all - 1, all_core_grid_size, true);
    }
    if (num_none_all_to_all_workers > 0) {
        if (use_two_stage_reduce) {
            CoreCoord none_start_core = {all_core_grid_size.x, sender_cores.end_coord.y};
            CoreCoord none_end_core = {num_cores_x - 1, num_cores_y - 1};
            CoreRange none_core_range = CoreRange(none_start_core, none_end_core);
            not_all_to_all_workers = CoreRangeSet(none_core_range);
        } else {
            CoreCoord none_start_core;
            CoreCoord end_core = (*all_to_all_cores.ranges().rbegin()).end_coord;
            if (end_core.x == bbox.end_coord.x) {
                none_start_core = {0, end_core.y + 1};
            } else {
                none_start_core = {end_core.x + 1, end_core.y};
            }
            not_all_to_all_workers =
                num_cores_to_corerangeset(none_start_core, num_none_all_to_all_workers, none_core_grid_size, true);
        }
    }
    auto applyStartOffset = [](const CoreRangeSet& input_set, const CoreCoord& grid_offset) -> CoreRangeSet {
        if (input_set.empty()) {
            return input_set;
        }

        std::vector<CoreRange> new_ranges;
        new_ranges.reserve(input_set.size());

        for (const CoreRange& range : input_set.ranges()) {
            CoreCoord new_start = {range.start_coord.x + grid_offset.x, range.start_coord.y + grid_offset.y};
            CoreCoord new_end = {range.end_coord.x + grid_offset.x, range.end_coord.y + grid_offset.y};
            new_ranges.emplace_back(new_start, new_end);
        }

        return CoreRangeSet(std::move(new_ranges));
    };
    if (grid_offset.has_value()) {
        start_core = {start_core.x + grid_offset.value().x, start_core.y + grid_offset.value().y};
        sender_cores = {
            {sender_cores.start_coord.x + start_core.x, sender_cores.start_coord.y + start_core.y},
            {sender_cores.end_coord.x + start_core.x, sender_cores.end_coord.y + start_core.y}};
        all_to_all_cores = applyStartOffset(all_to_all_cores, grid_offset.value());
        all_to_all_workers_except_sender = applyStartOffset(all_to_all_workers_except_sender, grid_offset.value());
        not_all_to_all_workers = applyStartOffset(not_all_to_all_workers, grid_offset.value());
    }
    // Mcast args
    auto reduce_sender_semaphore_id = tt::tt_metal::CreateSemaphore(program, all_cores, INVALID);
    // reader defines
    std::map<string, string> reader_mcast_sender_defines;
    std::map<string, string> reader_mcast_receiver_defines;
    if (gamma.has_value()) {
        reader_mcast_sender_defines["FUSE_GAMMA"] = "1";
        reader_mcast_receiver_defines["FUSE_GAMMA"] = "1";
    }

    // Create circular buffers

    // ex_global
    uint32_t ex_global_cb_index = tt::CBIndex::c_0;
    tt::tt_metal::CircularBufferConfig ex_global_cb_config =
        tt::tt_metal::CircularBufferConfig(ex_global_CB_size, {{ex_global_cb_index, cb_data_format}})
            .set_page_size(ex_global_cb_index, single_tile_size);
    auto cb_ex_global = tt::tt_metal::CreateCircularBuffer(program, all_cores, ex_global_cb_config);

    // out
    uint32_t output_cb_index = tt::CBIndex::c_1;
    tt::tt_metal::CircularBufferConfig output_cb_config =
        tt::tt_metal::CircularBufferConfig(out_CB_size, {{output_cb_index, out_data_format}})
            .set_page_size(output_cb_index, out_single_tile_size);
    if (skip_write_back) {
        output_cb_config = output_cb_config.set_globally_allocated_address(*output.buffer());
    }
    CBHandle cb_output = 0;
    cb_output = tt::tt_metal::CreateCircularBuffer(program, all_cores, output_cb_config);

    // gamma
    uint32_t in5_cb_index = tt::CBIndex::c_2;
    if (gamma.has_value()) {
        tt::tt_metal::CircularBufferConfig in5_cb_config =
            tt::tt_metal::CircularBufferConfig(in5_CB_size, {{in5_cb_index, gamma_cb_data_format}})
                .set_page_size(in5_cb_index, gamma_single_tile_size);
        auto cb_in5 = tt::tt_metal::CreateCircularBuffer(program, all_cores, in5_cb_config);
    }

    // in0 sharded
    uint32_t in0_cb_index = tt::CBIndex::c_3;
    tt::tt_metal::CircularBufferConfig in0_cb_config =
        tt::tt_metal::CircularBufferConfig(in0_CB_size, {{in0_cb_index, in_data_format}})
            .set_page_size(in0_cb_index, in_single_tile_size)
            .set_globally_allocated_address(*a.buffer());
    auto cb_in0 = tt::tt_metal::CreateCircularBuffer(program, all_cores, in0_cb_config);

    // in3 eps
    uint32_t in3_cb_index = tt::CBIndex::c_4;
    tt::tt_metal::CircularBufferConfig in3_cb_config =
        tt::tt_metal::CircularBufferConfig(in3_CB_size, {{in3_cb_index, tt::DataFormat::Float16_b}})
            .set_page_size(in3_cb_index, bfloat16_tile_size);
    auto cb_in3 = tt::tt_metal::CreateCircularBuffer(program, all_cores, in3_cb_config);

    // in4 scaler-c
    uint32_t in4_cb_index = tt::CBIndex::c_5;
    tt::tt_metal::CircularBufferConfig in4_cb_config =
        tt::tt_metal::CircularBufferConfig(in2_CB_size, {{in4_cb_index, tt::DataFormat::Float16_b}})
            .set_page_size(in4_cb_index, bfloat16_tile_size);
    auto cb_in4 = tt::tt_metal::CreateCircularBuffer(program, all_cores, in4_cb_config);

    // x
    uint32_t x_cb_index;
    x_cb_index = tt::CBIndex::c_6;
    tt::tt_metal::CircularBufferConfig x_cb_config =
        tt::tt_metal::CircularBufferConfig(x_CB_size, {{x_cb_index, cb_data_format}})
            .set_page_size(x_cb_index, single_tile_size);
    auto cb_x = tt::tt_metal::CreateCircularBuffer(program, all_cores, x_cb_config);

    uint32_t output_reshard_cb_index = tt::CBIndex::c_7;
    tt::tt_metal::CircularBufferConfig output_reshard_cb_config =
        tt::tt_metal::CircularBufferConfig(out_reshard_CB_size, {{output_reshard_cb_index, out_data_format}})
            .set_page_size(output_reshard_cb_index, out_single_tile_size);
    CBHandle cb_output_reshard = 0;
    if (!skip_write_back) {
        output_reshard_cb_config = output_reshard_cb_config.set_globally_allocated_address(*output.buffer());
        cb_output_reshard = tt::tt_metal::CreateCircularBuffer(program, all_cores, output_reshard_cb_config);
    }

    // cb_var
    uint32_t cb_var_index = tt::CBIndex::c_8;
    tt::tt_metal::CircularBufferConfig cb_var_config =
        tt::tt_metal::CircularBufferConfig(ex_global_CB_size, {{cb_var_index, cb_data_format}})
            .set_page_size(cb_var_index, single_tile_size);
    auto cb_var_global = tt::tt_metal::CreateCircularBuffer(program, sender_cores, cb_var_config);

    // cb_stats_reduced
    uint32_t cb_stats_reduced_index;
    cb_stats_reduced_index = tt::CBIndex::c_9;
    tt::tt_metal::CircularBufferConfig stats_reduced_cb_config =
        tt::tt_metal::CircularBufferConfig(stats_reduced_cb_size, {{cb_stats_reduced_index, cb_data_format}})
            .set_page_size(cb_stats_reduced_index, single_tile_size);
    auto cb_stats_reduced = tt::tt_metal::CreateCircularBuffer(program, sender_cores, stats_reduced_cb_config);

    // cb_stats
    uint32_t cb_stats_index;
    cb_stats_index = tt::CBIndex::c_10;
    tt::tt_metal::CircularBufferConfig stats_cb_config =
        tt::tt_metal::CircularBufferConfig(stats_cb_size, {{cb_stats_index, cb_data_format}})
            .set_page_size(cb_stats_index, single_tile_size)
            .set_globally_allocated_address(*stats.value().buffer());
    auto cb_stats = tt::tt_metal::CreateCircularBuffer(program, sender_cores, stats_cb_config);

    const auto& cores = corerange_to_cores(all_cores, all_cores.num_cores(), true);

    // reader compile time args
    std::vector<uint32_t> reader_mcast_sender_compile_time_args = {
        (std::uint32_t)reduce_sender_semaphore_id,
        (std::uint32_t)num_blocks,
        (std::uint32_t)single_tile_size,
        (std::uint32_t)cb_stats_reduced_index,
        (std::uint32_t)ex_global_cb_index};
    std::vector<uint32_t> reader_mcast_receiver_compile_time_args = {
        (std::uint32_t)reduce_sender_semaphore_id, ex_global_cb_index};

    tt::tt_metal::NOC reader_noc = tt::tt_metal::detail::GetPreferredNOCForDRAMRead(device->arch());
    tt::tt_metal::NOC writer_noc = tt::tt_metal::detail::GetPreferredNOCForDRAMWrite(device->arch());

    if (!skip_write_back) {
        reader_noc = NOC::NOC_0;
        writer_noc = NOC::NOC_1;
    }

    // reader kernel
    std::string sender_reader_kernel_file =
        "ttnn/cpp/ttnn/operations/experimental/ccl/rms_allgather/device/kernels/dataflow/"
        "reader_mcast_sender_unary_sharded_rms_post.cpp";
    std::string reciever_reader_kernel_file =
        "ttnn/cpp/ttnn/operations/experimental/ccl/rms_allgather/device/kernels/dataflow/"
        "reader_mcast_receiver_unary_sharded_rms_post.cpp";

    auto reader_mcast_sender_kernels_id = CreateKernel(
        program,
        sender_reader_kernel_file,
        sender_cores,
        tt::tt_metal::DataMovementConfig{
            .processor = tt::tt_metal::DataMovementProcessor::RISCV_0,
            .noc = reader_noc,
            .compile_args = reader_mcast_sender_compile_time_args,
            .defines = reader_mcast_sender_defines});
    KernelHandle reader_mcast_receiver_kernels_id_all_to_all = -1;
    KernelHandle reader_mcast_receiver_kernels_id = -1;
    if (use_mcast) {
        reader_mcast_receiver_kernels_id_all_to_all = CreateKernel(
            program,
            reciever_reader_kernel_file,
            all_to_all_workers_except_sender,
            tt::tt_metal::DataMovementConfig{
                .processor = tt::tt_metal::DataMovementProcessor::RISCV_0,
                .noc = reader_noc,
                .compile_args = reader_mcast_receiver_compile_time_args,
                .defines = reader_mcast_receiver_defines});
    }
    if (num_none_all_to_all_workers > 0) {
        reader_mcast_receiver_kernels_id = CreateKernel(
            program,
            reciever_reader_kernel_file,
            not_all_to_all_workers,
            tt::tt_metal::DataMovementConfig{
                .processor = tt::tt_metal::DataMovementProcessor::RISCV_0,
                .noc = reader_noc,
                .compile_args = reader_mcast_receiver_compile_time_args,
                .defines = reader_mcast_receiver_defines});
    }

    // writer defines
    std::map<string, string> writer_defines;
    if (skip_write_back) {
        writer_defines["SKIP_WRITE_BACK"] = "1";
    }
    // writer compile time args
    std::vector<uint32_t> writer_compile_time_args = {
        1,  // is_all_to_all_worker
        (std::uint32_t)gamma.has_value(),
        (std::uint32_t)is_dram(gamma),
        (std::uint32_t)block_wt,
        output_reshard_cb_index,
        output_cb_index,
        in3_cb_index,
        in4_cb_index,
        in5_cb_index};

    if (gamma.has_value() and gamma.value().get_layout() == Layout::ROW_MAJOR) {
        auto gamma_stick_size = gamma.value().get_padded_shape()[-1] * gamma.value().element_size();
        writer_compile_time_args.push_back(gamma_stick_size);
    } else {
        writer_compile_time_args.push_back(0);
    }

    writer_compile_time_args.push_back(gamma_cb_data_format == tt::DataFormat::Float32);

    // write back compile time args
    writer_compile_time_args.push_back(block_wt * out_single_tile_size);  // out_tensor_stride_w_bytes
    writer_compile_time_args.push_back(
        block_wt_resharded * out_single_tile_size);  // out_reshard_tensor_stride_w_bytes: how many bytes to skip to get
                                                     // to the next data chunk
    // writer kernel
    std::string writer_kernel;
    writer_kernel =
        "ttnn/cpp/ttnn/operations/experimental/ccl/rms_allgather/device/kernels/dataflow/"
        "writer_unary_sharded_rms_post.cpp";
    auto writer_mcast_sender_kernels_id = CreateKernel(
        program,
        writer_kernel,
        all_to_all_cores,
        tt::tt_metal::DataMovementConfig{
            .processor = tt::tt_metal::DataMovementProcessor::RISCV_1,
            .noc = writer_noc,
            .compile_args = writer_compile_time_args,
            .defines = writer_defines});
    KernelHandle writer_mcast_receiver_kernels_id = -1;
    if (num_none_all_to_all_workers > 0) {
        writer_compile_time_args.at(0) = 0;
        writer_mcast_receiver_kernels_id = CreateKernel(
            program,
            writer_kernel,
            not_all_to_all_workers,
            tt::tt_metal::DataMovementConfig{
                .processor = tt::tt_metal::DataMovementProcessor::RISCV_1,
                .noc = writer_noc,
                .compile_args = writer_compile_time_args,
                .defines = writer_defines});
    }
    // compute kernel compile time args
    std::vector<uint32_t> all_to_all_except_top_compute_compile_time_args = {
        num_blocks_first_stage,
        block_wt,
        subblock_wt,
        num_subblocks_w,
        1,
        block_wt,
        fp32_dest_acc_en,
        num_blocks_second_stage,
        output_cb_index,
        cb_stats_index,
        in0_cb_index,
        in3_cb_index,
        in4_cb_index,
        cb_var_index,
        x_cb_index,
        in5_cb_index,
        cb_stats_reduced_index,
        ex_global_cb_index};
    std::vector<uint32_t> not_all_to_all_compute_compile_time_args = {
        num_blocks_first_stage,
        block_wt,
        subblock_wt,
        num_subblocks_w,
        0,
        block_wt,
        fp32_dest_acc_en,
        num_blocks_second_stage,
        output_cb_index,
        cb_stats_index,
        in0_cb_index,
        in3_cb_index,
        in4_cb_index,
        cb_var_index,
        x_cb_index,
        in5_cb_index,
        cb_stats_reduced_index,
        ex_global_cb_index};
    // compute kernel
    std::string compute_kernel_file =
        "ttnn/cpp/ttnn/operations/experimental/ccl/rms_allgather/device/kernels/compute/"
        "rms_sharded_post.cpp";
    KernelHandle compute_kernels_id = -1;
    auto compute_kernels_id_all_to_all = CreateKernel(
        program,
        compute_kernel_file,
        all_to_all_cores,
        tt::tt_metal::ComputeConfig{
            .math_fidelity = math_fidelity,
            .fp32_dest_acc_en = fp32_dest_acc_en,
            .math_approx_mode = math_approx_mode,
            .compile_args = all_to_all_except_top_compute_compile_time_args});
    if (num_none_all_to_all_workers > 0) {
        compute_kernels_id = CreateKernel(
            program,
            compute_kernel_file,
            not_all_to_all_workers,
            tt::tt_metal::ComputeConfig{
                .math_fidelity = math_fidelity,
                .fp32_dest_acc_en = fp32_dest_acc_en,
                .math_approx_mode = math_approx_mode,
                .compile_args = not_all_to_all_compute_compile_time_args});
    }

    // Runtime Args
    std::vector<KernelHandle> writer_kernel_ids;
    writer_kernel_ids.reserve(cores.size());
    float winv = 1.0f / block_w;                    // bcast-w scaler
    float cinv = (1.0f / num_distributed_devices);  // bcast-cores scaler
    float cinv_one = 1.0f;                          // bcast-cores scaler for all-to-all cores not on first row/col
    auto bfloat_cinv_value = bfloat16(cinv);
    uint32_t packed_cinv_value = pack_two_bfloat16_into_uint32({bfloat_cinv_value, bfloat_cinv_value});
    auto bfloat_cinv_value_one = bfloat16(cinv_one);
    uint32_t packed_cinv_value_one = pack_two_bfloat16_into_uint32({bfloat_cinv_value_one, bfloat_cinv_value_one});
    auto bfloat_winv_value = bfloat16(winv);
    uint32_t packed_winv_value = pack_two_bfloat16_into_uint32({bfloat_winv_value, bfloat_winv_value});
    union {
        float f;
        uint32_t u;
    } e;
    e.f = eps;

    std::vector<uint32_t> in0_mcast_noc_x;
    std::vector<uint32_t> in0_mcast_noc_y;
    in0_mcast_noc_x.reserve(num_cores_x);
    in0_mcast_noc_y.reserve(num_cores_y);
    CoreCoord core_start_offset = grid_offset.value_or(CoreCoord{0, 0});
    for (uint32_t core_idx_x = core_start_offset.x; core_idx_x < num_cores_x + core_start_offset.x; ++core_idx_x) {
        in0_mcast_noc_x.push_back(device->worker_core_from_logical_core({core_idx_x, core_start_offset.y}).x);
    }
    for (uint32_t core_idx_y = core_start_offset.y; core_idx_y < num_cores_y + core_start_offset.y; ++core_idx_y) {
        in0_mcast_noc_y.push_back(device->worker_core_from_logical_core({core_start_offset.x, core_idx_y}).y);
    }

    // For write back calculation
    uint32_t current_storage_core = 0;
    uint32_t current_storage_core_offset = 0;

    for (uint32_t i = 0; i < cores.size(); ++i) {
        const auto& core = cores[i];

        tt::log_debug("core: {}, {}", core.x, core.y);

        uint32_t width_index = 0;
        width_index = i;

        uint32_t width_index_two_stage = width_index % num_blocks_first_stage;

        uint32_t gamma_tile_start_id = width_index * block_wt;

        std::vector<uint32_t> compute_args{};
        if ((not use_two_stage_reduce and width_index < num_cores_all_to_all) or
            (use_two_stage_reduce and width_index_two_stage < 1)) {
            bool is_second_stage_reader;
            if (use_two_stage_reduce) {
                is_second_stage_reader = width_index < 1;
            } else {
                is_second_stage_reader = false;
            }
            compute_args.push_back((uint32_t)(!(use_two_stage_reduce && (!is_second_stage_reader))));
            compute_args.push_back((uint32_t)num_distributed_devices);
            tt::tt_metal::SetRuntimeArgs(program, compute_kernels_id_all_to_all, core, compute_args);
        } else {
            tt::tt_metal::SetRuntimeArgs(program, compute_kernels_id, core, compute_args);
        }

        if (width_index == 0) {
            CoreCoord mcast_start, mcast_end;
            CoreCoord top_left_core = {(std::size_t)start_core.x, (std::size_t)start_core.y};
            CoreCoord bottom_right_core = {
                (std::size_t)start_core.x + num_cores_x - 1, (std::size_t)start_core.y + num_cores_y - 1};
            auto top_left_core_physical = device->worker_core_from_logical_core(top_left_core);
            auto bottom_right_core_physical = device->worker_core_from_logical_core(bottom_right_core);
            mcast_start = top_left_core_physical;
            mcast_end = bottom_right_core_physical;
            if (reader_noc == NOC::NOC_1) {
                std::swap(mcast_start, mcast_end);
            }
            std::vector<uint32_t> mcast_sender_args;
            mcast_sender_args.push_back(mcast_start.x);
            mcast_sender_args.push_back(mcast_start.y);
            mcast_sender_args.push_back(mcast_end.x);
            mcast_sender_args.push_back(mcast_end.y);
            tt::tt_metal::SetRuntimeArgs(program, reader_mcast_sender_kernels_id, core, mcast_sender_args);
        } else if (
            (not use_two_stage_reduce and width_index < num_cores_all_to_all) or
            (use_two_stage_reduce and width_index_two_stage < 1)) {
            std::vector<uint32_t> mcast_receiver_args = {};
            tt::tt_metal::SetRuntimeArgs(
                program, reader_mcast_receiver_kernels_id_all_to_all, core, mcast_receiver_args);
        } else {
            std::vector<uint32_t> mcast_receiver_args = {};
            tt::tt_metal::SetRuntimeArgs(program, reader_mcast_receiver_kernels_id, core, mcast_receiver_args);
        }

        // Compute write back rt args

>>>>>>> ca6064e4
        std::vector<uint32_t> write_back_writer_args;

        uint32_t num_storage_cores = all_storage_cores.num_cores();

        write_back_writer_args.push_back(
            current_storage_core_offset * out_single_tile_size);  // storage_core_start_offset

        uint32_t current_worker_num_segments_to_write_back = 0;
        uint32_t worker_core_current_offset = 0;

        while (worker_core_current_offset <
               block_wt) {  // Continue until all worker core data has been written to corresponding storage cores
            uint32_t num_tiles_available_at_current_storage_core = block_wt_resharded - current_storage_core_offset;
            uint32_t num_tiles_left_on_current_worker_core = block_wt - worker_core_current_offset;
            uint32_t num_tiles_to_write_back =
                std::min(num_tiles_left_on_current_worker_core, num_tiles_available_at_current_storage_core);
            current_worker_num_segments_to_write_back += 1;

            tt::log_debug(
                "New segment for worker core {}, Worker core offset: {}, Storage core offset: {}, Num tiles to "
                "write "
                "back: {}",
                i,
                worker_core_current_offset,
                current_storage_core_offset,
                num_tiles_to_write_back);

            write_back_writer_args.push_back(num_tiles_to_write_back);                   // num_bytes_to_write_back
            write_back_writer_args.push_back(storage_core_noc_x[current_storage_core]);  // current_storage_core_noc_x
            write_back_writer_args.push_back(storage_core_noc_y[current_storage_core]);  // current_storage_core_noc_y
            worker_core_current_offset += num_tiles_to_write_back;
            current_storage_core_offset += num_tiles_to_write_back;

            if (current_storage_core_offset >= block_wt_resharded) {
                current_storage_core += 1;        // Move to next storage core
                current_storage_core_offset = 0;  // Reset offset on new storage core

                TT_ASSERT(
                    current_storage_core <= num_storage_cores,
                    "current_storage_core {} is exceeding number of storage cores {}",
                    current_storage_core,
                    num_storage_cores);
            }
        }
        TT_ASSERT(
            worker_core_current_offset == block_wt,
            "All worker core data should be written, but worker_core_current_offset {} != block_wt {}",
            worker_core_current_offset,
            block_wt);

        write_back_writer_args.insert(write_back_writer_args.begin(), current_worker_num_segments_to_write_back);

        if ((not use_two_stage_reduce and width_index < num_cores_all_to_all) or
            (use_two_stage_reduce and width_index_two_stage < 1)) {
            std::vector<uint32_t> writer_mcast_sender_args = {0};
            CoreCoord mcast_start, mcast_end;
            CoreCoord top_left_core = {(std::size_t)start_core.x, (std::size_t)start_core.y};
            CoreCoord bottom_right_core = {
                (std::size_t)start_core.x + num_cores_x - 1, (std::size_t)start_core.y + num_cores_y - 1};
            auto top_left_core_physical = mesh_device->worker_core_from_logical_core(top_left_core);
            auto bottom_right_core_physical = mesh_device->worker_core_from_logical_core(bottom_right_core);
            mcast_start = top_left_core_physical;
            mcast_end = bottom_right_core_physical;
            if (writer_noc == NOC::NOC_1) {
                std::swap(mcast_start, mcast_end);
            }
            writer_mcast_sender_args.push_back(mcast_start.x);
            writer_mcast_sender_args.push_back(mcast_start.y);
            writer_mcast_sender_args.push_back(mcast_end.x);
            writer_mcast_sender_args.push_back(mcast_end.y);
            if (use_two_stage_reduce && (!(width_index < 1))) {
                writer_mcast_sender_args.push_back(packed_winv_value);
                writer_mcast_sender_args.push_back(packed_cinv_value_one);
            } else {
                writer_mcast_sender_args.push_back(packed_winv_value);
                writer_mcast_sender_args.push_back(packed_cinv_value_pre);
            }
            writer_mcast_sender_args.push_back(i);  // Core ID to limit number of cores to do all gather on
            writer_mcast_sender_args.insert(
                writer_mcast_sender_args.end(), all_gather_rts.begin(), all_gather_rts.end());
            writer_mcast_sender_args.at(0) = writer_mcast_sender_args.size();
            std::vector<uint32_t> writer_mcast_post_sender_args;
            if (use_two_stage_reduce) {
                if (width_index < 1) {
                    writer_mcast_post_sender_args.push_back(packed_cinv_value);
                } else {
                    writer_mcast_post_sender_args.push_back(packed_cinv_value_one);
                }
            } else {
                writer_mcast_post_sender_args.push_back(packed_cinv_value);
            }
            writer_mcast_post_sender_args.push_back(e.u);
            writer_mcast_post_sender_args.push_back(gamma_dram_addr);
            writer_mcast_post_sender_args.push_back(gamma_tile_start_id);

            // Add args for write back (reshard)
            writer_mcast_post_sender_args.insert(
                writer_mcast_post_sender_args.end(), write_back_writer_args.begin(), write_back_writer_args.end());
            writer_mcast_sender_args.insert(
                writer_mcast_sender_args.end(),
                writer_mcast_post_sender_args.begin(),
                writer_mcast_post_sender_args.end());
            tt::tt_metal::SetRuntimeArgs(program, writer_mcast_sender_kernels_id, core, writer_mcast_sender_args);
            writer_kernel_ids.push_back(writer_mcast_sender_kernels_id);
        } else {
            std::vector<uint32_t> writer_mcast_receiver_args = {0};
            CoreCoord mcast_start, mcast_end;
            CoreCoord top_left_core = {(std::size_t)start_core.x, (std::size_t)start_core.y};
            CoreCoord bottom_right_core = {
                (std::size_t)start_core.x + num_cores_x - 1, (std::size_t)start_core.y + num_cores_y - 1};
            auto top_left_core_physical = mesh_device->worker_core_from_logical_core(top_left_core);
            auto bottom_right_core_physical = mesh_device->worker_core_from_logical_core(bottom_right_core);
            mcast_start = top_left_core_physical;
            mcast_end = bottom_right_core_physical;
            if (reader_noc == NOC::NOC_1) {
                std::swap(mcast_start, mcast_end);
            }
            writer_mcast_receiver_args.push_back(mcast_start.x);
            writer_mcast_receiver_args.push_back(mcast_start.y);
            writer_mcast_receiver_args.push_back(mcast_end.x);
            writer_mcast_receiver_args.push_back(mcast_end.y);
            writer_mcast_receiver_args.push_back(packed_winv_value);
            writer_mcast_receiver_args.push_back(packed_cinv_value_pre);
            writer_mcast_receiver_args.push_back(i);  // Core ID to limit number of cores to do all gather on
            writer_mcast_receiver_args.insert(
                writer_mcast_receiver_args.end(), all_gather_rts.begin(), all_gather_rts.end());
            writer_mcast_receiver_args.at(0) = writer_mcast_receiver_args.size();
            std::vector<uint32_t> writer_mcast_post_receiver_args;
            writer_mcast_post_receiver_args.push_back(packed_cinv_value);
            writer_mcast_post_receiver_args.push_back(e.u);
            writer_mcast_post_receiver_args.push_back(gamma_dram_addr);
            writer_mcast_post_receiver_args.push_back(gamma_tile_start_id);
            // Add args for write back (reshard)
            writer_mcast_post_receiver_args.insert(
                writer_mcast_post_receiver_args.end(), write_back_writer_args.begin(), write_back_writer_args.end());
            writer_mcast_receiver_args.insert(
                writer_mcast_receiver_args.end(),
                writer_mcast_post_receiver_args.begin(),
                writer_mcast_post_receiver_args.end());
            // std::cout << "writer rcv args are( ";
            // for (int i=0; i<writer_mcast_receiver_args.size(); i++)
            //{
            //     std::cout << writer_mcast_receiver_args.at(i) <<" ";
            // }
            // std::cout << ")\n";
            tt::tt_metal::SetRuntimeArgs(program, writer_mcast_receiver_kernels_id, core, writer_mcast_receiver_args);
            writer_kernel_ids.push_back(writer_mcast_receiver_kernels_id);
        }
    }

    auto override_runtime_arguments_callback =
        [writer_kernel_ids,
         writer_mcast_sender_kernels_id,
         writer_mcast_receiver_kernels_id,
         num_none_all_to_all_workers,
         pre_cb_in0,
         cb_in1,
         cb_add_out,
         cb_in0,
         cb_stats,
         cb_output,
         cb_output_reshard,
         cores](
            const void* operation,
            Program& program,
            const std::vector<Tensor>& input_tensors,
            const std::vector<std::optional<const Tensor>>& optional_input_tensors,
            const std::vector<Tensor>& output_tensors) {
            const auto src_buffer_a = input_tensors.at(0).buffer();
            const auto b_tensor = optional_input_tensors.at(0);
            const auto gamma_tensor = optional_input_tensors.at(1);
            const auto stats_tensor = optional_input_tensors.at(2);
            const auto dst_buffer = output_tensors.at(0).buffer();
            bool skip_write_back =
                output_tensors.at(0).shard_spec().value() == input_tensors.at(0).shard_spec().value();
            auto& writer_sender_args_by_core = GetRuntimeArgs(program, writer_mcast_sender_kernels_id);
            auto& writer_receiver_args_by_core = num_none_all_to_all_workers > 0
                                                     ? GetRuntimeArgs(program, writer_mcast_receiver_kernels_id)
                                                     : writer_sender_args_by_core;
            auto semaphore = static_cast<const RMSAllGather*>(operation)->semaphore;
            const auto gamma_address = gamma_tensor.has_value() ? gamma_tensor.value().buffer()->address() : 0;
            for (uint32_t i = 0; i < cores.size(); ++i) {
                const CoreCoord& core = cores[i];

                const auto writer_kernel_id = writer_kernel_ids.at(i);

                if (writer_kernel_id == writer_mcast_sender_kernels_id) {
                    auto& runtime_args = writer_sender_args_by_core[core.x][core.y];
                    runtime_args[8] = semaphore.address();
                    runtime_args[10] = dst_buffer->address();
                    // runtime_args[0] holds the start of the post arguments, apply that offset
                    runtime_args[runtime_args[0] + 2] = gamma_address;
                } else if (writer_kernel_id == writer_mcast_receiver_kernels_id) {
                    auto& runtime_args = writer_receiver_args_by_core[core.x][core.y];
                    runtime_args[8] = semaphore.address();
                    runtime_args[10] = dst_buffer->address();
                    runtime_args[runtime_args[0] + 2] = gamma_address;
                }
            }
            // Repoint to the input buffers
            if (b_tensor.has_value()) {
                UpdateDynamicCircularBufferAddress(program, cb_in1, *src_buffer_a);
                UpdateDynamicCircularBufferAddress(program, cb_add_out, *b_tensor.value().buffer());
                UpdateDynamicCircularBufferAddress(program, cb_in0, *b_tensor.value().buffer());
                UpdateDynamicCircularBufferAddress(program, pre_cb_in0, *b_tensor.value().buffer());
            } else {
                UpdateDynamicCircularBufferAddress(program, cb_in0, *src_buffer_a);
                UpdateDynamicCircularBufferAddress(program, pre_cb_in0, *src_buffer_a);
            }
            if (!skip_write_back) {
                UpdateDynamicCircularBufferAddress(program, cb_output_reshard, *dst_buffer);
            } else {
                UpdateDynamicCircularBufferAddress(program, cb_output, *dst_buffer);
            }
            if (stats_tensor.has_value()) {
                const auto stats_buffer = optional_input_tensors.at(2).value().buffer();
                UpdateDynamicCircularBufferAddress(program, cb_stats, *stats_buffer);
            }
        };

    return {.program = std::move(program), .override_runtime_arguments_callback = override_runtime_arguments_callback};
}

}  // namespace ttnn::operations::fused::normalization<|MERGE_RESOLUTION|>--- conflicted
+++ resolved
@@ -94,15 +94,12 @@
     uint32_t stats_page_size;
     tt::DataFormat in_data_format = tt::tt_metal::datatype_to_dataformat_converter(a.get_dtype());
     tt::DataFormat out_data_format = tt::tt_metal::datatype_to_dataformat_converter(output.get_dtype());
-<<<<<<< HEAD
     tt::DataFormat stats_data_format = tt::tt_metal::datatype_to_dataformat_converter(stats.value().get_dtype());
     tt::DataFormat residual_data_format = in_data_format;
     if (b)
     {
         residual_data_format = tt::tt_metal::datatype_to_dataformat_converter(b.value().get_dtype());
     }
-=======
->>>>>>> ca6064e4
     if (output.get_layout() == Layout::TILE) {
         output_page_size = output.tensor_spec().tile().get_tile_size(out_data_format);
     } else {
@@ -462,17 +459,10 @@
 
     // out
     uint32_t cb_to_allgather_writer = tt::CBIndex::c_7;
-<<<<<<< HEAD
     tt::tt_metal::CircularBufferConfig cb_to_allgather_config =
         tt::tt_metal::CircularBufferConfig(stats_single_tile_size, {{cb_to_allgather_writer, stats_data_format}})
             .set_page_size(cb_to_allgather_writer, stats_single_tile_size);
     tt::tt_metal::CreateCircularBuffer(program, all_cores, cb_to_allgather_config);
-=======
-    tt::tt_metal::CircularBufferConfig output_cb_config =
-        tt::tt_metal::CircularBufferConfig(out_CB_size, {{cb_to_allgather_writer, out_data_format}})
-            .set_page_size(cb_to_allgather_writer, out_single_tile_size);
-    tt::tt_metal::CreateCircularBuffer(program, all_cores, output_cb_config);
->>>>>>> ca6064e4
 
     // Set aside a buffer we can use for storing packet headers in (particularly for atomic incs)
     const auto reserved_packet_header_CB_index = tt::CBIndex::c_8;
@@ -1056,740 +1046,6 @@
             }
         }
         // Set writer runtime args
-
-<<<<<<< HEAD
-=======
-        if ((not use_two_stage_reduce and width_index < num_cores_all_to_all) or
-            (use_two_stage_reduce and width_index_two_stage < 1)) {
-            std::vector<uint32_t> writer_mcast_sender_args;
-            if (use_two_stage_reduce && (!(width_index < 1))) {
-                writer_mcast_sender_args.push_back(packed_winv_value);
-                writer_mcast_sender_args.push_back(packed_cinv_value_one);
-            } else {
-                writer_mcast_sender_args.push_back(packed_winv_value);
-                writer_mcast_sender_args.push_back(packed_cinv_value);
-            }
-            writer_mcast_sender_args.push_back(i);  // Core ID to limit number of cores to do all gather on
-            writer_mcast_sender_args.insert(
-                writer_mcast_sender_args.end(), all_gather_rts.begin(), all_gather_rts.end());
-            tt::tt_metal::SetRuntimeArgs(program, writer_mcast_sender_kernels_id, core, writer_mcast_sender_args);
-            writer_kernel_ids.push_back(writer_mcast_sender_kernels_id);
-        } else {
-            std::vector<uint32_t> writer_mcast_receiver_args;
-            writer_mcast_receiver_args.push_back(packed_winv_value);
-            writer_mcast_receiver_args.push_back(packed_cinv_value);
-            writer_mcast_receiver_args.push_back(i);  // Core ID to limit number of cores to do all gather on
-            writer_mcast_receiver_args.insert(
-                writer_mcast_receiver_args.end(), all_gather_rts.begin(), all_gather_rts.end());
-            tt::tt_metal::SetRuntimeArgs(program, writer_mcast_receiver_kernels_id, core, writer_mcast_receiver_args);
-            writer_kernel_ids.push_back(writer_mcast_receiver_kernels_id);
-        }
-    }
-
-    auto override_runtime_arguments_callback =
-        [writer_kernel_ids,
-         writer_mcast_sender_kernels_id,
-         writer_mcast_receiver_kernels_id,
-         num_none_all_to_all_workers,
-         cb_in0,
-         cb_in1,
-         cb_stats,
-         cb_add_out,
-         cores](
-            const void* operation,
-            Program& program,
-            const std::vector<Tensor>& input_tensors,
-            const std::vector<std::optional<const Tensor>>& optional_input_tensors,
-            const std::vector<Tensor>& output_tensors) {
-            const auto src_buffer_a = input_tensors.at(0).buffer();
-            const auto b_tensor = optional_input_tensors.at(0);
-            const auto dst_buffer = output_tensors.at(0).buffer();
-            auto& writer_sender_args_by_core = GetRuntimeArgs(program, writer_mcast_sender_kernels_id);
-            auto& writer_receiver_args_by_core = num_none_all_to_all_workers > 0
-                                                     ? GetRuntimeArgs(program, writer_mcast_receiver_kernels_id)
-                                                     : writer_sender_args_by_core;
-            auto semaphore = static_cast<const RMSAllGather*>(operation)->semaphore;
-
-            for (uint32_t i = 0; i < cores.size(); ++i) {
-                const CoreCoord& core = cores[i];
-
-                const auto writer_kernel_id = writer_kernel_ids.at(i);
-
-                if (writer_kernel_id == writer_mcast_sender_kernels_id) {
-                    auto& runtime_args = writer_sender_args_by_core[core.x][core.y];
-                    runtime_args[3] = semaphore.address();
-                    runtime_args[5] = dst_buffer->address();
-                } else if (writer_kernel_id == writer_mcast_receiver_kernels_id) {
-                    auto& runtime_args = writer_receiver_args_by_core[core.x][core.y];
-                    runtime_args[3] = semaphore.address();
-                    runtime_args[5] = dst_buffer->address();
-                }
-            }
-            UpdateDynamicCircularBufferAddress(program, cb_in0, *src_buffer_a);
-
-            if (b_tensor.has_value()) {
-                UpdateDynamicCircularBufferAddress(program, cb_in1, *b_tensor.value().buffer());
-                UpdateDynamicCircularBufferAddress(program, cb_add_out, *src_buffer_a);
-            }
-        };
-
-    return {.program = std::move(program), .override_runtime_arguments_callback = override_runtime_arguments_callback};
-}
-
-operation::ProgramWithCallbacks frmsnorm_post_multi_core_sharded(
-    const Tensor& a,                           // input
-    const std::optional<const Tensor>& gamma,  // weight
-    const std::optional<const Tensor>& stats,  // stats
-    Tensor& output,
-    float eps,
-    CoreCoord compute_grid_size,
-    uint32_t subblock_wt,
-    uint32_t block_wt,
-    DeviceComputeKernelConfig compute_kernel_config,
-    const GlobalSemaphore& semaphore,
-    const uint32_t ring_size,
-    const uint32_t num_links) {
-    using namespace CMAKE_UNIQUE_NAMESPACE;
-
-    uint32_t block_wt_resharded = output.shard_spec().value().shape[1] / TILE_WIDTH;
-    bool skip_write_back = output.shard_spec().value() == a.shard_spec().value();
-
-    ////////////////////////////////////////////////////////////////////////////
-    //                            Device Setup
-    ////////////////////////////////////////////////////////////////////////////
-    IDevice* device = a.device();
-
-    // convert data format
-    tt::DataFormat in_data_format = tt::tt_metal::datatype_to_dataformat_converter(a.get_dtype());
-
-    auto [math_fidelity, math_approx_mode, fp32_dest_acc_en, packer_l1_acc, dst_full_sync_en] =
-        get_compute_kernel_config_args(device->arch(), compute_kernel_config);
-
-    if (!dst_full_sync_en) {
-        if (fp32_dest_acc_en) {
-            TT_FATAL(
-                subblock_wt <= 4,
-                "subblock_wt={}, but subblock width must less than 4 tiles in fp32 mode when dst_full_sync_en is false",
-                subblock_wt);
-        } else {
-            TT_FATAL(
-                subblock_wt <= 8,
-                "subblock_wt={}, but subblock width must less than 8 tiles when dst_full_sync_en is false",
-                subblock_wt);
-        }
-    } else {
-        if (fp32_dest_acc_en) {
-            TT_FATAL(
-                subblock_wt <= 8,
-                "subblock_wt={}, but subblock width must less than 8 tiles in fp32 mode when dst_full_sync_en is true",
-                subblock_wt);
-        } else {
-            TT_FATAL(
-                subblock_wt <= 16,
-                "subblock_wt={}, but subblock width must less than 16 tiles when dst_full_sync_en is true",
-                subblock_wt);
-        }
-    }
-
-    tt::DataFormat out_data_format = tt::tt_metal::datatype_to_dataformat_converter(output.get_dtype());
-    tt::DataFormat cb_data_format = fp32_dest_acc_en ? tt::DataFormat::Float32 : tt::DataFormat::Float16_b;
-    tt::DataFormat gamma_cb_data_format =
-        gamma.has_value() ? tt::tt_metal::datatype_to_dataformat_converter(gamma.value().get_dtype())
-                          : tt::DataFormat::Float16_b;
-    // tile sizes
-    uint32_t in_single_tile_size = tt::tt_metal::detail::TileSize(in_data_format);
-    uint32_t single_tile_size = tt::tt_metal::detail::TileSize(cb_data_format);
-    uint32_t out_single_tile_size = tt::tt_metal::detail::TileSize(out_data_format);
-    uint32_t gamma_single_tile_size = tt::tt_metal::detail::TileSize(gamma_cb_data_format);
-    uint32_t bfloat16_tile_size = tt::tt_metal::detail::TileSize(tt::DataFormat::Float16_b);
-
-    tt::log_debug("in_data_format: {}", in_data_format);
-    tt::log_debug("out_data_format: {}", out_data_format);
-    tt::log_debug("cb_data_format: {}", cb_data_format);
-    tt::log_debug("gamma_cb_data_format: {}", gamma_cb_data_format);
-    tt::log_debug("math_fidelity: {}", math_fidelity);
-    tt::log_debug("math_approx_mode: {}", math_approx_mode);
-    tt::log_debug("fp32_dest_acc_en: {}", fp32_dest_acc_en);
-
-    // tensor shape
-    const auto shape = a.get_padded_shape();
-    uint32_t M = a.volume() / shape[-1];
-    uint32_t K = shape[-1];
-    uint32_t Mt = M / TILE_WIDTH;
-    uint32_t Kt = K / TILE_WIDTH;
-    // block
-    uint32_t block_w = block_wt * TILE_WIDTH;
-    uint32_t block_h = 1 * TILE_HEIGHT;
-    uint32_t num_blocks = 0;
-    ShardSpec shard_spec = a.shard_spec().value();
-
-    auto bbox = shard_spec.grid.bounding_box();
-    CoreCoord grid_size = {bbox.end_coord.x - bbox.start_coord.x + 1, bbox.end_coord.y - bbox.start_coord.y + 1};
-    std::optional<CoreCoord> grid_offset = std::nullopt;
-    if (bbox.start_coord.x != 0 || bbox.start_coord.y != 0) {
-        grid_offset = bbox.start_coord;
-    }
-    num_blocks = shard_spec.num_cores();
-
-    // two-stage reduce
-    bool use_two_stage_reduce = false;
-    if (grid_size.x > 1 && grid_size.x <= device->compute_with_storage_grid_size().x &&
-        grid_size.y > 1) {  // row major and multiple rows
-        use_two_stage_reduce = true;
-    }
-    uint32_t num_subblocks_w = block_wt / subblock_wt;
-
-    // Get all storage cores
-    ShardSpec output_shard_spec = output.shard_spec().value();
-    bool output_row_wise = output_shard_spec.orientation == ShardOrientation::ROW_MAJOR;
-
-    CoreRangeSet all_storage_cores = output_shard_spec.grid;
-    CoreRangeSet all_worker_and_storage_cores = all_storage_cores.merge(a.shard_spec().value().grid);
-    std::vector<uint32_t> storage_core_noc_x;
-    std::vector<uint32_t> storage_core_noc_y;
-    std::vector<CoreCoord> storage_core_coords =
-        corerange_to_cores(all_storage_cores, all_storage_cores.num_cores(), true);
-    for (auto core : storage_core_coords) {
-        storage_core_noc_x.push_back((std::uint32_t)device->worker_core_from_logical_core(core).x);
-        storage_core_noc_y.push_back((std::uint32_t)device->worker_core_from_logical_core(core).y);
-
-        tt::log_debug(
-            "Storage core: ({}, {}), physical coords: ({}, {})",
-            core.x,
-            core.y,
-            storage_core_noc_x.back(),
-            storage_core_noc_y.back());
-    }
-
-    // b, gamma addr
-    auto gamma_dram_addr = gamma.has_value() ? gamma.value().buffer()->address() : 0;
-
-    ////////////////////////////////////////////////////////////////////////////
-    //                         Parameters Setup
-    ////////////////////////////////////////////////////////////////////////////
-    // block size for in0 (tensor a)
-    uint32_t num_rows_per_all_to_all_worker = 1;
-    uint32_t in0_block_tiles = block_wt;
-    // post_all_gather_stats_block_tiles
-    uint32_t post_all_gather_stats_block_tiles = 1;
-    uint32_t num_distributed_devices = 1;
-    if (stats.has_value()) {
-        post_all_gather_stats_block_tiles = stats.value().get_padded_shape()[-1] / TILE_WIDTH;
-        num_distributed_devices = post_all_gather_stats_block_tiles;
-    }
-
-    uint32_t in0_CB_tiles = in0_block_tiles;
-    uint32_t in0_CB_size = in0_CB_tiles * in_single_tile_size;
-    // block size for in1 (tensor b)
-    uint32_t in1_CB_size = in0_CB_size;
-    // in2 - scaler
-    uint32_t in2_CB_size = bfloat16_tile_size;
-    // in3 - eps
-    uint32_t in3_CB_size = bfloat16_tile_size;
-    // gamma
-    uint32_t in5_CB_size = in0_block_tiles * gamma_single_tile_size / 1;
-    // itermediate buffers change later
-    uint32_t x_CB_size = in0_block_tiles * single_tile_size;
-    uint32_t xmm_CB_size = in0_block_tiles * single_tile_size;
-    uint32_t ex_partial_CB_size = in0_block_tiles * single_tile_size / block_wt;
-    uint32_t ex_CB_size = ex_partial_CB_size;
-    uint32_t ex_global_CB_size = ex_partial_CB_size;
-    uint32_t xmm2_CB_size = in0_block_tiles * single_tile_size / 1;
-    uint32_t ex2pe_CB_size = single_tile_size;
-    uint32_t stats_cb_size = 0;
-    uint32_t stats_reduced_cb_size = 0;
-    stats_cb_size = post_all_gather_stats_block_tiles * single_tile_size;
-    stats_reduced_cb_size = single_tile_size;
-    // output buffer size
-    uint32_t out_CB_size;
-    out_CB_size = in0_block_tiles * out_single_tile_size;
-    uint32_t out_reshard_CB_size = out_CB_size;
-    if (!skip_write_back) {
-        out_reshard_CB_size = block_wt_resharded * 1 * out_single_tile_size;
-    }
-    ////////////////////////////////////////////////////////////////////////////
-    //                      Application Setup
-    ////////////////////////////////////////////////////////////////////////////
-    Program program = Program();
-    // define core ranges
-    bool use_mcast = num_blocks > 1;
-
-    uint32_t num_cores_x = grid_size.x;
-    uint32_t num_cores_y = grid_size.y;
-    uint32_t num_cores = num_cores_x * num_cores_y;
-    uint32_t num_cores_all_to_all = 1;
-    uint32_t num_cores_all_to_all_second_stage = 0;
-    uint32_t num_blocks_first_stage = num_blocks;
-    uint32_t num_blocks_second_stage = 0;
-    if (use_two_stage_reduce) {
-        num_blocks_first_stage = num_cores_x;
-        num_cores_all_to_all_second_stage = num_cores_y;
-        num_cores_all_to_all = num_cores_y;
-        num_blocks_second_stage = num_cores_all_to_all_second_stage;
-    }
-    uint32_t num_none_all_to_all_workers = num_blocks - num_cores_all_to_all;
-
-    CoreCoord start_core = {0, 0};
-    CoreRangeSet all_cores = shard_spec.grid;
-    CoreRange sender_cores(start_core, start_core);
-    CoreRangeSet all_to_all_cores;
-    CoreRangeSet all_to_all_workers_except_sender;
-    CoreRangeSet not_all_to_all_workers;
-    sender_cores = {start_core, start_core};
-    CoreCoord all_core_grid_size;
-    CoreCoord none_core_grid_size;
-    if (use_two_stage_reduce) {
-        all_core_grid_size = {1, num_cores_y};
-        none_core_grid_size = {num_cores_x - 1, num_cores_y};
-    } else {
-        all_core_grid_size = grid_size;
-        none_core_grid_size = grid_size;
-    }
-    all_to_all_cores = num_cores_to_corerangeset(start_core, num_cores_all_to_all, all_core_grid_size, true);
-    if (use_mcast) {
-        CoreCoord all_start_core;
-        CoreCoord end_core = sender_cores.end_coord;
-        if (use_two_stage_reduce) {
-            if (end_core.x == all_core_grid_size.x - 1) {
-                all_start_core = {0, end_core.y + 1};
-            } else {
-                all_start_core = {end_core.x + 1, end_core.y};
-            }
-        } else {
-            if (end_core.x == bbox.end_coord.x) {
-                all_start_core = {0, end_core.y + 1};
-            } else {
-                all_start_core = {end_core.x + 1, end_core.y};
-            }
-        }
-        all_to_all_workers_except_sender =
-            num_cores_to_corerangeset(all_start_core, num_cores_all_to_all - 1, all_core_grid_size, true);
-    }
-    if (num_none_all_to_all_workers > 0) {
-        if (use_two_stage_reduce) {
-            CoreCoord none_start_core = {all_core_grid_size.x, sender_cores.end_coord.y};
-            CoreCoord none_end_core = {num_cores_x - 1, num_cores_y - 1};
-            CoreRange none_core_range = CoreRange(none_start_core, none_end_core);
-            not_all_to_all_workers = CoreRangeSet(none_core_range);
-        } else {
-            CoreCoord none_start_core;
-            CoreCoord end_core = (*all_to_all_cores.ranges().rbegin()).end_coord;
-            if (end_core.x == bbox.end_coord.x) {
-                none_start_core = {0, end_core.y + 1};
-            } else {
-                none_start_core = {end_core.x + 1, end_core.y};
-            }
-            not_all_to_all_workers =
-                num_cores_to_corerangeset(none_start_core, num_none_all_to_all_workers, none_core_grid_size, true);
-        }
-    }
-    auto applyStartOffset = [](const CoreRangeSet& input_set, const CoreCoord& grid_offset) -> CoreRangeSet {
-        if (input_set.empty()) {
-            return input_set;
-        }
-
-        std::vector<CoreRange> new_ranges;
-        new_ranges.reserve(input_set.size());
-
-        for (const CoreRange& range : input_set.ranges()) {
-            CoreCoord new_start = {range.start_coord.x + grid_offset.x, range.start_coord.y + grid_offset.y};
-            CoreCoord new_end = {range.end_coord.x + grid_offset.x, range.end_coord.y + grid_offset.y};
-            new_ranges.emplace_back(new_start, new_end);
-        }
-
-        return CoreRangeSet(std::move(new_ranges));
-    };
-    if (grid_offset.has_value()) {
-        start_core = {start_core.x + grid_offset.value().x, start_core.y + grid_offset.value().y};
-        sender_cores = {
-            {sender_cores.start_coord.x + start_core.x, sender_cores.start_coord.y + start_core.y},
-            {sender_cores.end_coord.x + start_core.x, sender_cores.end_coord.y + start_core.y}};
-        all_to_all_cores = applyStartOffset(all_to_all_cores, grid_offset.value());
-        all_to_all_workers_except_sender = applyStartOffset(all_to_all_workers_except_sender, grid_offset.value());
-        not_all_to_all_workers = applyStartOffset(not_all_to_all_workers, grid_offset.value());
-    }
-    // Mcast args
-    auto reduce_sender_semaphore_id = tt::tt_metal::CreateSemaphore(program, all_cores, INVALID);
-    // reader defines
-    std::map<string, string> reader_mcast_sender_defines;
-    std::map<string, string> reader_mcast_receiver_defines;
-    if (gamma.has_value()) {
-        reader_mcast_sender_defines["FUSE_GAMMA"] = "1";
-        reader_mcast_receiver_defines["FUSE_GAMMA"] = "1";
-    }
-
-    // Create circular buffers
-
-    // ex_global
-    uint32_t ex_global_cb_index = tt::CBIndex::c_0;
-    tt::tt_metal::CircularBufferConfig ex_global_cb_config =
-        tt::tt_metal::CircularBufferConfig(ex_global_CB_size, {{ex_global_cb_index, cb_data_format}})
-            .set_page_size(ex_global_cb_index, single_tile_size);
-    auto cb_ex_global = tt::tt_metal::CreateCircularBuffer(program, all_cores, ex_global_cb_config);
-
-    // out
-    uint32_t output_cb_index = tt::CBIndex::c_1;
-    tt::tt_metal::CircularBufferConfig output_cb_config =
-        tt::tt_metal::CircularBufferConfig(out_CB_size, {{output_cb_index, out_data_format}})
-            .set_page_size(output_cb_index, out_single_tile_size);
-    if (skip_write_back) {
-        output_cb_config = output_cb_config.set_globally_allocated_address(*output.buffer());
-    }
-    CBHandle cb_output = 0;
-    cb_output = tt::tt_metal::CreateCircularBuffer(program, all_cores, output_cb_config);
-
-    // gamma
-    uint32_t in5_cb_index = tt::CBIndex::c_2;
-    if (gamma.has_value()) {
-        tt::tt_metal::CircularBufferConfig in5_cb_config =
-            tt::tt_metal::CircularBufferConfig(in5_CB_size, {{in5_cb_index, gamma_cb_data_format}})
-                .set_page_size(in5_cb_index, gamma_single_tile_size);
-        auto cb_in5 = tt::tt_metal::CreateCircularBuffer(program, all_cores, in5_cb_config);
-    }
-
-    // in0 sharded
-    uint32_t in0_cb_index = tt::CBIndex::c_3;
-    tt::tt_metal::CircularBufferConfig in0_cb_config =
-        tt::tt_metal::CircularBufferConfig(in0_CB_size, {{in0_cb_index, in_data_format}})
-            .set_page_size(in0_cb_index, in_single_tile_size)
-            .set_globally_allocated_address(*a.buffer());
-    auto cb_in0 = tt::tt_metal::CreateCircularBuffer(program, all_cores, in0_cb_config);
-
-    // in3 eps
-    uint32_t in3_cb_index = tt::CBIndex::c_4;
-    tt::tt_metal::CircularBufferConfig in3_cb_config =
-        tt::tt_metal::CircularBufferConfig(in3_CB_size, {{in3_cb_index, tt::DataFormat::Float16_b}})
-            .set_page_size(in3_cb_index, bfloat16_tile_size);
-    auto cb_in3 = tt::tt_metal::CreateCircularBuffer(program, all_cores, in3_cb_config);
-
-    // in4 scaler-c
-    uint32_t in4_cb_index = tt::CBIndex::c_5;
-    tt::tt_metal::CircularBufferConfig in4_cb_config =
-        tt::tt_metal::CircularBufferConfig(in2_CB_size, {{in4_cb_index, tt::DataFormat::Float16_b}})
-            .set_page_size(in4_cb_index, bfloat16_tile_size);
-    auto cb_in4 = tt::tt_metal::CreateCircularBuffer(program, all_cores, in4_cb_config);
-
-    // x
-    uint32_t x_cb_index;
-    x_cb_index = tt::CBIndex::c_6;
-    tt::tt_metal::CircularBufferConfig x_cb_config =
-        tt::tt_metal::CircularBufferConfig(x_CB_size, {{x_cb_index, cb_data_format}})
-            .set_page_size(x_cb_index, single_tile_size);
-    auto cb_x = tt::tt_metal::CreateCircularBuffer(program, all_cores, x_cb_config);
-
-    uint32_t output_reshard_cb_index = tt::CBIndex::c_7;
-    tt::tt_metal::CircularBufferConfig output_reshard_cb_config =
-        tt::tt_metal::CircularBufferConfig(out_reshard_CB_size, {{output_reshard_cb_index, out_data_format}})
-            .set_page_size(output_reshard_cb_index, out_single_tile_size);
-    CBHandle cb_output_reshard = 0;
-    if (!skip_write_back) {
-        output_reshard_cb_config = output_reshard_cb_config.set_globally_allocated_address(*output.buffer());
-        cb_output_reshard = tt::tt_metal::CreateCircularBuffer(program, all_cores, output_reshard_cb_config);
-    }
-
-    // cb_var
-    uint32_t cb_var_index = tt::CBIndex::c_8;
-    tt::tt_metal::CircularBufferConfig cb_var_config =
-        tt::tt_metal::CircularBufferConfig(ex_global_CB_size, {{cb_var_index, cb_data_format}})
-            .set_page_size(cb_var_index, single_tile_size);
-    auto cb_var_global = tt::tt_metal::CreateCircularBuffer(program, sender_cores, cb_var_config);
-
-    // cb_stats_reduced
-    uint32_t cb_stats_reduced_index;
-    cb_stats_reduced_index = tt::CBIndex::c_9;
-    tt::tt_metal::CircularBufferConfig stats_reduced_cb_config =
-        tt::tt_metal::CircularBufferConfig(stats_reduced_cb_size, {{cb_stats_reduced_index, cb_data_format}})
-            .set_page_size(cb_stats_reduced_index, single_tile_size);
-    auto cb_stats_reduced = tt::tt_metal::CreateCircularBuffer(program, sender_cores, stats_reduced_cb_config);
-
-    // cb_stats
-    uint32_t cb_stats_index;
-    cb_stats_index = tt::CBIndex::c_10;
-    tt::tt_metal::CircularBufferConfig stats_cb_config =
-        tt::tt_metal::CircularBufferConfig(stats_cb_size, {{cb_stats_index, cb_data_format}})
-            .set_page_size(cb_stats_index, single_tile_size)
-            .set_globally_allocated_address(*stats.value().buffer());
-    auto cb_stats = tt::tt_metal::CreateCircularBuffer(program, sender_cores, stats_cb_config);
-
-    const auto& cores = corerange_to_cores(all_cores, all_cores.num_cores(), true);
-
-    // reader compile time args
-    std::vector<uint32_t> reader_mcast_sender_compile_time_args = {
-        (std::uint32_t)reduce_sender_semaphore_id,
-        (std::uint32_t)num_blocks,
-        (std::uint32_t)single_tile_size,
-        (std::uint32_t)cb_stats_reduced_index,
-        (std::uint32_t)ex_global_cb_index};
-    std::vector<uint32_t> reader_mcast_receiver_compile_time_args = {
-        (std::uint32_t)reduce_sender_semaphore_id, ex_global_cb_index};
-
-    tt::tt_metal::NOC reader_noc = tt::tt_metal::detail::GetPreferredNOCForDRAMRead(device->arch());
-    tt::tt_metal::NOC writer_noc = tt::tt_metal::detail::GetPreferredNOCForDRAMWrite(device->arch());
-
-    if (!skip_write_back) {
-        reader_noc = NOC::NOC_0;
-        writer_noc = NOC::NOC_1;
-    }
-
-    // reader kernel
-    std::string sender_reader_kernel_file =
-        "ttnn/cpp/ttnn/operations/experimental/ccl/rms_allgather/device/kernels/dataflow/"
-        "reader_mcast_sender_unary_sharded_rms_post.cpp";
-    std::string reciever_reader_kernel_file =
-        "ttnn/cpp/ttnn/operations/experimental/ccl/rms_allgather/device/kernels/dataflow/"
-        "reader_mcast_receiver_unary_sharded_rms_post.cpp";
-
-    auto reader_mcast_sender_kernels_id = CreateKernel(
-        program,
-        sender_reader_kernel_file,
-        sender_cores,
-        tt::tt_metal::DataMovementConfig{
-            .processor = tt::tt_metal::DataMovementProcessor::RISCV_0,
-            .noc = reader_noc,
-            .compile_args = reader_mcast_sender_compile_time_args,
-            .defines = reader_mcast_sender_defines});
-    KernelHandle reader_mcast_receiver_kernels_id_all_to_all = -1;
-    KernelHandle reader_mcast_receiver_kernels_id = -1;
-    if (use_mcast) {
-        reader_mcast_receiver_kernels_id_all_to_all = CreateKernel(
-            program,
-            reciever_reader_kernel_file,
-            all_to_all_workers_except_sender,
-            tt::tt_metal::DataMovementConfig{
-                .processor = tt::tt_metal::DataMovementProcessor::RISCV_0,
-                .noc = reader_noc,
-                .compile_args = reader_mcast_receiver_compile_time_args,
-                .defines = reader_mcast_receiver_defines});
-    }
-    if (num_none_all_to_all_workers > 0) {
-        reader_mcast_receiver_kernels_id = CreateKernel(
-            program,
-            reciever_reader_kernel_file,
-            not_all_to_all_workers,
-            tt::tt_metal::DataMovementConfig{
-                .processor = tt::tt_metal::DataMovementProcessor::RISCV_0,
-                .noc = reader_noc,
-                .compile_args = reader_mcast_receiver_compile_time_args,
-                .defines = reader_mcast_receiver_defines});
-    }
-
-    // writer defines
-    std::map<string, string> writer_defines;
-    if (skip_write_back) {
-        writer_defines["SKIP_WRITE_BACK"] = "1";
-    }
-    // writer compile time args
-    std::vector<uint32_t> writer_compile_time_args = {
-        1,  // is_all_to_all_worker
-        (std::uint32_t)gamma.has_value(),
-        (std::uint32_t)is_dram(gamma),
-        (std::uint32_t)block_wt,
-        output_reshard_cb_index,
-        output_cb_index,
-        in3_cb_index,
-        in4_cb_index,
-        in5_cb_index};
-
-    if (gamma.has_value() and gamma.value().get_layout() == Layout::ROW_MAJOR) {
-        auto gamma_stick_size = gamma.value().get_padded_shape()[-1] * gamma.value().element_size();
-        writer_compile_time_args.push_back(gamma_stick_size);
-    } else {
-        writer_compile_time_args.push_back(0);
-    }
-
-    writer_compile_time_args.push_back(gamma_cb_data_format == tt::DataFormat::Float32);
-
-    // write back compile time args
-    writer_compile_time_args.push_back(block_wt * out_single_tile_size);  // out_tensor_stride_w_bytes
-    writer_compile_time_args.push_back(
-        block_wt_resharded * out_single_tile_size);  // out_reshard_tensor_stride_w_bytes: how many bytes to skip to get
-                                                     // to the next data chunk
-    // writer kernel
-    std::string writer_kernel;
-    writer_kernel =
-        "ttnn/cpp/ttnn/operations/experimental/ccl/rms_allgather/device/kernels/dataflow/"
-        "writer_unary_sharded_rms_post.cpp";
-    auto writer_mcast_sender_kernels_id = CreateKernel(
-        program,
-        writer_kernel,
-        all_to_all_cores,
-        tt::tt_metal::DataMovementConfig{
-            .processor = tt::tt_metal::DataMovementProcessor::RISCV_1,
-            .noc = writer_noc,
-            .compile_args = writer_compile_time_args,
-            .defines = writer_defines});
-    KernelHandle writer_mcast_receiver_kernels_id = -1;
-    if (num_none_all_to_all_workers > 0) {
-        writer_compile_time_args.at(0) = 0;
-        writer_mcast_receiver_kernels_id = CreateKernel(
-            program,
-            writer_kernel,
-            not_all_to_all_workers,
-            tt::tt_metal::DataMovementConfig{
-                .processor = tt::tt_metal::DataMovementProcessor::RISCV_1,
-                .noc = writer_noc,
-                .compile_args = writer_compile_time_args,
-                .defines = writer_defines});
-    }
-    // compute kernel compile time args
-    std::vector<uint32_t> all_to_all_except_top_compute_compile_time_args = {
-        num_blocks_first_stage,
-        block_wt,
-        subblock_wt,
-        num_subblocks_w,
-        1,
-        block_wt,
-        fp32_dest_acc_en,
-        num_blocks_second_stage,
-        output_cb_index,
-        cb_stats_index,
-        in0_cb_index,
-        in3_cb_index,
-        in4_cb_index,
-        cb_var_index,
-        x_cb_index,
-        in5_cb_index,
-        cb_stats_reduced_index,
-        ex_global_cb_index};
-    std::vector<uint32_t> not_all_to_all_compute_compile_time_args = {
-        num_blocks_first_stage,
-        block_wt,
-        subblock_wt,
-        num_subblocks_w,
-        0,
-        block_wt,
-        fp32_dest_acc_en,
-        num_blocks_second_stage,
-        output_cb_index,
-        cb_stats_index,
-        in0_cb_index,
-        in3_cb_index,
-        in4_cb_index,
-        cb_var_index,
-        x_cb_index,
-        in5_cb_index,
-        cb_stats_reduced_index,
-        ex_global_cb_index};
-    // compute kernel
-    std::string compute_kernel_file =
-        "ttnn/cpp/ttnn/operations/experimental/ccl/rms_allgather/device/kernels/compute/"
-        "rms_sharded_post.cpp";
-    KernelHandle compute_kernels_id = -1;
-    auto compute_kernels_id_all_to_all = CreateKernel(
-        program,
-        compute_kernel_file,
-        all_to_all_cores,
-        tt::tt_metal::ComputeConfig{
-            .math_fidelity = math_fidelity,
-            .fp32_dest_acc_en = fp32_dest_acc_en,
-            .math_approx_mode = math_approx_mode,
-            .compile_args = all_to_all_except_top_compute_compile_time_args});
-    if (num_none_all_to_all_workers > 0) {
-        compute_kernels_id = CreateKernel(
-            program,
-            compute_kernel_file,
-            not_all_to_all_workers,
-            tt::tt_metal::ComputeConfig{
-                .math_fidelity = math_fidelity,
-                .fp32_dest_acc_en = fp32_dest_acc_en,
-                .math_approx_mode = math_approx_mode,
-                .compile_args = not_all_to_all_compute_compile_time_args});
-    }
-
-    // Runtime Args
-    std::vector<KernelHandle> writer_kernel_ids;
-    writer_kernel_ids.reserve(cores.size());
-    float winv = 1.0f / block_w;                    // bcast-w scaler
-    float cinv = (1.0f / num_distributed_devices);  // bcast-cores scaler
-    float cinv_one = 1.0f;                          // bcast-cores scaler for all-to-all cores not on first row/col
-    auto bfloat_cinv_value = bfloat16(cinv);
-    uint32_t packed_cinv_value = pack_two_bfloat16_into_uint32({bfloat_cinv_value, bfloat_cinv_value});
-    auto bfloat_cinv_value_one = bfloat16(cinv_one);
-    uint32_t packed_cinv_value_one = pack_two_bfloat16_into_uint32({bfloat_cinv_value_one, bfloat_cinv_value_one});
-    auto bfloat_winv_value = bfloat16(winv);
-    uint32_t packed_winv_value = pack_two_bfloat16_into_uint32({bfloat_winv_value, bfloat_winv_value});
-    union {
-        float f;
-        uint32_t u;
-    } e;
-    e.f = eps;
-
-    std::vector<uint32_t> in0_mcast_noc_x;
-    std::vector<uint32_t> in0_mcast_noc_y;
-    in0_mcast_noc_x.reserve(num_cores_x);
-    in0_mcast_noc_y.reserve(num_cores_y);
-    CoreCoord core_start_offset = grid_offset.value_or(CoreCoord{0, 0});
-    for (uint32_t core_idx_x = core_start_offset.x; core_idx_x < num_cores_x + core_start_offset.x; ++core_idx_x) {
-        in0_mcast_noc_x.push_back(device->worker_core_from_logical_core({core_idx_x, core_start_offset.y}).x);
-    }
-    for (uint32_t core_idx_y = core_start_offset.y; core_idx_y < num_cores_y + core_start_offset.y; ++core_idx_y) {
-        in0_mcast_noc_y.push_back(device->worker_core_from_logical_core({core_start_offset.x, core_idx_y}).y);
-    }
-
-    // For write back calculation
-    uint32_t current_storage_core = 0;
-    uint32_t current_storage_core_offset = 0;
-
-    for (uint32_t i = 0; i < cores.size(); ++i) {
-        const auto& core = cores[i];
-
-        tt::log_debug("core: {}, {}", core.x, core.y);
-
-        uint32_t width_index = 0;
-        width_index = i;
-
-        uint32_t width_index_two_stage = width_index % num_blocks_first_stage;
-
-        uint32_t gamma_tile_start_id = width_index * block_wt;
-
-        std::vector<uint32_t> compute_args{};
-        if ((not use_two_stage_reduce and width_index < num_cores_all_to_all) or
-            (use_two_stage_reduce and width_index_two_stage < 1)) {
-            bool is_second_stage_reader;
-            if (use_two_stage_reduce) {
-                is_second_stage_reader = width_index < 1;
-            } else {
-                is_second_stage_reader = false;
-            }
-            compute_args.push_back((uint32_t)(!(use_two_stage_reduce && (!is_second_stage_reader))));
-            compute_args.push_back((uint32_t)num_distributed_devices);
-            tt::tt_metal::SetRuntimeArgs(program, compute_kernels_id_all_to_all, core, compute_args);
-        } else {
-            tt::tt_metal::SetRuntimeArgs(program, compute_kernels_id, core, compute_args);
-        }
-
-        if (width_index == 0) {
-            CoreCoord mcast_start, mcast_end;
-            CoreCoord top_left_core = {(std::size_t)start_core.x, (std::size_t)start_core.y};
-            CoreCoord bottom_right_core = {
-                (std::size_t)start_core.x + num_cores_x - 1, (std::size_t)start_core.y + num_cores_y - 1};
-            auto top_left_core_physical = device->worker_core_from_logical_core(top_left_core);
-            auto bottom_right_core_physical = device->worker_core_from_logical_core(bottom_right_core);
-            mcast_start = top_left_core_physical;
-            mcast_end = bottom_right_core_physical;
-            if (reader_noc == NOC::NOC_1) {
-                std::swap(mcast_start, mcast_end);
-            }
-            std::vector<uint32_t> mcast_sender_args;
-            mcast_sender_args.push_back(mcast_start.x);
-            mcast_sender_args.push_back(mcast_start.y);
-            mcast_sender_args.push_back(mcast_end.x);
-            mcast_sender_args.push_back(mcast_end.y);
-            tt::tt_metal::SetRuntimeArgs(program, reader_mcast_sender_kernels_id, core, mcast_sender_args);
-        } else if (
-            (not use_two_stage_reduce and width_index < num_cores_all_to_all) or
-            (use_two_stage_reduce and width_index_two_stage < 1)) {
-            std::vector<uint32_t> mcast_receiver_args = {};
-            tt::tt_metal::SetRuntimeArgs(
-                program, reader_mcast_receiver_kernels_id_all_to_all, core, mcast_receiver_args);
-        } else {
-            std::vector<uint32_t> mcast_receiver_args = {};
-            tt::tt_metal::SetRuntimeArgs(program, reader_mcast_receiver_kernels_id, core, mcast_receiver_args);
-        }
-
-        // Compute write back rt args
-
->>>>>>> ca6064e4
         std::vector<uint32_t> write_back_writer_args;
 
         uint32_t num_storage_cores = all_storage_cores.num_cores();
