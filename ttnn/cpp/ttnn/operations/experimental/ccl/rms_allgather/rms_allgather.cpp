// SPDX-FileCopyrightText: © 2025 Tenstorrent AI ULC
//
// SPDX-License-Identifier: Apache-2.0

#include "rms_allgather.hpp"
#include "ttnn/operations/experimental/ccl/rms_allgather/device/rms_allgather_device_operation.hpp"

#include "ttnn/device.hpp"

namespace ttnn {
namespace operations::fused::normalization {

ttnn::Tensor ExecuteFusedRMSNorm::invoke(
    const ttnn::Tensor& input_tensor,
    const ttnn::operations::normalization::LayerNormProgramConfig& program_config,
    const uint32_t cluster_axis,
    const MeshDevice& mesh_device,
    const GlobalSemaphore& semaphore,
    const std::optional<ttnn::Tensor>& persistent_output_tensor,
    const std::optional<size_t> num_preferred_links,
    const ttnn::ccl::Topology topology,
    std::optional<tt::tt_metal::SubDeviceId> subdevice_id,
    const std::optional<const DataType> dtype,
    const std::optional<const DeviceComputeKernelConfig> compute_kernel_config,
    const std::optional<MemoryConfig>& memory_config,
    const std::optional<const ttnn::Tensor>& residual_input_tensor,
    float epsilon,
    const std::optional<const ttnn::Tensor>& weight,
    const std::optional<const ttnn::Tensor>& stats,
    bool use_noc1_only) {
<<<<<<< HEAD
    return ttnn::prim::rms_allgather(
        input_tensor,
        program_config,
        cluster_axis,
        mesh_device,
        semaphore,
        persistent_output_tensor,
        num_preferred_links,
        topology,
        subdevice_id,
        dtype,
        compute_kernel_config,
        memory_config,
        residual_input_tensor,
        epsilon,
        weight,
        stats,
        use_noc1_only);
=======
    auto arch = is_device_tensor(input_tensor) ? input_tensor.device()->arch() : ttnn::GetDefaultDevice()->arch();
    auto kernel_config_val =
        init_device_compute_kernel_config(arch, compute_kernel_config, MathFidelity::HiFi4, true, false, false);
    const auto& mesh_view = mesh_device.get_view();
    std::size_t num_devices = (cluster_axis == 0) ? mesh_view.num_rows() : mesh_view.num_cols();

    tt::tt_fabric::Topology topology_ = ::ttnn::ccl::get_usable_topology(input_tensor, topology, cluster_axis);

    std::vector<std::optional<Tensor>> optional_output_tensors = {persistent_output_tensor};
    const std::vector<std::optional<const Tensor>> optional_input_tensors = {residual_input_tensor, weight, stats};

    return tt::tt_metal::operation::run(
               RMSAllGather(
                   epsilon,
                   memory_config.value_or(input_tensor.memory_config()),
                   program_config,
                   kernel_config_val,
                   dtype,
                   topology_,
                   num_preferred_links.value_or(1),
                   num_devices,
                   semaphore,
                   subdevice_id,
                   cluster_axis,
                   use_noc1_only),
               {input_tensor},
               optional_input_tensors,
               optional_output_tensors)
        .at(0);
>>>>>>> f5279781
}

}  // namespace operations::fused::normalization

}  // namespace ttnn<|MERGE_RESOLUTION|>--- conflicted
+++ resolved
@@ -4,8 +4,6 @@
 
 #include "rms_allgather.hpp"
 #include "ttnn/operations/experimental/ccl/rms_allgather/device/rms_allgather_device_operation.hpp"
-
-#include "ttnn/device.hpp"
 
 namespace ttnn {
 namespace operations::fused::normalization {
@@ -28,26 +26,6 @@
     const std::optional<const ttnn::Tensor>& weight,
     const std::optional<const ttnn::Tensor>& stats,
     bool use_noc1_only) {
-<<<<<<< HEAD
-    return ttnn::prim::rms_allgather(
-        input_tensor,
-        program_config,
-        cluster_axis,
-        mesh_device,
-        semaphore,
-        persistent_output_tensor,
-        num_preferred_links,
-        topology,
-        subdevice_id,
-        dtype,
-        compute_kernel_config,
-        memory_config,
-        residual_input_tensor,
-        epsilon,
-        weight,
-        stats,
-        use_noc1_only);
-=======
     auto arch = is_device_tensor(input_tensor) ? input_tensor.device()->arch() : ttnn::GetDefaultDevice()->arch();
     auto kernel_config_val =
         init_device_compute_kernel_config(arch, compute_kernel_config, MathFidelity::HiFi4, true, false, false);
@@ -77,7 +55,6 @@
                optional_input_tensors,
                optional_output_tensors)
         .at(0);
->>>>>>> f5279781
 }
 
 }  // namespace operations::fused::normalization
