add_library(ttnn_op_experimental_ccl ${LIB_TYPE})
add_library(TTNN::Ops::Experimental::CCL ALIAS ttnn_op_experimental_ccl)

target_precompile_headers(ttnn_op_experimental_ccl REUSE_FROM TT::CommonPCH)
TT_ENABLE_UNITY_BUILD(ttnn_op_experimental_ccl)

set_target_properties(
    ttnn_op_experimental_ccl
    PROPERTIES
        INTERFACE_HEADER_SETS_TO_VERIFY
            api
)

file(
    GLOB_RECURSE kernels
    all_gather_async/device/kernels/*
    all_gather_concat_heads_fused/device/kernels/*
    all_reduce_async/device/kernels/*
    all_to_all_async/device/kernels/*
    llama_all_gather_matmul_async/device/kernels/*
    llama_reduce_scatter/device/kernels/*
    llama_reduce_scatter_create_heads/device/kernels/*
    neighbor_pad_async/device/kernels/*
    reduce_scatter_minimal_async/device/kernels/*
    ring_attention_all_gather_async/device/kernels/*
    rms_allgather/device/kernels/*
    send_recv_async/send_async/device/kernels/*
    send_recv_async/recv_async/device/kernels/*
    slice_reshard_async/device/kernels/*
    deepseek_minimal_broadcast/device/kernels/*
)

target_sources(
    ttnn_op_experimental_ccl
    PUBLIC
        FILE_SET api
        TYPE HEADERS
        BASE_DIRS ${FixmeOpAPIDir}
        FILES
            all_reduce_async/all_reduce_async.hpp
            all_gather_async/all_gather_async.hpp
            all_gather_async/device/all_gather_async_op.hpp
            composite_common.hpp
            reduce_scatter_minimal_async/device/reduce_scatter_minimal_async_op_device_operation.hpp
            reduce_scatter_minimal_async/device/reduce_scatter_minimal_async_op_device_operation_types.hpp
            reduce_scatter_minimal_async/device/reduce_scatter_ring_program_factory.hpp
            reduce_scatter_minimal_async/device/reduce_scatter_line_program_factory.hpp
            reduce_scatter_minimal_async/reduce_scatter_minimal_async.hpp
        FILE_SET kernels
        TYPE HEADERS
        BASE_DIRS ${CMAKE_CURRENT_SOURCE_DIR}
        FILES ${kernels}
    PRIVATE
        llama_common.cpp
        composite_common.cpp
        ring_attention_all_gather_async/ring_attention_all_gather_async.cpp
<<<<<<< HEAD
        ring_attention_all_gather_async/device/ring_attention_all_gather_async_experimental_device_operation.cpp
        ring_attention_all_gather_async/device/ring_attention_all_gather_async_experimental_device_operation.hpp
        ring_attention_all_gather_async/device/ring_attention_all_gather_async_multi_core_with_workers_program_factory.cpp
        all_reduce_async/device/all_reduce_async_op.cpp
        all_reduce_async/device/all_reduce_async_program_minimal_variants.cpp
=======
        ring_attention_all_gather_async/device/ring_attention_all_gather_async_op.cpp
        ring_attention_all_gather_async/device/ring_attention_all_gather_async_program.cpp
        all_reduce_async/device/all_reduce_async_device_operation.cpp
        all_reduce_async/device/all_reduce_async_program_factory.cpp
>>>>>>> 5fa7854d
        llama_reduce_scatter/llama_reduce_scatter.cpp
        llama_reduce_scatter/device/llama_reduce_scatter_device_operation.cpp
        llama_reduce_scatter/device/llama_reduce_scatter_program_factory.cpp
        llama_reduce_scatter_matmul/rs_matmul.cpp
        llama_reduce_scatter_matmul/device/rs_matmul_op.cpp
        llama_reduce_scatter_matmul/device/rs_matmul_program_factory.cpp
        llama_reduce_scatter_create_heads/llama_reduce_scatter_create_heads.cpp
        llama_reduce_scatter_create_heads/device/llama_reduce_scatter_create_heads_device_op.cpp
        llama_reduce_scatter_create_heads/device/llama_reduce_scatter_create_heads_program_factory.cpp
        all_gather_async/all_gather_async.cpp
        all_gather_async/device/all_gather_async_op.cpp
        all_gather_async/device/all_gather_async_program_minimal_variants.cpp
        llama_all_gather_matmul_async/llama_all_gather_matmul_async.cpp
        llama_all_gather_matmul_async/device/llama_all_gather_matmul_async_op.cpp
        llama_all_gather_matmul_async/device/llama_all_gather_mm_async_program_factory.cpp
        llama_all_gather_matmul_async/device/llama_1d_mm_fusion_program_factory.cpp
        all_to_all_async/all_to_all_async.cpp
        all_to_all_async/device/all_to_all_async_device_operation.cpp
        all_to_all_async/device/all_to_all_async_program_factory.cpp
        all_to_all_async_generic/all_to_all_async_generic.cpp
        all_to_all_async_generic/device/all_to_all_async_generic_device_operation.cpp
        all_to_all_async_generic/device/all_to_all_async_generic_program_factory.cpp
        all_reduce_async/all_reduce_async.cpp
        all_gather_concat_heads_fused/all_gather_concat.cpp
        all_gather_concat_heads_fused/device/all_gather_concat_device_operation.cpp
        all_gather_concat_heads_fused/device/all_gather_concat_program_factory.cpp
        all_gather_matmul_async/all_gather_matmul_async.cpp
        all_gather_matmul_async/device/all_gather_matmul_async_device_operation.cpp
        all_gather_matmul_async/device/all_gather_matmul_async_program_factory.cpp
        strided_all_gather_minimal_matmul_async/strided_all_gather_minimal_matmul_async.cpp
        strided_all_gather_minimal_matmul_async/device/strided_all_gather_minimal_matmul_async_op.cpp
        strided_all_gather_minimal_matmul_async/device/strided_all_gather_minimal_matmul_async_program.cpp
        matmul_reduce_scatter_async/matmul_reduce_scatter_async.cpp
        matmul_reduce_scatter_async/device/matmul_reduce_scatter_async_op.cpp
        matmul_reduce_scatter_async/device/multi_core/matmul_reduce_scatter_async_op_multi_core.cpp
        reduce_scatter_minimal_async/reduce_scatter_minimal_async.cpp
        reduce_scatter_minimal_async/device/reduce_scatter_minimal_async_op_device_operation.cpp
        reduce_scatter_minimal_async/device/reduce_scatter_minimal_async_program.cpp
        send_recv_async/send_async/send_async.cpp
        send_recv_async/send_async/device/send_async_op_device_operation.cpp
        send_recv_async/send_async/device/send_async_op_program_factory.cpp
        send_recv_async/recv_async/recv_async.cpp
        send_recv_async/recv_async/device/recv_async_op_device_operation.cpp
        send_recv_async/recv_async/device/recv_async_op_program_factory.cpp
        neighbor_pad_async/neighbor_pad_async.cpp
        neighbor_pad_async/device/neighbor_pad_async_device_operation.cpp
        neighbor_pad_async/device/neighbor_pad_async_program_factory.cpp
        slice_reshard_async/slice_reshard_async.cpp
        slice_reshard_async/device/slice_reshard_async_op.cpp
        slice_reshard_async/device/slice_reshard_async_program.cpp
        strided_all_gather_async/strided_all_gather_async.cpp
        strided_all_gather_async/device/strided_all_gather_async_op.cpp
        strided_all_gather_async/device/strided_all_gather_async_program.cpp
<<<<<<< HEAD
        ring_attention_all_gather_async_deprecated/ring_attention_all_gather_async_op.cpp
        ring_attention_all_gather_async_deprecated/ring_attention_all_gather_async_program.cpp
        ring_attention_all_gather_async/device/ring_attention_all_gather_async_device_operation.cpp
        ring_attention_all_gather_async/device/ring_attention_all_gather_async_experimental_device_operation.cpp
        ring_attention_all_gather_async/device/ring_attention_all_gather_async_multi_core_with_workers_program_factory.cpp
=======
        deepseek_minimal_broadcast/deepseek_minimal_broadcast.cpp
        deepseek_minimal_broadcast/device/deepseek_minimal_broadcast_device_operation.cpp
        deepseek_minimal_broadcast/device/deepseek_minimal_broadcast_program_factory.cpp
>>>>>>> 5fa7854d
)

target_include_directories(ttnn_op_experimental_ccl PRIVATE ${FixmeOpIncDirs})
target_link_libraries(ttnn_op_experimental_ccl PUBLIC TTNN::Core PRIVATE TT::Metalium)

install(TARGETS ttnn_op_experimental_ccl LIBRARY COMPONENT tar)

install(
    TARGETS
        ttnn_op_experimental_ccl
    FILE_SET
    api
        COMPONENT ttnn-dev
    FILE_SET
    kernels
        DESTINATION ${CMAKE_INSTALL_LIBEXECDIR}/tt-metalium/ttnn/cpp/ttnn/operations/experimental/ccl
        COMPONENT ttnn-runtime
)<|MERGE_RESOLUTION|>--- conflicted
+++ resolved
@@ -54,18 +54,11 @@
         llama_common.cpp
         composite_common.cpp
         ring_attention_all_gather_async/ring_attention_all_gather_async.cpp
-<<<<<<< HEAD
+        all_reduce_async/device/all_reduce_async_device_operation.cpp
+        all_reduce_async/device/all_reduce_async_program_factory.cpp
         ring_attention_all_gather_async/device/ring_attention_all_gather_async_experimental_device_operation.cpp
         ring_attention_all_gather_async/device/ring_attention_all_gather_async_experimental_device_operation.hpp
         ring_attention_all_gather_async/device/ring_attention_all_gather_async_multi_core_with_workers_program_factory.cpp
-        all_reduce_async/device/all_reduce_async_op.cpp
-        all_reduce_async/device/all_reduce_async_program_minimal_variants.cpp
-=======
-        ring_attention_all_gather_async/device/ring_attention_all_gather_async_op.cpp
-        ring_attention_all_gather_async/device/ring_attention_all_gather_async_program.cpp
-        all_reduce_async/device/all_reduce_async_device_operation.cpp
-        all_reduce_async/device/all_reduce_async_program_factory.cpp
->>>>>>> 5fa7854d
         llama_reduce_scatter/llama_reduce_scatter.cpp
         llama_reduce_scatter/device/llama_reduce_scatter_device_operation.cpp
         llama_reduce_scatter/device/llama_reduce_scatter_program_factory.cpp
@@ -119,17 +112,14 @@
         strided_all_gather_async/strided_all_gather_async.cpp
         strided_all_gather_async/device/strided_all_gather_async_op.cpp
         strided_all_gather_async/device/strided_all_gather_async_program.cpp
-<<<<<<< HEAD
+        deepseek_minimal_broadcast/deepseek_minimal_broadcast.cpp
+        deepseek_minimal_broadcast/device/deepseek_minimal_broadcast_device_operation.cpp
+        deepseek_minimal_broadcast/device/deepseek_minimal_broadcast_program_factory.cpp
         ring_attention_all_gather_async_deprecated/ring_attention_all_gather_async_op.cpp
         ring_attention_all_gather_async_deprecated/ring_attention_all_gather_async_program.cpp
         ring_attention_all_gather_async/device/ring_attention_all_gather_async_device_operation.cpp
         ring_attention_all_gather_async/device/ring_attention_all_gather_async_experimental_device_operation.cpp
         ring_attention_all_gather_async/device/ring_attention_all_gather_async_multi_core_with_workers_program_factory.cpp
-=======
-        deepseek_minimal_broadcast/deepseek_minimal_broadcast.cpp
-        deepseek_minimal_broadcast/device/deepseek_minimal_broadcast_device_operation.cpp
-        deepseek_minimal_broadcast/device/deepseek_minimal_broadcast_program_factory.cpp
->>>>>>> 5fa7854d
 )
 
 target_include_directories(ttnn_op_experimental_ccl PRIVATE ${FixmeOpIncDirs})
