--- conflicted
+++ resolved
@@ -19,12 +19,7 @@
         const uint32_t num_links = 1,
         const std::optional<ttnn::MemoryConfig>& memory_config = std::nullopt,
         const ttnn::ccl::Topology topology = ttnn::ccl::Topology::Ring,
-<<<<<<< HEAD
-        std::optional<tt::tt_metal::SubDeviceId> subdevice_id = std::nullopt,
-        bool enable_persistent_fabric_mode = false);
-=======
         std::optional<tt::tt_metal::SubDeviceId> subdevice_id = std::nullopt);
->>>>>>> 6cc4fb1f
 
     static std::vector<ttnn::Tensor> invoke(
         const std::vector<ttnn::Tensor>& input_tensors,
@@ -45,12 +40,7 @@
         const std::optional<ttnn::Tensor>& persistent_output_tensor = std::nullopt,
         const std::optional<MemoryConfig>& memory_config = std::nullopt,
         const std::optional<size_t> num_preferred_links = std::nullopt,
-<<<<<<< HEAD
-        std::optional<tt::tt_metal::SubDeviceId> subdevice_id = std::nullopt,
-        bool enable_persistent_fabric_mode = false);
-=======
         std::optional<tt::tt_metal::SubDeviceId> subdevice_id = std::nullopt);
->>>>>>> 6cc4fb1f
 
     static std::vector<ttnn::Tensor> invoke(
         const std::vector<ttnn::Tensor>& input_tensors,
