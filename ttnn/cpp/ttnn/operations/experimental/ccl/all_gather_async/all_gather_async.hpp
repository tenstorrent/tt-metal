// SPDX-FileCopyrightText: © 2024 Tenstorrent AI ULC
//
// SPDX-License-Identifier: Apache-2.0

#pragma once

#include "ttnn/decorators.hpp"
#include "ttnn/operations/ccl/ccl_host_datastructures.hpp"
#include "ttnn/global_semaphore.hpp"
#include "ttnn/operations/experimental/ccl/common.hpp"

namespace ttnn {
namespace operations::experimental::ccl {

struct ExecuteAllGatherAsync {
    static ttnn::Tensor invoke(
        const ttnn::Tensor& input_tensor,
        int32_t dim,
        const std::vector<GlobalSemaphore>& multi_device_global_semaphore,
        uint32_t num_links = 1,
        const std::optional<ttnn::MemoryConfig>& memory_config = std::nullopt,
        ttnn::ccl::Topology topology = ttnn::ccl::Topology::Ring,
        std::optional<tt::tt_metal::SubDeviceId> subdevice_id = std::nullopt,
        bool use_optimal_ccl_for_llama = false,
        const std::optional<GlobalSemaphore>& barrier_semaphore = std::nullopt,
        bool reverse_order = false);
<<<<<<< HEAD

    static ttnn::Tensor invoke(
        const ttnn::Tensor& input_tensor,
        const std::optional<ttnn::Tensor>& persistent_output_buffer,
        int32_t dim,
        const std::vector<GlobalSemaphore>& multi_device_global_semaphore,
        uint32_t num_links = 1,
        const std::optional<ttnn::MemoryConfig>& memory_config = std::nullopt,
        ttnn::ccl::Topology topology = ttnn::ccl::Topology::Ring,
        std::optional<tt::tt_metal::SubDeviceId> subdevice_id = std::nullopt,
        std::optional<uint32_t> cluster_axis = std::nullopt,
        bool use_optimal_ccl_for_llama = false,
        const std::optional<GlobalSemaphore>& barrier_semaphore = std::nullopt,
        std::optional<uint32_t> chunks_per_sync = std::nullopt,
        std::optional<uint32_t> num_workers_per_link = std::nullopt,
        std::optional<uint32_t> num_buffers_per_channel = std::nullopt,
        bool reverse_order = false);

    static ttnn::Tensor invoke(
        const ttnn::Tensor& input_tensor,
        int32_t dim,
        uint32_t cluster_axis,
        const MeshDevice& mesh_device,
        ttnn::ccl::Topology topology,
        const std::vector<GlobalSemaphore>& multi_device_global_semaphore,
        const std::optional<ttnn::Tensor>& persistent_output_tensor = std::nullopt,
        const std::optional<MemoryConfig>& memory_config = std::nullopt,
        std::optional<size_t> num_preferred_links = std::nullopt,
        std::optional<tt::tt_metal::SubDeviceId> subdevice_id = std::nullopt,
        bool use_optimal_ccl_for_llama = false,
        const std::optional<GlobalSemaphore>& barrier_semaphore = std::nullopt,
        bool reverse_order = false);
};

struct ExecuteAllGatherAsyncReversed {
    static ttnn::Tensor invoke(
        const ttnn::Tensor& input_tensor,
        int32_t dim,
        const std::vector<GlobalSemaphore>& multi_device_global_semaphore,
        uint32_t num_links = 1,
        const std::optional<ttnn::MemoryConfig>& memory_config = std::nullopt,
        ttnn::ccl::Topology topology = ttnn::ccl::Topology::Ring,
        std::optional<tt::tt_metal::SubDeviceId> subdevice_id = std::nullopt,
        bool use_optimal_ccl_for_llama = false,
        const std::optional<GlobalSemaphore>& barrier_semaphore = std::nullopt,
        bool reverse_order = false);
=======
>>>>>>> d76a099b

    static ttnn::Tensor invoke(
        const ttnn::Tensor& input_tensor,
        const std::optional<ttnn::Tensor>& persistent_output_buffer,
        int32_t dim,
        const std::vector<GlobalSemaphore>& multi_device_global_semaphore,
        uint32_t num_links = 1,
        const std::optional<ttnn::MemoryConfig>& memory_config = std::nullopt,
        ttnn::ccl::Topology topology = ttnn::ccl::Topology::Ring,
        std::optional<tt::tt_metal::SubDeviceId> subdevice_id = std::nullopt,
        std::optional<uint32_t> cluster_axis = std::nullopt,
        bool use_optimal_ccl_for_llama = false,
        const std::optional<GlobalSemaphore>& barrier_semaphore = std::nullopt,
        std::optional<uint32_t> chunks_per_sync = std::nullopt,
        std::optional<uint32_t> num_workers_per_link = std::nullopt,
        std::optional<uint32_t> num_buffers_per_channel = std::nullopt,
        bool reverse_order = false);
<<<<<<< HEAD
=======

    // same as above but for vector of mesh
    static std::vector<ttnn::Tensor> invoke(
        const std::vector<ttnn::Tensor>& input_tensors,
        const std::optional<ttnn::Tensor>& persistent_output_buffer,  // TODO should this be a vector of tensors?
        int32_t dim,
        const std::vector<global_semaphore::MultiDeviceGlobalSemaphore>& multi_device_global_semaphore,
        uint32_t num_links = 1,
        const std::optional<ttnn::MemoryConfig>& memory_config = std::nullopt,
        ttnn::ccl::Topology topology = ttnn::ccl::Topology::Ring,
        std::optional<tt::tt_metal::SubDeviceId> subdevice_id = std::nullopt,
        std::optional<uint32_t> cluster_axis = std::nullopt,
        bool use_optimal_ccl_for_llama = false,
        const std::optional<std::vector<GlobalSemaphore>>& barrier_semaphore = std::nullopt,
        std::optional<uint32_t> chunks_per_sync = std::nullopt,
        std::optional<uint32_t> num_workers_per_link = std::nullopt,
        std::optional<uint32_t> num_buffers_per_channel = std::nullopt);
>>>>>>> d76a099b

    static ttnn::Tensor invoke(
        const ttnn::Tensor& input_tensor,
        int32_t dim,
        uint32_t cluster_axis,
        const MeshDevice& mesh_device,
        ttnn::ccl::Topology topology,
        const std::vector<GlobalSemaphore>& multi_device_global_semaphore,
        const std::optional<ttnn::Tensor>& persistent_output_tensor = std::nullopt,
        const std::optional<MemoryConfig>& memory_config = std::nullopt,
        std::optional<size_t> num_preferred_links = std::nullopt,
        std::optional<tt::tt_metal::SubDeviceId> subdevice_id = std::nullopt,
        bool use_optimal_ccl_for_llama = false,
        const std::optional<GlobalSemaphore>& barrier_semaphore = std::nullopt,
        bool reverse_order = false);
<<<<<<< HEAD
=======
};

struct ExecuteAllGatherAsyncReversed {
    static ttnn::Tensor invoke(
        const ttnn::Tensor& input_tensor,
        int32_t dim,
        const std::vector<GlobalSemaphore>& multi_device_global_semaphore,
        uint32_t num_links = 1,
        const std::optional<ttnn::MemoryConfig>& memory_config = std::nullopt,
        ttnn::ccl::Topology topology = ttnn::ccl::Topology::Ring,
        std::optional<tt::tt_metal::SubDeviceId> subdevice_id = std::nullopt,
        bool use_optimal_ccl_for_llama = false,
        const std::optional<GlobalSemaphore>& barrier_semaphore = std::nullopt,
        bool reverse_order = false);

    static ttnn::Tensor invoke(
        const ttnn::Tensor& input_tensor,
        const std::optional<ttnn::Tensor>& persistent_output_buffer,
        int32_t dim,
        const std::vector<GlobalSemaphore>& multi_device_global_semaphore,
        uint32_t num_links = 1,
        const std::optional<ttnn::MemoryConfig>& memory_config = std::nullopt,
        ttnn::ccl::Topology topology = ttnn::ccl::Topology::Ring,
        std::optional<tt::tt_metal::SubDeviceId> subdevice_id = std::nullopt,
        std::optional<uint32_t> cluster_axis = std::nullopt,
        bool use_optimal_ccl_for_llama = false,
        const std::optional<GlobalSemaphore>& barrier_semaphore = std::nullopt,
        std::optional<uint32_t> chunks_per_sync = std::nullopt,
        std::optional<uint32_t> num_workers_per_link = std::nullopt,
        std::optional<uint32_t> num_buffers_per_channel = std::nullopt,
        bool reverse_order = false);

    static ttnn::Tensor invoke(
        const ttnn::Tensor& input_tensor,
        int32_t dim,
        uint32_t cluster_axis,
        const MeshDevice& mesh_device,
        ttnn::ccl::Topology topology,
        const std::vector<GlobalSemaphore>& multi_device_global_semaphore,
        const std::optional<ttnn::Tensor>& persistent_output_tensor = std::nullopt,
        const std::optional<MemoryConfig>& memory_config = std::nullopt,
        std::optional<size_t> num_preferred_links = std::nullopt,
        std::optional<tt::tt_metal::SubDeviceId> subdevice_id = std::nullopt,
        bool use_optimal_ccl_for_llama = false,
        const std::optional<GlobalSemaphore>& barrier_semaphore = std::nullopt,
        bool reverse_order = false);
>>>>>>> d76a099b
};

}  // namespace operations::experimental::ccl

namespace experimental {

constexpr auto all_gather_async = ttnn::register_operation<
    "ttnn::experimental::all_gather_async",
    ttnn::operations::experimental::ccl::ExecuteAllGatherAsync>();

constexpr auto all_gather_async_reversed = ttnn::register_operation<
    "ttnn::experimental::all_gather_async_reversed",
    ttnn::operations::experimental::ccl::ExecuteAllGatherAsyncReversed>();

}  // namespace experimental
}  // namespace ttnn<|MERGE_RESOLUTION|>--- conflicted
+++ resolved
@@ -24,7 +24,6 @@
         bool use_optimal_ccl_for_llama = false,
         const std::optional<GlobalSemaphore>& barrier_semaphore = std::nullopt,
         bool reverse_order = false);
-<<<<<<< HEAD
 
     static ttnn::Tensor invoke(
         const ttnn::Tensor& input_tensor,
@@ -43,56 +42,6 @@
         std::optional<uint32_t> num_buffers_per_channel = std::nullopt,
         bool reverse_order = false);
 
-    static ttnn::Tensor invoke(
-        const ttnn::Tensor& input_tensor,
-        int32_t dim,
-        uint32_t cluster_axis,
-        const MeshDevice& mesh_device,
-        ttnn::ccl::Topology topology,
-        const std::vector<GlobalSemaphore>& multi_device_global_semaphore,
-        const std::optional<ttnn::Tensor>& persistent_output_tensor = std::nullopt,
-        const std::optional<MemoryConfig>& memory_config = std::nullopt,
-        std::optional<size_t> num_preferred_links = std::nullopt,
-        std::optional<tt::tt_metal::SubDeviceId> subdevice_id = std::nullopt,
-        bool use_optimal_ccl_for_llama = false,
-        const std::optional<GlobalSemaphore>& barrier_semaphore = std::nullopt,
-        bool reverse_order = false);
-};
-
-struct ExecuteAllGatherAsyncReversed {
-    static ttnn::Tensor invoke(
-        const ttnn::Tensor& input_tensor,
-        int32_t dim,
-        const std::vector<GlobalSemaphore>& multi_device_global_semaphore,
-        uint32_t num_links = 1,
-        const std::optional<ttnn::MemoryConfig>& memory_config = std::nullopt,
-        ttnn::ccl::Topology topology = ttnn::ccl::Topology::Ring,
-        std::optional<tt::tt_metal::SubDeviceId> subdevice_id = std::nullopt,
-        bool use_optimal_ccl_for_llama = false,
-        const std::optional<GlobalSemaphore>& barrier_semaphore = std::nullopt,
-        bool reverse_order = false);
-=======
->>>>>>> d76a099b
-
-    static ttnn::Tensor invoke(
-        const ttnn::Tensor& input_tensor,
-        const std::optional<ttnn::Tensor>& persistent_output_buffer,
-        int32_t dim,
-        const std::vector<GlobalSemaphore>& multi_device_global_semaphore,
-        uint32_t num_links = 1,
-        const std::optional<ttnn::MemoryConfig>& memory_config = std::nullopt,
-        ttnn::ccl::Topology topology = ttnn::ccl::Topology::Ring,
-        std::optional<tt::tt_metal::SubDeviceId> subdevice_id = std::nullopt,
-        std::optional<uint32_t> cluster_axis = std::nullopt,
-        bool use_optimal_ccl_for_llama = false,
-        const std::optional<GlobalSemaphore>& barrier_semaphore = std::nullopt,
-        std::optional<uint32_t> chunks_per_sync = std::nullopt,
-        std::optional<uint32_t> num_workers_per_link = std::nullopt,
-        std::optional<uint32_t> num_buffers_per_channel = std::nullopt,
-        bool reverse_order = false);
-<<<<<<< HEAD
-=======
-
     // same as above but for vector of mesh
     static std::vector<ttnn::Tensor> invoke(
         const std::vector<ttnn::Tensor>& input_tensors,
@@ -109,7 +58,6 @@
         std::optional<uint32_t> chunks_per_sync = std::nullopt,
         std::optional<uint32_t> num_workers_per_link = std::nullopt,
         std::optional<uint32_t> num_buffers_per_channel = std::nullopt);
->>>>>>> d76a099b
 
     static ttnn::Tensor invoke(
         const ttnn::Tensor& input_tensor,
@@ -125,8 +73,6 @@
         bool use_optimal_ccl_for_llama = false,
         const std::optional<GlobalSemaphore>& barrier_semaphore = std::nullopt,
         bool reverse_order = false);
-<<<<<<< HEAD
-=======
 };
 
 struct ExecuteAllGatherAsyncReversed {
@@ -173,7 +119,6 @@
         bool use_optimal_ccl_for_llama = false,
         const std::optional<GlobalSemaphore>& barrier_semaphore = std::nullopt,
         bool reverse_order = false);
->>>>>>> d76a099b
 };
 
 }  // namespace operations::experimental::ccl
