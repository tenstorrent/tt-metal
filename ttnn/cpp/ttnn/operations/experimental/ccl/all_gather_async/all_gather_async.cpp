// SPDX-FileCopyrightText: © 2024 Tenstorrent AI ULC
//
// SPDX-License-Identifier: Apache-2.0

#include "all_gather_async.hpp"
#include <utility>
#include "ttnn/operations/experimental/ccl/all_gather_async/device/all_gather_async_op.hpp"
#include "ttnn/operations/experimental/ccl/all_broadcast_async/device/all_broadcast_async_op.hpp"
#include "ttnn/operations/core/core.hpp"
#include "ttnn/operations/data_movement/concat/concat.hpp"
#include "ttnn/operations/copy/typecast/typecast.hpp"
#include "ttnn/distributed/types.hpp"
#include "ttnn/global_semaphore.hpp"

namespace ttnn::operations::experimental::ccl {

<<<<<<< HEAD
bool use_all_gather_async_llama_sharded(const Tensor& input_tensor, const MemoryConfig& output_mem_config) {
    auto input_tensor_shape = input_tensor.padded_shape();
    auto input_tensor_page_layout = input_tensor.layout();
    auto input_tensor_memory_config = input_tensor.memory_config();
    bool input_is_sharded = input_tensor_memory_config.shard_spec().has_value();
    bool output_is_sharded = output_mem_config.shard_spec().has_value();

    log_trace(tt::LogOp, "[select_version] input_tensor_shape: {}", input_tensor_shape);
    log_trace(tt::LogOp, "[select_version] input_tensor_memory_config: {}", input_tensor_memory_config);
    log_trace(tt::LogOp, "[select_version] output_mem_config: {}", output_mem_config);

    log_trace(tt::LogOp, "[select_version] input_is_sharded: {}", input_is_sharded);
    log_trace(tt::LogOp, "[select_version] output_is_sharded: {}", output_is_sharded);

    // Check for minimal sharded case
    if (input_is_sharded && output_is_sharded) {
        uint32_t input_shard_num_cores = input_tensor_memory_config.shard_spec()->grid.num_cores();
        uint32_t output_shard_num_cores = output_mem_config.shard_spec()->grid.num_cores();

        log_trace(tt::LogOp, "[select_version] input_shard_num_cores: {}", input_shard_num_cores);
        log_trace(tt::LogOp, "[select_version] output_shard_num_cores: {}", output_shard_num_cores);

        log_trace(
            tt::LogOp,
            "[select_version] input_tensor_memory_config.shard_spec()->shape: {}",
            input_tensor_memory_config.shard_spec()->shape);
        log_trace(
            tt::LogOp,
            "[select_version] output_mem_config.shard_spec()->shape: {}",
            output_mem_config.shard_spec()->shape);

        // Check for llama post binary mult+silu case
        if (input_tensor_shape[0] == 1 && input_tensor_shape[1] == 1 && input_tensor_shape[2] == 32 &&
            input_tensor_shape[3] == 960 && input_tensor_memory_config.buffer_type() == BufferType::L1 &&
            output_mem_config.buffer_type() == BufferType::L1 &&
            input_tensor_memory_config.memory_layout() == TensorMemoryLayout::WIDTH_SHARDED &&
            output_mem_config.memory_layout() == TensorMemoryLayout::WIDTH_SHARDED &&
            input_tensor_memory_config.shard_spec()->shape[0] == 32 &&
            input_tensor_memory_config.shard_spec()->shape[1] == 32 && output_mem_config.shard_spec()->shape[0] == 32 &&
            output_mem_config.shard_spec()->shape[1] == 160 && input_shard_num_cores == 30 &&
            output_shard_num_cores == 24) {
            log_trace(
                tt::LogOp,
                "Matching conditions for Llama post binary mult+silu, using LLAMA_MINIMAL_SHARDED implementation");
            return true;
        }

        // Check for llama post SDPA case
        if (input_tensor_shape[0] == 1 && input_tensor_shape[1] == 8 && input_tensor_shape[2] == 32 &&
            input_tensor_shape[3] == 128 && input_tensor_memory_config.buffer_type() == BufferType::L1 &&
            output_mem_config.buffer_type() == BufferType::L1 &&
            input_tensor_memory_config.memory_layout() == TensorMemoryLayout::HEIGHT_SHARDED &&
            output_mem_config.memory_layout() == TensorMemoryLayout::HEIGHT_SHARDED &&
            input_tensor_memory_config.shard_spec()->shape[0] == 32 &&
            input_tensor_memory_config.shard_spec()->shape[1] == 128 &&
            output_mem_config.shard_spec()->shape[0] == 32 && output_mem_config.shard_spec()->shape[1] == 128 &&
            input_shard_num_cores == 8 && output_shard_num_cores == 32) {
            log_trace(tt::LogOp, "Matching conditions for Llama post SDPA, using LLAMA_MINIMAL_SHARDED implementation");
            return true;
        }

        // Check for llama rms norm case
        if (input_tensor_shape[0] == 1 && input_tensor_shape[1] == 1 && input_tensor_shape[2] == 32 &&
            input_tensor_shape[3] == 32 && input_tensor_memory_config.buffer_type() == BufferType::L1 &&
            output_mem_config.buffer_type() == BufferType::L1 &&
            input_tensor_memory_config.memory_layout() == TensorMemoryLayout::WIDTH_SHARDED &&
            output_mem_config.memory_layout() == TensorMemoryLayout::WIDTH_SHARDED &&
            input_tensor_memory_config.shard_spec()->shape[0] == 32 &&
            input_tensor_memory_config.shard_spec()->shape[1] == 32 && output_mem_config.shard_spec()->shape[0] == 32 &&
            output_mem_config.shard_spec()->shape[1] == 128 && input_shard_num_cores == 1 &&
            output_shard_num_cores == 1) {
            log_trace(
                tt::LogOp, "Matching conditions for Llama rms norm case, using LLAMA_MINIMAL_SHARDED implementation");
            return true;
        }
    }

    return false;
}

bool use_composite_all_gather(
    const ttnn::Tensor& input_tensor, const int32_t dim, const std::optional<ttnn::MemoryConfig>& memory_config) {
    auto tile_shape = input_tensor.tensor_spec().tile().get_tile_shape();
    uint32_t tile_height = tile_shape[0];
    uint32_t tile_width = tile_shape[1];

    auto input_shape = input_tensor.logical_shape();

    int32_t rank = input_tensor.logical_shape().rank();
    int32_t gather_dim = (dim < 0) ? rank + dim : dim;

    auto input_memory_config = input_tensor.memory_config();
    auto output_memory_config = memory_config.value_or(input_memory_config);

    // Use composite for row-major tensors
    if (input_tensor.layout() == Layout::ROW_MAJOR) {
        return true;
    }

    // Use composite if tiled and padded on the gather dim
    bool is_tiled_and_padded_on_gather_dim =
        input_tensor.layout() == Layout::TILE && ((gather_dim == 2 && input_shape[2] % tile_height != 0) ||
                                                  (gather_dim == 3 && input_shape[3] % tile_width != 0));
    if (is_tiled_and_padded_on_gather_dim) {
        return true;
    }

    // Use composite if gathering on dim 0 or dim 1, and input_shape[0] != 1 or input_shape[1] != 1
    if ((gather_dim == 0 || gather_dim == 1) && (input_shape[0] != 1 || input_shape[1] != 1)) {
        return true;
    }

    return false;
}

ttnn::Tensor composite_all_gather(
    ttnn::Tensor input_tensor,
    const int32_t dim,
    const uint32_t num_links,
    const std::optional<ttnn::MemoryConfig>& memory_config,
    std::optional<tt::tt_metal::SubDeviceId> subdevice_id,
    std::optional<uint32_t> cluster_axis) {
    auto tile_shape = input_tensor.tensor_spec().tile().get_tile_shape();
    uint32_t tile_height = tile_shape[0];
    uint32_t tile_width = tile_shape[1];

    auto input_shape = input_tensor.logical_shape();

    int32_t rank = input_tensor.logical_shape().rank();
    int32_t gather_dim = (dim < 0) ? rank + dim : dim;

    bool is_tiled_and_not_tile_aligned = input_tensor.layout() == Layout::TILE &&
                                         (input_shape[2] % tile_height != 0 || input_shape[3] % tile_width != 0);

    // If we need to convert to row-major, then if the input dtype is bfloat8_b we need to typecast before untilizing
    // and after re-tilizing
    DataType input_dtype = input_tensor.dtype();
    bool convert_to_bfloat16_for_composite = is_tiled_and_not_tile_aligned && input_dtype == DataType::BFLOAT8_B;
    auto input_memory_config = input_tensor.memory_config();
    auto output_memory_config = memory_config.value_or(input_memory_config);

    // Convert to row major
    if (is_tiled_and_not_tile_aligned) {
        // If input is tiled bfloat8_b, convert to bfloat16 to do the all_broadcast_async + concat
        if (convert_to_bfloat16_for_composite) {
            input_tensor = ttnn::typecast(input_tensor, DataType::BFLOAT16);
        }
        input_tensor = ttnn::to_layout(input_tensor, Layout::ROW_MAJOR);
    }

    std::vector<ttnn::Tensor> broadcasted_tensors = ttnn::operations::experimental::ccl::all_broadcast_async(
        input_tensor, num_links, input_memory_config, ttnn::ccl::Topology::Linear, cluster_axis, subdevice_id);

    ttnn::Tensor all_gather_output_tensor = ttnn::concat(broadcasted_tensors, gather_dim);
    // Convert back to tiled
    if (is_tiled_and_not_tile_aligned) {
        all_gather_output_tensor = ttnn::to_layout(all_gather_output_tensor, Layout::TILE);
        // If we had to convert the input dtype in order to execute the row-major composite op, convert back to the
        // input dtype
        if (convert_to_bfloat16_for_composite) {
            all_gather_output_tensor = ttnn::typecast(all_gather_output_tensor, input_dtype);
        }
    }

    if (input_memory_config.memory_layout() != output_memory_config.memory_layout()) {
        all_gather_output_tensor = ttnn::to_memory_config(all_gather_output_tensor, output_memory_config);
    }

    return all_gather_output_tensor;
}

// Composite always runs in row-major
std::vector<ttnn::Tensor> composite_all_gather(
    const std::vector<ttnn::Tensor>& input_tensors,
    const int32_t dim,
    const uint32_t num_links,
    const std::optional<ttnn::MemoryConfig>& memory_config,
    std::optional<tt::tt_metal::SubDeviceId> subdevice_id,
    std::optional<uint32_t> cluster_axis) {
    std::vector<Tensor> output_tensors;
    output_tensors.reserve(input_tensors.size());
    for (size_t i = 0; i < input_tensors.size(); i++) {
        output_tensors.push_back(
            composite_all_gather(input_tensors[i], dim, num_links, memory_config, subdevice_id, cluster_axis));
    }
    return output_tensors;
}

=======
>>>>>>> 449ce376
ttnn::Tensor ExecuteAllGatherAsync::invoke(
    const ttnn::Tensor& input_tensor,
    const int32_t dim,
    const std::vector<GlobalSemaphore>& multi_device_global_semaphore,
    const uint32_t num_links,
    const std::optional<ttnn::MemoryConfig>& memory_config,
    const ttnn::ccl::Topology topology,
    std::optional<tt::tt_metal::SubDeviceId> subdevice_id,
    bool use_optimal_ccl_for_llama,
    const std::optional<GlobalSemaphore>& barrier_semaphore) {
    bool composite_all_gather_case = composite_common::use_composite_all_gather(input_tensor, dim, memory_config);
    bool all_gather_async_llama_sharded_case = composite_common::use_all_gather_async_llama_sharded(
        input_tensor, memory_config.value_or(input_tensor.memory_config()));
    if (composite_all_gather_case && !all_gather_async_llama_sharded_case) {
        return composite_common::composite_all_gather(
            input_tensor,
            dim,
            num_links,
            memory_config,
            subdevice_id,
            /*cluster_axis*/ std::nullopt);
    } else {
        return ttnn::operations::experimental::ccl::all_gather_async(
            input_tensor,
            dim,
            multi_device_global_semaphore,
            num_links,
            memory_config,
            topology,
            subdevice_id,
            all_gather_async_llama_sharded_case,
            use_optimal_ccl_for_llama,
            barrier_semaphore);
    }
}

ttnn::Tensor ExecuteAllGatherAsync::invoke(
    const ttnn::Tensor& input_tensor,
    const std::optional<ttnn::Tensor>& persistent_output_buffer,
    const int32_t dim,
    const std::vector<GlobalSemaphore>& multi_device_global_semaphore,
    const uint32_t num_links,
    const std::optional<ttnn::MemoryConfig>& memory_config,
    const ttnn::ccl::Topology topology,
    std::optional<tt::tt_metal::SubDeviceId> subdevice_id,
    std::optional<uint32_t> cluster_axis,
    bool use_optimal_ccl_for_llama,
    const std::optional<GlobalSemaphore>& barrier_semaphore,
    std::optional<uint32_t> chunks_per_sync,
    std::optional<uint32_t> num_workers_per_link,
    std::optional<uint32_t> num_buffers_per_channel) {
    bool composite_all_gather_case = composite_common::use_composite_all_gather(input_tensor, dim, memory_config);
    bool all_gather_async_llama_sharded_case = composite_common::use_all_gather_async_llama_sharded(
        input_tensor, memory_config.value_or(input_tensor.memory_config()));
    if (composite_all_gather_case && !all_gather_async_llama_sharded_case) {
        return composite_common::composite_all_gather(
            input_tensor, dim, num_links, memory_config, subdevice_id, cluster_axis);
    } else {
        return ttnn::operations::experimental::ccl::all_gather_async(
            input_tensor,
            persistent_output_buffer,
            dim,
            multi_device_global_semaphore,
            num_links,
            memory_config,
            topology,
            subdevice_id,
            cluster_axis,
            all_gather_async_llama_sharded_case,
            use_optimal_ccl_for_llama,
            barrier_semaphore,
            chunks_per_sync,
            num_workers_per_link,
            num_buffers_per_channel);
    }
}

std::vector<ttnn::Tensor> ExecuteAllGatherAsync::invoke(
    const std::vector<ttnn::Tensor>& input_tensors,
    const std::optional<ttnn::Tensor>& persistent_output_buffer,
    const int32_t dim,
    const std::vector<global_semaphore::MultiDeviceGlobalSemaphore>& multi_device_global_semaphore,
    const uint32_t num_links,
    const std::optional<ttnn::MemoryConfig>& memory_config,
    const ttnn::ccl::Topology topology,
    std::optional<tt::tt_metal::SubDeviceId> subdevice_id,
    std::optional<uint32_t> cluster_axis,
    bool use_optimal_ccl_for_llama,
    const std::optional<std::vector<GlobalSemaphore>>& barrier_semaphore,
    std::optional<uint32_t> chunks_per_sync,
    std::optional<uint32_t> num_workers_per_link,
    std::optional<uint32_t> num_buffers_per_channel) {
    bool composite_all_gather_case = use_composite_all_gather(input_tensors.at(0), dim, memory_config);
    bool all_gather_async_llama_sharded_case = use_all_gather_async_llama_sharded(
        input_tensors.at(0), memory_config.value_or(input_tensors.at(0).memory_config()));
    if (composite_all_gather_case && !all_gather_async_llama_sharded_case) {
        return composite_all_gather(input_tensors, dim, num_links, memory_config, subdevice_id, cluster_axis);
    } else {
        return ttnn::operations::experimental::ccl::all_gather_async(
            input_tensors,
            persistent_output_buffer,
            dim,
            multi_device_global_semaphore,
            num_links,
            memory_config,
            topology,
            subdevice_id,
            cluster_axis,
            all_gather_async_llama_sharded_case,
            use_optimal_ccl_for_llama,
            barrier_semaphore,
            chunks_per_sync,
            num_workers_per_link,
            num_buffers_per_channel);
    }
}

ttnn::Tensor ExecuteAllGatherAsync::invoke(
    const ttnn::Tensor& input_tensor,
    const int32_t dim,
    const uint32_t cluster_axis,
    const MeshDevice& mesh_device,
    const ttnn::ccl::Topology topology,
    const std::vector<GlobalSemaphore>& multi_device_global_semaphore,
    const std::optional<ttnn::Tensor>& persistent_output_tensor,
    const std::optional<MemoryConfig>& memory_config,
    const std::optional<size_t> num_preferred_links,
    std::optional<tt::tt_metal::SubDeviceId> subdevice_id,
    bool use_optimal_ccl_for_llama,
    const std::optional<GlobalSemaphore>& barrier_semaphore) {
    bool composite_all_gather_case = composite_common::use_composite_all_gather(input_tensor, dim, memory_config);
    bool all_gather_async_llama_sharded_case = composite_common::use_all_gather_async_llama_sharded(
        input_tensor, memory_config.value_or(input_tensor.memory_config()));
    if (composite_all_gather_case && !all_gather_async_llama_sharded_case) {
        return composite_common::composite_all_gather(
            input_tensor, dim, num_preferred_links.value_or(1), memory_config, subdevice_id, cluster_axis);
    } else {
        return ttnn::operations::experimental::ccl::all_gather_async(
            input_tensor,
            dim,
            cluster_axis,
            mesh_device,
            topology,
            multi_device_global_semaphore,
            persistent_output_tensor,
            memory_config,
            num_preferred_links,
            subdevice_id,
            all_gather_async_llama_sharded_case,
            use_optimal_ccl_for_llama,
            barrier_semaphore);
    }
}

}  // namespace ttnn::operations::experimental::ccl<|MERGE_RESOLUTION|>--- conflicted
+++ resolved
@@ -14,197 +14,6 @@
 
 namespace ttnn::operations::experimental::ccl {
 
-<<<<<<< HEAD
-bool use_all_gather_async_llama_sharded(const Tensor& input_tensor, const MemoryConfig& output_mem_config) {
-    auto input_tensor_shape = input_tensor.padded_shape();
-    auto input_tensor_page_layout = input_tensor.layout();
-    auto input_tensor_memory_config = input_tensor.memory_config();
-    bool input_is_sharded = input_tensor_memory_config.shard_spec().has_value();
-    bool output_is_sharded = output_mem_config.shard_spec().has_value();
-
-    log_trace(tt::LogOp, "[select_version] input_tensor_shape: {}", input_tensor_shape);
-    log_trace(tt::LogOp, "[select_version] input_tensor_memory_config: {}", input_tensor_memory_config);
-    log_trace(tt::LogOp, "[select_version] output_mem_config: {}", output_mem_config);
-
-    log_trace(tt::LogOp, "[select_version] input_is_sharded: {}", input_is_sharded);
-    log_trace(tt::LogOp, "[select_version] output_is_sharded: {}", output_is_sharded);
-
-    // Check for minimal sharded case
-    if (input_is_sharded && output_is_sharded) {
-        uint32_t input_shard_num_cores = input_tensor_memory_config.shard_spec()->grid.num_cores();
-        uint32_t output_shard_num_cores = output_mem_config.shard_spec()->grid.num_cores();
-
-        log_trace(tt::LogOp, "[select_version] input_shard_num_cores: {}", input_shard_num_cores);
-        log_trace(tt::LogOp, "[select_version] output_shard_num_cores: {}", output_shard_num_cores);
-
-        log_trace(
-            tt::LogOp,
-            "[select_version] input_tensor_memory_config.shard_spec()->shape: {}",
-            input_tensor_memory_config.shard_spec()->shape);
-        log_trace(
-            tt::LogOp,
-            "[select_version] output_mem_config.shard_spec()->shape: {}",
-            output_mem_config.shard_spec()->shape);
-
-        // Check for llama post binary mult+silu case
-        if (input_tensor_shape[0] == 1 && input_tensor_shape[1] == 1 && input_tensor_shape[2] == 32 &&
-            input_tensor_shape[3] == 960 && input_tensor_memory_config.buffer_type() == BufferType::L1 &&
-            output_mem_config.buffer_type() == BufferType::L1 &&
-            input_tensor_memory_config.memory_layout() == TensorMemoryLayout::WIDTH_SHARDED &&
-            output_mem_config.memory_layout() == TensorMemoryLayout::WIDTH_SHARDED &&
-            input_tensor_memory_config.shard_spec()->shape[0] == 32 &&
-            input_tensor_memory_config.shard_spec()->shape[1] == 32 && output_mem_config.shard_spec()->shape[0] == 32 &&
-            output_mem_config.shard_spec()->shape[1] == 160 && input_shard_num_cores == 30 &&
-            output_shard_num_cores == 24) {
-            log_trace(
-                tt::LogOp,
-                "Matching conditions for Llama post binary mult+silu, using LLAMA_MINIMAL_SHARDED implementation");
-            return true;
-        }
-
-        // Check for llama post SDPA case
-        if (input_tensor_shape[0] == 1 && input_tensor_shape[1] == 8 && input_tensor_shape[2] == 32 &&
-            input_tensor_shape[3] == 128 && input_tensor_memory_config.buffer_type() == BufferType::L1 &&
-            output_mem_config.buffer_type() == BufferType::L1 &&
-            input_tensor_memory_config.memory_layout() == TensorMemoryLayout::HEIGHT_SHARDED &&
-            output_mem_config.memory_layout() == TensorMemoryLayout::HEIGHT_SHARDED &&
-            input_tensor_memory_config.shard_spec()->shape[0] == 32 &&
-            input_tensor_memory_config.shard_spec()->shape[1] == 128 &&
-            output_mem_config.shard_spec()->shape[0] == 32 && output_mem_config.shard_spec()->shape[1] == 128 &&
-            input_shard_num_cores == 8 && output_shard_num_cores == 32) {
-            log_trace(tt::LogOp, "Matching conditions for Llama post SDPA, using LLAMA_MINIMAL_SHARDED implementation");
-            return true;
-        }
-
-        // Check for llama rms norm case
-        if (input_tensor_shape[0] == 1 && input_tensor_shape[1] == 1 && input_tensor_shape[2] == 32 &&
-            input_tensor_shape[3] == 32 && input_tensor_memory_config.buffer_type() == BufferType::L1 &&
-            output_mem_config.buffer_type() == BufferType::L1 &&
-            input_tensor_memory_config.memory_layout() == TensorMemoryLayout::WIDTH_SHARDED &&
-            output_mem_config.memory_layout() == TensorMemoryLayout::WIDTH_SHARDED &&
-            input_tensor_memory_config.shard_spec()->shape[0] == 32 &&
-            input_tensor_memory_config.shard_spec()->shape[1] == 32 && output_mem_config.shard_spec()->shape[0] == 32 &&
-            output_mem_config.shard_spec()->shape[1] == 128 && input_shard_num_cores == 1 &&
-            output_shard_num_cores == 1) {
-            log_trace(
-                tt::LogOp, "Matching conditions for Llama rms norm case, using LLAMA_MINIMAL_SHARDED implementation");
-            return true;
-        }
-    }
-
-    return false;
-}
-
-bool use_composite_all_gather(
-    const ttnn::Tensor& input_tensor, const int32_t dim, const std::optional<ttnn::MemoryConfig>& memory_config) {
-    auto tile_shape = input_tensor.tensor_spec().tile().get_tile_shape();
-    uint32_t tile_height = tile_shape[0];
-    uint32_t tile_width = tile_shape[1];
-
-    auto input_shape = input_tensor.logical_shape();
-
-    int32_t rank = input_tensor.logical_shape().rank();
-    int32_t gather_dim = (dim < 0) ? rank + dim : dim;
-
-    auto input_memory_config = input_tensor.memory_config();
-    auto output_memory_config = memory_config.value_or(input_memory_config);
-
-    // Use composite for row-major tensors
-    if (input_tensor.layout() == Layout::ROW_MAJOR) {
-        return true;
-    }
-
-    // Use composite if tiled and padded on the gather dim
-    bool is_tiled_and_padded_on_gather_dim =
-        input_tensor.layout() == Layout::TILE && ((gather_dim == 2 && input_shape[2] % tile_height != 0) ||
-                                                  (gather_dim == 3 && input_shape[3] % tile_width != 0));
-    if (is_tiled_and_padded_on_gather_dim) {
-        return true;
-    }
-
-    // Use composite if gathering on dim 0 or dim 1, and input_shape[0] != 1 or input_shape[1] != 1
-    if ((gather_dim == 0 || gather_dim == 1) && (input_shape[0] != 1 || input_shape[1] != 1)) {
-        return true;
-    }
-
-    return false;
-}
-
-ttnn::Tensor composite_all_gather(
-    ttnn::Tensor input_tensor,
-    const int32_t dim,
-    const uint32_t num_links,
-    const std::optional<ttnn::MemoryConfig>& memory_config,
-    std::optional<tt::tt_metal::SubDeviceId> subdevice_id,
-    std::optional<uint32_t> cluster_axis) {
-    auto tile_shape = input_tensor.tensor_spec().tile().get_tile_shape();
-    uint32_t tile_height = tile_shape[0];
-    uint32_t tile_width = tile_shape[1];
-
-    auto input_shape = input_tensor.logical_shape();
-
-    int32_t rank = input_tensor.logical_shape().rank();
-    int32_t gather_dim = (dim < 0) ? rank + dim : dim;
-
-    bool is_tiled_and_not_tile_aligned = input_tensor.layout() == Layout::TILE &&
-                                         (input_shape[2] % tile_height != 0 || input_shape[3] % tile_width != 0);
-
-    // If we need to convert to row-major, then if the input dtype is bfloat8_b we need to typecast before untilizing
-    // and after re-tilizing
-    DataType input_dtype = input_tensor.dtype();
-    bool convert_to_bfloat16_for_composite = is_tiled_and_not_tile_aligned && input_dtype == DataType::BFLOAT8_B;
-    auto input_memory_config = input_tensor.memory_config();
-    auto output_memory_config = memory_config.value_or(input_memory_config);
-
-    // Convert to row major
-    if (is_tiled_and_not_tile_aligned) {
-        // If input is tiled bfloat8_b, convert to bfloat16 to do the all_broadcast_async + concat
-        if (convert_to_bfloat16_for_composite) {
-            input_tensor = ttnn::typecast(input_tensor, DataType::BFLOAT16);
-        }
-        input_tensor = ttnn::to_layout(input_tensor, Layout::ROW_MAJOR);
-    }
-
-    std::vector<ttnn::Tensor> broadcasted_tensors = ttnn::operations::experimental::ccl::all_broadcast_async(
-        input_tensor, num_links, input_memory_config, ttnn::ccl::Topology::Linear, cluster_axis, subdevice_id);
-
-    ttnn::Tensor all_gather_output_tensor = ttnn::concat(broadcasted_tensors, gather_dim);
-    // Convert back to tiled
-    if (is_tiled_and_not_tile_aligned) {
-        all_gather_output_tensor = ttnn::to_layout(all_gather_output_tensor, Layout::TILE);
-        // If we had to convert the input dtype in order to execute the row-major composite op, convert back to the
-        // input dtype
-        if (convert_to_bfloat16_for_composite) {
-            all_gather_output_tensor = ttnn::typecast(all_gather_output_tensor, input_dtype);
-        }
-    }
-
-    if (input_memory_config.memory_layout() != output_memory_config.memory_layout()) {
-        all_gather_output_tensor = ttnn::to_memory_config(all_gather_output_tensor, output_memory_config);
-    }
-
-    return all_gather_output_tensor;
-}
-
-// Composite always runs in row-major
-std::vector<ttnn::Tensor> composite_all_gather(
-    const std::vector<ttnn::Tensor>& input_tensors,
-    const int32_t dim,
-    const uint32_t num_links,
-    const std::optional<ttnn::MemoryConfig>& memory_config,
-    std::optional<tt::tt_metal::SubDeviceId> subdevice_id,
-    std::optional<uint32_t> cluster_axis) {
-    std::vector<Tensor> output_tensors;
-    output_tensors.reserve(input_tensors.size());
-    for (size_t i = 0; i < input_tensors.size(); i++) {
-        output_tensors.push_back(
-            composite_all_gather(input_tensors[i], dim, num_links, memory_config, subdevice_id, cluster_axis));
-    }
-    return output_tensors;
-}
-
-=======
->>>>>>> 449ce376
 ttnn::Tensor ExecuteAllGatherAsync::invoke(
     const ttnn::Tensor& input_tensor,
     const int32_t dim,
@@ -297,11 +106,11 @@
     std::optional<uint32_t> chunks_per_sync,
     std::optional<uint32_t> num_workers_per_link,
     std::optional<uint32_t> num_buffers_per_channel) {
-    bool composite_all_gather_case = use_composite_all_gather(input_tensors.at(0), dim, memory_config);
-    bool all_gather_async_llama_sharded_case = use_all_gather_async_llama_sharded(
+    bool composite_all_gather_case = composite_common::use_composite_all_gather(input_tensors.at(0), dim, memory_config);
+    bool all_gather_async_llama_sharded_case = composite_common::use_all_gather_async_llama_sharded(
         input_tensors.at(0), memory_config.value_or(input_tensors.at(0).memory_config()));
     if (composite_all_gather_case && !all_gather_async_llama_sharded_case) {
-        return composite_all_gather(input_tensors, dim, num_links, memory_config, subdevice_id, cluster_axis);
+        return composite_common::composite_all_gather(input_tensors, dim, num_links, memory_config, subdevice_id, cluster_axis);
     } else {
         return ttnn::operations::experimental::ccl::all_gather_async(
             input_tensors,
