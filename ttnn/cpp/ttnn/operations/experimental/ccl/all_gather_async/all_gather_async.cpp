--- conflicted
+++ resolved
@@ -23,18 +23,11 @@
     const ttnn::ccl::Topology topology,
     std::optional<tt::tt_metal::SubDeviceId> subdevice_id,
     bool use_optimal_ccl_for_llama,
-<<<<<<< HEAD
-    const std::optional<GlobalSemaphore>& barrier_semaphore) {
+    const std::optional<GlobalSemaphore>& barrier_semaphore,
+    bool reverse_order) {
     bool composite_all_gather_case = composite_common::use_composite_all_gather(input_tensor, dim, memory_config);
     bool all_gather_async_llama_sharded_case = composite_common::use_all_gather_async_llama_sharded(
         input_tensor, memory_config.value_or(input_tensor.memory_config()));
-=======
-    const std::optional<GlobalSemaphore>& barrier_semaphore,
-    bool reverse_order) {
-    bool composite_all_gather_case = use_composite_all_gather(input_tensor, dim, memory_config);
-    bool all_gather_async_llama_sharded_case =
-        use_all_gather_async_llama_sharded(input_tensor, memory_config.value_or(input_tensor.memory_config()));
->>>>>>> 8bb6d05e
     if (composite_all_gather_case && !all_gather_async_llama_sharded_case) {
         return composite_common::composite_all_gather(
             input_tensor,
@@ -73,18 +66,11 @@
     const std::optional<GlobalSemaphore>& barrier_semaphore,
     std::optional<uint32_t> chunks_per_sync,
     std::optional<uint32_t> num_workers_per_link,
-<<<<<<< HEAD
-    std::optional<uint32_t> num_buffers_per_channel) {
+    std::optional<uint32_t> num_buffers_per_channel,
+    bool reverse_order) {
     bool composite_all_gather_case = composite_common::use_composite_all_gather(input_tensor, dim, memory_config);
     bool all_gather_async_llama_sharded_case = composite_common::use_all_gather_async_llama_sharded(
         input_tensor, memory_config.value_or(input_tensor.memory_config()));
-=======
-    std::optional<uint32_t> num_buffers_per_channel,
-    bool reverse_order) {
-    bool composite_all_gather_case = use_composite_all_gather(input_tensor, dim, memory_config);
-    bool all_gather_async_llama_sharded_case =
-        use_all_gather_async_llama_sharded(input_tensor, memory_config.value_or(input_tensor.memory_config()));
->>>>>>> 8bb6d05e
     if (composite_all_gather_case && !all_gather_async_llama_sharded_case) {
         return composite_common::composite_all_gather(
             input_tensor, dim, num_links, memory_config, subdevice_id, cluster_axis);
@@ -121,19 +107,13 @@
     const std::optional<size_t> num_preferred_links,
     std::optional<tt::tt_metal::SubDeviceId> subdevice_id,
     bool use_optimal_ccl_for_llama,
-<<<<<<< HEAD
-    const std::optional<GlobalSemaphore>& barrier_semaphore) {
+    const std::optional<GlobalSemaphore>& barrier_semaphore,
+    bool reverse_order) {
     bool composite_all_gather_case = composite_common::use_composite_all_gather(input_tensor, dim, memory_config);
     bool all_gather_async_llama_sharded_case = composite_common::use_all_gather_async_llama_sharded(
         input_tensor, memory_config.value_or(input_tensor.memory_config()));
-=======
-    const std::optional<GlobalSemaphore>& barrier_semaphore,
-    bool reverse_order) {
-    bool composite_all_gather_case = use_composite_all_gather(input_tensor, dim, memory_config);
-    bool all_gather_async_llama_sharded_case =
-        use_all_gather_async_llama_sharded(input_tensor, memory_config.value_or(input_tensor.memory_config()));
-    if (composite_all_gather_case && !all_gather_async_llama_sharded_case) {
-        return composite_all_gather(
+    if (composite_all_gather_case && !all_gather_async_llama_sharded_case) {
+        return composite_common::composite_all_gather(
             input_tensor, dim, num_preferred_links.value_or(1), memory_config, subdevice_id, cluster_axis);
     } else {
         return ttnn::operations::experimental::ccl::all_gather_async(
@@ -252,9 +232,8 @@
     bool composite_all_gather_case = use_composite_all_gather(input_tensor, dim, memory_config);
     bool all_gather_async_llama_sharded_case =
         use_all_gather_async_llama_sharded(input_tensor, memory_config.value_or(input_tensor.memory_config()));
->>>>>>> 8bb6d05e
-    if (composite_all_gather_case && !all_gather_async_llama_sharded_case) {
-        return composite_common::composite_all_gather(
+    if (composite_all_gather_case && !all_gather_async_llama_sharded_case) {
+        return composite_all_gather(
             input_tensor, dim, num_preferred_links.value_or(1), memory_config, subdevice_id, cluster_axis);
     } else {
         return ttnn::operations::experimental::ccl::all_gather_async(
