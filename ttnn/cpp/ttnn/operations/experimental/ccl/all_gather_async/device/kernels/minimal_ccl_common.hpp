--- conflicted
+++ resolved
@@ -46,13 +46,9 @@
 
     l1_read_addr += payload_size_bytes;
 }
-<<<<<<< HEAD
 
+// Function does not block or wait for writes to be sent out of L1. Caller must manage synchronization
 FORCE_INLINE void fused_write_atomic_and_advance_local_read_address_for_fabric_write(
-=======
-// Function does not block or wait for writes to be sent out of L1. Caller must manage synchronization
-FORCE_INLINE void semaphore_and_write_and_advance_local_read_address_for_fabric_write(
->>>>>>> 9c3acd95
     uint64_t noc0_dest_noc_addr,
     volatile PACKET_HEADER_TYPE* pkt_hdr_forward,
     volatile PACKET_HEADER_TYPE* pkt_hdr_backward,
