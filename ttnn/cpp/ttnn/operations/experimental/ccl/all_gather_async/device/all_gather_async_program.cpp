--- conflicted
+++ resolved
@@ -141,10 +141,7 @@
     const GlobalSemaphore semaphore,
     const std::optional<tt::tt_metal::SubDeviceId>& sub_device_id) {
     tt::tt_metal::Program program{};
-<<<<<<< HEAD
-    // auto mesh_device = input_tensor.mesh_device();
-=======
->>>>>>> 759a318f
+    auto mesh_device = input_tensor.mesh_device();
     const bool enable_persistent_fabric_mode = true;
     const bool enable_async_output_tensor = false;
     const bool lower_command_stream_to_noc_commands =
@@ -166,8 +163,8 @@
 
     // Get worker cores, assuming 1 worker per link
     uint32_t num_workers_per_link = 1;
-    const auto [sender_worker_core_range, sender_worker_cores] = choose_worker_cores(
-        num_links, num_workers_per_link, enable_persistent_fabric_mode, sender_device, sub_device_id);
+    const auto [sender_worker_core_range, sender_worker_cores] =
+        choose_worker_cores(num_links, num_workers_per_link, enable_persistent_fabric_mode, mesh_device, sub_device_id);
 
     // L1 Scratch CB Creation
     const size_t packet_size_bytes = tt::tt_fabric::get_1d_fabric_config().channel_buffer_size_bytes;
@@ -301,11 +298,7 @@
             worker_sender_reader_kernel_id,
             {&input_tensor},
             {op_config.get_page_size()},
-<<<<<<< HEAD
             sender_device,
-=======
-            input_tensor.device(),
->>>>>>> 759a318f
             link,
             num_pages_per_packet,
             {core},
@@ -360,11 +353,7 @@
             worker_sender_writer_kernel_id,
             {&output_tensor},
             {op_config.get_page_size()},
-<<<<<<< HEAD
             sender_device,
-=======
-            input_tensor.device(),
->>>>>>> 759a318f
             link,
             num_pages_per_packet,  // num_pages_per_edm_buffer
             {core},
