--- conflicted
+++ resolved
@@ -147,11 +147,7 @@
     std::optional<uint32_t> chunks_per_sync,
     std::optional<uint32_t> num_workers_per_link,
     std::optional<uint32_t> num_buffers_per_channel,
-<<<<<<< HEAD
-    const bool reverse_order = false);
-=======
-    bool reverse_order = false);
->>>>>>> d76a099b
+    bool reverse_order = false);
 tt::tt_metal::operation::ProgramWithCallbacks all_gather_async_minimal_default_helper(
     tt::tt_metal::Program& program,
     const Tensor& input_tensor,
@@ -173,11 +169,7 @@
     std::optional<uint32_t> num_workers_per_link,
     std::optional<uint32_t> num_buffers_per_channel,
     CoreCoord core_grid_offset = CoreCoord(0, 0),
-<<<<<<< HEAD
-    const bool reverse_order = false);
-=======
-    bool reverse_order = false);
->>>>>>> d76a099b
+    bool reverse_order = false);
 tt::tt_metal::operation::ProgramWithCallbacks all_gather_async_llama_sharded(
     const Tensor& input_tensor,
     IDevice* target_device,
@@ -229,8 +221,6 @@
     std::optional<uint32_t> num_workers_per_link = std::nullopt,
     std::optional<uint32_t> num_buffers_per_channel = std::nullopt,
     bool reverse_order = false);
-<<<<<<< HEAD
-=======
 
 // same as above but for vector of mesh
 std::vector<Tensor> all_gather_async(
@@ -250,7 +240,6 @@
     std::optional<uint32_t> num_workers_per_link = std::nullopt,
     std::optional<uint32_t> num_buffers_per_channel = std::nullopt,
     bool reverse_order = false);
->>>>>>> d76a099b
 
 Tensor all_gather_async(
     const Tensor& input_tensor,
