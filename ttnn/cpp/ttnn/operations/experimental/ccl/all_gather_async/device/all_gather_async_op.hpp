--- conflicted
+++ resolved
@@ -91,28 +91,12 @@
     tt::tt_metal::operation::Hash compute_program_hash(const std::vector<Tensor>& input_tensors) const;
 
     AllGatherAsyncVersion select_version(const Tensor& input_tensor) const;
+
+    static bool best_effort_interleave(
+        const Tensor& input_tensor, const uint32_t dim, const BufferType output_buffer_type);
+    static bool is_tensor_aligned_by_tile(const Tensor& input_tensor);
 };
 
-<<<<<<< HEAD
-namespace ccl {
-namespace all_gather_async_detail {
-bool best_effort_interleave(const Tensor& input_tensor, const uint32_t dim, const BufferType output_buffer_type);
-bool is_tensor_aligned_by_tile(const Tensor& input_tensor);
-
-AllGatherAsync create_all_gather_async_struct(
-    const Tensor& input_tensor,
-    const uint32_t dim,
-    const uint32_t num_links,
-    const std::optional<MemoryConfig>& memory_config,
-    const std::vector<IDevice*>& devices,
-    const ccl::Topology topology,
-    const std::vector<GlobalSemaphore>& semaphores,
-    std::optional<tt::tt_metal::SubDeviceId> sub_device_id);
-}  // namespace all_gather_async_detail
-}  // namespace ccl
-
-=======
->>>>>>> 3758c4e0
 // All Gather Variants
 std::tuple<CoreRangeSet, std::vector<CoreCoord>> choose_worker_cores(
     size_t num_links,
