// SPDX-FileCopyrightText: © 2025 Tenstorrent AI ULC
//
// SPDX-License-Identifier: Apache-2.0
///
#include <algorithm>

#include <tt-metalium/core_coord.hpp>
#include <tt-metalium/buffer.hpp>
#include <tt-metalium/fabric.hpp>
#include "ttnn/tensor/tensor_impl.hpp"
#include "ttnn/operations/experimental/ccl/all_gather_async/device/all_gather_async_op.hpp"
#include "ttnn/operations/ccl/shared_with_host/hetergeneous_data_structs.hpp"
#include "ttnn/operations/ccl/ccl_host_datastructures.hpp"
#include "ttnn/operations/ccl/ccl_common.hpp"
#include "ttnn/operations/math.hpp"
#include <tt-metalium/work_split.hpp>
#include <tt-metalium/constants.hpp>
#include <tt-metalium/util.hpp>
#include <tt-metalium/host_api.hpp>
#include "ttnn/operations/ccl/common/types/ccl_types_args_emitters.hpp"
#include "ttnn/operations/ccl/common/host/ccl_command_stream_builders.hpp"

#include "ttnn/operations/ccl/common/uops/command_lowering.hpp"

#include "ttnn/operations/ccl/common/host/ccl_worker_builder.hpp"
#include "ttnn/operations/ccl/common/host/command_backend_runtime_args_overrider.hpp"
#include <sstream>
#include <type_traits>
#include <ranges>
#include <optional>

using namespace tt::constants;

namespace ttnn {

using namespace ccl;

void append_fabric_connection_rt_args(
    const std::optional<tt::tt_fabric::SenderWorkerAdapterSpec>& connection,
    const CoreCoord& core,
    tt::tt_metal::Program& program,
    std::vector<uint32_t>& writer_rt_args) {
    writer_rt_args.push_back(connection.has_value());
    if (connection.has_value()) {
        auto sender_worker_flow_control_semaphore_id = CreateSemaphore(program, {core}, 0);
        auto sender_worker_teardown_semaphore_id = CreateSemaphore(program, {core}, 0);
        auto sender_worker_buffer_index_semaphore_id = CreateSemaphore(program, {core}, 0);
        append_worker_to_fabric_edm_sender_rt_args(
            connection.value(),
            sender_worker_flow_control_semaphore_id,
            sender_worker_teardown_semaphore_id,
            sender_worker_buffer_index_semaphore_id,
            writer_rt_args);
    }
}

tt::tt_metal::operation::ProgramWithCallbacks all_gather_async_minimal_interleaved_dim3_1_1_32_any(
    const Tensor& input_tensor,
    IDevice* sender_device,
    std::optional<IDevice*> forward_device,
    std::optional<IDevice*> backward_device,
    Tensor& output_tensor,
    const uint32_t dim,
    const uint32_t num_links,
    const uint32_t ring_size,
    const uint32_t ring_index,
    ccl::Topology topology,
    const GlobalSemaphore& semaphore,
    const std::optional<tt::tt_metal::SubDeviceId>& sub_device_id) {
    tt::tt_metal::Program program{};
    auto mesh_device = input_tensor.mesh_device();
    const bool enable_async_output_tensor = false;
    bool is_first_chip = ring_index == 0;
    bool is_last_chip = ring_index == ring_size - 1;
    log_trace(
        tt::LogOp,
        "DEBUG: device: {}, is_first_chip: {}, is_last_chip: {}",
        sender_device->id(),
        is_first_chip,
        is_last_chip);

    // Get OP Config, topology config
    std::vector<Tensor> input_tensors = {input_tensor};
    std::vector<Tensor> output_tensors = {output_tensor};
    const auto& op_config = ttnn::ccl::CCLOpConfig(input_tensors, output_tensors, topology);
    auto [num_targets_forward, num_targets_backward, dynamic_alternate] =
        ccl::get_forward_backward_configuration(ring_size, ring_index, topology);

    // Get worker cores, assuming 1 worker per link
    uint32_t num_workers_per_link = 1;
    const auto [sender_worker_core_range, sender_worker_cores] =
        choose_worker_cores(num_links, num_workers_per_link, mesh_device, sub_device_id);

    // L1 Scratch CB Creation
    const size_t packet_size_bytes = tt::tt_fabric::get_tt_fabric_channel_buffer_size_bytes();
    uint32_t l1_scratch_cb_page_size_bytes = op_config.get_page_size();
    uint32_t num_pages_per_packet = packet_size_bytes / l1_scratch_cb_page_size_bytes;
    uint32_t cb_num_pages = 3 * num_pages_per_packet;  // tripple buffering
    uint32_t src0_cb_index = tt::CB::c_in0;
    tt::DataFormat df = tt::tt_metal::datatype_to_dataformat_converter(input_tensor.dtype());
    tt::tt_metal::CircularBufferConfig cb_src0_config =
        tt::tt_metal::CircularBufferConfig(cb_num_pages * l1_scratch_cb_page_size_bytes, {{src0_cb_index, df}})
            .set_page_size(src0_cb_index, l1_scratch_cb_page_size_bytes);
    tt::tt_metal::CBHandle cb_src0_workers = CreateCircularBuffer(program, sender_worker_core_range, cb_src0_config);
    // Set aside a buffer we can use for storing packet headers in (particularly for atomic incs)
    const auto reserved_packet_header_CB_index = tt::CB::c_in1;
    static constexpr auto num_packet_headers_storable = 8;
    static constexpr auto packet_header_size_bytes = sizeof(tt::tt_fabric::PacketHeader);
    tt::tt_metal::CircularBufferConfig cb_reserved_packet_header_config =
        tt::tt_metal::CircularBufferConfig(
            num_packet_headers_storable * packet_header_size_bytes * 2,
            {{reserved_packet_header_CB_index, tt::DataFormat::RawUInt32}})
            .set_page_size(reserved_packet_header_CB_index, packet_header_size_bytes);
    auto reserved_packet_header_CB_handle =
        CreateCircularBuffer(program, sender_worker_core_range, cb_reserved_packet_header_config);

    // Tensor Info
    const auto input_tensor_layout = input_tensor.buffer()->buffer_layout();
    const auto input_tensor_buffer_type = input_tensor.buffer()->buffer_type();
    const auto input_tensor_page_layout = input_tensor.layout();
    const auto input_tensor_num_pages = input_tensor.buffer()->num_pages();
    const auto output_tensor_layout = output_tensor.buffer()->buffer_layout();
    const auto output_tensor_buffer_type = output_tensor.buffer()->buffer_type();
    const auto output_tensor_page_layout = output_tensor.layout();

    // KERNEL CREATION
    // Reader
    auto reader_kernel_config = tt::tt_metal::ReaderDataMovementConfig{};
    reader_kernel_config.compile_args = {
        ring_index,                                       // my_chip_id
        static_cast<uint32_t>(input_tensor_buffer_type),  // buffer0_type
        src0_cb_index,                                    // cb0_id
        num_pages_per_packet,                             // packet_size_in_pages
        op_config.get_page_size(),                        // tensor0_page_size
    };
    log_trace(tt::LogOp, "Reader Compile Args:");
    for (const auto& arg : reader_kernel_config.compile_args) {
        log_trace(tt::LogOp, "\t{}", arg);
    }
    auto worker_sender_reader_kernel_id = tt::tt_metal::CreateKernel(
        program,
        "ttnn/cpp/ttnn/operations/experimental/ccl/all_gather_async/device/kernels/"
        "interleaved_dim3_1_1_32_any_reader.cpp",
        sender_worker_core_range,
        reader_kernel_config);

    // Writer
    auto writer_kernel_config = tt::tt_metal::WriterDataMovementConfig{};
    writer_kernel_config.compile_args = {
        ring_index,                                        // my_chip_id
        reserved_packet_header_CB_index,                   // reserved_packet_header_cb_id
        num_packet_headers_storable,                       // num_packet_headers_storable
        static_cast<uint32_t>(output_tensor_buffer_type),  // buffer0_type
        src0_cb_index,                                     // cb0_id
        num_pages_per_packet,                              // packet_size_in_pages
        op_config.get_page_size(),                         // tensor0_page_size
        num_targets_forward,                               // num_targets_forward_direction
        num_targets_backward,                              // num_targets_backward_direction
        dynamic_alternate                                  // alternate
    };
    for (const auto& arg : writer_kernel_config.compile_args) {
        log_trace(tt::LogOp, "\t{}", arg);
    }
    auto worker_sender_writer_kernel_id = tt::tt_metal::CreateKernel(
        program,
        "ttnn/cpp/ttnn/operations/experimental/ccl/all_gather_async/device/kernels/"
        "interleaved_dim3_1_1_32_any_writer.cpp",
        sender_worker_core_range,
        writer_kernel_config);

    // Kernel Runtime Args
    CoreCoord drain_sync_core;  // the first worker of each chip is the drain sync core, which contains the output ready
                                // semaphore
    for (uint32_t link = 0; link < num_links; link++) {
        CoreCoord core = sender_worker_cores[link];
        if (link == 0) {
            // drain sync core is the first worker core
            drain_sync_core = mesh_device->worker_core_from_logical_core(core);
        }

        // Set reader runtime args
        uint32_t base_pages_per_worker = input_tensor_num_pages / num_links;
        uint32_t remainder = input_tensor_num_pages % num_links;
        uint32_t input_tile_id_start = link * base_pages_per_worker + std::min(link, remainder);
        uint32_t input_tile_id_end = (link + 1) * base_pages_per_worker + std::min(link + 1, remainder);
        std::vector<uint32_t> reader_rt_args = {
            input_tensor.buffer()->address(),  // tensor_address0
            input_tile_id_start,               // tile_id_start
            input_tile_id_end,                 // tile_id_end
        };
        log_trace(tt::LogOp, "Reader Runtime Args:");
        for (const auto& arg : reader_rt_args) {
            log_trace(tt::LogOp, "\t{}", arg);
        }
        tt::tt_metal::SetRuntimeArgs(program, worker_sender_reader_kernel_id, {core}, reader_rt_args);

        // Set writer runtime args
        bool wait_output_semaphore = (link == 0) && !enable_async_output_tensor;
        bool reset_global_semaphore = (link == 0) && !enable_async_output_tensor;
        uint32_t out_ready_sem_wait_value = (dynamic_alternate ? (ring_size + 1) : ring_size) * num_links;
        uint32_t output_tile_id_start = ring_index * input_tensor_num_pages + input_tile_id_start;
        uint32_t output_tile_id_end = ring_index * input_tensor_num_pages + input_tile_id_end;
        std::vector<uint32_t> writer_rt_args = {
            output_tensor.buffer()->address(),  // tensor_address0
            semaphore.address(),                // out_ready_sem_bank_addr (absolute address)
            output_tile_id_start,               // tile_id_start
            output_tile_id_end,                 // tile_id_end
            wait_output_semaphore,              // wait_output_semaphore
            reset_global_semaphore,             // reset_global_semaphore
            drain_sync_core.x,                  // out_ready_sem_noc0_x
            drain_sync_core.y,                  // out_ready_sem_noc0_y
            out_ready_sem_wait_value,           // out_ready_sem_wait_value
        };
        log_trace(tt::LogOp, "Writer Runtime Args:");
        for (const auto& arg : writer_rt_args) {
            log_trace(tt::LogOp, "\t{}", arg);
        }
        writer_rt_args.push_back(forward_device.has_value());
        if (forward_device.has_value()) {
            tt::tt_fabric::append_fabric_connection_rt_args(
                sender_device->id(), forward_device.value()->id(), link, program, {core}, writer_rt_args);
        }
        writer_rt_args.push_back(backward_device.has_value());
        if (backward_device.has_value()) {
            tt::tt_fabric::append_fabric_connection_rt_args(
                sender_device->id(), backward_device.value()->id(), link, program, {core}, writer_rt_args);
        }
        tt::tt_metal::SetRuntimeArgs(program, worker_sender_writer_kernel_id, {core}, writer_rt_args);
    }

    auto override_runtime_arguments_callback =
        [worker_sender_reader_kernel_id, worker_sender_writer_kernel_id, semaphore, sender_worker_cores, ring_index](
            const void* operation,
            Program& program,
            const std::vector<Tensor>& input_tensors,
            const std::vector<std::optional<const Tensor>>& optional_input_tensors,
            const std::vector<Tensor>& output_tensors) {
            const auto& input = input_tensors[0];
            const auto& output = output_tensors[0];

            auto semaphore = static_cast<const ttnn::AllGatherAsync*>(operation)->semaphore.at(0);

            log_trace(tt::LogOp, "DEBUG: semaphore: {}", semaphore.address());

            // update senders
            auto& worker_reader_sender_runtime_args_by_core = GetRuntimeArgs(program, worker_sender_reader_kernel_id);
            auto& worker_writer_sender_runtime_args_by_core = GetRuntimeArgs(program, worker_sender_writer_kernel_id);
            for (const auto& core : sender_worker_cores) {
                // reader
                auto& worker_reader_sender_runtime_args = worker_reader_sender_runtime_args_by_core[core.x][core.y];
                worker_reader_sender_runtime_args[0] = input.buffer()->address();
                // writer
                auto& worker_writer_sender_runtime_args = worker_writer_sender_runtime_args_by_core[core.x][core.y];
                worker_writer_sender_runtime_args[0] = output.buffer()->address();
                worker_writer_sender_runtime_args[1] = semaphore.address();
            }
        };

    return {.program = std::move(program), .override_runtime_arguments_callback = override_runtime_arguments_callback};
}

tt::tt_metal::operation::ProgramWithCallbacks all_gather_async_minimal_interleaved_dim3_1_1_any_any(
    const Tensor& input_tensor,
    Tensor& intermediate_tensor,
    IDevice* sender_device,
    std::optional<IDevice*> forward_device,
    std::optional<IDevice*> backward_device,
    Tensor& output_tensor,
    const uint32_t dim,
    const uint32_t num_links,
    const uint32_t ring_size,
    const uint32_t ring_index,
    ccl::Topology topology,
    const std::vector<GlobalSemaphore>& semaphore,
    const std::optional<tt::tt_metal::SubDeviceId>& sub_device_id) {
    tt::tt_metal::Program program{};
    std::optional<experimental::ccl::AllGatherFusedOpSignaler> empty_fused_op_signaler;
    return all_gather_async_minimal_interleaved_dim3_1_1_any_any_helper(
        program,
        input_tensor,
        intermediate_tensor,
        sender_device,
        forward_device,
        backward_device,
        output_tensor,
        dim,
        num_links,
        ring_size,
        ring_index,
        topology,
        semaphore,
        sub_device_id,
        empty_fused_op_signaler);
}

tt::tt_metal::operation::ProgramWithCallbacks all_gather_async_minimal_interleaved_dim3_1_1_any_any_helper(
    tt::tt_metal::Program& program,
    const Tensor& input_tensor,
    Tensor& intermediate_tensor,
    IDevice* sender_device,
    std::optional<IDevice*> forward_device,
    std::optional<IDevice*> backward_device,
    Tensor& output_tensor,
    const uint32_t dim,
    const uint32_t num_links,
    const uint32_t ring_size,
    const uint32_t ring_index,
    ccl::Topology topology,
    const std::vector<GlobalSemaphore>& semaphore,
    const std::optional<tt::tt_metal::SubDeviceId>& sub_device_id,
    std::optional<experimental::ccl::AllGatherFusedOpSignaler>& fused_op_signaler,
    const CoreCoord core_grid_offset) {
    // Tensor Info
    const auto input_tensor_layout = input_tensor.buffer()->buffer_layout();
    const auto input_tensor_buffer_type = input_tensor.buffer()->buffer_type();
    const auto input_tensor_page_layout = input_tensor.layout();
    const auto input_tensor_num_pages = input_tensor.buffer()->num_pages();
    const auto output_tensor_layout = output_tensor.buffer()->buffer_layout();
    const auto output_tensor_buffer_type = output_tensor.buffer()->buffer_type();
    const auto output_tensor_page_layout = output_tensor.layout();
    const auto input_tensor_shape = input_tensor.get_padded_shape();
    const auto output_tensor_shape = output_tensor.get_padded_shape();
    const auto intermediate_tensor_buffer_type = intermediate_tensor.buffer()->buffer_type();

    auto mesh_device = input_tensor.mesh_device();
    const bool enable_async_output_tensor = false;
    bool is_first_chip = ring_index == 0;
    bool is_last_chip = ring_index == ring_size - 1;
    log_trace(
        tt::LogOp,
        "DEBUG: device: {}, is_first_chip: {}, is_last_chip: {}",
        input_tensor.device()->id(),
        is_first_chip,
        is_last_chip);

    /* All gather fusion */
    bool fuse_op = fused_op_signaler.has_value();

    // Need a seperate signaler for the sender workers, to handle the first tensor slice that is locally available
    std::optional<experimental::ccl::AllGatherFusedOpSignaler> fused_op_signaler_sender_workers;
    std::optional<experimental::ccl::AllGatherFusedOpSignaler> fused_op_signaler_forward;
    std::optional<experimental::ccl::AllGatherFusedOpSignaler> fused_op_signaler_backward;
    if (fuse_op) {
        fused_op_signaler_sender_workers = fused_op_signaler.value();
        fused_op_signaler_forward = fused_op_signaler.value();
        fused_op_signaler_backward = fused_op_signaler.value();
    }

    // Get OP Config, topology config
    std::vector<Tensor> input_tensors = {input_tensor};
    std::vector<Tensor> output_tensors = {intermediate_tensor, output_tensor};
    const auto& op_config = ttnn::ccl::CCLOpConfig(input_tensors, output_tensors, topology);
    auto [num_targets_forward, num_targets_backward, dynamic_alternate] =
        ccl::get_forward_backward_configuration(ring_size, ring_index, topology);
    TT_FATAL(
        !((topology == ccl::Topology::Linear) && fuse_op), "Fusing operations is not supported for linear topology");
    if (topology == ccl::Topology::Ring && ring_index % 2 == 0) {
        std::swap(num_targets_forward, num_targets_backward);
    }
    // Get worker cores
    // 1 sender (reader + writer), and 2 receivers (forward/backward, each with a reader/writer)
    uint32_t num_senders_per_link = 1;
    uint32_t num_receivers_per_link = 2;
    const uint32_t N_DRAM_BANKS = 12;

    const auto [sender_worker_core_range, sender_worker_cores] =
        choose_worker_cores(num_links, num_senders_per_link, mesh_device, sub_device_id, core_grid_offset);
    const auto [total_worker_core_range, total_worker_cores] = choose_worker_cores(
        num_links, (num_senders_per_link + num_receivers_per_link), mesh_device, sub_device_id, core_grid_offset);
    const auto receiver_worker_core_range = total_worker_core_range.subtract(sender_worker_core_range);
    const auto receiver_worker_cores = corerange_to_cores(receiver_worker_core_range, std::nullopt, true);

    std::set<CoreRange> receiver_forward_core_ranges;
    std::set<CoreRange> receiver_backward_core_ranges;

    for (int i = 0; i < receiver_worker_cores.size(); i++) {
        const auto& core = receiver_worker_cores[i];
        if (i % 2 == 1) {
            receiver_forward_core_ranges.insert(CoreRange(core));
        } else {
            receiver_backward_core_ranges.insert(CoreRange(core));
        }
    }
    CoreRangeSet receiver_forward_core_range_set = CoreRangeSet(receiver_forward_core_ranges);
    CoreRangeSet receiver_backward_core_range_set = CoreRangeSet(receiver_backward_core_ranges);

    // L1 Scratch CB Creation
    const size_t packet_size_bytes = tt::tt_fabric::get_tt_fabric_channel_buffer_size_bytes();
    uint32_t l1_scratch_cb_page_size_bytes = op_config.get_page_size();

    // for bfloat8_b, tile_num_per_link=6, we would need to send 2 packages, but they can be of size 3 instead of 4
    uint32_t tiles_to_write_per_packet = packet_size_bytes / l1_scratch_cb_page_size_bytes;
    uint32_t num_tiles_per_link = (input_tensor_num_pages + num_links - 1) / num_links;
    uint32_t num_packages_per_link = (num_tiles_per_link + tiles_to_write_per_packet - 1) / tiles_to_write_per_packet;
    tiles_to_write_per_packet = (num_tiles_per_link + num_packages_per_link - 1) / num_packages_per_link;

    uint32_t num_pages_per_packet = 4 * tiles_to_write_per_packet;
    uint32_t cb_num_pages = 3 * num_pages_per_packet;  // triple buffering
    tt::DataFormat df = tt::tt_metal::datatype_to_dataformat_converter(input_tensor.get_dtype());

    // CBs for transferring data between sender_reader and sender_writer
    uint32_t sender_forward_cb_index = tt::CB::c_in0;
    tt::tt_metal::CircularBufferConfig cb_sender_forward_config =
        tt::tt_metal::CircularBufferConfig(
            cb_num_pages * l1_scratch_cb_page_size_bytes, {{sender_forward_cb_index, df}})
            .set_page_size(sender_forward_cb_index, l1_scratch_cb_page_size_bytes);
    tt::tt_metal::CBHandle cb_sender_forward_workers =
        CreateCircularBuffer(program, sender_worker_core_range, cb_sender_forward_config);
    uint32_t sender_backward_cb_index = tt::CB::c_in2;
    tt::tt_metal::CircularBufferConfig cb_sender_backward_config =
        tt::tt_metal::CircularBufferConfig(
            cb_num_pages * l1_scratch_cb_page_size_bytes, {{sender_backward_cb_index, df}})
            .set_page_size(sender_backward_cb_index, l1_scratch_cb_page_size_bytes);
    tt::tt_metal::CBHandle cb_sender_backward_workers =
        CreateCircularBuffer(program, sender_worker_core_range, cb_sender_backward_config);

    // CBs for transferring data between receiver_reader and receiver_writer
    uint32_t receiver_forward_cb_index = tt::CB::c_in3;
    tt::tt_metal::CircularBufferConfig cb_receiver_forward_config =
        tt::tt_metal::CircularBufferConfig(
            cb_num_pages * l1_scratch_cb_page_size_bytes, {{receiver_forward_cb_index, df}})
            .set_page_size(receiver_forward_cb_index, l1_scratch_cb_page_size_bytes);
    tt::tt_metal::CBHandle cb_receiver_forward_workers =
        CreateCircularBuffer(program, receiver_forward_core_ranges, cb_receiver_forward_config);
    uint32_t receiver_backward_cb_index = tt::CB::c_in4;
    tt::tt_metal::CircularBufferConfig cb_receiver_backward_config =
        tt::tt_metal::CircularBufferConfig(
            cb_num_pages * l1_scratch_cb_page_size_bytes, {{receiver_backward_cb_index, df}})
            .set_page_size(receiver_backward_cb_index, l1_scratch_cb_page_size_bytes);
    tt::tt_metal::CBHandle cb_receiver_backward_workers =
        CreateCircularBuffer(program, receiver_backward_core_ranges, cb_receiver_backward_config);

    // Set aside a buffer we can use for storing packet headers in (particularly for atomic incs)
    const auto reserved_packet_header_CB_index = tt::CB::c_in1;
    static constexpr auto num_packet_headers_storable = 8;
    static constexpr auto packet_header_size_bytes = sizeof(tt::tt_fabric::PacketHeader);
    tt::tt_metal::CircularBufferConfig cb_reserved_packet_header_config =
        tt::tt_metal::CircularBufferConfig(
            num_packet_headers_storable * packet_header_size_bytes * 2,
            {{reserved_packet_header_CB_index, tt::DataFormat::RawUInt32}})
            .set_page_size(reserved_packet_header_CB_index, packet_header_size_bytes);
    auto reserved_packet_header_CB_handle =
        CreateCircularBuffer(program, sender_worker_core_range, cb_reserved_packet_header_config);
<<<<<<< HEAD
    // Tensor Info
    const auto input_tensor_layout = input_tensor.buffer()->buffer_layout();
    const auto input_tensor_buffer_type = input_tensor.buffer()->buffer_type();
    const auto input_tensor_page_layout = input_tensor.layout();
    const auto input_tensor_num_pages = input_tensor.buffer()->num_pages();
    const auto output_tensor_layout = output_tensor.buffer()->buffer_layout();
    const auto output_tensor_buffer_type = output_tensor.buffer()->buffer_type();
    const auto output_tensor_page_layout = output_tensor.layout();
    const auto& input_tensor_shape = input_tensor.get_padded_shape();
    const auto& output_tensor_shape = output_tensor.get_padded_shape();
    const auto intermediate_tensor_buffer_type = intermediate_tensor.buffer()->buffer_type();

    uint32_t tiles_to_write_per_packet = 2;
=======
>>>>>>> 3380016a

    // KERNEL CREATION
    // Reader
    auto sender_reader_kernel_config = tt::tt_metal::ReaderDataMovementConfig{};
    sender_reader_kernel_config.compile_args = {
        ring_index,                                              // my_chip_id
        static_cast<uint32_t>(input_tensor_buffer_type),         // input_buffer_type
        static_cast<uint32_t>(intermediate_tensor_buffer_type),  // intermediate_buffer_type
        sender_forward_cb_index,                                 // cb_forward_id
        sender_backward_cb_index,                                // cb_backward_id
        num_pages_per_packet,                                    // packet_size_in_pages
        op_config.get_page_size(),                               // tensor0_page_size
        num_targets_forward,                                     // num_slices_forward_direction
        num_targets_backward,                                    // num_slices_backward_direction
        static_cast<uint32_t>(topology),                         // topology
        tiles_to_write_per_packet,                               // contig_pages_advanced
    };
    auto worker_sender_reader_kernel_id = tt::tt_metal::CreateKernel(
        program,
        "ttnn/cpp/ttnn/operations/experimental/ccl/all_gather_async/device/kernels/"
        "interleaved_dim3_1_1_any_any_reader.cpp",
        sender_worker_core_range,
        sender_reader_kernel_config);

    // Writer
    auto sender_writer_kernel_config = tt::tt_metal::WriterDataMovementConfig{};
    sender_writer_kernel_config.compile_args = {
        ring_index,                                              // my_chip_id
        reserved_packet_header_CB_index,                         // reserved_packet_header_cb_id
        num_packet_headers_storable,                             // num_packet_headers_storable
        static_cast<uint32_t>(intermediate_tensor_buffer_type),  // intermediate_buffer_type
        static_cast<uint32_t>(output_tensor_buffer_type),        // output_buffer_type
        sender_forward_cb_index,                                 // cb_forward_id
        sender_backward_cb_index,                                // cb_backward_id
        num_pages_per_packet,                                    // packet_size_in_pages
        op_config.get_page_size(),                               // tensor0_page_size
        num_targets_forward,                                     // num_targets_forward_direction
        num_targets_backward,                                    // num_targets_backward_direction
        dynamic_alternate,                                       // alternate
        fuse_op,                                                 // fused op
        static_cast<uint32_t>(topology),                         // topology
        tiles_to_write_per_packet,                               // contig_pages_advanced
    };
    auto worker_sender_writer_kernel_id = tt::tt_metal::CreateKernel(
        program,
        "ttnn/cpp/ttnn/operations/experimental/ccl/all_gather_async/device/kernels/"
        "interleaved_dim3_1_1_any_any_writer.cpp",
        sender_worker_core_range,
        sender_writer_kernel_config);

    // Forward Receiver Kernels
    // Writer
    auto forward_receiver_writer_kernel_config = tt::tt_metal::WriterDataMovementConfig{};
    forward_receiver_writer_kernel_config.compile_args = {
        ring_index,                                              // my_chip_id
        static_cast<uint32_t>(intermediate_tensor_buffer_type),  // intermediate_buffer_type
        receiver_forward_cb_index,                               // cb_forward_id
        num_pages_per_packet,                                    // packet_size_in_pages
        op_config.get_page_size(),                               // output_tensor_page_size
        num_targets_forward,                                     // num_targets_forward_direction
        num_targets_backward,                                    // num_targets_backward_direction
        static_cast<uint32_t>(topology),                         // topology
        1,                                                       // direction
        fuse_op,                                                 // fused op
        tiles_to_write_per_packet,                               // contig_pages_advanced
    };
    auto worker_forward_receiver_writer_kernel_id = tt::tt_metal::CreateKernel(
        program,
        "ttnn/cpp/ttnn/operations/experimental/ccl/all_gather_async/device/kernels/"
        "interleaved_dim3_1_1_any_any_receiver_writer.cpp",
        receiver_forward_core_range_set,
        forward_receiver_writer_kernel_config);
    // Reader
    auto forward_receiver_reader_kernel_config = tt::tt_metal::ReaderDataMovementConfig{};
    forward_receiver_reader_kernel_config.compile_args = {
        ring_index,                                              // my_chip_id
        static_cast<uint32_t>(intermediate_tensor_buffer_type),  // intermediate_buffer_type
        receiver_forward_cb_index,                               // cb_forward_id
        num_pages_per_packet,                                    // packet_size_in_pages
        op_config.get_page_size(),                               // output_tensor_page_size
        num_targets_forward,                                     // num_targets_forward_direction
        num_targets_backward,                                    // num_targets_backward_direction
        static_cast<uint32_t>(topology),                         // topology
        1,                                                       // direction
        tiles_to_write_per_packet,                               // contig_pages_advanced
    };
    auto worker_forward_receiver_reader_kernel_id = tt::tt_metal::CreateKernel(
        program,
        "ttnn/cpp/ttnn/operations/experimental/ccl/all_gather_async/device/kernels/"
        "interleaved_dim3_1_1_any_any_receiver_reader.cpp",
        receiver_forward_core_range_set,
        forward_receiver_reader_kernel_config);

    // Backward Receiver Kernels
    // Writer
    auto backward_receiver_writer_kernel_config = tt::tt_metal::WriterDataMovementConfig{};
    backward_receiver_writer_kernel_config.compile_args = {
        ring_index,                                              // my_chip_id
        static_cast<uint32_t>(intermediate_tensor_buffer_type),  // intermediate_buffer_type
        receiver_backward_cb_index,                              // cb_backward_id
        num_pages_per_packet,                                    // packet_size_in_pages
        op_config.get_page_size(),                               // output_tensor_page_size
        num_targets_forward,                                     // num_targets_forward_direction
        num_targets_backward,                                    // num_targets_backward_direction
        static_cast<uint32_t>(topology),                         // topology
        0,                                                       // direction
        fuse_op,                                                 // fused op
        tiles_to_write_per_packet,                               // contig_pages_advanced
    };
    auto worker_backward_receiver_writer_kernel_id = tt::tt_metal::CreateKernel(
        program,
        "ttnn/cpp/ttnn/operations/experimental/ccl/all_gather_async/device/kernels/"
        "interleaved_dim3_1_1_any_any_receiver_writer.cpp",
        receiver_backward_core_range_set,
        backward_receiver_writer_kernel_config);
    // Reader
    auto backward_receiver_reader_kernel_config = tt::tt_metal::ReaderDataMovementConfig{};
    backward_receiver_reader_kernel_config.compile_args = {
        ring_index,                                              // my_chip_id
        static_cast<uint32_t>(intermediate_tensor_buffer_type),  // intermediate_buffer_type
        receiver_backward_cb_index,                              // cb_forward_id
        num_pages_per_packet,                                    // packet_size_in_pages
        op_config.get_page_size(),                               // output_tensor_page_size
        num_targets_forward,                                     // num_targets_forward_direction
        num_targets_backward,                                    // num_targets_backward_direction
        static_cast<uint32_t>(topology),                         // topology
        0,                                                       // direction
        tiles_to_write_per_packet,                               // contig_pages_advanced
    };
    auto worker_backward_receiver_reader_kernel_id = tt::tt_metal::CreateKernel(
        program,
        "ttnn/cpp/ttnn/operations/experimental/ccl/all_gather_async/device/kernels/"
        "interleaved_dim3_1_1_any_any_receiver_reader.cpp",
        receiver_backward_core_range_set,
        backward_receiver_reader_kernel_config);

    // Kernel Runtime Args
    CoreCoord drain_sync_core;  // the first worker of each chip is the drain sync core, which contains the output ready
                                // semaphore
    for (uint32_t link = 0; link < num_links; link++) {
        CoreCoord core = sender_worker_cores[link];
        drain_sync_core = mesh_device->worker_core_from_logical_core(core);

        /* All gather fusion */
        if (fuse_op) {
            auto sender_workers = corerange_to_cores(sender_worker_core_range, std::nullopt, true);
            fused_op_signaler_forward->init_all_gather(program, mesh_device, sender_worker_core_range, sender_workers);
            fused_op_signaler_backward->init_all_gather(program, mesh_device, sender_worker_core_range, sender_workers);
            fused_op_signaler_sender_workers->init_all_gather(
                program, mesh_device, sender_worker_core_range, sender_workers);
        }

        // Set Sender Reader runtime args
        uint32_t base_pages_per_worker = input_tensor_num_pages / num_links;
        uint32_t remainder = input_tensor_num_pages % num_links;
        uint32_t input_tile_id_start = link * base_pages_per_worker + std::min(link, remainder);
        uint32_t input_tile_id_end = (link + 1) * base_pages_per_worker + std::min(link + 1, remainder);
        uint32_t packet_id = ((input_tile_id_end - input_tile_id_start) + tiles_to_write_per_packet - 1) /
                             tiles_to_write_per_packet * link;
        uint32_t intermediate_packet_offset = packet_id * ring_size;
        uint32_t intermediate_packet_offset_x = intermediate_packet_offset % N_DRAM_BANKS;
        uint32_t intermediate_packet_offset_y = intermediate_packet_offset / N_DRAM_BANKS;

        TT_FATAL(!(input_tensor_shape[3] % TILE_WIDTH), "Input tensor width must be a multiple of TILE_WIDTH");
        TT_FATAL(!(output_tensor_shape[3] % TILE_WIDTH), "Output tensor width must be a multiple of TILE_WIDTH");
        uint32_t TILE_WIDTH = 32;
        uint32_t input_tensor_Wt = input_tensor_shape[3] / TILE_WIDTH;
        uint32_t output_tensor_Wt = output_tensor_shape[3] / TILE_WIDTH;
        uint32_t pages_read_in_row = input_tile_id_start % input_tensor_Wt;
        uint32_t row_offset = (input_tile_id_start / input_tensor_Wt) * output_tensor_Wt;

        std::set<CoreRange> receiver_forward_semaphore_core_ranges;
        receiver_forward_semaphore_core_ranges.insert(CoreRange(receiver_worker_cores[link * 2 + 1]));
        receiver_forward_semaphore_core_ranges.insert(CoreRange(sender_worker_cores[link]));
        CoreRangeSet receiver_forward_semaphore_core_range_set = CoreRangeSet(receiver_forward_semaphore_core_ranges);
        auto sender_to_forward_receiver_semaphore_id =
            CreateSemaphore(program, receiver_forward_semaphore_core_range_set, 0);
        std::set<CoreRange> receiver_backward_semaphore_core_ranges;
        receiver_backward_semaphore_core_ranges.insert(CoreRange(receiver_worker_cores[link * 2]));
        receiver_backward_semaphore_core_ranges.insert(CoreRange(sender_worker_cores[link]));
        CoreRangeSet receiver_backward_semaphore_core_range_set = CoreRangeSet(receiver_backward_semaphore_core_ranges);
        auto sender_to_backward_receiver_semaphore_id =
            CreateSemaphore(program, receiver_backward_semaphore_core_range_set, 0);
        std::vector<CoreCoord> receiver_worker_cores_noc;
        for (size_t i = link * 2; i < link * 2 + 2; ++i) {
            receiver_worker_cores_noc.push_back(mesh_device->worker_core_from_logical_core(receiver_worker_cores[i]));
        }

        std::vector<uint32_t> reader_rt_args = {
            input_tensor.buffer()->address(),          // input_tensor_address
            intermediate_tensor.buffer()->address(),   // output_tensor_address
            input_tensor_Wt,                           // width in tiles of the output shard
            input_tile_id_start,                       // slice_num_pages start
            input_tile_id_end,                         // slice_num_pages end
            ring_size,                                 // ring_size
            semaphore.at(0).address(),                 // out_ready_semaphore_forward
            semaphore.at(1).address(),                 // out_ready_semaphore_backward
            sender_to_forward_receiver_semaphore_id,   // signal_receiver_sem_forward
            sender_to_backward_receiver_semaphore_id,  // signal_receiver_sem_forward
            receiver_worker_cores_noc.at(1).x,         // forward receiver core x
            receiver_worker_cores_noc.at(1).y,         // forward receiver core y
            receiver_worker_cores_noc.at(0).x,         // backward receiver core x
            receiver_worker_cores_noc.at(0).y,         // backward receiver core y
            intermediate_packet_offset_x,
            intermediate_packet_offset_y};
        tt::tt_metal::SetRuntimeArgs(program, worker_sender_reader_kernel_id, {core}, reader_rt_args);

        // Set Sender Writer runtime args
        uint32_t out_ready_sem_wait_value = (dynamic_alternate ? (ring_size + 1) : ring_size) * num_links;

        std::vector<uint32_t> writer_rt_args = {
            intermediate_tensor.buffer()->address(),  // intermediate_tensor_address
            output_tensor.buffer()->address(),        // output_tensor_address
            input_tensor_Wt,                          // width in tiles of the output shard
            output_tensor_Wt,                         // width in tiles of entire output
            input_tile_id_start,                      // slice_num_pages start
            input_tile_id_end,                        // slice_num_pages end
            // input_tensor_num_pages,                   // slice_num_pages
            drain_sync_core.x,          // out_ready_sem_noc0_x
            drain_sync_core.y,          // out_ready_sem_noc0_y
            ring_size,                  // ring_size
            semaphore.at(0).address(),  // out_ready_semaphore_forward
            semaphore.at(1).address(),  // out_ready_semaphore_backward
            pages_read_in_row,
            row_offset,
            intermediate_packet_offset_x,
            intermediate_packet_offset_y

        };
        writer_rt_args.push_back(forward_device.has_value());
        if (forward_device.has_value()) {
            tt::tt_fabric::append_fabric_connection_rt_args(
                sender_device->id(), forward_device.value()->id(), link, program, {core}, writer_rt_args);
        }
        writer_rt_args.push_back(backward_device.has_value());
        if (backward_device.has_value()) {
            tt::tt_fabric::append_fabric_connection_rt_args(
                sender_device->id(), backward_device.value()->id(), link, program, {core}, writer_rt_args);
        }
        if (fuse_op) {
            fused_op_signaler_sender_workers->push_all_gather_fused_op_rt_args(writer_rt_args, 1, 0, 1);
        }
        tt::tt_metal::SetRuntimeArgs(program, worker_sender_writer_kernel_id, {core}, writer_rt_args);

        // Set Receiver runtime args
        // Reader
        std::vector<uint32_t> forward_receiver_reader_rt_args = {
            intermediate_tensor.buffer()->address(),  // input_tensor_address
            input_tile_id_start,                      // slice_num_pages start
            input_tile_id_end,                        // slice_num_pages
            ring_size,                                // ring_size
            sender_to_forward_receiver_semaphore_id,  // signal_receiver_sem_forward
            intermediate_packet_offset_x,
            intermediate_packet_offset_y};
        tt::tt_metal::SetRuntimeArgs(
            program,
            worker_forward_receiver_reader_kernel_id,
            {receiver_worker_cores[link * 2 + 1]},
            forward_receiver_reader_rt_args);
        std::vector<uint32_t> backward_receiver_reader_rt_args = {
            intermediate_tensor.buffer()->address(),   // input_tensor_address
            input_tile_id_start,                       // slice_num_pages start
            input_tile_id_end,                         // slice_num_pages
            ring_size,                                 // ring_size
            sender_to_backward_receiver_semaphore_id,  // signal_receiver_sem_backward
            intermediate_packet_offset_x,
            intermediate_packet_offset_y};
        tt::tt_metal::SetRuntimeArgs(
            program,
            worker_backward_receiver_reader_kernel_id,
            {receiver_worker_cores[link * 2]},
            backward_receiver_reader_rt_args);

        // Writer
        std::vector<uint32_t> forward_receiver_writer_rt_args = {
            output_tensor.buffer()->address(),  // output_tensor_address
            input_tensor_Wt,                    // width in tiles of the output shard
            output_tensor_Wt,                   // width in tiles of entire output
            input_tile_id_start,                // slice_num_pages start
            input_tile_id_end,                  // slice_num_pages
            ring_size,                          // ring_size
            pages_read_in_row,
            row_offset,
            intermediate_packet_offset_x,
            intermediate_packet_offset_y};
        if (fuse_op) {
            fused_op_signaler_forward->push_all_gather_fused_op_rt_args(forward_receiver_writer_rt_args, 1, 0, 1);
        }
        tt::tt_metal::SetRuntimeArgs(
            program,
            worker_forward_receiver_writer_kernel_id,
            {receiver_worker_cores[link * 2 + 1]},
            forward_receiver_writer_rt_args);
        std::vector<uint32_t> backward_receiver_writer_rt_args = {
            output_tensor.buffer()->address(),  // output_tensor_address
            input_tensor_Wt,                    // width in tiles of the output shard
            output_tensor_Wt,                   // width in tiles of entire output
            input_tile_id_start,                // slice_num_pages start
            input_tile_id_end,                  // slice_num_pages
            ring_size,                          // ring_size
            pages_read_in_row,
            row_offset,
            intermediate_packet_offset_x,
            intermediate_packet_offset_y};
        if (fuse_op) {
            fused_op_signaler_backward->push_all_gather_fused_op_rt_args(backward_receiver_writer_rt_args, 1, 0, 0);
        }
        tt::tt_metal::SetRuntimeArgs(
            program,
            worker_backward_receiver_writer_kernel_id,
            {receiver_worker_cores[link * 2]},
            backward_receiver_writer_rt_args);
    }

    auto override_runtime_arguments_callback = [worker_sender_reader_kernel_id,
                                                worker_sender_writer_kernel_id,
                                                worker_forward_receiver_reader_kernel_id,
                                                worker_forward_receiver_writer_kernel_id,
                                                worker_backward_receiver_reader_kernel_id,
                                                worker_backward_receiver_writer_kernel_id,
                                                sender_worker_cores,
                                                receiver_worker_cores,
                                                num_links](
                                                   const void* operation,
                                                   Program& program,
                                                   const std::vector<Tensor>& input_tensors,
                                                   const std::vector<std::optional<const Tensor>>&
                                                       optional_input_tensors,
                                                   const std::vector<Tensor>& output_tensors) {
        const auto& input = input_tensors[0];
        const auto& output = output_tensors[1];
        const auto& intermed = output_tensors[0];

        // update senders
        auto& worker_reader_sender_runtime_args_by_core = GetRuntimeArgs(program, worker_sender_reader_kernel_id);
        auto& worker_writer_sender_runtime_args_by_core = GetRuntimeArgs(program, worker_sender_writer_kernel_id);
        auto out_ready_semaphore_forward = static_cast<const ttnn::AllGatherAsync*>(operation)->semaphore.at(0);
        auto out_ready_semaphore_backward = static_cast<const ttnn::AllGatherAsync*>(operation)->semaphore.at(1);
        // update receivers
        auto& worker_forward_receiver_reader_runtime_args_by_core =
            GetRuntimeArgs(program, worker_forward_receiver_reader_kernel_id);
        auto& worker_forward_receiver_writer_runtime_args_by_core =
            GetRuntimeArgs(program, worker_forward_receiver_writer_kernel_id);
        auto& worker_backward_receiver_reader_runtime_args_by_core =
            GetRuntimeArgs(program, worker_backward_receiver_reader_kernel_id);
        auto& worker_backward_receiver_writer_runtime_args_by_core =
            GetRuntimeArgs(program, worker_backward_receiver_writer_kernel_id);
        for (const auto& core : sender_worker_cores) {
            // sender reader
            auto& worker_reader_sender_runtime_args = worker_reader_sender_runtime_args_by_core[core.x][core.y];
            worker_reader_sender_runtime_args[0] = input.buffer()->address();
            worker_reader_sender_runtime_args[1] = intermed.buffer()->address();
            worker_reader_sender_runtime_args[6] = out_ready_semaphore_forward.address();
            worker_reader_sender_runtime_args[7] = out_ready_semaphore_backward.address();

            // sender writer
            auto& worker_writer_sender_runtime_args = worker_writer_sender_runtime_args_by_core[core.x][core.y];
            worker_writer_sender_runtime_args[0] = intermed.buffer()->address();
            worker_writer_sender_runtime_args[1] = output.buffer()->address();
            worker_writer_sender_runtime_args[9] = out_ready_semaphore_forward.address();
            worker_writer_sender_runtime_args[10] = out_ready_semaphore_backward.address();
        }

        for (int link = 0; link < num_links; link++) {
            const auto& forward_receiver_core = receiver_worker_cores[link * 2 + 1];
            // forward receiver reader
            auto& worker_forward_receiver_reader_runtime_args =
                worker_forward_receiver_reader_runtime_args_by_core[forward_receiver_core.x][forward_receiver_core.y];
            worker_forward_receiver_reader_runtime_args[0] = intermed.buffer()->address();
            // forward receiver writer
            auto& worker_forward_receiver_writer_runtime_args =
                worker_forward_receiver_writer_runtime_args_by_core[forward_receiver_core.x][forward_receiver_core.y];
            worker_forward_receiver_writer_runtime_args[0] = output.buffer()->address();
            const auto& backward_receiver_core = receiver_worker_cores[link * 2];
            // backward receiver reader
            auto& worker_backward_receiver_reader_runtime_args =
                worker_backward_receiver_reader_runtime_args_by_core[backward_receiver_core.x]
                                                                    [backward_receiver_core.y];
            worker_backward_receiver_reader_runtime_args[0] = intermed.buffer()->address();
            // backward receiver writer
            auto& worker_backward_receiver_writer_runtime_args =
                worker_backward_receiver_writer_runtime_args_by_core[backward_receiver_core.x]
                                                                    [backward_receiver_core.y];
            worker_backward_receiver_writer_runtime_args[0] = output.buffer()->address();
        }
    };

    return {.program = std::move(program), .override_runtime_arguments_callback = override_runtime_arguments_callback};
}

tt::tt_metal::operation::ProgramWithCallbacks all_gather_async_llama_sharded(
    const Tensor& input_tensor,
    IDevice* sender_device,
    std::optional<IDevice*> forward_device,
    std::optional<IDevice*> backward_device,
    Tensor& output_tensor,
    const uint32_t dim,
    const uint32_t num_links,
    const uint32_t ring_size,
    const uint32_t ring_index,
    ccl::Topology topology,
    const GlobalSemaphore& semaphore,
    const std::optional<tt::tt_metal::SubDeviceId>& sub_device_id) {
    tt::tt_metal::Program program{};

    IDevice* mesh_device = input_tensor.mesh_device();
    if (!mesh_device) {
        mesh_device = input_tensor.device();
    }

    const bool enable_async_output_tensor = false;

    bool is_first_chip = ring_index == 0;
    bool is_last_chip = ring_index == ring_size - 1;
    log_trace(
        tt::LogOp,
        "DEBUG: device: {}, is_first_chip: {}, is_last_chip: {}",
        sender_device->id(),
        is_first_chip,
        is_last_chip);

    // Get OP Config, topology config
    std::vector<Tensor> input_tensors = {input_tensor};
    std::vector<Tensor> output_tensors = {output_tensor};
    const auto& op_config = ttnn::ccl::CCLOpConfig(input_tensors, output_tensors, topology);
    auto [num_targets_forward, num_targets_backward, dynamic_alternate] =
        ccl::get_forward_backward_configuration(ring_size, ring_index, topology);

    // Get worker cores, assuming 1 worker per link
    uint32_t num_workers_per_link = 1;
    const auto [sender_worker_core_range, sender_worker_cores] =
        choose_worker_cores(num_links, num_workers_per_link, mesh_device, sub_device_id);

    // Tensor Info
    const auto input_tensor_num_pages = input_tensor.buffer()->num_pages();
    const auto input_tensor_cores = input_tensor.memory_config().shard_spec()->grid;
    const auto input_tensor_shard_shape = input_tensor.memory_config().shard_spec()->shape;
    const auto input_tensor_shard_num_pages = input_tensor_shard_shape[0] * input_tensor_shard_shape[1] / TILE_HW;
    const auto output_tensor_cores = output_tensor.memory_config().shard_spec()->grid;
    const auto output_tensor_shard_shape = output_tensor.memory_config().shard_spec()->shape;
    const auto output_tensor_shard_num_pages = output_tensor_shard_shape[0] * output_tensor_shard_shape[1] / TILE_HW;

    log_debug(tt::LogOp, "input_tensor_num_pages: {}", input_tensor_num_pages);
    log_debug(tt::LogOp, "input_tensor_cores: {}", input_tensor_cores);
    log_debug(tt::LogOp, "input_tensor_shard_shape: {}", input_tensor_shard_shape);
    log_debug(tt::LogOp, "input_tensor_shard_num_pages: {}", input_tensor_shard_num_pages);
    log_debug(tt::LogOp, "output_tensor_cores: {}", output_tensor_cores);
    log_debug(tt::LogOp, "output_tensor_shard_shape: {}", output_tensor_shard_shape);
    log_debug(tt::LogOp, "output_tensor_shard_num_pages: {}", output_tensor_shard_num_pages);

    // L1 Scratch CB Creation
    const size_t packet_size_bytes = tt::tt_fabric::get_tt_fabric_channel_buffer_size_bytes();
    uint32_t l1_scratch_cb_page_size_bytes = op_config.get_page_size();
    uint32_t num_pages_per_packet = packet_size_bytes / l1_scratch_cb_page_size_bytes;
    uint32_t cb_num_pages =
        input_tensor_num_pages / num_links +
        1;  // We are dealing with small shapes, so assuming all pages for a worker can be fit into the CB
    uint32_t src0_cb_index = tt::CB::c_in0;
    tt::DataFormat df = tt::tt_metal::datatype_to_dataformat_converter(input_tensor.dtype());
    tt::tt_metal::CircularBufferConfig cb_src0_config =
        tt::tt_metal::CircularBufferConfig(cb_num_pages * l1_scratch_cb_page_size_bytes, {{src0_cb_index, df}})
            .set_page_size(src0_cb_index, l1_scratch_cb_page_size_bytes);
    tt::tt_metal::CBHandle cb_src0_workers = CreateCircularBuffer(program, sender_worker_core_range, cb_src0_config);
    // Set aside a buffer we can use for storing packet headers in (particularly for atomic incs)
    const auto reserved_packet_header_CB_index = tt::CB::c_in1;
    static constexpr auto num_packet_headers_storable = 8;
    static constexpr auto packet_header_size_bytes = sizeof(tt::tt_fabric::PacketHeader);
    tt::tt_metal::CircularBufferConfig cb_reserved_packet_header_config =
        tt::tt_metal::CircularBufferConfig(
            num_packet_headers_storable * packet_header_size_bytes * 2,
            {{reserved_packet_header_CB_index, tt::DataFormat::RawUInt32}})
            .set_page_size(reserved_packet_header_CB_index, packet_header_size_bytes);
    auto reserved_packet_header_CB_handle =
        CreateCircularBuffer(program, sender_worker_core_range, cb_reserved_packet_header_config);

    // KERNEL CREATION
    // Reader
    auto reader_kernel_config = tt::tt_metal::ReaderDataMovementConfig{};
    reader_kernel_config.compile_args = {
        ring_index,                 // my_chip_id
        src0_cb_index,              // cb0_id
        op_config.get_page_size(),  // tensor0_page_size
    };
    log_trace(tt::LogOp, "Reader Compile Args:");
    for (const auto& arg : reader_kernel_config.compile_args) {
        log_trace(tt::LogOp, "\t{}", arg);
    }
    auto worker_sender_reader_kernel_id = tt::tt_metal::CreateKernel(
        program,
        "ttnn/cpp/ttnn/operations/experimental/ccl/all_gather_async/device/kernels/"
        "llama_shapes_sharded_reader.cpp",
        sender_worker_core_range,
        reader_kernel_config);

    // Writer
    auto writer_kernel_config = tt::tt_metal::WriterDataMovementConfig{};
    writer_kernel_config.compile_args = {
        ring_index,                       // my_chip_id
        reserved_packet_header_CB_index,  // reserved_packet_header_cb_id
        num_packet_headers_storable,      // num_packet_headers_storable
        src0_cb_index,                    // cb0_id
        num_pages_per_packet,             // packet_size_in_pages
        op_config.get_page_size(),        // tensor0_page_size
        num_targets_forward,              // num_targets_forward_direction
        num_targets_backward,             // num_targets_backward_direction
        dynamic_alternate                 // dynamic_alternate
    };
    log_trace(tt::LogOp, "Writer Compile Args:");
    for (const auto& arg : writer_kernel_config.compile_args) {
        log_trace(tt::LogOp, "\t{}", arg);
    }
    auto worker_sender_writer_kernel_id = tt::tt_metal::CreateKernel(
        program,
        "ttnn/cpp/ttnn/operations/experimental/ccl/all_gather_async/device/kernels/"
        "llama_shapes_sharded_writer.cpp",
        sender_worker_core_range,
        writer_kernel_config);

    // Kernel Runtime Args
    CoreCoord drain_sync_core;  // the first worker of each chip is the drain sync core, which contains the output ready
                                // semaphore
    auto input_cores_vec = corerange_to_cores(input_tensor_cores, std::nullopt, true);
    auto output_cores_vec = corerange_to_cores(output_tensor_cores, std::nullopt, true);
    auto cores_per_device = output_cores_vec.size() + ring_size - 1 / ring_size;
    uint32_t start_core_index_for_device = output_cores_vec.size() / ring_size * ring_index;
    uint32_t end_core_index_for_device = start_core_index_for_device + cores_per_device;
    TT_FATAL(
        output_cores_vec.size() % ring_size == 0 || output_cores_vec.size() == 1,
        "output sharded cores ( {} ) must be divisible by num_links ( {} ) or 1 for this work distribution scheme",
        output_cores_vec.size(),
        ring_size);
    auto output_cores_this_device = std::vector<CoreCoord>(
        output_cores_vec.begin() + start_core_index_for_device, output_cores_vec.begin() + end_core_index_for_device);
    log_trace(tt::LogOp, "output_cores_this_device: {}", output_cores_this_device);
    for (uint32_t link = 0; link < num_links; link++) {
        CoreCoord core = sender_worker_cores[link];

        // construct input and output core x and y
        uint32_t base_pages_per_worker = input_tensor_num_pages / num_links;
        uint32_t remainder = input_tensor_num_pages % num_links;
        uint32_t input_tile_id_start = link * base_pages_per_worker + std::min(link, remainder);
        uint32_t input_tile_id_end = (link + 1) * base_pages_per_worker + std::min(link + 1, remainder);

        uint32_t worker_num_tiles_to_read = input_tile_id_end - input_tile_id_start;
        uint32_t input_first_core_tile_start_offset = input_tile_id_start % input_tensor_shard_num_pages;
        uint32_t output_first_core_tile_start_offset =
            (input_tensor_num_pages * ring_index + input_tile_id_start) % output_tensor_shard_num_pages;

        std::vector<uint32_t> input_tensor_cores_x;
        std::vector<uint32_t> input_tensor_cores_y;
        std::vector<uint32_t> output_tensor_cores_x;
        std::vector<uint32_t> output_tensor_cores_y;
        for (uint32_t i = input_tile_id_start / input_tensor_shard_num_pages;
             i < (input_tile_id_end + input_tensor_shard_num_pages - 1) / input_tensor_shard_num_pages;
             i++) {
            auto this_core = mesh_device->worker_core_from_logical_core(input_cores_vec[i]);
            input_tensor_cores_x.push_back(this_core.x);
            input_tensor_cores_y.push_back(this_core.y);
        }
        for (uint32_t i = input_tile_id_start / output_tensor_shard_num_pages;
             i < (input_tile_id_end + output_tensor_shard_num_pages - 1) / output_tensor_shard_num_pages;
             i++) {
            auto this_core = mesh_device->worker_core_from_logical_core(output_cores_this_device[i]);
            output_tensor_cores_x.push_back(this_core.x);
            output_tensor_cores_y.push_back(this_core.y);
        }

        log_debug(tt::LogOp, "input_tile_id_start: {}", input_tile_id_start);
        log_debug(tt::LogOp, "input_tile_id_end: {}", input_tile_id_end);
        log_debug(tt::LogOp, "worker_num_tiles_to_read: {}", worker_num_tiles_to_read);
        log_debug(tt::LogOp, "input_first_core_tile_start_offset: {}", input_first_core_tile_start_offset);
        log_debug(tt::LogOp, "output_first_core_tile_start_offset: {}", output_first_core_tile_start_offset);
        log_debug(tt::LogOp, "input_tensor_cores_x: {}", input_tensor_cores_x);
        log_debug(tt::LogOp, "input_tensor_cores_y: {}", input_tensor_cores_y);
        log_debug(tt::LogOp, "output_tensor_cores_x: {}", output_tensor_cores_x);
        log_debug(tt::LogOp, "output_tensor_cores_y: {}", output_tensor_cores_y);

        if (link == 0) {
            // drain sync core is the first worker core
            drain_sync_core = mesh_device->worker_core_from_logical_core(core);
        }
        // Set reader runtime args
        std::vector<uint32_t> reader_rt_args = {
            input_tensor.buffer()->address(),    // tensor_address0
            input_tensor_shard_num_pages,        // num_tiles_per_core
            worker_num_tiles_to_read,            // num_tiles_to_read
            input_first_core_tile_start_offset,  // first_core_tile_start_offset
            input_tensor_cores_x.size(),         // num_cores
        };
        reader_rt_args.insert(reader_rt_args.end(), input_tensor_cores_x.begin(), input_tensor_cores_x.end());
        reader_rt_args.insert(reader_rt_args.end(), input_tensor_cores_y.begin(), input_tensor_cores_y.end());
        log_trace(tt::LogOp, "Reader Runtime Args:");
        for (const auto& arg : reader_rt_args) {
            log_trace(tt::LogOp, "\t{}", arg);
        }
        tt::tt_metal::SetRuntimeArgs(program, worker_sender_reader_kernel_id, {core}, reader_rt_args);

        // Set writer runtime args
        bool wait_output_semaphore = (link == 0) && !enable_async_output_tensor;
        bool reset_global_semaphore = (link == 0) && !enable_async_output_tensor;
        uint32_t out_ready_sem_wait_value = (dynamic_alternate ? (ring_size + 1) : ring_size) * num_links;
        std::vector<uint32_t> writer_rt_args = {
            output_tensor.buffer()->address(),    // tensor_address0
            semaphore.address(),                  // out_ready_sem_bank_addr (absolute address)
            output_tensor_shard_num_pages,        // num_tiles_per_core
            worker_num_tiles_to_read,             // num_tiles_to_read
            output_first_core_tile_start_offset,  // first_core_tile_start_offset
            output_tensor_cores_x.size(),         // num_cores
            wait_output_semaphore,                // wait_output_semaphore
            reset_global_semaphore,               // reset_global_semaphore
            drain_sync_core.x,                    // out_ready_sem_noc0_x
            drain_sync_core.y,                    // out_ready_sem_noc0_y
            out_ready_sem_wait_value,             // out_ready_sem_wait_value
        };
        writer_rt_args.insert(writer_rt_args.end(), output_tensor_cores_x.begin(), output_tensor_cores_x.end());
        writer_rt_args.insert(writer_rt_args.end(), output_tensor_cores_y.begin(), output_tensor_cores_y.end());
        log_trace(tt::LogOp, "Writer Runtime Args:");
        for (const auto& arg : writer_rt_args) {
            log_trace(tt::LogOp, "\t{}", arg);
        }

        writer_rt_args.push_back(forward_device.has_value());
        if (forward_device.has_value()) {
            tt::tt_fabric::append_fabric_connection_rt_args(
                sender_device->id(), forward_device.value()->id(), link, program, {core}, writer_rt_args);
        }
        writer_rt_args.push_back(backward_device.has_value());
        if (backward_device.has_value()) {
            tt::tt_fabric::append_fabric_connection_rt_args(
                sender_device->id(), backward_device.value()->id(), link, program, {core}, writer_rt_args);
        }

        tt::tt_metal::SetRuntimeArgs(program, worker_sender_writer_kernel_id, {core}, writer_rt_args);
    }

    auto override_runtime_arguments_callback =
        [worker_sender_reader_kernel_id, worker_sender_writer_kernel_id, semaphore, sender_worker_cores, ring_index](
            const void* operation,
            Program& program,
            const std::vector<Tensor>& input_tensors,
            const std::vector<std::optional<const Tensor>>& optional_input_tensors,
            const std::vector<Tensor>& output_tensors) {
            const auto& input = input_tensors[0];
            const auto& output = output_tensors[0];

            auto semaphore = static_cast<const ttnn::AllGatherAsync*>(operation)->semaphore.at(0);

            log_trace(tt::LogOp, "DEBUG: semaphore: {}", semaphore.address());

            // update senders
            auto& worker_reader_sender_runtime_args_by_core = GetRuntimeArgs(program, worker_sender_reader_kernel_id);
            auto& worker_writer_sender_runtime_args_by_core = GetRuntimeArgs(program, worker_sender_writer_kernel_id);
            for (const auto& core : sender_worker_cores) {
                // reader
                auto& worker_reader_sender_runtime_args = worker_reader_sender_runtime_args_by_core[core.x][core.y];
                worker_reader_sender_runtime_args[0] = input.buffer()->address();
                // writer
                auto& worker_writer_sender_runtime_args = worker_writer_sender_runtime_args_by_core[core.x][core.y];
                worker_writer_sender_runtime_args[0] = output.buffer()->address();
                worker_writer_sender_runtime_args[1] = semaphore.address();
            }
        };

    return {.program = std::move(program), .override_runtime_arguments_callback = override_runtime_arguments_callback};
}

}  // namespace ttnn<|MERGE_RESOLUTION|>--- conflicted
+++ resolved
@@ -318,8 +318,8 @@
     const auto output_tensor_layout = output_tensor.buffer()->buffer_layout();
     const auto output_tensor_buffer_type = output_tensor.buffer()->buffer_type();
     const auto output_tensor_page_layout = output_tensor.layout();
-    const auto input_tensor_shape = input_tensor.get_padded_shape();
-    const auto output_tensor_shape = output_tensor.get_padded_shape();
+    const auto& input_tensor_shape = input_tensor.get_padded_shape();
+    const auto& output_tensor_shape = output_tensor.get_padded_shape();
     const auto intermediate_tensor_buffer_type = intermediate_tensor.buffer()->buffer_type();
 
     auto mesh_device = input_tensor.mesh_device();
@@ -441,22 +441,6 @@
             .set_page_size(reserved_packet_header_CB_index, packet_header_size_bytes);
     auto reserved_packet_header_CB_handle =
         CreateCircularBuffer(program, sender_worker_core_range, cb_reserved_packet_header_config);
-<<<<<<< HEAD
-    // Tensor Info
-    const auto input_tensor_layout = input_tensor.buffer()->buffer_layout();
-    const auto input_tensor_buffer_type = input_tensor.buffer()->buffer_type();
-    const auto input_tensor_page_layout = input_tensor.layout();
-    const auto input_tensor_num_pages = input_tensor.buffer()->num_pages();
-    const auto output_tensor_layout = output_tensor.buffer()->buffer_layout();
-    const auto output_tensor_buffer_type = output_tensor.buffer()->buffer_type();
-    const auto output_tensor_page_layout = output_tensor.layout();
-    const auto& input_tensor_shape = input_tensor.get_padded_shape();
-    const auto& output_tensor_shape = output_tensor.get_padded_shape();
-    const auto intermediate_tensor_buffer_type = intermediate_tensor.buffer()->buffer_type();
-
-    uint32_t tiles_to_write_per_packet = 2;
-=======
->>>>>>> 3380016a
 
     // KERNEL CREATION
     // Reader
