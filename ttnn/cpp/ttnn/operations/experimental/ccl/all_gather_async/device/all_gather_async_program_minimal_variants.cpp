// SPDX-FileCopyrightText: © 2025 Tenstorrent AI ULC
//
// SPDX-License-Identifier: Apache-2.0
///
#include <algorithm>

#include <tt-metalium/core_coord.hpp>
#include <tt-metalium/buffer.hpp>
#include <tt-metalium/fabric.hpp>
#include <tt-metalium/hal.hpp>
#include "ttnn/tensor/tensor_impl.hpp"
#include "ttnn/operations/experimental/ccl/all_gather_async/device/all_gather_async_op.hpp"
#include "ttnn/operations/experimental/ccl/llama_common.hpp"
#include "ttnn/operations/ccl/shared_with_host/hetergeneous_data_structs.hpp"
#include "ttnn/operations/ccl/ccl_host_datastructures.hpp"
#include "ttnn/operations/ccl/ccl_common.hpp"
#include "ttnn/operations/ccl/sharding_addrgen_helper.hpp"
#include "ttnn/operations/math.hpp"
#include <tt-metalium/work_split.hpp>
#include <tt-metalium/constants.hpp>
#include <tt-metalium/util.hpp>
#include <tt-metalium/host_api.hpp>
#include <tt-metalium/tensor_accessor_args.hpp>
#include "ttnn/operations/ccl/common/types/ccl_types_args_emitters.hpp"
#include "ttnn/operations/ccl/common/host/ccl_command_stream_builders.hpp"

#include "ttnn/operations/ccl/common/uops/command_lowering.hpp"

#include "ttnn/operations/ccl/common/host/ccl_worker_builder.hpp"
#include "ttnn/operations/ccl/common/host/command_backend_runtime_args_overrider.hpp"
#include <sstream>
#include <type_traits>
#include <ranges>
#include <optional>

using namespace tt::constants;

namespace ttnn {

namespace detail {

uint32_t all_gather_async_core_count(
    uint32_t num_workers_per_direction,
    uint32_t num_directions_per_link,
    uint32_t num_mux_cores_per_direction_per_link) {
    return (num_workers_per_direction + num_mux_cores_per_direction_per_link) * num_directions_per_link;
}

uint32_t default_workers(
    const MeshDevice& mesh_device,
    const std::optional<tt::tt_metal::SubDeviceId>& sub_device_id,
    ccl::Topology topology,
    uint32_t output_data_size_bytes,
    uint32_t num_links,
    uint32_t ring_size,
    uint32_t num_directions_per_link,
    uint32_t num_mux_cores_per_direction_per_link) {
    auto sd_id = sub_device_id.value_or(mesh_device.get_sub_device_ids().at(0));
    auto subdevice_core_range_set = mesh_device.worker_cores(tt::tt_metal::HalProgrammableCoreType::TENSIX, sd_id);
    uint32_t num_cores = subdevice_core_range_set.num_cores();
    // Above 4 workers we start getting performance drops, so we limit to 4 workers or less, depending on the number of
    // available cores This was determined by the sweep
    // tests/ttnn/multidevice_perf_tests/sweep_all_gather_hyperparameters_T3K.py
    ttnn::SmallVector<uint32_t> candidate_worker_counts;
    // if per link data moved is greater than 0.25 MB, we search greedily for 4 workers, otherwise we search greedily
    // for 2 workers. for ring, half the data is moved per link, so we divide by 2
    double data_moved_per_link_bytes = double(output_data_size_bytes) * (ring_size - 1) / ring_size / num_links /
                                       (topology == ccl::Topology::Ring ? 2 : 1);
    if (data_moved_per_link_bytes > double(0.25 * 1024 * 1024)) {
        candidate_worker_counts = {4, 2, 1};
    } else {
        candidate_worker_counts = {2, 1};
    }
    for (auto worker_count : candidate_worker_counts) {
        uint32_t core_count =
            all_gather_async_core_count(worker_count, num_directions_per_link, num_mux_cores_per_direction_per_link);
        if (num_cores >= core_count) {
            log_trace(
                tt::LogOp,
                "data_moved_per_link_bytes: {} and worker_count: {}",
                data_moved_per_link_bytes,
                worker_count);
            return worker_count;
        }
    }
    TT_THROW(
        "Not enough cores available on the subdevice or device for the requested match the number of links {}",
        num_links);
}
}  // namespace detail

using namespace ccl;

void fabric_mux_connection_ct_args(
    const bool is_termination_master,
    const CoreCoord& mux_virtual_core,
    const tt::tt_fabric::FabricMuxChannelType channel_type,
    uint32_t worker_id,
    const tt::tt_fabric::FabricMuxConfig& mux_kernel_config,
    std::vector<uint32_t>& writer_ct_args) {
    writer_ct_args.push_back(is_termination_master);
    writer_ct_args.push_back(mux_virtual_core.x);
    writer_ct_args.push_back(mux_virtual_core.y);
    writer_ct_args.push_back(mux_kernel_config.get_num_buffers(channel_type));
    writer_ct_args.push_back(mux_kernel_config.get_buffer_size_bytes(channel_type));
    writer_ct_args.push_back(mux_kernel_config.get_channel_base_address(channel_type, worker_id));
    writer_ct_args.push_back(mux_kernel_config.get_connection_info_address(channel_type, worker_id));
    writer_ct_args.push_back(mux_kernel_config.get_connection_handshake_address(channel_type, worker_id));
    writer_ct_args.push_back(mux_kernel_config.get_flow_control_address(channel_type, worker_id));
    writer_ct_args.push_back(mux_kernel_config.get_buffer_index_address(channel_type, worker_id));
    writer_ct_args.push_back(mux_kernel_config.get_status_address());
    writer_ct_args.push_back(mux_kernel_config.get_channel_credits_stream_id(channel_type, worker_id));
    writer_ct_args.push_back(mux_kernel_config.get_termination_signal_address());
}

void fabric_mux_connection_rt_args(
    const bool& mux_connection_valid,
    const CoreCoord& worker_logical_core,
    tt::tt_metal::Program& program,
    CoreCoord termination_master_virtual_core,
    uint32_t num_workers_per_direction,
    std::vector<uint32_t>& worker_rt_args) {
    worker_rt_args.push_back(mux_connection_valid);
    worker_rt_args.push_back(CreateSemaphore(program, {worker_logical_core}, 0));
    worker_rt_args.push_back(CreateSemaphore(program, {worker_logical_core}, 0));
    worker_rt_args.push_back(CreateSemaphore(program, {worker_logical_core}, 0));
    worker_rt_args.push_back(CreateSemaphore(program, {worker_logical_core}, 0));
    worker_rt_args.push_back(CreateSemaphore(program, {worker_logical_core}, 0));
    worker_rt_args.push_back(termination_master_virtual_core.x);
    worker_rt_args.push_back(termination_master_virtual_core.y);
    worker_rt_args.push_back(num_workers_per_direction);
}

tt::tt_metal::operation::ProgramWithCallbacks all_gather_async_minimal_default(
    const Tensor& input_tensor,
    IDevice* sender_device,
    std::optional<IDevice*> forward_device,
    std::optional<IDevice*> backward_device,
    Tensor& output_tensor,
    const uint32_t dim,
    const uint32_t num_links,
    const uint32_t ring_size,
    const uint32_t ring_index,
    ccl::Topology topology,
    const std::vector<GlobalSemaphore>& semaphore,
    const std::optional<GlobalSemaphore>& barrier_semaphore,
    bool using_persistent_buffers,
    const std::optional<tt::tt_metal::SubDeviceId>& sub_device_id,
    std::optional<uint32_t> chunks_per_sync,
    std::optional<uint32_t> num_workers_per_link,
    std::optional<uint32_t> num_buffers_per_channel) {
    tt::tt_metal::Program program{};
    std::optional<experimental::ccl::AllGatherFusedOpSignaler> empty_fused_op_signaler;
    return all_gather_async_minimal_default_helper(
        program,
        input_tensor,
        sender_device,
        forward_device,
        backward_device,
        output_tensor,
        dim,
        num_links,
        ring_size,
        ring_index,
        topology,
        semaphore,
        barrier_semaphore,
        using_persistent_buffers,
        sub_device_id,
        empty_fused_op_signaler,
        chunks_per_sync,
        num_workers_per_link,
        num_buffers_per_channel);
}

tt::tt_metal::operation::ProgramWithCallbacks all_gather_async_minimal_default_helper(
    tt::tt_metal::Program& program,
    const Tensor& input_tensor,
    IDevice* sender_device,
    std::optional<IDevice*> forward_device,
    std::optional<IDevice*> backward_device,
    Tensor& output_tensor,
    const uint32_t dim,
    const uint32_t num_links,
    const uint32_t ring_size,
    const uint32_t ring_index,
    ccl::Topology topology,
    const std::vector<GlobalSemaphore>& semaphore,
    const std::optional<GlobalSemaphore>& barrier_semaphore,
    bool using_persistent_buffers,
    const std::optional<tt::tt_metal::SubDeviceId>& sub_device_id,
    std::optional<experimental::ccl::AllGatherFusedOpSignaler>& fused_op_signaler,
    std::optional<uint32_t> chunks_per_sync,
    std::optional<uint32_t> num_workers_per_direction_opt,
    std::optional<uint32_t> num_buffers_per_channel,
    const CoreCoord core_grid_offset) {
    // Tensor Info
    const auto input_tensor_num_pages = input_tensor.buffer()->num_pages();
    const auto& input_tensor_shape = input_tensor.padded_shape();
    const auto& output_tensor_shape = output_tensor.padded_shape();
    auto mesh_device = input_tensor.device();
    TT_FATAL(mesh_device != nullptr, "Mesh device not found");

    // op hyperparams
    uint32_t num_directions_per_link = 2;
    uint32_t num_mux_cores_per_direction_per_link = 1;
    // Get worker cores
    // 2 senders (reader + writer) per direction (forward, backward) per link
    uint32_t output_data_size_bytes = output_tensor.buffer()->size();
    uint32_t num_workers_per_direction = num_workers_per_direction_opt.value_or(detail::default_workers(
        *mesh_device,
        sub_device_id,
        topology,
        output_data_size_bytes,
        num_links,
        ring_size,
        num_directions_per_link,
        num_mux_cores_per_direction_per_link));
    uint32_t num_cores_per_link = detail::all_gather_async_core_count(
        num_workers_per_direction, num_directions_per_link, num_mux_cores_per_direction_per_link);

    log_trace(tt::LogOp, "DEBUG: num_workers_per_direction: {}", num_workers_per_direction);
    uint32_t num_buffers_full_size_channels = num_buffers_per_channel.value_or(1);

    [[maybe_unused]] bool is_first_chip = ring_index == 0;
    [[maybe_unused]] bool is_last_chip = ring_index == ring_size - 1;
    log_trace(
        tt::LogOp,
        "DEBUG: device: {}, is_first_chip: {}, is_last_chip: {}",
        input_tensor.device()->id(),
        is_first_chip,
        is_last_chip);

    /* All gather fusion */
    bool fuse_op = fused_op_signaler.has_value();

    // Need a separate signaler for the sender workers, to handle the first tensor slice that is locally available
    std::optional<experimental::ccl::AllGatherFusedOpSignaler> fused_op_signaler_sender_workers;
    std::optional<experimental::ccl::AllGatherFusedOpSignaler> fused_op_signaler_forward;
    std::optional<experimental::ccl::AllGatherFusedOpSignaler> fused_op_signaler_backward;
    if (fuse_op) {
        fused_op_signaler_sender_workers = fused_op_signaler.value();
        fused_op_signaler_forward = fused_op_signaler.value();
        fused_op_signaler_backward = fused_op_signaler.value();
    }

    // Get OP Config, topology config
    uint32_t page_size = input_tensor.buffer()->page_size();
    auto [num_targets_forward, num_targets_backward] =
        ccl::get_forward_backward_line_mcast_distance(ring_size, ring_index, topology, false);
    auto [unicast_forward_args, unicast_backward_args] =
        ccl::get_forward_backward_line_unicast_configuration(topology, sender_device, forward_device, backward_device);
    auto [barrier_mcast_forward_args, barrier_mcast_backward_args] = ccl::get_forward_backward_line_mcast_configuration(
        topology,
        sender_device,
        forward_device,
        backward_device,
        topology == ccl::Topology::Linear ? num_targets_forward : ring_size - 1,
        topology == ccl::Topology::Linear ? num_targets_backward : ring_size - 1);

    auto [ring_barrier_mcast_forward_args, ring_barrier_mcast_backward_args] =
        ccl::get_forward_backward_line_mcast_configuration(
            topology, sender_device, forward_device, backward_device, ring_size - 1, ring_size - 1);
    TT_FATAL(
        !((topology == ccl::Topology::Linear) && fuse_op), "linear is not support when using fused for all-gather");

    const auto [all_core_range, all_cores] =
        choose_worker_cores(num_links, num_cores_per_link, mesh_device, sub_device_id, core_grid_offset);
    std::set<CoreRange> sender_worker_core_ranges;
    std::set<CoreRange> sender_forward_core_ranges;
    std::set<CoreRange> sender_backward_core_ranges;
    std::set<CoreRange> mux_forward_core_ranges;
    std::set<CoreRange> mux_backward_core_ranges;
    uint32_t core_id = 0;
    for (uint32_t link = 0; link < num_links; link++) {
        for (uint32_t dir = 0; dir < num_directions_per_link; dir++) {
            const auto& mux_core = all_cores[core_id++];
            if (dir) {
                mux_forward_core_ranges.insert(CoreRange(mux_core));
            } else {
                mux_backward_core_ranges.insert(CoreRange(mux_core));
            }
            for (uint32_t worker = 0; worker < num_workers_per_direction; worker++) {
                const auto& worker_core = all_cores[core_id++];
                if (dir) {
                    sender_forward_core_ranges.insert(CoreRange(worker_core));
                } else {
                    sender_backward_core_ranges.insert(CoreRange(worker_core));
                }
                sender_worker_core_ranges.insert(CoreRange(worker_core));
            }
        }
    }
    CoreRangeSet sender_worker_core_range_set = CoreRangeSet(sender_worker_core_ranges);
    CoreRangeSet sender_forward_core_range_set = CoreRangeSet(sender_forward_core_ranges);
    CoreRangeSet sender_backward_core_range_set = CoreRangeSet(sender_backward_core_ranges);
    CoreRangeSet mux_forward_core_range_set = CoreRangeSet(mux_forward_core_ranges);
    CoreRangeSet mux_backward_core_range_set = CoreRangeSet(mux_backward_core_ranges);

    // L1 Scratch CB Creation
    const size_t packet_size_bytes = tt::tt_fabric::get_tt_fabric_channel_buffer_size_bytes();
    uint32_t l1_scratch_cb_page_size_bytes = page_size;

    // scatter-write currently only supports 2 distinct noc addresses
    uint32_t max_target_noc_addresses_per_packet = 2;

    // for bfloat8_b, tile_num_per_link=6, we would need to send 2 packages, but they can be of size 3 instead of 4
    uint32_t num_pages_per_packet = packet_size_bytes / l1_scratch_cb_page_size_bytes;
    uint32_t num_tiles_to_write_per_packet = std::min(max_target_noc_addresses_per_packet, num_pages_per_packet);
    uint32_t cb_num_pages = 3 * num_tiles_to_write_per_packet;  // triple buffering
    tt::DataFormat df = tt::tt_metal::datatype_to_dataformat_converter(input_tensor.dtype());

    // CBs for transferring data between sender_reader and sender_writer
    uint32_t sender_cb_index = tt::CB::c_in0;
    tt::tt_metal::CircularBufferConfig cb_sender_config =
        tt::tt_metal::CircularBufferConfig(cb_num_pages * l1_scratch_cb_page_size_bytes, {{sender_cb_index, df}})
            .set_page_size(sender_cb_index, l1_scratch_cb_page_size_bytes);
    CreateCircularBuffer(program, sender_worker_core_range_set, cb_sender_config);

    bool input_is_sharded = input_tensor.is_sharded();
    bool output_is_sharded = output_tensor.is_sharded();

    std::map<std::string, std::string> reader_compute_defines;
    std::map<std::string, std::string> writer_compute_defines;

    if (input_is_sharded) {
        reader_compute_defines["INPUT_IS_SHARDED"] = "1";
    }
    if (output_is_sharded) {
        reader_compute_defines["OUTPUT_IS_SHARDED"] = "1";
        writer_compute_defines["OUTPUT_IS_SHARDED"] = "1";
    }

    // KERNEL CREATION
    /* All gather fusion */
    if (fuse_op) {
        auto sender_workers_forward = corerange_to_cores(sender_forward_core_ranges, std::nullopt, true);
        auto sender_workers_backward = corerange_to_cores(sender_backward_core_ranges, std::nullopt, true);
        fused_op_signaler_forward->init_all_gather(
            program, mesh_device, sender_forward_core_ranges, sender_workers_forward);
        fused_op_signaler_backward->init_all_gather(
            program, mesh_device, sender_backward_core_ranges, sender_workers_backward);
        fused_op_signaler_sender_workers->init_all_gather(
            program, mesh_device, sender_forward_core_ranges, sender_workers_forward);
    }

    std::vector<tt::tt_metal::KernelHandle> reader_kernel_ids;
    std::vector<tt::tt_metal::KernelHandle> writer_kernel_ids;
    const uint32_t l1_unreserved_base_address =
        sender_device->allocator()->get_base_allocator_addr(tt::tt_metal::HalMemType::L1);
    const size_t mux_base_l1_address = l1_unreserved_base_address;
    for (uint32_t link = 0; link < num_links; link++) {
        uint32_t batch_head_size = input_tensor_shape[0] * input_tensor_shape[1];

        uint32_t single_batch_head_num_pages = input_tensor_num_pages / batch_head_size;
        TT_FATAL(!(input_tensor_shape[3] % TILE_WIDTH), "Input tensor width must be a multiple of TILE_WIDTH");
        TT_FATAL(!(output_tensor_shape[3] % TILE_WIDTH), "Output tensor width must be a multiple of TILE_WIDTH");
        uint32_t TILE_WIDTH = 32;
        uint32_t input_tensor_Wt = input_tensor_shape[3] / TILE_WIDTH;
        uint32_t input_tensor_Ht = input_tensor_shape[2] / TILE_WIDTH;
        uint32_t output_tensor_Wt = output_tensor_shape[3] / TILE_WIDTH;
        uint32_t output_tensor_Ht = output_tensor_shape[2] / TILE_WIDTH;

        for (uint32_t dir = 0; dir < num_directions_per_link; dir++) {
            // Fabrix mux kernel
            uint32_t mux_core_offset =
                link * num_cores_per_link + dir * (num_mux_cores_per_direction_per_link + num_workers_per_direction);
            CoreCoord mux_logical_core = all_cores[mux_core_offset];
            CoreCoord mux_virtual_core = mesh_device->worker_core_from_logical_core(mux_logical_core);
            auto num_full_size_channels = num_workers_per_direction;
            auto num_header_only_channels = 0;
            size_t buffer_size_bytes_full_size_channel = tt::tt_fabric::get_tt_fabric_channel_buffer_size_bytes();
            auto mux_kernel_config = tt::tt_fabric::FabricMuxConfig(
                num_full_size_channels,
                num_header_only_channels,
                num_buffers_full_size_channels,
                0,
                buffer_size_bytes_full_size_channel,
                mux_base_l1_address);

            const bool mux_connection_valid =
                (dir && backward_device.has_value()) || (!dir && forward_device.has_value());
            if (mux_connection_valid) {
                auto mux_kernel_id = tt::tt_metal::CreateKernel(
                    program,
                    "tt_metal/fabric/impl/kernels/tt_fabric_mux.cpp",
                    {mux_logical_core},
                    tt::tt_metal::DataMovementConfig{
                        .processor = tt::tt_metal::DataMovementProcessor::RISCV_0,
                        .noc = tt::tt_metal::NOC::RISCV_0_default,
                        .compile_args = mux_kernel_config.get_fabric_mux_compile_time_args(),
                        .opt_level = tt::tt_metal::KernelBuildOptLevel::O3});
                std::vector<uint32_t> mux_rt_args = {};
                const auto src_node_id = tt::tt_fabric::get_fabric_node_id_from_physical_chip_id(sender_device->id());
                if (dir) {  // forward
                    const auto dst_node_id =
                        tt::tt_fabric::get_fabric_node_id_from_physical_chip_id(backward_device.value()->id());
                    mux_rt_args = mux_kernel_config.get_fabric_mux_run_time_args(
                        src_node_id, dst_node_id, link, program, {mux_logical_core});
                } else {
                    const auto dst_node_id =
                        tt::tt_fabric::get_fabric_node_id_from_physical_chip_id(forward_device.value()->id());
                    mux_rt_args = mux_kernel_config.get_fabric_mux_run_time_args(
                        src_node_id, dst_node_id, link, program, {mux_logical_core});
                }
                tt::tt_metal::SetRuntimeArgs(program, mux_kernel_id, {mux_logical_core}, mux_rt_args);
            }

            for (uint32_t worker = 0; worker < num_workers_per_direction; worker++) {
                CoreCoord core = all_cores[mux_core_offset + num_mux_cores_per_direction_per_link + worker];
                CoreCoord virtual_core = mesh_device->worker_core_from_logical_core(core);
                CoreCoord supplemental_core = all_cores
                    [link * num_cores_per_link +
                     (1 - dir) * (num_mux_cores_per_direction_per_link + num_workers_per_direction) +
                     num_mux_cores_per_direction_per_link + worker];
                CoreCoord opposite_core_coord = mesh_device->worker_core_from_logical_core(supplemental_core);

                uint32_t global_worker_id = link * num_workers_per_direction + worker;
                uint32_t global_worker_count = num_links * num_workers_per_direction;
                uint32_t base_pages_per_worker = single_batch_head_num_pages / global_worker_count;
                uint32_t remainder = single_batch_head_num_pages % global_worker_count;
                uint32_t input_tile_id_start =
                    global_worker_id * base_pages_per_worker + std::min(global_worker_id, remainder);
                uint32_t input_tile_id_end =
                    (global_worker_id + 1) * base_pages_per_worker + std::min(global_worker_id + 1, remainder);

                // Heuristic is based on a sweep of large shapes. This will be used when total chunks per worker is
                // larger than 160. Doing it less frequently adds performance cost to many shapes. Sweep test:
                // tests/ttnn/multidevice_perf_tests/sweep_all_gather_hyperparameters_T3K.py
                constexpr uint32_t HEURISTIC_MAX_CHUNKS_PER_SYNC = 160;
                uint32_t chunks_per_sync_val = chunks_per_sync.value_or(std::min(
                    std::max((input_tile_id_end - input_tile_id_start) / num_tiles_to_write_per_packet, (uint32_t)1),
                    HEURISTIC_MAX_CHUNKS_PER_SYNC));
                log_trace(tt::LogOp, "DEBUG: chunks_per_sync_val: {}", chunks_per_sync_val);

                uint32_t self_write_done_semaphore;
                if (fuse_op) {
                    self_write_done_semaphore = CreateSemaphore(program, {core}, 0);
                }

                // Reader
                std::vector<uint32_t> sender_reader_compile_args = {
                    ring_index,                       // my_chip_id
                    sender_cb_index,                  // cb_forward_id
                    num_tiles_to_write_per_packet,    // num_tiles_to_write_per_packet
                    page_size,                        // tensor0_page_size
                    num_targets_forward,              // num_slices_forward_direction
                    num_targets_backward,             // num_slices_backward_direction
                    static_cast<uint32_t>(topology),  // topology
                    dir,                              // direction
                    fuse_op,                          // fused op
                    chunks_per_sync_val,
                };
                if (input_is_sharded) {
                    shard_builder::extend_sharding_compile_time_args(input_tensor, sender_reader_compile_args);
                } else {
                    tt::tt_metal::TensorAccessorArgs(input_tensor.buffer()).append_to(sender_reader_compile_args);
                }
                if (output_is_sharded) {
                    shard_builder::extend_sharding_compile_time_args(output_tensor, sender_reader_compile_args);
                } else {
                    tt::tt_metal::TensorAccessorArgs(output_tensor.buffer()).append_to(sender_reader_compile_args);
                }
                auto worker_sender_reader_kernel_id = tt::tt_metal::CreateKernel(
                    program,
                    "ttnn/cpp/ttnn/operations/experimental/ccl/all_gather_async/device/kernels/"
                    "minimal_default_reader.cpp",
                    {core},
                    tt::tt_metal::ReaderDataMovementConfig(sender_reader_compile_args, reader_compute_defines));
                reader_kernel_ids.push_back(worker_sender_reader_kernel_id);

                std::vector<uint32_t> reader_rt_args = {
                    input_tensor.buffer()->address(),                         // input_tensor_address
                    output_tensor.buffer()->address(),                        // output_tensor_address
                    input_tensor_Wt,                                          // width in tiles of the output shard
                    input_tensor_Ht,                                          // height in tiles of the output shard
                    output_tensor_Wt,                                         // width in tiles of entire output
                    output_tensor_Ht,                                         // height in tiles of entire output
                    dim,                                                      // dim to gather on
                    batch_head_size,                                          // product of the first two dims
                    input_tile_id_start,                                      //
                    input_tile_id_end,                                        //
                    ring_size,                                                // ring_size
                    semaphore.at(dir).address(),                              // out_ready_semaphore_forward
                    input_tile_id_start % input_tensor_Wt,                    // start_pages_read_in_row
                    input_tile_id_start / input_tensor_Wt * output_tensor_Wt  // start_row_offset
                };
                if (input_is_sharded) {
                    shard_builder::extend_sharding_run_time_args(input_tensor, reader_rt_args);
                }
                if (output_is_sharded) {
                    shard_builder::extend_sharding_run_time_args(output_tensor, reader_rt_args);
                }
                if (fuse_op) {
                    reader_rt_args.push_back(self_write_done_semaphore);
                    if (dir) {
                        fused_op_signaler_forward->push_all_gather_fused_op_rt_args(
                            reader_rt_args,
                            num_workers_per_direction * num_links,
                            worker + link * num_workers_per_direction,
                            1);
                    } else {
                        fused_op_signaler_backward->push_all_gather_fused_op_rt_args(
                            reader_rt_args,
                            num_workers_per_direction * num_links,
                            worker + link * num_workers_per_direction,
                            0);
                    }
                }

                tt::tt_metal::SetRuntimeArgs(program, worker_sender_reader_kernel_id, {core}, reader_rt_args);

                CoreCoord termination_master_logical_core =
                    all_cores[mux_core_offset + num_mux_cores_per_direction_per_link + 0];
                CoreCoord termination_master_virtual_core =
                    mesh_device->worker_core_from_logical_core(termination_master_logical_core);

                // Writer
                std::vector<uint32_t> sender_writer_compile_args = {
<<<<<<< HEAD
                    ring_index,                                        // my_chip_id
                    static_cast<uint32_t>(output_tensor_buffer_type),  // output_buffer_type
                    sender_cb_index,                                   // cb_forward_id
                    num_tiles_to_write_per_packet,                     // num_tiles_to_write_per_packet
                    page_size,                                         // tensor0_page_size
                    num_targets_forward,                               // num_targets_forward_direction
                    num_targets_backward,                              // num_targets_backward_direction
                    fuse_op,                                           // fused op
                    static_cast<uint32_t>(topology),                   // topology
                    dir,                                               // direction
=======
                    ring_index,                       // my_chip_id
                    reserved_packet_header_CB_index,  // reserved_packet_header_cb_id
                    num_packet_headers_storable,      // num_packet_headers_storable
                    sender_cb_index,                  // cb_forward_id
                    num_tiles_to_write_per_packet,    // num_tiles_to_write_per_packet
                    page_size,                        // tensor0_page_size
                    num_targets_forward,              // num_targets_forward_direction
                    num_targets_backward,             // num_targets_backward_direction
                    fuse_op,                          // fused op
                    static_cast<uint32_t>(topology),  // topology
                    dir,                              // direction
>>>>>>> 4aeba55a
                    chunks_per_sync_val,
                };
                fabric_mux_connection_ct_args(
                    worker == 0,
                    mux_virtual_core,
                    tt::tt_fabric::FabricMuxChannelType::FULL_SIZE_CHANNEL,
                    worker,
                    mux_kernel_config,
                    sender_writer_compile_args);
                if (dir) {
                    sender_writer_compile_args.insert(
                        sender_writer_compile_args.end(), unicast_backward_args.begin(), unicast_backward_args.end());
                    sender_writer_compile_args.insert(
                        sender_writer_compile_args.end(),
                        barrier_mcast_backward_args.begin(),
                        barrier_mcast_backward_args.end());
                } else {
                    sender_writer_compile_args.insert(
                        sender_writer_compile_args.end(), unicast_forward_args.begin(), unicast_forward_args.end());
                    sender_writer_compile_args.insert(
                        sender_writer_compile_args.end(),
                        barrier_mcast_forward_args.begin(),
                        barrier_mcast_forward_args.end());
                }
                if (output_is_sharded) {
                    shard_builder::extend_sharding_compile_time_args(output_tensor, sender_writer_compile_args);
                } else {
                    tt::tt_metal::TensorAccessorArgs(output_tensor.buffer()).append_to(sender_writer_compile_args);
                }
                auto worker_sender_writer_kernel_id = tt::tt_metal::CreateKernel(
                    program,
                    "ttnn/cpp/ttnn/operations/experimental/ccl/all_gather_async/device/kernels/"
                    "minimal_default_writer.cpp",
                    {core},
                    tt::tt_metal::WriterDataMovementConfig(sender_writer_compile_args, writer_compute_defines));
                writer_kernel_ids.push_back(worker_sender_writer_kernel_id);

                std::vector<uint32_t> writer_rt_args = {
                    output_tensor.buffer()->address(),                           // output_tensor_address
                    input_tensor_Wt,                                             // width in tiles of the output shard
                    input_tensor_Ht,                                             // height in tiles of the output shard
                    output_tensor_Wt,                                            // width in tiles of entire output
                    output_tensor_Ht,                                            // height in tiles of entire output
                    dim,                                                         // dim to gather on
                    batch_head_size,                                             // product of the first two dims
                    input_tile_id_start,                                         //
                    input_tile_id_end,                                           //
                    virtual_core.x,                                              // out_ready_sem_noc0_x
                    virtual_core.y,                                              // out_ready_sem_noc0_y
                    ring_size,                                                   // ring_size
                    semaphore.at(dir).address(),                                 // out_ready_semaphore_forward
                    input_tile_id_start % input_tensor_Wt,                       // start_pages_read_in_row
                    input_tile_id_start / input_tensor_Wt * output_tensor_Wt,    // start_row_offset
                    barrier_semaphore.has_value() && !using_persistent_buffers,  // use synchronize barrier semaphore
                    barrier_semaphore.has_value()                                // synchronize barrier semaphore
                        ? barrier_semaphore.value().address()
                        : 0,
                    opposite_core_coord.x,
                    opposite_core_coord.y};
                fabric_mux_connection_rt_args(
                    mux_connection_valid,
                    core,
                    program,
                    termination_master_virtual_core,
                    num_workers_per_direction,
                    writer_rt_args);
                if (output_is_sharded) {
                    shard_builder::extend_sharding_run_time_args(output_tensor, writer_rt_args);
                }
                if (fuse_op) {
                    writer_rt_args.push_back(self_write_done_semaphore);
                    fused_op_signaler_sender_workers->push_all_gather_fused_op_rt_args(
                        writer_rt_args,
                        num_workers_per_direction * num_links,
                        worker + link * num_workers_per_direction,
                        1);
                }
                tt::tt_metal::SetRuntimeArgs(program, worker_sender_writer_kernel_id, {core}, writer_rt_args);
            }
        }
    }

    auto override_runtime_arguments_callback =
        [reader_kernel_ids,
         writer_kernel_ids,
         all_cores,
         num_links,
         num_directions_per_link,
         num_workers_per_direction,
         num_mux_cores_per_direction_per_link,
         num_cores_per_link](
            const void* operation,
            Program& program,
            const std::vector<Tensor>& input_tensors,
            const std::vector<std::optional<const Tensor>>& optional_input_tensors,
            const std::vector<Tensor>& output_tensors) {
            const auto& input = input_tensors[0];
            const auto& output = output_tensors[0];

            auto barrier_semaphore = static_cast<const ttnn::AllGatherAsync*>(operation)->barrier_semaphore;
            // update senders
            uint32_t core_idx = 0;
            for (uint32_t link = 0; link < num_links; link++) {
                for (uint32_t dir = 0; dir < num_directions_per_link; dir++) {
                    for (uint32_t worker = 0; worker < num_workers_per_direction; worker++) {
                        uint32_t mux_core_offset =
                            link * num_cores_per_link +
                            dir * (num_mux_cores_per_direction_per_link + num_workers_per_direction);
                        CoreCoord core = all_cores[mux_core_offset + num_mux_cores_per_direction_per_link + worker];
                        auto& reader_runtime_args = GetRuntimeArgs(program, reader_kernel_ids[core_idx]);
                        auto& writer_runtime_args = GetRuntimeArgs(program, writer_kernel_ids[core_idx]);

                        auto out_ready_semaphore =
                            static_cast<const ttnn::AllGatherAsync*>(operation)->semaphore.at(dir);
                        // sender reader
                        auto& worker_reader_sender_runtime_args = reader_runtime_args[core.x][core.y];
                        worker_reader_sender_runtime_args[0] = input.buffer()->address();
                        worker_reader_sender_runtime_args[1] = output.buffer()->address();
                        worker_reader_sender_runtime_args[11] = out_ready_semaphore.address();
                        // sender writer
                        auto& worker_writer_sender_runtime_args = writer_runtime_args[core.x][core.y];
                        worker_writer_sender_runtime_args[0] = output.buffer()->address();
                        worker_writer_sender_runtime_args[12] = out_ready_semaphore.address();

                        if (barrier_semaphore.has_value()) {
                            worker_writer_sender_runtime_args[16] = barrier_semaphore.value().address();
                        }

                        core_idx++;
                    }
                }
            }
        };

    return {.program = std::move(program), .override_runtime_arguments_callback = override_runtime_arguments_callback};
}

tt::tt_metal::operation::ProgramWithCallbacks all_gather_async_llama_sharded(
    const Tensor& input_tensor,
    IDevice* sender_device,
    std::optional<IDevice*> forward_device,
    std::optional<IDevice*> backward_device,
    Tensor& output_tensor,
    const uint32_t dim,
    const uint32_t num_links,
    const uint32_t ring_size,
    const uint32_t ring_index,
    ccl::Topology topology,
    const GlobalSemaphore& semaphore,
    const std::optional<GlobalSemaphore>& barrier_semaphore,
    bool using_persistent_buffers,
    const std::optional<tt::tt_metal::SubDeviceId>& sub_device_id,
    bool use_optimal_ccl_for_llama = false) {
    tt::tt_metal::Program program{};

    IDevice* mesh_device = input_tensor.device();
    if (!mesh_device) {
        mesh_device = input_tensor.device();
    }

    const bool enable_async_output_tensor = false;

    [[maybe_unused]] bool is_first_chip = ring_index == 0;
    [[maybe_unused]] bool is_last_chip = ring_index == ring_size - 1;
    log_trace(
        tt::LogOp,
        "DEBUG: device: {}, is_first_chip: {}, is_last_chip: {}",
        sender_device->id(),
        is_first_chip,
        is_last_chip);

    // Get OP Config, topology config
    std::vector<Tensor> input_tensors = {input_tensor};
    std::vector<Tensor> output_tensors = {output_tensor};
    const auto& op_config = ttnn::ccl::CCLOpConfig(input_tensors, output_tensors, topology);
    auto [num_targets_forward, num_targets_backward] =
        ccl::get_forward_backward_line_mcast_distance(ring_size, ring_index, topology, true);
    auto [forward_args, backward_args] = ccl::get_forward_backward_line_mcast_configuration(
        topology, sender_device, forward_device, backward_device, num_targets_forward, num_targets_backward);

    // Get worker cores, assuming 1 worker per link
    uint32_t num_workers_per_link = 1;
    const auto [sender_worker_core_range, sender_worker_cores] =
        use_optimal_ccl_for_llama ? llama_specific::get_custom_worker_core_placement(num_links * num_workers_per_link)
                                  : choose_worker_cores(num_links, num_workers_per_link, mesh_device, sub_device_id);

    // Tensor Info
    const auto input_tensor_num_pages = input_tensor.buffer()->num_pages();
    const auto input_tensor_cores = input_tensor.memory_config().shard_spec()->grid;
    const auto input_tensor_shard_shape = input_tensor.memory_config().shard_spec()->shape;
    const auto input_tensor_shard_num_pages = input_tensor_shard_shape[0] * input_tensor_shard_shape[1] / TILE_HW;
    const auto output_tensor_cores = output_tensor.memory_config().shard_spec()->grid;
    const auto output_tensor_shard_shape = output_tensor.memory_config().shard_spec()->shape;
    const auto output_tensor_shard_num_pages = output_tensor_shard_shape[0] * output_tensor_shard_shape[1] / TILE_HW;

    log_debug(tt::LogOp, "input_tensor_num_pages: {}", input_tensor_num_pages);
    log_debug(tt::LogOp, "input_tensor_cores: {}", input_tensor_cores);
    log_debug(tt::LogOp, "input_tensor_shard_shape: {}", input_tensor_shard_shape);
    log_debug(tt::LogOp, "input_tensor_shard_num_pages: {}", input_tensor_shard_num_pages);
    log_debug(tt::LogOp, "output_tensor_cores: {}", output_tensor_cores);
    log_debug(tt::LogOp, "output_tensor_shard_shape: {}", output_tensor_shard_shape);
    log_debug(tt::LogOp, "output_tensor_shard_num_pages: {}", output_tensor_shard_num_pages);

    // L1 Scratch CB Creation
    const size_t packet_size_bytes = tt::tt_fabric::get_tt_fabric_channel_buffer_size_bytes();
    uint32_t l1_scratch_cb_page_size_bytes = op_config.get_page_size();
    uint32_t num_pages_per_packet = packet_size_bytes / l1_scratch_cb_page_size_bytes;
    uint32_t cb_num_pages =
        input_tensor_num_pages / num_links +
        1;  // We are dealing with small shapes, so assuming all pages for a worker can be fit into the CB
    uint32_t src0_cb_index = tt::CB::c_in0;
    tt::DataFormat df = tt::tt_metal::datatype_to_dataformat_converter(input_tensor.dtype());
    tt::tt_metal::CircularBufferConfig cb_src0_config =
        tt::tt_metal::CircularBufferConfig(cb_num_pages * l1_scratch_cb_page_size_bytes, {{src0_cb_index, df}})
            .set_page_size(src0_cb_index, l1_scratch_cb_page_size_bytes);
    CreateCircularBuffer(program, sender_worker_core_range, cb_src0_config);
    // Set aside a buffer we can use for storing packet headers in (particularly for atomic incs)
    const auto reserved_packet_header_CB_index = tt::CB::c_in1;
    static constexpr auto num_packet_headers_storable = 8;
    auto packet_header_size_bytes = tt::tt_fabric::get_tt_fabric_packet_header_size_bytes();
    tt::tt_metal::CircularBufferConfig cb_reserved_packet_header_config =
        tt::tt_metal::CircularBufferConfig(
            num_packet_headers_storable * packet_header_size_bytes * 2,
            {{reserved_packet_header_CB_index, tt::DataFormat::RawUInt32}})
            .set_page_size(reserved_packet_header_CB_index, packet_header_size_bytes);
    CreateCircularBuffer(program, sender_worker_core_range, cb_reserved_packet_header_config);

    // KERNEL CREATION
    // Reader
    auto reader_kernel_config = tt::tt_metal::ReaderDataMovementConfig{};
    reader_kernel_config.compile_args = {
        ring_index,                 // my_chip_id
        src0_cb_index,              // cb0_id
        op_config.get_page_size(),  // tensor0_page_size
    };
    log_trace(tt::LogOp, "Reader Compile Args:");
    for ([[maybe_unused]] const auto& arg : reader_kernel_config.compile_args) {
        log_trace(tt::LogOp, "\t{}", arg);
    }
    auto worker_sender_reader_kernel_id = tt::tt_metal::CreateKernel(
        program,
        "ttnn/cpp/ttnn/operations/experimental/ccl/all_gather_async/device/kernels/"
        "llama_shapes_sharded_reader.cpp",
        sender_worker_core_range,
        reader_kernel_config);

    // Writer
    auto writer_kernel_config = tt::tt_metal::WriterDataMovementConfig{};
    writer_kernel_config.compile_args = {
        ring_index,                       // my_chip_id
        reserved_packet_header_CB_index,  // reserved_packet_header_cb_id
        num_packet_headers_storable,      // num_packet_headers_storable
        src0_cb_index,                    // cb0_id
        num_pages_per_packet,             // packet_size_in_pages
        op_config.get_page_size(),        // tensor0_page_size
        num_targets_forward,              // num_targets_forward_direction
        num_targets_backward,             // num_targets_backward_direction
        ring_size,                        // ring_size
        barrier_semaphore.has_value() &&  // use_barrier_sem
            !using_persistent_buffers,
    };
    writer_kernel_config.compile_args.insert(
        writer_kernel_config.compile_args.end(), forward_args.begin(), forward_args.end());
    writer_kernel_config.compile_args.insert(
        writer_kernel_config.compile_args.end(), backward_args.begin(), backward_args.end());
    log_trace(tt::LogOp, "Writer Compile Args:");
    for ([[maybe_unused]] const auto& arg : writer_kernel_config.compile_args) {
        log_trace(tt::LogOp, "\t{}", arg);
    }
    auto worker_sender_writer_kernel_id = tt::tt_metal::CreateKernel(
        program,
        "ttnn/cpp/ttnn/operations/experimental/ccl/all_gather_async/device/kernels/"
        "llama_shapes_sharded_writer.cpp",
        sender_worker_core_range,
        writer_kernel_config);

    // Kernel Runtime Args
    CoreCoord drain_sync_core;  // the first worker of each chip is the drain sync core, which contains the output ready
                                // semaphore
    auto input_cores_vec = corerange_to_cores(input_tensor_cores, std::nullopt, true);
    auto output_cores_vec = corerange_to_cores(output_tensor_cores, std::nullopt, true);
    auto cores_per_device = output_cores_vec.size() + ring_size - 1 / ring_size;
    uint32_t start_core_index_for_device = output_cores_vec.size() / ring_size * ring_index;
    uint32_t end_core_index_for_device = start_core_index_for_device + cores_per_device;
    TT_FATAL(
        output_cores_vec.size() % ring_size == 0 || output_cores_vec.size() == 1,
        "output sharded cores ( {} ) must be divisible by num_links ( {} ) or 1 for this work distribution scheme",
        output_cores_vec.size(),
        ring_size);
    auto output_cores_this_device = std::vector<CoreCoord>(
        output_cores_vec.begin() + start_core_index_for_device, output_cores_vec.begin() + end_core_index_for_device);
    log_trace(tt::LogOp, "output_cores_this_device: {}", output_cores_this_device);
    CoreCoord barrier_core;
    for (uint32_t link = 0; link < num_links; link++) {
        CoreCoord core = sender_worker_cores[link];
        barrier_core = mesh_device->worker_core_from_logical_core(core);

        // construct input and output core x and y
        uint32_t base_pages_per_worker = input_tensor_num_pages / num_links;
        uint32_t remainder = input_tensor_num_pages % num_links;
        uint32_t input_tile_id_start = link * base_pages_per_worker + std::min(link, remainder);
        uint32_t input_tile_id_end = (link + 1) * base_pages_per_worker + std::min(link + 1, remainder);

        uint32_t worker_num_tiles_to_read = input_tile_id_end - input_tile_id_start;
        uint32_t input_first_core_tile_start_offset = input_tile_id_start % input_tensor_shard_num_pages;
        uint32_t output_first_core_tile_start_offset =
            (input_tensor_num_pages * ring_index + input_tile_id_start) % output_tensor_shard_num_pages;

        std::vector<uint32_t> input_tensor_cores_x;
        std::vector<uint32_t> input_tensor_cores_y;
        std::vector<uint32_t> output_tensor_cores_x;
        std::vector<uint32_t> output_tensor_cores_y;
        for (uint32_t i = input_tile_id_start / input_tensor_shard_num_pages;
             i < (input_tile_id_end + input_tensor_shard_num_pages - 1) / input_tensor_shard_num_pages;
             i++) {
            auto this_core = mesh_device->worker_core_from_logical_core(input_cores_vec[i]);
            input_tensor_cores_x.push_back(this_core.x);
            input_tensor_cores_y.push_back(this_core.y);
        }
        for (uint32_t i = input_tile_id_start / output_tensor_shard_num_pages;
             i < (input_tile_id_end + output_tensor_shard_num_pages - 1) / output_tensor_shard_num_pages;
             i++) {
            auto this_core = mesh_device->worker_core_from_logical_core(output_cores_this_device[i]);
            output_tensor_cores_x.push_back(this_core.x);
            output_tensor_cores_y.push_back(this_core.y);
        }

        log_debug(tt::LogOp, "input_tile_id_start: {}", input_tile_id_start);
        log_debug(tt::LogOp, "input_tile_id_end: {}", input_tile_id_end);
        log_debug(tt::LogOp, "worker_num_tiles_to_read: {}", worker_num_tiles_to_read);
        log_debug(tt::LogOp, "input_first_core_tile_start_offset: {}", input_first_core_tile_start_offset);
        log_debug(tt::LogOp, "output_first_core_tile_start_offset: {}", output_first_core_tile_start_offset);
        log_debug(tt::LogOp, "input_tensor_cores_x: {}", input_tensor_cores_x);
        log_debug(tt::LogOp, "input_tensor_cores_y: {}", input_tensor_cores_y);
        log_debug(tt::LogOp, "output_tensor_cores_x: {}", output_tensor_cores_x);
        log_debug(tt::LogOp, "output_tensor_cores_y: {}", output_tensor_cores_y);

        if (link == 0) {
            // drain sync core is the first worker core
            drain_sync_core = mesh_device->worker_core_from_logical_core(core);
        }
        // Set reader runtime args
        std::vector<uint32_t> reader_rt_args = {
            input_tensor.buffer()->address(),    // tensor_address0
            input_tensor_shard_num_pages,        // num_tiles_per_core
            worker_num_tiles_to_read,            // num_tiles_to_read
            input_first_core_tile_start_offset,  // first_core_tile_start_offset
            input_tensor_cores_x.size(),         // num_cores
        };
        reader_rt_args.insert(reader_rt_args.end(), input_tensor_cores_x.begin(), input_tensor_cores_x.end());
        reader_rt_args.insert(reader_rt_args.end(), input_tensor_cores_y.begin(), input_tensor_cores_y.end());
        log_trace(tt::LogOp, "Reader Runtime Args:");
        for ([[maybe_unused]] const auto& arg : reader_rt_args) {
            log_trace(tt::LogOp, "\t{}", arg);
        }
        tt::tt_metal::SetRuntimeArgs(program, worker_sender_reader_kernel_id, {core}, reader_rt_args);

        // Set writer runtime args
        bool wait_output_semaphore = (link == 0) && !enable_async_output_tensor;
        bool reset_global_semaphore = (link == 0) && !enable_async_output_tensor;
        uint32_t out_ready_sem_wait_value = ring_size * num_links;
        std::vector<uint32_t> writer_rt_args = {
            output_tensor.buffer()->address(),    // tensor_address0
            semaphore.address(),                  // out_ready_sem_bank_addr (absolute address)
            output_tensor_shard_num_pages,        // num_tiles_per_core
            worker_num_tiles_to_read,             // num_tiles_to_read
            output_first_core_tile_start_offset,  // first_core_tile_start_offset
            output_tensor_cores_x.size(),         // num_cores
            wait_output_semaphore,                // wait_output_semaphore
            reset_global_semaphore,               // reset_global_semaphore
            drain_sync_core.x,                    // out_ready_sem_noc0_x
            drain_sync_core.y,                    // out_ready_sem_noc0_y
            out_ready_sem_wait_value,             // out_ready_sem_wait_value
            barrier_semaphore.has_value()         // barrier_sem
                ? barrier_semaphore.value().address()
                : 0,
            barrier_core.x,  // barrier_sem_noc0_x
            barrier_core.y   // barrier_sem_noc0_y
        };
        writer_rt_args.insert(writer_rt_args.end(), output_tensor_cores_x.begin(), output_tensor_cores_x.end());
        writer_rt_args.insert(writer_rt_args.end(), output_tensor_cores_y.begin(), output_tensor_cores_y.end());
        log_trace(tt::LogOp, "Writer Runtime Args:");
        for ([[maybe_unused]] const auto& arg : writer_rt_args) {
            log_trace(tt::LogOp, "\t{}", arg);
        }

        writer_rt_args.push_back(forward_device.has_value());
        if (forward_device.has_value()) {
            const auto src_fabric_node_id =
                tt::tt_fabric::get_fabric_node_id_from_physical_chip_id(sender_device->id());
            const auto dst_fabric_node_id =
                tt::tt_fabric::get_fabric_node_id_from_physical_chip_id(forward_device.value()->id());
            tt::tt_fabric::append_fabric_connection_rt_args(
                src_fabric_node_id, dst_fabric_node_id, link, program, {core}, writer_rt_args);
        }
        writer_rt_args.push_back(backward_device.has_value());
        if (backward_device.has_value()) {
            const auto src_fabric_node_id =
                tt::tt_fabric::get_fabric_node_id_from_physical_chip_id(sender_device->id());
            const auto dst_fabric_node_id =
                tt::tt_fabric::get_fabric_node_id_from_physical_chip_id(backward_device.value()->id());
            tt::tt_fabric::append_fabric_connection_rt_args(
                src_fabric_node_id, dst_fabric_node_id, link, program, {core}, writer_rt_args);
        }

        tt::tt_metal::SetRuntimeArgs(program, worker_sender_writer_kernel_id, {core}, writer_rt_args);
    }

    auto override_runtime_arguments_callback =
        [worker_sender_reader_kernel_id, worker_sender_writer_kernel_id, semaphore, sender_worker_cores, ring_index](
            const void* operation,
            Program& program,
            const std::vector<Tensor>& input_tensors,
            const std::vector<std::optional<const Tensor>>& optional_input_tensors,
            const std::vector<Tensor>& output_tensors) {
            const auto& input = input_tensors[0];
            const auto& output = output_tensors[0];

            auto semaphore = static_cast<const ttnn::AllGatherAsync*>(operation)->semaphore.at(0);
            auto barrier_semaphore = static_cast<const ttnn::AllGatherAsync*>(operation)->barrier_semaphore;

            log_trace(tt::LogOp, "DEBUG: semaphore: {}", semaphore.address());

            // update senders
            auto& worker_reader_sender_runtime_args_by_core = GetRuntimeArgs(program, worker_sender_reader_kernel_id);
            auto& worker_writer_sender_runtime_args_by_core = GetRuntimeArgs(program, worker_sender_writer_kernel_id);
            for (const auto& core : sender_worker_cores) {
                // reader
                auto& worker_reader_sender_runtime_args = worker_reader_sender_runtime_args_by_core[core.x][core.y];
                worker_reader_sender_runtime_args[0] = input.buffer()->address();
                // writer
                auto& worker_writer_sender_runtime_args = worker_writer_sender_runtime_args_by_core[core.x][core.y];
                worker_writer_sender_runtime_args[0] = output.buffer()->address();
                worker_writer_sender_runtime_args[1] = semaphore.address();
                if (barrier_semaphore.has_value()) {
                    worker_writer_sender_runtime_args[11] = barrier_semaphore.value().address();
                }
            }
        };

    return {.program = std::move(program), .override_runtime_arguments_callback = override_runtime_arguments_callback};
}

}  // namespace ttnn<|MERGE_RESOLUTION|>--- conflicted
+++ resolved
@@ -517,21 +517,7 @@
 
                 // Writer
                 std::vector<uint32_t> sender_writer_compile_args = {
-<<<<<<< HEAD
-                    ring_index,                                        // my_chip_id
-                    static_cast<uint32_t>(output_tensor_buffer_type),  // output_buffer_type
-                    sender_cb_index,                                   // cb_forward_id
-                    num_tiles_to_write_per_packet,                     // num_tiles_to_write_per_packet
-                    page_size,                                         // tensor0_page_size
-                    num_targets_forward,                               // num_targets_forward_direction
-                    num_targets_backward,                              // num_targets_backward_direction
-                    fuse_op,                                           // fused op
-                    static_cast<uint32_t>(topology),                   // topology
-                    dir,                                               // direction
-=======
                     ring_index,                       // my_chip_id
-                    reserved_packet_header_CB_index,  // reserved_packet_header_cb_id
-                    num_packet_headers_storable,      // num_packet_headers_storable
                     sender_cb_index,                  // cb_forward_id
                     num_tiles_to_write_per_packet,    // num_tiles_to_write_per_packet
                     page_size,                        // tensor0_page_size
@@ -540,7 +526,6 @@
                     fuse_op,                          // fused op
                     static_cast<uint32_t>(topology),  // topology
                     dir,                              // direction
->>>>>>> 4aeba55a
                     chunks_per_sync_val,
                 };
                 fabric_mux_connection_ct_args(
