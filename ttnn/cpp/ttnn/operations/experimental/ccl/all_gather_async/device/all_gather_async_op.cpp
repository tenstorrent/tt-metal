// SPDX-FileCopyrightText: © 2024 Tenstorrent AI ULC
//
// SPDX-License-Identifier: Apache-2.0

#include "all_gather_async_op.hpp"
#include <tt-metalium/fabric.hpp>
#include "ttnn/operations/functions.hpp"
#include "ttnn/operations/math.hpp"
#include "ttnn/global_semaphore.hpp"

#include "ttnn/tensor/tensor_utils.hpp"
#include "ttnn/operations/ccl/ccl_common.hpp"

namespace ttnn {

void AllGatherAsync::validate_with_output_tensors(
    const std::vector<Tensor>& input_tensors, const std::vector<std::optional<Tensor>>& output_tensors) const {
    TT_FATAL(input_tensors.size() == 1, "Error, Input tensor size should be 1 but has {}", input_tensors.size());
    const auto& input_tensor = input_tensors[0];
    const auto& layout = input_tensors[0].layout();
    const auto& dtype = input_tensors[0].dtype();
    const auto& page_size = input_tensors[0].buffer()->page_size();
    std::string arch_name = tt::tt_metal::hal::get_arch_name();
    TT_FATAL(
        (tt::tt_metal::hal::get_arch_name() != "blackhole") ||
            (input_tensor.memory_config().buffer_type() != BufferType::DRAM) ||
            !this->use_all_gather_async_llama_sharded,
        "This kernel does not support blackhole dram as it does not use an accessor to get the noc address as needed "
        "by the fabric api");
    TT_FATAL(page_size % input_tensors[0].buffer()->alignment() == 0, "All Gather currently requires aligned pages");

    TT_FATAL(input_tensor.storage_type() == StorageType::DEVICE, "Operands to all_gather need to be on device!");
    TT_FATAL(input_tensor.buffer() != nullptr, "Operands to all_gather need to be allocated in buffers on device!");
    TT_FATAL(this->num_links > 0, "Error, num_links should be more than 0 but has {}", this->num_links);
    TT_FATAL(
        this->num_links <= input_tensor.device()->compute_with_storage_grid_size().y,
        "Worker cores used by links are parallelizaed over rows");

    TT_FATAL(
        input_tensor.memory_config().memory_layout() == TensorMemoryLayout::INTERLEAVED ||
            input_tensor.memory_config().memory_layout() == TensorMemoryLayout::WIDTH_SHARDED ||
            input_tensor.memory_config().memory_layout() == TensorMemoryLayout::BLOCK_SHARDED ||
            input_tensor.memory_config().memory_layout() == TensorMemoryLayout::HEIGHT_SHARDED,
        "Unsupported input tensor memory layout {}.",
        input_tensor.memory_config().memory_layout());

    AllGatherAsyncVersion version = select_version(input_tensors[0]);

    if (output_tensors.size() > 0 and output_tensors[0].has_value()) {
        TT_FATAL(
            output_tensors.size() <= 1,
            "Error, Number of output tensors should be at most 1 but has {}",
            output_tensors.size());
        const auto& output_tensor = output_tensors[0];

        TT_FATAL(
            output_tensor.value().storage_type() == StorageType::DEVICE,
            "Operands to all_gather need to be on device!");
        TT_FATAL(
            output_tensor.value().layout() == layout,
            "Error, Output tensor layout should be same as input tensor layout but has {}",
            output_tensor.value().layout());
        TT_FATAL(
            output_tensor.value().dtype() == dtype,
            "Error, Output tensor dtype should be same as input tensor dtype but has {}",
            output_tensor.value().dtype());
        TT_FATAL(
            output_tensor.value().tensor_spec().page_config() == input_tensor.tensor_spec().page_config(),
            "Error, Output tensor page config should be same as input tensor page config but has {}",
            output_tensor.value().tensor_spec().page_config());
        TT_FATAL(
            output_tensor.value().memory_config() == this->output_mem_config,
            "Error, Output tensor memory config should be same as output_mem_config but has {}",
            output_tensor.value().memory_config());

        TT_FATAL(
            output_tensor.value().memory_config().memory_layout() == TensorMemoryLayout::INTERLEAVED ||
                output_tensor.value().memory_config().memory_layout() == TensorMemoryLayout::WIDTH_SHARDED ||
                output_tensor.value().memory_config().memory_layout() == TensorMemoryLayout::BLOCK_SHARDED ||
                output_tensor.value().memory_config().memory_layout() == TensorMemoryLayout::HEIGHT_SHARDED,
            "Unsupported output tensor memory layout {}.",
            output_tensor.value().memory_config().memory_layout());

        // check the output tensor size
        auto output_shape = output_tensor.value().padded_shape();
        auto input_shape = input_tensor.padded_shape();
        TT_FATAL(
            output_shape.size() == input_shape.size(),
            "Error, Output tensor shape should have same number of dimensions as input tensor but has {}",
            output_shape.size());
        for (size_t i = 0; i < input_shape.size(); ++i) {
            if (i == this->dim) {
                TT_FATAL(
                    output_shape[i] <= input_shape[i] * this->ring_size,
                    "Error, Output tensor shape at dimension {} should be {} but has {}",
                    i,
                    input_shape[i] * this->ring_size,
                    output_shape[i]);
            } else {
                TT_FATAL(
                    output_shape[i] == input_shape[i],
                    "Error, Output tensor shape at dimension {} should be {} but has {}",
                    i,
                    input_shape[i],
                    output_shape[i]);
            }
        }

        if (version == AllGatherAsyncVersion::MINIMAL_DEFAULT) {
            // Checks specific to the MINIMAL_DEFAULT case

            // Don't support output DRAM block sharding
            if (output_tensor.value().memory_config().memory_layout() == TensorMemoryLayout::BLOCK_SHARDED) {
                TT_FATAL(
                    output_tensor.value().memory_config().buffer_type() == BufferType::L1,
                    "We don't support output DRAM block sharding");
            }
        } else {
            // Checks specific to cases that are not MINIMAL_DEFAULT

            TT_FATAL(
                output_tensor.value().memory_config().memory_layout() == input_tensor.memory_config().memory_layout(),
                "Error, Output tensor memory layout should be same as input tensor memory layout but has {}",
                output_tensor.value().memory_config().memory_layout());
        }
    }

    // Checks specific to the MINIMAL_DEFAULT case
    if (version == AllGatherAsyncVersion::MINIMAL_DEFAULT) {
        // Don't support input DRAM block sharding
        if (input_tensor.memory_config().memory_layout() == TensorMemoryLayout::BLOCK_SHARDED) {
            TT_FATAL(
                input_tensor.memory_config().buffer_type() == BufferType::L1,
                "We don't support input DRAM block sharding");
        }
    }
}

std::vector<ttnn::TensorSpec> AllGatherAsync::compute_output_specs(const std::vector<Tensor>& input_tensors) const {
    const auto& input_tensor = input_tensors[0];
    auto shape = input_tensor.logical_shape();  // TODO: Replace with logical_shape()
    shape[this->dim] *= this->ring_size;
    return {TensorSpec(
        shape, TensorLayout(input_tensor.dtype(), input_tensor.tensor_spec().page_config(), output_mem_config))};
}

std::vector<Tensor> AllGatherAsync::create_output_tensors(
    const std::vector<Tensor>& input_tensors, const std::vector<std::optional<Tensor>>& optional_output_tensors) const {
    return tt::tt_metal::operation::default_create_output_tensors(*this, input_tensors, optional_output_tensors);
}

AllGatherAsyncVersion AllGatherAsync::select_version(const Tensor& input_tensor) const {
    // Check for minimal sharded case
    if (this->use_all_gather_async_llama_sharded) {
        TT_FATAL(
            !this->reverse_order,
            "Reversed all-gather (reverse_order=true) is not yet supported with llama-optimized variants "
            "(use_all_gather_async_llama_sharded=true). Please use the regular all_gather_async API instead of "
            "all_gather_async_reversed.");
        return AllGatherAsyncVersion::LLAMA_MINIMAL_SHARDED;
    } else {
        TT_FATAL(this->semaphore.size() == 2, "Default implementation requires 2 semaphores");
        return AllGatherAsyncVersion::MINIMAL_DEFAULT;
    }
}

tt::tt_metal::operation::MeshWorkloadWithCallbacks AllGatherAsync::create_mesh_workload(
    const ttnn::MeshCoordinateRangeSet& tensor_coords,
    const std::vector<Tensor>& input_tensors,
    std::vector<Tensor>& output_tensors) const {
    return ccl::create_mesh_workload_from_programs(
        tensor_coords, input_tensors, output_tensors, [&, this](const ttnn::MeshCoordinate& coord) {
            return create_program_at(coord, input_tensors, output_tensors);
        });
}

tt::tt_metal::operation::ProgramWithCallbacks AllGatherAsync::create_program_at(
    const MeshCoordinate& coord, const std::vector<Tensor>& input_tensors, std::vector<Tensor>& output_tensors) const {
    AllGatherAsyncVersion version = select_version(input_tensors[0]);
    auto target_device_coord = coord;

    auto tensor_topology = input_tensors[0].tensor_topology();

    uint32_t device_index = ccl::get_physical_linearized_index(tensor_topology, coord, this->cluster_axis);

    std::optional<MeshCoordinate> forward_coord =
        ccl::get_physical_neighbor(tensor_topology, coord, 1, this->topology, this->cluster_axis);

    std::optional<MeshCoordinate> backward_coord =
        ccl::get_physical_neighbor(tensor_topology, coord, -1, this->topology, this->cluster_axis);
    TT_FATAL(forward_coord.has_value() || backward_coord.has_value(), "DEBUG: forward_coord or backward_coord is null");
    log_trace(tt::LogOp, "version: {}", static_cast<uint32_t>(version));

    switch (version) {
        case AllGatherAsyncVersion::LLAMA_MINIMAL_SHARDED:
            log_trace(tt::LogOp, "Detected all gather specialized shape. all_gather_async_llama_sharded is called");
            return all_gather_async_llama_sharded(
                input_tensors[0],
                target_device_coord,
                forward_coord,
                backward_coord,
                output_tensors[0],
                this->dim,
                this->num_links,
                this->ring_size,
                device_index,
                this->topology,
                this->semaphore.at(0),
                this->barrier_semaphore,
                this->using_persistent_buffers,
                this->sub_device_id,
                this->use_optimal_ccl_for_llama);

        case AllGatherAsyncVersion::MINIMAL_DEFAULT:
        default:
            log_trace(tt::LogOp, "Detected all gather specialized shape. all_gather_async_minimal_default is called");
            return all_gather_async_minimal_default(
                input_tensors[0],
                target_device_coord,
                forward_coord,
                backward_coord,
                output_tensors[0],
                this->dim,
                this->num_links,
                this->ring_size,
                device_index,
                this->topology,
                this->semaphore,
                this->barrier_semaphore,
                this->using_persistent_buffers,
                this->sub_device_id,
                this->chunks_per_sync,
                this->num_workers_per_link,
                this->num_buffers_per_channel,
                this->reverse_order);
    }
}

tt::tt_metal::operation::Hash AllGatherAsync::compute_program_hash(const std::vector<Tensor>& input_tensors) const {
    log_trace(tt::LogOp, "compute_program_hash is called");
    auto input_shape = input_tensors[0].padded_shape();
    auto input_memory_layout = input_tensors[0].layout();
    auto input_dtype = input_tensors[0].dtype();
    auto input_memory_config = input_tensors[0].memory_config();
    return tt::tt_metal::operation::hash_operation<AllGatherAsync>(
        this->dim,
        this->num_links,
        this->ring_size,
        this->output_mem_config,
        this->topology,
        this->cluster_axis,
        this->sub_device_id.has_value(),
        this->sub_device_id.has_value()
            ? input_tensors[0].device()->worker_cores(
                  tt::tt_metal::HalProgrammableCoreType::TENSIX, this->sub_device_id.value())
            : CoreRangeSet(CoreRange({0, 0}, {0, 0})),
        this->barrier_semaphore.has_value(),
        this->using_persistent_buffers,
        this->chunks_per_sync,
        this->num_workers_per_link,
        this->num_buffers_per_channel,
        this->use_all_gather_async_llama_sharded,
        this->use_optimal_ccl_for_llama,
        this->reverse_order,
        input_shape,
        input_memory_layout,
        input_dtype,
        input_memory_config);
}

namespace operations {
namespace experimental {
namespace ccl {

namespace {
Tensor all_gather_async_impl(
    const Tensor& input_tensor,
    const uint32_t dim,
    const std::vector<GlobalSemaphore>& multi_device_global_semaphore,
    const uint32_t num_links,
    const std::optional<MemoryConfig>& memory_config,
    const ttnn::ccl::Topology topology,
    std::optional<tt::tt_metal::SubDeviceId> sub_device_id,
    bool use_all_gather_async_llama_sharded,
    bool use_optimal_ccl_for_llama,
<<<<<<< HEAD
    const std::optional<GlobalSemaphore>& barrier_semaphore) {
    auto mesh_device = input_tensor.device();
    TT_FATAL(mesh_device != nullptr, "Mesh device is required");
    uint32_t num_devices = ::ttnn::ccl::get_topological_dimension(input_tensor.tensor_topology(), std::nullopt);

=======
    const std::optional<GlobalSemaphore>& barrier_semaphore,
    bool reverse_order) {
    TT_FATAL(
        std::getenv("TT_METAL_SLOW_DISPATCH_MODE") == nullptr,
        "all_gather_async op is only supported for Fast Dispatch");
    uint32_t num_devices = devices.size();
>>>>>>> c5340c23
    TT_FATAL(num_devices > 1, "all_gather_async op will only work for num_devices > 1, but has {}", num_devices);
    ttnn::ccl::Topology ccl_topology = topology;

    if (num_devices == 2) {
        ccl_topology = ttnn::ccl::Topology::Linear;
    }

    bool using_persistent_buffers = false;

    return tt::tt_metal::operation::run(
               ttnn::AllGatherAsync(
                   dim,
                   num_links,
                   num_devices,
                   memory_config.value_or(input_tensor.memory_config()),
                   ccl_topology,
                   multi_device_global_semaphore,
                   sub_device_id,
                   /*cluster_axis=*/std::nullopt,
                   use_all_gather_async_llama_sharded,
                   use_optimal_ccl_for_llama,
                   barrier_semaphore,
                   using_persistent_buffers,
                   std::nullopt,
                   std::nullopt,
                   std::nullopt,
                   reverse_order),
               {input_tensor})
        .at(0);
}

Tensor all_gather_async_impl(
    const Tensor& input_tensor,
    const std::optional<ttnn::Tensor>& persistent_output_buffer,
    const uint32_t dim,
    const std::vector<GlobalSemaphore>& multi_device_global_semaphore,
    const uint32_t num_links,
    const std::optional<MemoryConfig>& memory_config,
    const ttnn::ccl::Topology topology,
    std::optional<tt::tt_metal::SubDeviceId> sub_device_id,
    const std::optional<uint32_t>& cluster_axis,
    bool use_all_gather_async_llama_sharded,
    bool use_optimal_ccl_for_llama,
    const std::optional<GlobalSemaphore>& barrier_semaphore,
    const std::optional<uint32_t>& chunks_per_sync,
    const std::optional<uint32_t>& num_workers_per_link,
    const std::optional<uint32_t>& num_buffers_per_channel,
    bool reverse_order) {
    TT_FATAL(
        std::getenv("TT_METAL_SLOW_DISPATCH_MODE") == nullptr,
        "all_gather_async op is only supported for Fast Dispatch");

    TT_FATAL(input_tensor.device() != nullptr, "Mesh device is required");

    uint32_t num_devices = ::ttnn::ccl::get_topological_dimension(input_tensor.tensor_topology(), cluster_axis);

    TT_FATAL(num_devices > 1, "all_gather_async op will only work for num_devices > 1, but has {}", num_devices);
    ttnn::ccl::Topology ccl_topology = topology;

    if (num_devices == 2) {
        ccl_topology = ttnn::ccl::Topology::Linear;
    }
    log_debug(tt::LogOp, "DEBUG: creating line_fabric with num devices: {}, num links: {}", num_devices, num_links);
    log_debug(tt::LogOp, "DEBUG: line_fabric is created");

    bool using_persistent_buffers = persistent_output_buffer.has_value();

    std::vector<std::optional<Tensor>> optional_output_tensors = {persistent_output_buffer};

    return tt::tt_metal::operation::run(
               ttnn::AllGatherAsync(
                   dim,
                   num_links,
                   num_devices,
                   memory_config.value_or(input_tensor.memory_config()),
                   ccl_topology,
                   multi_device_global_semaphore,
                   sub_device_id,
                   cluster_axis,
                   use_all_gather_async_llama_sharded,
                   use_optimal_ccl_for_llama,
                   barrier_semaphore,
                   using_persistent_buffers,
                   chunks_per_sync,
                   num_workers_per_link,
                   num_buffers_per_channel,
                   reverse_order),
               {input_tensor},
               {},
               optional_output_tensors)
        .at(0);
}

Tensor all_gather_async_impl(
    const Tensor& input_tensor,
    const int32_t dim,
    const uint32_t cluster_axis,
    const MeshDevice& mesh_device,
    const ttnn::ccl::Topology topology,
    const std::vector<GlobalSemaphore>& multi_device_global_semaphore,
    const std::optional<ttnn::Tensor>& persistent_output_tensor,
    const std::optional<MemoryConfig>& memory_config,
    const std::optional<size_t> num_preferred_links,
    std::optional<tt::tt_metal::SubDeviceId> sub_device_id,
    bool use_all_gather_async_llama_sharded,
    bool use_optimal_ccl_for_llama,
    const std::optional<GlobalSemaphore>& barrier_semaphore,
    bool reverse_order) {
    const auto& mesh_view = mesh_device.get_view();
    TT_FATAL(
        mesh_view.is_mesh_2d(), "all-gather invoked with cluster_axis API on >2D mesh, which is currently unsupported");
    uint32_t num_devices = ttnn::ccl::get_topological_dimension(input_tensor.tensor_topology(), cluster_axis);

    int32_t rank = input_tensor.logical_shape().rank();

    int32_t gather_dim = (dim < 0) ? rank + dim : dim;

    TT_FATAL(
        gather_dim >= -rank && gather_dim <= rank - 1,
        "Dimension input should be in between -{} and {}, but has {}",
        rank,
        rank - 1,
        dim);

    bool using_persistent_buffers = persistent_output_tensor.has_value();

    std::vector<std::optional<Tensor>> optional_output_tensors = {persistent_output_tensor};

    return tt::tt_metal::operation::run(
               ttnn::AllGatherAsync{
                   gather_dim,
                   num_preferred_links.has_value() ? num_preferred_links.value() : 1,
                   num_devices,
                   memory_config.value_or(input_tensor.memory_config()),
                   topology,
                   multi_device_global_semaphore,
                   sub_device_id,
                   cluster_axis,
                   use_all_gather_async_llama_sharded,
                   use_optimal_ccl_for_llama,
                   barrier_semaphore,
                   using_persistent_buffers,
                   std::nullopt,
                   std::nullopt,
                   std::nullopt,
                   reverse_order},
               {input_tensor},
               {},
               optional_output_tensors)
        .at(0);
}
}  // namespace

Tensor all_gather_async(
    const Tensor& input_tensor,
    const uint32_t dim,
    const std::vector<GlobalSemaphore>& multi_device_global_semaphore,
    const uint32_t num_links,
    const std::optional<MemoryConfig>& memory_config,
    const ttnn::ccl::Topology topology,
    std::optional<tt::tt_metal::SubDeviceId> sub_device_id,
    bool use_optimal_ccl_for_llama,
    bool use_all_gather_async_llama_sharded,
<<<<<<< HEAD
    const std::optional<GlobalSemaphore>& barrier_semaphore) {
=======
    const std::optional<GlobalSemaphore>& barrier_semaphore,
    bool reverse_order) {
>>>>>>> c5340c23
    return all_gather_async_impl(
        input_tensor,
        dim,
        multi_device_global_semaphore,
        num_links,
        memory_config,
        topology,
        sub_device_id,
        use_all_gather_async_llama_sharded,
        use_optimal_ccl_for_llama,
        barrier_semaphore,
        reverse_order);
}

Tensor all_gather_async(
    const Tensor& input_tensor,
    const std::optional<ttnn::Tensor>& persistent_output_buffer,
    const uint32_t dim,
    const std::vector<GlobalSemaphore>& multi_device_global_semaphore,
    const uint32_t num_links,
    const std::optional<MemoryConfig>& memory_config,
    const ttnn::ccl::Topology topology,
    std::optional<tt::tt_metal::SubDeviceId> sub_device_id,
    std::optional<uint32_t> cluster_axis,
    bool use_optimal_ccl_for_llama,
    bool use_all_gather_async_llama_sharded,
    const std::optional<GlobalSemaphore>& barrier_semaphore,
    std::optional<uint32_t> chunks_per_sync,
    std::optional<uint32_t> num_workers_per_link,
<<<<<<< HEAD
    std::optional<uint32_t> num_buffers_per_channel) {
=======
    std::optional<uint32_t> num_buffers_per_channel,
    bool reverse_order) {
>>>>>>> c5340c23
    return all_gather_async_impl(
        input_tensor,
        persistent_output_buffer,
        dim,
        multi_device_global_semaphore,
        num_links,
        memory_config,
        topology,
        sub_device_id,
<<<<<<< HEAD
=======
        ttnn::ccl::get_active_physical_devices(input_tensor),
>>>>>>> c5340c23
        cluster_axis,
        use_all_gather_async_llama_sharded,
        use_optimal_ccl_for_llama,
        barrier_semaphore,
        chunks_per_sync,
        num_workers_per_link,
        num_buffers_per_channel,
        reverse_order);
}

std::vector<Tensor> all_gather_async(
    const std::vector<Tensor>& input_tensors,
    const std::optional<ttnn::Tensor>& persistent_output_buffer,
    const uint32_t dim,
    const std::vector<global_semaphore::MultiDeviceGlobalSemaphore>& multi_device_global_semaphore,
    const uint32_t num_links,
    const std::optional<MemoryConfig>& memory_config,
    const ttnn::ccl::Topology topology,
    std::optional<tt::tt_metal::SubDeviceId> sub_device_id,
    std::optional<uint32_t> cluster_axis,
    bool use_optimal_ccl_for_llama,
    bool use_all_gather_async_llama_sharded,
    const std::optional<std::vector<GlobalSemaphore>>& barrier_semaphore,
    std::optional<uint32_t> chunks_per_sync,
    std::optional<uint32_t> num_workers_per_link,
    std::optional<uint32_t> num_buffers_per_channel,
    bool reverse_order) {
    std::vector<Tensor> output_tensors;
    output_tensors.reserve(input_tensors.size());
    for (size_t i = 0; i < input_tensors.size(); ++i) {
        output_tensors.push_back(all_gather_async_impl(
            input_tensors[i],
            persistent_output_buffer,
            dim,
            // 0 = forward link, 1 = backward link, i = device index
            {multi_device_global_semaphore.at(0).global_semaphores.at(i),
             multi_device_global_semaphore.at(1).global_semaphores.at(i)},
            num_links,
            memory_config,
            topology,
            sub_device_id,
            ttnn::ccl::get_active_physical_devices(input_tensors),
            cluster_axis,
            use_all_gather_async_llama_sharded,
            use_optimal_ccl_for_llama,
            barrier_semaphore.has_value() ? std::optional<GlobalSemaphore>(barrier_semaphore.value()[i]) : std::nullopt,
            chunks_per_sync,
            num_workers_per_link,
            num_buffers_per_channel,
            reverse_order));
    }
    return output_tensors;
}

Tensor all_gather_async(
    const Tensor& input_tensor,
    const int32_t dim,
    const uint32_t cluster_axis,
    const MeshDevice& mesh_device,
    const ttnn::ccl::Topology topology,
    const std::vector<GlobalSemaphore>& multi_device_global_semaphore,
    const std::optional<ttnn::Tensor>& persistent_output_tensor,
    const std::optional<MemoryConfig>& memory_config,
    const std::optional<size_t> num_preferred_links,
    std::optional<tt::tt_metal::SubDeviceId> sub_device_id,
    bool use_all_gather_async_llama_sharded,
    bool use_optimal_ccl_for_llama,
    const std::optional<GlobalSemaphore>& barrier_semaphore,
    bool reverse_order) {
    return all_gather_async_impl(
        input_tensor,
        dim,
        cluster_axis,
        mesh_device,
        topology,
        multi_device_global_semaphore,
        persistent_output_tensor,
        memory_config,
        num_preferred_links,
        sub_device_id,
        use_all_gather_async_llama_sharded,
        use_optimal_ccl_for_llama,
        barrier_semaphore,
        reverse_order);
}

}  // namespace ccl
}  // namespace experimental
}  // namespace operations

}  // namespace ttnn<|MERGE_RESOLUTION|>--- conflicted
+++ resolved
@@ -283,20 +283,12 @@
     std::optional<tt::tt_metal::SubDeviceId> sub_device_id,
     bool use_all_gather_async_llama_sharded,
     bool use_optimal_ccl_for_llama,
-<<<<<<< HEAD
-    const std::optional<GlobalSemaphore>& barrier_semaphore) {
+    const std::optional<GlobalSemaphore>& barrier_semaphore,
+    bool reverse_order) {
     auto mesh_device = input_tensor.device();
     TT_FATAL(mesh_device != nullptr, "Mesh device is required");
     uint32_t num_devices = ::ttnn::ccl::get_topological_dimension(input_tensor.tensor_topology(), std::nullopt);
 
-=======
-    const std::optional<GlobalSemaphore>& barrier_semaphore,
-    bool reverse_order) {
-    TT_FATAL(
-        std::getenv("TT_METAL_SLOW_DISPATCH_MODE") == nullptr,
-        "all_gather_async op is only supported for Fast Dispatch");
-    uint32_t num_devices = devices.size();
->>>>>>> c5340c23
     TT_FATAL(num_devices > 1, "all_gather_async op will only work for num_devices > 1, but has {}", num_devices);
     ttnn::ccl::Topology ccl_topology = topology;
 
@@ -460,12 +452,8 @@
     std::optional<tt::tt_metal::SubDeviceId> sub_device_id,
     bool use_optimal_ccl_for_llama,
     bool use_all_gather_async_llama_sharded,
-<<<<<<< HEAD
-    const std::optional<GlobalSemaphore>& barrier_semaphore) {
-=======
     const std::optional<GlobalSemaphore>& barrier_semaphore,
     bool reverse_order) {
->>>>>>> c5340c23
     return all_gather_async_impl(
         input_tensor,
         dim,
@@ -495,12 +483,8 @@
     const std::optional<GlobalSemaphore>& barrier_semaphore,
     std::optional<uint32_t> chunks_per_sync,
     std::optional<uint32_t> num_workers_per_link,
-<<<<<<< HEAD
-    std::optional<uint32_t> num_buffers_per_channel) {
-=======
     std::optional<uint32_t> num_buffers_per_channel,
     bool reverse_order) {
->>>>>>> c5340c23
     return all_gather_async_impl(
         input_tensor,
         persistent_output_buffer,
@@ -510,10 +494,6 @@
         memory_config,
         topology,
         sub_device_id,
-<<<<<<< HEAD
-=======
-        ttnn::ccl::get_active_physical_devices(input_tensor),
->>>>>>> c5340c23
         cluster_axis,
         use_all_gather_async_llama_sharded,
         use_optimal_ccl_for_llama,
