// SPDX-FileCopyrightText: © 2024 Tenstorrent AI ULC
//
// SPDX-License-Identifier: Apache-2.0

#include "all_gather_async_op.hpp"
#include "ttnn/operations/functions.hpp"
#include "ttnn/operations/math.hpp"
#include "cpp/ttnn/global_semaphore.hpp"

#include "ttnn/tensor/tensor_utils.hpp"

namespace ttnn {

void AllGatherAsync::validate_with_output_tensors(
    const std::vector<Tensor>& input_tensors, const std::vector<std::optional<Tensor>>& output_tensors) const {
    TT_FATAL(input_tensors.size() == 1, "Error, Input tensor size should be 1 but has {}", input_tensors.size());
    const auto& input_tensor = input_tensors[0];
    const auto& layout = input_tensors[0].get_layout();
    const auto& dtype = input_tensors[0].get_dtype();
    const auto& page_size = input_tensors[0].buffer()->page_size();
    TT_FATAL(page_size % input_tensors[0].buffer()->alignment() == 0, "All Gather currently requires aligned pages");

    TT_FATAL(input_tensor.storage_type() == StorageType::DEVICE, "Operands to all_gather need to be on device!");
    TT_FATAL(input_tensor.buffer() != nullptr, "Operands to all_gather need to be allocated in buffers on device!");
    TT_FATAL(this->num_links > 0, "Error, num_links should be more than 0 but has {}", this->num_links);
    TT_FATAL(
        this->num_links <= input_tensor.device()->compute_with_storage_grid_size().y,
        "Worker cores used by links are parallelizaed over rows");

    TT_FATAL(
        input_tensor.memory_config().memory_layout == TensorMemoryLayout::INTERLEAVED ||
            input_tensor.memory_config().memory_layout == TensorMemoryLayout::WIDTH_SHARDED ||
            input_tensor.memory_config().memory_layout == TensorMemoryLayout::BLOCK_SHARDED ||
            input_tensor.memory_config().memory_layout == TensorMemoryLayout::HEIGHT_SHARDED,
        "Unsupported memory layout {}.",
        input_tensor.memory_config().memory_layout);

    if (output_tensors.size() > 0 and output_tensors[0].has_value()) {
        TT_FATAL(
            output_tensors.size() == 1,
            "Error, Number of output tensors should be 1 but has {}",
            output_tensors.size());

        const auto& output_tensor = output_tensors[0];
        TT_FATAL(
            output_tensor.value().storage_type() == StorageType::DEVICE,
            "Operands to all_gather need to be on device!");
        TT_FATAL(
            output_tensor.value().get_layout() == layout,
            "Error, Output tensor layout should be same as input tensor layout but has {}",
            output_tensor.value().get_layout());
        TT_FATAL(
            output_tensor.value().get_dtype() == dtype,
            "Error, Output tensor dtype should be same as input tensor dtype but has {}",
            output_tensor.value().get_dtype());
        TT_FATAL(
            output_tensor.value().get_tensor_spec().page_config() == input_tensor.get_tensor_spec().page_config(),
            "Error, Output tensor page config should be same as input tensor page config but has {}",
            output_tensor.value().get_tensor_spec().page_config());
        TT_FATAL(
            output_tensor.value().memory_config() == this->output_mem_config,
            "Error, Output tensor memory config should be same as output_mem_config but has {}",
            output_tensor.value().memory_config());

        // check the output tensor size
        auto output_shape = output_tensor.value().get_padded_shape();
        auto input_shape = input_tensor.get_padded_shape();
        TT_FATAL(
            output_shape.size() == input_shape.size(),
            "Error, Output tensor shape should have same number of dimensions as input tensor but has {}",
            output_shape.size());
        for (size_t i = 0; i < input_shape.size(); ++i) {
            if (i == this->dim) {
                TT_FATAL(
                    output_shape[i] <= input_shape[i] * this->ring_size,
                    "Error, Output tensor shape at dimension {} should be {} but has {}",
                    i,
                    input_shape[i] * this->ring_size,
                    output_shape[i]);
            } else {
                TT_FATAL(
                    output_shape[i] == input_shape[i],
                    "Error, Output tensor shape at dimension {} should be {} but has {}",
                    i,
                    input_shape[i],
                    output_shape[i]);
            }
        }

        // check memory layout
        TT_FATAL(
            output_tensor.value().memory_config().memory_layout == input_tensor.memory_config().memory_layout,
            "Error, Output tensor memory layout should be same as input tensor memory layout but has {}",
            output_tensor.value().memory_config().memory_layout);
    }
}

std::vector<ttnn::TensorSpec> AllGatherAsync::compute_output_specs(const std::vector<Tensor>& input_tensors) const {
    const auto& input_tensor = input_tensors[0];
    auto shape = input_tensor.get_padded_shape();  // TODO: Replace with get_logical_shape()
    shape[this->dim] *= this->ring_size;
    return {TensorSpec(
        shape,
        TensorLayout(input_tensor.get_dtype(), input_tensor.get_tensor_spec().page_config(), output_mem_config))};
}

AllGatherAsyncVersion AllGatherAsync::select_version(const Tensor& input_tensor) const {
    auto input_tensor_shape = input_tensor.get_padded_shape();
    auto input_tensor_buffer_layout = input_tensor.buffer()->buffer_layout();
    auto input_tensor_page_layout = input_tensor.layout();
    auto input_tensor_memory_config = input_tensor.memory_config();
    bool input_is_sharded = input_tensor_memory_config.shard_spec.has_value();
    bool output_is_sharded = output_mem_config.shard_spec.has_value();
    uint32_t input_shard_num_cores = 0;
    uint32_t output_shard_num_cores = 0;
    if (input_is_sharded) {
        input_shard_num_cores = input_tensor_memory_config.shard_spec->grid.num_cores();
        log_trace(
            tt::LogOp,
            "[select_version] input_tensor_memory_config.shard_spec->shape: {}",
            input_tensor_memory_config.shard_spec->shape);
    }
    if (output_is_sharded) {
        output_shard_num_cores = output_mem_config.shard_spec->grid.num_cores();
        log_trace(tt::LogOp, "[select_version] output_mem_config.shard_spec->shape: {}", output_mem_config.shard_spec->shape);
    }

    log_trace(tt::LogOp, "[select_version] input_tensor_shape: {}", input_tensor_shape);
    log_trace(tt::LogOp, "[select_version] input_tensor_memory_config: {}", input_tensor_memory_config);
    log_trace(tt::LogOp, "[select_version] output_mem_config: {}", output_mem_config);
    log_trace(tt::LogOp, "[select_version] input_shard_num_cores: {}", input_shard_num_cores);
    log_trace(tt::LogOp, "[select_version] output_shard_num_cores: {}", output_shard_num_cores);

    // Check for minimal interleaved case
    if (input_tensor_shape[0] == 1 && input_tensor_shape[1] == 1 && input_tensor_shape[2] == 32 &&
        input_tensor_buffer_layout == tt::tt_metal::TensorMemoryLayout::INTERLEAVED &&
        input_tensor_page_layout == tt::tt_metal::Layout::TILE) {
        return AllGatherAsyncVersion::MINIMAL_INTERLEAVED_32;
    }

    log_trace(tt::LogOp, "[select_version] input_is_sharded: {}", input_is_sharded);
    log_trace(tt::LogOp, "[select_version] output_is_sharded: {}", output_is_sharded);

    if (input_is_sharded && output_is_sharded) {
        // Check for llama post binary mult+silu case
        if (input_tensor_shape[0] == 1 && input_tensor_shape[1] == 1 && input_tensor_shape[2] == 32 &&
            input_tensor_shape[3] == 960 && input_tensor_memory_config.buffer_type == BufferType::L1 &&
            output_mem_config.buffer_type == BufferType::L1 &&
            input_tensor_memory_config.memory_layout == TensorMemoryLayout::WIDTH_SHARDED &&
            output_mem_config.memory_layout == TensorMemoryLayout::WIDTH_SHARDED &&
            input_tensor_memory_config.shard_spec->shape[0] == 32 &&
            input_tensor_memory_config.shard_spec->shape[1] == 32 &&
            output_mem_config.shard_spec->shape[0] == 32 &&
            output_mem_config.shard_spec->shape[1] == 160 && input_shard_num_cores == 30 &&
            output_shard_num_cores == 24) {
            log_trace(
                tt::LogOp,
                "Matching conditions for Llama post binary mult+silu, using LLAMA_MINIMAL_SHARDED implementation");
            return AllGatherAsyncVersion::LLAMA_MINIMAL_SHARDED;
        }

        // Check for llama post SDPA case
        if (input_tensor_shape[0] == 1 && input_tensor_shape[1] == 8 && input_tensor_shape[2] == 32 &&
            input_tensor_shape[3] == 128 && input_tensor_memory_config.buffer_type == BufferType::L1 &&
            output_mem_config.buffer_type == BufferType::L1 &&
            input_tensor_memory_config.memory_layout == TensorMemoryLayout::HEIGHT_SHARDED &&
            output_mem_config.memory_layout == TensorMemoryLayout::HEIGHT_SHARDED &&
            input_tensor_memory_config.shard_spec->shape[0] == 32 &&
            input_tensor_memory_config.shard_spec->shape[1] == 128 &&
            output_mem_config.shard_spec->shape[0] == 32 &&
            output_mem_config.shard_spec->shape[1] == 128 && input_shard_num_cores == 8 &&
            output_shard_num_cores == 32) {
            log_trace(tt::LogOp, "Matching conditions for Llama post SDPA, using LLAMA_MINIMAL_SHARDED implementation");
            return AllGatherAsyncVersion::LLAMA_MINIMAL_SHARDED;
        }

        // Check for llama rms norm case
        if (input_tensor_shape[0] == 1 && input_tensor_shape[1] == 1 && input_tensor_shape[2] == 32 &&
            input_tensor_shape[3] == 32 && input_tensor_memory_config.buffer_type == BufferType::L1 &&
            output_mem_config.buffer_type == BufferType::L1 &&
            input_tensor_memory_config.memory_layout == TensorMemoryLayout::WIDTH_SHARDED &&
            output_mem_config.memory_layout == TensorMemoryLayout::WIDTH_SHARDED &&
            input_tensor_memory_config.shard_spec->shape[0] == 32 &&
            input_tensor_memory_config.shard_spec->shape[1] == 32 && output_mem_config.shard_spec->shape[0] == 32 &&
            output_mem_config.shard_spec->shape[1] == 128 && input_shard_num_cores == 1 &&
            output_shard_num_cores == 1) {
            log_trace(
                tt::LogOp, "Matching conditions for Llama rms norm case, using LLAMA_MINIMAL_SHARDED implementation");
            return AllGatherAsyncVersion::LLAMA_MINIMAL_SHARDED;
        }
    }
    log_trace(tt::LogOp, "Using generic implementation");
    return AllGatherAsyncVersion::GENERIC;
}

tt::tt_metal::operation::MeshWorkloadWithCallbacks AllGatherAsync::create_mesh_workload(
    const ttnn::MeshCoordinateRangeSet& tensor_coords,
    const std::vector<Tensor>& input_tensors,
    std::vector<Tensor>& output_tensors) const {
    return ccl::create_mesh_workload_from_programs(
        tensor_coords, input_tensors, output_tensors, [&, this](const ttnn::MeshCoordinate& coord) {
            return create_program_at(coord, input_tensors, output_tensors);
        });
}

tt::tt_metal::operation::ProgramWithCallbacks AllGatherAsync::create_program_at(
    const MeshCoordinate& coord, const std::vector<Tensor>& input_tensors, std::vector<Tensor>& output_tensors) const {
<<<<<<< HEAD
    tt::log_debug(tt::LogOp, "DEBUG: create_program is called");
    IDevice* target_device =
        input_tensors[0].mesh_device() ? input_tensors[0].mesh_device()->get_device(coord) : input_tensors[0].device();

    const int num_devices = devices.size();
    std::optional<IDevice*> forward_device = std::nullopt;
    std::optional<IDevice*> backward_device = std::nullopt;
    uint32_t device_index = 0;  // Initialize device index
    for (uint32_t i = 0; i < num_devices; ++i) {
        if (devices.at(i) == target_device) {
            device_index = i;
            if (i != 0) {
                backward_device = devices.at(i - 1);
            } else if (topology == ttnn::ccl::Topology::Ring) {
                backward_device = devices.at(num_devices - 1);
            }
            if (i != num_devices - 1) {
                forward_device = devices.at(i + 1);
            } else if (topology == ttnn::ccl::Topology::Ring) {
                forward_device = devices.at(0);
=======
    tt::log_debug(tt::LogOp, "DEBUG: create_program_at is called");
    auto mesh_device = input_tensors[0].mesh_device();
    AllGatherAsyncVersion version = select_version(input_tensors[0]);
    IDevice* target_device = mesh_device ? mesh_device->get_device(coord) : input_tensors[0].device();
    std::vector<IDevice*> devices_to_use = {};
    if (this->cluster_axis.has_value()) {
        // User specified the cluster-axis. Derive devices based on the current coordinate
        // and the cluster-axis.
        const auto& mesh_view = input_tensors[0].mesh_device()->get_view();
        devices_to_use = (this->cluster_axis.value() == 0) ? mesh_view.get_devices_on_column(coord[1])
                                                           : mesh_view.get_devices_on_row(coord[0]);
    } else {
        devices_to_use = devices;
    }

    std::optional<IDevice*> forward_device = std::nullopt;
    std::optional<IDevice*> backward_device = std::nullopt;
    uint32_t device_index = 0;  // Initialize device index
    for (uint32_t i = 0; i < this->ring_size; ++i) {
        if (devices_to_use.at(i) == target_device) {
            device_index = i;
            if (i != 0) {
                backward_device = devices_to_use.at(i - 1);
            } else if (topology == ttnn::ccl::Topology::Ring) {
                backward_device = devices_to_use.at(this->ring_size - 1);
            }
            if (i != this->ring_size - 1) {
                forward_device = devices_to_use.at(i + 1);
            } else if (topology == ttnn::ccl::Topology::Ring) {
                forward_device = devices_to_use.at(0);
>>>>>>> 6cc4fb1f
            }
        }
    }

    AllGatherAsyncVersion version = select_version(input_tensors[0]);
    log_trace(tt::LogOp, "version: {}", static_cast<uint32_t>(version));

    switch (version) {
        case AllGatherAsyncVersion::MINIMAL_INTERLEAVED_32:
            log_trace(
                tt::LogOp,
                "Detected all gather specialized shape. all_gather_async_minimal_interleaved_dim3_1_1_32_any is "
                "called");
            return all_gather_async_minimal_interleaved_dim3_1_1_32_any(
                input_tensors[0],
<<<<<<< HEAD
=======
                target_device,
>>>>>>> 6cc4fb1f
                forward_device,
                backward_device,
                output_tensors[0],
                this->dim,
                this->num_links,
                this->ring_size,
                device_index,
                this->topology,
                this->semaphore,
                this->sub_device_id);

        case AllGatherAsyncVersion::LLAMA_MINIMAL_SHARDED:
            log_trace(tt::LogOp, "Detected all gather specialized shape. all_gather_async_llama_sharded is called");
            return all_gather_async_llama_sharded(
                input_tensors[0],
<<<<<<< HEAD
=======
                target_device,
>>>>>>> 6cc4fb1f
                forward_device,
                backward_device,
                output_tensors[0],
                this->dim,
                this->num_links,
                this->ring_size,
                device_index,
                this->topology,
                this->semaphore,
                this->sub_device_id);

        case AllGatherAsyncVersion::GENERIC:
        default:
            log_trace(tt::LogOp, "Running generic all_gather_async_multi_core_with_workers");
            return all_gather_async_multi_core_with_workers(
                input_tensors[0],
<<<<<<< HEAD
=======
                target_device,
>>>>>>> 6cc4fb1f
                forward_device,
                backward_device,
                output_tensors[0],
                this->dim,
                this->num_links,
                this->ring_size,
                device_index,
                this->topology,
                this->semaphore,
                this->sub_device_id);
    }
}

tt::tt_metal::operation::Hash AllGatherAsync::compute_program_hash(const std::vector<Tensor>& input_tensors) const {
    log_trace(tt::LogOp, "compute_program_hash is called");
    AllGatherAsyncVersion version = select_version(input_tensors[0]);
    log_trace(tt::LogOp, "version: {}", static_cast<uint32_t>(version));
    auto input_shape = input_tensors[0].get_padded_shape();
    auto input_memory_layout = input_tensors[0].get_layout();
    auto input_dtype = input_tensors[0].get_dtype();
    auto input_memory_config = input_tensors[0].memory_config();
    if (version == AllGatherAsyncVersion::GENERIC) {
        // Generic version should hash semaphore address as well
        uint32_t semaphore_address = this->semaphore.address();
        return tt::tt_metal::operation::hash_operation<AllGatherAsync>(
            this->dim,
            this->num_links,
            this->ring_size,
            this->output_mem_config,
            this->topology,
            input_shape,
            input_memory_layout,
            input_dtype,
            input_memory_config,
            semaphore_address);
    }
    return tt::tt_metal::operation::hash_operation<AllGatherAsync>(
        this->dim,
        this->num_links,
        this->ring_size,
        this->output_mem_config,
        this->topology,
        input_shape,
        input_memory_layout,
        input_dtype,
        input_memory_config);
}

namespace operations {
namespace experimental {
namespace ccl {

namespace {
Tensor all_gather_async_impl(
    const Tensor& input_tensor,
    const uint32_t dim,
    const GlobalSemaphore& multi_device_global_semaphore,
    const uint32_t num_links,
    const std::optional<MemoryConfig>& memory_config,
    const ttnn::ccl::Topology topology,
    std::optional<tt::tt_metal::SubDeviceId> sub_device_id,
<<<<<<< HEAD
    bool enable_persistent_fabric_mode,
=======
>>>>>>> 6cc4fb1f
    const std::vector<IDevice*>& devices) {
    TT_FATAL(
        std::getenv("TT_METAL_SLOW_DISPATCH_MODE") == nullptr,
        "all_gather_async op is only supported for Fast Dispatch");
    uint32_t num_devices = devices.size();
    TT_FATAL(num_devices > 1, "all_gather_async op will only work for num_devices > 1, but has {}", num_devices);
    ttnn::ccl::Topology ccl_topology = topology;

    if (num_devices == 2) {
        ccl_topology = ttnn::ccl::Topology::Linear;
    }
<<<<<<< HEAD
    std::vector<Tensor> output_tensors = {
        input_tensor.mesh_device() ? Tensor(input_tensor.mesh_device()) : Tensor({input_tensor.device()})};

=======
>>>>>>> 6cc4fb1f
    tt::log_debug(
        tt::LogOp, "DEBUG: creating line_fabric with num devices: {}, num links: {}", devices.size(), num_links);
    tt::log_debug(tt::LogOp, "DEBUG: line_fabric is created");

    // create this semaphore for all cores since we don't know which core will be used for teardown draining
    CoreCoord grid_size = devices[0]->compute_with_storage_grid_size();
    auto core_grid = CoreRange({0, 0}, {grid_size.x - 1, grid_size.y - 1});

<<<<<<< HEAD
    tt::tt_metal::operation::launch_op(
        [dim,
         num_links,
         num_devices,
         memory_config,
         devices,
         ccl_topology,
         multi_device_global_semaphore,
         sub_device_id,
         enable_persistent_fabric_mode](
            const std::vector<Tensor>& input_tensors,
            const std::vector<std::optional<const Tensor>>& optional_input_tensors,
            const std::vector<std::optional<Tensor>>& optional_output_tensors) mutable -> std::vector<Tensor> {
            const auto& input_tensor = input_tensors.at(0);

            return tt::tt_metal::operation::run(
                ttnn::AllGatherAsync(
                    devices,
                    dim,
                    num_links,
                    num_devices,
                    memory_config.value_or(input_tensor.memory_config()),
                    ccl_topology,
                    multi_device_global_semaphore,
                    sub_device_id,
                    enable_persistent_fabric_mode,
                    /*cluster_axis=*/std::nullopt),
                {input_tensor},
                optional_input_tensors,
                optional_output_tensors);
        },
        {input_tensor},
        output_tensors);
    return output_tensors.at(0);
=======
    return tt::tt_metal::operation::run(
               ttnn::AllGatherAsync(
                   devices,
                   dim,
                   num_links,
                   num_devices,
                   memory_config.value_or(input_tensor.memory_config()),
                   ccl_topology,
                   multi_device_global_semaphore,
                   sub_device_id,
                   /*cluster_axis=*/std::nullopt),
               {input_tensor})
        .at(0);
>>>>>>> 6cc4fb1f
}

Tensor all_gather_async_impl(
    const Tensor& input_tensor,
    const int32_t dim,
    const uint32_t cluster_axis,
    const MeshDevice& mesh_device,
    const ttnn::ccl::Topology topology,
    const GlobalSemaphore& multi_device_global_semaphore,
    const std::optional<ttnn::Tensor>& persistent_output_tensor,
    const std::optional<MemoryConfig>& memory_config,
    const std::optional<size_t> num_preferred_links,
    std::optional<tt::tt_metal::SubDeviceId> sub_device_id) {
    const auto mesh_view = mesh_device.get_view();
    TT_FATAL(
        mesh_view.is_mesh_2d(), "all-gather invoked with cluster_axis API on >2D mesh, which is currently unsupported");
    std::size_t num_devices = (cluster_axis == 0) ? mesh_view.num_rows() : mesh_view.num_cols();
    auto devices = (cluster_axis == 0) ? mesh_view.get_devices_on_column(0) : mesh_view.get_devices_on_row(0);

    int32_t rank = input_tensor.get_logical_shape().rank();

    int32_t gather_dim = (dim < 0) ? rank + dim : dim;

    TT_FATAL(
        gather_dim >= -rank && gather_dim <= rank - 1,
        "Dimension input should be in between -{} and {}, but has {}",
        rank,
        rank - 1,
        dim);

<<<<<<< HEAD
    std::vector<Tensor> output_tensors = {
        input_tensor.mesh_device() ? Tensor(input_tensor.mesh_device()) : Tensor({input_tensor.device()})};
=======
>>>>>>> 6cc4fb1f
    std::vector<std::optional<Tensor>> optional_output_tensors = {persistent_output_tensor};

    CoreCoord grid_size = mesh_device.compute_with_storage_grid_size();
    auto core_grid = CoreRange({0, 0}, {grid_size.x - 1, grid_size.y - 1});

<<<<<<< HEAD
    tt::tt_metal::operation::launch_op(
        [gather_dim,
         num_preferred_links,
         memory_config,
         cluster_axis,
         devices,
         num_devices,
         topology,
         multi_device_global_semaphore,
         sub_device_id,
         enable_persistent_fabric_mode](
            const std::vector<Tensor>& input_tensors,
            const std::vector<std::optional<const Tensor>>& optional_input_tensors,
            const std::vector<std::optional<Tensor>>& optional_output_tensors) mutable -> std::vector<Tensor> {
            const auto& input_tensor = input_tensors.at(0);
            return tt::tt_metal::operation::run(
                ttnn::AllGatherAsync{
                    devices,
                    gather_dim,
                    num_preferred_links.has_value() ? num_preferred_links.value() : 1,
                    num_devices,
                    memory_config.value_or(input_tensor.memory_config()),
                    topology,
                    multi_device_global_semaphore,
                    sub_device_id,
                    enable_persistent_fabric_mode,
                    cluster_axis},
                {input_tensor},
                optional_input_tensors,
                optional_output_tensors);
        },
        {input_tensor},
        output_tensors,
        {},  // optional_input_tensors
        optional_output_tensors);
    return output_tensors.at(0);
=======
    return tt::tt_metal::operation::run(
               ttnn::AllGatherAsync{
                   {},
                   gather_dim,
                   num_preferred_links.has_value() ? num_preferred_links.value() : 1,
                   num_devices,
                   memory_config.value_or(input_tensor.memory_config()),
                   topology,
                   multi_device_global_semaphore,
                   sub_device_id,
                   cluster_axis},
               {input_tensor},
               {},
               optional_output_tensors)
        .at(0);
}
}  // namespace

Tensor all_gather_async(
    const Tensor& input_tensor,
    const uint32_t dim,
    const GlobalSemaphore& multi_device_global_semaphore,
    const uint32_t num_links,
    const std::optional<MemoryConfig>& memory_config,
    const ttnn::ccl::Topology topology,
    std::optional<tt::tt_metal::SubDeviceId> sub_device_id) {
    std::vector<IDevice*> devices;
    for (const auto& spec : input_tensor.device_storage().specs) {
        devices.push_back(input_tensor.mesh_device()->get_device(spec.first));
    }
    return all_gather_async_impl(
        input_tensor, dim, multi_device_global_semaphore, num_links, memory_config, topology, sub_device_id, devices);
}

std::vector<Tensor> all_gather_async(
    const std::vector<Tensor>& input_tensors,
    const uint32_t dim,
    const global_semaphore::MultiDeviceGlobalSemaphore& multi_device_global_semaphore,
    const uint32_t num_links,
    const std::optional<MemoryConfig>& memory_config,
    const ttnn::ccl::Topology topology,
    std::optional<tt::tt_metal::SubDeviceId> sub_device_id) {
    std::vector<IDevice*> devices;
    devices.reserve(input_tensors.size());
    for (const auto& input_tensor : input_tensors) {
        devices.push_back(input_tensor.device());
    }
    std::vector<Tensor> output_tensors;
    output_tensors.reserve(input_tensors.size());
    for (size_t i = 0; i < input_tensors.size(); i++) {
        output_tensors.push_back(all_gather_async_impl(
            input_tensors[i],
            dim,
            multi_device_global_semaphore.global_semaphores[i],
            num_links,
            memory_config,
            topology,
            sub_device_id,
            devices));
    }
    return output_tensors;
}

Tensor all_gather_async(
    const Tensor& input_tensor,
    const int32_t dim,
    const uint32_t cluster_axis,
    const MeshDevice& mesh_device,
    const ttnn::ccl::Topology topology,
    const GlobalSemaphore& multi_device_global_semaphore,
    const std::optional<ttnn::Tensor>& persistent_output_tensor,
    const std::optional<MemoryConfig>& memory_config,
    const std::optional<size_t> num_preferred_links,
    std::optional<tt::tt_metal::SubDeviceId> sub_device_id) {
    return all_gather_async_impl(
        input_tensor,
        dim,
        cluster_axis,
        mesh_device,
        topology,
        multi_device_global_semaphore,
        persistent_output_tensor,
        memory_config,
        num_preferred_links,
        sub_device_id);
}

std::vector<Tensor> all_gather_async(
    const std::vector<Tensor>& input_tensors,
    const int32_t dim,
    const uint32_t cluster_axis,
    const MeshDevice& mesh_device,
    const ttnn::ccl::Topology topology,
    const global_semaphore::MultiDeviceGlobalSemaphore& multi_device_global_semaphore,
    const std::optional<ttnn::Tensor>& persistent_output_tensor,
    const std::optional<MemoryConfig>& memory_config,
    const std::optional<size_t> num_preferred_links,
    std::optional<tt::tt_metal::SubDeviceId> sub_device_id) {
    std::vector<Tensor> output_tensors;
    output_tensors.reserve(input_tensors.size());
    for (size_t i = 0; i < input_tensors.size(); i++) {
        output_tensors.push_back(all_gather_async_impl(
            input_tensors[i],
            dim,
            cluster_axis,
            mesh_device,
            topology,
            multi_device_global_semaphore.global_semaphores[i],
            persistent_output_tensor,
            memory_config,
            num_preferred_links,
            sub_device_id));
    }
    return output_tensors;
>>>>>>> 6cc4fb1f
}
}  // namespace

Tensor all_gather_async(
    const Tensor& input_tensor,
    const uint32_t dim,
    const GlobalSemaphore& multi_device_global_semaphore,
    const uint32_t num_links,
    const std::optional<MemoryConfig>& memory_config,
    const ttnn::ccl::Topology topology,
    std::optional<tt::tt_metal::SubDeviceId> sub_device_id,
    bool enable_persistent_fabric_mode) {
    auto devices = input_tensor.mesh_device()->get_devices();
    return all_gather_async_impl(
        input_tensor,
        dim,
        multi_device_global_semaphore,
        num_links,
        memory_config,
        topology,
        sub_device_id,
        enable_persistent_fabric_mode,
        devices);
}

std::vector<Tensor> all_gather_async(
    const std::vector<Tensor>& input_tensors,
    const uint32_t dim,
    const global_semaphore::MultiDeviceGlobalSemaphore& multi_device_global_semaphore,
    const uint32_t num_links,
    const std::optional<MemoryConfig>& memory_config,
    const ttnn::ccl::Topology topology,
    std::optional<tt::tt_metal::SubDeviceId> sub_device_id,
    bool enable_persistent_fabric_mode) {
    std::vector<IDevice*> devices;
    devices.reserve(input_tensors.size());
    for (const auto& input_tensor : input_tensors) {
        devices.push_back(input_tensor.device());
    }
    std::vector<Tensor> output_tensors;
    output_tensors.reserve(input_tensors.size());
    for (size_t i = 0; i < input_tensors.size(); i++) {
        output_tensors.push_back(all_gather_async_impl(
            input_tensors[i],
            dim,
            multi_device_global_semaphore.global_semaphores[i],
            num_links,
            memory_config,
            topology,
            sub_device_id,
            enable_persistent_fabric_mode,
            devices));
    }
    return output_tensors;
}

Tensor all_gather_async(
    const Tensor& input_tensor,
    const int32_t dim,
    const uint32_t cluster_axis,
    const MeshDevice& mesh_device,
    const ttnn::ccl::Topology topology,
    const GlobalSemaphore& multi_device_global_semaphore,
    const std::optional<ttnn::Tensor>& persistent_output_tensor,
    const std::optional<MemoryConfig>& memory_config,
    const std::optional<size_t> num_preferred_links,
    std::optional<tt::tt_metal::SubDeviceId> sub_device_id,
    bool enable_persistent_fabric_mode) {
    return all_gather_async_impl(
        input_tensor,
        dim,
        cluster_axis,
        mesh_device,
        topology,
        multi_device_global_semaphore,
        persistent_output_tensor,
        memory_config,
        num_preferred_links,
        sub_device_id,
        enable_persistent_fabric_mode);
}

std::vector<Tensor> all_gather_async(
    const std::vector<Tensor>& input_tensors,
    const int32_t dim,
    const uint32_t cluster_axis,
    const MeshDevice& mesh_device,
    const ttnn::ccl::Topology topology,
    const global_semaphore::MultiDeviceGlobalSemaphore& multi_device_global_semaphore,
    const std::optional<ttnn::Tensor>& persistent_output_tensor,
    const std::optional<MemoryConfig>& memory_config,
    const std::optional<size_t> num_preferred_links,
    std::optional<tt::tt_metal::SubDeviceId> sub_device_id,
    bool enable_persistent_fabric_mode) {
    std::vector<Tensor> output_tensors;
    output_tensors.reserve(input_tensors.size());
    for (size_t i = 0; i < input_tensors.size(); i++) {
        output_tensors.push_back(all_gather_async_impl(
            input_tensors[i],
            dim,
            cluster_axis,
            mesh_device,
            topology,
            multi_device_global_semaphore.global_semaphores[i],
            persistent_output_tensor,
            memory_config,
            num_preferred_links,
            sub_device_id,
            enable_persistent_fabric_mode));
    }
    return output_tensors;
}

}  // namespace ccl
}  // namespace experimental
}  // namespace operations

}  // namespace ttnn<|MERGE_RESOLUTION|>--- conflicted
+++ resolved
@@ -205,28 +205,6 @@
 
 tt::tt_metal::operation::ProgramWithCallbacks AllGatherAsync::create_program_at(
     const MeshCoordinate& coord, const std::vector<Tensor>& input_tensors, std::vector<Tensor>& output_tensors) const {
-<<<<<<< HEAD
-    tt::log_debug(tt::LogOp, "DEBUG: create_program is called");
-    IDevice* target_device =
-        input_tensors[0].mesh_device() ? input_tensors[0].mesh_device()->get_device(coord) : input_tensors[0].device();
-
-    const int num_devices = devices.size();
-    std::optional<IDevice*> forward_device = std::nullopt;
-    std::optional<IDevice*> backward_device = std::nullopt;
-    uint32_t device_index = 0;  // Initialize device index
-    for (uint32_t i = 0; i < num_devices; ++i) {
-        if (devices.at(i) == target_device) {
-            device_index = i;
-            if (i != 0) {
-                backward_device = devices.at(i - 1);
-            } else if (topology == ttnn::ccl::Topology::Ring) {
-                backward_device = devices.at(num_devices - 1);
-            }
-            if (i != num_devices - 1) {
-                forward_device = devices.at(i + 1);
-            } else if (topology == ttnn::ccl::Topology::Ring) {
-                forward_device = devices.at(0);
-=======
     tt::log_debug(tt::LogOp, "DEBUG: create_program_at is called");
     auto mesh_device = input_tensors[0].mesh_device();
     AllGatherAsyncVersion version = select_version(input_tensors[0]);
@@ -257,12 +235,10 @@
                 forward_device = devices_to_use.at(i + 1);
             } else if (topology == ttnn::ccl::Topology::Ring) {
                 forward_device = devices_to_use.at(0);
->>>>>>> 6cc4fb1f
             }
         }
     }
 
-    AllGatherAsyncVersion version = select_version(input_tensors[0]);
     log_trace(tt::LogOp, "version: {}", static_cast<uint32_t>(version));
 
     switch (version) {
@@ -273,10 +249,7 @@
                 "called");
             return all_gather_async_minimal_interleaved_dim3_1_1_32_any(
                 input_tensors[0],
-<<<<<<< HEAD
-=======
                 target_device,
->>>>>>> 6cc4fb1f
                 forward_device,
                 backward_device,
                 output_tensors[0],
@@ -292,10 +265,7 @@
             log_trace(tt::LogOp, "Detected all gather specialized shape. all_gather_async_llama_sharded is called");
             return all_gather_async_llama_sharded(
                 input_tensors[0],
-<<<<<<< HEAD
-=======
                 target_device,
->>>>>>> 6cc4fb1f
                 forward_device,
                 backward_device,
                 output_tensors[0],
@@ -312,10 +282,7 @@
             log_trace(tt::LogOp, "Running generic all_gather_async_multi_core_with_workers");
             return all_gather_async_multi_core_with_workers(
                 input_tensors[0],
-<<<<<<< HEAD
-=======
                 target_device,
->>>>>>> 6cc4fb1f
                 forward_device,
                 backward_device,
                 output_tensors[0],
@@ -377,10 +344,6 @@
     const std::optional<MemoryConfig>& memory_config,
     const ttnn::ccl::Topology topology,
     std::optional<tt::tt_metal::SubDeviceId> sub_device_id,
-<<<<<<< HEAD
-    bool enable_persistent_fabric_mode,
-=======
->>>>>>> 6cc4fb1f
     const std::vector<IDevice*>& devices) {
     TT_FATAL(
         std::getenv("TT_METAL_SLOW_DISPATCH_MODE") == nullptr,
@@ -392,12 +355,6 @@
     if (num_devices == 2) {
         ccl_topology = ttnn::ccl::Topology::Linear;
     }
-<<<<<<< HEAD
-    std::vector<Tensor> output_tensors = {
-        input_tensor.mesh_device() ? Tensor(input_tensor.mesh_device()) : Tensor({input_tensor.device()})};
-
-=======
->>>>>>> 6cc4fb1f
     tt::log_debug(
         tt::LogOp, "DEBUG: creating line_fabric with num devices: {}, num links: {}", devices.size(), num_links);
     tt::log_debug(tt::LogOp, "DEBUG: line_fabric is created");
@@ -406,42 +363,6 @@
     CoreCoord grid_size = devices[0]->compute_with_storage_grid_size();
     auto core_grid = CoreRange({0, 0}, {grid_size.x - 1, grid_size.y - 1});
 
-<<<<<<< HEAD
-    tt::tt_metal::operation::launch_op(
-        [dim,
-         num_links,
-         num_devices,
-         memory_config,
-         devices,
-         ccl_topology,
-         multi_device_global_semaphore,
-         sub_device_id,
-         enable_persistent_fabric_mode](
-            const std::vector<Tensor>& input_tensors,
-            const std::vector<std::optional<const Tensor>>& optional_input_tensors,
-            const std::vector<std::optional<Tensor>>& optional_output_tensors) mutable -> std::vector<Tensor> {
-            const auto& input_tensor = input_tensors.at(0);
-
-            return tt::tt_metal::operation::run(
-                ttnn::AllGatherAsync(
-                    devices,
-                    dim,
-                    num_links,
-                    num_devices,
-                    memory_config.value_or(input_tensor.memory_config()),
-                    ccl_topology,
-                    multi_device_global_semaphore,
-                    sub_device_id,
-                    enable_persistent_fabric_mode,
-                    /*cluster_axis=*/std::nullopt),
-                {input_tensor},
-                optional_input_tensors,
-                optional_output_tensors);
-        },
-        {input_tensor},
-        output_tensors);
-    return output_tensors.at(0);
-=======
     return tt::tt_metal::operation::run(
                ttnn::AllGatherAsync(
                    devices,
@@ -455,7 +376,6 @@
                    /*cluster_axis=*/std::nullopt),
                {input_tensor})
         .at(0);
->>>>>>> 6cc4fb1f
 }
 
 Tensor all_gather_async_impl(
@@ -473,7 +393,6 @@
     TT_FATAL(
         mesh_view.is_mesh_2d(), "all-gather invoked with cluster_axis API on >2D mesh, which is currently unsupported");
     std::size_t num_devices = (cluster_axis == 0) ? mesh_view.num_rows() : mesh_view.num_cols();
-    auto devices = (cluster_axis == 0) ? mesh_view.get_devices_on_column(0) : mesh_view.get_devices_on_row(0);
 
     int32_t rank = input_tensor.get_logical_shape().rank();
 
@@ -486,54 +405,11 @@
         rank - 1,
         dim);
 
-<<<<<<< HEAD
-    std::vector<Tensor> output_tensors = {
-        input_tensor.mesh_device() ? Tensor(input_tensor.mesh_device()) : Tensor({input_tensor.device()})};
-=======
->>>>>>> 6cc4fb1f
     std::vector<std::optional<Tensor>> optional_output_tensors = {persistent_output_tensor};
 
     CoreCoord grid_size = mesh_device.compute_with_storage_grid_size();
     auto core_grid = CoreRange({0, 0}, {grid_size.x - 1, grid_size.y - 1});
 
-<<<<<<< HEAD
-    tt::tt_metal::operation::launch_op(
-        [gather_dim,
-         num_preferred_links,
-         memory_config,
-         cluster_axis,
-         devices,
-         num_devices,
-         topology,
-         multi_device_global_semaphore,
-         sub_device_id,
-         enable_persistent_fabric_mode](
-            const std::vector<Tensor>& input_tensors,
-            const std::vector<std::optional<const Tensor>>& optional_input_tensors,
-            const std::vector<std::optional<Tensor>>& optional_output_tensors) mutable -> std::vector<Tensor> {
-            const auto& input_tensor = input_tensors.at(0);
-            return tt::tt_metal::operation::run(
-                ttnn::AllGatherAsync{
-                    devices,
-                    gather_dim,
-                    num_preferred_links.has_value() ? num_preferred_links.value() : 1,
-                    num_devices,
-                    memory_config.value_or(input_tensor.memory_config()),
-                    topology,
-                    multi_device_global_semaphore,
-                    sub_device_id,
-                    enable_persistent_fabric_mode,
-                    cluster_axis},
-                {input_tensor},
-                optional_input_tensors,
-                optional_output_tensors);
-        },
-        {input_tensor},
-        output_tensors,
-        {},  // optional_input_tensors
-        optional_output_tensors);
-    return output_tensors.at(0);
-=======
     return tt::tt_metal::operation::run(
                ttnn::AllGatherAsync{
                    {},
@@ -648,118 +524,6 @@
             sub_device_id));
     }
     return output_tensors;
->>>>>>> 6cc4fb1f
-}
-}  // namespace
-
-Tensor all_gather_async(
-    const Tensor& input_tensor,
-    const uint32_t dim,
-    const GlobalSemaphore& multi_device_global_semaphore,
-    const uint32_t num_links,
-    const std::optional<MemoryConfig>& memory_config,
-    const ttnn::ccl::Topology topology,
-    std::optional<tt::tt_metal::SubDeviceId> sub_device_id,
-    bool enable_persistent_fabric_mode) {
-    auto devices = input_tensor.mesh_device()->get_devices();
-    return all_gather_async_impl(
-        input_tensor,
-        dim,
-        multi_device_global_semaphore,
-        num_links,
-        memory_config,
-        topology,
-        sub_device_id,
-        enable_persistent_fabric_mode,
-        devices);
-}
-
-std::vector<Tensor> all_gather_async(
-    const std::vector<Tensor>& input_tensors,
-    const uint32_t dim,
-    const global_semaphore::MultiDeviceGlobalSemaphore& multi_device_global_semaphore,
-    const uint32_t num_links,
-    const std::optional<MemoryConfig>& memory_config,
-    const ttnn::ccl::Topology topology,
-    std::optional<tt::tt_metal::SubDeviceId> sub_device_id,
-    bool enable_persistent_fabric_mode) {
-    std::vector<IDevice*> devices;
-    devices.reserve(input_tensors.size());
-    for (const auto& input_tensor : input_tensors) {
-        devices.push_back(input_tensor.device());
-    }
-    std::vector<Tensor> output_tensors;
-    output_tensors.reserve(input_tensors.size());
-    for (size_t i = 0; i < input_tensors.size(); i++) {
-        output_tensors.push_back(all_gather_async_impl(
-            input_tensors[i],
-            dim,
-            multi_device_global_semaphore.global_semaphores[i],
-            num_links,
-            memory_config,
-            topology,
-            sub_device_id,
-            enable_persistent_fabric_mode,
-            devices));
-    }
-    return output_tensors;
-}
-
-Tensor all_gather_async(
-    const Tensor& input_tensor,
-    const int32_t dim,
-    const uint32_t cluster_axis,
-    const MeshDevice& mesh_device,
-    const ttnn::ccl::Topology topology,
-    const GlobalSemaphore& multi_device_global_semaphore,
-    const std::optional<ttnn::Tensor>& persistent_output_tensor,
-    const std::optional<MemoryConfig>& memory_config,
-    const std::optional<size_t> num_preferred_links,
-    std::optional<tt::tt_metal::SubDeviceId> sub_device_id,
-    bool enable_persistent_fabric_mode) {
-    return all_gather_async_impl(
-        input_tensor,
-        dim,
-        cluster_axis,
-        mesh_device,
-        topology,
-        multi_device_global_semaphore,
-        persistent_output_tensor,
-        memory_config,
-        num_preferred_links,
-        sub_device_id,
-        enable_persistent_fabric_mode);
-}
-
-std::vector<Tensor> all_gather_async(
-    const std::vector<Tensor>& input_tensors,
-    const int32_t dim,
-    const uint32_t cluster_axis,
-    const MeshDevice& mesh_device,
-    const ttnn::ccl::Topology topology,
-    const global_semaphore::MultiDeviceGlobalSemaphore& multi_device_global_semaphore,
-    const std::optional<ttnn::Tensor>& persistent_output_tensor,
-    const std::optional<MemoryConfig>& memory_config,
-    const std::optional<size_t> num_preferred_links,
-    std::optional<tt::tt_metal::SubDeviceId> sub_device_id,
-    bool enable_persistent_fabric_mode) {
-    std::vector<Tensor> output_tensors;
-    output_tensors.reserve(input_tensors.size());
-    for (size_t i = 0; i < input_tensors.size(); i++) {
-        output_tensors.push_back(all_gather_async_impl(
-            input_tensors[i],
-            dim,
-            cluster_axis,
-            mesh_device,
-            topology,
-            multi_device_global_semaphore.global_semaphores[i],
-            persistent_output_tensor,
-            memory_config,
-            num_preferred_links,
-            sub_device_id,
-            enable_persistent_fabric_mode));
-    }
-    return output_tensors;
 }
 
 }  // namespace ccl
