// SPDX-FileCopyrightText: © 2024 Tenstorrent AI ULC
//
// SPDX-License-Identifier: Apache-2.0

#include "all_gather_async_op.hpp"
#include "ttnn/operations/functions.hpp"
#include "ttnn/operations/math.hpp"
#include "cpp/ttnn/global_semaphore.hpp"

#include "ttnn/tensor/tensor_utils.hpp"

namespace ttnn {
<<<<<<< HEAD
namespace ccl {
namespace all_gather_detail {

AllGatherAsync create_all_gather_async_struct(
    const Tensor& input_tensor,
    const uint32_t dim,
    const uint32_t num_links,
    const std::optional<MemoryConfig>& memory_config,
    const std::vector<IDevice*>& devices,
    const ttnn::ccl::Topology topology,
    const std::vector<GlobalSemaphore>& semaphores,
    std::optional<tt::tt_metal::SubDeviceId> sub_device_id) {
    uint32_t num_devices = devices.size();

    std::optional<IDevice*> forward_device = std::nullopt;
    std::optional<IDevice*> backward_device = std::nullopt;
    std::optional<GlobalSemaphore> semaphore = std::nullopt;
    uint32_t device_index = 0;  // Initialize device index
    for (uint32_t i = 0; i < num_devices; ++i) {
        if (devices.at(i) == input_tensor.device()) {
            device_index = i;
            semaphore = semaphores.at(i);  // Get raw pointer
            if (i != 0) {
                backward_device = devices.at(i - 1);
            } else if (topology == ttnn::ccl::Topology::Ring) {
                backward_device = devices.at(num_devices - 1);
            }
            if (i != num_devices - 1) {
                forward_device = devices.at(i + 1);
            } else if (topology == ttnn::ccl::Topology::Ring) {
                forward_device = devices.at(0);
            }
        }
    }

    return ttnn::AllGatherAsync{
        forward_device,
        backward_device,
        dim,
        num_links,
        num_devices,
        device_index,
        memory_config.value_or(input_tensor.memory_config()),
        topology,
        semaphore.value(),
        sub_device_id};
}

}  // namespace all_gather_detail

namespace all_gather_async_detail {

bool is_tensor_aligned_by_tile(const Tensor& input_tensor) {
    using namespace tt::constants;
    auto input_tensor_shape = input_tensor.get_padded_shape();
    return ((input_tensor_shape[0] * input_tensor_shape[1] * input_tensor_shape[2]) % TILE_HEIGHT == 0) &&
           (input_tensor_shape[3] % TILE_WIDTH == 0);
}

bool best_effort_interleave(const Tensor& input_tensor, const uint32_t dim, const BufferType output_buffer_type) {
    using namespace tt::constants;
    auto input_tensor_shape = input_tensor.get_padded_shape();
    auto input_tensor_buffer_layout = input_tensor.buffer()->buffer_layout();
    auto input_tensor_page_layout = input_tensor.layout();
    auto device = input_tensor.device();
    const auto& allocator = device->allocator();
    uint32_t num_banks = allocator->get_num_banks(input_tensor.buffer()->buffer_type());

    bool fit_tile = is_tensor_aligned_by_tile(input_tensor);
    bool is_dim3_bf16 = false;
    bool is_dim3_bf8 = false;
    bool is_dim2 = false;
    if (dim == 3) {
        uint32_t dim3_tiles = input_tensor_shape[3] / TILE_WIDTH;
        is_dim3_bf16 = input_tensor.dtype() == DataType::BFLOAT16 && fit_tile && dim3_tiles % num_banks == 0;

        // DRAM only yet
        if (output_buffer_type == BufferType::DRAM) {
            is_dim3_bf8 = input_tensor.dtype() == DataType::BFLOAT8_B && fit_tile && dim3_tiles % num_banks == 0;
        }
    }
    if (0 <= dim && dim < 3) {
        is_dim2 = fit_tile;
    }

    bool is_interleaved = input_tensor_buffer_layout == tt::tt_metal::TensorMemoryLayout::INTERLEAVED;
    bool is_tiled = input_tensor_page_layout == tt::tt_metal::Layout::TILE;

    return (is_dim3_bf16 || is_dim3_bf8 || is_dim2) && is_interleaved && is_tiled;
}

}  // namespace all_gather_async_detail
}  // namespace ccl
=======
>>>>>>> 3758c4e0

void AllGatherAsync::validate_with_output_tensors(
    const std::vector<Tensor>& input_tensors, const std::vector<std::optional<Tensor>>& output_tensors) const {
    TT_FATAL(input_tensors.size() == 1, "Error, Input tensor size should be 1 but has {}", input_tensors.size());
    const auto& input_tensor = input_tensors[0];
    const auto& layout = input_tensors[0].get_layout();
    const auto& dtype = input_tensors[0].get_dtype();
    const auto& page_size = input_tensors[0].buffer()->page_size();
    TT_FATAL(page_size % input_tensors[0].buffer()->alignment() == 0, "All Gather currently requires aligned pages");

    TT_FATAL(input_tensor.storage_type() == StorageType::DEVICE, "Operands to all_gather need to be on device!");
    TT_FATAL(input_tensor.buffer() != nullptr, "Operands to all_gather need to be allocated in buffers on device!");
    TT_FATAL(this->num_links > 0, "Error, num_links should be more than 0 but has {}", this->num_links);
    TT_FATAL(
        this->num_links <= input_tensor.device()->compute_with_storage_grid_size().y,
        "Worker cores used by links are parallelizaed over rows");

    TT_FATAL(
        input_tensor.memory_config().memory_layout == TensorMemoryLayout::INTERLEAVED ||
            input_tensor.memory_config().memory_layout == TensorMemoryLayout::WIDTH_SHARDED ||
            input_tensor.memory_config().memory_layout == TensorMemoryLayout::BLOCK_SHARDED ||
            input_tensor.memory_config().memory_layout == TensorMemoryLayout::HEIGHT_SHARDED,
        "Unsupported memory layout {}.",
        input_tensor.memory_config().memory_layout);

    if (output_tensors.size() > 0 and output_tensors[0].has_value()) {
        TT_FATAL(
            output_tensors.size() == 1,
            "Error, Number of output tensors should be 1 but has {}",
            output_tensors.size());

        const auto& output_tensor = output_tensors[0];
        TT_FATAL(
            output_tensor.value().storage_type() == StorageType::DEVICE,
            "Operands to all_gather need to be on device!");
        TT_FATAL(
            output_tensor.value().get_layout() == layout,
            "Error, Output tensor layout should be same as input tensor layout but has {}",
            output_tensor.value().get_layout());
        TT_FATAL(
            output_tensor.value().get_dtype() == dtype,
            "Error, Output tensor dtype should be same as input tensor dtype but has {}",
            output_tensor.value().get_dtype());
        TT_FATAL(
            output_tensor.value().get_tensor_spec().page_config() == input_tensor.get_tensor_spec().page_config(),
            "Error, Output tensor page config should be same as input tensor page config but has {}",
            output_tensor.value().get_tensor_spec().page_config());
        TT_FATAL(
            output_tensor.value().memory_config() == this->output_mem_config,
            "Error, Output tensor memory config should be same as output_mem_config but has {}",
            output_tensor.value().memory_config());

        // check the output tensor size
        auto output_shape = output_tensor.value().get_padded_shape();
        auto input_shape = input_tensor.get_padded_shape();
        TT_FATAL(
            output_shape.size() == input_shape.size(),
            "Error, Output tensor shape should have same number of dimensions as input tensor but has {}",
            output_shape.size());
        for (size_t i = 0; i < input_shape.size(); ++i) {
            if (i == this->dim) {
                TT_FATAL(
                    output_shape[i] <= input_shape[i] * this->ring_size,
                    "Error, Output tensor shape at dimension {} should be {} but has {}",
                    i,
                    input_shape[i] * this->ring_size,
                    output_shape[i]);
            } else {
                TT_FATAL(
                    output_shape[i] == input_shape[i],
                    "Error, Output tensor shape at dimension {} should be {} but has {}",
                    i,
                    input_shape[i],
                    output_shape[i]);
            }
        }

        // check memory layout
        TT_FATAL(
            output_tensor.value().memory_config().memory_layout == input_tensor.memory_config().memory_layout,
            "Error, Output tensor memory layout should be same as input tensor memory layout but has {}",
            output_tensor.value().memory_config().memory_layout);
    }
}

std::vector<ttnn::TensorSpec> AllGatherAsync::compute_output_specs(const std::vector<Tensor>& input_tensors) const {
    const auto& input_tensor = input_tensors[0];
    auto shape = input_tensor.get_padded_shape();  // TODO: Replace with get_logical_shape()
    shape[this->dim] *= this->ring_size;
    return {TensorSpec(
        shape,
        TensorLayout(input_tensor.get_dtype(), input_tensor.get_tensor_spec().page_config(), output_mem_config))};
}

AllGatherAsyncVersion AllGatherAsync::select_version(const Tensor& input_tensor) const {
    auto input_tensor_shape = input_tensor.get_padded_shape();
    auto input_tensor_buffer_layout = input_tensor.buffer()->buffer_layout();
    auto input_tensor_page_layout = input_tensor.layout();
    auto input_tensor_memory_config = input_tensor.memory_config();
    bool input_is_sharded = input_tensor_memory_config.shard_spec.has_value();
    bool output_is_sharded = output_mem_config.shard_spec.has_value();
    uint32_t input_shard_num_cores = 0;
    uint32_t output_shard_num_cores = 0;
    if (input_is_sharded) {
        input_shard_num_cores = input_tensor_memory_config.shard_spec->grid.num_cores();
        log_trace(
            tt::LogOp,
            "[select_version] input_tensor_memory_config.shard_spec->shape: {}",
            input_tensor_memory_config.shard_spec->shape);
    }
    if (output_is_sharded) {
        output_shard_num_cores = output_mem_config.shard_spec->grid.num_cores();
        log_trace(tt::LogOp, "[select_version] output_mem_config.shard_spec->shape: {}", output_mem_config.shard_spec->shape);
    }

    log_trace(tt::LogOp, "[select_version] input_tensor_shape: {}", input_tensor_shape);
    log_trace(tt::LogOp, "[select_version] input_tensor_memory_config: {}", input_tensor_memory_config);
    log_trace(tt::LogOp, "[select_version] output_mem_config: {}", output_mem_config);
    log_trace(tt::LogOp, "[select_version] input_shard_num_cores: {}", input_shard_num_cores);
    log_trace(tt::LogOp, "[select_version] output_shard_num_cores: {}", output_shard_num_cores);

    if (ccl::all_gather_async_detail::best_effort_interleave(input_tensor, dim, output_mem_config.buffer_type) ||
        ccl::all_gather_async_detail::is_tensor_aligned_by_tile(input_tensor)) {
        return AllGatherAsyncVersion::MINIMAL_INTERLEAVED_32;
    }

    log_trace(tt::LogOp, "[select_version] input_is_sharded: {}", input_is_sharded);
    log_trace(tt::LogOp, "[select_version] output_is_sharded: {}", output_is_sharded);

    if (input_is_sharded && output_is_sharded) {
        // Check for llama post binary mult+silu case
        if (input_tensor_shape[0] == 1 && input_tensor_shape[1] == 1 && input_tensor_shape[2] == 32 &&
            input_tensor_shape[3] == 960 && input_tensor_memory_config.buffer_type == BufferType::L1 &&
            output_mem_config.buffer_type == BufferType::L1 &&
            input_tensor_memory_config.memory_layout == TensorMemoryLayout::WIDTH_SHARDED &&
            output_mem_config.memory_layout == TensorMemoryLayout::WIDTH_SHARDED &&
            input_tensor_memory_config.shard_spec->shape[0] == 32 &&
            input_tensor_memory_config.shard_spec->shape[1] == 32 &&
            output_mem_config.shard_spec->shape[0] == 32 &&
            output_mem_config.shard_spec->shape[1] == 160 && input_shard_num_cores == 30 &&
            output_shard_num_cores == 24) {
            log_trace(
                tt::LogOp,
                "Matching conditions for Llama post binary mult+silu, using LLAMA_MINIMAL_SHARDED implementation");
            return AllGatherAsyncVersion::LLAMA_MINIMAL_SHARDED;
        }

        // Check for llama post SDPA case
        if (input_tensor_shape[0] == 1 && input_tensor_shape[1] == 8 && input_tensor_shape[2] == 32 &&
            input_tensor_shape[3] == 128 && input_tensor_memory_config.buffer_type == BufferType::L1 &&
            output_mem_config.buffer_type == BufferType::L1 &&
            input_tensor_memory_config.memory_layout == TensorMemoryLayout::HEIGHT_SHARDED &&
            output_mem_config.memory_layout == TensorMemoryLayout::HEIGHT_SHARDED &&
            input_tensor_memory_config.shard_spec->shape[0] == 32 &&
            input_tensor_memory_config.shard_spec->shape[1] == 128 &&
            output_mem_config.shard_spec->shape[0] == 32 &&
            output_mem_config.shard_spec->shape[1] == 128 && input_shard_num_cores == 8 &&
            output_shard_num_cores == 32) {
            log_trace(tt::LogOp, "Matching conditions for Llama post SDPA, using LLAMA_MINIMAL_SHARDED implementation");
            return AllGatherAsyncVersion::LLAMA_MINIMAL_SHARDED;
        }

        // Check for llama rms norm case
        if (input_tensor_shape[0] == 1 && input_tensor_shape[1] == 1 && input_tensor_shape[2] == 32 &&
            input_tensor_shape[3] == 32 && input_tensor_memory_config.buffer_type == BufferType::L1 &&
            output_mem_config.buffer_type == BufferType::L1 &&
            input_tensor_memory_config.memory_layout == TensorMemoryLayout::WIDTH_SHARDED &&
            output_mem_config.memory_layout == TensorMemoryLayout::WIDTH_SHARDED &&
            input_tensor_memory_config.shard_spec->shape[0] == 32 &&
            input_tensor_memory_config.shard_spec->shape[1] == 32 && output_mem_config.shard_spec->shape[0] == 32 &&
            output_mem_config.shard_spec->shape[1] == 128 && input_shard_num_cores == 1 &&
            output_shard_num_cores == 1) {
            log_trace(
                tt::LogOp, "Matching conditions for Llama rms norm case, using LLAMA_MINIMAL_SHARDED implementation");
            return AllGatherAsyncVersion::LLAMA_MINIMAL_SHARDED;
        }
    }
    log_trace(tt::LogOp, "Using generic implementation");
    return AllGatherAsyncVersion::GENERIC;
}

tt::tt_metal::operation::MeshWorkloadWithCallbacks AllGatherAsync::create_mesh_workload(
    const ttnn::MeshCoordinateRangeSet& tensor_coords,
    const std::vector<Tensor>& input_tensors,
    std::vector<Tensor>& output_tensors) const {
    return ccl::create_mesh_workload_from_programs(
        tensor_coords, input_tensors, output_tensors, [&, this](const ttnn::MeshCoordinate& coord) {
            return create_program_at(coord, input_tensors, output_tensors);
        });
}

tt::tt_metal::operation::ProgramWithCallbacks AllGatherAsync::create_program_at(
    const MeshCoordinate& coord, const std::vector<Tensor>& input_tensors, std::vector<Tensor>& output_tensors) const {
    tt::log_debug(tt::LogOp, "DEBUG: create_program_at is called");
    auto mesh_device = input_tensors[0].mesh_device();
    AllGatherAsyncVersion version = select_version(input_tensors[0]);
    IDevice* target_device = mesh_device ? mesh_device->get_device(coord) : input_tensors[0].device();
    std::vector<IDevice*> devices_to_use = {};
    if (this->cluster_axis.has_value()) {
        // User specified the cluster-axis. Derive devices based on the current coordinate
        // and the cluster-axis.
        const auto& mesh_view = input_tensors[0].mesh_device()->get_view();
        devices_to_use = (this->cluster_axis.value() == 0) ? mesh_view.get_devices_on_column(coord[1])
                                                           : mesh_view.get_devices_on_row(coord[0]);
    } else {
        devices_to_use = devices;
    }

    std::optional<IDevice*> forward_device = std::nullopt;
    std::optional<IDevice*> backward_device = std::nullopt;
    uint32_t device_index = 0;  // Initialize device index
    for (uint32_t i = 0; i < this->ring_size; ++i) {
        if (devices_to_use.at(i) == target_device) {
            device_index = i;
            if (i != 0) {
                backward_device = devices_to_use.at(i - 1);
            } else if (topology == ttnn::ccl::Topology::Ring) {
                backward_device = devices_to_use.at(this->ring_size - 1);
            }
            if (i != this->ring_size - 1) {
                forward_device = devices_to_use.at(i + 1);
            } else if (topology == ttnn::ccl::Topology::Ring) {
                forward_device = devices_to_use.at(0);
            }
        }
    }

    log_trace(tt::LogOp, "version: {}", static_cast<uint32_t>(version));

    switch (version) {
        case AllGatherAsyncVersion::MINIMAL_INTERLEAVED_32:
            log_trace(
                tt::LogOp,
                "Detected all gather specialized shape. all_gather_async_minimal_interleaved_dim3_1_1_32_any is "
                "called");
            return all_gather_async_minimal_interleaved_dim3_1_1_32_any(
                input_tensors[0],
                target_device,
                forward_device,
                backward_device,
                output_tensors[0],
                this->dim,
                this->num_links,
                this->ring_size,
                device_index,
                this->topology,
                this->semaphore,
                this->sub_device_id);

        case AllGatherAsyncVersion::LLAMA_MINIMAL_SHARDED:
            log_trace(tt::LogOp, "Detected all gather specialized shape. all_gather_async_llama_sharded is called");
            return all_gather_async_llama_sharded(
                input_tensors[0],
                target_device,
                forward_device,
                backward_device,
                output_tensors[0],
                this->dim,
                this->num_links,
                this->ring_size,
                device_index,
                this->topology,
                this->semaphore,
                this->sub_device_id);

        case AllGatherAsyncVersion::GENERIC:
        default:
            log_trace(tt::LogOp, "Running generic all_gather_async_multi_core_with_workers");
            return all_gather_async_multi_core_with_workers(
                input_tensors[0],
                target_device,
                forward_device,
                backward_device,
                output_tensors[0],
                this->dim,
                this->num_links,
                this->ring_size,
                device_index,
                this->topology,
                this->semaphore,
                this->sub_device_id);
    }
}

tt::tt_metal::operation::Hash AllGatherAsync::compute_program_hash(const std::vector<Tensor>& input_tensors) const {
    log_trace(tt::LogOp, "compute_program_hash is called");
    AllGatherAsyncVersion version = select_version(input_tensors[0]);
    log_trace(tt::LogOp, "version: {}", static_cast<uint32_t>(version));
    auto input_shape = input_tensors[0].get_padded_shape();
    auto input_memory_layout = input_tensors[0].get_layout();
    auto input_dtype = input_tensors[0].get_dtype();
    auto input_memory_config = input_tensors[0].memory_config();
    if (version == AllGatherAsyncVersion::GENERIC) {
        // Generic version should hash semaphore address as well
        uint32_t semaphore_address = this->semaphore.address();
        return tt::tt_metal::operation::hash_operation<AllGatherAsync>(
            this->dim,
            this->num_links,
            this->ring_size,
            this->output_mem_config,
            this->topology,
            this->cluster_axis,
            input_shape,
            input_memory_layout,
            input_dtype,
            input_memory_config,
            semaphore_address);
    }
    return tt::tt_metal::operation::hash_operation<AllGatherAsync>(
        this->dim,
        this->num_links,
        this->ring_size,
        this->output_mem_config,
        this->topology,
        this->cluster_axis,
        input_shape,
        input_memory_layout,
        input_dtype,
        input_memory_config);
}

namespace operations {
namespace experimental {
namespace ccl {

namespace {
Tensor all_gather_async_impl(
    const Tensor& input_tensor,
    const uint32_t dim,
    const GlobalSemaphore& multi_device_global_semaphore,
    const uint32_t num_links,
    const std::optional<MemoryConfig>& memory_config,
    const ttnn::ccl::Topology topology,
    std::optional<tt::tt_metal::SubDeviceId> sub_device_id,
    const std::vector<IDevice*>& devices) {
    TT_FATAL(
        std::getenv("TT_METAL_SLOW_DISPATCH_MODE") == nullptr,
        "all_gather_async op is only supported for Fast Dispatch");
    uint32_t num_devices = devices.size();
    TT_FATAL(num_devices > 1, "all_gather_async op will only work for num_devices > 1, but has {}", num_devices);
    ttnn::ccl::Topology ccl_topology = topology;

    if (num_devices == 2) {
        ccl_topology = ttnn::ccl::Topology::Linear;
    }
    tt::log_debug(
        tt::LogOp, "DEBUG: creating line_fabric with num devices: {}, num links: {}", devices.size(), num_links);
    tt::log_debug(tt::LogOp, "DEBUG: line_fabric is created");

    // create this semaphore for all cores since we don't know which core will be used for teardown draining
    CoreCoord grid_size = devices[0]->compute_with_storage_grid_size();
    auto core_grid = CoreRange({0, 0}, {grid_size.x - 1, grid_size.y - 1});

    return tt::tt_metal::operation::run(
               ttnn::AllGatherAsync(
                   devices,
                   dim,
                   num_links,
                   num_devices,
                   memory_config.value_or(input_tensor.memory_config()),
                   ccl_topology,
                   multi_device_global_semaphore,
                   sub_device_id,
                   /*cluster_axis=*/std::nullopt),
               {input_tensor})
        .at(0);
}

Tensor all_gather_async_impl(
    const Tensor& input_tensor,
    const int32_t dim,
    const uint32_t cluster_axis,
    const MeshDevice& mesh_device,
    const ttnn::ccl::Topology topology,
    const GlobalSemaphore& multi_device_global_semaphore,
    const std::optional<ttnn::Tensor>& persistent_output_tensor,
    const std::optional<MemoryConfig>& memory_config,
    const std::optional<size_t> num_preferred_links,
    std::optional<tt::tt_metal::SubDeviceId> sub_device_id) {
    const auto mesh_view = mesh_device.get_view();
    TT_FATAL(
        mesh_view.is_mesh_2d(), "all-gather invoked with cluster_axis API on >2D mesh, which is currently unsupported");
    std::size_t num_devices = (cluster_axis == 0) ? mesh_view.num_rows() : mesh_view.num_cols();

    int32_t rank = input_tensor.get_logical_shape().rank();

    int32_t gather_dim = (dim < 0) ? rank + dim : dim;

    TT_FATAL(
        gather_dim >= -rank && gather_dim <= rank - 1,
        "Dimension input should be in between -{} and {}, but has {}",
        rank,
        rank - 1,
        dim);

    std::vector<std::optional<Tensor>> optional_output_tensors = {persistent_output_tensor};

    CoreCoord grid_size = mesh_device.compute_with_storage_grid_size();
    auto core_grid = CoreRange({0, 0}, {grid_size.x - 1, grid_size.y - 1});

    return tt::tt_metal::operation::run(
               ttnn::AllGatherAsync{
                   {},
                   gather_dim,
                   num_preferred_links.has_value() ? num_preferred_links.value() : 1,
                   num_devices,
                   memory_config.value_or(input_tensor.memory_config()),
                   topology,
                   multi_device_global_semaphore,
                   sub_device_id,
                   cluster_axis},
               {input_tensor},
               {},
               optional_output_tensors)
        .at(0);
}
}  // namespace

Tensor all_gather_async(
    const Tensor& input_tensor,
    const uint32_t dim,
    const GlobalSemaphore& multi_device_global_semaphore,
    const uint32_t num_links,
    const std::optional<MemoryConfig>& memory_config,
    const ttnn::ccl::Topology topology,
    std::optional<tt::tt_metal::SubDeviceId> sub_device_id) {
    std::vector<IDevice*> devices;
    for (const auto& spec : input_tensor.device_storage().specs) {
        devices.push_back(input_tensor.mesh_device()->get_device(spec.first));
    }
    return all_gather_async_impl(
        input_tensor, dim, multi_device_global_semaphore, num_links, memory_config, topology, sub_device_id, devices);
}

std::vector<Tensor> all_gather_async(
    const std::vector<Tensor>& input_tensors,
    const uint32_t dim,
    const global_semaphore::MultiDeviceGlobalSemaphore& multi_device_global_semaphore,
    const uint32_t num_links,
    const std::optional<MemoryConfig>& memory_config,
    const ttnn::ccl::Topology topology,
    std::optional<tt::tt_metal::SubDeviceId> sub_device_id) {
    std::vector<IDevice*> devices;
    devices.reserve(input_tensors.size());
    for (const auto& input_tensor : input_tensors) {
        devices.push_back(input_tensor.device());
    }
    std::vector<Tensor> output_tensors;
    output_tensors.reserve(input_tensors.size());
    for (size_t i = 0; i < input_tensors.size(); i++) {
        output_tensors.push_back(all_gather_async_impl(
            input_tensors[i],
            dim,
            multi_device_global_semaphore.global_semaphores[i],
            num_links,
            memory_config,
            topology,
            sub_device_id,
            devices));
    }
    return output_tensors;
}

Tensor all_gather_async(
    const Tensor& input_tensor,
    const int32_t dim,
    const uint32_t cluster_axis,
    const MeshDevice& mesh_device,
    const ttnn::ccl::Topology topology,
    const GlobalSemaphore& multi_device_global_semaphore,
    const std::optional<ttnn::Tensor>& persistent_output_tensor,
    const std::optional<MemoryConfig>& memory_config,
    const std::optional<size_t> num_preferred_links,
    std::optional<tt::tt_metal::SubDeviceId> sub_device_id) {
    return all_gather_async_impl(
        input_tensor,
        dim,
        cluster_axis,
        mesh_device,
        topology,
        multi_device_global_semaphore,
        persistent_output_tensor,
        memory_config,
        num_preferred_links,
        sub_device_id);
}

std::vector<Tensor> all_gather_async(
    const std::vector<Tensor>& input_tensors,
    const int32_t dim,
    const uint32_t cluster_axis,
    const MeshDevice& mesh_device,
    const ttnn::ccl::Topology topology,
    const global_semaphore::MultiDeviceGlobalSemaphore& multi_device_global_semaphore,
    const std::optional<ttnn::Tensor>& persistent_output_tensor,
    const std::optional<MemoryConfig>& memory_config,
    const std::optional<size_t> num_preferred_links,
    std::optional<tt::tt_metal::SubDeviceId> sub_device_id) {
    std::vector<Tensor> output_tensors;
    output_tensors.reserve(input_tensors.size());
    for (size_t i = 0; i < input_tensors.size(); i++) {
        output_tensors.push_back(all_gather_async_impl(
            input_tensors[i],
            dim,
            cluster_axis,
            mesh_device,
            topology,
            multi_device_global_semaphore.global_semaphores[i],
            persistent_output_tensor,
            memory_config,
            num_preferred_links,
            sub_device_id));
    }
    return output_tensors;
}

}  // namespace ccl
}  // namespace experimental
}  // namespace operations

}  // namespace ttnn<|MERGE_RESOLUTION|>--- conflicted
+++ resolved
@@ -10,67 +10,16 @@
 #include "ttnn/tensor/tensor_utils.hpp"
 
 namespace ttnn {
-<<<<<<< HEAD
-namespace ccl {
-namespace all_gather_detail {
-
-AllGatherAsync create_all_gather_async_struct(
-    const Tensor& input_tensor,
-    const uint32_t dim,
-    const uint32_t num_links,
-    const std::optional<MemoryConfig>& memory_config,
-    const std::vector<IDevice*>& devices,
-    const ttnn::ccl::Topology topology,
-    const std::vector<GlobalSemaphore>& semaphores,
-    std::optional<tt::tt_metal::SubDeviceId> sub_device_id) {
-    uint32_t num_devices = devices.size();
-
-    std::optional<IDevice*> forward_device = std::nullopt;
-    std::optional<IDevice*> backward_device = std::nullopt;
-    std::optional<GlobalSemaphore> semaphore = std::nullopt;
-    uint32_t device_index = 0;  // Initialize device index
-    for (uint32_t i = 0; i < num_devices; ++i) {
-        if (devices.at(i) == input_tensor.device()) {
-            device_index = i;
-            semaphore = semaphores.at(i);  // Get raw pointer
-            if (i != 0) {
-                backward_device = devices.at(i - 1);
-            } else if (topology == ttnn::ccl::Topology::Ring) {
-                backward_device = devices.at(num_devices - 1);
-            }
-            if (i != num_devices - 1) {
-                forward_device = devices.at(i + 1);
-            } else if (topology == ttnn::ccl::Topology::Ring) {
-                forward_device = devices.at(0);
-            }
-        }
-    }
-
-    return ttnn::AllGatherAsync{
-        forward_device,
-        backward_device,
-        dim,
-        num_links,
-        num_devices,
-        device_index,
-        memory_config.value_or(input_tensor.memory_config()),
-        topology,
-        semaphore.value(),
-        sub_device_id};
-}
-
-}  // namespace all_gather_detail
-
-namespace all_gather_async_detail {
-
-bool is_tensor_aligned_by_tile(const Tensor& input_tensor) {
+
+bool AllGatherAsync::is_tensor_aligned_by_tile(const Tensor& input_tensor) {
     using namespace tt::constants;
     auto input_tensor_shape = input_tensor.get_padded_shape();
     return ((input_tensor_shape[0] * input_tensor_shape[1] * input_tensor_shape[2]) % TILE_HEIGHT == 0) &&
            (input_tensor_shape[3] % TILE_WIDTH == 0);
 }
 
-bool best_effort_interleave(const Tensor& input_tensor, const uint32_t dim, const BufferType output_buffer_type) {
+bool AllGatherAsync::best_effort_interleave(
+    const Tensor& input_tensor, const uint32_t dim, const BufferType output_buffer_type) {
     using namespace tt::constants;
     auto input_tensor_shape = input_tensor.get_padded_shape();
     auto input_tensor_buffer_layout = input_tensor.buffer()->buffer_layout();
@@ -101,11 +50,6 @@
 
     return (is_dim3_bf16 || is_dim3_bf8 || is_dim2) && is_interleaved && is_tiled;
 }
-
-}  // namespace all_gather_async_detail
-}  // namespace ccl
-=======
->>>>>>> 3758c4e0
 
 void AllGatherAsync::validate_with_output_tensors(
     const std::vector<Tensor>& input_tensors, const std::vector<std::optional<Tensor>>& output_tensors) const {
@@ -227,8 +171,8 @@
     log_trace(tt::LogOp, "[select_version] input_shard_num_cores: {}", input_shard_num_cores);
     log_trace(tt::LogOp, "[select_version] output_shard_num_cores: {}", output_shard_num_cores);
 
-    if (ccl::all_gather_async_detail::best_effort_interleave(input_tensor, dim, output_mem_config.buffer_type) ||
-        ccl::all_gather_async_detail::is_tensor_aligned_by_tile(input_tensor)) {
+    if (AllGatherAsync::best_effort_interleave(input_tensor, dim, output_mem_config.buffer_type) ||
+        AllGatherAsync::is_tensor_aligned_by_tile(input_tensor)) {
         return AllGatherAsyncVersion::MINIMAL_INTERLEAVED_32;
     }
 
