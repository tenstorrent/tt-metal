--- conflicted
+++ resolved
@@ -437,91 +437,51 @@
     CoreCoord grid_size = devices[0]->compute_with_storage_grid_size();
     auto core_grid = CoreRange({0, 0}, {grid_size.x - 1, grid_size.y - 1});
     std::vector<GlobalSemaphore> semaphores = multi_device_global_semaphore.global_semaphores;
-<<<<<<< HEAD
     if (!uses_2d_fabric) {
-        operation::launch_op(
-            [gather_dim,
-             num_preferred_links,
-             memory_config,
-             mesh_view,
-             cluster_axis,
-             num_devices,
-             topology,
-             semaphores,
-             sub_device_id,
-             enable_persistent_fabric_mode](
-                const std::vector<Tensor>& input_tensors,
-                const std::vector<std::optional<const Tensor>>& optional_input_tensors,
-                const std::vector<std::optional<Tensor>>& optional_output_tensors) mutable -> std::vector<Tensor> {
-                const auto& input_device_tensor = input_tensors.at(0);
-
-                const auto coordinate = mesh_view.find_device(input_device_tensor.device()->id());
-                std::vector<IDevice*> devices = (cluster_axis == 0) ? mesh_view.get_devices_on_column(coordinate.col)
-                                                                    : mesh_view.get_devices_on_row(coordinate.row);
-
-                const auto& input_tensor = input_tensors.at(0);
-
-                return operation::run(
-                    ttnn::ccl::all_gather_detail::create_all_gather_async_struct(
-                        input_device_tensor,
-                        gather_dim,
-                        num_preferred_links.has_value() ? num_preferred_links.value() : 1,
-                        memory_config,
-                        devices,
-                        topology,
-                        semaphores,
-                        sub_device_id,
-                        enable_persistent_fabric_mode),
-                    {input_tensor});
-            },
-            {input_tensor},
-            output_tensors);
-    } else {
-        TT_FATAL(enable_persistent_fabric_mode, "Persistent fabric mode is necessary for 2D fabric");
-    }
-=======
-
-    operation::launch_op(
-        [gather_dim,
-         num_preferred_links,
-         memory_config,
-         mesh_view,
-         cluster_axis,
-         num_devices,
-         topology,
-         semaphores,
-         sub_device_id,
-         enable_persistent_fabric_mode](
-            const std::vector<Tensor>& input_tensors,
-            const std::vector<std::optional<const Tensor>>& optional_input_tensors,
-            const std::vector<std::optional<Tensor>>& optional_output_tensors) mutable -> std::vector<Tensor> {
-            const auto& input_device_tensor = input_tensors.at(0);
-
-            TT_FATAL(
-                mesh_view.is_mesh_2d(),
-                "all-gather invoked with cluster_axis API on >2D mesh, which is currently unsupported");
-            const auto coordinate = mesh_view.find_device(input_device_tensor.device()->id());
-            std::vector<IDevice*> devices = (cluster_axis == 0) ? mesh_view.get_devices_on_column(coordinate[1])
-                                                                : mesh_view.get_devices_on_row(coordinate[0]);
-
-            const auto& input_tensor = input_tensors.at(0);
-
-            return operation::run(
-                ttnn::ccl::all_gather_detail::create_all_gather_async_struct(
-                    input_device_tensor,
-                    gather_dim,
-                    num_preferred_links.has_value() ? num_preferred_links.value() : 1,
-                    memory_config,
-                    devices,
-                    topology,
-                    semaphores,
-                    sub_device_id,
-                    enable_persistent_fabric_mode),
-                {input_tensor});
-        },
-        {input_tensor},
-        output_tensors);
->>>>>>> 04368e20
+      operation::launch_op(
+          [gather_dim,
+           num_preferred_links,
+           memory_config,
+           mesh_view,
+           cluster_axis,
+           num_devices,
+           topology,
+           semaphores,
+           sub_device_id,
+           enable_persistent_fabric_mode](
+              const std::vector<Tensor>& input_tensors,
+              const std::vector<std::optional<const Tensor>>& optional_input_tensors,
+              const std::vector<std::optional<Tensor>>& optional_output_tensors) mutable -> std::vector<Tensor> {
+              const auto& input_device_tensor = input_tensors.at(0);
+
+              TT_FATAL(
+                  mesh_view.is_mesh_2d(),
+                  "all-gather invoked with cluster_axis API on >2D mesh, which is currently unsupported");
+              const auto coordinate = mesh_view.find_device(input_device_tensor.device()->id());
+              std::vector<IDevice*> devices = (cluster_axis == 0) ? mesh_view.get_devices_on_column(coordinate[1])
+                                                                  : mesh_view.get_devices_on_row(coordinate[0]);
+
+              const auto& input_tensor = input_tensors.at(0);
+
+              return operation::run(
+                  ttnn::ccl::all_gather_detail::create_all_gather_async_struct(
+                      input_device_tensor,
+                      gather_dim,
+                      num_preferred_links.has_value() ? num_preferred_links.value() : 1,
+                      memory_config,
+                      devices,
+                      topology,
+                      semaphores,
+                      sub_device_id,
+                      enable_persistent_fabric_mode),
+                  {input_tensor});
+          },
+          {input_tensor},
+          output_tensors);
+    }
+    else {
+      TT_FATAL(enable_persistent_fabric_mode, "Persistent fabric mode is necessary for 2D fabric");
+    }
     return output_tensors.at(0);
 }
 
