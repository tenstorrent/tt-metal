// SPDX-FileCopyrightText: © 2024 Tenstorrent AI ULC
//
// SPDX-License-Identifier: Apache-2.0

#include "all_gather_async_op.hpp"
#include "ttnn/operations/functions.hpp"
#include "ttnn/operations/math.hpp"
#include "cpp/ttnn/global_semaphore.hpp"

#include "ttnn/tensor/tensor_utils.hpp"

namespace ttnn {
namespace ccl {
namespace all_gather_detail {

AllGatherAsync create_all_gather_async_struct(
    const Tensor& input_tensor,
    const uint32_t dim,
    const uint32_t num_links,
    const std::optional<MemoryConfig>& memory_config,
    const std::vector<IDevice*>& devices,
    const ttnn::ccl::Topology topology,
    const std::vector<GlobalSemaphore>& semaphores,
    std::optional<tt::tt_metal::SubDeviceId> sub_device_id,
    bool enable_persistent_fabric_mode) {
    uint32_t num_devices = devices.size();

    std::optional<IDevice*> forward_device = std::nullopt;
    std::optional<IDevice*> backward_device = std::nullopt;
    std::optional<GlobalSemaphore> semaphore = std::nullopt;
    uint32_t device_index = 0;  // Initialize device index
    for (uint32_t i = 0; i < num_devices; ++i) {
        if (devices.at(i) == input_tensor.device()) {
            device_index = i;
            semaphore = semaphores.at(i);  // Get raw pointer
            if (i != 0) {
                backward_device = devices.at(i - 1);
            } else if (topology == ttnn::ccl::Topology::Ring) {
                backward_device = devices.at(num_devices - 1);
            }
            if (i != num_devices - 1) {
                forward_device = devices.at(i + 1);
            } else if (topology == ttnn::ccl::Topology::Ring) {
                forward_device = devices.at(0);
            }
        }
    }

    return ttnn::AllGatherAsync{
        forward_device,
        backward_device,
        dim,
        num_links,
        num_devices,
        device_index,
        memory_config.value_or(input_tensor.memory_config()),
        topology,
        semaphore.value(),
        sub_device_id,
        enable_persistent_fabric_mode};
}

}  // namespace all_gather_detail
}  // namespace ccl

void AllGatherAsync::validate(const std::vector<Tensor>& input_tensors) const {
    TT_FATAL(input_tensors.size() == 1, "Error, Input tensor size should be 1 but has {}", input_tensors.size());
    const auto& input_tensor = input_tensors[0];
    const auto& layout = input_tensors[0].get_layout();
    const auto& dtype = input_tensors[0].get_dtype();
    const auto& page_size = input_tensors[0].buffer()->page_size();
    TT_FATAL(page_size % input_tensors[0].buffer()->alignment() == 0, "All Gather currently requires aligned pages");

    TT_FATAL(input_tensor.storage_type() == StorageType::DEVICE, "Operands to all_gather need to be on device!");
    TT_FATAL(input_tensor.buffer() != nullptr, "Operands to all_gather need to be allocated in buffers on device!");
    TT_FATAL(this->num_links > 0, "Error, num_links should be more than 0 but has {}", this->num_links);
    TT_FATAL(
        this->num_links <= input_tensor.device()->compute_with_storage_grid_size().y,
        "Worker cores used by links are parallelizaed over rows");

    TT_FATAL(
        input_tensor.memory_config().memory_layout == TensorMemoryLayout::INTERLEAVED ||
            input_tensor.memory_config().memory_layout == TensorMemoryLayout::WIDTH_SHARDED ||
            input_tensor.memory_config().memory_layout == TensorMemoryLayout::BLOCK_SHARDED ||
            input_tensor.memory_config().memory_layout == TensorMemoryLayout::HEIGHT_SHARDED,
        "Unsupported memory layout {}.",
        input_tensor.memory_config().memory_layout);
}

static void validate_output_tensor_allocation(const std::vector<Tensor>& output_tensors) {
    for (const auto& output_tensor : output_tensors) {
        const auto& buffers = output_tensor.buffers();
        const auto first_address = buffers.front()->address();
        TT_FATAL(
            std::all_of(
                buffers.begin(),
                buffers.end(),
                [&first_address](const auto& buffer) {
                    return buffer != nullptr && buffer->address() == first_address;
                }),
            "Output buffers for all_gather async must be lock-step allocated but some of the tensors were allocated at "
            "different addresses across devices.");
    }
}

std::vector<ttnn::TensorSpec> AllGatherAsync::compute_output_specs(const std::vector<Tensor>& input_tensors) const {
    const auto& input_tensor = input_tensors[0];
    auto shape = input_tensor.get_padded_shape();  // TODO: Replace with get_logical_shape()
    shape[this->dim] *= this->ring_size;
    return {TensorSpec(
        shape,
        TensorLayout(input_tensor.get_dtype(), input_tensor.get_tensor_spec().page_config(), output_mem_config))};
}

AllGatherAsyncVersion AllGatherAsync::select_version(const Tensor& input_tensor) const {
    auto input_tensor_shape = input_tensor.get_padded_shape();
    auto input_tensor_buffer_layout = input_tensor.buffer()->buffer_layout();
    auto input_tensor_page_layout = input_tensor.layout();
    auto input_tensor_memory_config = input_tensor.memory_config();
    bool input_is_sharded = input_tensor_memory_config.shard_spec.has_value();
    bool output_is_sharded = output_mem_config.shard_spec.has_value();
    uint32_t input_shard_num_cores = 0;
    uint32_t output_shard_num_cores = 0;
    if (input_is_sharded) {
        input_shard_num_cores = input_tensor_memory_config.shard_spec->grid.num_cores();
        log_trace(
            tt::LogOp,
            "[select_version] input_tensor_memory_config.shard_spec->shape: {}",
            input_tensor_memory_config.shard_spec->shape);
    }
    if (output_is_sharded) {
        output_shard_num_cores = output_mem_config.shard_spec->grid.num_cores();
        log_trace(tt::LogOp, "[select_version] output_mem_config.shard_spec->shape: {}", output_mem_config.shard_spec->shape);
    }

    log_trace(tt::LogOp, "[select_version] input_tensor_shape: {}", input_tensor_shape);
    log_trace(tt::LogOp, "[select_version] input_tensor_memory_config: {}", input_tensor_memory_config);
    log_trace(tt::LogOp, "[select_version] output_mem_config: {}", output_mem_config);
    log_trace(tt::LogOp, "[select_version] input_shard_num_cores: {}", input_shard_num_cores);
    log_trace(tt::LogOp, "[select_version] output_shard_num_cores: {}", output_shard_num_cores);

    // Check for minimal interleaved case
<<<<<<< HEAD
    if (std::getenv("TT_METAL_HANDCRAFT_INTERLEAVE") &&
        ((dim == 3 && (input_tensor.dtype() == DataType::BFLOAT16 ||
                       (input_tensor.dtype() == DataType::BFLOAT8_B &&
                        (input_tensor_shape[0] == 1 && input_tensor_shape[1] == 1 && input_tensor_shape[2] == 32 &&
                         input_tensor_shape[3] == 64128)))) ||
         (dim < 3 &&
          ((input_tensor_shape[0] * input_tensor_shape[1] * input_tensor_shape[2] * input_tensor_shape[3]) % 32 ==
           0))) &&
=======
    if (num_links == 1 &&  // 1 for T3K only
        ((((input_tensor_shape[0] * input_tensor_shape[1] * input_tensor_shape[2]) / 32) % ring_size == 0 && dim < 3) ||
         ((input_tensor_shape[0] == 1 && input_tensor_shape[1] == 1 && (input_tensor_shape[3] / 32) % ring_size == 0 &&
           dim == 3))) &&
>>>>>>> ca0629c7
        input_tensor_buffer_layout == tt::tt_metal::TensorMemoryLayout::INTERLEAVED &&
        input_tensor_page_layout == tt::tt_metal::Layout::TILE && this->enable_persistent_fabric_mode) {
        fprintf(stderr, "DEBUG: AllGatherAsyncVersion::MINIMAL_INTERLEAVED_32\n");
        return AllGatherAsyncVersion::MINIMAL_INTERLEAVED_32;
    }

    log_trace(tt::LogOp, "[select_version] input_is_sharded: {}", input_is_sharded);
    log_trace(tt::LogOp, "[select_version] output_is_sharded: {}", output_is_sharded);

    if (input_is_sharded && output_is_sharded) {
        // Check for llama post binary mult+silu case
        if (input_tensor_shape[0] == 1 && input_tensor_shape[1] == 1 && input_tensor_shape[2] == 32 &&
            input_tensor_shape[3] == 960 && input_tensor_memory_config.buffer_type == BufferType::L1 &&
            output_mem_config.buffer_type == BufferType::L1 &&
            input_tensor_memory_config.memory_layout == TensorMemoryLayout::WIDTH_SHARDED &&
            output_mem_config.memory_layout == TensorMemoryLayout::WIDTH_SHARDED &&
            input_tensor_memory_config.shard_spec->shape[0] == 32 &&
            input_tensor_memory_config.shard_spec->shape[1] == 32 &&
            output_mem_config.shard_spec->shape[0] == 32 &&
            output_mem_config.shard_spec->shape[1] == 160 && input_shard_num_cores == 30 &&
            output_shard_num_cores == 24) {
            log_trace(
                tt::LogOp,
                "Matching conditions for Llama post binary mult+silu, using LLAMA_MINIMAL_SHARDED implementation");
            return AllGatherAsyncVersion::LLAMA_MINIMAL_SHARDED;
        }

        // Check for llama post SDPA case
        if (input_tensor_shape[0] == 1 && input_tensor_shape[1] == 8 && input_tensor_shape[2] == 32 &&
            input_tensor_shape[3] == 128 && input_tensor_memory_config.buffer_type == BufferType::L1 &&
            output_mem_config.buffer_type == BufferType::L1 &&
            input_tensor_memory_config.memory_layout == TensorMemoryLayout::HEIGHT_SHARDED &&
            output_mem_config.memory_layout == TensorMemoryLayout::HEIGHT_SHARDED &&
            input_tensor_memory_config.shard_spec->shape[0] == 32 &&
            input_tensor_memory_config.shard_spec->shape[1] == 128 &&
            output_mem_config.shard_spec->shape[0] == 32 &&
            output_mem_config.shard_spec->shape[1] == 128 && input_shard_num_cores == 8 &&
            output_shard_num_cores == 32) {
            log_trace(tt::LogOp, "Matching conditions for Llama post SDPA, using LLAMA_MINIMAL_SHARDED implementation");
            return AllGatherAsyncVersion::LLAMA_MINIMAL_SHARDED;
        }

        // Check for llama rms norm case
        if (input_tensor_shape[0] == 1 && input_tensor_shape[1] == 1 && input_tensor_shape[2] == 32 &&
            input_tensor_shape[3] == 32 && input_tensor_memory_config.buffer_type == BufferType::L1 &&
            output_mem_config.buffer_type == BufferType::L1 &&
            input_tensor_memory_config.memory_layout == TensorMemoryLayout::WIDTH_SHARDED &&
            output_mem_config.memory_layout == TensorMemoryLayout::WIDTH_SHARDED &&
            input_tensor_memory_config.shard_spec->shape[0] == 32 &&
            input_tensor_memory_config.shard_spec->shape[1] == 32 && output_mem_config.shard_spec->shape[0] == 32 &&
            output_mem_config.shard_spec->shape[1] == 128 && input_shard_num_cores == 1 &&
            output_shard_num_cores == 1) {
            log_trace(
                tt::LogOp, "Matching conditions for Llama rms norm case, using LLAMA_MINIMAL_SHARDED implementation");
            return AllGatherAsyncVersion::LLAMA_MINIMAL_SHARDED;
        }
    }
    log_trace(tt::LogOp, "Using generic implementation");
    fprintf(stderr, "DEBUG: AllGatherAsyncVersion::GENERIC\n");
    return AllGatherAsyncVersion::GENERIC;
}

tt::tt_metal::operation::ProgramWithCallbacks AllGatherAsync::create_program(
    const std::vector<Tensor>& input_tensors, std::vector<Tensor>& output_tensors) const {
    tt::log_debug(tt::LogOp, "DEBUG: create_program is called");

    AllGatherAsyncVersion version = select_version(input_tensors[0]);

    log_trace(tt::LogOp, "version: {}", static_cast<uint32_t>(version));

    switch (version) {
        case AllGatherAsyncVersion::MINIMAL_INTERLEAVED_32:
            log_trace(
                tt::LogOp,
                "Detected all gather specialized shape. all_gather_async_minimal_interleaved_dim3_1_1_32_any is "
                "called");
            return all_gather_async_minimal_interleaved_dim3_1_1_32_any(
                input_tensors[0],
                this->forward_device,
                this->backward_device,
                output_tensors[0],
                this->dim,
                this->num_links,
                this->ring_size,
                this->ring_index,
                this->topology,
                this->semaphore,
                this->sub_device_id,
                this->enable_persistent_fabric_mode);

        case AllGatherAsyncVersion::LLAMA_MINIMAL_SHARDED:
            log_trace(tt::LogOp, "Detected all gather specialized shape. all_gather_async_llama_sharded is called");
            return all_gather_async_llama_sharded(
                input_tensors[0],
                this->forward_device,
                this->backward_device,
                output_tensors[0],
                this->dim,
                this->num_links,
                this->ring_size,
                this->ring_index,
                this->topology,
                this->semaphore,
                this->sub_device_id,
                this->enable_persistent_fabric_mode);

        case AllGatherAsyncVersion::GENERIC:
        default:
            log_trace(tt::LogOp, "Running generic all_gather_async_multi_core_with_workers");
            return all_gather_async_multi_core_with_workers(
                input_tensors[0],
                this->forward_device,
                this->backward_device,
                output_tensors[0],
                this->dim,
                this->num_links,
                this->ring_size,
                this->ring_index,
                this->topology,
                this->semaphore,
                this->sub_device_id,
                this->enable_persistent_fabric_mode);
    }
}

const tt::tt_metal::operation::Hash AllGatherAsync::compute_program_hash(
    const std::vector<Tensor>& input_tensors) const {
    log_trace(tt::LogOp, "compute_program_hash is called");
    AllGatherAsyncVersion version = select_version(input_tensors[0]);
    log_trace(tt::LogOp, "version: {}", static_cast<uint32_t>(version));
    auto input_shape = input_tensors[0].get_padded_shape();
    auto input_memory_layout = input_tensors[0].get_layout();
    auto input_dtype = input_tensors[0].get_dtype();
    auto input_memory_config = input_tensors[0].memory_config();
    if (version == AllGatherAsyncVersion::GENERIC) {
        // Generic version should hash semaphore address as well
        uint32_t semaphore_address = this->semaphore.address();
        return tt::tt_metal::operation::hash_operation<AllGatherAsync>(
            this->dim,
            this->num_links,
            this->ring_size,
            this->ring_index,
            this->output_mem_config,
            this->topology,
            input_shape,
            input_memory_layout,
            input_dtype,
            input_memory_config,
            semaphore_address);
    }
    return tt::tt_metal::operation::hash_operation<AllGatherAsync>(
        this->dim,
        this->num_links,
        this->ring_size,
        this->ring_index,
        this->output_mem_config,
        this->topology,
        input_shape,
        input_memory_layout,
        input_dtype,
        input_memory_config);
}

namespace operations {
namespace experimental {
namespace ccl {

Tensor all_gather_async(
    const Tensor& input_tensor,
    const uint32_t dim,
    const global_semaphore::MultiDeviceGlobalSemaphore& multi_device_global_semaphore,
    const uint32_t num_links,
    const std::optional<MemoryConfig>& memory_config,
    const ttnn::ccl::Topology topology,
    std::optional<tt::tt_metal::SubDeviceId> sub_device_id,
    bool enable_persistent_fabric_mode) {
    TT_FATAL(
        std::getenv("TT_METAL_SLOW_DISPATCH_MODE") == nullptr,
        "all_gather_async op is only supported for Fast Dispatch");
    auto devices = input_tensor.get_workers();
    uint32_t num_devices = devices.size();
    TT_FATAL(num_devices > 1, "all_gather_async op will only work for num_devices > 1, but has {}", num_devices);
    ttnn::ccl::Topology ccl_topology = topology;

    if (num_devices == 2) {
        ccl_topology = ttnn::ccl::Topology::Linear;
    }
    std::vector<Tensor> output_tensors = {Tensor(tt::tt_metal::operation::get_workers_for_op_output({input_tensor}))};

    tt::log_debug(
        tt::LogOp, "DEBUG: creating line_fabric with num devices: {}, num links: {}", devices.size(), num_links);
    tt::log_debug(tt::LogOp, "DEBUG: line_fabric is created");

    // create this semaphore for all cores since we don't know which core will be used for teardown draining
    CoreCoord grid_size = devices[0]->compute_with_storage_grid_size();
    auto core_grid = CoreRange({0, 0}, {grid_size.x - 1, grid_size.y - 1});

    std::vector<GlobalSemaphore> semaphores = multi_device_global_semaphore.global_semaphores;

    tt::tt_metal::operation::launch_op(
        [dim,
         num_links,
         num_devices,
         memory_config,
         devices,
         ccl_topology,
         semaphores,
         sub_device_id,
         enable_persistent_fabric_mode](
            const std::vector<Tensor>& input_tensors,
            const std::vector<std::optional<const Tensor>>& optional_input_tensors,
            const std::vector<std::optional<Tensor>>& optional_output_tensors) mutable -> std::vector<Tensor> {
            const auto& input_tensor = input_tensors.at(0);

            return tt::tt_metal::operation::run(
                ttnn::ccl::all_gather_detail::create_all_gather_async_struct(
                    input_tensor,
                    dim,
                    num_links,
                    memory_config,
                    devices,
                    ccl_topology,
                    semaphores,
                    sub_device_id,
                    enable_persistent_fabric_mode),
                {input_tensor});
        },
        {input_tensor},
        output_tensors);
    return output_tensors.at(0);
}

Tensor all_gather_async(
    const Tensor& input_tensor,
    const int32_t dim,
    const uint32_t cluster_axis,
    const MeshDevice& mesh_device,
    const ttnn::ccl::Topology topology,
    const global_semaphore::MultiDeviceGlobalSemaphore& multi_device_global_semaphore,
    const std::optional<MemoryConfig>& memory_config,
    const std::optional<size_t> num_preferred_links,
    std::optional<tt::tt_metal::SubDeviceId> sub_device_id,
    bool enable_persistent_fabric_mode) {
    TT_FATAL(
        topology == ttnn::ccl::Topology::Linear,
        "This all_gather API with cluster_axis is currently supported only for the Linear topology");
    const auto mesh_view = mesh_device.get_view();
    auto devices = input_tensor.get_workers();
    std::size_t num_devices = (cluster_axis == 0) ? mesh_view.num_rows() : mesh_view.num_cols();

    int32_t rank = input_tensor.get_logical_shape().rank();

    int32_t gather_dim = (dim < 0) ? rank + dim : dim;

    TT_FATAL(
        gather_dim >= -rank && gather_dim <= rank - 1,
        "Dimension input should be in between -{} and {}, but has {}",
        rank,
        rank - 1,
        dim);

    std::vector<Tensor> output_tensors = {Tensor(tt::tt_metal::operation::get_workers_for_op_output({input_tensor}))};
    CoreCoord grid_size = devices[0]->compute_with_storage_grid_size();
    auto core_grid = CoreRange({0, 0}, {grid_size.x - 1, grid_size.y - 1});
    std::vector<GlobalSemaphore> semaphores = multi_device_global_semaphore.global_semaphores;

    tt::tt_metal::operation::launch_op(
        [gather_dim,
         num_preferred_links,
         memory_config,
         mesh_view,
         cluster_axis,
         num_devices,
         topology,
         semaphores,
         sub_device_id,
         enable_persistent_fabric_mode](
            const std::vector<Tensor>& input_tensors,
            const std::vector<std::optional<const Tensor>>& optional_input_tensors,
            const std::vector<std::optional<Tensor>>& optional_output_tensors) mutable -> std::vector<Tensor> {
            const auto& input_device_tensor = input_tensors.at(0);

            TT_FATAL(
                mesh_view.is_mesh_2d(),
                "all-gather invoked with cluster_axis API on >2D mesh, which is currently unsupported");
            const auto coordinate = mesh_view.find_device(input_device_tensor.device()->id());
            std::vector<IDevice*> devices = (cluster_axis == 0) ? mesh_view.get_devices_on_column(coordinate[1])
                                                                : mesh_view.get_devices_on_row(coordinate[0]);

            const auto& input_tensor = input_tensors.at(0);

            return tt::tt_metal::operation::run(
                ttnn::ccl::all_gather_detail::create_all_gather_async_struct(
                    input_device_tensor,
                    gather_dim,
                    num_preferred_links.has_value() ? num_preferred_links.value() : 1,
                    memory_config,
                    devices,
                    topology,
                    semaphores,
                    sub_device_id,
                    enable_persistent_fabric_mode),
                {input_tensor});
        },
        {input_tensor},
        output_tensors);
    return output_tensors.at(0);
}

}  // namespace ccl
}  // namespace experimental
}  // namespace operations

}  // namespace ttnn<|MERGE_RESOLUTION|>--- conflicted
+++ resolved
@@ -140,21 +140,10 @@
     log_trace(tt::LogOp, "[select_version] output_shard_num_cores: {}", output_shard_num_cores);
 
     // Check for minimal interleaved case
-<<<<<<< HEAD
-    if (std::getenv("TT_METAL_HANDCRAFT_INTERLEAVE") &&
-        ((dim == 3 && (input_tensor.dtype() == DataType::BFLOAT16 ||
-                       (input_tensor.dtype() == DataType::BFLOAT8_B &&
-                        (input_tensor_shape[0] == 1 && input_tensor_shape[1] == 1 && input_tensor_shape[2] == 32 &&
-                         input_tensor_shape[3] == 64128)))) ||
-         (dim < 3 &&
-          ((input_tensor_shape[0] * input_tensor_shape[1] * input_tensor_shape[2] * input_tensor_shape[3]) % 32 ==
-           0))) &&
-=======
     if (num_links == 1 &&  // 1 for T3K only
         ((((input_tensor_shape[0] * input_tensor_shape[1] * input_tensor_shape[2]) / 32) % ring_size == 0 && dim < 3) ||
          ((input_tensor_shape[0] == 1 && input_tensor_shape[1] == 1 && (input_tensor_shape[3] / 32) % ring_size == 0 &&
            dim == 3))) &&
->>>>>>> ca0629c7
         input_tensor_buffer_layout == tt::tt_metal::TensorMemoryLayout::INTERLEAVED &&
         input_tensor_page_layout == tt::tt_metal::Layout::TILE && this->enable_persistent_fabric_mode) {
         fprintf(stderr, "DEBUG: AllGatherAsyncVersion::MINIMAL_INTERLEAVED_32\n");
