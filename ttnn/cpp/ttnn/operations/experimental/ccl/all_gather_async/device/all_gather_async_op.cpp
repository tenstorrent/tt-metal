// SPDX-FileCopyrightText: © 2024 Tenstorrent AI ULC
//
// SPDX-License-Identifier: Apache-2.0

#include "all_gather_async_op.hpp"
#include <tt-metalium/fabric.hpp>
#include "ttnn/operations/functions.hpp"
#include "ttnn/operations/math.hpp"
#include "ttnn/global_semaphore.hpp"

#include "ttnn/tensor/tensor_utils.hpp"

namespace ttnn {

void AllGatherAsync::validate_with_output_tensors(
    const std::vector<Tensor>& input_tensors, const std::vector<std::optional<Tensor>>& output_tensors) const {
    TT_FATAL(input_tensors.size() == 1, "Error, Input tensor size should be 1 but has {}", input_tensors.size());
    const auto& input_tensor = input_tensors[0];
    const auto& layout = input_tensors[0].layout();
    const auto& dtype = input_tensors[0].dtype();
    const auto& page_size = input_tensors[0].buffer()->page_size();
    std::string arch_name = tt::tt_metal::hal::get_arch_name();
    TT_FATAL(
        (tt::tt_metal::hal::get_arch_name() != "blackhole") ||
            (input_tensor.memory_config().buffer_type() != BufferType::DRAM) ||
            !this->use_all_gather_async_llama_sharded,
        "This kernel does not support blackhole dram as it does not use an accessor to get the noc address as needed "
        "by the fabric api");
    TT_FATAL(page_size % input_tensors[0].buffer()->alignment() == 0, "All Gather currently requires aligned pages");

    TT_FATAL(input_tensor.storage_type() == StorageType::DEVICE, "Operands to all_gather need to be on device!");
    TT_FATAL(input_tensor.buffer() != nullptr, "Operands to all_gather need to be allocated in buffers on device!");
    TT_FATAL(this->num_links > 0, "Error, num_links should be more than 0 but has {}", this->num_links);
    TT_FATAL(
        this->num_links <= input_tensor.device()->compute_with_storage_grid_size().y,
        "Worker cores used by links are parallelizaed over rows");

    TT_FATAL(
        input_tensor.memory_config().memory_layout() == TensorMemoryLayout::INTERLEAVED ||
            input_tensor.memory_config().memory_layout() == TensorMemoryLayout::WIDTH_SHARDED ||
            input_tensor.memory_config().memory_layout() == TensorMemoryLayout::BLOCK_SHARDED ||
            input_tensor.memory_config().memory_layout() == TensorMemoryLayout::HEIGHT_SHARDED,
        "Unsupported input tensor memory layout {}.",
        input_tensor.memory_config().memory_layout());

    AllGatherAsyncVersion version = select_version(input_tensors[0]);

    if (output_tensors.size() > 0 and output_tensors[0].has_value()) {
        TT_FATAL(
            output_tensors.size() <= 1,
            "Error, Number of output tensors should be at most 1 but has {}",
            output_tensors.size());
        const auto& output_tensor = output_tensors[0];

        TT_FATAL(
            output_tensor.value().storage_type() == StorageType::DEVICE,
            "Operands to all_gather need to be on device!");
        TT_FATAL(
            output_tensor.value().layout() == layout,
            "Error, Output tensor layout should be same as input tensor layout but has {}",
            output_tensor.value().layout());
        TT_FATAL(
            output_tensor.value().dtype() == dtype,
            "Error, Output tensor dtype should be same as input tensor dtype but has {}",
            output_tensor.value().dtype());
        TT_FATAL(
            output_tensor.value().tensor_spec().page_config() == input_tensor.tensor_spec().page_config(),
            "Error, Output tensor page config should be same as input tensor page config but has {}",
            output_tensor.value().tensor_spec().page_config());
        TT_FATAL(
            output_tensor.value().memory_config() == this->output_mem_config,
            "Error, Output tensor memory config should be same as output_mem_config but has {}",
            output_tensor.value().memory_config());

        TT_FATAL(
            output_tensor.value().memory_config().memory_layout() == TensorMemoryLayout::INTERLEAVED ||
                output_tensor.value().memory_config().memory_layout() == TensorMemoryLayout::WIDTH_SHARDED ||
                output_tensor.value().memory_config().memory_layout() == TensorMemoryLayout::BLOCK_SHARDED ||
                output_tensor.value().memory_config().memory_layout() == TensorMemoryLayout::HEIGHT_SHARDED,
            "Unsupported output tensor memory layout {}.",
            output_tensor.value().memory_config().memory_layout());

        // check the output tensor size
        auto output_shape = output_tensor.value().padded_shape();
        auto input_shape = input_tensor.padded_shape();
        TT_FATAL(
            output_shape.size() == input_shape.size(),
            "Error, Output tensor shape should have same number of dimensions as input tensor but has {}",
            output_shape.size());
        for (size_t i = 0; i < input_shape.size(); ++i) {
            if (i == this->dim) {
                TT_FATAL(
                    output_shape[i] <= input_shape[i] * this->ring_size,
                    "Error, Output tensor shape at dimension {} should be {} but has {}",
                    i,
                    input_shape[i] * this->ring_size,
                    output_shape[i]);
            } else {
                TT_FATAL(
                    output_shape[i] == input_shape[i],
                    "Error, Output tensor shape at dimension {} should be {} but has {}",
                    i,
                    input_shape[i],
                    output_shape[i]);
            }
        }

        if (version == AllGatherAsyncVersion::MINIMAL_DEFAULT) {
            // Checks specific to the MINIMAL_DEFAULT case

            // Don't support output DRAM block sharding
            if (output_tensor.value().memory_config().memory_layout() == TensorMemoryLayout::BLOCK_SHARDED) {
                TT_FATAL(
                    output_tensor.value().memory_config().buffer_type() == BufferType::L1,
                    "We don't support output DRAM block sharding");
            }
        } else {
            // Checks specific to cases that are not MINIMAL_DEFAULT

            TT_FATAL(
                output_tensor.value().memory_config().memory_layout() == input_tensor.memory_config().memory_layout(),
                "Error, Output tensor memory layout should be same as input tensor memory layout but has {}",
                output_tensor.value().memory_config().memory_layout());
        }
    }

    // Checks specific to the MINIMAL_DEFAULT case
    if (version == AllGatherAsyncVersion::MINIMAL_DEFAULT) {
        // Don't support input DRAM block sharding
        if (input_tensor.memory_config().memory_layout() == TensorMemoryLayout::BLOCK_SHARDED) {
            TT_FATAL(
                input_tensor.memory_config().buffer_type() == BufferType::L1,
                "We don't support input DRAM block sharding");
        }
    }
}

std::vector<ttnn::TensorSpec> AllGatherAsync::compute_output_specs(const std::vector<Tensor>& input_tensors) const {
    const auto& input_tensor = input_tensors[0];
    auto shape = input_tensor.logical_shape();  // TODO: Replace with logical_shape()
    shape[this->dim] *= this->ring_size;
    return {TensorSpec(
        shape, TensorLayout(input_tensor.dtype(), input_tensor.tensor_spec().page_config(), output_mem_config))};
}

std::vector<Tensor> AllGatherAsync::create_output_tensors(
    const std::vector<Tensor>& input_tensors, const std::vector<std::optional<Tensor>>& optional_output_tensors) const {
    return tt::tt_metal::operation::default_create_output_tensors(*this, input_tensors, optional_output_tensors);
}

AllGatherAsyncVersion AllGatherAsync::select_version(const Tensor& input_tensor) const {
    // Check for minimal sharded case
    if (this->use_all_gather_async_llama_sharded) {
        TT_FATAL(
            !this->reverse_order,
            "Reversed all-gather (reverse_order=true) is not yet supported with llama-optimized variants "
            "(use_all_gather_async_llama_sharded=true). Please use the regular all_gather_async API instead of "
            "all_gather_async_reversed.");
        return AllGatherAsyncVersion::LLAMA_MINIMAL_SHARDED;
    } else {
        TT_FATAL(this->semaphore.size() == 2, "Default implementation requires 2 semaphores");
        return AllGatherAsyncVersion::MINIMAL_DEFAULT;
    }
}

tt::tt_metal::operation::MeshWorkloadWithCallbacks AllGatherAsync::create_mesh_workload(
    const ttnn::MeshCoordinateRangeSet& tensor_coords,
    const std::vector<Tensor>& input_tensors,
    std::vector<Tensor>& output_tensors) const {
    return ccl::create_mesh_workload_from_programs(
        tensor_coords, input_tensors, output_tensors, [&, this](const ttnn::MeshCoordinate& coord) {
            return create_program_at(coord, input_tensors, output_tensors);
        });
}

tt::tt_metal::operation::ProgramWithCallbacks AllGatherAsync::create_program_at(
    const MeshCoordinate& coord, const std::vector<Tensor>& input_tensors, std::vector<Tensor>& output_tensors) const {
    log_debug(tt::LogOp, "DEBUG: create_program_at is called");
    auto mesh_device = input_tensors[0].device();
    AllGatherAsyncVersion version = select_version(input_tensors[0]);
    IDevice* target_device = mesh_device ? mesh_device->get_device(coord) : input_tensors[0].device();
    std::vector<IDevice*> devices_to_use = {};
    if (this->cluster_axis.has_value()) {
        const auto& mesh_view = input_tensors[0].device()->get_view();
        // User specified the cluster-axis. Derive devices based on the current coordinate
        // and the cluster-axis.
        devices_to_use = (this->cluster_axis.value() == 0) ? mesh_view.get_devices_on_column(coord[1])
                                                           : mesh_view.get_devices_on_row(coord[0]);
    } else {
        devices_to_use = devices;
    }
    uint32_t target_ring_size = devices_to_use.size();

    std::optional<IDevice*> forward_device = std::nullopt;
    std::optional<IDevice*> backward_device = std::nullopt;
    uint32_t device_index = 0;  // Initialize device index
    for (uint32_t i = 0; i < target_ring_size; ++i) {
        if (devices_to_use.at(i) == target_device) {
            device_index = i;
            if (i != 0) {
                backward_device = devices_to_use.at(i - 1);
            } else if (topology == ttnn::ccl::Topology::Ring) {
                backward_device = devices_to_use.at(target_ring_size - 1);
            }
            if (i != target_ring_size - 1) {
                forward_device = devices_to_use.at(i + 1);
            } else if (topology == ttnn::ccl::Topology::Ring) {
                forward_device = devices_to_use.at(0);
            }
        }
    }
    log_trace(tt::LogOp, "version: {}", static_cast<uint32_t>(version));

    switch (version) {
        case AllGatherAsyncVersion::LLAMA_MINIMAL_SHARDED:
            log_trace(tt::LogOp, "Detected all gather specialized shape. all_gather_async_llama_sharded is called");
            return all_gather_async_llama_sharded(
                input_tensors[0],
                target_device,
                forward_device,
                backward_device,
                output_tensors[0],
                this->dim,
                this->num_links,
                this->ring_size,
                device_index,
                this->topology,
                this->semaphore.at(0),
                this->barrier_semaphore,
                this->using_persistent_buffers,
                this->sub_device_id,
                this->use_optimal_ccl_for_llama);

        case AllGatherAsyncVersion::MINIMAL_DEFAULT:
        default:
            log_trace(tt::LogOp, "Detected all gather specialized shape. all_gather_async_minimal_default is called");
            return all_gather_async_minimal_default(
                input_tensors[0],
                target_device,
                forward_device,
                backward_device,
                output_tensors[0],
                this->dim,
                this->num_links,
                target_ring_size,
                device_index,
                this->topology,
                this->semaphore,
                this->barrier_semaphore,
                this->using_persistent_buffers,
                this->sub_device_id,
                this->chunks_per_sync,
                this->num_workers_per_link,
                this->num_buffers_per_channel,
                this->reverse_order);
    }
}

tt::tt_metal::operation::Hash AllGatherAsync::compute_program_hash(const std::vector<Tensor>& input_tensors) const {
    log_trace(tt::LogOp, "compute_program_hash is called");
    auto input_shape = input_tensors[0].padded_shape();
    auto input_memory_layout = input_tensors[0].layout();
    auto input_dtype = input_tensors[0].dtype();
    auto input_memory_config = input_tensors[0].memory_config();
    return tt::tt_metal::operation::hash_operation<AllGatherAsync>(
        this->dim,
        this->num_links,
        this->ring_size,
        this->output_mem_config,
        this->topology,
        this->cluster_axis,
        this->sub_device_id.has_value(),
        this->sub_device_id.has_value()
            ? input_tensors[0].device()->worker_cores(
                  tt::tt_metal::HalProgrammableCoreType::TENSIX, this->sub_device_id.value())
            : CoreRangeSet(CoreRange({0, 0}, {0, 0})),
        this->barrier_semaphore.has_value(),
        this->using_persistent_buffers,
        this->chunks_per_sync,
        this->num_workers_per_link,
        this->num_buffers_per_channel,
        this->use_all_gather_async_llama_sharded,
        this->use_optimal_ccl_for_llama,
        this->reverse_order,
        input_shape,
        input_memory_layout,
        input_dtype,
        input_memory_config);
}

namespace operations {
namespace experimental {
namespace ccl {

namespace {
Tensor all_gather_async_impl(
    const Tensor& input_tensor,
    const uint32_t dim,
    const std::vector<GlobalSemaphore>& multi_device_global_semaphore,
    const uint32_t num_links,
    const std::optional<MemoryConfig>& memory_config,
    const ttnn::ccl::Topology topology,
    std::optional<tt::tt_metal::SubDeviceId> sub_device_id,
    const std::vector<IDevice*>& devices,
    bool use_all_gather_async_llama_sharded,
    bool use_optimal_ccl_for_llama,
    const std::optional<GlobalSemaphore>& barrier_semaphore,
    bool reverse_order) {
    TT_FATAL(
        std::getenv("TT_METAL_SLOW_DISPATCH_MODE") == nullptr,
        "all_gather_async op is only supported for Fast Dispatch");
    uint32_t num_devices = devices.size();
    TT_FATAL(num_devices > 1, "all_gather_async op will only work for num_devices > 1, but has {}", num_devices);
    ttnn::ccl::Topology ccl_topology = topology;

    if (num_devices == 2) {
        ccl_topology = ttnn::ccl::Topology::Linear;
    }
    log_debug(tt::LogOp, "DEBUG: creating line_fabric with num devices: {}, num links: {}", devices.size(), num_links);
    log_debug(tt::LogOp, "DEBUG: line_fabric is created");

    bool using_persistent_buffers = false;

    return tt::tt_metal::operation::run(
               ttnn::AllGatherAsync(
                   devices,
                   dim,
                   num_links,
                   num_devices,
                   memory_config.value_or(input_tensor.memory_config()),
                   ccl_topology,
                   multi_device_global_semaphore,
                   sub_device_id,
                   /*cluster_axis=*/std::nullopt,
                   use_all_gather_async_llama_sharded,
                   use_optimal_ccl_for_llama,
                   barrier_semaphore,
                   using_persistent_buffers,
                   std::nullopt,
                   std::nullopt,
                   std::nullopt,
                   reverse_order),
               {input_tensor})
        .at(0);
}

Tensor all_gather_async_impl(
    const Tensor& input_tensor,
    const std::optional<ttnn::Tensor>& persistent_output_buffer,
    const uint32_t dim,
    const std::vector<GlobalSemaphore>& multi_device_global_semaphore,
    const uint32_t num_links,
    const std::optional<MemoryConfig>& memory_config,
    const ttnn::ccl::Topology topology,
    std::optional<tt::tt_metal::SubDeviceId> sub_device_id,
    const std::vector<IDevice*>& devices,
    const std::optional<uint32_t>& cluster_axis,
    bool use_all_gather_async_llama_sharded,
    bool use_optimal_ccl_for_llama,
    const std::optional<GlobalSemaphore>& barrier_semaphore,
    const std::optional<uint32_t>& chunks_per_sync,
    const std::optional<uint32_t>& num_workers_per_link,
    const std::optional<uint32_t>& num_buffers_per_channel,
    bool reverse_order) {
    TT_FATAL(
        std::getenv("TT_METAL_SLOW_DISPATCH_MODE") == nullptr,
        "all_gather_async op is only supported for Fast Dispatch");

    uint32_t num_devices;
    if (cluster_axis.has_value()) {
        auto mesh_device = input_tensor.device();
        TT_FATAL(mesh_device != nullptr, "Mesh device is required when cluster_axis is set");
        const auto& mesh_view = mesh_device->get_view();
        // Use the mesh dimensions to determine the ring size
        num_devices = (cluster_axis.value() == 0) ? mesh_view.num_rows() : mesh_view.num_cols();
    } else {
        num_devices = devices.size();
    }

    TT_FATAL(num_devices > 1, "all_gather_async op will only work for num_devices > 1, but has {}", num_devices);
    ttnn::ccl::Topology ccl_topology = topology;

    if (num_devices == 2) {
        ccl_topology = ttnn::ccl::Topology::Linear;
    }
    log_debug(tt::LogOp, "DEBUG: creating line_fabric with num devices: {}, num links: {}", devices.size(), num_links);
    log_debug(tt::LogOp, "DEBUG: line_fabric is created");

    bool using_persistent_buffers = persistent_output_buffer.has_value();

    std::vector<std::optional<Tensor>> optional_output_tensors = {persistent_output_buffer};

    return tt::tt_metal::operation::run(
               ttnn::AllGatherAsync(
                   devices,
                   dim,
                   num_links,
                   num_devices,
                   memory_config.value_or(input_tensor.memory_config()),
                   ccl_topology,
                   multi_device_global_semaphore,
                   sub_device_id,
                   cluster_axis,
                   use_all_gather_async_llama_sharded,
                   use_optimal_ccl_for_llama,
                   barrier_semaphore,
                   using_persistent_buffers,
                   chunks_per_sync,
                   num_workers_per_link,
                   num_buffers_per_channel,
                   reverse_order),
               {input_tensor},
               {},
               optional_output_tensors)
        .at(0);
}

Tensor all_gather_async_impl(
    const Tensor& input_tensor,
    const int32_t dim,
    const uint32_t cluster_axis,
    const MeshDevice& mesh_device,
    const ttnn::ccl::Topology topology,
    const std::vector<GlobalSemaphore>& multi_device_global_semaphore,
    const std::optional<ttnn::Tensor>& persistent_output_tensor,
    const std::optional<MemoryConfig>& memory_config,
    const std::optional<size_t> num_preferred_links,
    std::optional<tt::tt_metal::SubDeviceId> sub_device_id,
    bool use_all_gather_async_llama_sharded,
    bool use_optimal_ccl_for_llama,
    const std::optional<GlobalSemaphore>& barrier_semaphore,
    bool reverse_order) {
    const auto& mesh_view = mesh_device.get_view();
    TT_FATAL(
        mesh_view.is_mesh_2d(), "all-gather invoked with cluster_axis API on >2D mesh, which is currently unsupported");
    std::size_t num_devices = (cluster_axis == 0) ? mesh_view.num_rows() : mesh_view.num_cols();

    int32_t rank = input_tensor.logical_shape().rank();

    int32_t gather_dim = (dim < 0) ? rank + dim : dim;

    TT_FATAL(
        gather_dim >= -rank && gather_dim <= rank - 1,
        "Dimension input should be in between -{} and {}, but has {}",
        rank,
        rank - 1,
        dim);

    bool using_persistent_buffers = persistent_output_tensor.has_value();

    std::vector<std::optional<Tensor>> optional_output_tensors = {persistent_output_tensor};

    return tt::tt_metal::operation::run(
               ttnn::AllGatherAsync{
                   {},
                   gather_dim,
                   num_preferred_links.has_value() ? num_preferred_links.value() : 1,
                   num_devices,
                   memory_config.value_or(input_tensor.memory_config()),
                   topology,
                   multi_device_global_semaphore,
                   sub_device_id,
                   cluster_axis,
                   use_all_gather_async_llama_sharded,
                   use_optimal_ccl_for_llama,
                   barrier_semaphore,
                   using_persistent_buffers,
                   std::nullopt,
                   std::nullopt,
                   std::nullopt,
                   reverse_order},
               {input_tensor},
               {},
               optional_output_tensors)
        .at(0);
}
}  // namespace

Tensor all_gather_async(
    const Tensor& input_tensor,
    const uint32_t dim,
    const std::vector<GlobalSemaphore>& multi_device_global_semaphore,
    const uint32_t num_links,
    const std::optional<MemoryConfig>& memory_config,
    const ttnn::ccl::Topology topology,
    std::optional<tt::tt_metal::SubDeviceId> sub_device_id,
    bool use_optimal_ccl_for_llama,
    bool use_all_gather_async_llama_sharded,
    const std::optional<GlobalSemaphore>& barrier_semaphore,
    bool reverse_order) {
<<<<<<< HEAD
    std::vector<IDevice*> devices;
=======
>>>>>>> d76a099b
    return all_gather_async_impl(
        input_tensor,
        dim,
        multi_device_global_semaphore,
        num_links,
        memory_config,
        topology,
        sub_device_id,
        ttnn::ccl::get_active_physical_devices(input_tensor),
        use_all_gather_async_llama_sharded,
        use_optimal_ccl_for_llama,
        barrier_semaphore,
        reverse_order);
}

Tensor all_gather_async(
    const Tensor& input_tensor,
    const std::optional<ttnn::Tensor>& persistent_output_buffer,
    const uint32_t dim,
    const std::vector<GlobalSemaphore>& multi_device_global_semaphore,
    const uint32_t num_links,
    const std::optional<MemoryConfig>& memory_config,
    const ttnn::ccl::Topology topology,
    std::optional<tt::tt_metal::SubDeviceId> sub_device_id,
    std::optional<uint32_t> cluster_axis,
    bool use_optimal_ccl_for_llama,
    bool use_all_gather_async_llama_sharded,
    const std::optional<GlobalSemaphore>& barrier_semaphore,
    std::optional<uint32_t> chunks_per_sync,
    std::optional<uint32_t> num_workers_per_link,
    std::optional<uint32_t> num_buffers_per_channel,
    bool reverse_order) {
<<<<<<< HEAD
    std::vector<IDevice*> devices = ttnn::ccl::get_active_physical_devices(input_tensor);

=======
>>>>>>> d76a099b
    return all_gather_async_impl(
        input_tensor,
        persistent_output_buffer,
        dim,
        multi_device_global_semaphore,
        num_links,
        memory_config,
        topology,
        sub_device_id,
        ttnn::ccl::get_active_physical_devices(input_tensor),
        cluster_axis,
        use_all_gather_async_llama_sharded,
        use_optimal_ccl_for_llama,
        barrier_semaphore,
        chunks_per_sync,
        num_workers_per_link,
        num_buffers_per_channel,
        reverse_order);
<<<<<<< HEAD
=======
}

std::vector<Tensor> all_gather_async(
    const std::vector<Tensor>& input_tensors,
    const std::optional<ttnn::Tensor>& persistent_output_buffer,
    const uint32_t dim,
    const std::vector<global_semaphore::MultiDeviceGlobalSemaphore>& multi_device_global_semaphore,
    const uint32_t num_links,
    const std::optional<MemoryConfig>& memory_config,
    const ttnn::ccl::Topology topology,
    std::optional<tt::tt_metal::SubDeviceId> sub_device_id,
    std::optional<uint32_t> cluster_axis,
    bool use_optimal_ccl_for_llama,
    bool use_all_gather_async_llama_sharded,
    const std::optional<std::vector<GlobalSemaphore>>& barrier_semaphore,
    std::optional<uint32_t> chunks_per_sync,
    std::optional<uint32_t> num_workers_per_link,
    std::optional<uint32_t> num_buffers_per_channel,
    bool reverse_order) {
    std::vector<Tensor> output_tensors;
    output_tensors.reserve(input_tensors.size());
    for (size_t i = 0; i < input_tensors.size(); ++i) {
        output_tensors.push_back(all_gather_async_impl(
            input_tensors[i],
            persistent_output_buffer,
            dim,
            // 0 = forward link, 1 = backward link, i = device index
            {multi_device_global_semaphore.at(0).global_semaphores.at(i),
             multi_device_global_semaphore.at(1).global_semaphores.at(i)},
            num_links,
            memory_config,
            topology,
            sub_device_id,
            ttnn::ccl::get_active_physical_devices(input_tensors),
            cluster_axis,
            use_all_gather_async_llama_sharded,
            use_optimal_ccl_for_llama,
            barrier_semaphore.has_value() ? std::optional<GlobalSemaphore>(barrier_semaphore.value()[i]) : std::nullopt,
            chunks_per_sync,
            num_workers_per_link,
            num_buffers_per_channel,
            reverse_order));
    }
    return output_tensors;
>>>>>>> d76a099b
}

Tensor all_gather_async(
    const Tensor& input_tensor,
    const int32_t dim,
    const uint32_t cluster_axis,
    const MeshDevice& mesh_device,
    const ttnn::ccl::Topology topology,
    const std::vector<GlobalSemaphore>& multi_device_global_semaphore,
    const std::optional<ttnn::Tensor>& persistent_output_tensor,
    const std::optional<MemoryConfig>& memory_config,
    const std::optional<size_t> num_preferred_links,
    std::optional<tt::tt_metal::SubDeviceId> sub_device_id,
    bool use_all_gather_async_llama_sharded,
    bool use_optimal_ccl_for_llama,
    const std::optional<GlobalSemaphore>& barrier_semaphore,
    bool reverse_order) {
    return all_gather_async_impl(
        input_tensor,
        dim,
        cluster_axis,
        mesh_device,
        topology,
        multi_device_global_semaphore,
        persistent_output_tensor,
        memory_config,
        num_preferred_links,
        sub_device_id,
        use_all_gather_async_llama_sharded,
        use_optimal_ccl_for_llama,
        barrier_semaphore,
        reverse_order);
}

}  // namespace ccl
}  // namespace experimental
}  // namespace operations

}  // namespace ttnn<|MERGE_RESOLUTION|>--- conflicted
+++ resolved
@@ -488,10 +488,6 @@
     bool use_all_gather_async_llama_sharded,
     const std::optional<GlobalSemaphore>& barrier_semaphore,
     bool reverse_order) {
-<<<<<<< HEAD
-    std::vector<IDevice*> devices;
-=======
->>>>>>> d76a099b
     return all_gather_async_impl(
         input_tensor,
         dim,
@@ -524,11 +520,6 @@
     std::optional<uint32_t> num_workers_per_link,
     std::optional<uint32_t> num_buffers_per_channel,
     bool reverse_order) {
-<<<<<<< HEAD
-    std::vector<IDevice*> devices = ttnn::ccl::get_active_physical_devices(input_tensor);
-
-=======
->>>>>>> d76a099b
     return all_gather_async_impl(
         input_tensor,
         persistent_output_buffer,
@@ -547,8 +538,6 @@
         num_workers_per_link,
         num_buffers_per_channel,
         reverse_order);
-<<<<<<< HEAD
-=======
 }
 
 std::vector<Tensor> all_gather_async(
@@ -593,7 +582,6 @@
             reverse_order));
     }
     return output_tensors;
->>>>>>> d76a099b
 }
 
 Tensor all_gather_async(
