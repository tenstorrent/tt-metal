// SPDX-FileCopyrightText: © 2024 Tenstorrent Inc.
//
// SPDX-License-Identifier: Apache-2.0

#include <tt-metalium/host_api.hpp>
#include <tt-metalium/constants.hpp>
#include <tt-metalium/util.hpp>
#include "nlp_concat_heads_boltz_device_operation.hpp"
#include <tt-metalium/work_split.hpp>
#include <tt-metalium/tensor_accessor_args.hpp>

namespace ttnn::operations::experimental::transformer {

using namespace tt::constants;
using namespace tt;

tt::tt_metal::operation::ProgramWithCallbacks multi_core_nlp_concat_heads_boltz(
    const Tensor& a, Tensor& output, CoreCoord compute_with_storage_grid_size) {
    const auto& ashape = a.padded_shape();

    tt::DataFormat cb_data_format = tt_metal::datatype_to_dataformat_converter(a.dtype());

    uint32_t single_tile_size = tt_metal::detail::TileSize(cb_data_format);
    tt_metal::Buffer* in0_buffer = a.buffer();
    bool in_sharded = a.is_sharded();
    bool out_sharded = output.is_sharded();
    ////////////////////////////////////////////////////////////////////////////
    //                      TM Parameters Setup
    ////////////////////////////////////////////////////////////////////////////
    uint32_t per_tensor_tiles = ashape[0] * ashape[3] / TILE_WIDTH;  // 142

    // Per output tensor args
    // Output shape is: [B, 1, s, 4544]
    uint32_t in0_h_tiles = ashape[1] * ashape[2] / TILE_HEIGHT;
    uint32_t in0_w_tiles = ashape[3] / TILE_WIDTH;    // head_dim
    uint32_t in0_c = per_tensor_tiles / in0_w_tiles;  // num_heads
    uint32_t in0_HtWt = in0_h_tiles * in0_w_tiles;
    uint32_t in0_CHtWt = in0_c * in0_HtWt;

    uint32_t num_cores_x = compute_with_storage_grid_size.x;
    uint32_t num_cores_y = compute_with_storage_grid_size.y;
    // Block is a unit of work; ie. num of per_tensor_tiles per core
    uint32_t num_blocks = ashape[1] * ashape[2] / TILE_HEIGHT;
    uint32_t num_cores = 0, num_blocks_per_core_group_1 = 0, num_blocks_per_core_group_2 = 0;
    CoreRangeSet all_cores = CoreRangeSet(), core_group_1 = CoreRangeSet(), core_group_2 = CoreRangeSet();
    bool row_major = false;
    if (in_sharded) {
        all_cores = a.shard_spec().value().grid;
        num_cores = all_cores.num_cores();
        core_group_1 = all_cores;
        num_blocks_per_core_group_1 = a.shard_spec().value().shape[0] / a.padded_shape()[-2];
        per_tensor_tiles = a.shard_spec().value().shape[0] * a.shard_spec().value().shape[1] / TILE_HW;
        row_major = a.shard_spec().value().orientation == tt::tt_metal::ShardOrientation::ROW_MAJOR;
    } else {
        std::tie(
            num_cores,
            all_cores,
            core_group_1,
            core_group_2,
            num_blocks_per_core_group_1,
            num_blocks_per_core_group_2) =
            tt::tt_metal::split_work_to_cores(compute_with_storage_grid_size, num_blocks);
    }
    uint32_t g1_numcores = core_group_1.num_cores();

    ////////////////////////////////////////////////////////////////////////////
    //                      Grayskull Device Setup
    ////////////////////////////////////////////////////////////////////////////
    tt_metal::Buffer* out_buffer = output.buffer();
    TT_ASSERT(out_buffer != nullptr, "Output buffer should be allocated on device!");

    ////////////////////////////////////////////////////////////////////////////
    //                      Application Setup
    ////////////////////////////////////////////////////////////////////////////
    tt_metal::Program program = tt_metal::CreateProgram();
    uint32_t src0_cb_index = 0, out_cb_index = 16;

<<<<<<< HEAD
    bool in0_is_dram = in0_buffer->buffer_type() == tt_metal::BufferType::DRAM;
=======
    bool out_is_dram = out_buffer->buffer_type() == tt_metal::BufferType::DRAM;
>>>>>>> e5fadc8a

    tt::tt_metal::KernelHandle reader_kernel_id = 0, writer_kernel_id = 0;
    if (in_sharded) {
        std::vector<uint32_t> compile_time_args = {
            (std::uint32_t)src0_cb_index,
            (std::uint32_t)out_cb_index,
            (std::uint32_t)in0_h_tiles,
            (std::uint32_t)in0_w_tiles * single_tile_size,
            (std::uint32_t)num_blocks_per_core_group_1 * in0_w_tiles * single_tile_size,
            (std::uint32_t)num_blocks_per_core_group_1 * in0_HtWt,
        };
        reader_kernel_id = tt_metal::CreateKernel(
            program,
            "ttnn/cpp/ttnn/operations/experimental/transformer/nlp_concat_heads_boltz/device/kernels/dataflow/"
            "reader_tm_tile_layout_nlp_concat_heads_boltz_sharded.cpp",
            all_cores,
            tt_metal::ReaderDataMovementConfig(compile_time_args));
        writer_kernel_id = tt_metal::CreateKernel(
            program,
            "ttnn/cpp/ttnn/operations/experimental/transformer/nlp_concat_heads_boltz/device/kernels/dataflow/"
            "reader_tm_tile_layout_nlp_concat_heads_boltz_sharded.cpp",
            all_cores,
            tt_metal::WriterDataMovementConfig(compile_time_args));
    } else {
        std::vector<uint32_t> reader_compile_time_args = {
            (std::uint32_t)in0_h_tiles,
            (std::uint32_t)in0_w_tiles,
            (std::uint32_t)in0_c,
            (std::uint32_t)in0_HtWt,
        };
        tt_metal::TensorAccessorArgs(*in0_buffer).append_to(reader_compile_time_args);
        std::vector<uint32_t> writer_compile_time_args = {(std::uint32_t)src0_cb_index};
        tt_metal::TensorAccessorArgs(*out_buffer).append_to(writer_compile_time_args);
        reader_kernel_id = tt_metal::CreateKernel(
            program,
            "ttnn/cpp/ttnn/operations/experimental/transformer/nlp_concat_heads_boltz/device/kernels/dataflow/"
            "reader_tm_tile_layout_nlp_concat_heads_boltz.cpp",
            all_cores,
            tt_metal::ReaderDataMovementConfig(reader_compile_time_args));

        writer_kernel_id = tt_metal::CreateKernel(
            program,
            "ttnn/cpp/ttnn/operations/eltwise/unary/device/kernels/dataflow/writer_unary_interleaved_start_id.cpp",
            all_cores,
            tt_metal::WriterDataMovementConfig(writer_compile_time_args));
    }

    // Create circular buffers
    tt::tt_metal::CBHandle cb_src0 = 0, cb_out = 0;
    uint32_t cb_src0_num_tiles = per_tensor_tiles;
    if (!in_sharded) {
        cb_src0_num_tiles *= 2;  // double buffer
    }
    tt_metal::CircularBufferConfig cb_src0_config =
        tt_metal::CircularBufferConfig(cb_src0_num_tiles * single_tile_size, {{src0_cb_index, cb_data_format}})
            .set_page_size(src0_cb_index, single_tile_size);
    if (in_sharded) {
        cb_src0_config = cb_src0_config.set_globally_allocated_address(*in0_buffer);
    }
    cb_src0 = tt_metal::CreateCircularBuffer(program, all_cores, cb_src0_config);

    if (out_sharded) {
        uint32_t cb_out_num_tiles = per_tensor_tiles;
        tt_metal::CircularBufferConfig cb_out_config =
            tt_metal::CircularBufferConfig(cb_out_num_tiles * single_tile_size, {{out_cb_index, cb_data_format}})
                .set_page_size(out_cb_index, single_tile_size);
        cb_out_config = cb_out_config.set_globally_allocated_address(*out_buffer);
        cb_out = tt_metal::CreateCircularBuffer(program, all_cores, cb_out_config);
    }

    const auto cores = grid_to_cores(num_cores, num_cores_x, num_cores_y, row_major);
    if (in_sharded) {
        uint32_t nheads_first_risc = div_up(num_blocks_per_core_group_1, 2);
        uint32_t nheads_second_risc = num_blocks_per_core_group_1 - nheads_first_risc;
        std::vector<uint32_t> reader_runtime_args = {
            (std::uint32_t)nheads_first_risc,
            0,
            0,
        };
        tt_metal::SetRuntimeArgs(program, reader_kernel_id, all_cores, reader_runtime_args);
        std::vector<uint32_t> writer_runtime_args = {
            (std::uint32_t)nheads_second_risc,
            (std::uint32_t)nheads_first_risc * in0_HtWt * single_tile_size,
            (std::uint32_t)nheads_first_risc * in0_w_tiles * single_tile_size,
        };
        tt_metal::SetRuntimeArgs(program, writer_kernel_id, all_cores, writer_runtime_args);

    } else {
        for (uint32_t i = 0, num_blocks_written = 0; i < cores.size(); ++i) {
            const CoreCoord& core = cores[i];
            uint32_t num_blocks_per_core = i < g1_numcores ? num_blocks_per_core_group_1 : num_blocks_per_core_group_2;

            uint32_t in0_h_dim = num_blocks_written % in0_h_tiles;
            uint32_t in0_tensor_tile_id = num_blocks_written / in0_h_tiles * in0_CHtWt + in0_h_dim * in0_w_tiles;

            std::vector<uint32_t> reader_runtime_args = {
                (std::uint32_t)in0_buffer->address(),
                num_blocks_per_core,  // num_blocks
                in0_h_dim,            // in0_h_dim
                in0_tensor_tile_id,   // in0_tensor_tile_id
            };

            std::vector<uint32_t> writer_runtime_args = {
                (std::uint32_t)out_buffer->address(),  // out_tensor_addr
                num_blocks_per_core * per_tensor_tiles,
                num_blocks_written * per_tensor_tiles,
            };

            tt_metal::SetRuntimeArgs(program, reader_kernel_id, core, reader_runtime_args);
            tt_metal::SetRuntimeArgs(program, writer_kernel_id, core, writer_runtime_args);
            num_blocks_written += num_blocks_per_core;
        }
    }

    auto override_runtime_arguments_callback = [reader_kernel_id, writer_kernel_id, cb_src0, cb_out, cores](
                                                   const void* operation,
                                                   tt::tt_metal::Program& program,
                                                   const std::vector<Tensor>& input_tensors,
                                                   const std::vector<std::optional<const Tensor>>&,
                                                   const std::vector<Tensor>& output_tensors) {
        const auto src_buffer = input_tensors.at(0).buffer();
        const auto dst_buffer = output_tensors.at(0).buffer();
        const bool in_sharded = input_tensors.at(0).is_sharded();
        const bool out_sharded = output_tensors.at(0).is_sharded();
        if (in_sharded) {
            UpdateDynamicCircularBufferAddress(program, cb_src0, *src_buffer);
        } else {
            for (const auto& core : cores) {
                auto& runtime_args = GetRuntimeArgs(program, reader_kernel_id, core);
                runtime_args[0] = src_buffer->address();
            }
        }

        if (out_sharded) {
            UpdateDynamicCircularBufferAddress(program, cb_out, *dst_buffer);
        } else {
            for (const auto& core : cores) {
                auto& runtime_args = GetRuntimeArgs(program, writer_kernel_id, core);
                runtime_args[0] = dst_buffer->address();
            }
        }
    };
    return {.program = std::move(program), .override_runtime_arguments_callback = override_runtime_arguments_callback};
}

}  // namespace ttnn::operations::experimental::transformer<|MERGE_RESOLUTION|>--- conflicted
+++ resolved
@@ -75,11 +75,7 @@
     tt_metal::Program program = tt_metal::CreateProgram();
     uint32_t src0_cb_index = 0, out_cb_index = 16;
 
-<<<<<<< HEAD
-    bool in0_is_dram = in0_buffer->buffer_type() == tt_metal::BufferType::DRAM;
-=======
     bool out_is_dram = out_buffer->buffer_type() == tt_metal::BufferType::DRAM;
->>>>>>> e5fadc8a
 
     tt::tt_metal::KernelHandle reader_kernel_id = 0, writer_kernel_id = 0;
     if (in_sharded) {
