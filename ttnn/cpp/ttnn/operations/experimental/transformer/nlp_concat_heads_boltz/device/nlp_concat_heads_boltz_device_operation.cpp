// SPDX-FileCopyrightText: © 2024 Tenstorrent Inc.
//
// SPDX-License-Identifier: Apache-2.0

#include "nlp_concat_heads_boltz_device_operation.hpp"

namespace ttnn::operations::experimental::transformer {

// Generic NLP ConcatHeadsBoltz op
void NLPConcatHeadsBoltzDeviceOperation::validate(const std::vector<Tensor>& input_tensors) const {
    const auto& input_tensor = input_tensors.at(0);

    TT_FATAL(input_tensor.storage_type() == tt::tt_metal::StorageType::DEVICE, "Operands to TM need to be on device!");
    TT_FATAL(input_tensor.buffer() != nullptr, "Operands to TM need to be allocated in buffers on device!");
    TT_FATAL(
        input_tensor.dtype() == tt::tt_metal::DataType::FLOAT32 ||
            input_tensor.dtype() == tt::tt_metal::DataType::BFLOAT16 ||
            input_tensor.dtype() == tt::tt_metal::DataType::BFLOAT8_B,
        "Unsupported data format");
    TT_FATAL(
        input_tensor.layout() == tt::tt_metal::Layout::TILE,
        "Input tensor layout must be TILE but got {}",
        input_tensor.layout());
    if (input_tensor.is_sharded()) {
        TT_FATAL(
            input_tensor.memory_config().memory_layout() != tt::tt_metal::TensorMemoryLayout::WIDTH_SHARDED,
            "Input tensor memory layout must not be WIDTH_SHARDED but got {}",
            input_tensor.memory_config().memory_layout());
        auto shard_spec = input_tensor.shard_spec().value();
        TT_FATAL(
<<<<<<< HEAD
            input_tensor.padded_shape()[1] % (shard_spec.shape[0] / input_tensor.padded_shape()[-2]) == 0, "Error");
        // Allow HEIGHT_SHARDED output memory layout for sharded inputs
        // TT_FATAL(this->output_mem_config.memory_layout() != tt::tt_metal::TensorMemoryLayout::HEIGHT_SHARDED, "Error");
=======
            shard_spec.shape[1] == input_tensor.padded_shape()[-1],
            "Input tensor shard width ({}) must equal padded width ({})",
            shard_spec.shape[1],
            input_tensor.padded_shape()[-1]);
        TT_FATAL(
            shard_spec.shape[0] % input_tensor.padded_shape()[-2] == 0,
            "Input tensor shard height ({}) must be divisible by padded height ({})",
            shard_spec.shape[0],
            input_tensor.padded_shape()[-2]);
        TT_FATAL(
            input_tensor.padded_shape()[1] % (shard_spec.shape[0] / input_tensor.padded_shape()[-2]) == 0,
            "Input tensor padded height ({}) must be divisible by shard height / padded height ({} / {})",
            input_tensor.padded_shape()[1],
            shard_spec.shape[0],
            input_tensor.padded_shape()[-2]);
        TT_FATAL(
            this->output_mem_config.memory_layout() != tt::tt_metal::TensorMemoryLayout::HEIGHT_SHARDED,
            "Output memory config layout must not be HEIGHT_SHARDED but got {}",
            this->output_mem_config.memory_layout());
>>>>>>> c4d49e9d
    } else {
        TT_FATAL(
            this->output_mem_config.memory_layout() == tt::tt_metal::TensorMemoryLayout::INTERLEAVED,
            "Output memory config layout must be INTERLEAVED but got {}",
            this->output_mem_config.memory_layout());
    }
}

std::vector<ttnn::TensorSpec> NLPConcatHeadsBoltzDeviceOperation::compute_output_specs(
    const std::vector<Tensor>& input_tensors) const {
    const auto& input_tensor = input_tensors.at(0);
    const auto& input_shape = input_tensor.logical_shape();

    auto num_heads = input_shape[0];
    auto sequence_length = input_shape[2];
    auto head_dim = input_shape[3];

    auto hidden_dim = num_heads * head_dim;

    Shape output_shape({1, sequence_length, sequence_length, hidden_dim});

    if (this->output_mem_config.is_sharded()) {
        tt::tt_metal::ShardSpec shard_spec = input_tensor.shard_spec().value();
        uint32_t heads_per_shard = shard_spec.shape[0] / input_tensor.padded_shape()[-2];
        shard_spec.shape = {shard_spec.shape[0] / heads_per_shard, shard_spec.shape[1] * heads_per_shard};
        auto mem_config = this->output_mem_config.with_shard_spec(shard_spec);
        return {TensorSpec(
            output_shape,
            tt::tt_metal::TensorLayout(
                input_tensor.dtype(), tt::tt_metal::PageConfig(tt::tt_metal::Layout::TILE), mem_config))};
    }

    return {TensorSpec(
        output_shape,
        tt::tt_metal::TensorLayout(
            input_tensor.dtype(), tt::tt_metal::PageConfig(tt::tt_metal::Layout::TILE), output_mem_config))};
}

tt::tt_metal::operation::ProgramWithCallbacks NLPConcatHeadsBoltzDeviceOperation::create_program(
    const std::vector<Tensor>& input_tensors, std::vector<Tensor>& output_tensors) const {
    const auto& input_tensor = input_tensors.at(0);
    auto& output_tensor = output_tensors.at(0);

    CoreCoord compute_with_storage_grid_size = input_tensor.device()->compute_with_storage_grid_size();

    return multi_core_nlp_concat_heads_boltz(input_tensor, output_tensor, compute_with_storage_grid_size);
}

}  // namespace ttnn::operations::experimental::transformer<|MERGE_RESOLUTION|>--- conflicted
+++ resolved
@@ -28,11 +28,6 @@
             input_tensor.memory_config().memory_layout());
         auto shard_spec = input_tensor.shard_spec().value();
         TT_FATAL(
-<<<<<<< HEAD
-            input_tensor.padded_shape()[1] % (shard_spec.shape[0] / input_tensor.padded_shape()[-2]) == 0, "Error");
-        // Allow HEIGHT_SHARDED output memory layout for sharded inputs
-        // TT_FATAL(this->output_mem_config.memory_layout() != tt::tt_metal::TensorMemoryLayout::HEIGHT_SHARDED, "Error");
-=======
             shard_spec.shape[1] == input_tensor.padded_shape()[-1],
             "Input tensor shard width ({}) must equal padded width ({})",
             shard_spec.shape[1],
@@ -52,7 +47,6 @@
             this->output_mem_config.memory_layout() != tt::tt_metal::TensorMemoryLayout::HEIGHT_SHARDED,
             "Output memory config layout must not be HEIGHT_SHARDED but got {}",
             this->output_mem_config.memory_layout());
->>>>>>> c4d49e9d
     } else {
         TT_FATAL(
             this->output_mem_config.memory_layout() == tt::tt_metal::TensorMemoryLayout::INTERLEAVED,
