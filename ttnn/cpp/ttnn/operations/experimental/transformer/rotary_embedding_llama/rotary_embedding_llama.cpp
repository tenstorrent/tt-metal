// SPDX-FileCopyrightText: © 2023 Tenstorrent Inc.
//
// SPDX-License-Identifier: Apache-2.0

#include "rotary_embedding_llama.hpp"

#include "device/rotary_embedding_llama_device_operation.hpp"
#include "ttnn/device.hpp"

namespace ttnn::operations::experimental::transformer {

Tensor RotaryEmbeddingLlamaOperation::invoke(
    const Tensor& input_tensor,
    const Tensor& cos_cache,
    const Tensor& sin_cache,
    const Tensor& trans_mat,
    const bool is_decode_mode,
    const std::optional<MemoryConfig>& memory_config,
    std::optional<const ttnn::DeviceComputeKernelConfig> compute_kernel_config) {
<<<<<<< HEAD
    return ttnn::prim::rotary_embedding_llama(
        input_tensor, cos_cache, sin_cache, trans_mat, is_decode_mode, memory_config, compute_kernel_config);
=======
    auto arch = input_tensor.storage_type() == StorageType::DEVICE ? input_tensor.device()->arch()
                                                                   : ttnn::GetDefaultDevice()->arch();
    auto kernel_config_val =
        init_device_compute_kernel_config(arch, compute_kernel_config, MathFidelity::HiFi4, true, false, false);

    tt::tt_metal::MemoryConfig default_memory_config = tt::tt_metal::operation::DEFAULT_OUTPUT_MEMORY_CONFIG;
    if (input_tensor.storage_type() == StorageType::DEVICE) {
        default_memory_config = input_tensor.memory_config();
    }

    return tt::tt_metal::operation::run(
               tt::tt_metal::RotaryEmbeddingLlama{
                   is_decode_mode, memory_config.value_or(default_memory_config), kernel_config_val},
               {input_tensor, cos_cache, sin_cache, trans_mat})
        .at(0);
>>>>>>> 15786c58
}

}  // namespace ttnn::operations::experimental::transformer<|MERGE_RESOLUTION|>--- conflicted
+++ resolved
@@ -17,26 +17,8 @@
     const bool is_decode_mode,
     const std::optional<MemoryConfig>& memory_config,
     std::optional<const ttnn::DeviceComputeKernelConfig> compute_kernel_config) {
-<<<<<<< HEAD
     return ttnn::prim::rotary_embedding_llama(
         input_tensor, cos_cache, sin_cache, trans_mat, is_decode_mode, memory_config, compute_kernel_config);
-=======
-    auto arch = input_tensor.storage_type() == StorageType::DEVICE ? input_tensor.device()->arch()
-                                                                   : ttnn::GetDefaultDevice()->arch();
-    auto kernel_config_val =
-        init_device_compute_kernel_config(arch, compute_kernel_config, MathFidelity::HiFi4, true, false, false);
-
-    tt::tt_metal::MemoryConfig default_memory_config = tt::tt_metal::operation::DEFAULT_OUTPUT_MEMORY_CONFIG;
-    if (input_tensor.storage_type() == StorageType::DEVICE) {
-        default_memory_config = input_tensor.memory_config();
-    }
-
-    return tt::tt_metal::operation::run(
-               tt::tt_metal::RotaryEmbeddingLlama{
-                   is_decode_mode, memory_config.value_or(default_memory_config), kernel_config_val},
-               {input_tensor, cos_cache, sin_cache, trans_mat})
-        .at(0);
->>>>>>> 15786c58
 }
 
 }  // namespace ttnn::operations::experimental::transformer