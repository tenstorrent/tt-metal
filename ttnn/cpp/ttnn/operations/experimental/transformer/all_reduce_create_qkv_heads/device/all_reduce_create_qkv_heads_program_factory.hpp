--- conflicted
+++ resolved
@@ -45,15 +45,9 @@
     ccl::Topology topology,
     const GlobalSemaphore& semaphore,
     const std::optional<tt::tt_metal::SubDeviceId>& sub_device_id,
-<<<<<<< HEAD
-    const uint32_t num_q_heads,
-    const uint32_t num_kv_heads,
-    const uint32_t head_dim,
-    const bool use_noc1_only);
-=======
     uint32_t num_q_heads,
     uint32_t num_kv_heads,
-    uint32_t head_dim);
->>>>>>> 6f08ca89
+    uint32_t head_dim,
+    const bool use_noc1_only);
 
 }  // namespace ttnn