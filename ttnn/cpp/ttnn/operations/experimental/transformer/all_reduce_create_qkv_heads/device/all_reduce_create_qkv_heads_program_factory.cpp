// SPDX-FileCopyrightText: © 2025 Tenstorrent AI ULC
//
// SPDX-License-Identifier: Apache-2.0
///
#include "all_reduce_create_qkv_heads_program_factory.hpp"
#include <tt-metalium/fabric.hpp>

namespace ttnn {

using namespace ccl;

tt::tt_metal::operation::ProgramWithCallbacks all_reduce_create_qkv_heads_minimal_multi_core_with_workers(
    const std::vector<Tensor>& input_tensors,
    IDevice* target_device,
    std::optional<IDevice*> forward_device,
    std::optional<IDevice*> backward_device,
    std::vector<Tensor>& output_tensors,
    const DataType dtype,
    const uint32_t num_links,
    const uint32_t ring_size,
    const uint32_t ring_index,
    ccl::Topology topology,
    const GlobalSemaphore& semaphore,
    const std::optional<tt::tt_metal::SubDeviceId>& sub_device_id,
    const uint32_t num_q_heads,
    const uint32_t num_kv_heads,
    const uint32_t head_dim) {
    tt::tt_metal::Program program{};

    const Tensor& input_tensor = input_tensors[0];
    const Tensor& buffer_tensor = input_tensors[1];
    const Tensor& batch_offset_tensor = input_tensors[2];
    Tensor& output_tensor = output_tensors[0];
    Tensor& q_output_tensor = output_tensors[1];
    Tensor& k_output_tensor = output_tensors[2];
    Tensor& v_output_tensor = output_tensors[3];

    auto mesh_device = input_tensor.mesh_device();
    const bool enable_persistent_fabric_mode = true;
    // For qkv heads fuse

    tt::DataFormat cb_data_format = tt::tt_metal::datatype_to_dataformat_converter(dtype);

    const uint32_t single_tile_size = tt::tt_metal::detail::TileSize(cb_data_format);
    const uint32_t head_tiles = head_dim / tt::constants::TILE_WIDTH;
    const uint32_t head_size = head_tiles * single_tile_size;

    const uint32_t element_size = output_tensor.element_size();
    const uint32_t sub_tile_line_bytes = 16 * element_size;
    const auto q_shard_spec = q_output_tensor.shard_spec().value();
    const auto q_cores = q_shard_spec.grid;
    const auto q_num_tiles = q_shard_spec.shape[0] * q_shard_spec.shape[1] / tt::constants::TILE_HW;
    const auto k_shard_spec = k_output_tensor.shard_spec().value();
    const auto k_cores = k_shard_spec.grid;
    const auto k_num_tiles = k_shard_spec.shape[0] * k_shard_spec.shape[1] / tt::constants::TILE_HW;
    const auto v_shard_spec = v_output_tensor.shard_spec().value();
    const auto v_cores = v_shard_spec.grid;
    const auto v_num_tiles = v_shard_spec.shape[0] * v_shard_spec.shape[1] / tt::constants::TILE_HW;
    const auto in_shard_spec = output_tensor.shard_spec().value();
    const auto in_cores = in_shard_spec.grid;
    const auto in_num_tiles = in_shard_spec.shape[0] * in_shard_spec.shape[1] / tt::constants::TILE_HW;
    uint32_t batch_offset_index_stick_size = 0;
    // auto qk_cores = q_cores;

    auto qk_cores_set = std::set<CoreRange>();
    qk_cores_set.insert(q_cores.ranges().begin(), q_cores.ranges().end());
    qk_cores_set.insert(k_cores.ranges().begin(), k_cores.ranges().end());
    auto qk_cores = CoreRangeSet(qk_cores_set);

    //  Create CBs for reader/writer for batch_offset
    uint32_t batch_offset_cb_index_reader = tt::CBIndex::c_15;

    tt::DataFormat cb_batch_offset_data_format =
        tt::tt_metal::datatype_to_dataformat_converter(batch_offset_tensor.get_dtype());
    uint32_t single_batch_offset_tile_size = tt::tt_metal::detail::TileSize(cb_batch_offset_data_format);
    batch_offset_index_stick_size = batch_offset_tensor.buffer()->aligned_page_size();

    tt::tt_metal::CircularBufferConfig cb_batch_offset_config_reader =
        tt::tt_metal::CircularBufferConfig(
            single_batch_offset_tile_size, {{batch_offset_cb_index_reader, cb_batch_offset_data_format}})
            .set_page_size(batch_offset_cb_index_reader, 1);
<<<<<<< HEAD
    cb_batch_offset_reader = tt::tt_metal::CreateCircularBuffer(
        program, output_tensor.memory_config().shard_spec()->grid, cb_batch_offset_config_reader);
=======
    tt::tt_metal::CreateCircularBuffer(
        program, output_tensor.memory_config().shard_spec->grid, cb_batch_offset_config_reader);
>>>>>>> b7ed0f68

    uint32_t q_base_addr = q_output_tensor.buffer()->address();
    uint32_t k_base_addr = k_output_tensor.buffer()->address();
    uint32_t v_base_addr = v_output_tensor.buffer()->address();

    // cores for q
    const uint32_t q_num_cores = q_cores.num_cores();  // number of cores of the output
    const auto& q_cores_vector = corerange_to_cores(q_cores, q_num_cores, true);

    // cores for k
    const uint32_t k_num_cores = k_cores.num_cores();  // number of cores of the output
    const auto& k_cores_vector = corerange_to_cores(k_cores, k_num_cores, true);

    // cores for v
    const uint32_t v_num_cores = v_cores.num_cores();  // number of cores of the output
    const auto& v_cores_vector = corerange_to_cores(v_cores, v_num_cores, true);

    TT_FATAL(
        q_num_cores == k_num_cores && k_num_cores == v_num_cores,
        "Output q/k/v must have the same number of cores, q_num_cores: {}, k_num_cores: {}, v_num_cores: {}",
        q_num_cores,
        k_num_cores,
        v_num_cores);

    // cores for input
    const uint32_t in_num_cores = in_cores.num_cores();  // number of cores of the input
    auto in_cores_vec = corerange_to_cores(in_cores, in_num_cores, true);

    std::vector<uint32_t> qcores_noc_x_coords, qcores_noc_y_coords;
    std::vector<uint32_t> kcores_noc_x_coords, kcores_noc_y_coords;
    std::vector<uint32_t> vcores_noc_x_coords, vcores_noc_y_coords;
    qcores_noc_x_coords.reserve(q_cores_vector.size());
    qcores_noc_y_coords.reserve(q_cores_vector.size());
    kcores_noc_x_coords.reserve(k_cores_vector.size());
    kcores_noc_y_coords.reserve(k_cores_vector.size());
    vcores_noc_x_coords.reserve(v_cores_vector.size());
    vcores_noc_y_coords.reserve(v_cores_vector.size());
    for (uint32_t i = 0; i < q_cores_vector.size(); i++) {
        auto worker_core = mesh_device->worker_core_from_logical_core(q_cores_vector[i]);
        qcores_noc_x_coords.push_back(worker_core.x);
        qcores_noc_y_coords.push_back(worker_core.y);
    }
    for (uint32_t i = 0; i < k_cores_vector.size(); i++) {
        auto worker_core = mesh_device->worker_core_from_logical_core(k_cores_vector[i]);
        kcores_noc_x_coords.push_back(worker_core.x);
        kcores_noc_y_coords.push_back(worker_core.y);
    }
    for (uint32_t i = 0; i < v_cores_vector.size(); i++) {
        auto worker_core = mesh_device->worker_core_from_logical_core(v_cores_vector[i]);
        vcores_noc_x_coords.push_back(worker_core.x);
        vcores_noc_y_coords.push_back(worker_core.y);
    }

    uint32_t process_qv = 1, process_k = 0;

    // End of qkv heads fuse

    // TODO: Remove this once we have a way to get the number of cores per link
    bool is_first_chip = ring_index == 0;
    bool is_last_chip = ring_index == ring_size - 1;
    log_trace(
        tt::LogOp,
        "DEBUG: device: {}, is_first_chip: {}, is_last_chip: {}",
        target_device->id(),
        is_first_chip,
        is_last_chip);

    // Get OP Config, topology config
    std::vector<Tensor> input_tensors_ccl = {input_tensor};
    std::vector<Tensor> output_tensors_ccl = {output_tensor};
    const auto& op_config = ttnn::ccl::CCLOpConfig(input_tensors_ccl, output_tensors_ccl, topology);
    size_t num_targets_forward = 0;
    size_t num_targets_backward = 0;
    if (topology == ccl::Topology::Linear) {
        LineTopology line_topology(ring_size, ring_index);
        num_targets_forward =
            line_topology.get_distance_to_end_of_line(ttnn::ccl::EdmLineFabricOpInterface::Direction::FORWARD);
        num_targets_backward =
            line_topology.get_distance_to_end_of_line(ttnn::ccl::EdmLineFabricOpInterface::Direction::BACKWARD);
    } else if (topology == ccl::Topology::Ring) {
        // TODO: Commonize
        num_targets_forward = tt::div_up(ring_size - 1, 2);
        num_targets_backward = ring_size - 1 - num_targets_forward;
        if (ring_index % 2 == 0) {
            std::swap(num_targets_forward, num_targets_backward);
        }
    }
    // Tensor Info
    const auto input_tensor_num_pages = input_tensor.buffer()->num_pages();
    const auto input_tensor_cores = input_tensor.memory_config().shard_spec()->grid;
    const auto input_tensor_shard_shape = input_tensor.memory_config().shard_spec()->shape;
    const auto input_tensor_shard_num_pages =
        input_tensor_shard_shape[0] * input_tensor_shard_shape[1] / tt::constants::TILE_HW;
    const auto num_input_cores = input_tensor_cores.num_cores();
    const auto output_tensor_num_pages = output_tensor.buffer()->num_pages();
    const auto output_tensor_cores = output_tensor.memory_config().shard_spec()->grid;
    const auto output_tensor_shard_shape = output_tensor.memory_config().shard_spec()->shape;
    const auto output_tensor_shard_num_pages =
        output_tensor_shard_shape[0] * output_tensor_shard_shape[1] / tt::constants::TILE_HW;
    const auto num_output_cores = output_tensor_cores.num_cores();

    // Get worker cores, assuming 1 worker per link
    std::optional<CoreRangeSet> reserved_cores = output_tensor_cores;
    uint32_t num_workers_per_link = 1;
    const auto [sender_worker_core_range, sender_worker_cores] = choose_worker_cores_fuse(
        num_links, num_workers_per_link, enable_persistent_fabric_mode, mesh_device, sub_device_id, reserved_cores);

    tt::log_debug(tt::LogOp, "input_tensor_num_pages: {}", input_tensor_num_pages);
    tt::log_debug(tt::LogOp, "input_tensor_cores: {}", input_tensor_cores);
    tt::log_debug(tt::LogOp, "input_tensor_shard_shape: {}", input_tensor_shard_shape);
    tt::log_debug(tt::LogOp, "input_tensor_shard_num_pages: {}", input_tensor_shard_num_pages);
    tt::log_debug(tt::LogOp, "output_tensor_cores: {}", output_tensor_cores);
    tt::log_debug(tt::LogOp, "output_tensor_shard_shape: {}", output_tensor_shard_shape);
    tt::log_debug(tt::LogOp, "output_tensor_shard_num_pages: {}", output_tensor_shard_num_pages);

    // L1 Scratch CB Creation
    const size_t packet_size_bytes = tt::tt_fabric::get_1d_fabric_config().channel_buffer_size_bytes;
    uint32_t l1_scratch_cb_page_size_bytes = op_config.get_page_size();
    uint32_t num_pages_per_packet = packet_size_bytes / l1_scratch_cb_page_size_bytes;
    uint32_t cb_num_pages = input_tensor_num_pages;  // TODO: Reduce this to double-buffer packet-size?
    uint32_t src0_cb_index = tt::CBIndex::c_0;
    tt::DataFormat df = tt::tt_metal::datatype_to_dataformat_converter(input_tensor.get_dtype());
    tt::DataFormat output_df = tt::tt_metal::datatype_to_dataformat_converter(dtype);

    tt::tt_metal::CircularBufferConfig cb_src0_config =
        tt::tt_metal::CircularBufferConfig(cb_num_pages * l1_scratch_cb_page_size_bytes, {{src0_cb_index, df}})
            .set_page_size(src0_cb_index, l1_scratch_cb_page_size_bytes);
    tt::tt_metal::CBHandle cb_src0_workers =
        tt::tt_metal::CreateCircularBuffer(program, sender_worker_core_range, cb_src0_config);
    // Set aside a buffer we can use for storing packet headers in (particularly for atomic incs)
    const auto reserved_packet_header_CB_index = tt::CBIndex::c_3;
    static constexpr auto num_packet_headers_storable = 8;
    static constexpr auto packet_header_size_bytes = sizeof(tt::tt_fabric::PacketHeader);
    tt::tt_metal::CircularBufferConfig cb_reserved_packet_header_config =
        tt::tt_metal::CircularBufferConfig(
            num_packet_headers_storable * packet_header_size_bytes * 2,
            {{reserved_packet_header_CB_index, tt::DataFormat::RawUInt32}})
            .set_page_size(reserved_packet_header_CB_index, packet_header_size_bytes);
    auto reserved_packet_header_CB_handle =
        tt::tt_metal::CreateCircularBuffer(program, sender_worker_core_range, cb_reserved_packet_header_config);

    // Reduction kernel setup
    auto all_cores = output_tensor_cores.merge(sender_worker_core_range);
    auto input_cores_vec = corerange_to_cores(input_tensor_cores, std::nullopt, true);
    auto output_cores_vec = corerange_to_cores(output_tensor_cores, std::nullopt, true);

    // Create output tensor splits
    // TODO: Currently does not support output shards being split across multiple links
    std::vector<CoreRangeSet> output_corerangeset_per_link;
    std::vector<uint32_t> num_output_cores_in_link(num_links, 0);
    uint32_t output_cores_per_link = tt::div_up(output_tensor_cores.num_cores(), num_links);
    uint32_t num_assigned_cores = 0;
    for (uint32_t link = 0; link < num_links; link++) {
        uint32_t num_cores_this_link = std::min(output_cores_per_link, num_output_cores - num_assigned_cores);
        output_corerangeset_per_link.emplace_back(
            cores_to_corerangeset(std::vector<CoreCoord>(
                                      output_cores_vec.begin() + num_assigned_cores,
                                      output_cores_vec.begin() + num_assigned_cores + num_cores_this_link))
                .merge_ranges());
        num_output_cores_in_link[link] = num_cores_this_link;
        num_assigned_cores += num_cores_this_link;
    }

    // Create output tensor page splits
    std::vector<uint32_t> output_tensor_pages_in_link(num_links, 0);
    uint32_t num_assigned_pages = 0;
    for (uint32_t link = 0; link < num_links; link++) {
        uint32_t num_output_pages_per_link = output_tensor_shard_num_pages * num_output_cores_in_link[link];
        uint32_t num_pages_this_link =
            std::min(num_output_pages_per_link, output_tensor_num_pages - num_assigned_pages);
        output_tensor_pages_in_link[link] = num_pages_this_link;
        num_assigned_pages += num_pages_this_link;
    }

    // Create input tensor splits
    /*
        Overview of algorithm:

        - Ouput: each link gets assigned a start and end core index, since multiple links
            may have to read different offesets within a shard on the same core
        - First, assign all the necessary cores needed for a link. This may result in the link
            containing extra pages. This will result in an overflow, which is used to detect
            the tile offset (within a shard) for the next link
        - Once you have the start_core_idx, the end_core_idx is calculated by
            getting the upper bound on the number of cores needed to read the pages assigned
            to the link, accounting for the tile offset. This calculation is done by dividing
            the upper bound on the number of pages assigned to this link
            (num_pages_this_link + input_tensor_tile_offset) by the number of pages in a shard.
            This gives the number of cores needed to read the pages assigned to this link.
        - If an overflow is detected, then the start_core_idx for the next link is set
            to the end_core_idx of the current link. Ie, 2 links read from the same core
    */
    std::vector<std::pair<uint32_t, uint32_t>> input_cores_idx_per_link(num_links, {0, 0});
    std::vector<uint32_t> input_tensor_tile_offset_per_link(num_links, 0);
    uint32_t start_core_idx = 0;
    uint32_t num_pages_overflow = 0;
    for (uint32_t link = 0; link < num_links; link++) {
        uint32_t num_pages_this_link = output_tensor_pages_in_link[link];

        // Get offset based on previous overflow
        uint32_t input_tensor_tile_offset =
            (input_tensor_shard_num_pages - num_pages_overflow) % input_tensor_shard_num_pages;
        input_tensor_tile_offset_per_link[link] = input_tensor_tile_offset;

        uint32_t end_core_idx = std::min(
            start_core_idx + tt::div_up(num_pages_this_link + input_tensor_tile_offset, input_tensor_shard_num_pages),
            num_input_cores);

        // Num pages allocated based on number of input cores selected for this link
        uint32_t num_pages_allocated =
            (end_core_idx - start_core_idx) * input_tensor_shard_num_pages - input_tensor_tile_offset;

        // Update overflow
        num_pages_overflow = num_pages_allocated - num_pages_this_link;

        // Store core indices
        input_cores_idx_per_link[link] = {start_core_idx, end_core_idx};

        // Set start index based on overflow
        if (num_pages_overflow > 0) {
            start_core_idx = end_core_idx - 1;
        } else {
            start_core_idx = end_core_idx;
        }
    }

    // Create reduction semaphores for each link
    std::vector<uint32_t> reduction_semaphore_ids(num_links, 0);
    for (uint32_t link = 0; link < num_links; link++) {
        reduction_semaphore_ids[link] = tt::tt_metal::CreateSemaphore(program, all_cores, 0);
    }

    /* reduction cb */
    uint32_t reduction_CB_single_tile_size = output_tensor.get_tensor_spec().tile().get_tile_size(df);
    uint32_t reduction_CB_tiles = output_tensor_shard_num_pages * ring_size;
    uint32_t reduction_CB_size = reduction_CB_tiles * reduction_CB_single_tile_size;

    uint32_t reduction_cb_index = tt::CBIndex::c_1;
    tt::tt_metal::CircularBufferConfig reduction_cb_config =
        tt::tt_metal::CircularBufferConfig(reduction_CB_size, {{reduction_cb_index, df}})
            .set_page_size(reduction_cb_index, reduction_CB_single_tile_size)
            .set_globally_allocated_address(*buffer_tensor.buffer());
    auto cb_reduction = tt::tt_metal::CreateCircularBuffer(program, all_cores, reduction_cb_config);

    /* out cb */
    uint32_t out_CB_single_tile_size = output_tensor.get_tensor_spec().tile().get_tile_size(output_df);
    uint32_t out_CB_tiles = output_tensor_shard_num_pages;
    uint32_t out_CB_size = out_CB_tiles * out_CB_single_tile_size;

    uint32_t out_cb_index = tt::CBIndex::c_2;
    tt::tt_metal::CircularBufferConfig out_cb_config =
        tt::tt_metal::CircularBufferConfig(out_CB_size, {{out_cb_index, output_df}})
            .set_page_size(out_cb_index, out_CB_single_tile_size)
            .set_globally_allocated_address(*output_tensor.buffer());  // TODO: Remove once new cb attached for output
    auto cb_out = tt::tt_metal::CreateCircularBuffer(
        program, output_tensor_cores, out_cb_config);  // TODO: This should be the output cores instead

    // Create reduction dataflow kernel
    std::vector<uint32_t> reader_compile_time_args = {
        reduction_cb_index,  // reduction_cb_index
        reduction_CB_tiles,  // total_num_reduction_tiles
        // qkv heads reader compile time args
        (std::uint32_t)element_size,
        (std::uint32_t)sub_tile_line_bytes,
        head_size,
        num_q_heads,
        num_kv_heads,
        head_tiles,
        1,  // read the first phase
        in_num_cores,
        q_num_cores,
        batch_offset_index_stick_size,
        batch_offset_cb_index_reader,
        out_cb_index,
    };

    std::vector<uint32_t> writer_compile_time_args = {
        reduction_cb_index,  // reduction_cb_index
        reduction_CB_tiles,  // total_num_reduction_tiles
        (std::uint32_t)element_size,
        (std::uint32_t)sub_tile_line_bytes,
        head_size,
        num_q_heads,
        num_kv_heads,
        head_tiles,
        2,  // read the second phase
        in_num_cores,
        q_num_cores,
        batch_offset_index_stick_size,
        batch_offset_cb_index_reader,
        out_cb_index,
    };

    auto reduction_reader_kernel_config = tt::tt_metal::ReaderDataMovementConfig(reader_compile_time_args);
    auto reduction_writer_kernel_config = tt::tt_metal::WriterDataMovementConfig(writer_compile_time_args);

    auto reduction_reader_kernel_id = tt::tt_metal::CreateKernel(
        program,
        "ttnn/cpp/ttnn/operations/experimental/transformer/all_reduce_create_qkv_heads/device/kernels/dataflow/"
        "reduction_receiver.cpp",
        output_tensor_cores,
        reduction_reader_kernel_config);

    auto reduction_writer_kernel_id = tt::tt_metal::CreateKernel(
        program,
        "ttnn/cpp/ttnn/operations/experimental/transformer/all_reduce_create_qkv_heads/device/kernels/dataflow/"
        "reduction_receiver.cpp",
        output_tensor_cores,
        reduction_writer_kernel_config);

    // Create reduction dataflow kernel
    auto reduction_kernel_config = tt::tt_metal::ComputeConfig{};
    reduction_kernel_config.compile_args = {
        reduction_cb_index,  // reduction_cb_index
        out_cb_index,        // out_cb_index
    };
    auto reduction_kernel_id = tt::tt_metal::CreateKernel(
        program,
        "ttnn/cpp/ttnn/operations/experimental/transformer/all_reduce_create_qkv_heads/device/kernels/compute/"
        "reduction.cpp",
        output_tensor_cores,
        reduction_kernel_config);
    std::vector<uint32_t> reduction_kernel_rt_args = {
        ring_size,                      // num_blocks
        output_tensor_shard_num_pages,  // block_num_tiles
    };
    tt::tt_metal::SetRuntimeArgs(program, reduction_kernel_id, output_tensor_cores, reduction_kernel_rt_args);

    // Now prepare rt args for the reader and writer kernels

    std::vector<uint32_t> reader_writer_runtime_args_template;
    reader_writer_runtime_args_template.reserve(7 + 2 * q_num_cores + 2 * k_num_cores + 2 * v_num_cores);
    reader_writer_runtime_args_template = {
        q_base_addr,
        k_base_addr,
        v_base_addr,
        batch_offset_tensor.buffer()->address(),
        0,
        output_tensor_shard_num_pages};
    reader_writer_runtime_args_template.insert(
        reader_writer_runtime_args_template.end(), qcores_noc_x_coords.begin(), qcores_noc_x_coords.end());
    reader_writer_runtime_args_template.insert(
        reader_writer_runtime_args_template.end(), qcores_noc_y_coords.begin(), qcores_noc_y_coords.end());

    reader_writer_runtime_args_template.insert(
        reader_writer_runtime_args_template.end(), kcores_noc_x_coords.begin(), kcores_noc_x_coords.end());
    reader_writer_runtime_args_template.insert(
        reader_writer_runtime_args_template.end(), kcores_noc_y_coords.begin(), kcores_noc_y_coords.end());

    reader_writer_runtime_args_template.insert(
        reader_writer_runtime_args_template.end(), vcores_noc_x_coords.begin(), vcores_noc_x_coords.end());
    reader_writer_runtime_args_template.insert(
        reader_writer_runtime_args_template.end(), vcores_noc_y_coords.begin(), vcores_noc_y_coords.end());
    // KERNEL CREATION
    tt::tt_metal::NOC reader_noc = tt::tt_metal::NOC::NOC_1;
    tt::tt_metal::NOC writer_noc = tt::tt_metal::NOC::NOC_0;
    // Reader
    std::vector<uint32_t> reader_compile_args = {
        ring_index,                 // my_chip_id
        src0_cb_index,              // cb0_id
        op_config.get_page_size(),  // tensor0_page_size
    };
    log_trace(tt::LogOp, "Reader Compile Args:");
    auto worker_sender_reader_kernel_id = tt::tt_metal::CreateKernel(
        program,
        "ttnn/cpp/ttnn/operations/experimental/transformer/all_reduce_create_qkv_heads/device/kernels/dataflow/"
        "worker_reader.cpp",
        sender_worker_core_range,
        tt::tt_metal::DataMovementConfig{
            .processor = tt::tt_metal::DataMovementProcessor::RISCV_1,
            .noc = reader_noc,
            .compile_args = reader_compile_args});

    // Writer
    std::vector<uint32_t> writer_compile_args = {
        ring_index,                       // my_chip_id
        reserved_packet_header_CB_index,  // reserved_packet_header_cb_id
        num_packet_headers_storable,      // num_packet_headers_storable
        src0_cb_index,                    // cb0_id
        num_pages_per_packet,             // packet_size_in_pages
        op_config.get_page_size(),        // tensor0_page_size
        num_targets_forward,              // num_targets_forward_direction
        num_targets_backward,             // num_targets_backward_direction
    };
    log_trace(tt::LogOp, "Writer Compile Args:");
    auto worker_sender_writer_kernel_id = tt::tt_metal::CreateKernel(
        program,
        "ttnn/cpp/ttnn/operations/experimental/transformer/all_reduce_create_qkv_heads/device/kernels/dataflow/"
        "worker_writer.cpp",
        sender_worker_core_range,
        tt::tt_metal::DataMovementConfig{
            .processor = tt::tt_metal::DataMovementProcessor::RISCV_0,
            .noc = writer_noc,
            .compile_args = writer_compile_args});

    // Kernel Runtime Args
    for (uint32_t link = 0; link < num_links; link++) {
        CoreCoord core = sender_worker_cores[link];
        CoreCoord drain_sync_core = mesh_device->worker_core_from_logical_core(core);
        uint32_t worker_num_tiles_to_read = output_tensor_pages_in_link[link];

        uint32_t input_first_core_tile_start_offset = input_tensor_tile_offset_per_link[link];
        uint32_t output_first_core_tile_start_offset = 0;

        std::vector<uint32_t> input_tensor_cores_x;
        std::vector<uint32_t> input_tensor_cores_y;
        std::vector<uint32_t> output_tensor_cores_x;
        std::vector<uint32_t> output_tensor_cores_y;
        for (uint32_t i = input_cores_idx_per_link[link].first; i < input_cores_idx_per_link[link].second; i++) {
            auto this_core = mesh_device->worker_core_from_logical_core(input_cores_vec[i]);
            input_tensor_cores_x.push_back(this_core.x);
            input_tensor_cores_y.push_back(this_core.y);
        }
        for (uint32_t i = output_cores_per_link * link;
             i < output_cores_per_link * link + num_output_cores_in_link[link];
             i++) {
            auto this_core = mesh_device->worker_core_from_logical_core(output_cores_vec[i]);
            output_tensor_cores_x.push_back(this_core.x);
            output_tensor_cores_y.push_back(this_core.y);
        }

        // Set reader runtime args
        std::vector<uint32_t> reader_rt_args = {
            input_tensor.buffer()->address(),    // tensor_address0
            input_tensor_shard_num_pages,        // num_tiles_per_core
            worker_num_tiles_to_read,            // num_tiles_to_read
            input_first_core_tile_start_offset,  // first_core_tile_start_offset
            input_tensor_cores_x.size(),         // num_cores
        };
        reader_rt_args.insert(reader_rt_args.end(), input_tensor_cores_x.begin(), input_tensor_cores_x.end());
        reader_rt_args.insert(reader_rt_args.end(), input_tensor_cores_y.begin(), input_tensor_cores_y.end());
        log_trace(tt::LogOp, "Reader Runtime Args:");
        for (const auto& arg : reader_rt_args) {
            log_trace(tt::LogOp, "\t{}", arg);
        }
        tt::tt_metal::SetRuntimeArgs(program, worker_sender_reader_kernel_id, {core}, reader_rt_args);

        // Set writer runtime args
        std::vector<uint32_t> mcast_start_x;
        std::vector<uint32_t> mcast_start_y;
        std::vector<uint32_t> mcast_end_x;
        std::vector<uint32_t> mcast_end_y;

        uint32_t num_mcast_cores = 0;
        for (const auto& range : output_corerangeset_per_link[link].ranges()) {
            auto start_core = mesh_device->worker_core_from_logical_core(range.start_coord);
            auto end_core = mesh_device->worker_core_from_logical_core(range.end_coord);
            num_mcast_cores += (end_core.x - start_core.x + 1) * (end_core.y - start_core.y + 1);
            bool mcast_range_contains_self =
                start_core.x <= core.x && core.x <= end_core.x && start_core.y <= core.y && core.y <= end_core.y;
            if (mcast_range_contains_self) {
                num_mcast_cores -= 1;
            }
            if (writer_noc == tt::tt_metal::NOC::NOC_1) {
                std::swap(start_core, end_core);
            }
            mcast_start_x.push_back(start_core.x);
            mcast_start_y.push_back(start_core.y);
            mcast_end_x.push_back(end_core.x);
            mcast_end_y.push_back(end_core.y);
        }

        uint32_t out_ready_sem_wait_value = ring_size;
        std::vector<uint32_t> writer_rt_args = {
            reduction_cb_index,                   // tensor_address0
            semaphore.address(),                  // out_ready_sem_bank_addr (absolute address)
            output_tensor_shard_num_pages,        // num_tiles_per_core
            worker_num_tiles_to_read,             // num_tiles_to_read
            output_first_core_tile_start_offset,  // first_core_tile_start_offset
            output_tensor_cores_x.size(),         // num_cores
            num_mcast_cores,                      // num_mcast_cores
            drain_sync_core.x,                    // out_ready_sem_noc0_x
            drain_sync_core.y,                    // out_ready_sem_noc0_y
            out_ready_sem_wait_value,             // out_ready_sem_wait_value
            reduction_semaphore_ids[link],        // reduction_semaphore_id
            mcast_start_x.size(),                 // num_mcast_ranges
            link,                                 // link
        };
        writer_rt_args.insert(writer_rt_args.end(), output_tensor_cores_x.begin(), output_tensor_cores_x.end());
        writer_rt_args.insert(writer_rt_args.end(), output_tensor_cores_y.begin(), output_tensor_cores_y.end());

        writer_rt_args.insert(writer_rt_args.end(), mcast_start_x.begin(), mcast_start_x.end());
        writer_rt_args.insert(writer_rt_args.end(), mcast_start_y.begin(), mcast_start_y.end());
        writer_rt_args.insert(writer_rt_args.end(), mcast_end_x.begin(), mcast_end_x.end());
        writer_rt_args.insert(writer_rt_args.end(), mcast_end_y.begin(), mcast_end_y.end());

        log_trace(tt::LogOp, "Writer Runtime Args:");
        for (const auto& arg : writer_rt_args) {
            log_trace(tt::LogOp, "\t{}", arg);
        }

        writer_rt_args.push_back(forward_device.has_value());
        if (forward_device.has_value()) {
            tt::tt_fabric::append_fabric_connection_rt_args(
                target_device->id(), forward_device.value()->id(), link, program, {core}, writer_rt_args);
        }

        writer_rt_args.push_back(backward_device.has_value());
        if (backward_device.has_value()) {
            tt::tt_fabric::append_fabric_connection_rt_args(
                target_device->id(), backward_device.value()->id(), link, program, {core}, writer_rt_args);
        }

        tt::tt_metal::SetRuntimeArgs(program, worker_sender_writer_kernel_id, {core}, writer_rt_args);

        // Set reduction worker runtime args
        std::vector<uint32_t> reduction_reader_rt_args(reader_writer_runtime_args_template);
        std::vector<uint32_t> reduction_writer_rt_args(reader_writer_runtime_args_template);
        reduction_reader_rt_args.push_back(reduction_semaphore_ids[link]);
        reduction_writer_rt_args.push_back(reduction_semaphore_ids[link]);
        tt::tt_metal::SetRuntimeArgs(
            program, reduction_reader_kernel_id, output_corerangeset_per_link[link], reduction_reader_rt_args);
        tt::tt_metal::SetRuntimeArgs(
            program, reduction_writer_kernel_id, output_corerangeset_per_link[link], reduction_writer_rt_args);
    }

    auto& reduction_reader_args_by_core = GetRuntimeArgs(program, reduction_reader_kernel_id);
    auto& reduction_writer_args_by_core = GetRuntimeArgs(program, reduction_writer_kernel_id);

    for (uint32_t i = 0; i < in_num_cores; i++) {
        const auto& core = in_cores_vec[i];
        auto& reader_args = reduction_reader_args_by_core[core.x][core.y];
        reader_args[4] = i;
        auto& writer_args = reduction_writer_args_by_core[core.x][core.y];
        writer_args[4] = i;
    }

    auto override_runtime_arguments_callback =
        [worker_sender_reader_kernel_id,
         worker_sender_writer_kernel_id,
         sender_worker_cores,
         cb_out,
         cb_reduction,
         output_cores_vec,
         reduction_reader_kernel_id,
         reduction_writer_kernel_id](
            const void* operation,
            Program& program,
            const std::vector<Tensor>& input_tensors,
            const std::vector<std::optional<const Tensor>>& optional_input_tensors,
            const std::vector<Tensor>& output_tensors) {
            const auto& input = input_tensors[0];
            const auto& buffer_tensor = input_tensors[1];
            const auto& batch_tensor = input_tensors[2];
            const auto& output = output_tensors[0];
            const auto& q_output = output_tensors[1];
            const auto& k_output = output_tensors[2];
            const auto& v_output = output_tensors[3];
            auto q_base_addr = q_output.buffer()->address();
            auto k_base_addr = k_output.buffer()->address();
            auto v_base_addr = v_output.buffer()->address();
            auto batch_base_addr = batch_tensor.buffer()->address();

            auto semaphore = static_cast<const ttnn::AllReduceCreateQkvHeads*>(operation)->semaphore;

            // update senders
            auto& worker_reader_sender_runtime_args_by_core = GetRuntimeArgs(program, worker_sender_reader_kernel_id);
            auto& worker_writer_sender_runtime_args_by_core = GetRuntimeArgs(program, worker_sender_writer_kernel_id);
            for (const auto& core : sender_worker_cores) {
                // reader
                auto& worker_reader_sender_runtime_args = worker_reader_sender_runtime_args_by_core[core.x][core.y];
                worker_reader_sender_runtime_args[0] = input.buffer()->address();
                // writer
                auto& worker_writer_sender_runtime_args = worker_writer_sender_runtime_args_by_core[core.x][core.y];
                worker_writer_sender_runtime_args[1] = semaphore.address();
            }

            auto& reduction_reader_args_by_core = GetRuntimeArgs(program, reduction_reader_kernel_id);
            auto& reduction_writer_args_by_core = GetRuntimeArgs(program, reduction_writer_kernel_id);

            for (uint32_t i = 0; i < output_cores_vec.size(); i++) {
                const auto& core = output_cores_vec[i];
                auto& reader_args = reduction_reader_args_by_core[core.x][core.y];
                reader_args[0] = q_base_addr;
                reader_args[1] = k_base_addr;
                reader_args[2] = v_base_addr;
                reader_args[3] = batch_base_addr;
                auto& writer_args = reduction_writer_args_by_core[core.x][core.y];
                writer_args[0] = q_base_addr;
                writer_args[1] = k_base_addr;
                writer_args[2] = v_base_addr;
                writer_args[3] = batch_base_addr;
            }
            UpdateDynamicCircularBufferAddress(program, cb_out, *output.buffer());
            UpdateDynamicCircularBufferAddress(program, cb_reduction, *buffer_tensor.buffer());
        };

    return {.program = std::move(program), .override_runtime_arguments_callback = override_runtime_arguments_callback};
}

}  // namespace ttnn<|MERGE_RESOLUTION|>--- conflicted
+++ resolved
@@ -79,13 +79,8 @@
         tt::tt_metal::CircularBufferConfig(
             single_batch_offset_tile_size, {{batch_offset_cb_index_reader, cb_batch_offset_data_format}})
             .set_page_size(batch_offset_cb_index_reader, 1);
-<<<<<<< HEAD
-    cb_batch_offset_reader = tt::tt_metal::CreateCircularBuffer(
+    tt::tt_metal::CreateCircularBuffer(
         program, output_tensor.memory_config().shard_spec()->grid, cb_batch_offset_config_reader);
-=======
-    tt::tt_metal::CreateCircularBuffer(
-        program, output_tensor.memory_config().shard_spec->grid, cb_batch_offset_config_reader);
->>>>>>> b7ed0f68
 
     uint32_t q_base_addr = q_output_tensor.buffer()->address();
     uint32_t k_base_addr = k_output_tensor.buffer()->address();
