--- conflicted
+++ resolved
@@ -8,22 +8,6 @@
 
 namespace ttnn::operations::experimental::transformer {
 
-<<<<<<< HEAD
-Tensor RotateHalfOperation::invoke(const Tensor& input_tensor, const std::optional<MemoryConfig>& memory_config)
-{
-    TT_FATAL(input_tensor.storage_type() == StorageType::DEVICE,
-            fmt::format("Input tensor must be on device. Current storage type: {}.",
-                        static_cast<int>(input_tensor.storage_type())));
-
-    TT_FATAL(input_tensor.get_legacy_shape()[-1] % (tt::constants::TILE_WIDTH * 2) == 0,
-            fmt::format("Input X dimension ({}) must be divisible by {} for tiling.",
-                        input_tensor.get_legacy_shape()[-1],
-                        tt::constants::TILE_WIDTH * 2));
-
-    tt::tt_metal::LegacyShape pad_shape = ttnn::operations::experimental::auto_format::AutoFormat::pad_to_tile_shape(input_tensor.get_legacy_shape());
-    ttnn::operations::experimental::auto_format::FormatParams input_format_params = {.pad_shape=pad_shape, .pad_value=0.0, .target_layout=Layout::TILE};
-    return operation::run_with_autoformat(RotateHalf{memory_config.value_or(input_tensor.memory_config())}, {input_tensor}, {input_format_params}, {Layout::TILE}).at(0);
-=======
 Tensor RotateHalfOperation::invoke(const Tensor& input_tensor, const std::optional<MemoryConfig>& memory_config) {
     TT_FATAL(
         input_tensor.storage_type() == StorageType::DEVICE,
@@ -36,7 +20,7 @@
         input_tensor.get_legacy_shape()[-1],
         tt::constants::TILE_WIDTH * 2);
 
-    tt::tt_metal::Shape pad_shape =
+    tt::tt_metal::LegacyShape pad_shape =
         ttnn::operations::experimental::auto_format::AutoFormat::pad_to_tile_shape(input_tensor.get_legacy_shape());
     ttnn::operations::experimental::auto_format::FormatParams input_format_params = {
         .pad_shape = pad_shape, .pad_value = 0.0, .target_layout = Layout::TILE};
@@ -46,7 +30,6 @@
                {input_format_params},
                {Layout::TILE})
         .at(0);
->>>>>>> cd9ee3b5
 }
 
 }  // namespace ttnn::operations::experimental::transformer