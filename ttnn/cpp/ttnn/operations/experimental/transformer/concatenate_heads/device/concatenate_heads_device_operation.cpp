--- conflicted
+++ resolved
@@ -32,11 +32,7 @@
             "Output dtype must be same as input dtype!");
 
         TT_FATAL(
-<<<<<<< HEAD
-            optional_output_tensor.value().get_legacy_shape() == tt::tt_metal::LegacyShape({batch_size, 1, 384, 1024}), "Output shape must be {batch_size, 1, 384, 1024}!");
-=======
-            optional_output_tensor.value().get_legacy_shape() == tt::tt_metal::Shape({batch_size, 1, 384, 1024}), "Output shape must be (batch_size, 1, 384, 1024)!");
->>>>>>> cd9ee3b5
+            optional_output_tensor.value().get_legacy_shape() == tt::tt_metal::LegacyShape({batch_size, 1, 384, 1024}), "Output shape must be (batch_size, 1, 384, 1024)!");
     }
 }
 
