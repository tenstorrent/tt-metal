// SPDX-FileCopyrightText: © 2023 Tenstorrent Inc.
//
// SPDX-License-Identifier: Apache-2.0

#pragma once

#include <utility>

#include "device/concatenate_heads_device_operation.hpp"
#include "ttnn/run_operation.hpp"
#include "ttnn/operations/core/core.hpp"

namespace ttnn {
namespace operations::experimental::transformer {

struct ConcatenateHeadsOperation {
    static ttnn::Tensor invoke(
        const Tensor& input_tensor,
        const CoreCoord& compute_with_storage_grid_size,
        const std::optional<MemoryConfig>& memory_config = std::nullopt,
        std::optional<Tensor> optional_output_tensor = std::nullopt) {
        return tt::tt_metal::operation::run(
                   ConcatenateHeadsDeviceOperation{
                       compute_with_storage_grid_size, memory_config.value_or(input_tensor.memory_config())},
                   {input_tensor},
                   {},
<<<<<<< HEAD
                   {optional_output_tensor})
=======
                   {std::move(optional_output_tensor)},
                   queue_id)
>>>>>>> 43b99aab
            .at(0);
    }
};

}  // namespace operations::experimental::transformer

namespace experimental {

constexpr auto concatenate_heads = ttnn::register_operation<
    "ttnn::experimental::concatenate_heads",
    ttnn::operations::experimental::transformer::ConcatenateHeadsOperation>();

}  // namespace experimental

}  // namespace ttnn<|MERGE_RESOLUTION|>--- conflicted
+++ resolved
@@ -24,12 +24,7 @@
                        compute_with_storage_grid_size, memory_config.value_or(input_tensor.memory_config())},
                    {input_tensor},
                    {},
-<<<<<<< HEAD
-                   {optional_output_tensor})
-=======
-                   {std::move(optional_output_tensor)},
-                   queue_id)
->>>>>>> 43b99aab
+                   {std::move(optional_output_tensor)})
             .at(0);
     }
 };
