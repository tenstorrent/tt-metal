--- conflicted
+++ resolved
@@ -13,12 +13,9 @@
     const std::vector<std::optional<const Tensor>>& optional_input_tensors) const {
     using namespace tt::constants;
     const auto& input_tensor = input_tensors.at(0);
-<<<<<<< HEAD
-    const auto input_shape = input_tensor.get_shape();
+    const auto& input_shape = input_tensor.get_logical_shape();
     const auto& batch_offset = optional_input_tensors.at(0);
-=======
-    const auto& input_shape = input_tensor.get_logical_shape();
->>>>>>> a54a52bb
+
     // TODO: Rewrite validation for this decode case
     // NOTE: Checks for head_dim and shape[3] is done in nlp_create_qkv_heads because it's needed to infer head_dim
     TT_FATAL(input_tensor.storage_type() == StorageType::DEVICE, "Operands to TM need to be on device!");
@@ -116,14 +113,11 @@
     const auto& input_tensor = input_tensors.at(0);
     const auto& input_shape = input_tensor.get_logical_shape();
 
-<<<<<<< HEAD
-    auto batch = input_tensor.get_shape()[2];
+    auto batch = input_shape[2];
     if (this->slice_size.has_value()) {
         batch = this->slice_size.value();
     }
-=======
-    auto batch = input_shape[2];
->>>>>>> a54a52bb
+
     auto head_dim = this->head_dim;
 
     const SimpleShape q_output_shape({input_shape[0], batch, this->num_q_heads, head_dim});
