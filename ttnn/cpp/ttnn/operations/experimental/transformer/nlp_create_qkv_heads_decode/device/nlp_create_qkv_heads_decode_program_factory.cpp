// SPDX-FileCopyrightText: © 2024 Tenstorrent Inc.
//
// SPDX-License-Identifier: Apache-2.0

#include "buffers/circular_buffer_types.hpp"
#include "hostdevcommon/kernel_structs.h"
#include "nlp_create_qkv_heads_decode_device_operation.hpp"
<<<<<<< HEAD
#include "tt_metal/common/work_split.hpp"
#include "tt_metal/host_api.hpp"
#include "tt_metal/common/constants.hpp"
#include "tt_metal/detail/util.hpp"
=======
#include <tt-metalium/work_split.hpp>
#include <tt-metalium/host_api.hpp>
#include <tt-metalium/constants.hpp>
#include <tt-metalium/util.hpp>

>>>>>>> a54a52bb
using namespace tt::constants;
using namespace tt;

namespace ttnn::operations::experimental::transformer {

operation::ProgramWithCallbacks multi_core_nlp_create_qkv_heads_decode(
    const Tensor& input_tensor,
    const uint32_t num_q_heads,
    const uint32_t num_kv_heads,
    const uint32_t head_dim,
    const bool overlap_qk_coregrid,
    const bool input_on_subcoregrids,
    const std::optional<const Tensor>& batch_offset,
    std::optional<const uint32_t> slice_size,
    std::vector<Tensor>& output,
    CoreCoord compute_with_storage_grid_size) {
    bool is_input_sharded = input_tensor.is_sharded();
    if (is_input_sharded) {
        if (input_on_subcoregrids) {
            return multi_core_nlp_create_qkv_heads_decode_sharded_input_subcoregrid(
                input_tensor,
                num_q_heads,
                num_kv_heads,
                head_dim,
                overlap_qk_coregrid,
                batch_offset,
                slice_size,
                output,
                compute_with_storage_grid_size);
        } else {
            return multi_core_nlp_create_qkv_heads_decode_sharded_input(
                input_tensor,
                num_q_heads,
                num_kv_heads,
                head_dim,
                overlap_qk_coregrid,
                batch_offset,
                slice_size,
                output,
                compute_with_storage_grid_size);
        }
    } else {
        return multi_core_nlp_create_qkv_heads_decode_interleaved_input(
            input_tensor, num_q_heads, num_kv_heads, head_dim, output, compute_with_storage_grid_size);
    }
}

operation::ProgramWithCallbacks multi_core_nlp_create_qkv_heads_decode_interleaved_input(
    const Tensor& input_tensor,
    const uint32_t num_q_heads,
    const uint32_t num_kv_heads,
    const uint32_t head_dim,
    std::vector<Tensor>& output,
    CoreCoord compute_with_storage_grid_size) {
    tt_metal::Program program = tt_metal::CreateProgram();

    const auto& input_shape = input_tensor.get_padded_shape();

    tt_metal::IDevice* device = input_tensor.device();

    bool is_dram = input_tensor.memory_config().buffer_type == tt::tt_metal::BufferType::DRAM;

    tt::DataFormat cb_data_format = tt_metal::datatype_to_dataformat_converter(input_tensor.get_dtype());

    uint32_t single_tile_size = tt_metal::detail::TileSize(cb_data_format);

    uint32_t head_tiles = head_dim / TILE_WIDTH;
    uint32_t head_size = head_tiles * single_tile_size;

    uint32_t element_size = input_tensor.element_size();
    uint32_t sub_tile_line_bytes = 16 * element_size;
    auto q_shard_spec = output[0].shard_spec().value();
    auto q_cores = q_shard_spec.grid;
    auto q_num_tiles = q_shard_spec.shape[0] * q_shard_spec.shape[1] / TILE_HW;
    auto in_shape = input_tensor.get_padded_shape();
    auto in_num_tiles = in_shape[-2] * in_shape[-1] / TILE_HW;

    uint32_t q_output_cb_index = CBIndex::c_16;
    tt_metal::CircularBufferConfig cb_q_output_config =
        tt_metal::CircularBufferConfig(q_num_tiles * single_tile_size, {{q_output_cb_index, cb_data_format}})
            .set_page_size(q_output_cb_index, single_tile_size)
            .set_globally_allocated_address(*output[0].buffer());
    auto cb_q_output = tt_metal::CreateCircularBuffer(program, q_cores, cb_q_output_config);

    auto k_shard_spec = output[1].shard_spec().value();
    auto k_cores = k_shard_spec.grid;
    auto k_num_tiles = k_shard_spec.shape[0] * k_shard_spec.shape[1] / TILE_HW;

    uint32_t k_output_cb_index = CBIndex::c_17;
    tt_metal::CircularBufferConfig cb_k_output_config =
        tt_metal::CircularBufferConfig(k_num_tiles * single_tile_size, {{k_output_cb_index, cb_data_format}})
            .set_page_size(k_output_cb_index, single_tile_size)
            .set_globally_allocated_address(*output[1].buffer());
    auto cb_k_output = tt_metal::CreateCircularBuffer(program, k_cores, cb_k_output_config);

    auto v_shard_spec = output[2].shard_spec().value();
    auto v_cores = q_shard_spec.grid;
    auto v_num_tiles = v_shard_spec.shape[0] * v_shard_spec.shape[1] / TILE_HW;

    uint32_t v_output_cb_index = CBIndex::c_18;
    tt_metal::CircularBufferConfig cb_v_output_config =
        tt_metal::CircularBufferConfig(v_num_tiles * single_tile_size, {{v_output_cb_index, cb_data_format}})
            .set_page_size(v_output_cb_index, single_tile_size)
            .set_globally_allocated_address(*output[2].buffer());
    auto cb_v_output = tt_metal::CreateCircularBuffer(program, v_cores, cb_v_output_config);

    uint32_t q_base_addr = input_tensor.buffer()->address();

    // We parallize the reader on risc0 and risc1, where each risc reads a sub-tile of the input (phase1 and phase2 of a
    // tile respectively)
    std::vector<uint32_t> reader_compile_time_args = {
        (std::uint32_t)element_size,
        (std::uint32_t)sub_tile_line_bytes,
        q_output_cb_index,
        k_output_cb_index,
        v_output_cb_index,
        head_size,
        num_q_heads,
        num_kv_heads,
        head_tiles,
        1,  // read the first phase
        is_dram ? 1 : 0};
    auto reader_kernel_id = tt_metal::CreateKernel(
        program,
        "ttnn/cpp/ttnn/operations/experimental/transformer/nlp_create_qkv_heads_decode/device/kernels/"
        "reader_interleaved_tm_tile_layout_nlp_create_qkv_heads_decode.cpp",
        q_cores,
        tt_metal::ReaderDataMovementConfig(reader_compile_time_args));
    reader_compile_time_args[9] = 2;  // read the second phase
    auto writer_kernel_id = tt_metal::CreateKernel(
        program,
        "ttnn/cpp/ttnn/operations/experimental/transformer/nlp_create_qkv_heads_decode/device/kernels/"
        "reader_interleaved_tm_tile_layout_nlp_create_qkv_heads_decode.cpp",
        q_cores,
        tt_metal::WriterDataMovementConfig(reader_compile_time_args));

    uint32_t num_cores = q_cores.num_cores();  // number of cores of the output
    auto core_grid = q_cores.bounding_box();
    uint32_t num_cores_x = core_grid.end_coord.x + 1, num_cores_y = core_grid.end_coord.y + 1;
    const auto& cores = grid_to_cores(num_cores, num_cores_x, num_cores_y, true);

    for (uint32_t i = 0; i < num_cores; ++i) {
        uint32_t in_tile_offset_by_batch =
            i < 16 ? i * sub_tile_line_bytes : (i - 16) * sub_tile_line_bytes + 512 * element_size;

        const auto& core = cores[i];
        std::vector<uint32_t> reader_runtime_args;
        reader_runtime_args.reserve(2);
        reader_runtime_args = {
            in_tile_offset_by_batch,
            q_base_addr,
        };

        tt_metal::SetRuntimeArgs(program, reader_kernel_id, core, reader_runtime_args);
        tt_metal::SetRuntimeArgs(program, writer_kernel_id, core, reader_runtime_args);
    }

    auto override_runtime_arguments_callback =
        [reader_kernel_id,
         writer_kernel_id,
         num_cores,
         cb_q_output,
         cb_k_output,
         cb_v_output,
         cores,
         element_size,
         sub_tile_line_bytes](
            const void* operation,
            Program& program,
            const std::vector<Tensor>& input_tensors,
            const std::vector<std::optional<const Tensor>>& optional_input_tensors,
            const std::vector<Tensor>& output_tensors) {
            auto src_buffer = input_tensors.at(0).buffer();

            uint32_t src_kv_buffer_addr = 0;

            auto dst_buffer_query = output_tensors.at(0).buffer();
            auto dst_buffer_key = output_tensors.at(1).buffer();
            auto dst_buffer_value = output_tensors.at(2).buffer();

            UpdateDynamicCircularBufferAddress(program, cb_q_output, *dst_buffer_query);
            UpdateDynamicCircularBufferAddress(program, cb_k_output, *dst_buffer_key);
            UpdateDynamicCircularBufferAddress(program, cb_v_output, *dst_buffer_value);

            uint32_t q_base_addr = input_tensors[0].buffer()->address();
            uint32_t q_start_addr = q_base_addr;

            for (uint32_t i = 0; i < num_cores; ++i) {
                uint32_t in_tile_offset_by_batch =
                    i < 16 ? i * sub_tile_line_bytes : (i - 16) * sub_tile_line_bytes + 512 * element_size;
                const auto& core = cores[i];
                auto& runtime_args = GetRuntimeArgs(program, reader_kernel_id, core);
                runtime_args[0] = in_tile_offset_by_batch;
                runtime_args[1] = q_start_addr;

                auto& runtime_args_writer = GetRuntimeArgs(program, writer_kernel_id, core);
                runtime_args_writer[0] = in_tile_offset_by_batch;
                runtime_args_writer[1] = q_start_addr;
            }
        };

    return {.program = std::move(program), .override_runtime_arguments_callback = override_runtime_arguments_callback};
}

operation::ProgramWithCallbacks multi_core_nlp_create_qkv_heads_decode_sharded_input(
    const Tensor& input_tensor,
    const uint32_t num_q_heads,
    const uint32_t num_kv_heads,
    const uint32_t head_dim,
    const bool overlap_qk_coregrid,
    const std::optional<const Tensor>& batch_offset,
    std::optional<const uint32_t> slice_size,
    std::vector<Tensor>& output,
    CoreCoord compute_with_storage_grid_size) {
    tt_metal::Program program = tt_metal::CreateProgram();

    const auto& input_shape = input_tensor.get_padded_shape();

<<<<<<< HEAD
    tt_metal::Device* device = input_tensor.device();
    // Create CBs for reader/writer for batch_offset
    uint32_t batch_offset_cb_index_reader = CBIndex::c_15;
    uint32_t batch_offset_cb_index_writer = CBIndex::c_14;
    CBHandle cb_batch_offset_reader = 0;
    CBHandle cb_batch_offset_writer = 0;
=======
    tt_metal::IDevice* device = input_tensor.device();
>>>>>>> a54a52bb

    tt::DataFormat cb_data_format = tt_metal::datatype_to_dataformat_converter(input_tensor.get_dtype());

    uint32_t single_tile_size = tt_metal::detail::TileSize(cb_data_format);

    uint32_t head_tiles = head_dim / TILE_WIDTH;
    uint32_t head_size = head_tiles * single_tile_size;

    uint32_t element_size = input_tensor.element_size();
    uint32_t sub_tile_line_bytes = 16 * element_size;
    auto q_shard_spec = output[0].shard_spec().value();
    auto q_cores = q_shard_spec.grid;
    auto q_num_tiles = q_shard_spec.shape[0] * q_shard_spec.shape[1] / TILE_HW;
    auto k_shard_spec = output[1].shard_spec().value();
    auto k_cores = k_shard_spec.grid;
    auto k_num_tiles = k_shard_spec.shape[0] * k_shard_spec.shape[1] / TILE_HW;
    auto in_shard_spec = input_tensor.shard_spec().value();
    auto in_cores = in_shard_spec.grid;
    auto in_num_tiles = in_shard_spec.shape[0] * in_shard_spec.shape[1] / TILE_HW;
    uint32_t batch_offset_index_stick_size = 0;
    auto qk_cores = q_cores;
    if (!overlap_qk_coregrid) {
        auto qk_cores_set = std::set<CoreRange>();
        qk_cores_set.insert(q_cores.ranges().begin(), q_cores.ranges().end());
        qk_cores_set.insert(k_cores.ranges().begin(), k_cores.ranges().end());
        qk_cores = CoreRangeSet(qk_cores_set);
    }
    // if batch_offset is provided we need to allocate a buffer for it
    if (batch_offset.has_value()) {
        tt::DataFormat cb_batch_offset_data_format =
            tt_metal::datatype_to_dataformat_converter(batch_offset.value().get_dtype());
        uint32_t single_batch_offset_tile_size = tt_metal::detail::TileSize(cb_batch_offset_data_format);
        batch_offset_index_stick_size = batch_offset.value().buffer()->aligned_page_size();

        tt_metal::CircularBufferConfig cb_batch_offset_config_reader =
            tt_metal::CircularBufferConfig(
                single_batch_offset_tile_size, {{batch_offset_cb_index_reader, cb_batch_offset_data_format}})
                .set_page_size(batch_offset_cb_index_reader, 1);
        cb_batch_offset_reader = tt_metal::CreateCircularBuffer(program, qk_cores, cb_batch_offset_config_reader);

        tt_metal::CircularBufferConfig cb_batch_offset_config_writer =
            tt_metal::CircularBufferConfig(
                single_batch_offset_tile_size, {{batch_offset_cb_index_writer, cb_batch_offset_data_format}})
                .set_page_size(batch_offset_cb_index_writer, 1);
        cb_batch_offset_writer = tt_metal::CreateCircularBuffer(program, qk_cores, cb_batch_offset_config_writer);
    }

    uint32_t q_output_cb_index = CBIndex::c_16;
    tt_metal::CircularBufferConfig cb_q_output_config =
        tt_metal::CircularBufferConfig(q_num_tiles * single_tile_size, {{q_output_cb_index, cb_data_format}})
            .set_page_size(q_output_cb_index, single_tile_size)
            .set_globally_allocated_address(*output[0].buffer());
    auto cb_q_output = tt_metal::CreateCircularBuffer(program, q_cores, cb_q_output_config);

    uint32_t k_output_cb_index = CBIndex::c_17;
    tt_metal::CircularBufferConfig cb_k_output_config =
        tt_metal::CircularBufferConfig(k_num_tiles * single_tile_size, {{k_output_cb_index, cb_data_format}})
            .set_page_size(k_output_cb_index, single_tile_size)
            .set_globally_allocated_address(*output[1].buffer());
    auto cb_k_output = tt_metal::CreateCircularBuffer(program, k_cores, cb_k_output_config);

    auto v_shard_spec = output[0].shard_spec().value();
    auto v_cores = q_shard_spec.grid;
    auto v_num_tiles = v_shard_spec.shape[0] * v_shard_spec.shape[1] / TILE_HW;

    uint32_t v_output_cb_index = CBIndex::c_18;
    tt_metal::CircularBufferConfig cb_v_output_config =
        tt_metal::CircularBufferConfig(v_num_tiles * single_tile_size, {{v_output_cb_index, cb_data_format}})
            .set_page_size(v_output_cb_index, single_tile_size)
            .set_globally_allocated_address(*output[2].buffer());
    auto cb_v_output = tt_metal::CreateCircularBuffer(program, v_cores, cb_v_output_config);

    uint32_t q_base_addr = input_tensor.buffer()->address();

        // cores for q
        uint32_t q_num_cores = q_cores.num_cores(); // number of cores of the output
        auto q_core_grid = q_cores.bounding_box();
        uint32_t q_num_cores_x = q_core_grid.end_coord.x + 1, q_num_cores_y = q_core_grid.end_coord.y + 1;
        const auto &q_cores_vector = grid_to_cores(q_num_cores, q_num_cores_x, q_num_cores_y, true);

        // cores for k
        uint32_t k_num_cores = k_cores.num_cores(); // number of cores of the output
        auto k_core_grid = k_cores.bounding_box();
        const auto &k_cores_vector = corerange_to_cores(k_cores, k_num_cores, true);

    // cores for input
    uint32_t in_num_cores = in_cores.num_cores();  // number of cores of the input
    auto in_core_grid = in_cores.bounding_box();
    uint32_t in_num_cores_x = in_core_grid.end_coord.x + 1, in_num_cores_y = in_core_grid.end_coord.y + 1;

        std::vector<uint32_t> noc_x_coords;
        noc_x_coords.reserve(in_num_cores_x);
        for (uint32_t x = 0; x < in_num_cores_x; ++x) {
            noc_x_coords.push_back(device->worker_core_from_logical_core({x, 0}).x);
        }
        std::vector<uint32_t> noc_y_coords;
        noc_y_coords.reserve(in_num_cores_y);
        for (uint32_t y = 0; y < in_num_cores_y; ++y) {
            noc_y_coords.push_back(device->worker_core_from_logical_core({0, y}).y);
        }

        uint32_t process_qv = 1, process_k = 1;
        // In case of overlapping qk coregrid, we create a single set of kernels for q which also process k and v heads from the input and write to the respective output buffers
        // while if q and k are not overlapped, we create two sets of kernels in different coregrids
        // one set of kernels for q which also process v heads but skips k heads from the input and write to the respective output buffers
        // another set of kernels for k which reads k heads from the input and write to the respective output buffers while skipping q and v heads
        if (!overlap_qk_coregrid) {
            process_qv = 1;
            process_k = 0;
        }

        // We parallize the reader on risc0 and risc1, where each risc reads a sub-tile of the input (phase1 and phase2 of a tile respectively)
        std::vector<uint32_t> q_reader_compile_time_args = {
            (std::uint32_t)element_size,
            (std::uint32_t)sub_tile_line_bytes,
            q_output_cb_index,
            k_output_cb_index,
            v_output_cb_index,
            head_size,
            num_q_heads,
            num_kv_heads,
            head_tiles,
            1,  // read the first phase
            in_num_cores_x,
            in_num_cores_y,
            process_qv,                        // read and write q and v heads
            process_k,                         // read and write k heads
            batch_offset.has_value() ? 1 : 0,  // use_batch_offset
            batch_offset->buffer()->buffer_type() == tt_metal::BufferType::DRAM ? (uint32_t)1 : (uint32_t)0,
            batch_offset_index_stick_size,
            batch_offset_cb_index_reader};
        auto q_reader_kernel_id = tt_metal::CreateKernel(
            program,
            "ttnn/cpp/ttnn/operations/experimental/transformer/nlp_create_qkv_heads_decode/device/kernels/reader_tm_tile_layout_nlp_create_qkv_heads_decode.cpp",
            q_cores,
            tt_metal::ReaderDataMovementConfig(q_reader_compile_time_args));
        std::vector<uint32_t> q_writer_compile_time_args = q_reader_compile_time_args;
        q_writer_compile_time_args[9] = 2;  // read the second phase
        q_writer_compile_time_args[17] = batch_offset_cb_index_writer;
        auto q_writer_kernel_id = tt_metal::CreateKernel(
            program,
            "ttnn/cpp/ttnn/operations/experimental/transformer/nlp_create_qkv_heads_decode/device/kernels/reader_tm_tile_layout_nlp_create_qkv_heads_decode.cpp",
            q_cores,
            tt_metal::WriterDataMovementConfig(q_writer_compile_time_args));

        KernelHandle k_reader_kernel_id = 0, k_writer_kernel_id = 0;
        if (!overlap_qk_coregrid) {
            // Switch process_qv and process_k for k kernels
            process_qv = 0;
            process_k = 1;
            std::vector<uint32_t> k_reader_compile_time_args = q_reader_compile_time_args;
            k_reader_compile_time_args[12] = process_qv;
            k_reader_compile_time_args[13] = process_k;
            k_reader_kernel_id = tt_metal::CreateKernel(
                program,
                "ttnn/cpp/ttnn/operations/experimental/transformer/nlp_create_qkv_heads_decode/device/kernels/reader_tm_tile_layout_nlp_create_qkv_heads_decode.cpp",
                k_cores,
                tt_metal::ReaderDataMovementConfig(k_reader_compile_time_args));

            std::vector<uint32_t> k_writer_compile_time_args = k_reader_compile_time_args;
            k_writer_compile_time_args[9] = 2; // read the second phase
            k_writer_kernel_id = tt_metal::CreateKernel(
                program,
                "ttnn/cpp/ttnn/operations/experimental/transformer/nlp_create_qkv_heads_decode/device/kernels/reader_tm_tile_layout_nlp_create_qkv_heads_decode.cpp",
                k_cores,
                tt_metal::WriterDataMovementConfig(k_writer_compile_time_args));
        }

    uint32_t q_start_addr = q_base_addr;
    uint32_t device_batch_offset = 0;
    bool use_batch_offset = batch_offset.has_value();

    for (uint32_t i = 0; i < q_num_cores; ++i) {
        const auto& core = q_cores_vector[i];
        std::vector<uint32_t> q_reader_runtime_args;
        q_reader_runtime_args.reserve(3 + in_num_cores_x + in_num_cores_y);
        q_reader_runtime_args = {q_start_addr, use_batch_offset ? batch_offset.value().buffer()->address() : 0, i};
        q_reader_runtime_args.insert(q_reader_runtime_args.end(), noc_x_coords.begin(), noc_x_coords.end());
        q_reader_runtime_args.insert(q_reader_runtime_args.end(), noc_y_coords.begin(), noc_y_coords.end());

        tt_metal::SetRuntimeArgs(program, q_reader_kernel_id, core, q_reader_runtime_args);
        tt_metal::SetRuntimeArgs(program, q_writer_kernel_id, core, q_reader_runtime_args);
    }

    if (!overlap_qk_coregrid) {
        for (uint32_t i = 0; i < k_num_cores; ++i) {
            const auto& core = k_cores_vector[i];
            std::vector<uint32_t> k_reader_runtime_args;
            k_reader_runtime_args.reserve(3 + in_num_cores_x + in_num_cores_y);
            k_reader_runtime_args = {q_start_addr, use_batch_offset ? batch_offset.value().buffer()->address() : 0, i};
            k_reader_runtime_args.insert(k_reader_runtime_args.end(), noc_x_coords.begin(), noc_x_coords.end());
            k_reader_runtime_args.insert(k_reader_runtime_args.end(), noc_y_coords.begin(), noc_y_coords.end());

            tt_metal::SetRuntimeArgs(program, k_reader_kernel_id, core, k_reader_runtime_args);
            tt_metal::SetRuntimeArgs(program, k_writer_kernel_id, core, k_reader_runtime_args);
        }
    }

    auto override_runtime_arguments_callback =
        [q_reader_kernel_id,
         q_writer_kernel_id,
         k_reader_kernel_id,
         k_writer_kernel_id,
         q_num_cores,
         k_num_cores,
         cb_q_output,
         cb_k_output,
         cb_v_output,
         q_cores_vector,
         k_cores_vector,
         element_size,
         sub_tile_line_bytes,
         overlap_qk_coregrid,
         slice_size,
         use_batch_offset](
            const void* operation,
            Program& program,
            const std::vector<Tensor>& input_tensors,
            const std::vector<std::optional<const Tensor>>& optional_input_tensors,
            const std::vector<Tensor>& output_tensors) {
            auto src_buffer = input_tensors.at(0).buffer();

            uint32_t src_kv_buffer_addr = 0;

            auto dst_buffer_query = output_tensors.at(0).buffer();
            auto dst_buffer_key = output_tensors.at(1).buffer();
            auto dst_buffer_value = output_tensors.at(2).buffer();

            UpdateDynamicCircularBufferAddress(program, cb_q_output, *dst_buffer_query);
            UpdateDynamicCircularBufferAddress(program, cb_k_output, *dst_buffer_key);
            UpdateDynamicCircularBufferAddress(program, cb_v_output, *dst_buffer_value);

            uint32_t q_base_addr = input_tensors[0].buffer()->address();
            uint32_t q_start_addr = q_base_addr;

            uint32_t device_batch_offset = 0;
            for (uint32_t i = 0; i < q_num_cores; ++i) {
                const auto& core = q_cores_vector[i];
                auto& runtime_args = GetRuntimeArgs(program, q_reader_kernel_id, core);
                runtime_args[0] = q_start_addr;
                runtime_args[1] = use_batch_offset ? optional_input_tensors.at(0).value().buffer()->address() : 0;
                runtime_args[2] = i;

                auto& runtime_args_writer = GetRuntimeArgs(program, q_writer_kernel_id, core);
                runtime_args_writer[0] = q_start_addr;
                runtime_args_writer[1] =
                    use_batch_offset ? optional_input_tensors.at(0).value().buffer()->address() : 0;
                runtime_args_writer[2] = i;
            }

            if (!overlap_qk_coregrid) {
                for (uint32_t i = 0; i < k_num_cores; ++i) {
                    const auto& core = k_cores_vector[i];
                    auto& runtime_args = GetRuntimeArgs(program, k_reader_kernel_id, core);
                    runtime_args[0] = q_start_addr;
                    runtime_args[1] = use_batch_offset ? optional_input_tensors.at(0).value().buffer()->address() : 0;
                    runtime_args[2] = i;

                    auto& runtime_args_writer = GetRuntimeArgs(program, k_writer_kernel_id, core);
                    runtime_args_writer[0] = q_start_addr;
                    runtime_args_writer[1] =
                        use_batch_offset ? optional_input_tensors.at(0).value().buffer()->address() : 0;
                    runtime_args_writer[2] = i;
                }
            }
        };

    return {.program = std::move(program), .override_runtime_arguments_callback = override_runtime_arguments_callback};

}  // namespace ttnn::operations::experimental::transformer

operation::ProgramWithCallbacks multi_core_nlp_create_qkv_heads_decode_sharded_input_subcoregrid(
    const Tensor& input_tensor,
    const uint32_t num_q_heads,
    const uint32_t num_kv_heads,
    const uint32_t head_dim,
    const bool overlap_qk_coregrid,
    const std::optional<const Tensor>& batch_offset,
    std::optional<const uint32_t> slice_size,
    std::vector<Tensor>& output,
    CoreCoord compute_with_storage_grid_size) {
    tt_metal::Program program = tt_metal::CreateProgram();

    const auto& input_shape = input_tensor.get_padded_shape();

    tt_metal::IDevice* device = input_tensor.device();

    tt::DataFormat cb_data_format = tt_metal::datatype_to_dataformat_converter(input_tensor.get_dtype());

    const uint32_t single_tile_size = tt_metal::detail::TileSize(cb_data_format);

    const uint32_t head_tiles = head_dim / TILE_WIDTH;
    const uint32_t head_size = head_tiles * single_tile_size;

    const uint32_t element_size = input_tensor.element_size();
    const uint32_t sub_tile_line_bytes = 16 * element_size;
    const auto q_shard_spec = output[0].shard_spec().value();
    const auto q_cores = q_shard_spec.grid;
    const auto q_num_tiles = q_shard_spec.shape[0] * q_shard_spec.shape[1] / TILE_HW;
    const auto in_shard_spec = input_tensor.shard_spec().value();
    const auto in_cores = in_shard_spec.grid;
    const auto in_num_tiles = in_shard_spec.shape[0] * in_shard_spec.shape[1] / TILE_HW;

    uint32_t q_output_cb_index = CBIndex::c_16;
    tt_metal::CircularBufferConfig cb_q_output_config =
        tt_metal::CircularBufferConfig(q_num_tiles * single_tile_size, {{q_output_cb_index, cb_data_format}})
            .set_page_size(q_output_cb_index, single_tile_size)
            .set_globally_allocated_address(*output[0].buffer());
    auto cb_q_output = tt_metal::CreateCircularBuffer(program, q_cores, cb_q_output_config);

    const auto k_shard_spec = output[1].shard_spec().value();
    const auto k_cores = k_shard_spec.grid;
    const auto k_num_tiles = k_shard_spec.shape[0] * k_shard_spec.shape[1] / TILE_HW;

    uint32_t k_output_cb_index = CBIndex::c_17;
    tt_metal::CircularBufferConfig cb_k_output_config =
        tt_metal::CircularBufferConfig(k_num_tiles * single_tile_size, {{k_output_cb_index, cb_data_format}})
            .set_page_size(k_output_cb_index, single_tile_size)
            .set_globally_allocated_address(*output[1].buffer());
    auto cb_k_output = tt_metal::CreateCircularBuffer(program, k_cores, cb_k_output_config);

    const auto v_shard_spec = output[0].shard_spec().value();
    const auto v_cores = q_shard_spec.grid;
    const auto v_num_tiles = v_shard_spec.shape[0] * v_shard_spec.shape[1] / TILE_HW;

    uint32_t v_output_cb_index = CBIndex::c_18;
    tt_metal::CircularBufferConfig cb_v_output_config =
        tt_metal::CircularBufferConfig(v_num_tiles * single_tile_size, {{v_output_cb_index, cb_data_format}})
            .set_page_size(v_output_cb_index, single_tile_size)
            .set_globally_allocated_address(*output[2].buffer());
    auto cb_v_output = tt_metal::CreateCircularBuffer(program, v_cores, cb_v_output_config);

    uint32_t q_base_addr = input_tensor.buffer()->address();

    // cores for q
    const uint32_t q_num_cores = q_cores.num_cores();  // number of cores of the output
    const auto& q_cores_vector = corerange_to_cores(q_cores, q_num_cores, true);

    // cores for k
    const uint32_t k_num_cores = k_cores.num_cores();  // number of cores of the output
    const auto& k_cores_vector = corerange_to_cores(k_cores, k_num_cores, true);

    // cores for input
    const uint32_t in_num_cores = in_cores.num_cores();  // number of cores of the input
    auto in_cores_vec = corerange_to_cores(in_cores, in_num_cores, true);

    std::vector<uint32_t> noc_x_coords, noc_y_coords;
    noc_x_coords.reserve(in_num_cores);
    noc_y_coords.reserve(in_num_cores);

    for (uint32_t i = 0; i < in_num_cores; ++i) {
        auto worker_core = device->worker_core_from_logical_core(in_cores_vec[i]);
        noc_x_coords.push_back(worker_core.x);
        noc_y_coords.push_back(worker_core.y);
    }
    uint32_t process_qv = 1, process_k = 1;
    // In case of overlapping qk coregrid, we create a single set of kernels for q which also process k and v heads from
    // the input and write to the respective output buffers while if q and k are not overlapped, we create two sets of
    // kernels in different coregrids one set of kernels for q which also process v heads but skips k heads from the
    // input and write to the respective output buffers another set of kernels for k which reads k heads from the input
    // and write to the respective output buffers while skipping q and v heads
    if (!overlap_qk_coregrid) {
        process_qv = 1;
        process_k = 0;
    }

    // We parallize the reader on risc0 and risc1, where each risc reads a sub-tile of the input (phase1 and phase2 of a
    // tile respectively)
    std::vector<uint32_t> q_reader_compile_time_args = {
        (std::uint32_t)element_size,
        (std::uint32_t)sub_tile_line_bytes,
        q_output_cb_index,
        k_output_cb_index,
        v_output_cb_index,
        head_size,
        num_q_heads,
        num_kv_heads,
        head_tiles,
        1,  // read the first phase
        in_num_cores,
        process_qv,  // read and write q and v heads
        process_k    // read and write k heads
    };

    auto q_reader_kernel_id = tt_metal::CreateKernel(
        program,
        "ttnn/cpp/ttnn/operations/experimental/transformer/nlp_create_qkv_heads_decode/device/kernels/"
        "reader_tm_tile_layout_nlp_create_qkv_heads_decode_on_subcoregrids.cpp",
        q_cores,
        tt_metal::ReaderDataMovementConfig(q_reader_compile_time_args));
    std::vector<uint32_t> q_writer_compile_time_args = q_reader_compile_time_args;
    q_writer_compile_time_args[9] = 2;  // read the second phase
    auto q_writer_kernel_id = tt_metal::CreateKernel(
        program,
        "ttnn/cpp/ttnn/operations/experimental/transformer/nlp_create_qkv_heads_decode/device/kernels/"
        "reader_tm_tile_layout_nlp_create_qkv_heads_decode_on_subcoregrids.cpp",
        q_cores,
        tt_metal::WriterDataMovementConfig(q_writer_compile_time_args));

    KernelHandle k_reader_kernel_id = 0, k_writer_kernel_id = 0;
    if (!overlap_qk_coregrid) {
        // Switch process_qv and process_k for k kernels
        process_qv = 0;
        process_k = 1;
        std::vector<uint32_t> k_reader_compile_time_args = q_reader_compile_time_args;
        k_reader_compile_time_args[11] = process_qv;
        k_reader_compile_time_args[12] = process_k;
        k_reader_kernel_id = tt_metal::CreateKernel(
            program,
            "ttnn/cpp/ttnn/operations/experimental/transformer/nlp_create_qkv_heads_decode/device/kernels/"
            "reader_tm_tile_layout_nlp_create_qkv_heads_decode_on_subcoregrids.cpp",
            k_cores,
            tt_metal::ReaderDataMovementConfig(k_reader_compile_time_args));

        std::vector<uint32_t> k_writer_compile_time_args = k_reader_compile_time_args;
        k_writer_compile_time_args[9] = 2;  // read the second phase
        k_writer_kernel_id = tt_metal::CreateKernel(
            program,
            "ttnn/cpp/ttnn/operations/experimental/transformer/nlp_create_qkv_heads_decode/device/kernels/"
            "reader_tm_tile_layout_nlp_create_qkv_heads_decode_on_subcoregrids.cpp",
            k_cores,
            tt_metal::WriterDataMovementConfig(k_writer_compile_time_args));
    }

    uint32_t q_start_addr = q_base_addr;
    uint32_t device_batch_offset = 0;
    if (batch_offset.has_value()) {
        device_batch_offset = static_cast<uint32_t>(batch_offset.value().to_vector<int32_t>()[0]);
    }

    for (uint32_t i = 0; i < q_num_cores; ++i) {
        uint32_t device_batch_idx = i + device_batch_offset;
        uint32_t in_tile_offset_by_batch = device_batch_idx < 16
                                               ? device_batch_idx * sub_tile_line_bytes
                                               : (device_batch_idx - 16) * sub_tile_line_bytes + 512 * element_size;

        const auto& core = q_cores_vector[i];
        std::vector<uint32_t> q_reader_runtime_args;
        q_reader_runtime_args.reserve(2 + 2 * in_num_cores);
        q_reader_runtime_args = {
            in_tile_offset_by_batch,
            q_start_addr,
        };
        q_reader_runtime_args.insert(q_reader_runtime_args.end(), noc_x_coords.begin(), noc_x_coords.end());
        q_reader_runtime_args.insert(q_reader_runtime_args.end(), noc_y_coords.begin(), noc_y_coords.end());
        tt_metal::SetRuntimeArgs(program, q_reader_kernel_id, core, q_reader_runtime_args);
        tt_metal::SetRuntimeArgs(program, q_writer_kernel_id, core, q_reader_runtime_args);
    }

    if (!overlap_qk_coregrid) {
        for (uint32_t i = 0; i < k_num_cores; ++i) {
            uint32_t device_batch_idx = i + device_batch_offset;
            uint32_t in_tile_offset_by_batch = device_batch_idx < 16
                                                   ? device_batch_idx * sub_tile_line_bytes
                                                   : (device_batch_idx - 16) * sub_tile_line_bytes + 512 * element_size;

            const auto& core = k_cores_vector[i];
            std::vector<uint32_t> k_reader_runtime_args;
            k_reader_runtime_args.reserve(2 + 2 * in_num_cores);
            k_reader_runtime_args = {
                in_tile_offset_by_batch,
                q_start_addr,
            };
            k_reader_runtime_args.insert(k_reader_runtime_args.end(), noc_x_coords.begin(), noc_x_coords.end());
            k_reader_runtime_args.insert(k_reader_runtime_args.end(), noc_y_coords.begin(), noc_y_coords.end());
            tt_metal::SetRuntimeArgs(program, k_reader_kernel_id, core, k_reader_runtime_args);
            tt_metal::SetRuntimeArgs(program, k_writer_kernel_id, core, k_reader_runtime_args);
        }
    }

    auto override_runtime_arguments_callback =
        [q_reader_kernel_id,
         q_writer_kernel_id,
         k_reader_kernel_id,
         k_writer_kernel_id,
         q_num_cores,
         k_num_cores,
         cb_q_output,
         cb_k_output,
         cb_v_output,
         q_cores_vector,
         k_cores_vector,
         element_size,
         sub_tile_line_bytes,
         overlap_qk_coregrid,
         batch_offset,
         slice_size](
            const void* operation,
            Program& program,
            const std::vector<Tensor>& input_tensors,
            const std::vector<std::optional<const Tensor>>& optional_input_tensors,
            const std::vector<Tensor>& output_tensors) {
            auto src_buffer = input_tensors.at(0).buffer();

            uint32_t src_kv_buffer_addr = 0;

            auto dst_buffer_query = output_tensors.at(0).buffer();
            auto dst_buffer_key = output_tensors.at(1).buffer();
            auto dst_buffer_value = output_tensors.at(2).buffer();

            UpdateDynamicCircularBufferAddress(program, cb_q_output, *dst_buffer_query);
            UpdateDynamicCircularBufferAddress(program, cb_k_output, *dst_buffer_key);
            UpdateDynamicCircularBufferAddress(program, cb_v_output, *dst_buffer_value);

            uint32_t q_base_addr = input_tensors[0].buffer()->address();
            uint32_t q_start_addr = q_base_addr;
            uint32_t device_batch_offset = 0;
            if (batch_offset.has_value()) {
                device_batch_offset = static_cast<uint32_t>(batch_offset.value().to_vector<int32_t>()[0]);
            }

            auto& q_reader_args_by_core = GetRuntimeArgs(program, q_reader_kernel_id);
            auto& q_writer_args_by_core = GetRuntimeArgs(program, q_writer_kernel_id);

            for (uint32_t i = 0; i < q_num_cores; ++i) {
                uint32_t device_batch_idx = i + device_batch_offset;
                uint32_t in_tile_offset_by_batch =
                    device_batch_idx < 16 ? device_batch_idx * sub_tile_line_bytes
                                          : (device_batch_idx - 16) * sub_tile_line_bytes + 512 * element_size;
                const auto& core = q_cores_vector[i];
                auto& runtime_args = q_reader_args_by_core[core.x][core.y];
                runtime_args[0] = in_tile_offset_by_batch;
                runtime_args[1] = q_start_addr;

                auto& runtime_args_writer = q_writer_args_by_core[core.x][core.y];
                runtime_args_writer[0] = in_tile_offset_by_batch;
                runtime_args_writer[1] = q_start_addr;
            }

            if (!overlap_qk_coregrid) {
                auto& k_reader_args_by_core = GetRuntimeArgs(program, k_reader_kernel_id);
                auto& k_writer_args_by_core = GetRuntimeArgs(program, k_writer_kernel_id);

                for (uint32_t i = 0; i < k_num_cores; ++i) {
                    uint32_t device_batch_idx = i + device_batch_offset;
                    uint32_t in_tile_offset_by_batch =
                        device_batch_idx < 16 ? device_batch_idx * sub_tile_line_bytes
                                              : (device_batch_idx - 16) * sub_tile_line_bytes + 512 * element_size;
                    const auto& core = k_cores_vector[i];
                    auto& runtime_args = k_reader_args_by_core[core.x][core.y];
                    runtime_args[0] = in_tile_offset_by_batch;
                    runtime_args[1] = q_start_addr;

                    auto& runtime_args_writer = k_writer_args_by_core[core.x][core.y];
                    runtime_args_writer[0] = in_tile_offset_by_batch;
                    runtime_args_writer[1] = q_start_addr;
                }
            }
        };

    return {.program = std::move(program), .override_runtime_arguments_callback = override_runtime_arguments_callback};
}
} // namespace ttnn::operations::experimental::transformer<|MERGE_RESOLUTION|>--- conflicted
+++ resolved
@@ -2,21 +2,11 @@
 //
 // SPDX-License-Identifier: Apache-2.0
 
-#include "buffers/circular_buffer_types.hpp"
-#include "hostdevcommon/kernel_structs.h"
 #include "nlp_create_qkv_heads_decode_device_operation.hpp"
-<<<<<<< HEAD
-#include "tt_metal/common/work_split.hpp"
-#include "tt_metal/host_api.hpp"
-#include "tt_metal/common/constants.hpp"
-#include "tt_metal/detail/util.hpp"
-=======
 #include <tt-metalium/work_split.hpp>
 #include <tt-metalium/host_api.hpp>
 #include <tt-metalium/constants.hpp>
 #include <tt-metalium/util.hpp>
-
->>>>>>> a54a52bb
 using namespace tt::constants;
 using namespace tt;
 
@@ -235,16 +225,12 @@
 
     const auto& input_shape = input_tensor.get_padded_shape();
 
-<<<<<<< HEAD
-    tt_metal::Device* device = input_tensor.device();
+    tt_metal::IDevice* device = input_tensor.device();
     // Create CBs for reader/writer for batch_offset
     uint32_t batch_offset_cb_index_reader = CBIndex::c_15;
     uint32_t batch_offset_cb_index_writer = CBIndex::c_14;
     CBHandle cb_batch_offset_reader = 0;
     CBHandle cb_batch_offset_writer = 0;
-=======
-    tt_metal::IDevice* device = input_tensor.device();
->>>>>>> a54a52bb
 
     tt::DataFormat cb_data_format = tt_metal::datatype_to_dataformat_converter(input_tensor.get_dtype());
 
