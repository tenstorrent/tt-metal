--- conflicted
+++ resolved
@@ -33,47 +33,14 @@
         input_tensor.is_sharded() &&
         (input_tensor.shard_spec().value().grid.ranges().size() > 1 ||
          input_tensor.shard_spec().value().grid.bounding_box().start_coord != CoreCoord{0, 0});
-
-<<<<<<< HEAD
     // Infer head_dim
-    TT_FATAL(input_tensor.get_legacy_shape()[3] % (num_heads + 2 * num_kv_heads_val) == 0, "Unsupported input shape");
-    uint32_t head_dim = input_tensor.get_legacy_shape()[3] / (num_heads + 2 * num_kv_heads_val);
+    TT_FATAL(input_tensor.get_padded_shape()[3] % (num_heads + 2 * num_kv_heads_val) == 0, "Unsupported input shape");
+    uint32_t head_dim = input_tensor.get_padded_shape()[3] / (num_heads + 2 * num_kv_heads_val);
     auto optional_outputs = std::vector<std::optional<Tensor>>{};
     if (optional_output_tensors.has_value()) {
         optional_outputs = {optional_output_tensors.value().begin(), optional_output_tensors.value().end()};
     } else {
         optional_outputs = {};
-=======
-        const uint32_t num_kv_heads_val = num_kv_heads.value_or(num_heads);
-        const bool overlap_qk_coregrid_val = input_tensor.is_sharded() ? overlap_qk_coregrid.value_or(true) : true;
-        const bool input_on_subcoregrids =
-            input_tensor.is_sharded() ? (input_tensor.shard_spec().value().grid.ranges().size() > 1) : false;
-
-        // Infer head_dim
-        TT_FATAL(
-            input_tensor.get_padded_shape()[3] % (num_heads + 2 * num_kv_heads_val) == 0, "Unsupported input shape");
-        uint32_t head_dim = input_tensor.get_padded_shape()[3] / (num_heads + 2 * num_kv_heads_val);
-        auto optional_outputs = std::vector<std::optional<Tensor>>{};
-        if (optional_output_tensors.has_value()) {
-            optional_outputs = {optional_output_tensors.value().begin(), optional_output_tensors.value().end()};
-        }
-        else {
-            optional_outputs = {};
-        }
-        auto out = operation::run(
-            NLPCreateHeadsDecodeDeviceOperation{
-                num_heads,
-                num_kv_heads_val,
-                head_dim,
-                overlap_qk_coregrid_val,
-                input_on_subcoregrids,
-                memory_config.value_or(input_tensor.memory_config())},
-            {input_tensor},
-            {},
-            optional_outputs,
-            queue_id);
-        return {out.at(0), out.at(1), out.at(2)};
->>>>>>> a54a52bb
     }
     auto out = operation::run(
         NLPCreateHeadsDecodeDeviceOperation{
