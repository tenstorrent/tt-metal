--- conflicted
+++ resolved
@@ -71,31 +71,20 @@
         default_memory_config = input_tensor.memory_config();
     }
 
-<<<<<<< HEAD
-    tt::tt_metal::LegacyShape input_pad_shape = ttnn::operations::experimental::auto_format::AutoFormat::pad_to_tile_shape(input_tensor.get_legacy_shape());
-    ttnn::operations::experimental::auto_format::FormatParams input_format_params = {.pad_shape = input_pad_shape, .pad_value = 0.0, .target_layout = Layout::TILE};
-
-    tt::tt_metal::LegacyShape cos_pad_shape = ttnn::operations::experimental::auto_format::AutoFormat::pad_to_tile_shape(cos_cache.get_legacy_shape());
-    ttnn::operations::experimental::auto_format::FormatParams cos_format_params = {.pad_shape = cos_pad_shape, .pad_value = 0.0, .target_layout = Layout::TILE};
-
-    tt::tt_metal::LegacyShape sin_pad_shape = ttnn::operations::experimental::auto_format::AutoFormat::pad_to_tile_shape(sin_cache.get_legacy_shape());
-    ttnn::operations::experimental::auto_format::FormatParams sin_format_params = {.pad_shape = sin_pad_shape, .pad_value = 0.0, .target_layout = Layout::TILE};
-=======
-    tt::tt_metal::Shape input_pad_shape =
+    tt::tt_metal::LegacyShape input_pad_shape =
         ttnn::operations::experimental::auto_format::AutoFormat::pad_to_tile_shape(input_tensor.get_legacy_shape());
     ttnn::operations::experimental::auto_format::FormatParams input_format_params = {
         .pad_shape = input_pad_shape, .pad_value = 0.0, .target_layout = Layout::TILE};
 
-    tt::tt_metal::Shape cos_pad_shape =
+    tt::tt_metal::LegacyShape cos_pad_shape =
         ttnn::operations::experimental::auto_format::AutoFormat::pad_to_tile_shape(cos_cache.get_legacy_shape());
     ttnn::operations::experimental::auto_format::FormatParams cos_format_params = {
         .pad_shape = cos_pad_shape, .pad_value = 0.0, .target_layout = Layout::TILE};
 
-    tt::tt_metal::Shape sin_pad_shape =
+    tt::tt_metal::LegacyShape sin_pad_shape =
         ttnn::operations::experimental::auto_format::AutoFormat::pad_to_tile_shape(sin_cache.get_legacy_shape());
     ttnn::operations::experimental::auto_format::FormatParams sin_format_params = {
         .pad_shape = sin_pad_shape, .pad_value = 0.0, .target_layout = Layout::TILE};
->>>>>>> cd9ee3b5
 
     return operation::run_with_autoformat(
                RotaryEmbedding{seq_len, token_index, memory_config.value_or(default_memory_config), kernel_config_val},
