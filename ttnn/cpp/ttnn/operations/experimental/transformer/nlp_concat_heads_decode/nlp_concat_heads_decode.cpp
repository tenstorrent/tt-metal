// SPDX-FileCopyrightText: © 2024 Tenstorrent Inc.
//
// SPDX-License-Identifier: Apache-2.0

#include "device/nlp_concat_heads_decode_device_operation.hpp"
#include "nlp_concat_heads_decode.hpp"

#include <utility>

namespace ttnn::operations::experimental::nlp_concat_heads_decode {

ttnn::Tensor NLPConcatHeadsDecodeOperation::invoke(
    const Tensor& input_tensor,
    const uint32_t num_heads,
    const std::optional<MemoryConfig>& memory_config,
<<<<<<< HEAD
    std::optional<Tensor> optional_output_tensor) {
    return ttnn::prim::nlp_concat_heads_decode(input_tensor, num_heads, memory_config, optional_output_tensor);
=======
    std::optional<Tensor> optional_output_tensor,
    const std::optional<CoreRangeSet>& sub_core_grids) {
    bool on_subcoregrids = false;
    if (input_tensor.is_sharded()) {
        const auto& input_core_ranges = input_tensor.shard_spec().value().grid.ranges();
        if (input_core_ranges.size() > 1 || !(input_core_ranges[0].start_coord == CoreCoord{0, 0}) ||
            sub_core_grids.has_value()) {
            on_subcoregrids = true;
        }
    }
    return tt::tt_metal::operation::run(
               NLPConcatHeadsDecodeDeviceOperation{num_heads, on_subcoregrids, sub_core_grids},
               {input_tensor},
               {},
               {std::move(optional_output_tensor)})
        .at(0);
>>>>>>> af49a0e7
}

}  // namespace ttnn::operations::experimental::nlp_concat_heads_decode<|MERGE_RESOLUTION|>--- conflicted
+++ resolved
@@ -13,27 +13,10 @@
     const Tensor& input_tensor,
     const uint32_t num_heads,
     const std::optional<MemoryConfig>& memory_config,
-<<<<<<< HEAD
-    std::optional<Tensor> optional_output_tensor) {
-    return ttnn::prim::nlp_concat_heads_decode(input_tensor, num_heads, memory_config, optional_output_tensor);
-=======
     std::optional<Tensor> optional_output_tensor,
     const std::optional<CoreRangeSet>& sub_core_grids) {
-    bool on_subcoregrids = false;
-    if (input_tensor.is_sharded()) {
-        const auto& input_core_ranges = input_tensor.shard_spec().value().grid.ranges();
-        if (input_core_ranges.size() > 1 || !(input_core_ranges[0].start_coord == CoreCoord{0, 0}) ||
-            sub_core_grids.has_value()) {
-            on_subcoregrids = true;
-        }
-    }
-    return tt::tt_metal::operation::run(
-               NLPConcatHeadsDecodeDeviceOperation{num_heads, on_subcoregrids, sub_core_grids},
-               {input_tensor},
-               {},
-               {std::move(optional_output_tensor)})
-        .at(0);
->>>>>>> af49a0e7
+    return ttnn::prim::nlp_concat_heads_decode(
+        input_tensor, num_heads, memory_config, optional_output_tensor, sub_core_grids);
 }
 
 }  // namespace ttnn::operations::experimental::nlp_concat_heads_decode