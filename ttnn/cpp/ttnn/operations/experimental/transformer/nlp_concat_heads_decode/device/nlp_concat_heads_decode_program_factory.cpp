// SPDX-FileCopyrightText: © 2024 Tenstorrent Inc.
//
// SPDX-License-Identifier: Apache-2.0

#include <tt-metalium/host_api.hpp>
#include <tt-metalium/constants.hpp>
#include "nlp_concat_heads_decode_program_factory.hpp"
#include "nlp_concat_heads_decode_device_operation.hpp"
#include <tt-metalium/work_split.hpp>

namespace ttnn::operations::experimental::nlp_concat_heads_decode::program {

using namespace tt;
using namespace tt::constants;

NLPConcatHeadsDecodeProgramFactory::cached_program_t NLPConcatHeadsDecodeProgramFactory::create(
    const operation_attributes_t& operation_attributes,
    const tensor_args_t& tensor_args,
    tensor_return_value_t& output) {
    const auto& input_tensor = tensor_args.input;
    tt_metal::Program program = tt_metal::CreateProgram();

    const auto& input_shape = input_tensor.padded_shape();
    const uint32_t head_dim = input_shape[-1];
    const uint32_t batch = input_shape[1];

    tt_metal::IDevice* device = input_tensor.device();

    tt::DataFormat cb_data_format = tt_metal::datatype_to_dataformat_converter(input_tensor.dtype());

    uint32_t single_tile_size = tt::tile_size(cb_data_format);

    uint32_t head_tiles = head_dim / TILE_WIDTH;
    uint32_t head_size = head_tiles * single_tile_size;

    uint32_t element_size = input_tensor.element_size();
    uint32_t sub_tile_line_bytes = 16 * element_size;
    auto q_shard_spec = output.shard_spec().value();
    auto q_cores = q_shard_spec.grid;
    auto q_num_tiles = q_shard_spec.shape[0] * q_shard_spec.shape[1] / TILE_HW;
    auto in_shard_spec = input_tensor.shard_spec().value();
    auto in_cores = in_shard_spec.grid;

    uint32_t q_output_cb_index = CBIndex::c_16;
    tt_metal::CircularBufferConfig cb_q_output_config =
        tt_metal::CircularBufferConfig(q_num_tiles * single_tile_size, {{q_output_cb_index, cb_data_format}})
            .set_page_size(q_output_cb_index, single_tile_size)
            .set_globally_allocated_address(*output.buffer());
    auto cb_q_output = tt_metal::CreateCircularBuffer(program, q_cores, cb_q_output_config);

    uint32_t q_base_addr = input_tensor.buffer()->address();

    // cores to read and write to output
    uint32_t num_cores = q_cores.num_cores();  // number of cores of the output
    auto core_grid = q_cores.bounding_box();
    uint32_t num_cores_x = core_grid.end_coord.x + 1, num_cores_y = core_grid.end_coord.y + 1;
    const auto& cores = grid_to_cores(num_cores, num_cores_x, num_cores_y, true);

    // cores for input
    auto in_core_grid = in_cores.bounding_box();
    uint32_t in_num_cores_x = in_core_grid.end_coord.x + 1, in_num_cores_y = in_core_grid.end_coord.y + 1;

    std::vector<uint32_t> noc_x_coords;
    noc_x_coords.reserve(in_num_cores_x);
    for (uint32_t x = 0; x < in_num_cores_x; ++x) {
        noc_x_coords.push_back(device->worker_core_from_logical_core({x, 0}).x);
    }
    std::vector<uint32_t> noc_y_coords;
    noc_y_coords.reserve(in_num_cores_y);
    for (uint32_t y = 0; y < in_num_cores_y; ++y) {
        noc_y_coords.push_back(device->worker_core_from_logical_core({0, y}).y);
    }

    // We parallize the reader on risc0 and risc1, where each risc reads a sub-tile of the input (phase1 and phase2 of a
    // tile respectively)
    std::vector<uint32_t> reader_compile_time_args = {
        (std::uint32_t)element_size,
        (std::uint32_t)sub_tile_line_bytes,
        q_output_cb_index,
        head_size,
        batch,
        head_tiles,
        1,  // read the first phase
        in_num_cores_x,
        in_num_cores_y};
    auto reader_kernel_id = tt_metal::CreateKernel(
        program,
        "ttnn/cpp/ttnn/operations/experimental/transformer/nlp_concat_heads_decode/device/kernels/dataflow/"
        "reader_tm_tile_layout_nlp_concat_heads_decode.cpp",
        q_cores,
        tt_metal::ReaderDataMovementConfig(reader_compile_time_args));
    reader_compile_time_args[6] = 2;  // read the second phase
    auto writer_kernel_id = tt_metal::CreateKernel(
        program,
        "ttnn/cpp/ttnn/operations/experimental/transformer/nlp_concat_heads_decode/device/kernels/dataflow/"
        "reader_tm_tile_layout_nlp_concat_heads_decode.cpp",
        q_cores,
        tt_metal::WriterDataMovementConfig(reader_compile_time_args));

    uint32_t q_start_addr = q_base_addr;

    for (uint32_t i = 0; i < num_cores; ++i) {
        uint32_t in_tile_offset_by_batch =
            i < 16 ? i * sub_tile_line_bytes : ((i - 16) * sub_tile_line_bytes) + (512 * element_size);

        const auto& core = cores[i];
        std::vector<uint32_t> reader_runtime_args;
        reader_runtime_args.reserve(2 + in_num_cores_x + in_num_cores_y);
        reader_runtime_args = {
            in_tile_offset_by_batch,
            q_start_addr,
        };
        reader_runtime_args.insert(reader_runtime_args.end(), noc_x_coords.begin(), noc_x_coords.end());
        reader_runtime_args.insert(reader_runtime_args.end(), noc_y_coords.begin(), noc_y_coords.end());

        tt_metal::SetRuntimeArgs(program, reader_kernel_id, core, reader_runtime_args);
        tt_metal::SetRuntimeArgs(program, writer_kernel_id, core, reader_runtime_args);
    }

<<<<<<< HEAD
    return cached_program_t{
        std::move(program),
        {/* reader_kernel_id     = */ reader_kernel_id,
         /* writer_kernel_id     = */ writer_kernel_id,
         /* cores                = */ cores,
         /* element_size         = */ element_size,
         /* sub_tile_line_bytes  = */ sub_tile_line_bytes,
         /* num_cores            = */ num_cores,
         /* cb_q_output          = */ cb_q_output}};
=======
    auto override_runtime_arguments_callback =
        [reader_kernel_id, writer_kernel_id, num_cores, cb_q_output, cores, element_size, sub_tile_line_bytes](
            const void* operation,
            tt::tt_metal::Program& program,
            const std::vector<Tensor>& input_tensors,
            const std::vector<std::optional<const Tensor>>& optional_input_tensors,
            const std::vector<Tensor>& output_tensors) {
            auto* dst_buffer_query = output_tensors.at(0).buffer();

            UpdateDynamicCircularBufferAddress(program, cb_q_output, *dst_buffer_query);

            uint32_t q_base_addr = input_tensors[0].buffer()->address();

            uint32_t q_start_addr = q_base_addr;

            for (uint32_t i = 0; i < num_cores; ++i) {
                uint32_t in_tile_offset_by_batch =
                    i < 16 ? i * sub_tile_line_bytes : ((i - 16) * sub_tile_line_bytes) + (512 * element_size);
                const auto& core = cores[i];
                auto& runtime_args = GetRuntimeArgs(program, reader_kernel_id, core);
                runtime_args[0] = in_tile_offset_by_batch;
                runtime_args[1] = q_start_addr;

                auto& runtime_args_writer = GetRuntimeArgs(program, writer_kernel_id, core);
                runtime_args_writer[0] = in_tile_offset_by_batch;
                runtime_args_writer[1] = q_start_addr;
            }
        };

    return {.program = std::move(program), .override_runtime_arguments_callback = override_runtime_arguments_callback};
>>>>>>> 37e55951
}

void NLPConcatHeadsDecodeProgramFactory::override_runtime_arguments(
    cached_program_t& cached_program,
    const operation_attributes_t& operation_attributes,
    const tensor_args_t& tensor_args,
    tensor_return_value_t& output) {
    const auto& input_tensor = tensor_args.input;
    auto& program = cached_program.program;
    auto& shared_variables = cached_program.shared_variables;

    auto dst_buffer_query = output.buffer();
    UpdateDynamicCircularBufferAddress(program, shared_variables.cb_q_output, *dst_buffer_query);

    uint32_t q_base_addr = input_tensor.buffer()->address();
    uint32_t q_start_addr = q_base_addr;

    for (uint32_t i = 0; i < shared_variables.num_cores; ++i) {
        uint32_t in_tile_offset_by_batch =
            i < 16 ? i * shared_variables.sub_tile_line_bytes
                   : ((i - 16) * shared_variables.sub_tile_line_bytes) + (512 * shared_variables.element_size);
        const auto& core = shared_variables.cores[i];
        auto& runtime_args = GetRuntimeArgs(program, shared_variables.reader_kernel_id, core);
        runtime_args[0] = in_tile_offset_by_batch;
        runtime_args[1] = q_start_addr;

        auto& runtime_args_writer = GetRuntimeArgs(program, shared_variables.writer_kernel_id, core);
        runtime_args_writer[0] = in_tile_offset_by_batch;
        runtime_args_writer[1] = q_start_addr;
    }
<<<<<<< HEAD
=======

    auto override_runtime_arguments_callback =
        [reader_kernel_id,
         writer_kernel_id,
         num_cores,
         cb_q_output,
         cores,
         element_size,
         sub_tile_line_bytes,
         face_h,
         tile_w](
            const void* operation,
            tt::tt_metal::Program& program,
            const std::vector<Tensor>& input_tensors,
            const std::vector<std::optional<const Tensor>>& optional_input_tensors,
            const std::vector<Tensor>& output_tensors) {
            auto* dst_buffer_query = output_tensors.at(0).buffer();

            UpdateDynamicCircularBufferAddress(program, cb_q_output, *dst_buffer_query);

            uint32_t q_start_addr = input_tensors[0].buffer()->address();

            auto& reader_args_by_core = GetRuntimeArgs(program, reader_kernel_id);
            auto& writer_args_by_core = GetRuntimeArgs(program, writer_kernel_id);

            for (uint32_t i = 0; i < num_cores; ++i) {
                uint32_t in_tile_offset_by_batch =
                    i < face_h ? i * sub_tile_line_bytes : (i + face_h) * sub_tile_line_bytes;
                const auto& core = cores[i];
                auto& runtime_args_reader = reader_args_by_core[core.x][core.y];
                runtime_args_reader[0] = in_tile_offset_by_batch;
                runtime_args_reader[1] = q_start_addr;

                auto& runtime_args_writer = writer_args_by_core[core.x][core.y];
                runtime_args_writer[0] = in_tile_offset_by_batch;
                runtime_args_writer[1] = q_start_addr;
            }
        };

    return {.program = std::move(program), .override_runtime_arguments_callback = override_runtime_arguments_callback};
>>>>>>> 37e55951
}

}  // namespace ttnn::operations::experimental::nlp_concat_heads_decode::program<|MERGE_RESOLUTION|>--- conflicted
+++ resolved
@@ -117,17 +117,6 @@
         tt_metal::SetRuntimeArgs(program, writer_kernel_id, core, reader_runtime_args);
     }
 
-<<<<<<< HEAD
-    return cached_program_t{
-        std::move(program),
-        {/* reader_kernel_id     = */ reader_kernel_id,
-         /* writer_kernel_id     = */ writer_kernel_id,
-         /* cores                = */ cores,
-         /* element_size         = */ element_size,
-         /* sub_tile_line_bytes  = */ sub_tile_line_bytes,
-         /* num_cores            = */ num_cores,
-         /* cb_q_output          = */ cb_q_output}};
-=======
     auto override_runtime_arguments_callback =
         [reader_kernel_id, writer_kernel_id, num_cores, cb_q_output, cores, element_size, sub_tile_line_bytes](
             const void* operation,
@@ -158,7 +147,6 @@
         };
 
     return {.program = std::move(program), .override_runtime_arguments_callback = override_runtime_arguments_callback};
->>>>>>> 37e55951
 }
 
 void NLPConcatHeadsDecodeProgramFactory::override_runtime_arguments(
@@ -189,8 +177,6 @@
         runtime_args_writer[0] = in_tile_offset_by_batch;
         runtime_args_writer[1] = q_start_addr;
     }
-<<<<<<< HEAD
-=======
 
     auto override_runtime_arguments_callback =
         [reader_kernel_id,
@@ -231,7 +217,6 @@
         };
 
     return {.program = std::move(program), .override_runtime_arguments_callback = override_runtime_arguments_callback};
->>>>>>> 37e55951
 }
 
 }  // namespace ttnn::operations::experimental::nlp_concat_heads_decode::program