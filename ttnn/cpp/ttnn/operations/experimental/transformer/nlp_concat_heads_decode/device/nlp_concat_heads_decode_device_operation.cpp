--- conflicted
+++ resolved
@@ -56,21 +56,8 @@
 
     auto hidden_dim = num_heads * head_dim;
 
-<<<<<<< HEAD
     SimpleShape output_shape({sequence_length, 1, batch, hidden_dim});
-=======
-    return {{sequence_length, 1, batch, hidden_dim}};
-}
 
-std::vector<Tensor> NLPConcatHeadsDecodeDeviceOperation::create_output_tensors(
-    const std::vector<Tensor>& input_tensors) const {
-    const auto& input_tensor = input_tensors.at(0);
-    auto num_heads = this->num_heads;
-    const auto input_shape = input_tensor.get_legacy_shape();
-    auto sequence_length = input_shape[0];
-    auto head_dim = input_shape[3];
-    auto output_shape = this->compute_output_shapes(input_tensors).at(0);
-    auto batch = output_shape[2];
     CoreRangeSet output_core_grid;
     if (this->on_subcoregrids) {
         const auto input_core_ranges = input_tensor.shard_spec().value().grid.ranges();
@@ -81,7 +68,6 @@
         output_core_grid =
             num_cores_to_corerangeset(num_heads, input_tensor.device()->compute_with_storage_grid_size(), true);
     }
->>>>>>> 35c7145a
 
     ShardSpec shard_spec{output_core_grid, {batch, head_dim}};
     auto mem_config = tt::tt_metal::MemoryConfig{TensorMemoryLayout::WIDTH_SHARDED, BufferType::L1};
