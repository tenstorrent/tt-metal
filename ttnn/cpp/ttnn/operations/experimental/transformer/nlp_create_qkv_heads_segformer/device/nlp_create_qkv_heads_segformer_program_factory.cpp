// SPDX-FileCopyrightText: © 2024 Tenstorrent Inc.
//
// SPDX-License-Identifier: Apache-2.0

#include <tt-metalium/host_api.hpp>
#include <tt-metalium/constants.hpp>
#include <tt-metalium/util.hpp>
#include "nlp_create_qkv_heads_segformer_device_operation.hpp"
#include <tt-metalium/work_split.hpp>

namespace ttnn::operations::experimental::transformer {

using namespace tt::constants;
using namespace tt;

tt::tt_metal::operation::ProgramWithCallbacks multi_core_nlp_create_qkv_heads_segformer(
    const Tensor& a, std::vector<Tensor>& output, CoreCoord compute_with_storage_grid_size) {
    const auto& ashape = a.padded_shape();

    tt::DataFormat cb_data_format = tt_metal::datatype_to_dataformat_converter(a.dtype());

    uint32_t single_tile_size = tt_metal::detail::TileSize(cb_data_format);
    tt_metal::Buffer* in0_buffer = a.buffer();
    TT_ASSERT(in0_buffer->size() % single_tile_size == 0);
    // Dummy
    uint32_t in1_buffer_addr = 0;

    ////////////////////////////////////////////////////////////////////////////
    //                      TM Parameters Setup
    ////////////////////////////////////////////////////////////////////////////
    uint32_t per_tensor_tiles = ashape[3] / TILE_WIDTH;
    const uint32_t q_num_tiles_per_tensor = per_tensor_tiles;
    const uint32_t num_q_heads = q_num_tiles_per_tensor;  // hard-coding the head_dim = 32

    // Per output tensor args
    // Output shape for Q/K/V is: [B, head_num, s, 32] # Needs shuffling from [B, 1, s, hidden_dim]
    uint32_t q_out_h_tiles = ashape[2] / TILE_WIDTH;
    uint32_t q_out_w_tiles = 1;                                 // hard-coding the head_dim = 32
    uint32_t q_out_c = q_num_tiles_per_tensor / q_out_w_tiles;  // num_heads
    uint32_t q_out_HtWt = q_out_h_tiles * q_out_w_tiles;
    uint32_t q_out_CHtWt = q_out_c * q_out_HtWt;
    uint32_t q_num_tiles = num_q_heads * q_out_w_tiles;

    uint32_t num_cores_y = compute_with_storage_grid_size.y;
    // Block is a unit of work; ie. num of per_tensor_tiles per core
    uint32_t num_blocks = ashape[0] * ashape[1] * ashape[2] / TILE_HEIGHT;
    auto [num_cores, all_cores, core_group_1, core_group_2, num_blocks_per_core_group_1, num_blocks_per_core_group_2] =
        tt::tt_metal::split_work_to_cores(compute_with_storage_grid_size, num_blocks);

    ////////////////////////////////////////////////////////////////////////////
    //                      Grayskull Device Setup
    ////////////////////////////////////////////////////////////////////////////
    tt_metal::Tensor& q = output[0];
    tt_metal::Tensor& k = output[1];
    tt_metal::Tensor& v = output[2];

    tt_metal::Buffer* q_buffer = q.buffer();
    TT_ASSERT(q_buffer != nullptr, "Output q buffer should be allocated on device!");
    tt_metal::Buffer* k_buffer = k.buffer();
    TT_ASSERT(k_buffer != nullptr, "Output k buffer should be allocated on device!");
    tt_metal::Buffer* v_buffer = v.buffer();
    TT_ASSERT(v_buffer != nullptr, "Output v buffer should be allocated on device!");

    ////////////////////////////////////////////////////////////////////////////
    //                      Application Setup
    ////////////////////////////////////////////////////////////////////////////
    tt_metal::Program program = tt_metal::CreateProgram();

    bool in0_is_dram = in0_buffer->buffer_type() == tt_metal::BufferType::DRAM;
    bool out_is_dram = q_buffer->buffer_type() == tt_metal::BufferType::DRAM;
    bool in1_is_dram = false;

    std::vector<uint32_t> reader_compile_time_args = {
        // interleaved accessor args
        (std::uint32_t)in0_is_dram,
        (std::uint32_t)in1_is_dram,
        (std::uint32_t)q_num_tiles,
    };
    std::vector<uint32_t> writer_compile_time_args = {
        // interleaved accessor args
        (std::uint32_t)out_is_dram,
        (std::uint32_t)q_out_h_tiles,
        (std::uint32_t)q_out_w_tiles,
        (std::uint32_t)q_out_HtWt,
        (std::uint32_t)num_q_heads,  // q_out_c
    };

    ///////////// K transpose ////////////////////
<<<<<<< HEAD
    const bool transpose_k_heads = false;
    std::map<std::string, std::string> reader_defines;
    std::map<std::string, std::string> writer_defines;
=======
    std::map<string, string> reader_defines;
    std::map<string, string> writer_defines;
>>>>>>> 7ce7a11d

    //////////////////////////////////////////////
    auto reader_kernel_id = tt_metal::CreateKernel(
        program,
        "ttnn/cpp/ttnn/operations/experimental/transformer/nlp_create_qkv_heads_segformer/device/kernels/dataflow/"
        "reader_tm_tile_layout_nlp_create_qkv_heads.cpp",
        all_cores,
        tt_metal::ReaderDataMovementConfig(reader_compile_time_args, reader_defines));

    auto writer_kernel_id = tt_metal::CreateKernel(
        program,
        "ttnn/cpp/ttnn/operations/experimental/transformer/nlp_create_qkv_heads_segformer/device/kernels/dataflow/"
        "writer_tm_tile_layout_nlp_create_qkv_heads.cpp",
        all_cores,
        tt_metal::WriterDataMovementConfig(writer_compile_time_args, writer_defines));

    // Create circular buffers
    uint32_t src1_cb_index = 1;
    uint32_t cb0_num_tiles = per_tensor_tiles * 2;  // double buffer
    tt_metal::CircularBufferConfig cb_src1_config =
        tt_metal::CircularBufferConfig(cb0_num_tiles * single_tile_size, {{src1_cb_index, cb_data_format}})
            .set_page_size(src1_cb_index, single_tile_size);
    tt_metal::CreateCircularBuffer(program, all_cores, cb_src1_config);

    for (uint32_t i = 0, num_blocks_written = 0; i < num_cores; i++) {
        CoreCoord core = {i / num_cores_y, i % num_cores_y};
        uint32_t num_blocks_per_core = 0;
        if (core_group_1.contains(core)) {
            num_blocks_per_core = num_blocks_per_core_group_1;
        } else if (core_group_2.contains(core)) {
            num_blocks_per_core = num_blocks_per_core_group_2;
        } else {
            TT_ASSERT(false, "Core not in specified core ranges");
        }

        std::vector<uint32_t> reader_runtime_args = {
            (std::uint32_t)in0_buffer->address(),
            (std::uint32_t)in1_buffer_addr,
            num_blocks_per_core,
            num_blocks_written * per_tensor_tiles,
            0,
        };

        uint32_t q_out_h_dim = num_blocks_written % q_out_h_tiles;
        uint32_t q_out_tensor_tile_id = num_blocks_written / q_out_h_tiles * q_out_CHtWt + q_out_h_dim * q_out_w_tiles;

        std::vector<uint32_t> writer_runtime_args = {
            (std::uint32_t)q_buffer->address(),  // q_tensor_addr
            num_blocks_per_core,                 // num_blocks
            q_out_h_dim,
            q_out_tensor_tile_id,
        };

        tt_metal::SetRuntimeArgs(program, reader_kernel_id, core, reader_runtime_args);
        tt_metal::SetRuntimeArgs(program, writer_kernel_id, core, writer_runtime_args);
        num_blocks_written += num_blocks_per_core;
    }

    auto override_runtime_args_callback = [reader_kernel_id, writer_kernel_id, num_cores, num_cores_y](
                                              const void* operation,
                                              const Program& program,
                                              const std::vector<Tensor>& input_tensors,
                                              const std::vector<std::optional<const Tensor>>&,
                                              const std::vector<Tensor>& output_tensors) {
        auto src_dram_buffer = input_tensors.at(0).buffer();

        auto dst_dram_buffer_query = output_tensors.at(0).buffer();

        for (uint32_t i = 0; i < num_cores; i++) {
            CoreCoord core = {i / num_cores_y, i % num_cores_y};

            {
                auto& runtime_args = GetRuntimeArgs(program, reader_kernel_id, core);
                runtime_args[0] = src_dram_buffer->address();
            }

            {
                auto& runtime_args = GetRuntimeArgs(program, writer_kernel_id, core);
                runtime_args[0] = dst_dram_buffer_query->address();
            }
        }
    };

    return {std::move(program), override_runtime_args_callback};
}

}  // namespace ttnn::operations::experimental::transformer<|MERGE_RESOLUTION|>--- conflicted
+++ resolved
@@ -86,14 +86,8 @@
     };
 
     ///////////// K transpose ////////////////////
-<<<<<<< HEAD
-    const bool transpose_k_heads = false;
     std::map<std::string, std::string> reader_defines;
     std::map<std::string, std::string> writer_defines;
-=======
-    std::map<string, string> reader_defines;
-    std::map<string, string> writer_defines;
->>>>>>> 7ce7a11d
 
     //////////////////////////////////////////////
     auto reader_kernel_id = tt_metal::CreateKernel(
