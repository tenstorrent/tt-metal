// SPDX-FileCopyrightText: © 2025 Tenstorrent AI ULC
//
// SPDX-License-Identifier: Apache-2.0

#include "hostdevcommon/kernel_structs.h"
#include "optional"
#include "tt-metalium/assert.hpp"
#include <tt-logger/tt-logger.hpp>
#include "tt-metalium/math.hpp"
#include "ttnn/common/constants.hpp"
#include "ttnn/operations/cb_utils.hpp"
#include "ttnn/operations/data_movement/slice/device/slice_op.hpp"
#include "ttnn/operations/math.hpp"
#include <algorithm>
#include <cstdint>
#include <ranges>
#include <tt-metalium/work_split.hpp>
#include <tt-metalium/constants.hpp>
#include <tt-metalium/util.hpp>
#include <tt-metalium/hal.hpp>
#include <tt-metalium/host_api.hpp>
#include <vector>

#include "padded_slice_op.hpp"
using namespace tt::constants;
using namespace tt::tt_metal;

const uint32_t cb_buffer_size = 4;
const uint32_t cb_input_index = 0;
const uint32_t cb_untilized_index = 1;
const uint32_t cb_output_index = 2;

namespace ttnn::operations::experimental::detail {

uint32_t get_num_cores_channels_from_sharded_tensor(const Tensor& tensor) {
    auto shard_spec = tensor.shard_spec().value();
    auto core_grid = shard_spec.grid;

    bool rm_orientation = shard_spec.orientation == ShardOrientation::ROW_MAJOR;

    uint32_t num_cores_channels = 1;
    if (tensor.memory_config().memory_layout() == TensorMemoryLayout::BLOCK_SHARDED) {
        if (rm_orientation) {
            num_cores_channels = core_grid.bounding_box().grid_size().x;
        } else {
            num_cores_channels = core_grid.bounding_box().grid_size().y;
        }
    } else if (tensor.memory_config().memory_layout() == TensorMemoryLayout::WIDTH_SHARDED) {
        num_cores_channels = core_grid.num_cores();
    }
    return num_cores_channels;
}
static std::vector<std::pair<std::vector<uint32_t>, std::vector<uint32_t>>>
get_padded_slice_runtime_args_rm_sharded_output(
    const Tensor& input_tensor,
    Tensor& output_tensor,
    const ttnn::Shape& output_tensor_start,
    const ttnn::Shape& actual_output_shape,
    const std::vector<CoreCoord>& cores,
    uint32_t max_read_size) {
    auto input_shape = input_tensor.logical_shape();
    auto output_shard_spec = output_tensor.shard_spec().value();
    auto output_shard_shape = output_shard_spec.shape;

    auto num_cores_total = cores.size();

    bool rm_orientation = output_shard_spec.orientation == ShardOrientation::ROW_MAJOR;
    bool is_block_sharded = output_tensor.memory_config().memory_layout() == TensorMemoryLayout::BLOCK_SHARDED;
    uint32_t num_cores_channels = get_num_cores_channels_from_sharded_tensor(output_tensor);
    uint32_t input_page_size = input_shape[-1] * input_tensor.element_size();
    uint32_t input_row_size_bytes = input_shape[-1] * input_tensor.element_size() / num_cores_channels;

    uint32_t output_row_size_bytes = output_shard_shape[1] * input_tensor.element_size();
    uint32_t output_row_size_elems = output_shard_shape[1];

    log_debug(
        tt::LogOp, "input_row_size_bytes: {}, output_row_size_bytes: {}", input_row_size_bytes, output_row_size_bytes);
    std::uint32_t num_dims = static_cast<std::uint32_t>(input_shape.rank());
    std::vector<uint32_t> num_output_sticks_per_dim(num_dims);
    std::vector<uint32_t> num_input_sticks_per_dim(num_dims);
    std::vector<uint32_t> id_per_dim(num_dims);

    std::vector<uint32_t> accumulated_total_per_dim(num_dims);

    // TODO: Remove first element of these arrays and update kernel accordingly
    // This currently just matches tile version where we iterate over the row as well
    num_output_sticks_per_dim[0] = 1;
    num_input_sticks_per_dim[0] = 0;
    accumulated_total_per_dim[0] = 1;

    log_debug(tt::LogOp, "Output Shape : {}, Input Shape : {}", actual_output_shape, input_shape);
    for (int32_t i = 1; i < num_dims; i++) {
        uint32_t num_output_dim = actual_output_shape[-(i + 1)];
        uint32_t num_total_dim = input_shape[-(i + 1)];
        uint32_t num_input_dim = (num_total_dim - num_output_dim) * accumulated_total_per_dim[i - 1];
        num_output_sticks_per_dim[i] = num_output_dim;
        num_input_sticks_per_dim[i] = num_input_dim;
        accumulated_total_per_dim[i] = num_total_dim * accumulated_total_per_dim[i - 1];
    }

    for (int i = 0; i < num_dims; i++) {
        log_debug(
            tt::LogOp,
            "i = {}, num_output_sticks_per_dim: {}, num_input_sticks_per_dim: {}, accumulated_total_per_dim: {}",
            i,
            num_output_sticks_per_dim[i],
            num_input_sticks_per_dim[i],
            accumulated_total_per_dim[i]);
    }
    using namespace tt::tt_metal::experimental;
    auto src_buffer_alignment = input_tensor.buffer()->buffer_type() == tt::tt_metal::BufferType::DRAM
                                    ? hal::get_dram_alignment()
                                    : hal::get_l1_alignment();
    auto dst_buffer_alignment = output_tensor.buffer()->buffer_type() == tt::tt_metal::BufferType::DRAM
                                    ? hal::get_dram_alignment()
                                    : hal::get_l1_alignment();
    auto alignment = std::max(src_buffer_alignment, dst_buffer_alignment);
    uint32_t begins_bytes = output_tensor_start[-1] * input_tensor.element_size();
    uint32_t misalignment = begins_bytes % src_buffer_alignment;

    uint32_t output_row_size_bytes_offset = tt::round_up(output_row_size_bytes, alignment);
    uint32_t start_addr = input_tensor.buffer()->address();
    std::vector<uint32_t> common_reader_kernel_args = {
        start_addr + begins_bytes - misalignment,  // read from nearest aligned address
        input_page_size,
        input_row_size_bytes,
        output_row_size_bytes_offset,
        num_dims,
        0,
        0,
        0,
        0};

    common_reader_kernel_args.insert(
        common_reader_kernel_args.end(), num_output_sticks_per_dim.begin(), num_output_sticks_per_dim.end());
    common_reader_kernel_args.insert(
        common_reader_kernel_args.end(), num_input_sticks_per_dim.begin(), num_input_sticks_per_dim.end());

    std::vector<std::pair<std::vector<uint32_t>, std::vector<uint32_t>>> ret_val(num_cores_total);

    const auto num_sticks_per_core = output_shard_spec.shape[0];

    log_debug(tt::LogOp, "num_stick_per_core: {}", num_sticks_per_core);

    uint32_t start_offset = ttnn::operations::data_movement::get_rm_start_offset(input_tensor, output_tensor_start);

    uint32_t core_index = 0;
    for (const auto& core : cores) {
        uint32_t core_w_index = 0;
        uint32_t core_h_index = core_index;
        if (is_block_sharded) {
            core_w_index = rm_orientation ? core.x : core.y;
            core_h_index = rm_orientation ? core.y : core.x;
        }

        const uint32_t num_sticks_written = core_h_index * num_sticks_per_core;
        const uint32_t width_offset = core_w_index * output_row_size_bytes_offset;

        id_per_dim[0] = num_sticks_written % num_output_sticks_per_dim[0];
        uint32_t output_written = num_sticks_written / num_output_sticks_per_dim[0];
        uint32_t start_id = id_per_dim[0] + start_offset;
        for (uint32_t j = 1; j < num_dims; j++) {
            id_per_dim[j] = output_written % num_output_sticks_per_dim[j];
            output_written = output_written / num_output_sticks_per_dim[j];
            start_id += id_per_dim[j] * accumulated_total_per_dim[j - 1];
        }

        std::vector<uint32_t> reader_kernel_args = common_reader_kernel_args;
        reader_kernel_args[0] += width_offset;

        uint32_t addr_offset = 5;
        reader_kernel_args[addr_offset++] = start_id;
        reader_kernel_args[addr_offset++] = num_sticks_per_core;
        reader_kernel_args[addr_offset++] = num_sticks_per_core;
        reader_kernel_args[addr_offset] = num_sticks_per_core;
        reader_kernel_args.insert(reader_kernel_args.end(), id_per_dim.begin(), id_per_dim.end());

        std::vector<uint32_t> writer_kernel_args = {
            num_sticks_per_core, output_row_size_elems, input_row_size_bytes, output_row_size_bytes};
        ret_val[core_index] = {reader_kernel_args, writer_kernel_args};
        core_index++;
    }

    return ret_val;
}

static operation::ProgramWithCallbacks padded_slice_rm_multi_core(
    const Tensor& a, Tensor& output, const ttnn::Shape& output_tensor_start, const ttnn::Shape& output_tensor_end) {
    const ttnn::Shape output_shape = output.logical_shape();
    ttnn::Shape actual_output_shape = output_tensor_end;
    for (int i = 0; i < output_shape.rank(); i++) {
        actual_output_shape[i] = output_tensor_end[i] - output_tensor_start[i];
    }

    tt::tt_metal::Program program = tt::tt_metal::CreateProgram();

    // This should allocate a DRAM buffer on the device
    tt::tt_metal::IDevice* device = a.device();

    auto compute_with_storage_grid_size = device->compute_with_storage_grid_size();

    tt::tt_metal::Buffer* src0_buffer = a.buffer();

    tt::DataFormat cb_data_format = tt::tt_metal::datatype_to_dataformat_converter(a.dtype());

    TT_FATAL(output.is_sharded(), "Output Tensor must be sharded.");
    auto output_shard_spec = output.shard_spec().value();

    uint32_t output_row_size_bytes = output_shard_spec.shape[1] * output.element_size();

    CoreRangeSet total_cores = output.shard_spec().value().grid;
    bool rm_orientation = output_shard_spec.orientation == ShardOrientation::ROW_MAJOR;

    std::vector<CoreCoord> iter_cores = corerange_to_cores(total_cores, std::nullopt, rm_orientation);

    uint32_t num_cores_channels = get_num_cores_channels_from_sharded_tensor(output);

    bool pad_output_row = false;

    TT_FATAL(
        a.logical_shape()[3] % num_cores_channels == 0,
        "Input tensor should be divisible by number of cores in channel dimension");
    uint32_t input_row_size_bytes = a.logical_shape()[-1] * a.element_size();
    input_row_size_bytes = input_row_size_bytes / num_cores_channels;

    tt::tt_metal::Buffer* dst_buffer = output.buffer();
    TT_ASSERT(dst_buffer != nullptr, "Output buffer should be allocated on device!");

    bool src0_is_dram = src0_buffer->buffer_type() == tt::tt_metal::BufferType::DRAM;
    TT_FATAL(
        dst_buffer->buffer_type() == tt::tt_metal::BufferType::L1,
        "Output buffer should be L1 for padded_slice operation with tiled inputs");

    uint32_t src0_cb_index = 0;
    uint32_t temp_pad_cb_index = 1;
    uint32_t max_read_size = 4096;

    auto src_buffer_alignment = a.buffer()->buffer_type() == tt::tt_metal::BufferType::DRAM
                                    ? ::hal::get_dram_alignment()
                                    : ::hal::get_l1_alignment();
    auto dst_buffer_alignment = output.buffer()->buffer_type() == tt::tt_metal::BufferType::DRAM
                                    ? ::hal::get_dram_alignment()
                                    : ::hal::get_l1_alignment();
    auto alignment = std::max(src_buffer_alignment, dst_buffer_alignment);

    // if begins is not aligned then we need to pad the cb size, so that we can read from the nearest aligned address
    uint32_t begins_bytes = output_tensor_start[-1] * a.element_size();
    uint32_t misalignment = begins_bytes % src_buffer_alignment;

    if (misalignment != 0) {
        alignment *= 2;
    }

    CBHandle cb_src0;
    uint32_t num_output_sticks_per_core = output_shard_spec.shape[0];
    tt::tt_metal::CircularBufferConfig cb_src0_config =
        tt::tt_metal::CircularBufferConfig(
            num_output_sticks_per_core * output_row_size_bytes, {{src0_cb_index, cb_data_format}})
            .set_page_size(src0_cb_index, output_row_size_bytes)
            .set_globally_allocated_address(*output.buffer());
    cb_src0 = tt::tt_metal::CreateCircularBuffer(program, total_cores, cb_src0_config);
    if (output_row_size_bytes > input_row_size_bytes) {
        pad_output_row = true;
        tt::tt_metal::CircularBufferConfig cb_temp_pad_config =
            tt::tt_metal::CircularBufferConfig(1 * output_row_size_bytes, {{temp_pad_cb_index, cb_data_format}})
                .set_page_size(temp_pad_cb_index, output_row_size_bytes);
        tt::tt_metal::CreateCircularBuffer(program, total_cores, cb_temp_pad_config);
    }

    std::vector<uint32_t> writer_compile_time_args_vec = {(std::uint32_t)src0_cb_index};

    std::vector<uint32_t> reader_compile_time_args_vec = {(std::uint32_t)src0_is_dram, misalignment};
    tt::tt_metal::KernelHandle unary_reader_kernel_id = tt::tt_metal::CreateKernel(
        program,
        "ttnn/cpp/ttnn/operations/experimental/padded_slice/device/kernels/dataflow/"
        "padded_slice_reader_rm_interleaved_start_id.cpp",
        total_cores,
        tt::tt_metal::ReaderDataMovementConfig(reader_compile_time_args_vec));

    tt::tt_metal::KernelHandle unary_writer_kernel_id;
    if (pad_output_row) {
        writer_compile_time_args_vec.push_back((std::uint32_t)temp_pad_cb_index);
        unary_writer_kernel_id = tt::tt_metal::CreateKernel(
            program,
            "ttnn/cpp/ttnn/operations/experimental/padded_slice/device/kernels/dataflow/"
            "writer_unary_sharded_padded_rm.cpp",
            total_cores,
            tt::tt_metal::WriterDataMovementConfig(writer_compile_time_args_vec));
    } else {
        unary_writer_kernel_id = tt::tt_metal::CreateKernel(
            program,
            "ttnn/cpp/ttnn/operations/data_movement/sharded/device/kernels/dataflow/writer_unary_sharded.cpp",
            total_cores,
            tt::tt_metal::WriterDataMovementConfig(writer_compile_time_args_vec));
    }

    auto all_runtime_args = get_padded_slice_runtime_args_rm_sharded_output(
        a, output, output_tensor_start, actual_output_shape, iter_cores, max_read_size);

    uint32_t i = 0;
    for (const auto& core : iter_cores) {
        tt::tt_metal::SetRuntimeArgs(program, unary_reader_kernel_id, core, all_runtime_args[i].first);
        tt::tt_metal::SetRuntimeArgs(program, unary_writer_kernel_id, core, all_runtime_args[i].second);
        i++;
    }

    auto override_runtime_args_callback = [unary_reader_kernel_id,
                                           unary_writer_kernel_id,
                                           output_tensor_start,
                                           actual_output_shape,
                                           compute_with_storage_grid_size,
                                           max_read_size,
                                           iter_cores,
                                           cb_src0](
                                              const void* operation,
                                              Program& program,
                                              const std::vector<Tensor>& input_tensors,
                                              const std::vector<std::optional<const Tensor>>&,
                                              const std::vector<Tensor>& output_tensors) {
        const auto& src_tensor = input_tensors.at(0);
        auto dst_tensor = output_tensors.at(0);
        TT_FATAL(dst_tensor.is_sharded(), "Output tensor must be sharded");
        UpdateDynamicCircularBufferAddress(program, cb_src0, *dst_tensor.buffer());

        auto all_runtime_args = get_padded_slice_runtime_args_rm_sharded_output(
            src_tensor, dst_tensor, output_tensor_start, actual_output_shape, iter_cores, max_read_size);

        uint32_t i = 0;
        for (const auto& core : iter_cores) {
            tt::tt_metal::SetRuntimeArgs(program, unary_reader_kernel_id, core, all_runtime_args[i].first);
            tt::tt_metal::SetRuntimeArgs(program, unary_writer_kernel_id, core, all_runtime_args[i].second);
            i++;
        }
    };

    return {.program = std::move(program), .override_runtime_arguments_callback = override_runtime_args_callback};
}

static std::vector<std::tuple<std::vector<uint32_t>, std::vector<uint32_t>, std::vector<uint32_t>>>
get_padded_slice_runtime_args_tile_sharded_output(
    const Tensor& input_tensor,
    Tensor& output_tensor,
    const ttnn::Shape& output_tensor_start,
    const ttnn::Shape& actual_output_shape,
    const std::vector<CoreCoord>& cores,
    uint32_t max_read_size) {
    auto input_padded_shape = input_tensor.padded_shape();
    auto input_shape = input_tensor.logical_shape();
    auto output_shard_spec = output_tensor.shard_spec().value();
    auto output_shard_shape = output_shard_spec.shape;

    auto num_cores_total = cores.size();

    bool rm_orientation = output_shard_spec.orientation == ShardOrientation::ROW_MAJOR;
    bool is_block_sharded = output_tensor.memory_config().memory_layout() == TensorMemoryLayout::BLOCK_SHARDED;
    uint32_t num_cores_channels = 1;
    auto total_cores = output_shard_spec.grid;
    if (is_block_sharded) {
        if (rm_orientation) {
            num_cores_channels = total_cores.bounding_box().grid_size().x;
        } else {
            num_cores_channels = total_cores.bounding_box().grid_size().y;
        }
    }

    uint32_t num_tiles_per_channel = tt::div_up(input_padded_shape[3], tt::constants::TILE_WIDTH);
    num_tiles_per_channel = num_tiles_per_channel / num_cores_channels;
    TT_FATAL(
        num_tiles_per_channel == tt::div_up(output_shard_shape[1], tt::constants::TILE_WIDTH),
        "Number of tiles per channel {} should be equal to number of output shard width in tiles {}",
        num_tiles_per_channel,
        tt::div_up(output_shard_shape[1], tt::constants::TILE_WIDTH));

    std::uint32_t num_dims = static_cast<std::uint32_t>(input_shape.rank());

    std::vector<uint32_t> num_output_tiles_per_dim(num_dims);
    std::vector<uint32_t> num_input_tiles_per_dim(num_dims);
    std::vector<uint32_t> num_output_sticks_per_dim(num_dims);
    std::vector<uint32_t> num_input_sticks_per_dim(num_dims);

    std::vector<uint32_t> accumulated_total_tiles_per_dim(num_dims);
    std::vector<uint32_t> accumulated_total_sticks_per_dim(num_dims);

    num_output_tiles_per_dim[0] = tt::div_up(actual_output_shape[-1], TILE_WIDTH) / num_cores_channels;
    num_output_tiles_per_dim[1] = (tt::round_up(output_tensor_start[-2] + actual_output_shape[-2], TILE_HEIGHT) -
                                   tt::round_down(output_tensor_start[-2], TILE_HEIGHT)) /
                                  TILE_HEIGHT;

    log_debug(tt::LogOp, "Output Start : {}, Output Shape : {}", output_tensor_start, actual_output_shape);

    accumulated_total_tiles_per_dim[0] = tt::div_up(actual_output_shape[-1], TILE_WIDTH);
    accumulated_total_tiles_per_dim[1] = tt::div_up(input_shape[-2], TILE_HEIGHT) * accumulated_total_tiles_per_dim[0];

    num_input_tiles_per_dim[0] = tt::div_up(actual_output_shape[-1], TILE_WIDTH) - num_output_tiles_per_dim[0];
    num_input_tiles_per_dim[1] =
        (tt::div_up(input_shape[-2], TILE_HEIGHT) - num_output_tiles_per_dim[1]) * accumulated_total_tiles_per_dim[0];

    num_output_sticks_per_dim[0] = 1;
    num_input_sticks_per_dim[0] = 0;
    accumulated_total_sticks_per_dim[0] = 1;

    for (int32_t i = 2; i < num_dims; i++) {
        uint32_t num_output_dim = actual_output_shape[-(i + 1)];
        uint32_t num_total_dim = input_shape[-(i + 1)];
        log_debug(tt::LogOp, "i = {}, num_output_dim: {}, num_total_dim: {}", i, num_output_dim, num_total_dim);
        uint32_t num_input_dim = (num_total_dim - num_output_dim) * accumulated_total_tiles_per_dim[i - 1];
        num_output_tiles_per_dim[i] = num_output_dim;
        num_input_tiles_per_dim[i] = num_input_dim;
        accumulated_total_tiles_per_dim[i] = num_total_dim * accumulated_total_tiles_per_dim[i - 1];
    }

    for (int32_t i = 1; i < num_dims; i++) {
        uint32_t num_output_dim = actual_output_shape[-(i + 1)];
        uint32_t num_total_dim = input_shape[-(i + 1)];
        uint32_t num_input_dim = (num_total_dim - num_output_dim) * accumulated_total_sticks_per_dim[i - 1];
        num_output_sticks_per_dim[i] = num_output_dim;
        num_input_sticks_per_dim[i] = num_input_dim;
        accumulated_total_sticks_per_dim[i] = num_total_dim * accumulated_total_sticks_per_dim[i - 1];
    }

    for (int i = 0; i < num_dims; i++) {
        log_debug(
            tt::LogOp,
            "i = {}, num_output_tiles_per_dim: {}, num_input_tiles_per_dim: {}, accumulated_total_tiles_per_dim: {}",
            i,
            num_output_tiles_per_dim[i],
            num_input_tiles_per_dim[i],
            accumulated_total_tiles_per_dim[i]);
    }

    for (int i = 0; i < num_dims; i++) {
        log_debug(
            tt::LogOp,
            "i = {}, num_output_sticks_per_dim: {}, num_input_sticks_per_dim: {}, accumulated_total_per_dim: {}",
            i,
            num_output_sticks_per_dim[i],
            num_input_sticks_per_dim[i],
            accumulated_total_sticks_per_dim[i]);
    }
    uint32_t start_addr = input_tensor.buffer()->address();
    std::vector<uint32_t> common_reader_kernel_args = {
        start_addr,  // read from nearest aligned address
        num_dims,
        0,  // input_start_id
        0,  // num_tiles_per_core
        num_tiles_per_channel};

    common_reader_kernel_args.insert(
        common_reader_kernel_args.end(), num_output_tiles_per_dim.begin(), num_output_tiles_per_dim.end());
    common_reader_kernel_args.insert(
        common_reader_kernel_args.end(), num_input_tiles_per_dim.begin(), num_input_tiles_per_dim.end());

    std::vector<std::tuple<std::vector<uint32_t>, std::vector<uint32_t>, std::vector<uint32_t>>> ret_val(
        num_cores_total);

    const auto num_sticks_per_core = output_shard_spec.shape[0];
    const auto num_tiles_per_full_row = num_output_tiles_per_dim[1] * num_output_tiles_per_dim[0];
<<<<<<< HEAD
    [[maybe_unused]] uint32_t start_offset = ttnn::operations::data_movement::get_tiled_start_offset(input_tensor, output_tensor_start);
=======
    [[maybe_unused]] uint32_t start_offset =
        ttnn::operations::data_movement::get_tiled_start_offset(input_tensor, output_tensor_start);
>>>>>>> a092f9da
    log_debug(tt::LogOp, "Start Offset: {}", start_offset);
    uint32_t core_index = 0;
    for (const auto& core : cores) {
        uint32_t core_w_index = 0;
        uint32_t core_h_index = core_index;
        if (is_block_sharded) {
            core_w_index = rm_orientation ? core.x : core.y;
            core_h_index = rm_orientation ? core.y : core.x;
        }

        const uint32_t num_sticks_written_start = core_h_index * num_sticks_per_core;
        const uint32_t num_sticks_written_end = (core_h_index + 1) * num_sticks_per_core;

        const uint32_t width_offset = core_w_index * num_tiles_per_channel;
        std::vector<uint32_t> start_index_per_dim(num_dims);
        std::vector<uint32_t> end_index_per_dim(num_dims);

        uint32_t output_written_start = num_sticks_written_start / num_output_sticks_per_dim[0];
        uint32_t output_written_end = num_sticks_written_end / num_output_sticks_per_dim[0];

        for (uint32_t j = 0; j < num_dims; j++) {
            start_index_per_dim[j] =
                (j == num_dims - 1) ? output_written_start : output_written_start % num_output_sticks_per_dim[j];
            output_written_start = output_written_start / num_output_sticks_per_dim[j];

            end_index_per_dim[j] =
                (j == num_dims - 1) ? output_written_end : output_written_end % num_output_sticks_per_dim[j];
            output_written_end = output_written_end / num_output_sticks_per_dim[j];
        }

        // If this core's start location is beyond the output tensor's end, we need to clamp it to the end.
        if (start_index_per_dim[num_dims - 1] >= actual_output_shape[0]) {
            start_index_per_dim[num_dims - 1] = actual_output_shape[0];
            for (uint32_t j = 1; j < num_dims - 1; j++) {
                start_index_per_dim[j] = 0;
            }
        }

        // If this core's end location is beyond the output tensor's end, we need to clamp it to the end.
        if (end_index_per_dim[num_dims - 1] >= actual_output_shape[0]) {
            end_index_per_dim[num_dims - 1] = actual_output_shape[0];
            for (uint32_t j = 1; j < num_dims - 1; j++) {
                end_index_per_dim[j] = 0;
            }
        }
        std::vector<uint32_t> start_index_in_input_per_dim(num_dims);
        std::vector<uint32_t> end_index_in_input_per_dim(num_dims);

        for (uint32_t index = 0; index < num_dims; index++) {
            start_index_in_input_per_dim[index] =
                start_index_per_dim[num_dims - index - 1] + output_tensor_start[index];
            end_index_in_input_per_dim[index] = end_index_per_dim[num_dims - index - 1] + output_tensor_start[index];
        }
        std::ranges::reverse(end_index_per_dim);
        std::ranges::reverse(start_index_per_dim);
        uint32_t input_start_id = ttnn::operations::data_movement::get_tiled_start_offset(
            input_tensor, ttnn::Shape(start_index_in_input_per_dim));
        [[maybe_unused]] uint32_t input_end_id = ttnn::operations::data_movement::get_tiled_start_offset(
            input_tensor, ttnn::Shape(end_index_in_input_per_dim), true);
        ttnn::operations::data_movement::get_tiled_start_offset(actual_output_shape, ttnn::Shape(start_index_per_dim));
        ttnn::operations::data_movement::get_tiled_start_offset(
            actual_output_shape, ttnn::Shape(end_index_per_dim), true);

        int32_t num_full_rows = ((end_index_per_dim[0] - start_index_per_dim[0]) * actual_output_shape[1]) +
                                end_index_per_dim[1] - start_index_per_dim[1];

        if (start_index_per_dim[2] != 0) {
            num_full_rows--;
        }
        uint32_t num_tiles_this_core = num_full_rows * num_tiles_per_full_row;

        num_tiles_this_core += ((tt::round_up(end_index_in_input_per_dim[num_dims - 2], TILE_HEIGHT) -
                                 tt::round_down(output_tensor_start[num_dims - 2], TILE_HEIGHT)) /
                                TILE_HEIGHT) *
                               num_output_tiles_per_dim[0];

        if (start_index_per_dim[2] != 0) {
            num_tiles_this_core += ((tt::round_up(output_tensor_start[-2] + actual_output_shape[-2], TILE_HEIGHT) -
                                     tt::round_down(start_index_in_input_per_dim[num_dims - 2], TILE_HEIGHT)) /
                                    TILE_HEIGHT) *
                                   num_output_tiles_per_dim[0];
        }
        if (num_full_rows < 0) {
            num_full_rows = 0;
            num_tiles_this_core = 0;
        }
        log_debug(
            tt::LogOp,
            "For Core {}, Input Start ID {}, End ID {}, Output Start Coord: {}, End Coord : {}, Input Start Coord: {}, "
            "End Coord "
            ": {}, Num Full Rows "
            ": {}, Num Tiles : {}",
            core,
            input_start_id,
            input_end_id,
            start_index_per_dim,
            end_index_per_dim,
            start_index_in_input_per_dim,
            end_index_in_input_per_dim,
            num_full_rows,
            num_tiles_this_core);

        std::vector<uint32_t> reader_kernel_args = common_reader_kernel_args;

        uint32_t addr_offset = 2;
        reader_kernel_args[addr_offset++] = input_start_id + width_offset;
        reader_kernel_args[addr_offset++] = num_tiles_this_core;
        auto reversed_start_index = start_index_per_dim;
        std::ranges::reverse(reversed_start_index);
        auto reversed_tile_start_index = reversed_start_index;
        reversed_tile_start_index[0] /= TILE_WIDTH;
        reversed_tile_start_index[1] =
            tt::round_down(reversed_tile_start_index[1] + output_tensor_start[2], TILE_HEIGHT) -
            tt::round_down(output_tensor_start[-2], TILE_HEIGHT);
        reversed_tile_start_index[1] /= TILE_HEIGHT;
        std::vector<uint32_t> reversed_output_start_in_input(num_dims);
        std::vector<uint32_t> reversed_output_end(num_dims);

        for (uint32_t index = 0; index < num_dims; index++) {
            reversed_output_start_in_input[index] = output_tensor_start[num_dims - index - 1];
            reversed_output_end[index] = actual_output_shape[num_dims - index - 1];
        }

        reader_kernel_args.insert(
            reader_kernel_args.end(), reversed_tile_start_index.begin(), reversed_tile_start_index.end());

        std::vector<uint32_t> compute_kernel_args = {
            num_tiles_this_core / num_tiles_per_channel,  // number of tiles to read
        };

        std::vector<uint32_t> writer_kernel_args = {num_tiles_this_core, num_tiles_per_channel, num_sticks_per_core};
        writer_kernel_args.insert(writer_kernel_args.end(), reversed_start_index.begin(), reversed_start_index.end());
        writer_kernel_args.insert(
            writer_kernel_args.end(), reversed_output_start_in_input.begin(), reversed_output_start_in_input.end());
        writer_kernel_args.insert(writer_kernel_args.end(), reversed_output_end.begin(), reversed_output_end.end());

        ret_val[core_index] = {reader_kernel_args, compute_kernel_args, writer_kernel_args};
        core_index++;
    }

    return ret_val;
}

static operation::ProgramWithCallbacks padded_slice_tile_multi_core(
    const Tensor& a, Tensor& output, const ttnn::Shape& output_tensor_start, const ttnn::Shape& output_tensor_end) {
    const ttnn::Shape output_shape = output.logical_shape();
    ttnn::Shape actual_output_shape = output_tensor_end;
    for (int i = 0; i < output_shape.rank(); i++) {
        actual_output_shape[i] = output_tensor_end[i] - output_tensor_start[i];
    }

    const ttnn::Shape& input_padded_shape = a.padded_shape();
    TT_FATAL(
        input_padded_shape.rank() == 4, "Input tensor must be rank 4 for padded_slice operation with tiled inputs");
    tt::DataFormat input_cb_data_format = tt::tt_metal::datatype_to_dataformat_converter(a.dtype());
    uint32_t input_single_tile_size = tt::tt_metal::detail::TileSize(input_cb_data_format);
    tt::DataFormat output_cb_data_format = tt::tt_metal::datatype_to_dataformat_converter(output.dtype());
    uint32_t output_single_tile_size = tt::tt_metal::detail::TileSize(output_cb_data_format);

    tt::tt_metal::Program program = tt::tt_metal::CreateProgram();

    // This should allocate a DRAM buffer on the device
    tt::tt_metal::IDevice* device = a.device();

    TT_FATAL(
        input_padded_shape[3] % tt::constants::TILE_WIDTH == 0,
        "Input tensor channel dimension must be divisible by TILE_WIDTH for padded_slice operation with tiled inputs");
    uint32_t num_tiles_per_channel = input_padded_shape[3] / tt::constants::TILE_WIDTH;
    auto compute_with_storage_grid_size = device->compute_with_storage_grid_size();

    tt::tt_metal::Buffer* src0_buffer = a.buffer();

    TT_FATAL(output.is_sharded(), "Output Tensor must be sharded.");
    auto output_shard_spec = output.shard_spec().value();

    uint32_t output_row_size_bytes = output_shard_spec.shape[1] * output.element_size();

    CoreRangeSet total_cores = output.shard_spec().value().grid;
    bool rm_orientation = output_shard_spec.orientation == ShardOrientation::ROW_MAJOR;

    std::vector<CoreCoord> iter_cores = corerange_to_cores(total_cores, std::nullopt, rm_orientation);

    uint32_t num_cores_channels = get_num_cores_channels_from_sharded_tensor(output);
    TT_FATAL(
        num_tiles_per_channel % num_cores_channels == 0,
        "Number of tiles in channel dimension {} must be divisible by num_cores_channels {} for padded_slice "
        "operation with tiled inputs",
        num_tiles_per_channel,
        num_cores_channels);
    num_tiles_per_channel = num_tiles_per_channel / num_cores_channels;

<<<<<<< HEAD
    [[maybe_unused]] uint32_t num_tiles_height_per_core = tt::div_up(output_shard_spec.shape[0], tt::constants::TILE_HEIGHT);
=======
    [[maybe_unused]] uint32_t num_tiles_height_per_core =
        tt::div_up(output_shard_spec.shape[0], tt::constants::TILE_HEIGHT);
>>>>>>> a092f9da
    uint32_t num_output_sticks_per_core = output_shard_spec.shape[0];

    tt::tt_metal::Buffer* dst_buffer = output.buffer();
    TT_ASSERT(dst_buffer != nullptr, "Output buffer should be allocated on device!");

    bool src0_is_dram = src0_buffer->buffer_type() == tt::tt_metal::BufferType::DRAM;
    TT_FATAL(
        dst_buffer->buffer_type() == tt::tt_metal::BufferType::L1,
        "Output buffer should be L1 for padded_slice operation with tiled inputs");

    uint32_t max_read_size = 4096;

    auto src_buffer_alignment = a.buffer()->buffer_type() == tt::tt_metal::BufferType::DRAM
                                    ? ::hal::get_dram_alignment()
                                    : ::hal::get_l1_alignment();
    auto dst_buffer_alignment = output.buffer()->buffer_type() == tt::tt_metal::BufferType::DRAM
                                    ? ::hal::get_dram_alignment()
                                    : ::hal::get_l1_alignment();
    auto alignment = std::max(src_buffer_alignment, dst_buffer_alignment);

    // if begins is not aligned then we need to pad the cb size, so that we can read from the nearest aligned address
    uint32_t begins_bytes = output_tensor_start[-1] * a.element_size();
    uint32_t misalignment = begins_bytes % src_buffer_alignment;

    if (misalignment != 0) {
        alignment *= 2;
    }

    tt::tt_metal::create_cb(
        cb_input_index,
        program,
        total_cores,
        input_single_tile_size,
        cb_buffer_size * num_tiles_per_channel,
        input_cb_data_format);

    tt::tt_metal::create_cb(
        cb_untilized_index,
        program,
        total_cores,
        output_single_tile_size,
        cb_buffer_size * num_tiles_per_channel,
        output_cb_data_format);

    log_debug(
        tt::LogOp,
        "output_row_size_bytes: {}, num_output_sticks_per_core: {}",
        output_row_size_bytes,
        num_output_sticks_per_core);
    auto cb_output_tuple = tt::tt_metal::create_cb(
        2,
        program,
        total_cores,
        output_row_size_bytes,
        num_output_sticks_per_core,
        output_cb_data_format,
        output.buffer());

    log_debug(
        tt::LogOp,
        "num_tiles_height_per_core: {}, num_tiles_per_channel: {}",
        num_tiles_height_per_core,
        num_tiles_per_channel);
    std::vector<uint32_t> compute_args = {
        cb_input_index,         // src0_cb_index
        cb_untilized_index,     // untilized_cb_index
        cb_untilized_index,     // untilized_cb_index
        num_tiles_per_channel,  // per_block_ntiles
        1                       // block_size_height_ntiles
    };
    const std::string compute_kernel =
        "ttnn/cpp/ttnn/operations/sliding_window/halo/device/kernels/compute/pack_untilize.cpp";

    auto untilize_compute_kernel_id = CreateKernel(
        program, compute_kernel, total_cores, ComputeConfig{.fp32_dest_acc_en = false, .compile_args = compute_args});

    std::vector<uint32_t> writer_compile_time_args_vec = {
        cb_untilized_index, cb_output_index, input_padded_shape.rank() /* == 4*/};

    std::vector<uint32_t> reader_compile_time_args_vec = {(std::uint32_t)src0_is_dram, misalignment};
    tt::tt_metal::KernelHandle unary_reader_kernel_id = tt::tt_metal::CreateKernel(
        program,
        "ttnn/cpp/ttnn/operations/experimental/padded_slice/device/kernels/dataflow/"
        "padded_slice_reader_tiled_interleaved_start_id.cpp",
        total_cores,
        tt::tt_metal::ReaderDataMovementConfig(reader_compile_time_args_vec));

    tt::tt_metal::KernelHandle unary_writer_kernel_id = tt::tt_metal::CreateKernel(
        program,
        "ttnn/cpp/ttnn/operations/experimental/padded_slice/device/kernels/dataflow/"
        "writer_unary_sharded_padded_tiled.cpp",
        total_cores,
        tt::tt_metal::WriterDataMovementConfig(writer_compile_time_args_vec));

    auto all_runtime_args = get_padded_slice_runtime_args_tile_sharded_output(
        a, output, output_tensor_start, actual_output_shape, iter_cores, max_read_size);

    uint32_t i = 0;
    for (const auto& core : iter_cores) {
        tt::tt_metal::SetRuntimeArgs(program, unary_reader_kernel_id, core, std::get<0>(all_runtime_args[i]));
        tt::tt_metal::SetRuntimeArgs(program, untilize_compute_kernel_id, core, std::get<1>(all_runtime_args[i]));
        tt::tt_metal::SetRuntimeArgs(program, unary_writer_kernel_id, core, std::get<2>(all_runtime_args[i]));
        i++;
    }

    auto override_runtime_args_callback = [unary_reader_kernel_id,
                                           unary_writer_kernel_id,
                                           untilize_compute_kernel_id,
                                           output_tensor_start,
                                           actual_output_shape,
                                           compute_with_storage_grid_size,
                                           max_read_size,
                                           iter_cores,
                                           cb_output_tuple](
                                              const void* operation,
                                              Program& program,
                                              const std::vector<Tensor>& input_tensors,
                                              const std::vector<std::optional<const Tensor>>&,
                                              const std::vector<Tensor>& output_tensors) {
        const auto& src_tensor = input_tensors.at(0);
        auto dst_tensor = output_tensors.at(0);
        TT_FATAL(dst_tensor.is_sharded(), "Output tensor must be sharded");
        UpdateDynamicCircularBufferAddress(program, std::get<1>(cb_output_tuple), *dst_tensor.buffer());

        auto all_runtime_args = get_padded_slice_runtime_args_tile_sharded_output(
            src_tensor, dst_tensor, output_tensor_start, actual_output_shape, iter_cores, max_read_size);

        uint32_t i = 0;
        for (const auto& core : iter_cores) {
            tt::tt_metal::SetRuntimeArgs(program, unary_reader_kernel_id, core, std::get<0>(all_runtime_args[i]));
            tt::tt_metal::SetRuntimeArgs(program, untilize_compute_kernel_id, core, std::get<1>(all_runtime_args[i]));
            tt::tt_metal::SetRuntimeArgs(program, unary_writer_kernel_id, core, std::get<2>(all_runtime_args[i]));
            i++;
        }
    };
    return {.program = std::move(program), .override_runtime_arguments_callback = override_runtime_args_callback};
}

operation::ProgramWithCallbacks padded_slice_multi_core(
    const Tensor& a,
    Tensor& output,
    const ttnn::Shape& output_tensor_start,
    const ttnn::Shape& output_tensor_end,
    const ttnn::Shape& step) {
    bool has_step = false;
    for (int i = 0; i < step.size(); i++) {
        if (step[i] != 1) {
            has_step = true;
            break;
        }
    }
    TT_FATAL(!has_step, "Padded Slice with Stride is not supported yet");
    TT_FATAL(
        output.is_sharded(),
        "Output must be sharded for the padded_slice operation. Use slice for non-sharded outputs");
    TT_FATAL(!a.is_sharded(), " Sharded input is not supported for padded_slice operation");
    if (a.layout() == Layout::ROW_MAJOR) {
        return padded_slice_rm_multi_core(a, output, output_tensor_start, output_tensor_end);
    } else if (a.layout() == Layout::TILE) {
        return padded_slice_tile_multi_core(a, output, output_tensor_start, output_tensor_end);
    } else {
        TT_THROW("Unsupported layout for padded_slice operation: {}", a.layout());
    }
    return {};
}

}  // namespace ttnn::operations::experimental::detail<|MERGE_RESOLUTION|>--- conflicted
+++ resolved
@@ -455,12 +455,8 @@
 
     const auto num_sticks_per_core = output_shard_spec.shape[0];
     const auto num_tiles_per_full_row = num_output_tiles_per_dim[1] * num_output_tiles_per_dim[0];
-<<<<<<< HEAD
-    [[maybe_unused]] uint32_t start_offset = ttnn::operations::data_movement::get_tiled_start_offset(input_tensor, output_tensor_start);
-=======
     [[maybe_unused]] uint32_t start_offset =
         ttnn::operations::data_movement::get_tiled_start_offset(input_tensor, output_tensor_start);
->>>>>>> a092f9da
     log_debug(tt::LogOp, "Start Offset: {}", start_offset);
     uint32_t core_index = 0;
     for (const auto& core : cores) {
@@ -652,12 +648,8 @@
         num_cores_channels);
     num_tiles_per_channel = num_tiles_per_channel / num_cores_channels;
 
-<<<<<<< HEAD
-    [[maybe_unused]] uint32_t num_tiles_height_per_core = tt::div_up(output_shard_spec.shape[0], tt::constants::TILE_HEIGHT);
-=======
     [[maybe_unused]] uint32_t num_tiles_height_per_core =
         tt::div_up(output_shard_spec.shape[0], tt::constants::TILE_HEIGHT);
->>>>>>> a092f9da
     uint32_t num_output_sticks_per_core = output_shard_spec.shape[0];
 
     tt::tt_metal::Buffer* dst_buffer = output.buffer();
