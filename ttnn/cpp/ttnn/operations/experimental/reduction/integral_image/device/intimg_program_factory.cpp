// SPDX-FileCopyrightText: © 2025 Tenstorrent AI ULC
//
// SPDX-License-Identifier: Apache-2.0

#include "intimg_device_operation.hpp"
#include "intimg_program_factory.hpp"

#include "tt-metalium/base_types.hpp"
#include "tt-metalium/circular_buffer_config.hpp"
#include "tt-metalium/host_api.hpp"
#include "tt-metalium/kernel_types.hpp"
#include "ttnn/tensor/types.hpp"
#include <tt-metalium/work_split.hpp>
#include <tt-metalium/tensor_accessor_args.hpp>

namespace {

using namespace tt::tt_metal;
using namespace tt::stl;

enum class IntImgCB : uint32_t {
    START,
    INPUT,
    ACC,
    CUMSUM_STAGE_0,
    CUMSUM_STAGE_1,
    CUMSUM_STAGE_2,
    CUMSUM_STAGE_3,
    OUTPUT,
    AXIS_2_BUFFER,    // memoizing last tile (for the "deeper" block) for propagation along axis 2
    AXIS_3_BUFFER_0,  // memoizing upper 32 tiles for propagation along axis 3
    AXIS_3_BUFFER_1,  // dual channel
};

CBHandle create_cb(
    Program& program,
    const DataType& dtype,
    const IntImgCB& intimg_cb,
    const CoreRangeSet& core_range_set,
    const uint32_t& num_tiles) {
    const uint32_t cb_id{static_cast<uint32_t>(intimg_cb)};
    const auto cb_data_format{datatype_to_dataformat_converter(dtype)};
    const uint32_t single_tile_size{tt::tile_size(cb_data_format)};
    const auto cb_config{CircularBufferConfig{num_tiles * single_tile_size, {{cb_id, cb_data_format}}}.set_page_size(
        cb_id, single_tile_size)};
    return CreateCircularBuffer(program, core_range_set, cb_config);
}

KernelHandle create_kernel(
    Program& program,
    const char* kernel_path,
    const CoreRangeSet& core_range_set,
    const std::variant<DataMovementConfig, ComputeConfig, EthernetConfig>& config,
    const std::vector<uint32_t>& runtime_args = {}) {
    auto kernel_id{CreateKernel(program, kernel_path, core_range_set, config)};

    SetRuntimeArgs(program, kernel_id, core_range_set, runtime_args);

    return kernel_id;
}

}  // namespace

namespace ttnn::operations::experimental::reduction {

// it is expected that this operator is used primarily on BOS' custom chips, which are 4 rows and 5 columns, however the
// expected parallelisation of the maximal input shape is calculated to be 4 rows and 2 columns
constexpr uint32_t CORES_X = 2;
constexpr uint32_t CORES_Y = 4;

IntImgProgramFactory::cached_program_t IntImgProgramFactory::create(
    const operation_attributes_t& operation_attributes,
    const tensor_args_t& tensor_args,
    tensor_return_value_t& tensor_return_value) {
    using namespace tt;
    using namespace tt::tt_metal;

    const auto& input_tensor{tensor_args.input_tensor};
    auto& output_tensor{tensor_return_value};
    const auto& input_shape{input_tensor.padded_shape()};

    constexpr uint32_t BLOCK_DEPTH = 48;

    Program program{};

    auto* src_buffer{input_tensor.buffer()};
    auto* dst_buffer{output_tensor.buffer()};

    const auto dst_cb_data_format{datatype_to_dataformat_converter(input_tensor.dtype())};
    const bool fp32_dest_acc_en{
        (dst_cb_data_format == DataFormat::Float32) || (dst_cb_data_format == DataFormat::Int32) ||
        (dst_cb_data_format == DataFormat::UInt32)};

    const auto tile_spec = input_tensor.tensor_spec().tile();

    const uint32_t tiles_num_per_full_block_depth_cb = BLOCK_DEPTH;
    const uint32_t tiles_num_per_small_cb = 2;
    const auto core_range_set = CoreRangeSet{{{0, 0}, {CORES_X - 1, CORES_Y - 1}}};
<<<<<<< HEAD
    create_cb(program, input_tensor.dtype(), IntImgCB::START, core_range_set, tiles_num_per_cb);
    create_cb(program, input_tensor.dtype(), IntImgCB::INPUT, core_range_set, tiles_num_per_cb);
    create_cb(program, input_tensor.dtype(), IntImgCB::ACC, core_range_set, tiles_num_per_cb);
    create_cb(program, input_tensor.dtype(), IntImgCB::CUMSUM_STAGE_0, core_range_set, tiles_num_per_cb);
    create_cb(program, input_tensor.dtype(), IntImgCB::CUMSUM_STAGE_1, core_range_set, tiles_num_per_cb);
    create_cb(program, input_tensor.dtype(), IntImgCB::CUMSUM_STAGE_2, core_range_set, tiles_num_per_cb);
    create_cb(program, input_tensor.dtype(), IntImgCB::OUTPUT, core_range_set, tiles_num_per_cb);
    create_cb(program, input_tensor.dtype(), IntImgCB::AXIS_2_BUFFER, core_range_set, tiles_num_per_cb);
    create_cb(program, input_tensor.dtype(), IntImgCB::AXIS_3_BUFFER_0, core_range_set, tiles_num_per_cb);
    create_cb(program, input_tensor.dtype(), IntImgCB::AXIS_3_BUFFER_1, core_range_set, tiles_num_per_cb);
=======
    create_cb(program, input_tensor.dtype(), IntImgCB::START, core_range_set, tiles_num_per_small_cb);
    create_cb(program, input_tensor.dtype(), IntImgCB::INPUT, core_range_set, tiles_num_per_full_block_depth_cb);
    create_cb(program, input_tensor.dtype(), IntImgCB::ACC, core_range_set, tiles_num_per_small_cb);
    create_cb(
        program, input_tensor.dtype(), IntImgCB::CUMSUM_STAGE_0, core_range_set, tiles_num_per_full_block_depth_cb);
    create_cb(
        program, input_tensor.dtype(), IntImgCB::CUMSUM_STAGE_1, core_range_set, tiles_num_per_full_block_depth_cb);
    create_cb(
        program, input_tensor.dtype(), IntImgCB::CUMSUM_STAGE_2, core_range_set, tiles_num_per_full_block_depth_cb);
    create_cb(program, input_tensor.dtype(), IntImgCB::OUTPUT, core_range_set, tiles_num_per_full_block_depth_cb);
    create_cb(program, input_tensor.dtype(), IntImgCB::AXIS_2_BUFFER, core_range_set, tiles_num_per_small_cb);
    create_cb(
        program, input_tensor.dtype(), IntImgCB::AXIS_3_BUFFER, core_range_set, tiles_num_per_full_block_depth_cb);
    // create_cb(program, input_tensor.dtype(), IntImgCB::AXIS_3_BUFFER_1, core_range_set, tiles_num_per_cb);
>>>>>>> fbbbd2da

    std::vector<uint32_t> compute_compile_time_args{
        static_cast<uint32_t>(IntImgCB::START),
        static_cast<uint32_t>(IntImgCB::INPUT),
        static_cast<uint32_t>(IntImgCB::ACC),
        static_cast<uint32_t>(IntImgCB::CUMSUM_STAGE_0),
        static_cast<uint32_t>(IntImgCB::CUMSUM_STAGE_1),
        static_cast<uint32_t>(IntImgCB::CUMSUM_STAGE_2),
        static_cast<uint32_t>(IntImgCB::OUTPUT),
        static_cast<uint32_t>(IntImgCB::AXIS_2_BUFFER),
        static_cast<uint32_t>(IntImgCB::AXIS_3_BUFFER_0),
        static_cast<uint32_t>(IntImgCB::AXIS_3_BUFFER_1),
        tile_spec.get_height(),
        tile_spec.get_width(),
        BLOCK_DEPTH,
        input_shape[3],
        input_shape[2],
        input_shape[1],
        input_shape[0],
        CORES_X,
        CORES_Y};
    auto dataflow_compile_time_args = compute_compile_time_args;
    tt::tt_metal::TensorAccessorArgs(src_buffer).append_to(dataflow_compile_time_args);
    tt::tt_metal::TensorAccessorArgs(dst_buffer).append_to(dataflow_compile_time_args);
    const ReaderDataMovementConfig reader_config{dataflow_compile_time_args};
    const ComputeConfig compute_config{
        .math_fidelity = MathFidelity::HiFi4,
        .fp32_dest_acc_en = fp32_dest_acc_en,
        .math_approx_mode = false,
        .compile_args = compute_compile_time_args,
        .defines = {}};
    const WriterDataMovementConfig writer_config{dataflow_compile_time_args};

    auto reader_kernel_id{create_kernel(program, KERNEL_PATHS[0], core_range_set, reader_config)};
    auto compute_kernel_id{create_kernel(program, KERNEL_PATHS[1], core_range_set, compute_config)};
    auto writer_kernel_id{create_kernel(program, KERNEL_PATHS[2], core_range_set, writer_config)};

    SetRuntimeArgs(program, reader_kernel_id, core_range_set, {src_buffer->address()});
    SetRuntimeArgs(program, writer_kernel_id, core_range_set, {dst_buffer->address()});

    return {
        std::move(program),
        {.reader_kernel_id = reader_kernel_id,
         .compute_kernel_id = compute_kernel_id,
         .writer_kernel_id = writer_kernel_id}};
}

void IntImgProgramFactory::override_runtime_arguments(
    cached_program_t& cached_program,
    const operation_attributes_t& operation_attributes,
    const tensor_args_t& tensor_args,
    tensor_return_value_t& tensor_return_value) {
    const auto& program = cached_program.program;
    const auto& reader_kernel_id = cached_program.shared_variables.reader_kernel_id;
    const auto& writer_kernel_id = cached_program.shared_variables.writer_kernel_id;

    auto input_buffer_address = tensor_args.input_tensor.buffer()->address();
    auto output_buffer_address = tensor_return_value.buffer()->address();
    for (uint32_t x = 0; x < CORES_X; ++x) {
        for (uint32_t y = 0; y < CORES_Y; ++y) {
            const auto core = CoreCoord{x, y};
            auto& reader_runtime_args = GetRuntimeArgs(program, reader_kernel_id, core);
            auto& writer_runtime_args = GetRuntimeArgs(program, writer_kernel_id, core);

            reader_runtime_args[0] = input_buffer_address;
            writer_runtime_args[0] = output_buffer_address;
        }
    }
}

}  // namespace ttnn::operations::experimental::reduction<|MERGE_RESOLUTION|>--- conflicted
+++ resolved
@@ -96,18 +96,6 @@
     const uint32_t tiles_num_per_full_block_depth_cb = BLOCK_DEPTH;
     const uint32_t tiles_num_per_small_cb = 2;
     const auto core_range_set = CoreRangeSet{{{0, 0}, {CORES_X - 1, CORES_Y - 1}}};
-<<<<<<< HEAD
-    create_cb(program, input_tensor.dtype(), IntImgCB::START, core_range_set, tiles_num_per_cb);
-    create_cb(program, input_tensor.dtype(), IntImgCB::INPUT, core_range_set, tiles_num_per_cb);
-    create_cb(program, input_tensor.dtype(), IntImgCB::ACC, core_range_set, tiles_num_per_cb);
-    create_cb(program, input_tensor.dtype(), IntImgCB::CUMSUM_STAGE_0, core_range_set, tiles_num_per_cb);
-    create_cb(program, input_tensor.dtype(), IntImgCB::CUMSUM_STAGE_1, core_range_set, tiles_num_per_cb);
-    create_cb(program, input_tensor.dtype(), IntImgCB::CUMSUM_STAGE_2, core_range_set, tiles_num_per_cb);
-    create_cb(program, input_tensor.dtype(), IntImgCB::OUTPUT, core_range_set, tiles_num_per_cb);
-    create_cb(program, input_tensor.dtype(), IntImgCB::AXIS_2_BUFFER, core_range_set, tiles_num_per_cb);
-    create_cb(program, input_tensor.dtype(), IntImgCB::AXIS_3_BUFFER_0, core_range_set, tiles_num_per_cb);
-    create_cb(program, input_tensor.dtype(), IntImgCB::AXIS_3_BUFFER_1, core_range_set, tiles_num_per_cb);
-=======
     create_cb(program, input_tensor.dtype(), IntImgCB::START, core_range_set, tiles_num_per_small_cb);
     create_cb(program, input_tensor.dtype(), IntImgCB::INPUT, core_range_set, tiles_num_per_full_block_depth_cb);
     create_cb(program, input_tensor.dtype(), IntImgCB::ACC, core_range_set, tiles_num_per_small_cb);
@@ -122,7 +110,6 @@
     create_cb(
         program, input_tensor.dtype(), IntImgCB::AXIS_3_BUFFER, core_range_set, tiles_num_per_full_block_depth_cb);
     // create_cb(program, input_tensor.dtype(), IntImgCB::AXIS_3_BUFFER_1, core_range_set, tiles_num_per_cb);
->>>>>>> fbbbd2da
 
     std::vector<uint32_t> compute_compile_time_args{
         static_cast<uint32_t>(IntImgCB::START),
