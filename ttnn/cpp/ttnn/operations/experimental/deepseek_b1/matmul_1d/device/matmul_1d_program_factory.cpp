--- conflicted
+++ resolved
@@ -165,11 +165,7 @@
         // CB size needs to be full shard size when sharded
         uint32_t in0_shard_height_in_tiles = in0_buffer->shard_spec().shape()[0] / in0_tile.get_tile_shape()[0];
         in0_shard_width_in_tiles = in0_buffer->shard_spec().shape()[1] / in0_tile.get_tile_shape()[1];
-<<<<<<< HEAD
-        in2_block_tiles = per_core_M * in0_shard_width_in_tiles;
-=======
         in0_CB_tiles = in0_shard_height_in_tiles * in0_shard_width_in_tiles;
->>>>>>> e69112b2
     }
 
     uint32_t in0_CB_size = in0_CB_tiles * in0_single_tile_size;
@@ -693,13 +689,6 @@
                 UpdateDynamicCircularBufferAddress(program, shared_vars.cbs.at(0), *src_buffer_b);
             }
 
-<<<<<<< HEAD
-            if (bias_tensor.has_value() && bias_tensor.value().is_sharded()) {
-                UpdateDynamicCircularBufferAddress(program, shared_vars.cbs.at(2), *bias_buffer.value());
-            }
-
-=======
->>>>>>> e69112b2
             // Writer kernel doesn't need buffer address updates as runtime args
             // The buffers are accessed through circular buffers
 
