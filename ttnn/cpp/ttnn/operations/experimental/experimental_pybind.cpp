// SPDX-FileCopyrightText: © 2023 Tenstorrent Inc.
//
// SPDX-License-Identifier: Apache-2.0

#include <pybind11/pybind11.h>
#include <pybind11/stl.h>

#include "experimental_pybind.hpp"

#include "ttnn/operations/experimental/reduction/argmax/argmax_pybind.hpp"
#include "ttnn/operations/experimental/reduction/fast_reduce_nc/fast_reduce_nc_pybind.hpp"
#include "ttnn/operations/experimental/ssm/prefix_scan/prefix_scan_pybind.hpp"
#include "ttnn/operations/experimental/ssm/repeat_and_interleave_eltwise_mul/repeat_and_interleave_eltwise_mul_pybind.hpp"
#include "ttnn/operations/experimental/transformer/rotary_embedding/rotary_embedding_pybind.hpp"
#include "ttnn/operations/experimental/transformer/rotary_embedding_llama/rotary_embedding_llama_pybind.hpp"
#include "ttnn/operations/experimental/transformer/rotate_half/rotate_half_pybind.hpp"
#include "ttnn/operations/experimental/transformer/concatenate_heads/concatenate_heads_pybind.hpp"
#include "ttnn/operations/experimental/transformer/split_query_key_value_and_split_heads/split_query_key_value_and_split_heads_pybind.hpp"
#include "ttnn/operations/experimental/transformer/nlp_create_qkv_heads/nlp_create_qkv_heads_pybind.hpp"
#include "ttnn/operations/experimental/transformer/create_qkv_heads/create_qkv_heads_pybind.hpp"
#include "ttnn/operations/experimental/transformer/create_qkv_heads_from_separate_tensors/create_qkv_heads_from_separate_tensors_pybind.hpp"
#include "ttnn/operations/experimental/transformer/nlp_concat_heads/nlp_concat_heads_pybind.hpp"
#include "ttnn/operations/experimental/transformer/nlp_concat_heads_decode/nlp_concat_heads_decode_pybind.hpp"
#include "ttnn/operations/experimental/transformer/nlp_create_qkv_heads_decode/nlp_create_qkv_heads_decode_pybind.hpp"
#include "ttnn/operations/experimental/transformer/nlp_create_qkv_heads_falcon7b/nlp_create_qkv_heads_falcon7b_pybind.hpp"
#include "ttnn/operations/experimental/transformer/nlp_kv_cache_load_slice/nlp_kv_cache_load_slice_pybind.hpp"

namespace ttnn::operations::experimental {

void py_module(py::module& module) {
    // Transformer ops
    transformer::detail::bind_concatenate_heads(module);
    transformer::detail::bind_split_qkv(module);
    transformer::detail::bind_nlp_create_qkv_heads(module);
    transformer::detail::bind_create_qkv_heads(module);
    transformer::detail::bind_create_qkv_heads_from_separate_tensors(module);
    transformer::detail::bind_nlp_concat_heads(module);
    transformer::detail::bind_nlp_concat_heads_decode(module);
    transformer::detail::bind_nlp_create_qkv_heads_decode(module);
    transformer::detail::bind_nlp_create_qkv_heads_falcon7b(module);
    transformer::detail::bind_nlp_kv_cache_load_slice(module);

    transformer::py_bind_rotary_embedding(module);
    transformer::py_bind_rotary_embedding_llama(module);
    transformer::py_bind_rotate_half(module);

    reduction::detail::bind_argmax_operation(module);
    reduction::detail::bind_argmin_operation(module);
<<<<<<< HEAD

=======
    reduction::detail::bind_fast_reduce_nc(module);
>>>>>>> bac58643
    ssm::detail::bind_prefix_scan(module);
    ssm::detail::bind_repeat_and_interleave_eltwise_mul(module);

}

}  // namespace ttnn::operations::experimental<|MERGE_RESOLUTION|>--- conflicted
+++ resolved
@@ -46,11 +46,7 @@
 
     reduction::detail::bind_argmax_operation(module);
     reduction::detail::bind_argmin_operation(module);
-<<<<<<< HEAD
-
-=======
     reduction::detail::bind_fast_reduce_nc(module);
->>>>>>> bac58643
     ssm::detail::bind_prefix_scan(module);
     ssm::detail::bind_repeat_and_interleave_eltwise_mul(module);
 
