--- conflicted
+++ resolved
@@ -33,944 +33,9 @@
 
 namespace conv2d {
 
-<<<<<<< HEAD
-static uint32_t find_closest_largest_divisor(uint32_t num, uint32_t start_divisor) {
-    uint32_t divisor = start_divisor;
-    while (num % divisor != 0) divisor = divisor - 1;
-    return divisor;
-}
-
-static uint32_t find_closest_largest_divisor(uint32_t num1, uint32_t num2, uint32_t start_divisor) {
-    uint32_t divisor = start_divisor;
-    while (num1 % divisor != 0 or num2 % divisor != 0) divisor = divisor - 1;
-    return divisor;
-}
-
-uint32_t find_closest_common_largest_divisor(uint32_t num1, uint32_t num2, uint32_t start_divisor) {
-    uint32_t divisor = start_divisor;
-    while (num1 % divisor != 0 or num2 % divisor != 0) divisor = divisor - 1;
-    return divisor;
-}
-
-static uint32_t find_closest_largest_divisor_with_num_padding(uint32_t num, uint32_t start_divisor) {
-    uint32_t divisor = start_divisor;
-    uint32_t padded_num = round_up(num, divisor);
-    while ((padded_num - num) >= padded_num / divisor) {
-        divisor = divisor - 1;
-        padded_num = round_up(num, divisor);
-    }
-    return divisor;
-}
-
-static uint32_t find_closest_largest_divisor_with_num_padding(uint32_t num1, uint32_t num2, uint32_t start_divisor) {
-    uint32_t divisor = start_divisor;
-    uint32_t padded_num1 = round_up(num1, divisor);
-    uint32_t padded_num2 = round_up(num2, divisor);
-    while ((padded_num1 - num1) >= (padded_num1 / divisor) || (padded_num2 - num2) >= (padded_num2 / divisor)) {
-        divisor = divisor - 1;
-        padded_num1 = round_up(num1, divisor);
-        padded_num2 = round_up(num2, divisor);
-    }
-    return divisor;
-}
-
-// Converts convolution weights to tilized 2d matrix layout.
-// Returns a new tensor with layout=Tile
-Tensor convert_conv_weight_tensor_to_tiled_layout(
-    const Tensor& conv_weight_tensor,
-    uint32_t in1_block_h,
-    uint32_t in1_block_w,
-    std::optional<DataType> output_dtype){
-        return tt::tt_metal::convert_conv_weight_tensor_to_tiled_layout(std::move(conv_weight_tensor), in1_block_h, in1_block_w, output_dtype);
-    }
-
-// Converts convolution weights to tilized 2d matrix layout with special block height padding
-// Returns a new tensor with layout=Tile
-Tensor convert_conv_weight_tensor_to_special_padding_tiled_layout(
-    const Tensor& conv_weight_tensor,
-    uint32_t in1_block_h,
-    uint32_t in1_block_w,
-    std::optional<DataType> output_dtype){
-        return tt::tt_metal::convert_conv_weight_tensor_to_special_padding_tiled_layout(std::move(conv_weight_tensor), in1_block_h, in1_block_w, output_dtype);
-    }
-
-// Converts convolution weights to grouped layout with padded zeros
-Tensor convert_conv_weight_tensor_to_grouped_layout(const Tensor& conv_weight_tensor, uint32_t num_groups, DataType output_dtype){
-       return tt::tt_metal::convert_conv_weight_tensor_to_grouped_layout(std::move(conv_weight_tensor), num_groups, output_dtype);
-}
-
-ParallelConfig determine_parallel_config_non_tile_mul_width(
-    const TensorMemoryLayout shard_layout,
-    uint32_t batch_size,
-    uint32_t input_channels,
-    uint32_t output_height,
-    uint32_t output_width,
-    uint32_t output_channels,
-    const CoreCoord& compute_grid_size,
-    ShardOrientation block_shard_orientation) {
-
-    uint32_t effective_tile_height = 1;
-    uint32_t effective_tile_width = 1;
-    CoreRangeSet grid;
-    uint32_t out_nhw_ntiles = tt::round_up(batch_size * output_height * output_width, tt::constants::TILE_HEIGHT);
-    uint32_t start_divisor =
-        block_shard_orientation == ShardOrientation::COL_MAJOR ? compute_grid_size.x : compute_grid_size.y;
-    uint32_t num_cores_nhw = find_closest_largest_divisor_with_num_padding(out_nhw_ntiles, start_divisor);
-
-    uint32_t start_divisor_c =
-        block_shard_orientation == ShardOrientation::COL_MAJOR ? compute_grid_size.y : compute_grid_size.x;
-    uint32_t num_cores_c = find_closest_common_largest_divisor(output_channels, input_channels, start_divisor_c);
-    uint32_t cores_x = block_shard_orientation == ShardOrientation::COL_MAJOR ? num_cores_nhw : num_cores_c;
-    uint32_t cores_y = block_shard_orientation == ShardOrientation::COL_MAJOR ? num_cores_c : num_cores_nhw;
-    CoreRange core_range = CoreRange(CoreCoord({0, 0}), CoreCoord({cores_x - 1, cores_y - 1}));
-    grid = CoreRangeSet({core_range});
-    auto shard_orientation = shard_layout == TensorMemoryLayout::BLOCK_SHARDED ? block_shard_orientation : ShardOrientation::ROW_MAJOR;
-    ParallelConfig pconfig = {
-        .grid = grid,
-        .shard_scheme = shard_layout,
-        .shard_orientation = block_shard_orientation};
-
-    return pconfig;
-
-}
-
-ParallelConfig determine_parallel_config(
-    const TensorMemoryLayout shard_layout,
-    uint32_t batch_size,
-    uint32_t input_channels,
-    uint32_t output_height,
-    uint32_t output_width,
-    uint32_t output_channels,
-    const CoreCoord& compute_grid_size,
-    ShardOrientation block_shard_orientation,
-    bool enable_channels_padding,
-    bool is_out_tiled) {
-
-    uint32_t effective_tile_height = is_out_tiled ? tt::constants::TILE_HEIGHT : 1;
-    uint32_t effective_tile_width = is_out_tiled ? tt::constants::TILE_WIDTH : 1;
-    uint32_t out_nhw_ntiles = tt::round_up(batch_size * output_height * output_width, tt::constants::TILE_HEIGHT) / effective_tile_height;
-    uint32_t input_channles_ntiles = tt::div_up(input_channels, effective_tile_width);
-    uint32_t out_channels_ntiles = tt::div_up(output_channels, effective_tile_width);
-
-    // calculate num_core_nhw and the grid
-    uint32_t max_num_cores = compute_grid_size.x * compute_grid_size.y;
-    CoreRangeSet grid;
-    if (shard_layout == TensorMemoryLayout::HEIGHT_SHARDED) {
-        uint32_t num_cores_nhw = find_closest_largest_divisor_with_num_padding(out_nhw_ntiles, max_num_cores);
-        grid = num_cores_to_corerangeset(num_cores_nhw, compute_grid_size, true);
-    } else if (shard_layout == TensorMemoryLayout::BLOCK_SHARDED) {
-        uint32_t start_divisor =
-                block_shard_orientation == ShardOrientation::COL_MAJOR ? compute_grid_size.x : compute_grid_size.y;
-        uint32_t num_cores_nhw = find_closest_largest_divisor_with_num_padding(out_nhw_ntiles, start_divisor);
-
-        uint32_t start_divisor_c =
-            block_shard_orientation == ShardOrientation::COL_MAJOR ? compute_grid_size.y : compute_grid_size.x;
-        uint32_t num_cores_c =
-            enable_channels_padding
-                ? find_closest_largest_divisor_with_num_padding(
-                      out_channels_ntiles, input_channles_ntiles, start_divisor_c)
-                : find_closest_largest_divisor(out_channels_ntiles, input_channles_ntiles, start_divisor_c);
-        uint32_t cores_x = block_shard_orientation == ShardOrientation::COL_MAJOR ? num_cores_nhw : num_cores_c;
-        uint32_t cores_y = block_shard_orientation == ShardOrientation::COL_MAJOR ? num_cores_c : num_cores_nhw;
-        CoreRange core_range = CoreRange(CoreCoord({0, 0}), CoreCoord({cores_x - 1, cores_y - 1}));
-        grid = CoreRangeSet({core_range});
-    } else if (shard_layout == TensorMemoryLayout::WIDTH_SHARDED) {
-        uint32_t num_cores_c = enable_channels_padding
-                                   ? find_closest_largest_divisor_with_num_padding(input_channles_ntiles, max_num_cores)
-                                   : find_closest_largest_divisor(input_channles_ntiles, max_num_cores);
-        grid = num_cores_to_corerangeset(num_cores_c, compute_grid_size, true);
-    } else {
-        TT_THROW("Conv2d supports Height, Block or Width Sharded Layouts but got {}", shard_layout);
-    }
-
-    auto shard_orientation = shard_layout == TensorMemoryLayout::BLOCK_SHARDED ? block_shard_orientation : ShardOrientation::ROW_MAJOR; // NOTE: taking ROW_MAJOR as default orientation for HEIGHT_SHARDED and WIDTH_SHARDED
-    ParallelConfig pconfig = {
-        .grid = grid,
-        .shard_scheme = shard_layout,
-        .shard_orientation = shard_orientation };
-
-    return pconfig;
-}
-
-static ParallelConfig determine_output_parallel_config(
-    const ParallelConfig& input_parallel_config,
-    const CoreCoord& compute_grid_size,
-    uint32_t out_channels,
-    bool is_mm_conv) {
-    ParallelConfig output_parallel_config = input_parallel_config;
-    if (input_parallel_config.shard_scheme == ttnn::TensorMemoryLayout::WIDTH_SHARDED && !is_mm_conv) {
-        uint32_t max_num_cores = compute_grid_size.x * compute_grid_size.y;
-        output_parallel_config = {
-            .grid = num_cores_to_corerangeset(
-                find_closest_largest_divisor_with_num_padding(
-                    tt::div_up(out_channels, tt::constants::TILE_WIDTH), max_num_cores),
-                compute_grid_size,
-                true),
-            .shard_scheme = ttnn::TensorMemoryLayout::WIDTH_SHARDED,
-            .shard_orientation = input_parallel_config.shard_orientation};
-    }
-    return output_parallel_config;
-}
-
-uint32_t get_num_cores_nhw_from_parallel_config(const ParallelConfig& pconfig) {
-    TT_ASSERT(!pconfig.grid.ranges().empty());
-    TT_ASSERT(
-        pconfig.shard_scheme == TensorMemoryLayout::HEIGHT_SHARDED ||
-        pconfig.shard_scheme == TensorMemoryLayout::BLOCK_SHARDED ||
-        pconfig.shard_scheme == TensorMemoryLayout::WIDTH_SHARDED);
-    auto grid_size = pconfig.grid.bounding_box().grid_size();
-    uint32_t num_cores = pconfig.grid.num_cores();
-    uint32_t num_cores_nhw = 0;
-    if(pconfig.shard_scheme == TensorMemoryLayout::WIDTH_SHARDED) {
-        return 1;
-    }
-
-    if (pconfig.shard_scheme == TensorMemoryLayout::HEIGHT_SHARDED) {
-        num_cores_nhw = num_cores;
-    } else if (pconfig.shard_orientation == ShardOrientation::COL_MAJOR) {
-        num_cores_nhw = grid_size.x;
-    } else {
-        TT_ASSERT(pconfig.shard_orientation == ShardOrientation::ROW_MAJOR);
-        num_cores_nhw = grid_size.y;
-    }
-
-    TT_ASSERT(num_cores_nhw > 0);
-    return num_cores_nhw;
-}
-
-uint32_t get_num_cores_channels_from_parallel_config(const ParallelConfig& pconfig) {
-    TT_ASSERT(!pconfig.grid.ranges().empty());
-    TT_ASSERT(
-        pconfig.shard_scheme == TensorMemoryLayout::HEIGHT_SHARDED ||
-        pconfig.shard_scheme == TensorMemoryLayout::BLOCK_SHARDED ||
-        pconfig.shard_scheme == TensorMemoryLayout::WIDTH_SHARDED);
-    auto grid_size = pconfig.grid.bounding_box().grid_size();
-    uint32_t num_cores_channels = 0;
-    if (pconfig.shard_scheme == TensorMemoryLayout::HEIGHT_SHARDED) {
-        num_cores_channels = 1;
-    } else if(pconfig.shard_scheme == TensorMemoryLayout::WIDTH_SHARDED) {
-        num_cores_channels = pconfig.grid.num_cores();
-    } else if (pconfig.shard_orientation == ShardOrientation::COL_MAJOR) {
-        num_cores_channels = grid_size.y;
-    } else {
-        TT_ASSERT(pconfig.shard_orientation == ShardOrientation::ROW_MAJOR);
-        num_cores_channels = grid_size.x;
-    }
-    TT_ASSERT(num_cores_channels > 0);
-    return num_cores_channels;
-}
-
-MemoryConfig create_sharded_memory_config_from_parallel_config(
-    const ttnn::Shape& tensor_shape, ParallelConfig& parallel_config, uint32_t tile_size) {
-
-    log_debug(tt::LogOp, "create_sharded_memory_config_from_parallel_config: tensor_shape: {}, parallel_config: {}, tile_size: {}", tensor_shape, parallel_config, tile_size);
-    // tensor_shape is [N, H, W, C]
-    TT_ASSERT(tensor_shape[0] == 1 && tensor_shape[1] == 1);  // todo: add support for generic non-2d shapes
-    // uint32_t channels = tensor_shape[3];
-    uint32_t channels = tensor_shape.with_tile_padding()[3];
-    uint32_t num_cores_nhw = get_num_cores_nhw_from_parallel_config(parallel_config);
-    uint32_t num_cores_channels = get_num_cores_channels_from_parallel_config(parallel_config);
-    auto shard_scheme = parallel_config.shard_scheme;
-    auto shard_orientation = parallel_config.shard_orientation;
-
-    uint32_t nhw_shape = tensor_shape[0] * tensor_shape[1] * tensor_shape[2];
-    uint32_t nhw_padded = nhw_shape;
-    if(shard_scheme != TensorMemoryLayout::WIDTH_SHARDED) {
-        nhw_padded = round_up(nhw_shape, num_cores_nhw * tile_size);
-    }
-    uint32_t nhw_shard = nhw_padded / num_cores_nhw;
-    TT_ASSERT(channels % num_cores_channels == 0, "Channels: {}, num core channels: {}", channels, num_cores_channels);
-    uint32_t channel_shard = channels / num_cores_channels;
-    auto shard_spec = ShardSpec{parallel_config.grid, {nhw_shard, channel_shard}, shard_orientation};
-    log_debug("Calculated Shard Spec = {}", shard_spec);
-    return MemoryConfig{shard_scheme, BufferType::L1, shard_spec};
-}
-
-
-OptimizedConvParallelizationConfig determine_conv_op_parallel_config_from_conv_output_mem_config(
-    const MemoryConfig& conv_output_mem_config, uint32_t num_cores_nhw, uint32_t num_cores_c) {
-    TT_ASSERT(conv_output_mem_config.shard_spec.has_value());
-    const auto& shard_spec = conv_output_mem_config.shard_spec.value();
-    const auto& shard_shape = shard_spec.shape;
-    uint32_t per_core_out_matrix_height_ntiles = div_up(shard_shape[0], 32);
-    return {
-        .grid_size = shard_spec.grid.bounding_box().grid_size(),
-        .num_cores_nhw = num_cores_nhw,
-        .num_cores_c = num_cores_c,
-        .per_core_out_matrix_height = shard_shape[0],
-        .per_core_out_matrix_width = shard_shape[1],
-    };
-}
-
-std::pair<uint32_t, uint32_t> determine_largest_subblock_size(
-    uint32_t block_height, uint32_t block_width, bool fp32_accum, bool split_reader_enabled) {
-    constexpr std::array<std::pair<uint32_t, uint32_t>, 20> subblocks = {{
-        {2, 4}, {4, 2}, {1, 8}, {8, 1}, {1, 7}, {7, 1}, {2, 3}, {3, 2}, {1, 6}, {6, 1},
-        {1, 5}, {5, 1}, {2, 2}, {1, 4}, {4, 1}, {1, 3}, {3, 1}, {1, 2}, {2, 1}, {1, 1},
-    }};
-
-    uint32_t subblock_h = 0;
-    uint32_t subblock_w = 0;
-    for (auto [subblock_height, subblock_width] : subblocks) {
-        if (fp32_accum && (subblock_height * subblock_width > 4)) {
-            continue;
-        }
-
-        if (split_reader_enabled && (block_height / subblock_height) < 2) {
-            continue;
-        }
-
-        if ((block_height % subblock_height == 0) && (block_width % subblock_width == 0)) {
-            if (subblock_width != block_width && subblock_height != 1) {
-                continue;
-            }
-            subblock_h = subblock_height;
-            subblock_w = subblock_width;
-            break;
-        }
-    }
-    TT_ASSERT(subblock_h > 0 && subblock_w > 0);
-    return {subblock_h, subblock_w};
-}
-
-OptimizedConvBlockConfig determine_per_core_conv_block_config(
-    const ParallelConfig& parallel_config,
-    const OptimizedConvParallelizationConfig& conv_op_parallel_config,
-    uint32_t padded_in_channels,
-    uint32_t padded_output_height_ntiles,
-    uint32_t act_block_h_override,
-    uint32_t act_block_w_div,
-    uint32_t window_h,
-    uint32_t window_w,
-    bool fp32_accum,
-    bool split_reader_enabled) {
-
-    uint32_t act_block_h_ntiles = div_up(conv_op_parallel_config.per_core_out_matrix_height, tt::constants::TILE_HEIGHT);
-    if (act_block_h_override > 0) {
-        if (parallel_config.shard_scheme == TensorMemoryLayout::WIDTH_SHARDED) {
-            log_info(LogOp, "act_block_h_override is set, but ignored when Width Sharding is used");
-        } else {
-            uint32_t act_block_h_override_ntiles = act_block_h_override / constants::TILE_HEIGHT;
-            if (padded_output_height_ntiles % act_block_h_override_ntiles == 0) {
-                act_block_h_ntiles = act_block_h_override_ntiles;
-            } else {
-                log_info(
-                    LogOp,
-                    "act_block_h_override {} is not a valid override for padded_output_height_ntiles {}, override will "
-                    "be ignored",
-                    act_block_h_override_ntiles,
-                    padded_output_height_ntiles);
-            }
-        }
-    }
-    auto grid_size = parallel_config.grid.bounding_box().grid_size();
-    uint32_t act_c_num_blocks = parallel_config.shard_scheme == TensorMemoryLayout::HEIGHT_SHARDED ? 1
-                                : parallel_config.shard_orientation == ShardOrientation::COL_MAJOR ? grid_size.y
-                                                                                                   : grid_size.x;
-    TT_ASSERT(padded_in_channels % act_c_num_blocks == 0);
-    uint32_t act_block_w = parallel_config.shard_scheme == TensorMemoryLayout::HEIGHT_SHARDED
-                            ? round_up(padded_in_channels * window_w, 32)
-                            : round_up((padded_in_channels / act_c_num_blocks) * window_h * window_w, tt::constants::TILE_WIDTH);
-    if(parallel_config.shard_scheme == TensorMemoryLayout::WIDTH_SHARDED) {
-        TT_ASSERT(padded_in_channels % (32 * parallel_config.grid.num_cores() * act_block_w_div) == 0);
-        act_block_w = (padded_in_channels * window_h * window_w)/(parallel_config.grid.num_cores() * act_block_w_div);
-    }
-    TT_ASSERT(act_block_w % 32 == 0);
-    uint32_t act_block_w_ntiles = act_block_w / 32;
-    uint32_t out_block_h_ntiles = div_up(conv_op_parallel_config.per_core_out_matrix_height, tt::constants::TILE_HEIGHT);
-    uint32_t weight_block_w_ntiles = div_up(conv_op_parallel_config.per_core_out_matrix_width, tt::constants::TILE_WIDTH);
-    auto [out_subblock_h_ntiles, out_subblock_w_ntiles] =
-        determine_largest_subblock_size(act_block_h_ntiles, weight_block_w_ntiles, fp32_accum, split_reader_enabled);
-    return {
-        .act_block_h_ntiles = act_block_h_ntiles,
-        .act_block_w_ntiles = act_block_w_ntiles,
-        .out_subblock_h_ntiles = out_subblock_h_ntiles,
-        .out_subblock_w_ntiles = out_subblock_w_ntiles};
-}
-
-bool use_matmul_for_1x1_conv(
-    const std::array<uint32_t, 2>& kernel_size,
-    const std::array<uint32_t, 2>& stride,
-    const std::array<uint32_t, 2>& padding,
-    const std::array<uint32_t, 2>& dilation,
-    uint32_t groups) {
-    return kernel_size[0] == 1 && kernel_size[1] == 1 && stride[0] == stride[1] && stride[0] == 1 && padding[0] == 0 &&
-           padding[1] == 0 && dilation[0] == 1 && dilation[1] == 1 && groups == 1;
-}
-
-// Implements a heuristic for selecting shard layout based on how many tenix cores are available
-// for each shard.
-static TensorMemoryLayout select_shard_spec(
-    bool is_mm_conv,
-    uint32_t batch_size,
-    uint32_t in_channels,
-    uint32_t out_channels,
-    uint32_t output_height,
-    uint32_t output_width,
-    uint32_t weights_width,
-    uint32_t input_width,
-    ShardOrientation shard_orientation,
-    const CoreCoord& compute_grid_size) {
-    auto get_core_count_for_sharding = [&](TensorMemoryLayout shard_layout) {
-        return determine_parallel_config(
-            shard_layout,
-            batch_size,
-            in_channels,
-            output_height,
-            output_width,
-            out_channels,
-            compute_grid_size,
-            shard_orientation,
-            !is_mm_conv).grid.num_cores();
-    };
-
-    // 1d convs support only height sharding
-    const bool is_conv1d = weights_width == 1 && input_width == 1;
-
-    const uint32_t cc_height = get_core_count_for_sharding(TensorMemoryLayout::HEIGHT_SHARDED);
-    // matmul doesn't support width sharding
-    const uint32_t cc_width =
-        !is_mm_conv && !is_conv1d ? get_core_count_for_sharding(TensorMemoryLayout::WIDTH_SHARDED) : 0;
-    const uint32_t cc_block = !is_conv1d ? get_core_count_for_sharding(TensorMemoryLayout::BLOCK_SHARDED) : 0;
-
-    uint32_t max_cc = cc_block;
-    TensorMemoryLayout shard_layout = TensorMemoryLayout::BLOCK_SHARDED;
-
-    // Prefer block sharding over height sharding but make sure that we got at least
-    // some blocking on width dimension as well.
-    // Also for larger number of cores pefer block sharding, as it will divide weights along
-    // the cores.
-    const uint32_t max_num_cores = compute_grid_size.x * compute_grid_size.y;
-    const uint32_t tree_quarter_cores = static_cast<uint32_t>(0.75f * max_num_cores);
-    if ((cc_height > max_cc && max_cc < tree_quarter_cores) || (cc_height == max_cc && cc_height <= compute_grid_size.x)) {
-        shard_layout = TensorMemoryLayout::HEIGHT_SHARDED;
-        max_cc = cc_height;
-    }
-
-    if (cc_width >= max_cc) {
-        shard_layout = TensorMemoryLayout::WIDTH_SHARDED;
-        max_cc = cc_width;
-    }
-
-    if (shard_layout == TensorMemoryLayout::BLOCK_SHARDED) {
-        // For large number of input channels prefer width sharding
-        // even if it has less cores.
-        // For BH we probably need to adjust this, or even better we make block sharding
-        // more configurable regarding L1 memory usage.
-        if (cc_width >= 40 && in_channels > 1280) {
-            shard_layout = TensorMemoryLayout::WIDTH_SHARDED;
-            log_debug(LogOp, "Switching to WIDTH_SHARDED layout due to large in_channels");
-            max_cc = cc_width;
-        }
-    }
-    log_debug(LogOp, "Selected shard layout: {}, num cores: {}", shard_layout, max_cc);
-
-    return shard_layout;
-}
-
-template <typename T>
-std::tuple<ttnn::Shape, ttnn::MemoryConfig, bool, bool> get_conv_padded_input_shape_and_mem_config(
-    T* device,
-    const ttnn::Tensor& input_tensor_,
-    const Conv2dConfig& conv_config,
-    uint32_t batch_size,
-    uint32_t height,
-    uint32_t width,
-    uint32_t in_channels,
-    uint32_t out_channels,
-    bool is_mm_conv,
-    bool is_non_tile_mul_width) {
-    ttnn::Tensor input_tensor = input_tensor_;  // tensor to return
-    bool input_tensor_on_device = ttnn::is_tensor_on_device_or_multidevice(input_tensor_);
-    bool needs_shard_or_reshard = false;
-    if (conv_config.override_sharding_config && conv_config.reshard_if_not_optimal) {
-        TT_ASSERT(
-            false,
-            "Incorrect config provided: reshard_if_not_optimal and override_sharding_config cannot both be set.");
-    }
-
-    TT_FATAL(
-        (!input_tensor_on_device || input_tensor_.is_sharded()) || conv_config.shard_layout.has_value(),
-        "Tesor must be sharded or shard_layout must be set.");
-
-    TensorMemoryLayout shard_layout;
-    if (conv_config.shard_layout.has_value()) {
-        shard_layout = conv_config.shard_layout.value();
-    }
-
-    ParallelConfig input_tensor_parallel_config;
-    if (!input_tensor_on_device) {
-        needs_shard_or_reshard = true;
-    } else {
-        const auto& input_memory_config = input_tensor_.memory_config();
-        if (!input_memory_config.is_sharded()) {
-            needs_shard_or_reshard = true;
-        } else {
-            const auto input_shard_scheme = input_memory_config.memory_layout;
-            const auto input_shard_orientation = input_memory_config.shard_spec.value().orientation;
-            const auto input_shard_grid = input_memory_config.shard_spec.value().grid;
-            ParallelConfig pconfig = {
-                .grid = input_shard_grid,
-                .shard_scheme = input_shard_scheme,
-                .shard_orientation = input_shard_orientation};
-            input_tensor_parallel_config = pconfig;
-            if (input_shard_scheme != TensorMemoryLayout::BLOCK_SHARDED &&
-                input_shard_orientation != ShardOrientation::ROW_MAJOR) {
-                needs_shard_or_reshard = true;
-            }
-            if (input_shard_scheme != TensorMemoryLayout::HEIGHT_SHARDED &&
-                input_shard_scheme != TensorMemoryLayout::BLOCK_SHARDED &&
-                input_shard_scheme != TensorMemoryLayout::WIDTH_SHARDED) {
-                needs_shard_or_reshard = true;
-            }
-            if (conv_config.override_sharding_config) {
-                TT_FATAL(conv_config.core_grid.has_value(), "If override_sharding_config is set, core_grid must be set as well.");
-                TT_FATAL(conv_config.shard_layout.has_value(), "If override_sharding_config is set, shard_layout must be set as well.");
-                if (conv_config.core_grid.value() != input_shard_grid) {
-                    needs_shard_or_reshard = true;
-                }
-                if(shard_layout!=input_shard_scheme) {
-                    needs_shard_or_reshard = true;
-                }
-                bool input_transpose_shards = input_shard_orientation == ShardOrientation::COL_MAJOR;
-                if (shard_layout == TensorMemoryLayout::BLOCK_SHARDED && conv_config.transpose_shards != input_transpose_shards) {
-                    needs_shard_or_reshard = true;
-                }
-            }
-        }
-    }
-
-    // shallow conv variriant not supported
-    // out_channels <= 256 incorrect output from pack_untilize_dst if output > 256 Tracking --> #14236
-    // bf8 not supported due to limation of sharding dim multipl of 32
-    bool use_non_tile_height = (shard_layout == TensorMemoryLayout::HEIGHT_SHARDED) && out_channels <= 256 && conv_config.act_block_h_override == 0 &&
-        (conv_config.dtype == DataType::BFLOAT16 || conv_config.dtype == DataType::FLOAT32) && conv_config.output_layout == Layout::ROW_MAJOR && conv_config.input_channels_alignment != 16; //shalow conv varient
-    auto block_shard_orientation =
-        conv_config.transpose_shards ? ShardOrientation::COL_MAJOR : ShardOrientation::ROW_MAJOR;
-
-    ParallelConfig parallel_config = input_tensor_parallel_config;
-    if (conv_config.reshard_if_not_optimal || needs_shard_or_reshard) {
-        ParallelConfig optimal_parallel_config;
-        if (is_non_tile_mul_width) {
-            optimal_parallel_config = determine_parallel_config_non_tile_mul_width(
-                shard_layout,
-                batch_size,
-                in_channels,
-                height,
-                width,
-                out_channels,
-                device->compute_with_storage_grid_size(),
-                block_shard_orientation);
-        } else {
-            optimal_parallel_config = determine_parallel_config(
-                shard_layout,
-                batch_size,
-                in_channels,
-                height,
-                width,
-                out_channels,
-                device->compute_with_storage_grid_size(),
-                block_shard_orientation,
-                !is_mm_conv,
-                !use_non_tile_height);
-        }
-
-        if (conv_config.override_sharding_config) {
-            TT_FATAL(conv_config.core_grid.has_value(), "Error");
-            // override parallel config
-            auto shard_orientation = shard_layout == TensorMemoryLayout::BLOCK_SHARDED
-                                         ? block_shard_orientation
-                                         : ShardOrientation::ROW_MAJOR;
-            parallel_config = {
-                .grid = conv_config.core_grid.value(),
-                .shard_scheme = shard_layout,
-                .shard_orientation = shard_orientation};
-        } else {
-            parallel_config = optimal_parallel_config;
-        }
-        if (input_tensor_parallel_config != parallel_config) {
-            needs_shard_or_reshard = true;
-        }
-    }
-    if (needs_shard_or_reshard) {
-        uint32_t input_num_cores_nhw = get_num_cores_nhw_from_parallel_config(parallel_config);
-        uint32_t input_num_cores_c = get_num_cores_channels_from_parallel_config(parallel_config);
-
-        // TT_ASSERT(input_tensor.get_legacy_shape() == input_tensor.get_shape());
-        uint32_t tensor_height =
-            input_tensor.get_shape()[0] * input_tensor.get_shape()[1] * input_tensor.get_shape()[2];
-        uint32_t round_up_size = tt::constants::TILE_HEIGHT;
-        if ((use_non_tile_height || shard_layout == TensorMemoryLayout::WIDTH_SHARDED) &&
-            input_tensor_.layout() == Layout::ROW_MAJOR) {
-            round_up_size = 1;
-        }
-        uint32_t input_tensor_height_snapped_to_tile =  tt::round_up(tensor_height, input_num_cores_nhw * round_up_size);
-        TT_ASSERT(input_tensor_height_snapped_to_tile >= tensor_height);
-        uint32_t input_tensor_width_snapped_to_channels_alignment =
-            tt::round_up(input_tensor.get_shape()[3], input_num_cores_c * conv_config.input_channels_alignment);
-        if(is_non_tile_mul_width) {
-            input_tensor_width_snapped_to_channels_alignment =
-            tt::round_up(input_tensor.get_shape()[3], conv_config.input_channels_alignment);
-        }
-
-        auto input_padded_shape = ttnn::Shape(std::array<uint32_t, 4>{
-            1,
-            1,
-            input_tensor_height_snapped_to_tile,
-            input_tensor_width_snapped_to_channels_alignment});  // TODO: resolve ttnn::types::Shape and
-                                                                // tt::tt_metal::LegacyShape issue to clean up next line
-        MemoryConfig input_tensor_sharded_memory_config = create_sharded_memory_config_from_parallel_config(
-            ttnn::Shape(std::array<uint32_t, 4>{
-                input_padded_shape[0], input_padded_shape[1], input_padded_shape[2], input_padded_shape[3]}),
-            parallel_config,
-            round_up_size);
-
-        return {input_padded_shape, input_tensor_sharded_memory_config, needs_shard_or_reshard, use_non_tile_height};
-    } else {
-        return {input_tensor.shape(), input_tensor.memory_config(), needs_shard_or_reshard, use_non_tile_height};
-    }
-}
-
-template <typename T>
-std::tuple<ttnn::Tensor, ParallelConfig, ParallelConfig, bool, bool> shard_or_reshard_tensor_if_required(
-    T* device,
-    const ttnn::Tensor& input_tensor_,
-    const Conv2dConfig& conv_config,
-    uint32_t batch_size,
-    uint32_t height,
-    uint32_t width,
-    uint32_t in_channels,
-    uint32_t out_channels,
-    bool is_mm_conv,
-    bool is_non_tile_mul_width) {
-    ttnn::Tensor input_tensor = input_tensor_;  // tensor to return
-    bool input_tensor_on_device = ttnn::is_tensor_on_device_or_multidevice(input_tensor_);
-    auto compute_grid_size = device->compute_with_storage_grid_size();
-
-    auto [input_padded_shape, input_tensor_sharded_memory_config, needs_shard_or_reshard, use_non_tile_height] =
-        get_conv_padded_input_shape_and_mem_config(
-            device,
-            input_tensor_,
-            conv_config,
-            batch_size,
-            height,
-            width,
-            in_channels,
-            out_channels,
-            is_mm_conv,
-            is_non_tile_mul_width);
-    ParallelConfig parallel_config = {
-        .grid = input_tensor_sharded_memory_config.shard_spec.value().grid,
-        .shard_scheme = input_tensor_sharded_memory_config.memory_layout,
-        .shard_orientation = input_tensor_sharded_memory_config.shard_spec.value().orientation
-    };
-
-    ParallelConfig output_parallel_config =
-        determine_output_parallel_config(parallel_config, compute_grid_size, out_channels, is_mm_conv);
-
-    if (needs_shard_or_reshard) {
-        if (input_tensor.get_shape()[0] != 1 or input_tensor.get_shape()[1] != 1) {
-            // reshape to [1, 1, N*H*W, C]
-            input_tensor = ttnn::reshape(
-                input_tensor,
-                ttnn::SimpleShape(std::array<uint32_t, 4>{
-                    1,
-                    1,
-                    input_tensor.get_shape()[0] * input_tensor.get_shape()[1] * input_tensor.get_shape()[2],
-                    input_tensor.get_shape()[3]}));
-        }
-
-        uint32_t tensor_height = input_tensor.get_shape()[2];
-        uint32_t tensor_width = input_tensor.get_shape()[3];
-
-        if (!input_tensor_on_device) {
-            if (input_padded_shape[-2] != tensor_height || input_padded_shape[-1] != tensor_width) {
-                input_tensor = ttnn::pad(
-                    input_tensor,
-                    tt::tt_metal::Array4D({input_tensor.get_shape()[0],
-                     input_tensor.get_shape()[1],
-                     input_padded_shape[-2],
-                     input_padded_shape[-1]}),
-                    tt::tt_metal::Array4D({0, 0, 0, 0}),
-                    0);
-            }
-        }
-
-        if (input_tensor_on_device) {
-            if (is_mm_conv && input_tensor.layout() == Layout::ROW_MAJOR &&
-                parallel_config.shard_scheme != TensorMemoryLayout::HEIGHT_SHARDED) {
-                // Workaround #13979 ttnn::tilize doesn't support BLOCK_SHARDED layout
-                input_tensor =
-                    ttnn::to_layout(input_tensor, Layout::TILE, std::nullopt, std::nullopt, input_tensor.device());
-            }
-            auto resharded_input_tensor = ttnn::to_memory_config(
-                input_tensor, input_tensor_sharded_memory_config, std::nullopt);
-            if (conv_config.deallocate_activation) {
-                input_tensor.deallocate();
-                resharded_input_tensor = ttnn::operations::core::reallocate(resharded_input_tensor, resharded_input_tensor.memory_config());
-            }
-            input_tensor = resharded_input_tensor;
-        } else {
-            if (is_mm_conv && input_tensor.layout() == Layout::ROW_MAJOR &&
-                parallel_config.shard_scheme != TensorMemoryLayout::HEIGHT_SHARDED) {
-                // Workaround #13979 ttnn::tilize doesn't support BLOCK_SHARDED layout
-                input_tensor = ttnn::to_device(input_tensor, device, std::nullopt);
-                input_tensor =
-                    ttnn::to_layout(input_tensor, Layout::TILE, std::nullopt, std::nullopt, input_tensor.device());
-                input_tensor = ttnn::to_memory_config(input_tensor, input_tensor_sharded_memory_config, std::nullopt);
-            } else {
-                input_tensor = ttnn::to_device(input_tensor, device, input_tensor_sharded_memory_config);
-            }
-        }
-    }
-    return {input_tensor, parallel_config, output_parallel_config, needs_shard_or_reshard, use_non_tile_height};
-}
-
-void validate_weight_and_bias_tensors(
-    const ttnn::Tensor& weight_tensor, std::optional<const ttnn::Tensor>& bias_tensor) {
-    TT_ASSERT(!ttnn::has_storage_type_of(weight_tensor, ttnn::DEVICE_STORAGE_TYPE));
-    TT_ASSERT(weight_tensor.get_layout() == Layout::ROW_MAJOR);
-    TT_ASSERT(weight_tensor.get_shape().rank() == 4);
-    // TODO: enable this assert
-    // TT_ASSERT(weight_tensor.get_shape() == weight_tensor.get_legacy_shape());
-    if (bias_tensor.has_value()) {
-        TT_ASSERT(!ttnn::has_storage_type_of(bias_tensor.value(), ttnn::DEVICE_STORAGE_TYPE));
-        TT_ASSERT(bias_tensor.value().get_shape().rank() == 4);
-        TT_ASSERT(bias_tensor.value().get_layout() == Layout::ROW_MAJOR);
-        // TODO: enable this assert
-        // TT_ASSERT(bias_tensor.value().get_shape() == bias_tensor.value().get_legacy_shape());
-    }
-}
-
-template <typename T>
-std::pair<ttnn::Tensor, std::optional<ttnn::Tensor>> prepare_conv_weights_biases_and_move_to_device(
-    const ttnn::Tensor& weight_tensor,
-    std::optional<const ttnn::Tensor>& bias_tensor,
-    uint32_t input_channels_alignment,
-    DataType weights_bias_dtype,
-    uint32_t weight_block_h_ntiles,
-    uint32_t weight_block_w_ntiles,
-    const ParallelConfig& parallel_config,
-    T * device,
-    uint32_t groups,
-    uint32_t act_block_h_ntiles,
-    uint32_t input_width,
-    bool is_non_tile_mul_width) {
-
-    validate_weight_and_bias_tensors(weight_tensor, bias_tensor);
-    ttnn::Tensor weight_tensor_;  // tensor to return
-    ttnn::Tensor bias_tensor_;
-
-    auto original_weights_shape = weight_tensor.get_shape();
-    uint32_t original_weights_out_channels = original_weights_shape[0];
-    uint32_t original_weights_in_channels = original_weights_shape[1];
-    uint32_t original_weights_window_h = original_weights_shape[2];
-    uint32_t original_weights_window_w = original_weights_shape[3];
-
-    bool is_conv1d = original_weights_window_w == 1 && input_width == 1;
-    bool is_depthwise_conv = groups == original_weights_out_channels && original_weights_in_channels == 1;
-
-    weight_tensor_ = weight_tensor;
-
-    // Convert weight tensor to 0 padded shape if groups > 1
-    if (!is_conv1d and groups > 1) {
-        weight_tensor_ = tt::tt_metal::convert_conv_weight_tensor_to_grouped_layout(weight_tensor_, groups, weights_bias_dtype);
-    }
-    else if (is_conv1d and groups > 1) {
-        if (is_depthwise_conv) {
-            weight_tensor_ = convert_conv_weight_tensor_to_depthwise_layout(weight_tensor_, act_block_h_ntiles, weights_bias_dtype);
-            weight_block_h_ntiles = act_block_h_ntiles;
-        }
-        else{
-           weight_tensor_ = tt::tt_metal::convert_conv_weight_tensor_to_grouped_layout(weight_tensor_, groups, weights_bias_dtype);
-        }
-    }
-
-    auto weights_shape = weight_tensor_.get_shape();
-    uint32_t out_channels = weights_shape[0];
-    uint32_t in_channels = weights_shape[1];
-    uint32_t window_h = weights_shape[2];
-    uint32_t window_w = weights_shape[3];
-
-    uint32_t num_cores_channels = get_num_cores_channels_from_parallel_config(parallel_config);
-    uint32_t out_channels_padded = tt::round_up(out_channels, num_cores_channels * tt::constants::TILE_WIDTH);
-    uint32_t in_channels_padded = tt::round_up(in_channels, num_cores_channels * input_channels_alignment);
-    uint32_t out_channel_padding = out_channels_padded - out_channels;
-
-    tt::tt_metal::LegacyShape weights_channels_padded_shape = tt::tt_metal::LegacyShape(std::array<uint32_t, 4>(
-        {out_channels_padded, in_channels_padded, window_h, window_w}));
-    if(is_non_tile_mul_width) {
-        weights_channels_padded_shape = tt::tt_metal::LegacyShape(std::array<uint32_t, 4>(
-                    {round_up(out_channels, 32), round_up(in_channels, input_channels_alignment), window_h, window_w}));
-        out_channels_padded = tt::round_up(out_channels, 32);
-    }
-    if (weights_bias_dtype == DataType::BFLOAT8_B) {
-        TT_ASSERT(weight_tensor_.get_dtype() == DataType::FLOAT32);
-        if (bias_tensor.has_value()) {
-            TT_ASSERT(bias_tensor.value().get_dtype() == DataType::FLOAT32);
-        }
-    } else {
-        // TODO: fix the need to check this. We should be able to accept any datatype and convert
-        TT_ASSERT(weight_tensor_.get_dtype() == weights_bias_dtype);
-        if (bias_tensor.has_value()) {
-            TT_ASSERT(bias_tensor.value().get_dtype() == weights_bias_dtype);
-        }
-    }
-    weight_tensor_ = ttnn::pad(weight_tensor_, weights_channels_padded_shape.to_array_4D(), tt::tt_metal::Array4D({0, 0, 0, 0}), 0);
-
-    // for conv op, pad the weights to block shape
-    if (parallel_config.shard_scheme == TensorMemoryLayout::HEIGHT_SHARDED) {
-        weight_tensor_ = tt::tt_metal::convert_conv_weight_tensor_to_special_padding_tiled_layout(
-            weight_tensor_, weight_block_h_ntiles, weight_block_w_ntiles, weights_bias_dtype);
-    } else if(parallel_config.shard_scheme == TensorMemoryLayout::BLOCK_SHARDED) {
-        weight_tensor_ = tt::tt_metal::convert_conv_weight_tensor_to_tiled_layout_block_sharded(
-            weight_tensor_, num_cores_channels, weights_bias_dtype);
-    } else {
-        weight_tensor_ = tt::tt_metal::convert_conv_weight_tensor_to_tiled_layout(
-            weight_tensor_, weight_block_h_ntiles, weight_block_w_ntiles, weights_bias_dtype);
-    }
-
-    uint32_t weight_matrix_height = in_channels * window_h * window_w;
-    int32_t weight_matrix_height_padding = weight_tensor_.shape()[2] - weight_matrix_height;
-    TT_FATAL(weight_matrix_height_padding >= 0," Matrix Height Padding can't be negative");
-
-    auto target_shape = ttnn::Shape(std::array<uint32_t,4>{1, 1, weight_matrix_height, out_channels},
-            std::array<std::array<uint32_t, 2>, 4>{
-            std::array<uint32_t, 2>{0, 0},
-            std::array<uint32_t, 2>{0, 0},
-            std::array<uint32_t, 2>{0, weight_matrix_height_padding},
-            std::array<uint32_t, 2>{0, out_channel_padding}
-            });
-    weight_tensor_ = ttnn::reshape(weight_tensor_, target_shape);
-
-    weight_tensor_ = ttnn::operations::core::to_device(weight_tensor_, device, std::nullopt);
-    if (bias_tensor.has_value()) {
-        if (!is_non_tile_mul_width) {
-            bias_tensor_ = bias_tensor.value();
-            auto bias_shape = bias_tensor_.get_shape();
-            TT_ASSERT(bias_shape[3] == out_channels && bias_shape[0] == 1 && bias_shape[1] == 1 && bias_shape[2] == 1);
-            tt::tt_metal::LegacyShape bias_channels_padded_shape = tt::tt_metal::LegacyShape(
-                std::array<uint32_t, 4>({1, 1, 32, round_up(out_channels, weight_block_w_ntiles * 32)}));
-            bias_tensor_ = ttnn::pad(bias_tensor_, bias_channels_padded_shape.to_array_4D(), tt::tt_metal::Array4D{0, 0, 0, 0}, 0);
-            bias_tensor_ = ttnn::to_layout(
-                bias_tensor_, Layout::TILE, std::nullopt, std::nullopt, (T*)nullptr);
-            if (bias_tensor_.get_dtype() != weights_bias_dtype) {
-                bias_tensor_ = ttnn::to_dtype(bias_tensor_, weights_bias_dtype);
-            }
-        } else {
-            bias_tensor_ = convert_conv_bias_tensor_to_tiled_layout_block_sharded(
-                bias_tensor.value(), num_cores_channels, weights_bias_dtype);
-        }
-        bias_tensor_ = ttnn::operations::core::to_device(bias_tensor_, device, std::nullopt);
-    }
-
-    return {weight_tensor_, bias_tensor.has_value() ? bias_tensor_ : std::optional<ttnn::Tensor>()};
-}
-
-ttnn::operations::matmul::MatmulProgramConfig determine_matmul_op_config_from_conv_op_config(
-    OptimizedConvParallelizationConfig conv_parallelization_config,
-    OptimizedConvBlockConfig conv_blocking_config,
-    bool height_sharded,
-    const string& activation,
-    bool transpose_mcast,
-    uint32_t grid_size_along_c) {
-    if (height_sharded) {
-        ttnn::operations::matmul::MatmulMultiCoreReuseMultiCast1DProgramConfig matmul_config = {
-            .compute_with_storage_grid_size = conv_parallelization_config.grid_size,
-            .in0_block_w = conv_blocking_config.act_block_w_ntiles,
-            .out_subblock_h = conv_blocking_config.out_subblock_h_ntiles,
-            .out_subblock_w = conv_blocking_config.out_subblock_w_ntiles,
-            .per_core_M = div_up(conv_parallelization_config.per_core_out_matrix_height, tt::constants::TILE_HEIGHT),
-            .per_core_N = div_up(conv_parallelization_config.per_core_out_matrix_width, tt::constants::TILE_WIDTH),
-            .fuse_batch = true,
-            .mcast_in0 = false};
-        if (activation != "") {
-            matmul_config.fused_activation = ttnn::operations::unary::utils::string_to_unary_with_param(activation);
-        }
-        return matmul_config;
-    } else {
-        ttnn::operations::matmul::MatmulMultiCoreReuseMultiCastProgramConfig matmul_config = {
-            .compute_with_storage_grid_size = conv_parallelization_config.grid_size,
-            .in0_block_w = conv_blocking_config.act_block_w_ntiles,
-            .out_subblock_h = conv_blocking_config.out_subblock_h_ntiles,
-            .out_subblock_w = conv_blocking_config.out_subblock_w_ntiles,
-            .out_block_h = div_up(conv_parallelization_config.per_core_out_matrix_height, tt::constants::TILE_HEIGHT),
-            .out_block_w = div_up(conv_parallelization_config.per_core_out_matrix_width, tt::constants::TILE_WIDTH),
-            .per_core_M = div_up(conv_parallelization_config.per_core_out_matrix_height, tt::constants::TILE_HEIGHT),
-            .per_core_N = div_up(conv_parallelization_config.per_core_out_matrix_width, tt::constants::TILE_WIDTH),
-            .transpose_mcast = transpose_mcast};
-        if (activation != "") {
-            matmul_config.fused_activation = ttnn::operations::unary::utils::string_to_unary_with_param(activation);
-        }
-        return matmul_config;
-    }
-}
-
-static void adjust_conv_op_config_for_auto_shard(
-    bool is_mm_conv,
-    uint32_t batch_size,
-    uint32_t in_channels,
-    uint32_t out_channels,
-    uint32_t output_height,
-    uint32_t output_width,
-    uint32_t weights_width,
-    uint32_t input_width,
-    const CoreCoord& compute_grid_size,
-    Conv2dConfig& conv_config,
-    Layout input_tensor_layout) {
-    ShardOrientation shard_orientation =
-        conv_config.transpose_shards ? ShardOrientation::COL_MAJOR : ShardOrientation::ROW_MAJOR;
-    conv_config.shard_layout = select_shard_spec(
-        is_mm_conv,
-        batch_size,
-        in_channels,
-        out_channels,
-        output_height,
-        output_width,
-        weights_width,
-        input_width,
-        shard_orientation,
-        compute_grid_size);
-
-    if (conv_config.act_block_h_override == 0 && conv_config.shard_layout != TensorMemoryLayout::WIDTH_SHARDED) {
-        if (in_channels <= constants::TILE_WIDTH / 2 && conv_config.input_channels_alignment == constants::TILE_WIDTH &&
-            !is_mm_conv && conv_config.shard_layout == TensorMemoryLayout::HEIGHT_SHARDED && input_tensor_layout == Layout::ROW_MAJOR) {
-            log_debug(LogOp, "Auto shard, enable shallow conv");
-            // height sharded, non matmul conv, with input channels <= 16, and default setting for
-            // input_channels_alignment
-            // Currently data-movement ops have too many restrictions to support shallow convs with tiled input.
-            conv_config.input_channels_alignment = constants::TILE_WIDTH / 2;
-        }
-
-        // Set act_block_h_override to min value to
-        // be conservative with L1 memory usage.
-        conv_config.act_block_h_override = constants::TILE_HEIGHT;
-    }
-
-    if (conv_config.act_block_w_div == 1 && conv_config.shard_layout == TensorMemoryLayout::WIDTH_SHARDED) {
-        uint32_t width_sharded_num_cores = determine_parallel_config(
-                                               TensorMemoryLayout::WIDTH_SHARDED,
-                                               batch_size,
-                                               in_channels,
-                                               output_height,
-                                               output_width,
-                                               out_channels,
-                                               compute_grid_size,
-                                               shard_orientation,
-                                               !is_mm_conv)
-                                               .grid.num_cores();
-        // Set act_block_w_div to max value to
-        // be conservative with L1 memory usage.
-        // act_block_w_div == 1 is currently the default value.
-        conv_config.act_block_w_div =
-            tt::div_up(in_channels, width_sharded_num_cores * constants::TILE_WIDTH);
-    }
-}
-=======
 using OutputHeight = uint32_t;
 using OutputWidth = uint32_t;
 using Result = std::tuple<ttnn::Tensor, OutputHeight, OutputWidth, ttnn::Tensor, std::optional<ttnn::Tensor>>;
->>>>>>> 3389120b
 
 template <typename T>
 Result conv2d(
@@ -1092,6 +157,7 @@
             groups,
             opt_conv_op_block_config.act_block_h_ntiles,
             input_width,
+            true,
             is_non_tile_mul_width);
     }
     // if 1x1 conv w/ stride 1, convert input tensor to tile layout if required
