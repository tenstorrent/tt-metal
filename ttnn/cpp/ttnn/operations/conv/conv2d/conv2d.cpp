// SPDX-FileCopyrightText: © 2024 Tenstorrent AI ULC
//
// SPDX-License-Identifier: Apache-2.0

#include <array>
#include <cstdint>
#include <optional>
#include <string>
#include <utility>

#include <tt-metalium/buffer_types.hpp>

#include "tt-metalium/assert.hpp"
#include <tt-logger/tt-logger.hpp>
#include "tt-metalium/math.hpp"
#include <tt_stl/small_vector.hpp>
#include "ttnn/operations/data_movement/slice/slice.hpp"
#include "ttnn/operations/data_movement/untilize/untilize.hpp"
#include "ttnn/tensor/tensor.hpp"
#include "ttnn/tensor/types.hpp"

#include "ttnn/operations/core/compute_kernel/compute_kernel_config.hpp"
#include "ttnn/operations/eltwise/unary/common/unary_op_types.hpp"
#include "ttnn/operations/eltwise/unary/common/unary_op_utils.hpp"
#include "ttnn/operations/conv/conv2d/conv2d.hpp"
#include "ttnn/operations/conv/conv2d/conv2d_utils.hpp"
#include "ttnn/operations/conv/conv2d/prepare_conv2d_weights.hpp"
#include "ttnn/operations/conv/conv2d/device/conv2d_op.hpp"
#include "ttnn/operations/matmul/matmul.hpp"
#include "ttnn/operations/sliding_window/halo/halo.hpp"
#include "ttnn/operations/sliding_window/sliding_window.hpp"
#include "ttnn/operations/data_movement/fold/fold.hpp"
#include "ttnn/operations/core/core.hpp"
#include "ttnn/operations/data_movement/move/move.hpp"
#include "ttnn/operations/experimental/slice_write/slice_write.hpp"
#include "ttnn/operations/experimental/padded_slice/padded_slice.hpp"
#include "ttnn/operations/creation.hpp"
#include "ttnn/types.hpp"
namespace ttnn {
namespace operations::conv {
using namespace tt;
using sliding_window::ParallelConfig;
using sliding_window::SlidingWindowConfig;

namespace conv2d {

ResultWithOptions result_to_result_with_options(
    const Result& result, const bool return_output_dim, const bool return_weights_and_bias) {
    if (return_output_dim && return_weights_and_bias) {
        return std::make_tuple(
            std::get<0>(result),
            std::make_tuple(std::get<1>(result), std::get<2>(result)),
            std::make_tuple(std::get<3>(result), std::get<4>(result)));
    } else if (return_output_dim) {
        return std::make_tuple(std::get<0>(result), std::make_tuple(std::get<1>(result), std::get<2>(result)));
    } else if (return_weights_and_bias) {
        return std::make_tuple(std::get<0>(result), std::make_tuple(std::get<3>(result), std::get<4>(result)));
    }
    return std::get<0>(result);
}

ResultWithOptions conv2d(
    const ttnn::Tensor& input_tensor,
    const ttnn::Tensor& weight_tensor,
    MeshDevice* device,
    uint32_t in_channels,
    uint32_t out_channels,
    uint32_t batch_size,
    uint32_t input_height,
    uint32_t input_width,
    std::array<uint32_t, 2> kernel_size,
    std::array<uint32_t, 2> stride,
    std::variant<std::array<uint32_t, 2>, std::array<uint32_t, 4>> padding,
    std::array<uint32_t, 2> dilation,
    uint32_t groups,
    const std::optional<const DataType>& dtype,
    const std::optional<const ttnn::Tensor>& bias_tensor,
    const std::optional<const Conv2dConfig>& conv_config_,
    const std::optional<const DeviceComputeKernelConfig>& compute_config_,
    const std::optional<const MemoryConfig>& memory_config_,
    const std::optional<const Conv2dSliceConfig>& dram_slice_config_,
    bool return_output_dim,
    bool return_weights_and_bias) {
    if (dram_slice_config_.has_value()) {
        return result_to_result_with_options(
            conv2d_DRAM(
                input_tensor,
                weight_tensor,
                device,
                in_channels,
                out_channels,
                batch_size,
                input_height,
                input_width,
                kernel_size,
                stride,
                padding,
                dilation,
                groups,
                dtype,
                bias_tensor,
                conv_config_,
                compute_config_,
                memory_config_,
                dram_slice_config_.value()),
            return_output_dim,
            return_weights_and_bias);
    } else {
        return result_to_result_with_options(
            conv2d_L1(
                input_tensor,
                weight_tensor,
                device,
                in_channels,
                out_channels,
                batch_size,
                input_height,
                input_width,
                kernel_size,
                stride,
                padding,
                dilation,
                groups,
                dtype,
                bias_tensor,
                conv_config_,
                compute_config_,
                memory_config_),
            return_output_dim,
            return_weights_and_bias);
    }
}

// This function is used for DRAM Slicing
// It divides the output tensor into slices, and calculates the corresponding input slices.
// Uses ttnn::slice to slice the input tensor and bring it to L1.
// Calls conv2d_L1 to perform the convolution on the sliced input tensor.
// Finally, it uses ttnn::experimental::slice_write to write the output tensor back to DRAM.
// The function is called in a loop for each slice of the output tensor.
// The Conv2dSliceConfig is used to determine the slicing configuration. The dimension along which it is sliced, and the
// number of such slices.
// Conv2dConfig does not control the final output, but rather the conv2d_L1 function that is called internally.
Result conv2d_DRAM(
    const ttnn::Tensor& input_tensor,
    const ttnn::Tensor& weight_tensor,
    MeshDevice* device,
    uint32_t in_channels,
    uint32_t out_channels,
    uint32_t batch_size,
    uint32_t input_height,
    uint32_t input_width,
    std::array<uint32_t, 2> kernel_size,
    std::array<uint32_t, 2> stride,
    std::variant<std::array<uint32_t, 2>, std::array<uint32_t, 4>> padding,
    std::array<uint32_t, 2> dilation,
    uint32_t groups,
    const std::optional<const DataType>& dtype,
    const std::optional<const ttnn::Tensor>& bias_tensor,
    const std::optional<const Conv2dConfig>& conv_config_,
    const std::optional<const DeviceComputeKernelConfig>& compute_config_,
    const std::optional<const MemoryConfig>& memory_config_,
    Conv2dSliceConfig dram_slice_config) {
    Conv2dConfig conv_config = conv_config_.value_or(Conv2dConfig());
    const DataType output_dtype = dtype.value_or(input_tensor.dtype());
    std::array<uint32_t, 4> padding_n4 = sliding_window::get_pair_n4_padding(padding);
    const bool mm_conv = use_matmul_for_1x1_conv(kernel_size, stride, padding_n4, dilation, groups, conv_config);
    DeviceComputeKernelConfig compute_config = compute_config_.value_or(get_conv_default_compute_kernel_config(device));
    const auto compute_grid_size = device->compute_with_storage_grid_size();

    TT_FATAL(!memory_config_.has_value(), "Setting Memory config for Conv2D with DRAM Slicing is not supported.");
    TT_FATAL(
        !(conv_config.output_layout == Layout::ROW_MAJOR && output_dtype == DataType::BFLOAT8_B),
        "Conv output can't be in Row Major if output dtype is BFloat8_B.");

    auto [output_height, output_width] =
        calculate_output_image_size({input_height, input_width}, kernel_size, stride, padding_n4, dilation);

    const uint32_t output_sliced_dim =
        dram_slice_config.slice_type == Conv2dSliceConfig::SliceType::HEIGHT ? output_height : output_width;

    // If num_slices is not set, automatically determine a value for num_slices that would be functional.
    if (dram_slice_config.num_slices == 0) {
        auto L1_stats = device->allocator()->get_statistics(tt::tt_metal::BufferType::L1);
        uint32_t current_num_slices = 2;
        log_debug(tt::LogOp, "Conv2D DRAM Auto slice with {} free memory", L1_stats.total_free_bytes);
        while (current_num_slices < output_sliced_dim) {
            dram_slice_config.num_slices = current_num_slices;
            if (L1_stats.total_free_bytes >=
                calculate_conv_dram_slice_L1_usage(
                    ConvDRAMParamters{
                        .in_channels = in_channels,
                        .out_channels = out_channels,
                        .batch_size = batch_size,
                        .input_height = input_height,
                        .input_width = input_width,
                        .output_height = output_height,
                        .output_width = output_width,
                        .kernel_size = kernel_size,
                        .stride = stride,
                        .padding_n4 = padding_n4,
                        .dilation = dilation,
                        .groups = groups,
                        .conv_config = conv_config,
                        .compute_kernel_config = compute_config,
                        .compute_grid = compute_grid_size,
                        .weights_shape = weight_tensor.padded_shape(),
                        .weights_datatype = conv_config.weights_dtype.value_or(weight_tensor.dtype()),
                        .input_datatype = input_tensor.dtype(),
                        .output_datatype = output_dtype,
                        .enable_bias = bias_tensor.has_value(),
                        .mm_conv = mm_conv,
                    },
                    device,
                    dram_slice_config)) {
                break;
            }
            current_num_slices++;
        }
        TT_FATAL(
            current_num_slices <= output_sliced_dim,
            "Could not find a suitable number of slices for Conv2D DRAM Slicing. "
            "Either increase the number of slices or reduce the output dimension being sliced.");
        log_debug(tt::LogOp, "Conv2D DRAM Slicing: Automatically determined number of slices: {}", current_num_slices);
    }
    TT_FATAL(dram_slice_config.num_slices > 1, " Number of slices should be greater than 1 for Conv2D DRAM Slicing");
    TT_FATAL(
        dram_slice_config.num_slices < output_sliced_dim,
        " Number of slices {} should be less than the dimension {} being sliced in Conv2D DRAM Slicing",
        dram_slice_config.num_slices,
        output_sliced_dim);

    ttnn::Tensor input_tensor_on_device;
    if (!is_device_tensor(input_tensor)) {
        input_tensor_on_device = ttnn::operations::core::to_device(input_tensor, device, ttnn::DRAM_MEMORY_CONFIG);
    } else {
        input_tensor_on_device = input_tensor;
    }

    const auto unflattened_input_shape = ttnn::Shape{batch_size, input_height, input_width, in_channels};
    input_tensor_on_device = ttnn::reshape(input_tensor_on_device, unflattened_input_shape, unflattened_input_shape);

    ttnn::Tensor weight_tensor_on_device;
    TT_FATAL(input_tensor_on_device.memory_config().is_dram(), "Conv DRAM expects the input tensor to be in DRAM.");
    std::optional<ttnn::Tensor> bias_tensor_on_device;

    TT_FATAL(
        input_tensor_on_device.memory_config().memory_layout() == TensorMemoryLayout::INTERLEAVED,
        "Input Tensor to Conv DRAM should be in Interleaved Memory Layout");

    Tensor dram_output_tensor = tt_metal::create_device_tensor(
        TensorSpec(
            ttnn::Shape({batch_size, output_height, output_width, out_channels}),
            tt_metal::TensorLayout(
                output_dtype,
                tt_metal::PageConfig(conv_config.output_layout),
                MemoryConfig{
                    TensorMemoryLayout::INTERLEAVED,
                    BufferType::DRAM,
                })),
        device);

    uint32_t slice_rounding_value = 1;
    if (conv_config.output_layout == tt_metal::Layout::TILE &&
        dram_slice_config.slice_type == Conv2dSliceConfig::SliceType::WIDTH) {
        // In Conv2d DRAM with Outputs in Tile layout, we need to round the slice size to a multiple of TILE_HEIGHT.
        slice_rounding_value = tt::constants::TILE_HEIGHT;
    }
    uint32_t width_rounding_value =
        (conv_config.output_layout == tt_metal::Layout::TILE) ? tt::constants::TILE_HEIGHT : 1;

    bool first_run = true;
    const uint32_t min_output_slice_size =
        tt::div_up(output_sliced_dim, slice_rounding_value) / dram_slice_config.num_slices;
    const uint32_t output_slice_rem =
        tt::div_up(output_sliced_dim, slice_rounding_value) % dram_slice_config.num_slices;

    uint32_t slice_index = 0;
    uint32_t output_slice_dim_start = 0;

    uint32_t additional_padded_width = 0;

    while ((output_slice_dim_start < output_sliced_dim) && (slice_index < dram_slice_config.num_slices)) {
        const uint32_t output_slice_size =
            slice_rounding_value * (min_output_slice_size + ((slice_index < output_slice_rem) ? 1 : 0));
        const uint32_t output_slice_dim_end = std::min(output_sliced_dim, output_slice_dim_start + output_slice_size);
        const uint32_t this_output_slice_dim = output_slice_dim_end - output_slice_dim_start;

        if (this_output_slice_dim == 0) {
            continue;
        }

        uint32_t output_slice_height_start, output_slice_height_end, input_slice_height_start, input_slice_height_end;
        uint32_t output_slice_width_start, output_slice_width_end, input_slice_width_start, input_slice_width_end;
        int pad_top, pad_bottom, pad_left, pad_right;
        if (dram_slice_config.slice_type == Conv2dSliceConfig::SliceType::HEIGHT) {
            output_slice_height_start = output_slice_dim_start;
            output_slice_height_end = output_slice_dim_end;
            output_slice_width_start = 0;
            output_slice_width_end = output_width;
            input_slice_height_start = (output_slice_height_start * stride[0]) - padding_n4[0];
            input_slice_height_end = ((output_slice_height_end - 1) * stride[0]) - padding_n4[0] +
                                     ((kernel_size[0] - 1) * (dilation[0] - 1)) + kernel_size[0];
            input_slice_width_start = 0;
            input_slice_width_end = input_width;
            pad_top = std::max<int>(0, -input_slice_height_start);
            pad_bottom = std::max<int>(0, input_slice_height_end - input_height);
            pad_left = padding_n4[2];
            pad_right = padding_n4[3];

            input_slice_height_start = std::max<int>(0, input_slice_height_start);
            input_slice_height_end = std::min<int>(input_height, input_slice_height_end);
            if (input_slice_height_start >= input_slice_height_end) {
                continue;
            }
        } else {
            output_slice_height_start = 0;
            output_slice_height_end = output_height;
            output_slice_width_start = output_slice_dim_start;
            output_slice_width_end = output_slice_dim_end;

            input_slice_height_start = 0;
            input_slice_height_end = input_height;
            input_slice_width_start = (output_slice_width_start * stride[1]) - padding_n4[2];
            input_slice_width_end = ((output_slice_width_end - 1) * stride[1]) - padding_n4[2] +
                                    ((kernel_size[1] - 1) * (dilation[1] - 1)) + kernel_size[1];

            pad_top = padding_n4[0];
            pad_bottom = padding_n4[1];
            pad_left = std::max<int>(0, -input_slice_width_start);
            pad_right = std::max<int>(0, input_slice_width_end - input_width);

            input_slice_width_start = std::max<int>(0, input_slice_width_start);
            input_slice_width_end = std::min<int>(input_width, input_slice_width_end);

            if (input_slice_width_start >= input_slice_width_end) {
                continue;
            }
        }

        log_trace(
            LogOp,
            "Conv2d DRAM Slicing: Slice {}: Output Slice Start: ({}, {}), End: ({}, {})",
            slice_index,
            output_slice_height_start,
            output_slice_width_start,
            output_slice_height_end,
            output_slice_width_end);
        log_trace(
            LogOp,
            "Conv2d DRAM Slicing: Slice {}: Input Slice Start: ({}, {}), End: ({}, {})",
            slice_index,
            input_slice_height_start,
            input_slice_width_start,
            input_slice_height_end,
            input_slice_width_end);

        const uint32_t input_slice_height = input_slice_height_end - input_slice_height_start;
        const uint32_t input_slice_width = input_slice_width_end - input_slice_width_start;

        const uint32_t output_slice_height = output_slice_height_end - output_slice_height_start;

        uint32_t output_slice_width = output_slice_width_end - output_slice_width_start;
        if (output_slice_width % width_rounding_value != 0) {
            additional_padded_width = width_rounding_value - (output_slice_width % width_rounding_value);
            log_trace(
                LogOp,
                "Conv2d DRAM Slicing: Slice {}: Additional padding of {} added to the right side.",
                slice_index,
                additional_padded_width);
            pad_right += additional_padded_width * stride[1];
            output_slice_width += additional_padded_width;
        }

        log_debug(
            tt::LogOp,
            "Input Slice : {} x {}, Output Slice {} x {}",
            input_slice_height,
            input_slice_width,
            output_slice_height,
            output_slice_width);

        if (!conv_config.shard_layout.has_value()) {
            if (!conv_config.weights_dtype.has_value()) {
                conv_config.weights_dtype = weight_tensor.dtype();
            }
            conv_config = determine_conv_config_for_auto_shard(
                conv_config,
                mm_conv,
                batch_size,
                in_channels,
                out_channels,
                output_slice_height,
                output_slice_width,
                weight_tensor.logical_shape()[3],
                input_slice_height,
                input_slice_width,
                compute_grid_size,
                input_tensor_on_device.layout(),
                input_tensor_on_device.dtype(),
                output_dtype,
                std::make_optional(input_tensor_on_device.memory_config()),
                kernel_size,
                dilation,
                padding_n4,
                groups,
                bias_tensor.has_value(),
                compute_config);
        }

        TT_FATAL(conv_config.shard_layout.has_value(), " Conv2D DRAM Slicing must have a shard layout set.");

<<<<<<< HEAD
        Tensor sliced_input_tensor;
        if (conv_config.shard_layout.value() == TensorMemoryLayout::WIDTH_SHARDED) {
            sliced_input_tensor = ttnn::slice(
                input_tensor_on_device,
                ttnn::SmallVector<uint32_t>{0, input_slice_height_start, input_slice_width_start, 0},  // Start
                ttnn::SmallVector<uint32_t>{batch_size, input_slice_height_end, input_slice_width_end, in_channels},
                ttnn::SmallVector<uint32_t>{1, 1, 1, 1}  // Step
            );
        } else {
            auto sliced_input_tensor_memory_config = std::get<1>(determine_input_memory_config(
                conv_config,
                batch_size,
                ttnn::Shape({batch_size, input_slice_height, input_slice_width, in_channels}),
                ttnn::Shape({batch_size, output_slice_height, output_slice_width, out_channels}),
                mm_conv,
                compute_grid_size,
                // Setting layout to TILE forces input_channels_alignment to 32.
                //  The padded_slice op needs aligned reads from L1.
                Layout::TILE));

            sliced_input_tensor = ttnn::experimental::padded_slice(
                input_tensor_on_device,
                ttnn::SmallVector<uint32_t>{0, input_slice_height_start, input_slice_width_start, 0},  // Start
                ttnn::SmallVector<uint32_t>{batch_size, input_slice_height_end, input_slice_width_end, in_channels},
                ttnn::SmallVector<uint32_t>{1, 1, 1, 1},  // Step
                sliced_input_tensor_memory_config);
        }
=======
        ShardOrientation shard_orientation =
            conv_config.transpose_shards ? ShardOrientation::COL_MAJOR : ShardOrientation::ROW_MAJOR;
        auto sliced_input_tensor_memory_config = std::get<1>(determine_input_memory_config(
            conv_config.shard_layout.value(),
            shard_orientation,
            batch_size,
            ttnn::Shape({batch_size, input_slice_height, input_slice_width, in_channels}),
            ttnn::Shape({batch_size, output_slice_height, output_slice_width, out_channels}),
            mm_conv,
            compute_grid_size,
            // Setting layout to TILE forces input_channels_alignment to 32.
            //  The padded_slice op needs aligned reads from L1.
            Layout::TILE));

        Tensor sliced_input_tensor = ttnn::experimental::padded_slice(
            queue_id,
            input_tensor_on_device,
            ttnn::SmallVector<uint32_t>{0, input_slice_height_start, input_slice_width_start, 0},  // Start
            ttnn::SmallVector<uint32_t>{batch_size, input_slice_height_end, input_slice_width_end, in_channels},
            ttnn::SmallVector<uint32_t>{1, 1, 1, 1},  // Step
            sliced_input_tensor_memory_config);

>>>>>>> e5f1384f
        auto conv_config_l1 = conv_config;
        conv_config_l1.deallocate_activation = true;
        conv_config_l1.reallocate_halo_output = true;

        // Force Conv2d_L1 to always output tiled layout to reduce CB Memory usage.
        conv_config_l1.output_layout = Layout::TILE;

        ttnn::Tensor sliced_output_tensor;
        std::tie(sliced_output_tensor, std::ignore, std::ignore, weight_tensor_on_device, bias_tensor_on_device) =
            conv2d_L1(
                sliced_input_tensor,
                // TODO: Add check to ensure that the shard_layout and memory_config are the same as the last slice to
                // re-use the weights tensor.
                // TODO: Add caching mechanism for multiple weights tensors, depending on the memory configs.
                first_run ? weight_tensor : weight_tensor_on_device,
                device,
                in_channels,
                out_channels,
                batch_size,
                input_slice_height,
                input_slice_width,
                kernel_size,
                stride,
                std::array<uint32_t, 4>({pad_top, pad_bottom, pad_left, pad_right}),
                dilation,
                groups,
                output_dtype,
                first_run ? bias_tensor : (std::optional<const ttnn::Tensor>)(bias_tensor_on_device),
                conv_config_l1,
                compute_config_,
                memory_config_);

        // slice_write supports all sharding layouts for tiled inputs. For row major, height & block sharding are
        // supported.
        if (sliced_output_tensor.memory_config().memory_layout() != TensorMemoryLayout::HEIGHT_SHARDED &&
            sliced_output_tensor.memory_config().memory_layout() != TensorMemoryLayout::BLOCK_SHARDED &&
            dram_output_tensor.layout() == Layout::ROW_MAJOR) {
            sliced_output_tensor = ttnn::to_memory_config(
                sliced_output_tensor, MemoryConfig{TensorMemoryLayout::INTERLEAVED, BufferType::L1});
        }
        if (sliced_output_tensor.layout() != Layout::ROW_MAJOR && conv_config.output_layout == Layout::ROW_MAJOR) {
            sliced_output_tensor = ttnn::untilize(sliced_output_tensor);
        }
        if (sliced_output_tensor.memory_config().memory_layout() == TensorMemoryLayout::INTERLEAVED) {
            // slice_write expects the output tensor to be correctly shaped when its in interleaved memory layout.
            sliced_output_tensor = ttnn::reshape(
                sliced_output_tensor,
                ttnn::Shape({batch_size, output_slice_height, output_slice_width, out_channels}),
                ttnn::Shape(
                    {batch_size, output_slice_height, output_slice_width, sliced_output_tensor.padded_shape()[3]}));
        }
        ttnn::experimental::slice_write(
            sliced_output_tensor,
            dram_output_tensor,
            ttnn::SmallVector<uint32_t>{0, output_slice_height_start, output_slice_width_start, 0},
            ttnn::SmallVector<uint32_t>{batch_size, output_slice_height_end, output_slice_width_end, out_channels},
            ttnn::SmallVector<uint32_t>{1, 1, 1, 1});
        first_run = false;
        output_slice_dim_start += output_slice_size;
        slice_index++;
    }

    if (conv_config.deallocate_activation) {
        input_tensor_on_device.deallocate(true);
    }
    const auto flattened_output_shape = flatten_4d_shape(dram_output_tensor.logical_shape());
    const auto flattened_padded_output_shape = flatten_4d_shape(dram_output_tensor.padded_shape());

    dram_output_tensor = ttnn::reshape(dram_output_tensor, flattened_output_shape, flattened_padded_output_shape);

    return {dram_output_tensor, output_height, output_width, weight_tensor_on_device, bias_tensor_on_device};
}

Result conv2d_L1(
    const ttnn::Tensor& input_tensor_,
    const ttnn::Tensor& weight_tensor_,
    MeshDevice* device,
    uint32_t in_channels,
    uint32_t out_channels,
    uint32_t batch_size,
    uint32_t input_height,
    uint32_t input_width,
    std::array<uint32_t, 2> kernel_size,
    std::array<uint32_t, 2> stride,
    std::variant<std::array<uint32_t, 2>, std::array<uint32_t, 4>> padding,
    std::array<uint32_t, 2> dilation,
    uint32_t groups,
    const std::optional<const DataType>& dtype,
    const std::optional<const ttnn::Tensor>& bias_tensor_,
    const std::optional<const Conv2dConfig>& conv_config_,
    const std::optional<const DeviceComputeKernelConfig>& compute_config_,
    const std::optional<const MemoryConfig>& memory_config) {
    Conv2dConfig conv_config = conv_config_.value_or(Conv2dConfig());
    const DataType output_dtype = dtype.value_or(input_tensor_.dtype());
    std::array<uint32_t, 4> padding_n4 = sliding_window::get_pair_n4_padding(padding);
    auto input_tensor = input_tensor_;
    const auto& weight_tensor = weight_tensor_;
    std::optional<ttnn::Tensor> bias_tensor = bias_tensor_;
    bool mm_conv = use_matmul_for_1x1_conv(kernel_size, stride, padding_n4, dilation, groups, conv_config);
    // Store the original stride size for weight folding
    auto orig_stride = stride;
    if (conv_config.enable_kernel_stride_folding) {
        auto folding_result = compute_kernel_stride_folding_params(
            input_height, input_width, in_channels, kernel_size, stride, padding_n4, conv_config);
        input_tensor = fold_tensor(input_tensor, device, stride, kernel_size, padding_n4);
        if (conv_config.deallocate_activation) {
            Tensor input_tensor_pre_folded = input_tensor_;
            input_tensor_pre_folded.deallocate(true);
        }

        // Update the input tensor parameters to the folding result
        input_height = folding_result.input_height;
        input_width = folding_result.input_width;
        in_channels = folding_result.in_channels;
        stride = folding_result.stride;
        kernel_size = folding_result.kernel_size;
        mm_conv = folding_result.mm_conv;
    }
    auto [output_height, output_width] =
        calculate_output_image_size({input_height, input_width}, kernel_size, stride, padding_n4, dilation);

    DeviceComputeKernelConfig compute_config = compute_config_.value_or(get_conv_default_compute_kernel_config(device));

    const auto compute_grid_size = device->compute_with_storage_grid_size();

    bool auto_shard = false;
    if (!input_tensor.is_sharded() && !conv_config.shard_layout.has_value()) {
        if (!conv_config.weights_dtype.has_value()) {
            conv_config.weights_dtype = weight_tensor.dtype();
        }
        // In this case we deduce the shard layout.
        conv_config = determine_conv_config_for_auto_shard(
            conv_config,
            mm_conv,
            batch_size,
            in_channels,
            out_channels,
            output_height,
            output_width,
            kernel_size[1],
            input_height,
            input_width,
            compute_grid_size,
            input_tensor.layout(),
            input_tensor.dtype(),
            output_dtype,
            tt::tt_metal::is_device_tensor(input_tensor) ? std::make_optional(input_tensor.memory_config())
                                                         : std::nullopt,
            kernel_size,
            dilation,
            padding_n4,
            groups,
            bias_tensor.has_value(),
            compute_config);
        auto_shard = true;
    }

    auto [input_tensor_post_tm, parallel_config, output_parallel_config] = shard_or_reshard_tensor_if_required(
        device,
        input_tensor,
        conv_config,
        batch_size,
        output_height,
        output_width,
        in_channels,
        out_channels,
        mm_conv,
        auto_shard);

    const uint32_t input_channels_alignment = get_input_channels_alignment(
        input_tensor_post_tm.memory_config().memory_layout(),
        input_tensor.layout(),
        mm_conv,
        input_tensor_post_tm.memory_config());
    const uint32_t in_channels_padded = tt::round_up(
        in_channels, get_num_cores_channels_from_parallel_config(parallel_config) * input_channels_alignment);

    auto [opt_conv_op_parallel_config, opt_conv_op_block_config, conv_out_memory_config] = get_conv_configs(
        conv_config,
        compute_config,
        parallel_config,
        output_parallel_config,
        in_channels_padded,
        out_channels,
        batch_size,
        output_height,
        output_width,
        kernel_size,
        compute_grid_size);

    ttnn::Tensor weight_tensor_on_device = weight_tensor;
    std::optional<ttnn::Tensor> bias_tensor_on_device = bias_tensor;

    // Configure weight and bias preparation parameters
    Conv2dWeightsBiasPrepConfig params(
        input_channels_alignment,
        conv_config.weights_dtype,
        opt_conv_op_block_config.act_block_w_ntiles,
        opt_conv_op_block_config.out_subblock_w_ntiles,
        parallel_config,
        output_parallel_config,
        groups,
        opt_conv_op_block_config.act_block_h_ntiles,
        input_width,
        bias_tensor.has_value(),
        true,  // parameters_on_device
        conv_config.enable_kernel_stride_folding,
        conv_config.full_inner_dim,
        kernel_size,
        orig_stride,
        padding_n4);

    // Prepare weights and move to device if necessary
    if (!is_device_tensor(weight_tensor)) {
        log_debug(tt::LogOp, "conv2d: Preprocessing weights on host and moving to device.");
        std::tie(weight_tensor_on_device, bias_tensor_on_device) =
            prepare_conv_weights_biases_and_move_to_device(weight_tensor, bias_tensor, params, device);
    } else {
        // Check if device weights are properly prepared
        if (is_valid_device_conv_weights(
                weight_tensor_on_device, in_channels, out_channels, conv_config.weights_dtype)) {
            log_debug(tt::LogOp, "conv2d: Using preprocessed weights from device.");
        } else {
            log_warning(
                tt::LogOp,
                "conv2d: Device weights not properly prepared, pulling back to host and trying to reprocess.");
            // Pull weights back to host, prepare them, and push back to device
            ttnn::Tensor host_weight_tensor = ttnn::operations::core::from_device(weight_tensor_on_device);
            std::tie(weight_tensor_on_device, bias_tensor_on_device) =
                prepare_conv_weights_biases_and_move_to_device(host_weight_tensor, bias_tensor, params, device);
        }
    }

    // Prepare bias tensor if it exists and is not yet on device
    if (bias_tensor_on_device.has_value()) {
        if (!is_device_tensor(bias_tensor_on_device.value())) {
            bias_tensor_on_device = prepare_conv_bias_internal(
                bias_tensor_on_device, out_channels, params, weight_tensor_on_device.dtype(), device);
        } else {
            // Check if device bias is properly prepared
            if (is_valid_device_conv_bias(bias_tensor_on_device.value(), out_channels, conv_config.weights_dtype)) {
                log_debug(tt::LogOp, "conv2d: Using preprocessed bias from device.");
            } else {
                log_warning(
                    tt::LogOp, "conv2d: Device bias not properly prepared, pulling back to host and reprocessing.");
                // Pull bias back to host, prepare it, and push back to device
                ttnn::Tensor host_bias_tensor = ttnn::operations::core::from_device(bias_tensor_on_device.value());
                bias_tensor_on_device = prepare_conv_bias_internal(
                    std::optional<const ttnn::Tensor>(host_bias_tensor),
                    out_channels,
                    params,
                    weight_tensor_on_device.dtype(),
                    device);
            }
        }
    }

    // call optimized conv op or matmul micro op
    bool input_is_on_device = tt::tt_metal::is_device_tensor(input_tensor_post_tm);
    TT_ASSERT(input_is_on_device);

    if (!mm_conv) {
        // call halo op
        SlidingWindowConfig sliding_window_config = SlidingWindowConfig{
            .batch_size = batch_size,
            .input_hw = {input_height, input_width},
            .window_hw = {kernel_size[0], kernel_size[1]},
            .stride_hw = {stride[0], stride[1]},
            .padding = {{padding_n4[0], padding_n4[1], padding_n4[2], padding_n4[3]}},
            .dilation_hw = {dilation[0], dilation[1]},
            .num_cores_nhw = opt_conv_op_parallel_config.num_cores_nhw,
            .core_range_set = input_tensor_post_tm.memory_config().shard_spec().value().grid,
            .snap_to_tile = true,
        };

        bool bypass_halo =
            (parallel_config.shard_scheme == TensorMemoryLayout::WIDTH_SHARDED &&
             sliding_window_config.get_pad_h() == 0 && sliding_window_config.get_pad_w() == 0);

        if (bypass_halo) {
            if (input_tensor_post_tm.layout() == Layout::TILE) {
                // Reshape is used as a workaround to an issue in to_layout mentioned here :
                // https://github.com/tenstorrent/tt-metal/issues/16330
                input_tensor_post_tm = ttnn::reshape(input_tensor_post_tm, input_tensor_post_tm.padded_shape());
                input_tensor_post_tm = ttnn::to_layout(input_tensor_post_tm, Layout::ROW_MAJOR);
            }
        } else {
            Tensor halo_output = ttnn::halo(
                input_tensor_post_tm,
                sliding_window_config,
                0,
                false,
                parallel_config.shard_orientation == ShardOrientation::COL_MAJOR,
                input_tensor_post_tm.memory_config(),
                true,
                conv_config.in_place);

            if (conv_config.deallocate_activation) {
                input_tensor_post_tm.deallocate(/*force*/ true);
            }

            input_tensor_post_tm = std::move(halo_output);

            if (conv_config.reallocate_halo_output) {
                input_tensor_post_tm = ttnn::move(input_tensor_post_tm);
            }
        }

        bool enable_split_reader = conv_config.enable_split_reader;
        if (enable_split_reader && opt_conv_op_block_config.act_block_h_ntiles == 1) {
            // If the activation block height is 1, we can't enable split reader.
            enable_split_reader = false;
            log_warning(
                tt::LogOp,
                "Conv2D: Split reader was requested by the user, but it can't be support with just one tile per core "
                "in activation matrix height.");
        }
        // call conv micro op
        auto conv_output = optimized_conv_new(
            input_tensor_post_tm,
            weight_tensor_on_device,
            bias_tensor_on_device,
            sliding_window_config,
            out_channels,
            groups,
            conv_config.output_layout == Layout::ROW_MAJOR,
            conv_config.activation,
            opt_conv_op_parallel_config,
            opt_conv_op_block_config,
            conv_out_memory_config,
            output_dtype,
            {batch_size, input_height, input_width, in_channels},
            compute_config,
            conv_config.enable_act_double_buffer,
            conv_config.enable_weights_double_buffer,
            conv_config.full_inner_dim,
            enable_split_reader);

        if (memory_config.has_value() && memory_config.value() != conv_output.memory_config()) {
            conv_output = ttnn::to_memory_config(conv_output, memory_config.value(), std::nullopt);
        }
        return {conv_output, output_height, output_width, weight_tensor_on_device, bias_tensor_on_device};
    } else {
        if (input_tensor_post_tm.layout() != Layout::TILE) {
            Tensor input_tensor_post_tm_tilized = ttnn::to_layout(input_tensor_post_tm, Layout::TILE);
            if (conv_config.deallocate_activation) {
                input_tensor_post_tm.deallocate(/*force*/ true);
                input_tensor_post_tm_tilized = ttnn::move(input_tensor_post_tm_tilized);
            }
            input_tensor_post_tm = input_tensor_post_tm_tilized;
        }

        // run conv as matmul
        std::optional<ttnn::operations::matmul::MatmulProgramConfig> program_config = std::nullopt;
        std::optional<MemoryConfig> mm_output_memory_config = std::nullopt;
        std::optional<std::string> linear_activation = std::nullopt;

        if (input_tensor_post_tm.is_sharded()) {
            uint32_t num_cores_c = get_num_cores_channels_from_parallel_config(parallel_config);
            program_config = determine_matmul_op_config_from_conv_op_config(
                opt_conv_op_parallel_config,
                opt_conv_op_block_config,
                parallel_config.shard_scheme == TensorMemoryLayout::HEIGHT_SHARDED,
                conv_config.activation,
                parallel_config.shard_orientation == ShardOrientation::COL_MAJOR,
                num_cores_c);
            mm_output_memory_config = conv_out_memory_config;
        } else {
            if (conv_config.activation.has_value()) {
                linear_activation = unary::utils::unary_with_param_to_string(conv_config.activation.value());
            }
        }

        Tensor matmul_output = ttnn::linear(
            input_tensor_post_tm,
            weight_tensor_on_device,
            bias_tensor_on_device,
            false,
            false,
            mm_output_memory_config,
            output_dtype,
            program_config,
            linear_activation,
            compute_config);

        if (conv_config.deallocate_activation) {
            input_tensor_post_tm.deallocate(/*force*/ true);
        }
        if (memory_config.has_value() && memory_config.value() != matmul_output.memory_config()) {
            matmul_output = ttnn::to_memory_config(matmul_output, memory_config.value(), std::nullopt);
        }

        return {matmul_output, output_height, output_width, weight_tensor_on_device, bias_tensor_on_device};
    }
}

ResultWithOptions Conv2dOperation::invoke(
    const ttnn::Tensor& input_tensor,
    const ttnn::Tensor& weight_tensor,
    MeshDevice* device,
    uint32_t in_channels,
    uint32_t out_channels,
    uint32_t batch_size,
    uint32_t input_height,
    uint32_t input_width,
    std::array<uint32_t, 2> kernel_size,
    std::array<uint32_t, 2> stride,
    std::variant<std::array<uint32_t, 2>, std::array<uint32_t, 4>> padding,
    std::array<uint32_t, 2> dilation,
    uint32_t groups,
    const std::optional<const DataType>& dtype,
    const std::optional<const ttnn::Tensor>& bias_tensor,
    const std::optional<const Conv2dConfig>& conv_config_,
    const std::optional<const DeviceComputeKernelConfig>& compute_config_,
    const std::optional<const MemoryConfig>& memory_config,
    const std::optional<const Conv2dSliceConfig>& slice_config_,
    bool return_output_dim,
    bool return_weights_and_bias) {
    return conv2d(
        input_tensor,
        weight_tensor,
        device,
        in_channels,
        out_channels,
        batch_size,
        input_height,
        input_width,
        kernel_size,
        stride,
        padding,
        dilation,
        groups,
        std::move(dtype),
        std::move(bias_tensor),
        std::move(conv_config_),
        std::move(compute_config_),
        std::move(memory_config),
        std::move(slice_config_),
        return_output_dim,
        return_weights_and_bias);
}

}  // namespace conv2d
}  // namespace operations::conv
}  // namespace ttnn<|MERGE_RESOLUTION|>--- conflicted
+++ resolved
@@ -409,35 +409,6 @@
 
         TT_FATAL(conv_config.shard_layout.has_value(), " Conv2D DRAM Slicing must have a shard layout set.");
 
-<<<<<<< HEAD
-        Tensor sliced_input_tensor;
-        if (conv_config.shard_layout.value() == TensorMemoryLayout::WIDTH_SHARDED) {
-            sliced_input_tensor = ttnn::slice(
-                input_tensor_on_device,
-                ttnn::SmallVector<uint32_t>{0, input_slice_height_start, input_slice_width_start, 0},  // Start
-                ttnn::SmallVector<uint32_t>{batch_size, input_slice_height_end, input_slice_width_end, in_channels},
-                ttnn::SmallVector<uint32_t>{1, 1, 1, 1}  // Step
-            );
-        } else {
-            auto sliced_input_tensor_memory_config = std::get<1>(determine_input_memory_config(
-                conv_config,
-                batch_size,
-                ttnn::Shape({batch_size, input_slice_height, input_slice_width, in_channels}),
-                ttnn::Shape({batch_size, output_slice_height, output_slice_width, out_channels}),
-                mm_conv,
-                compute_grid_size,
-                // Setting layout to TILE forces input_channels_alignment to 32.
-                //  The padded_slice op needs aligned reads from L1.
-                Layout::TILE));
-
-            sliced_input_tensor = ttnn::experimental::padded_slice(
-                input_tensor_on_device,
-                ttnn::SmallVector<uint32_t>{0, input_slice_height_start, input_slice_width_start, 0},  // Start
-                ttnn::SmallVector<uint32_t>{batch_size, input_slice_height_end, input_slice_width_end, in_channels},
-                ttnn::SmallVector<uint32_t>{1, 1, 1, 1},  // Step
-                sliced_input_tensor_memory_config);
-        }
-=======
         ShardOrientation shard_orientation =
             conv_config.transpose_shards ? ShardOrientation::COL_MAJOR : ShardOrientation::ROW_MAJOR;
         auto sliced_input_tensor_memory_config = std::get<1>(determine_input_memory_config(
@@ -453,14 +424,12 @@
             Layout::TILE));
 
         Tensor sliced_input_tensor = ttnn::experimental::padded_slice(
-            queue_id,
             input_tensor_on_device,
             ttnn::SmallVector<uint32_t>{0, input_slice_height_start, input_slice_width_start, 0},  // Start
             ttnn::SmallVector<uint32_t>{batch_size, input_slice_height_end, input_slice_width_end, in_channels},
             ttnn::SmallVector<uint32_t>{1, 1, 1, 1},  // Step
             sliced_input_tensor_memory_config);
 
->>>>>>> e5f1384f
         auto conv_config_l1 = conv_config;
         conv_config_l1.deallocate_activation = true;
         conv_config_l1.reallocate_halo_output = true;
