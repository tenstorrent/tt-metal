// SPDX-FileCopyrightText: © 2024 Tenstorrent AI ULC
//
// SPDX-License-Identifier: Apache-2.0

#include <array>
#include <cstdint>
#include <optional>
#include <string>
#include <utility>

#include <tt-metalium/buffer_types.hpp>

#include "tt-metalium/assert.hpp"
#include <tt-logger/tt-logger.hpp>
#include "tt-metalium/math.hpp"
#include <tt_stl/small_vector.hpp>
#include "ttnn/operations/data_movement/slice/slice.hpp"
#include "ttnn/operations/data_movement/untilize/untilize.hpp"
#include "ttnn/tensor/tensor.hpp"
#include "ttnn/tensor/types.hpp"

#include "ttnn/operations/core/compute_kernel/compute_kernel_config.hpp"
#include "ttnn/operations/conv/conv2d/conv2d.hpp"
#include "ttnn/operations/conv/conv2d/conv2d_utils.hpp"
#include "ttnn/operations/conv/conv2d/prepare_conv2d_weights.hpp"
#include "ttnn/operations/conv/conv2d/device/conv2d_op.hpp"
#include "ttnn/operations/matmul/matmul.hpp"
#include "ttnn/operations/sliding_window/halo/halo.hpp"
#include "ttnn/operations/sliding_window/sliding_window.hpp"
#include "ttnn/operations/data_movement/fold/fold.hpp"
#include "ttnn/operations/core/core.hpp"
#include "ttnn/operations/data_movement/move/move.hpp"
#include "ttnn/operations/experimental/slice_write/slice_write.hpp"
#include "ttnn/operations/experimental/padded_slice/padded_slice.hpp"
#include "ttnn/operations/creation.hpp"
#include "ttnn/types.hpp"
namespace ttnn {
namespace operations::conv {
using namespace tt;
using sliding_window::ParallelConfig;
using sliding_window::SlidingWindowConfig;

namespace conv2d {

ResultWithOptions result_to_result_with_options(
    const Result& result, const bool return_output_dim, const bool return_weights_and_bias) {
    if (return_output_dim && return_weights_and_bias) {
        return std::make_tuple(
            std::get<0>(result),
            std::make_tuple(std::get<1>(result), std::get<2>(result)),
            std::make_tuple(std::get<3>(result), std::get<4>(result)));
    } else if (return_output_dim) {
        return std::make_tuple(std::get<0>(result), std::make_tuple(std::get<1>(result), std::get<2>(result)));
    } else if (return_weights_and_bias) {
        return std::make_tuple(std::get<0>(result), std::make_tuple(std::get<3>(result), std::get<4>(result)));
    }
    return std::get<0>(result);
}

ResultWithOptions conv2d(
    QueueId queue_id,
    const ttnn::Tensor& input_tensor,
    const ttnn::Tensor& weight_tensor,
    MeshDevice* device,
    uint32_t in_channels,
    uint32_t out_channels,
    uint32_t batch_size,
    uint32_t input_height,
    uint32_t input_width,
    std::array<uint32_t, 2> kernel_size,
    std::array<uint32_t, 2> stride,
    std::variant<std::array<uint32_t, 2>, std::array<uint32_t, 4>> padding,
    std::array<uint32_t, 2> dilation,
    uint32_t groups,
    const std::optional<const DataType>& dtype,
    const std::optional<const ttnn::Tensor>& bias_tensor,
    const std::optional<const Conv2dConfig>& conv_config_,
    const std::optional<const DeviceComputeKernelConfig>& compute_config_,
    const std::optional<const MemoryConfig>& memory_config_,
    const std::optional<const Conv2dSliceConfig>& dram_slice_config_,
    bool return_output_dim,
    bool return_weights_and_bias) {
    if (dram_slice_config_.has_value()) {
        return result_to_result_with_options(
            conv2d_DRAM(
                queue_id,
                input_tensor,
                weight_tensor,
                device,
                in_channels,
                out_channels,
                batch_size,
                input_height,
                input_width,
                kernel_size,
                stride,
                padding,
                dilation,
                groups,
                dtype,
                bias_tensor,
                conv_config_,
                compute_config_,
                memory_config_,
                dram_slice_config_.value()),
            return_output_dim,
            return_weights_and_bias);
    } else {
        return result_to_result_with_options(
            conv2d_L1(
                queue_id,
                input_tensor,
                weight_tensor,
                device,
                in_channels,
                out_channels,
                batch_size,
                input_height,
                input_width,
                kernel_size,
                stride,
                padding,
                dilation,
                groups,
                dtype,
                bias_tensor,
                conv_config_,
                compute_config_,
                memory_config_),
            return_output_dim,
            return_weights_and_bias);
    }
}

// This function is used for DRAM Slicing
// It divides the output tensor into slices, and calculates the corresponding input slices.
// Uses ttnn::slice to slice the input tensor and bring it to L1.
// Calls conv2d_L1 to perform the convolution on the sliced input tensor.
// Finally, it uses ttnn::experimental::slice_write to write the output tensor back to DRAM.
// The function is called in a loop for each slice of the output tensor.
// The Conv2dSliceConfig is used to determine the slicing configuration. The dimension along which it is sliced, and the
// number of such slices.
// Conv2dConfig does not control the final output, but rather the conv2d_L1 function that is called internally.
Result conv2d_DRAM(
    QueueId queue_id,
    const ttnn::Tensor& input_tensor,
    const ttnn::Tensor& weight_tensor,
    MeshDevice* device,
    uint32_t in_channels,
    uint32_t out_channels,
    uint32_t batch_size,
    uint32_t input_height,
    uint32_t input_width,
    std::array<uint32_t, 2> kernel_size,
    std::array<uint32_t, 2> stride,
    std::variant<std::array<uint32_t, 2>, std::array<uint32_t, 4>> padding,
    std::array<uint32_t, 2> dilation,
    uint32_t groups,
    const std::optional<const DataType>& dtype,
    const std::optional<const ttnn::Tensor>& bias_tensor,
    const std::optional<const Conv2dConfig>& conv_config_,
    const std::optional<const DeviceComputeKernelConfig>& compute_config_,
    const std::optional<const MemoryConfig>& memory_config_,
    Conv2dSliceConfig dram_slice_config) {
    Conv2dConfig conv_config = conv_config_.value_or(Conv2dConfig());
    const DataType output_dtype = dtype.value_or(input_tensor.dtype());
    std::array<uint32_t, 4> padding_n4 = sliding_window::get_pair_n4_padding(padding);
    const bool mm_conv = use_matmul_for_1x1_conv(kernel_size, stride, padding_n4, dilation, groups, conv_config);
    DeviceComputeKernelConfig compute_config = compute_config_.value_or(get_conv_default_compute_kernel_config(device));
    const auto compute_grid_size = device->compute_with_storage_grid_size();

    TT_FATAL(!memory_config_.has_value(), "Setting Memory config for Conv2D with DRAM Slicing is not supported.");
    TT_FATAL(
        !(conv_config.output_layout == Layout::ROW_MAJOR && output_dtype == DataType::BFLOAT8_B),
        "Conv output can't be in Row Major if output dtype is BFloat8_B.");

    auto [output_height, output_width] =
        calculate_output_image_size({input_height, input_width}, kernel_size, stride, padding_n4, dilation);

    const uint32_t output_sliced_dim =
        dram_slice_config.slice_type == Conv2dSliceConfig::SliceType::HEIGHT ? output_height : output_width;

    // If num_slices is not set, automatically determine a value for num_slices that would be functional.
    if (dram_slice_config.num_slices == 0) {
        auto L1_stats = device->allocator()->get_statistics(tt::tt_metal::BufferType::L1);
        uint32_t current_num_slices = 2;
        log_debug(tt::LogOp, "Conv2D DRAM Auto slice with {} free memory", L1_stats.total_free_bytes);
        while (current_num_slices < output_sliced_dim) {
            dram_slice_config.num_slices = current_num_slices;
            if (L1_stats.total_free_bytes >=
                calculate_conv_dram_slice_L1_usage(
                    ConvDRAMParamters{
                        .in_channels = in_channels,
                        .out_channels = out_channels,
                        .batch_size = batch_size,
                        .input_height = input_height,
                        .input_width = input_width,
                        .output_height = output_height,
                        .output_width = output_width,
                        .kernel_size = kernel_size,
                        .stride = stride,
                        .padding_n4 = padding_n4,
                        .dilation = dilation,
                        .groups = groups,
                        .conv_config = conv_config,
                        .compute_kernel_config = compute_config,
                        .compute_grid = compute_grid_size,
                        .weights_shape = weight_tensor.padded_shape(),
                        .weights_datatype = conv_config.weights_dtype.value_or(weight_tensor.dtype()),
                        .input_datatype = input_tensor.dtype(),
                        .output_datatype = output_dtype,
                        .enable_bias = bias_tensor.has_value(),
                        .mm_conv = mm_conv,
                    },
                    device,
                    dram_slice_config)) {
                break;
            }
            current_num_slices++;
        }
        TT_FATAL(
            current_num_slices <= output_sliced_dim,
            "Could not find a suitable number of slices for Conv2D DRAM Slicing. "
            "Either increase the number of slices or reduce the output dimension being sliced.");
        log_debug(tt::LogOp, "Conv2D DRAM Slicing: Automatically determined number of slices: {}", current_num_slices);
    }
    TT_FATAL(dram_slice_config.num_slices > 1, " Number of slices should be greater than 1 for Conv2D DRAM Slicing");
    TT_FATAL(
        dram_slice_config.num_slices < output_sliced_dim,
        " Number of slices {} should be less than the dimension {} being sliced in Conv2D DRAM Slicing",
        dram_slice_config.num_slices,
        output_sliced_dim);

    ttnn::Tensor input_tensor_on_device;
    if (!is_device_tensor(input_tensor)) {
        input_tensor_on_device = ttnn::operations::core::to_device(input_tensor, device, ttnn::DRAM_MEMORY_CONFIG);
    } else {
        input_tensor_on_device = input_tensor;
    }

    const auto unflattened_input_shape = ttnn::Shape{batch_size, input_height, input_width, in_channels};
    input_tensor_on_device = ttnn::reshape(input_tensor_on_device, unflattened_input_shape, unflattened_input_shape);

    ttnn::Tensor weight_tensor_on_device;
    TT_FATAL(input_tensor_on_device.memory_config().is_dram(), "Conv DRAM expects the input tensor to be in DRAM.");
    std::optional<ttnn::Tensor> bias_tensor_on_device;

    TT_FATAL(
        input_tensor_on_device.memory_config().memory_layout() == TensorMemoryLayout::INTERLEAVED,
        "Input Tensor to Conv DRAM should be in Interleaved Memory Layout");

    Tensor dram_output_tensor = tt_metal::create_device_tensor(
        TensorSpec(
            ttnn::Shape({batch_size, output_height, output_width, out_channels}),
            tt_metal::TensorLayout(
                output_dtype,
                tt_metal::PageConfig(conv_config.output_layout),
                MemoryConfig{
                    TensorMemoryLayout::INTERLEAVED,
                    BufferType::DRAM,
                })),
        device);

    uint32_t slice_rounding_value = 1;
    if (conv_config.output_layout == tt_metal::Layout::TILE &&
        dram_slice_config.slice_type == Conv2dSliceConfig::SliceType::WIDTH) {
        // In Conv2d DRAM with Outputs in Tile layout, we need to round the slice size to a multiple of TILE_HEIGHT.
        slice_rounding_value = tt::constants::TILE_HEIGHT;
    }
    uint32_t width_rounding_value =
        (conv_config.output_layout == tt_metal::Layout::TILE) ? tt::constants::TILE_HEIGHT : 1;

    bool first_run = true;
    const uint32_t min_output_slice_size =
        tt::div_up(output_sliced_dim, slice_rounding_value) / dram_slice_config.num_slices;
    const uint32_t output_slice_rem =
        tt::div_up(output_sliced_dim, slice_rounding_value) % dram_slice_config.num_slices;

    uint32_t slice_index = 0;
    uint32_t output_slice_dim_start = 0;

    uint32_t additional_padded_width = 0;

    while ((output_slice_dim_start < output_sliced_dim) && (slice_index < dram_slice_config.num_slices)) {
        const uint32_t output_slice_size =
            slice_rounding_value * (min_output_slice_size + ((slice_index < output_slice_rem) ? 1 : 0));
        const uint32_t output_slice_dim_end = std::min(output_sliced_dim, output_slice_dim_start + output_slice_size);
        const uint32_t this_output_slice_dim = output_slice_dim_end - output_slice_dim_start;

        if (this_output_slice_dim == 0) {
            continue;
        }

        uint32_t output_slice_height_start, output_slice_height_end, input_slice_height_start, input_slice_height_end;
        uint32_t output_slice_width_start, output_slice_width_end, input_slice_width_start, input_slice_width_end;
        int pad_top, pad_bottom, pad_left, pad_right;
        if (dram_slice_config.slice_type == Conv2dSliceConfig::SliceType::HEIGHT) {
            output_slice_height_start = output_slice_dim_start;
            output_slice_height_end = output_slice_dim_end;
            output_slice_width_start = 0;
            output_slice_width_end = output_width;
            input_slice_height_start = (output_slice_height_start * stride[0]) - padding_n4[0];
            input_slice_height_end = ((output_slice_height_end - 1) * stride[0]) - padding_n4[0] +
                                     ((kernel_size[0] - 1) * (dilation[0] - 1)) + kernel_size[0];
            input_slice_width_start = 0;
            input_slice_width_end = input_width;
            pad_top = std::max<int>(0, -input_slice_height_start);
            pad_bottom = std::max<int>(0, input_slice_height_end - input_height);
            pad_left = padding_n4[2];
            pad_right = padding_n4[3];

            input_slice_height_start = std::max<int>(0, input_slice_height_start);
            input_slice_height_end = std::min<int>(input_height, input_slice_height_end);
            if (input_slice_height_start >= input_slice_height_end) {
                continue;
            }
        } else {
            output_slice_height_start = 0;
            output_slice_height_end = output_height;
            output_slice_width_start = output_slice_dim_start;
            output_slice_width_end = output_slice_dim_end;

            input_slice_height_start = 0;
            input_slice_height_end = input_height;
            input_slice_width_start = (output_slice_width_start * stride[1]) - padding_n4[2];
            input_slice_width_end = ((output_slice_width_end - 1) * stride[1]) - padding_n4[2] +
                                    ((kernel_size[1] - 1) * (dilation[1] - 1)) + kernel_size[1];

            pad_top = padding_n4[0];
            pad_bottom = padding_n4[1];
            pad_left = std::max<int>(0, -input_slice_width_start);
            pad_right = std::max<int>(0, input_slice_width_end - input_width);

            input_slice_width_start = std::max<int>(0, input_slice_width_start);
            input_slice_width_end = std::min<int>(input_width, input_slice_width_end);

            if (input_slice_width_start >= input_slice_width_end) {
                continue;
            }
        }

        log_trace(
            LogOp,
            "Conv2d DRAM Slicing: Slice {}: Output Slice Start: ({}, {}), End: ({}, {})",
            slice_index,
            output_slice_height_start,
            output_slice_width_start,
            output_slice_height_end,
            output_slice_width_end);
        log_trace(
            LogOp,
            "Conv2d DRAM Slicing: Slice {}: Input Slice Start: ({}, {}), End: ({}, {})",
            slice_index,
            input_slice_height_start,
            input_slice_width_start,
            input_slice_height_end,
            input_slice_width_end);

        const uint32_t input_slice_height = input_slice_height_end - input_slice_height_start;
        const uint32_t input_slice_width = input_slice_width_end - input_slice_width_start;

        const uint32_t output_slice_height = output_slice_height_end - output_slice_height_start;

        uint32_t output_slice_width = output_slice_width_end - output_slice_width_start;
        if (output_slice_width % width_rounding_value != 0) {
            additional_padded_width = width_rounding_value - (output_slice_width % width_rounding_value);
            log_trace(
                LogOp,
                "Conv2d DRAM Slicing: Slice {}: Additional padding of {} added to the right side.",
                slice_index,
                additional_padded_width);
            pad_right += additional_padded_width * stride[1];
            output_slice_width += additional_padded_width;
        }

        log_debug(
            tt::LogOp,
            "Input Slice : {} x {}, Output Slice {} x {}",
            input_slice_height,
            input_slice_width,
            output_slice_height,
            output_slice_width);

        if (!conv_config.shard_layout.has_value()) {
            if (!conv_config.weights_dtype.has_value()) {
                conv_config.weights_dtype = weight_tensor.dtype();
            }
            conv_config = determine_conv_config_for_auto_shard(
                conv_config,
                mm_conv,
                batch_size,
                in_channels,
                out_channels,
                output_slice_height,
                output_slice_width,
                weight_tensor.logical_shape()[3],
                input_slice_height,
                input_slice_width,
                compute_grid_size,
                input_tensor_on_device.layout(),
                input_tensor_on_device.dtype(),
                output_dtype,
                std::make_optional(input_tensor_on_device.memory_config()),
                kernel_size,
                dilation,
                padding_n4,
                groups,
                bias_tensor.has_value(),
                compute_config);
        }

        TT_FATAL(conv_config.shard_layout.has_value(), " Conv2D DRAM Slicing must have a shard layout set.");

        ShardOrientation shard_orientation =
<<<<<<< HEAD
            conv_config.transpose_shards ? ShardOrientation::COL_MAJOR : ShardOrientation::ROW_MAJOR;
=======
                conv_config.transpose_shards ? ShardOrientation::COL_MAJOR : ShardOrientation::ROW_MAJOR;
>>>>>>> c3e618d8
        auto sliced_input_tensor_memory_config = std::get<1>(determine_input_memory_config(
            conv_config.shard_layout.value(),
            shard_orientation,
            batch_size,
            ttnn::Shape({batch_size, input_slice_height, input_slice_width, in_channels}),
            ttnn::Shape({batch_size, output_slice_height, output_slice_width, out_channels}),
            mm_conv,
            compute_grid_size,
            // Setting layout to TILE forces input_channels_alignment to 32.
            //  The padded_slice op needs aligned reads from L1.
            Layout::TILE));

        Tensor sliced_input_tensor = ttnn::experimental::padded_slice(
            queue_id,
            input_tensor_on_device,
            ttnn::SmallVector<uint32_t>{0, input_slice_height_start, input_slice_width_start, 0},  // Start
            ttnn::SmallVector<uint32_t>{batch_size, input_slice_height_end, input_slice_width_end, in_channels},
            ttnn::SmallVector<uint32_t>{1, 1, 1, 1},  // Step
            sliced_input_tensor_memory_config);

        auto conv_config_l1 = conv_config;
        conv_config_l1.deallocate_activation = true;
        conv_config_l1.reallocate_halo_output = true;

        // Force Conv2d_L1 to always output tiled layout to reduce CB Memory usage.
        conv_config_l1.output_layout = Layout::TILE;

        ttnn::Tensor sliced_output_tensor;
        std::tie(sliced_output_tensor, std::ignore, std::ignore, weight_tensor_on_device, bias_tensor_on_device) =
            conv2d_L1(
                queue_id,
                sliced_input_tensor,
                // TODO: Add check to ensure that the shard_layout and memory_config are the same as the last slice to
                // re-use the weights tensor.
                // TODO: Add caching mechanism for multiple weights tensors, depending on the memory configs.
                first_run ? weight_tensor : weight_tensor_on_device,
                device,
                in_channels,
                out_channels,
                batch_size,
                input_slice_height,
                input_slice_width,
                kernel_size,
                stride,
                std::array<uint32_t, 4>({pad_top, pad_bottom, pad_left, pad_right}),
                dilation,
                groups,
                output_dtype,
                first_run ? bias_tensor : (std::optional<const ttnn::Tensor>)(bias_tensor_on_device),
                conv_config_l1,
                compute_config_,
                memory_config_);

        // slice_write supports all sharding layouts for tiled inputs. For row major, height & block sharding are
        // supported.
        if (sliced_output_tensor.memory_config().memory_layout() != TensorMemoryLayout::HEIGHT_SHARDED &&
            sliced_output_tensor.memory_config().memory_layout() != TensorMemoryLayout::BLOCK_SHARDED &&
            dram_output_tensor.layout() == Layout::ROW_MAJOR) {
            sliced_output_tensor = ttnn::to_memory_config(
                sliced_output_tensor, MemoryConfig{TensorMemoryLayout::INTERLEAVED, BufferType::L1});
        }
        if (sliced_output_tensor.layout() != Layout::ROW_MAJOR && conv_config.output_layout == Layout::ROW_MAJOR) {
            sliced_output_tensor = ttnn::untilize(sliced_output_tensor);
        }
        if (sliced_output_tensor.memory_config().memory_layout() == TensorMemoryLayout::INTERLEAVED) {
            // slice_write expects the output tensor to be correctly shaped when its in interleaved memory layout.
            sliced_output_tensor = ttnn::reshape(
                sliced_output_tensor,
                ttnn::Shape({batch_size, output_slice_height, output_slice_width, out_channels}),
                ttnn::Shape(
                    {batch_size, output_slice_height, output_slice_width, sliced_output_tensor.padded_shape()[3]}));
        }
        ttnn::experimental::slice_write(
            queue_id,
            sliced_output_tensor,
            dram_output_tensor,
            ttnn::SmallVector<uint32_t>{0, output_slice_height_start, output_slice_width_start, 0},
            ttnn::SmallVector<uint32_t>{batch_size, output_slice_height_end, output_slice_width_end, out_channels},
            ttnn::SmallVector<uint32_t>{1, 1, 1, 1});
        first_run = false;
        output_slice_dim_start += output_slice_size;
        slice_index++;
    }

    if (conv_config.deallocate_activation) {
        input_tensor_on_device.deallocate(true);
    }
    const auto flattened_output_shape = flatten_4d_shape(dram_output_tensor.logical_shape());
    const auto flattened_padded_output_shape = flatten_4d_shape(dram_output_tensor.padded_shape());

    dram_output_tensor = ttnn::reshape(dram_output_tensor, flattened_output_shape, flattened_padded_output_shape);

    return {dram_output_tensor, output_height, output_width, weight_tensor_on_device, bias_tensor_on_device};
}

Result conv2d_L1(
    QueueId queue_id,
    const ttnn::Tensor& input_tensor_,
    const ttnn::Tensor& weight_tensor_,
    MeshDevice* device,
    uint32_t in_channels,
    uint32_t out_channels,
    uint32_t batch_size,
    uint32_t input_height,
    uint32_t input_width,
    std::array<uint32_t, 2> kernel_size,
    std::array<uint32_t, 2> stride,
    std::variant<std::array<uint32_t, 2>, std::array<uint32_t, 4>> padding,
    std::array<uint32_t, 2> dilation,
    uint32_t groups,
    const std::optional<const DataType>& dtype,
    const std::optional<const ttnn::Tensor>& bias_tensor_,
    const std::optional<const Conv2dConfig>& conv_config_,
    const std::optional<const DeviceComputeKernelConfig>& compute_config_,
    const std::optional<const MemoryConfig>& memory_config) {
    Conv2dConfig conv_config = conv_config_.value_or(Conv2dConfig());
    const DataType output_dtype = dtype.value_or(input_tensor_.dtype());
    std::array<uint32_t, 4> padding_n4 = sliding_window::get_pair_n4_padding(padding);
    auto input_tensor = input_tensor_;
    const auto& weight_tensor = weight_tensor_;
    std::optional<ttnn::Tensor> bias_tensor = bias_tensor_;
    bool mm_conv = use_matmul_for_1x1_conv(kernel_size, stride, padding_n4, dilation, groups, conv_config);
    // Store the original stride size for weight folding
    auto orig_stride = stride;
    if (conv_config.enable_kernel_stride_folding) {
        auto folding_result = compute_kernel_stride_folding_params(
            input_height, input_width, in_channels, kernel_size, stride, padding_n4, conv_config);
        input_tensor = fold_tensor(input_tensor, device, stride, kernel_size, padding_n4);
        if (conv_config.deallocate_activation) {
            Tensor input_tensor_pre_folded = input_tensor_;
            input_tensor_pre_folded.deallocate(true);
        }

        // Update the input tensor parameters to the folding result
        input_height = folding_result.input_height;
        input_width = folding_result.input_width;
        in_channels = folding_result.in_channels;
        stride = folding_result.stride;
        kernel_size = folding_result.kernel_size;
        mm_conv = folding_result.mm_conv;
    }
    auto [output_height, output_width] =
        calculate_output_image_size({input_height, input_width}, kernel_size, stride, padding_n4, dilation);

    DeviceComputeKernelConfig compute_config = compute_config_.value_or(get_conv_default_compute_kernel_config(device));

    const auto compute_grid_size = device->compute_with_storage_grid_size();

    bool auto_shard = false;
    if (!input_tensor.is_sharded() && !conv_config.shard_layout.has_value()) {
        if (!conv_config.weights_dtype.has_value()) {
            conv_config.weights_dtype = weight_tensor.dtype();
        }
        // In this case we deduce the shard layout.
        conv_config = determine_conv_config_for_auto_shard(
            conv_config,
            mm_conv,
            batch_size,
            in_channels,
            out_channels,
            output_height,
            output_width,
            kernel_size[1],
            input_height,
            input_width,
            compute_grid_size,
            input_tensor.layout(),
            input_tensor.dtype(),
            output_dtype,
            tt::tt_metal::is_device_tensor(input_tensor) ? std::make_optional(input_tensor.memory_config())
                                                         : std::nullopt,
            kernel_size,
            dilation,
            padding_n4,
            groups,
            bias_tensor.has_value(),
            compute_config);
        auto_shard = true;
    }

    auto [input_tensor_post_tm, parallel_config, output_parallel_config] = shard_or_reshard_tensor_if_required(
        device,
        input_tensor,
        conv_config,
        batch_size,
        output_height,
        output_width,
        in_channels,
        out_channels,
        mm_conv,
        auto_shard);

    const uint32_t input_channels_alignment = get_input_channels_alignment(
        input_tensor_post_tm.memory_config().memory_layout(),
        input_tensor.layout(),
        mm_conv,
        input_tensor_post_tm.memory_config());
    const uint32_t in_channels_padded = tt::round_up(
        in_channels, get_num_cores_channels_from_parallel_config(parallel_config) * input_channels_alignment);

    auto [opt_conv_op_parallel_config, opt_conv_op_block_config, conv_out_memory_config] = get_conv_configs(
        conv_config,
        compute_config,
        parallel_config,
        output_parallel_config,
        in_channels_padded,
        out_channels,
        batch_size,
        output_height,
        output_width,
        kernel_size,
        compute_grid_size);

    ttnn::Tensor weight_tensor_on_device = weight_tensor;
    std::optional<ttnn::Tensor> bias_tensor_on_device = bias_tensor;

    // Configure weight and bias preparation parameters
    Conv2dWeightsBiasPrepConfig params(
        input_channels_alignment,
        conv_config.weights_dtype,
        opt_conv_op_block_config.act_block_w_ntiles,
        opt_conv_op_block_config.out_subblock_w_ntiles,
        parallel_config,
        output_parallel_config,
        groups,
        opt_conv_op_block_config.act_block_h_ntiles,
        input_width,
        bias_tensor.has_value(),
        true,  // parameters_on_device
        conv_config.enable_kernel_stride_folding,
        conv_config.full_inner_dim,
        kernel_size,
        orig_stride,
        padding_n4);

    // Prepare weights and move to device if necessary
    if (!is_device_tensor(weight_tensor)) {
        log_debug(tt::LogOp, "conv2d: Preprocessing weights on host and moving to device.");
        std::tie(weight_tensor_on_device, bias_tensor_on_device) =
            prepare_conv_weights_biases_and_move_to_device(weight_tensor, bias_tensor, params, device);
    } else {
        // Check if device weights are properly prepared
        if (is_valid_device_conv_weights(
                weight_tensor_on_device, in_channels, out_channels, conv_config.weights_dtype)) {
            log_debug(tt::LogOp, "conv2d: Using preprocessed weights from device.");
        } else {
            log_warning(
                tt::LogOp,
                "conv2d: Device weights not properly prepared, pulling back to host and trying to reprocess.");
            // Pull weights back to host, prepare them, and push back to device
            ttnn::Tensor host_weight_tensor = ttnn::operations::core::from_device(weight_tensor_on_device);
            std::tie(weight_tensor_on_device, bias_tensor_on_device) =
                prepare_conv_weights_biases_and_move_to_device(host_weight_tensor, bias_tensor, params, device);
        }
    }

    // Prepare bias tensor if it exists and is not yet on device
    if (bias_tensor_on_device.has_value()) {
        if (!is_device_tensor(bias_tensor_on_device.value())) {
            bias_tensor_on_device = prepare_conv_bias_internal(
                bias_tensor_on_device, out_channels, params, weight_tensor_on_device.dtype(), device);
        } else {
            // Check if device bias is properly prepared
            if (is_valid_device_conv_bias(bias_tensor_on_device.value(), out_channels, conv_config.weights_dtype)) {
                log_debug(tt::LogOp, "conv2d: Using preprocessed bias from device.");
            } else {
                log_warning(
                    tt::LogOp, "conv2d: Device bias not properly prepared, pulling back to host and reprocessing.");
                // Pull bias back to host, prepare it, and push back to device
                ttnn::Tensor host_bias_tensor = ttnn::operations::core::from_device(bias_tensor_on_device.value());
                bias_tensor_on_device = prepare_conv_bias_internal(
                    std::optional<const ttnn::Tensor>(host_bias_tensor),
                    out_channels,
                    params,
                    weight_tensor_on_device.dtype(),
                    device);
            }
        }
    }

    // call optimized conv op or matmul micro op
    bool input_is_on_device = tt::tt_metal::is_device_tensor(input_tensor_post_tm);
    TT_ASSERT(input_is_on_device);

    if (!mm_conv) {
        // call halo op
        SlidingWindowConfig sliding_window_config = SlidingWindowConfig{
            .batch_size = batch_size,
            .input_hw = {input_height, input_width},
            .window_hw = {kernel_size[0], kernel_size[1]},
            .stride_hw = {stride[0], stride[1]},
            .padding = {{padding_n4[0], padding_n4[1], padding_n4[2], padding_n4[3]}},
            .dilation_hw = {dilation[0], dilation[1]},
            .num_cores_nhw = opt_conv_op_parallel_config.num_cores_nhw,
            .core_range_set = input_tensor_post_tm.memory_config().shard_spec().value().grid,
            .snap_to_tile = true,
        };

        bool bypass_halo =
            (parallel_config.shard_scheme == TensorMemoryLayout::WIDTH_SHARDED &&
             sliding_window_config.get_pad_h() == 0 && sliding_window_config.get_pad_w() == 0);

        if (bypass_halo) {
            if (input_tensor_post_tm.layout() == Layout::TILE) {
                // Reshape is used as a workaround to an issue in to_layout mentioned here :
                // https://github.com/tenstorrent/tt-metal/issues/16330
                input_tensor_post_tm = ttnn::reshape(input_tensor_post_tm, input_tensor_post_tm.padded_shape());
                input_tensor_post_tm = ttnn::to_layout(input_tensor_post_tm, Layout::ROW_MAJOR);
            }
        } else {
            Tensor halo_output = ttnn::halo(
                queue_id,
                input_tensor_post_tm,
                sliding_window_config,
                0,
                false,
                parallel_config.shard_orientation == ShardOrientation::COL_MAJOR,
                input_tensor_post_tm.memory_config(),
                true,
                conv_config.in_place);

            if (conv_config.deallocate_activation) {
                input_tensor_post_tm.deallocate(/*force*/ true);
            }

            input_tensor_post_tm = std::move(halo_output);

            if (conv_config.reallocate_halo_output) {
                input_tensor_post_tm = ttnn::move(input_tensor_post_tm);
            }
        }

        bool enable_split_reader = conv_config.enable_split_reader;
        if (enable_split_reader && opt_conv_op_block_config.act_block_h_ntiles == 1) {
            // If the activation block height is 1, we can't enable split reader.
            enable_split_reader = false;
            log_warning(
                tt::LogOp,
                "Conv2D: Split reader was requested by the user, but it can't be support with just one tile per core "
                "in activation matrix height.");
        }
        // call conv micro op
        auto conv_output = optimized_conv_new(
            input_tensor_post_tm,
            weight_tensor_on_device,
            bias_tensor_on_device,
            sliding_window_config,
            out_channels,
            groups,
            conv_config.output_layout == Layout::ROW_MAJOR,
            conv_config.activation,
            opt_conv_op_parallel_config,
            opt_conv_op_block_config,
            conv_out_memory_config,
            output_dtype,
            {batch_size, input_height, input_width, in_channels},
            compute_config,
            conv_config.enable_act_double_buffer,
            conv_config.enable_weights_double_buffer,
            conv_config.full_inner_dim,
            enable_split_reader);

        if (memory_config.has_value() && memory_config.value() != conv_output.memory_config()) {
            conv_output = ttnn::to_memory_config(conv_output, memory_config.value(), std::nullopt);
        }
        return {conv_output, output_height, output_width, weight_tensor_on_device, bias_tensor_on_device};
    } else {
        if (input_tensor_post_tm.layout() != Layout::TILE) {
            Tensor input_tensor_post_tm_tilized = ttnn::to_layout(input_tensor_post_tm, Layout::TILE);
            if (conv_config.deallocate_activation) {
                input_tensor_post_tm.deallocate(/*force*/ true);
                input_tensor_post_tm_tilized = ttnn::move(input_tensor_post_tm_tilized);
            }
            input_tensor_post_tm = input_tensor_post_tm_tilized;
        }

        // run conv as matmul
        std::optional<ttnn::operations::matmul::MatmulProgramConfig> program_config = std::nullopt;
        std::optional<MemoryConfig> mm_output_memory_config = std::nullopt;
        std::optional<std::string> activation = std::nullopt;

        if (input_tensor_post_tm.is_sharded()) {
            uint32_t num_cores_c = get_num_cores_channels_from_parallel_config(parallel_config);
            program_config = determine_matmul_op_config_from_conv_op_config(
                opt_conv_op_parallel_config,
                opt_conv_op_block_config,
                parallel_config.shard_scheme == TensorMemoryLayout::HEIGHT_SHARDED,
                conv_config.activation,
                parallel_config.shard_orientation == ShardOrientation::COL_MAJOR,
                num_cores_c);
            mm_output_memory_config = conv_out_memory_config;
        } else {
            if (!conv_config.activation.empty()) {
                activation = conv_config.activation;
            }
        }
        Tensor matmul_output = ttnn::linear(
            input_tensor_post_tm,
            weight_tensor_on_device,
            bias_tensor_on_device,
            false,
            false,
            mm_output_memory_config,
            output_dtype,
            program_config,
            activation,
            compute_config);

        if (conv_config.deallocate_activation) {
            input_tensor_post_tm.deallocate(/*force*/ true);
        }
        if (memory_config.has_value() && memory_config.value() != matmul_output.memory_config()) {
            matmul_output = ttnn::to_memory_config(matmul_output, memory_config.value(), std::nullopt);
        }

        return {matmul_output, output_height, output_width, weight_tensor_on_device, bias_tensor_on_device};
    }
}

ResultWithOptions Conv2dOperation::invoke(
    QueueId queue_id,
    const ttnn::Tensor& input_tensor,
    const ttnn::Tensor& weight_tensor,
    MeshDevice* device,
    uint32_t in_channels,
    uint32_t out_channels,
    uint32_t batch_size,
    uint32_t input_height,
    uint32_t input_width,
    std::array<uint32_t, 2> kernel_size,
    std::array<uint32_t, 2> stride,
    std::variant<std::array<uint32_t, 2>, std::array<uint32_t, 4>> padding,
    std::array<uint32_t, 2> dilation,
    uint32_t groups,
    const std::optional<const DataType>& dtype,
    const std::optional<const ttnn::Tensor>& bias_tensor,
    const std::optional<const Conv2dConfig>& conv_config_,
    const std::optional<const DeviceComputeKernelConfig>& compute_config_,
    const std::optional<const MemoryConfig>& memory_config,
    const std::optional<const Conv2dSliceConfig>& slice_config_,
    bool return_output_dim,
    bool return_weights_and_bias) {
    return conv2d(
        queue_id,
        input_tensor,
        weight_tensor,
        device,
        in_channels,
        out_channels,
        batch_size,
        input_height,
        input_width,
        kernel_size,
        stride,
        padding,
        dilation,
        groups,
        std::move(dtype),
        std::move(bias_tensor),
        std::move(conv_config_),
        std::move(compute_config_),
        std::move(memory_config),
        std::move(slice_config_),
        return_output_dim,
        return_weights_and_bias);
}

}  // namespace conv2d
}  // namespace operations::conv
}  // namespace ttnn<|MERGE_RESOLUTION|>--- conflicted
+++ resolved
@@ -412,11 +412,7 @@
         TT_FATAL(conv_config.shard_layout.has_value(), " Conv2D DRAM Slicing must have a shard layout set.");
 
         ShardOrientation shard_orientation =
-<<<<<<< HEAD
             conv_config.transpose_shards ? ShardOrientation::COL_MAJOR : ShardOrientation::ROW_MAJOR;
-=======
-                conv_config.transpose_shards ? ShardOrientation::COL_MAJOR : ShardOrientation::ROW_MAJOR;
->>>>>>> c3e618d8
         auto sliced_input_tensor_memory_config = std::get<1>(determine_input_memory_config(
             conv_config.shard_layout.value(),
             shard_orientation,
