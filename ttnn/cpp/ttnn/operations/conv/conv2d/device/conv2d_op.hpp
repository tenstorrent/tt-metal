--- conflicted
+++ resolved
@@ -244,12 +244,7 @@
     bool enable_weights_double_buffer;
     bool full_inner_dim;
     bool enable_split_reader;
-<<<<<<< HEAD
-    bool enable_subblock_padding;
     uint32_t pre_op_l1_allocation_size_bytes{};
-=======
-    uint32_t pre_op_l1_allocation_size_bytes;
->>>>>>> ca676150
     OptimizedConvNew(
         const sliding_window::SlidingWindowConfig& sliding_window_config,
         uint32_t output_channels,
