// SPDX-FileCopyrightText: © 2023 Tenstorrent AI ULC
// SPDX-License-Identifier: Apache-2.0

#include <string>

#include "tt-metalium/circular_buffer_config.hpp"
#include "ttnn/operations/conv/conv2d/conv2d_op_program_factory_common.hpp"
#include "ttnn/operations/conv/conv2d/conv2d_utils.hpp"
#include "ttnn/operations/conv/conv2d/device/conv2d_op.hpp"
#include "ttnn/operations/eltwise/unary/common/unary_op_types.hpp"
#include "ttnn/operations/sliding_window/sliding_window.hpp"
#include "ttnn/tensor/types.hpp"
#include <tt-logger/tt-logger.hpp>
#include <tt-metalium/work_split.hpp>
#include <tt-metalium/constants.hpp>
#include <tt-metalium/tt_metal.hpp>
#include <tt-metalium/util.hpp>
#include <tt-metalium/host_api.hpp>
#include "ttnn/operations/compute_throttle_utils.hpp"

namespace ttnn::operations::conv {
namespace conv2d {

tt::tt_metal::operation::ProgramWithCallbacks multi_core_optimized_conv_width_sharded_v2_impl(
    tt::tt_metal::Program& program,
    const Tensor& a,
    const Tensor& b,
    const ttnn::Shape& ashape,
    std::optional<const Tensor> bias,
    const sliding_window::SlidingWindowConfig& sliding_window_config,
    const sliding_window::ParallelConfig& parallel_config,
    const std::vector<uint32_t>& op_trace_metadata,
    const std::vector<sliding_window::ShardBoundary>& shard_boundaries,
    uint32_t output_channels,
    uint32_t groups,
    bool untilize_out,
    bool has_bias,
    const std::optional<unary::UnaryWithParam>& fused_activation,
    const OptimizedConvParallelizationConfig& parallelization_config,
    const OptimizedConvBlockConfig& block_config,
    Tensor& output,
    DeviceComputeKernelConfig compute_kernel_config,
    bool enable_act_double_buffer,
    bool enable_weights_double_buffer,
    bool enable_subblock_padding);

tt::tt_metal::operation::ProgramWithCallbacks multi_core_optimized_conv_sharded_v2_impl(
    tt::tt_metal::Program& program,
    const Tensor& a,
    const Tensor& b,
    const ttnn::Shape& ashape,
    std::optional<const Tensor> bias,
    const sliding_window::SlidingWindowConfig& sliding_window_config,
    const sliding_window::ParallelConfig& parallel_config,
    const std::vector<uint32_t>& op_trace_metadata,
    const std::vector<sliding_window::ShardBoundary>& shard_boundaries,
    uint32_t output_channels,
    uint32_t groups,
    bool untilize_out,
    bool has_bias,
    const std::optional<unary::UnaryWithParam>& fused_activation,
    const OptimizedConvParallelizationConfig& parallelization_config,
    const OptimizedConvBlockConfig& block_config,
    bool transpose_mcast,
    Tensor& output,
    DeviceComputeKernelConfig compute_kernel_config,
    bool enable_act_double_buffer,
    bool enable_weights_double_buffer,
    bool enable_split_reader,
<<<<<<< HEAD
    bool enable_subblock_padding) {
    distributed::MeshDevice* device = a.device();
=======
    bool enable_subblock_padding,
    bool full_inner_dim) {
    tt::tt_metal::IDevice* device = a.device();
>>>>>>> 5d810259
    TT_FATAL(a.layout() == Layout::ROW_MAJOR, "Conv activation should be in row major layout");
    TT_FATAL(a.memory_config().is_sharded(), "Conv activation must be sharded.");
    TT_FATAL(output_channels <= b.padded_shape()[3], "Invalid weight shape. Incorrect weight tensor.");
    const uint32_t act_block_h_ntiles = block_config.act_block_h_ntiles;
    const uint32_t act_block_w_ntiles = block_config.act_block_w_ntiles;
    const uint32_t weight_block_w_ntiles = parallelization_config.per_core_out_matrix_width_ntile;
    const uint32_t out_block_h_ntiles = parallelization_config.per_core_out_matrix_height_ntile;
    const uint32_t out_subblock_h_ntiles = block_config.out_subblock_h_ntiles;
    const uint32_t out_subblock_w_ntiles = block_config.out_subblock_w_ntiles;

    const bool skip_mcast = is_singlecore_skip_mcast(parallelization_config, a.memory_config().memory_layout());

    const tt::DataFormat tilized_act_df = tt::tt_metal::datatype_to_dataformat_converter(output.dtype());

    auto [math_fidelity, math_approx_mode, fp32_dest_acc_en, packer_l1_acc, dst_full_sync_en] =
        get_compute_kernel_config_args(device->arch(), compute_kernel_config);

    uint32_t out_subblock_h_ntiles_padded = out_subblock_h_ntiles;
    if (enable_subblock_padding) {
        uint32_t max_num_subblock = fp32_dest_acc_en ? 4 : 8;
        uint32_t max_subblock_h = fp32_dest_acc_en ? 4 : 8;

        TT_FATAL(
            act_block_h_ntiles == out_block_h_ntiles, "to pad subblock, the number of blocks on height dim must be 1");

        if ((out_subblock_w_ntiles * out_subblock_h_ntiles <= max_num_subblock / 2) and
            (out_subblock_w_ntiles == weight_block_w_ntiles) and (act_block_h_ntiles == out_block_h_ntiles)) {
            uint32_t num_subblock_h = act_block_h_ntiles / out_subblock_h_ntiles;
            uint32_t num_iter = max_subblock_h - out_subblock_h_ntiles;
            uint32_t new_out_subblock_h = out_subblock_h_ntiles;
            uint32_t preferred_out_subblock_h = out_subblock_h_ntiles;

            for (uint32_t i = 0; i < num_iter; ++i) {
                new_out_subblock_h += 1;
                uint32_t new_num_subblock_h = (act_block_h_ntiles + new_out_subblock_h - 1) / new_out_subblock_h;

                if (new_num_subblock_h < num_subblock_h and
                    (out_subblock_w_ntiles * new_out_subblock_h <= max_num_subblock)) {
                    num_subblock_h = new_num_subblock_h;
                    preferred_out_subblock_h = new_out_subblock_h;
                }
            }
            out_subblock_h_ntiles_padded = preferred_out_subblock_h;
        }
    }

    TT_FATAL(
        out_block_h_ntiles >= act_block_h_ntiles,
        "Output block height (in # of tiles) ({}) should be greater than or equal to activation block height (in # of "
        "tiles) ({})",
        out_block_h_ntiles,
        act_block_h_ntiles);

    // Tensor b has weights and it should be tiled layout after converting conv weights into weight matrix
    TT_FATAL(b.layout() == Layout::TILE, "Conv weights should be in tiled layout");
    TT_FATAL(b.padded_shape()[0] == 1, "Conv weight matrix shape is invalid");
    TT_FATAL(b.padded_shape()[1] == 1, "Conv weight matrix shape is invalid");
    uint32_t weight_matrix_height = b.padded_shape()[2];
    uint32_t weight_matrix_width = b.padded_shape()[3];
    uint32_t weight_matrix_width_ntiles = weight_matrix_width / tt::constants::TILE_WIDTH;

    const std::array<uint32_t, 2> shard_shape = a.shard_spec().value().shape;

    // parallelization config
    const auto& p_config = parallelization_config;
    uint32_t num_cores_x = p_config.grid_size.x;
    uint32_t num_cores_y = p_config.grid_size.y;
    uint32_t total_num_cores = num_cores_x * num_cores_y;

    uint32_t per_core_out_matrix_width_ntiles = parallelization_config.per_core_out_matrix_width_ntile;
    uint32_t per_core_out_matrix_height_ntiles = parallelization_config.per_core_out_matrix_height_ntile;
    const bool block_sharded = a.memory_config().memory_layout() == TensorMemoryLayout::BLOCK_SHARDED;
    const bool height_sharded = a.memory_config().memory_layout() == TensorMemoryLayout::HEIGHT_SHARDED;

    const bool slice_inner_dim = height_sharded || !full_inner_dim;

    uint32_t conv_act_c_blocks;
    uint32_t input_channels_padded;
    if (block_sharded) {
        conv_act_c_blocks =
            a.shard_spec().value().orientation == ShardOrientation::ROW_MAJOR ? num_cores_x : num_cores_y;
        if (transpose_mcast) {
            TT_FATAL(conv_act_c_blocks == num_cores_y, "Expected conv_act_c_blocks to be equal to height of grid");
            input_channels_padded = shard_shape[1] * num_cores_y;
        } else {
            TT_FATAL(conv_act_c_blocks == num_cores_x, "Expected conv_act_c_blocks to be equal to width of grid");
            input_channels_padded = shard_shape[1] * num_cores_x;
        }
    } else {
        conv_act_c_blocks = 1;
        input_channels_padded = shard_shape[1];
    }
    const ttnn::Shape ashape_with_channels_padded({ashape[0], ashape[1], ashape[2], input_channels_padded});
    uint32_t conv_act_size_w = ashape_with_channels_padded[2];
    const uint32_t conv_act_size_c = ashape_with_channels_padded[3];
    const uint32_t filter_h = (uint32_t)sliding_window_config.window_hw.first;   // filter_h
    const uint32_t filter_w = (uint32_t)sliding_window_config.window_hw.second;  // filter_W
    uint32_t pad_w = (uint32_t)sliding_window_config.get_pad_w();
    const uint32_t dilation_h = (uint32_t)sliding_window_config.dilation_hw.first;
    const uint32_t dilation_w = (uint32_t)sliding_window_config.dilation_hw.second;
    const uint32_t stride_w = (uint32_t)sliding_window_config.stride_hw.second;

    if (sliding_window_config.is_transpose) {
        auto input_shape = sliding_window_config.get_transposed_full_input_shape();
        conv_act_size_w = input_shape[2];
        pad_w = 0;
    }

    const bool is_conv_1d_depthwise_conv =
        is_1d_deptwise_conv(groups, ashape[3], output_channels, filter_w, ashape[2], has_bias);
    if ((block_sharded || is_conv_1d_depthwise_conv) && enable_split_reader) {
        enable_split_reader = false;
        log_warning(tt::LogOp, "Split reader is not supported for block sharded or 1d depthwise conv");
    }

    TT_FATAL(input_channels_padded >= ashape[3], "Incorrect padding of input channels!");
    // check is for 16-byte alignment
    TT_FATAL(
        // Since fp16 is smalleset data format used for halo output, 8 input_channels is enough for 16 byte alignment
        input_channels_padded % 8 == 0,
        "Expected input channels to be padded for 16 byte alignment in L1 ({} % 16 != 0)",
        input_channels_padded);
    if (enable_split_reader) {
        TT_FATAL(
            (act_block_h_ntiles / block_config.out_subblock_h_ntiles) >= 2,
            "split reader needs to have at leaset two subblocks");
        TT_FATAL(
            block_config.act_block_h_ntiles % block_config.out_subblock_h_ntiles == 0,
            "Out_block_h must be divisible by out_subblock_h!");
    }

    // Compute the 2d matrix shape
    auto [act_matrix_shape, act_matrix_shape_unpadded] =
        optimized_conv_op_utils::compute_opt_conv_activation_as_mm_shape(
            ashape_with_channels_padded,
            sliding_window_config,
            parallelization_config.num_cores_nhw,
            out_block_h_ntiles);
    TT_FATAL(act_matrix_shape.size() == 3, "act_matrix_shape should have be of size 3");
    TT_FATAL(act_matrix_shape[0] == 1, "act_matrix_shape should have 1 as the first dimension");
    uint32_t act_matrix_height = (uint32_t)act_matrix_shape[1];
    uint32_t act_matrix_width = (uint32_t)act_matrix_shape[2];
    if (block_sharded) {
        act_matrix_width =
            tt::round_up((input_channels_padded / conv_act_c_blocks) * filter_w * filter_h, tt::constants::TILE_WIDTH) *
            conv_act_c_blocks;
    }

    const uint32_t act_matrix_height_unpadded = (uint32_t)act_matrix_shape_unpadded[1];

    if (has_bias) {
        if (is_conv_1d_depthwise_conv) {
            TT_THROW("Bias is not supported for depthwise conv1d");
        }
        // Tensor bias is of shape {output_channels}
        TT_FATAL(bias.has_value(), "Error");
        TT_FATAL(bias.value().buffer() != nullptr, "Error");
        auto bias_shape_without_padding = bias.value().logical_shape();
        TT_FATAL(bias_shape_without_padding[0] == 1, "Bias should have batch == 1");
    }

    // matrix multiplication shape check valid for all convs except depthwise conv1d
    TT_FATAL(
        act_matrix_width == weight_matrix_height || is_conv_1d_depthwise_conv,
        "The width of tensor a {} needs to match the height of tensor b {}",
        act_matrix_width,
        weight_matrix_height);
    // Tile size divisibility checks
    TT_FATAL(
        act_matrix_height % tt::constants::TILE_HEIGHT == 0, "Height of activation matrix needs to be divisible by 32");
    TT_FATAL(
        act_matrix_width % tt::constants::TILE_WIDTH == 0, "Width of activation matrix needs to be divisible by 32");
    TT_FATAL(
        weight_matrix_height % tt::constants::TILE_HEIGHT == 0, "Height of weight matrix needs to be divisible by 32");
    TT_FATAL(
        weight_matrix_width % tt::constants::TILE_WIDTH == 0, "Width of weight matrix needs to be divisible by 32");

    // Device compatibility checks
    TT_FATAL(
        a.storage_type() == StorageType::DEVICE && b.storage_type() == StorageType::DEVICE,
        "Operands to large matmul need to be on device!");
    TT_FATAL(a.device() == b.device(), "Operands to conv need to be on the same device!");
    TT_FATAL(
        a.buffer() != nullptr && b.buffer() != nullptr, "Operands to conv need to be allocated in buffers on device!");
    if (has_bias) {
        TT_FATAL(bias.value().storage_type() == StorageType::DEVICE, "Bias should be on device");
        TT_FATAL(bias.value().device() == a.device(), "Bias should be on the same device as act tensor");
    }

    // Convert tensor dims to tile dims
    const uint32_t act_matrix_height_ntiles = act_matrix_height / tt::constants::TILE_HEIGHT;
    const uint32_t act_matrix_width_ntiles = act_matrix_width / tt::constants::TILE_WIDTH;

    TT_FATAL(
        act_matrix_height_ntiles % act_block_h_ntiles == 0,
        "act_matrix_height_ntiles {} should be divisible by act_block_h_ntiles {}",
        act_matrix_height_ntiles,
        act_block_h_ntiles);
    TT_FATAL(
        act_matrix_width_ntiles % act_block_w_ntiles == 0,
        "act_matrix_width_ntiles {} should be divisible by act_block_w_ntiles {}",
        act_matrix_width_ntiles,
        act_block_w_ntiles);
    TT_FATAL(
        weight_matrix_width_ntiles % weight_block_w_ntiles == 0,
        "weight_matrix_width_ntiles {} should be divisible by weight_block_w_ntiles {}",
        weight_matrix_width_ntiles,
        weight_block_w_ntiles);
    TT_FATAL(
        act_matrix_height_ntiles % out_block_h_ntiles == 0,
        "act_matrix_height_ntiles {} should be divisible by out_block_h_ntiles {}",
        act_matrix_height_ntiles,
        out_block_h_ntiles);

    const uint32_t num_blocks_act_h = act_matrix_height_ntiles / act_block_h_ntiles;
    const uint32_t num_blocks_out_h = act_matrix_height_ntiles / out_block_h_ntiles;
    const uint32_t num_blocks_act_w = slice_inner_dim ? filter_h : 1;
    const uint32_t num_blocks_weight_w = weight_matrix_width_ntiles / weight_block_w_ntiles;

    // act block info
    uint32_t act_block_w_datums = act_matrix_width / num_blocks_act_w;
    uint32_t act_block_h_datums = act_matrix_height / num_blocks_act_h;

    uint32_t act_block_h_nsubblocks = block_config.act_block_h_ntiles / block_config.out_subblock_h_ntiles;
    uint32_t act_block_h_nsubblocks_split = act_block_h_nsubblocks;
    uint32_t act_block_h_nsubblocks_split_last = 0;
    if (enable_split_reader) {
        act_block_h_nsubblocks_split_last = act_block_h_nsubblocks / 2;
        act_block_h_nsubblocks_split = act_block_h_nsubblocks - act_block_h_nsubblocks_split_last;
    }
    uint32_t act_block_h_datums_split =
        act_block_h_nsubblocks_split * out_subblock_h_ntiles * tt::constants::TILE_HEIGHT;
    uint32_t act_block_h_datums_split_last =
        act_block_h_nsubblocks_split_last * out_subblock_h_ntiles * tt::constants::TILE_HEIGHT;

    uint32_t act_block_num_tiles_split = act_block_h_nsubblocks_split * out_subblock_h_ntiles * act_block_w_ntiles;
    uint32_t act_block_num_tiles_split_last =
        act_block_h_nsubblocks_split_last * out_subblock_h_ntiles * act_block_w_ntiles;

    // weight block info
    uint32_t weight_block_w_datums = weight_matrix_width / num_blocks_weight_w;
    TT_FATAL(
        weight_block_w_ntiles % out_subblock_w_ntiles == 0,
        "weight_block_w_ntiles {} should be divisible by weight_block_w_ntiles {}",
        weight_block_w_ntiles,
        out_subblock_w_ntiles);
    uint32_t weight_num_subblocks = weight_block_w_ntiles / out_subblock_w_ntiles;
    uint32_t weight_block_h_ntiles = is_conv_1d_depthwise_conv ? act_block_h_ntiles : act_block_w_ntiles;
    uint32_t weight_block_num_tiles = weight_block_w_ntiles * weight_block_h_ntiles;

    // writer of conv op partially removes padding on the width
    // it removes the padding done for block width but it doesn't remove padding done for tiled width
    uint32_t output_channels_padded_to_tile_width = tt::round_up(output_channels, tt::constants::TILE_WIDTH);
    TT_FATAL(
        output_channels_padded_to_tile_width <= weight_matrix_width,
        "output_channels_padded_to_tile_width {} should be less than or equal to weight_matrix_width {}",
        output_channels_padded_to_tile_width,
        weight_matrix_width);
    uint32_t num_blocks_output_w =
        (uint32_t)std::ceil((double)output_channels_padded_to_tile_width / (double)weight_block_w_datums);
    uint32_t last_block_width_datums = (output_channels_padded_to_tile_width % weight_block_w_datums == 0)
                                           ? weight_block_w_datums
                                           : (output_channels_padded_to_tile_width % weight_block_w_datums);
    TT_FATAL(
        last_block_width_datums % tt::constants::TILE_WIDTH == 0,
        "last_block_width_datums {} should be divisible by TILE_WIDTH",
        last_block_width_datums);

    TT_FATAL(output.is_sharded(), "Output buffer must be sharded!");

    // out
    uint32_t out_subblock_num_tiles = out_subblock_h_ntiles * out_subblock_w_ntiles;
    TT_FATAL(out_subblock_num_tiles <= 8, "Need to ensure that matmul partials fit in dst");

    TT_FATAL(
        act_block_h_ntiles % out_subblock_h_ntiles == 0,
        "act_block_h_ntiles {} should be divisible by out_subblock_h_ntiles {}",
        act_block_h_ntiles,
        out_subblock_h_ntiles);

    const uint32_t act_num_subblocks = act_block_h_ntiles / out_subblock_h_ntiles;
    const uint32_t act_block_num_tiles = act_block_h_ntiles * act_block_w_ntiles;
    const uint32_t act_subblock_h_ntiles = out_subblock_h_ntiles;
    const uint32_t act_subblock_num_tiles = act_subblock_h_ntiles * act_block_w_ntiles;

    const uint32_t in0_num_blocks_w = conv_act_c_blocks * num_blocks_act_w;

    // weight
    const uint32_t weight_dram_addr = b.buffer()->address();

    // bias
    tt::tt_metal::Buffer* bias_buffer = nullptr;
    uint32_t bias_dram_addr = 0;
    uint32_t bias_ntiles = 0;
    if (has_bias) {
        bias_buffer = bias.value().buffer();
        bias_dram_addr = bias_buffer->address();
        bias_ntiles =
            bias.value().padded_shape()[3] / tt::constants::TILE_WIDTH;  // TODO: support non tile multiple sizes
    }

    uint32_t output_height_padded_to_tile_height = tt::round_up(act_matrix_height_unpadded, tt::constants::TILE_HEIGHT);
    uint32_t output_height_num_tiles = output_height_padded_to_tile_height / tt::constants::TILE_HEIGHT;
    TT_FATAL(
        output_height_num_tiles <= act_matrix_height_ntiles,
        "output_height_num_tiles {} should be less than or equal to act_matrix_height_ntiles {}",
        output_height_num_tiles,
        act_matrix_height_ntiles);

    const uint32_t window_outer = num_blocks_act_w;
    const uint32_t window_inner = block_sharded ? filter_h : filter_h * filter_w / num_blocks_act_w;
    log_debug(tt::LogOp, "window_outer: {}, window_inner: {}", window_outer, window_inner);

    TT_FATAL(
        weight_matrix_width_ntiles % per_core_out_matrix_width_ntiles == 0,
        "weight_matrix_width_ntiles {} should be divisible by per_core_out_matrix_width_ntiles {}",
        weight_matrix_width_ntiles,
        per_core_out_matrix_width_ntiles);
    TT_FATAL(
        per_core_out_matrix_width_ntiles % weight_block_w_ntiles == 0,
        "per_core_out_matrix_width_ntiles {} should be divisible by weight_block_w_ntiles {}",
        per_core_out_matrix_width_ntiles,
        weight_block_w_ntiles);
    uint32_t num_blocks_weight_w_per_core = per_core_out_matrix_width_ntiles / weight_block_w_ntiles;
    if (height_sharded) {
        TT_FATAL(
            num_blocks_weight_w_per_core == num_blocks_weight_w,
            "num_blocks_weight_w_per_core {} should be equal to num_blocks_weight_w {}",
            num_blocks_weight_w_per_core,
            num_blocks_weight_w);
    }
    uint32_t num_weight_slices_width = weight_matrix_width_ntiles / per_core_out_matrix_width_ntiles;
    uint32_t total_num_cores_per_weight_slice = 0;
    uint32_t total_num_cores_per_act_slice = 0;  // only used when (BLOCK_SHARDING && !transpose_mcast)
    if (block_sharded) {
        if (transpose_mcast) {
            TT_FATAL(
                num_cores_y % num_weight_slices_width == 0,
                "num_cores_y {} should be divisible by num_weight_slices_width {}",
                num_cores_y,
                num_weight_slices_width);
            uint32_t num_cores_y_per_weight_slice_width = num_cores_y / num_weight_slices_width;
            total_num_cores_per_weight_slice = num_cores_y_per_weight_slice_width * num_cores_x;
        } else {
            TT_FATAL(
                num_cores_x % num_weight_slices_width == 0,
                "num_cores_x {} should be divisible by num_weight_slices_width {}",
                num_cores_x,
                num_weight_slices_width);
            uint32_t num_cores_x_per_weight_slice_width = num_cores_x / num_weight_slices_width;
            uint32_t num_act_slices_height = act_matrix_height_ntiles / per_core_out_matrix_height_ntiles;
            total_num_cores_per_act_slice = num_cores_x * num_cores_y / num_act_slices_height;
            log_debug(tt::LogOp, "total_num_cores_per_act_slice: {}", total_num_cores_per_act_slice);
            total_num_cores_per_weight_slice = num_cores_x_per_weight_slice_width * num_cores_y;
        }
        TT_FATAL(
            total_num_cores_per_weight_slice * per_core_out_matrix_height_ntiles == act_matrix_height_ntiles,
            "total_num_cores_per_weight_slice {} * per_core_out_matrix_height_ntiles {} should be equal to "
            "act_matrix_height_ntiles {}",
            total_num_cores_per_weight_slice,
            per_core_out_matrix_height_ntiles,
            act_matrix_height_ntiles);
    } else {
        TT_FATAL(
            num_cores_y % num_weight_slices_width == 0,
            "num_cores_y {} should be divisible by num_weight_slices_width {}",
            num_cores_y,
            num_weight_slices_width);
        uint32_t num_cores_y_per_weight_slice_width = num_cores_y / num_weight_slices_width;
        total_num_cores_per_weight_slice = num_cores_y_per_weight_slice_width * num_cores_x;
        TT_FATAL(
            total_num_cores * per_core_out_matrix_height_ntiles >= act_matrix_height_ntiles,
            "total_num_cores {} * per_core_out_matrix_height_ntiles {} should be greater than or equal to "
            "act_matrix_height_ntiles {}",
            total_num_cores,
            per_core_out_matrix_height_ntiles,
            act_matrix_height_ntiles);
    }
    TT_FATAL(
        per_core_out_matrix_height_ntiles % act_block_h_ntiles == 0,
        "per_core_out_matrix_height_ntiles {} should be divisible by act_block_h_ntiles {}",
        per_core_out_matrix_height_ntiles,
        act_block_h_ntiles);
    uint32_t num_blocks_act_h_per_core = per_core_out_matrix_height_ntiles / act_block_h_ntiles;
    // TT_FATAL(per_core_out_matrix_height_ntiles % out_block_h_ntiles == 0);
    // uint32_t num_blocks_out_h_per_core = per_core_out_matrix_height_ntiles / out_block_h_ntiles;
    uint32_t num_blocks_out_h_per_core =
        (per_core_out_matrix_height_ntiles + out_block_h_ntiles - 1) / out_block_h_ntiles;
    bool act_height_sliced = per_core_out_matrix_height_ntiles < act_matrix_height_ntiles;
    if (not act_height_sliced) {
        TT_FATAL(
            num_blocks_act_h_per_core == num_blocks_act_h,
            "num_blocks_act_h_per_core {} should be equal to num_blocks_act_h {}",
            num_blocks_act_h_per_core,
            num_blocks_act_h);
        TT_FATAL(
            num_blocks_out_h_per_core == num_blocks_out_h,
            "num_blocks_out_h_per_core {} should be equal to num_blocks_out_h {}",
            num_blocks_out_h_per_core,
            num_blocks_out_h);
        TT_FATAL(num_cores_x == 1, "num_cores_x {} should be equal to 1", num_cores_x);
    }
    uint32_t act_block_h_datums_last_block =
        (per_core_out_matrix_height_ntiles - (num_blocks_act_h_per_core - 1) * act_block_h_ntiles) *
        tt::constants::TILE_HEIGHT;

    std::vector<std::vector<uint16_t>> conv_sharded_input_top_left_indices =
        ttnn::operations::sliding_window::generate_sliding_window_op_config(
            op_trace_metadata,
            shard_boundaries,
            stride_w,
            true,
            enable_split_reader ? act_block_h_datums_split : act_block_h_datums,
            enable_split_reader ? act_block_h_datums_split_last : 0);

    // create sharded ttnn config tensors
    DataType indices_tt_dtype = DataType::UINT16;
    // For 2d convs, each core in a column or row share the same specs
    CoreCoord grid_size = parallel_config.grid.bounding_box().grid_size();

    Tensor conv_reader_indices_tensor = ttnn::operations::sliding_window::construct_on_host_config_tensor(
        conv_sharded_input_top_left_indices, parallel_config);
    conv_reader_indices_tensor = ttnn::operations::sliding_window::move_config_tensor_to_device(
        conv_reader_indices_tensor, parallel_config, block_sharded, a.device());

    const tt::tt_metal::DeviceStorage& conv_reader_indices_storage = conv_reader_indices_tensor.device_storage();

    TT_FATAL(act_matrix_height_ntiles % per_core_out_matrix_height_ntiles == 0, "Error");
    uint32_t total_active_num_cores_per_weight_slice = act_matrix_height_ntiles / per_core_out_matrix_height_ntiles;
    TT_FATAL(total_active_num_cores_per_weight_slice <= total_num_cores_per_weight_slice, "Error");
    uint32_t total_noop_cores = total_num_cores_per_weight_slice - total_active_num_cores_per_weight_slice;
    uint32_t total_active_num_cores = total_active_num_cores_per_weight_slice * num_weight_slices_width;
    if (block_sharded) {
        TT_FATAL(total_noop_cores == 0, "Error");
        TT_FATAL(total_active_num_cores == total_num_cores, "Error");
    }

    if (has_bias) {
        TT_FATAL(bias_ntiles == weight_matrix_width_ntiles, "Error");
    }
    uint32_t bias_ntiles_per_core = bias_ntiles / num_weight_slices_width;

    CoreRange all_cores(CoreCoord(0, 0), CoreCoord(num_cores_x - 1, num_cores_y - 1));
    TT_FATAL(total_active_num_cores >= num_cores_x, "Error");
    uint32_t num_active_cores_x = num_cores_x;
    uint32_t num_active_cores_y_with_full_x = total_active_num_cores / num_cores_x;
    uint32_t num_active_cores_x_last_y = total_active_num_cores % num_cores_x;
    TT_FATAL(
        (num_active_cores_x * num_active_cores_y_with_full_x) + num_active_cores_x_last_y == total_active_num_cores,
        "Error");

    std::set<CoreRange> all_active_cores_set;
    all_active_cores_set.insert(
        CoreRange(CoreCoord(0, 0), CoreCoord(num_active_cores_x - 1, num_active_cores_y_with_full_x - 1)));
    if (num_active_cores_x_last_y > 0) {
        all_active_cores_set.insert(CoreRange(
            CoreCoord(0, num_active_cores_y_with_full_x),
            CoreCoord(num_active_cores_x_last_y - 1, num_active_cores_y_with_full_x)));
    }
    CoreRangeSet all_active_cores(all_active_cores_set);
    std::set<CoreRange> noop_cores_set;
    if (total_noop_cores > 0) {
        TT_FATAL(
            total_noop_cores == num_cores_x - num_active_cores_x_last_y,
            "Expected total_noop_cores {} to be equal to num_cores_x {} - num_active_cores_x_last_y {}",
            total_noop_cores,
            num_cores_x,
            num_active_cores_x_last_y);
        noop_cores_set.insert(CoreRange(
            CoreCoord(num_active_cores_x_last_y, num_active_cores_y_with_full_x),
            CoreCoord(num_cores_x - 1, num_active_cores_y_with_full_x)));
    }
    CoreRangeSet noop_cores(noop_cores_set);

    // Mcast cores
    // If total_num_cores, there is no mcasting
    CoreCoord top_left_core = {(std::size_t)0, (std::size_t)0};
    CoreCoord top_left_core_plus_one = {(std::size_t)1, (std::size_t)1};
    CoreCoord bottom_right_core = {(std::size_t)num_cores_x - 1, (std::size_t)num_cores_y - 1};
    auto top_left_core_physical = device->worker_core_from_logical_core(top_left_core);
    auto top_left_core_plus_one_physical = device->worker_core_from_logical_core(top_left_core_plus_one);
    auto bottom_right_core_physical = device->worker_core_from_logical_core(bottom_right_core);

    CoreRange mcast_sender_cores(top_left_core, top_left_core);  // If single core, this kernel doesn't do mcasting
    CoreRangeSet mcast_receiver_cores;
    uint32_t weights_mcast_sender_semaphore_id{};
    uint32_t weights_mcast_receiver_semaphore_id{};
    uint32_t act_mcast_sender_semaphore_id = 0;
    uint32_t act_mcast_receiver_semaphore_id = 0;
    std::vector<uint32_t> act_mcast_noc_y;
    if (block_sharded) {
        // 2D mcast
        if (transpose_mcast && !skip_mcast) {
            mcast_sender_cores = CoreRange(top_left_core, CoreCoord(0, num_cores_y - 1));
            mcast_receiver_cores = CoreRange(CoreCoord(1, 0), bottom_right_core);
        } else if (!skip_mcast) {
            mcast_sender_cores = CoreRange(top_left_core, CoreCoord(num_cores_x - 1, 0));
            mcast_receiver_cores = CoreRange(CoreCoord(0, 1), bottom_right_core);
        }
        weights_mcast_sender_semaphore_id = tt::tt_metal::CreateSemaphore(program, all_cores, INVALID);
        weights_mcast_receiver_semaphore_id = tt::tt_metal::CreateSemaphore(program, all_cores, INVALID);
    } else {
        // 1D mcast
        if (total_num_cores > 1) {
            std::set<CoreRange> mcast_receiver_set;
            if (num_cores_x > 1) {
                mcast_receiver_set.insert(CoreRange(CoreCoord(1, 0), CoreCoord(num_active_cores_x - 1, 0)));
            }
            if (num_cores_y > 1) {
                if (num_active_cores_y_with_full_x >= 2) {
                    mcast_receiver_set.insert(CoreRange(
                        CoreCoord(0, 1), CoreCoord(num_active_cores_x - 1, num_active_cores_y_with_full_x - 1)));
                }
                if (num_active_cores_x_last_y > 0) {
                    mcast_receiver_set.insert(CoreRange(
                        CoreCoord(0, num_active_cores_y_with_full_x),
                        CoreCoord(num_active_cores_x_last_y - 1, num_active_cores_y_with_full_x)));
                }
            }
            mcast_receiver_cores = mcast_receiver_set;
            weights_mcast_sender_semaphore_id = tt::tt_metal::CreateSemaphore(program, all_cores, INVALID);
            weights_mcast_receiver_semaphore_id = tt::tt_metal::CreateSemaphore(program, all_cores, INVALID);
        }
    }

    std::vector<uint32_t> reader_rt_args;
    std::vector<uint32_t> reader_compile_time_args;
    std::vector<uint32_t> writer_compile_time_args;

    uint32_t conv_act_c_read_bytes = conv_act_size_c * a.element_size() / conv_act_c_blocks;
    uint32_t act_block_w_extra_align_bytes =
        block_sharded
            ? (tt::round_up(shard_shape[1] * filter_h * filter_w, tt::constants::TILE_WIDTH) -
               (shard_shape[1] * filter_h * filter_w)) *
                  a.element_size()
            : (tt::round_up(shard_shape[1] * filter_w, tt::constants::TILE_WIDTH) - (shard_shape[1] * filter_w)) *
                  a.element_size();
    const uint32_t act_block_w_extra_align_scalars = act_block_w_extra_align_bytes / a.element_size();
    // When using block float format, we must handle cases where the data doesn't align to 16-scalar boundaries.
    // If act_block_w_extra_align_bytes contains a number of scalars that isn't a multiple of 16,
    // we need to zero out the temporary circular buffers used during the tiling process.
    // Failing to do this could allow residual junk data in L1 memory to corrupt valid input data.
    const bool needs_act_block_zero_out =
        act_block_w_extra_align_scalars % 16 != 0 && tt::tt_metal::is_block_float(output.dtype());

    const uint32_t tilized_act_tile_size = tt::tt_metal::detail::TileSize(tilized_act_df);

    // Only enable packer l1 accumulation when there are in0_num_blocks_w > 2, otherwise
    // unnecessary overhead for reconfigs are added. Last iteration of l1 accumulation
    // does a spill and reload, so need more than 2 blocks to use l1 acc for packer
    // For bias, last iteration of l1 acc remains in intermediate buffer, does not spill and reload
    const bool packer_l1_acc_en = determine_packer_l1_acc(packer_l1_acc, has_bias, in0_num_blocks_w);

    Conv2dConfig conv_config = Conv2dConfig{
        .weights_dtype = b.dtype(),
        .shard_layout = a.memory_config().memory_layout(),
        .output_layout = (untilize_out ? Layout::ROW_MAJOR : Layout::TILE),
        .enable_act_double_buffer = enable_act_double_buffer,
        .enable_weights_double_buffer = enable_weights_double_buffer,
        .enable_split_reader = enable_split_reader};
    std::vector<CBInfo> cb_info = get_cb_info(
        compute_kernel_config,
        block_config,
        p_config,
        b.padded_shape(),
        {filter_h, filter_w},
        conv_config,
        a.dtype(),
        output.dtype(),
        shard_shape,
        has_bias,
        is_conv_1d_depthwise_conv,
        skip_mcast);

    access_cb_info_by_name(cb_info, Conv2dCb::READER_INDICES).page_size = conv_sharded_input_top_left_indices[0].size();

    // call function to allocate circular buffers
    allocate_cbs(cb_info, program, all_cores, a, output, conv_reader_indices_tensor);

    const tt::tt_metal::CBHandle cb_sharded_act = get_cb_info_by_name(cb_info, Conv2dCb::ACT_SHARDED).handle;
    const tt::tt_metal::CBHandle cb_output = get_cb_info_by_name(cb_info, Conv2dCb::OUT).handle;
    const bool partials_cb_uses_output = get_cb_info_by_name(cb_info, Conv2dCb::MATMUL_PARTIALS).is_globally_allocated;
    log_debug(tt::LogOp, "partials_cb_uses_output: {}", partials_cb_uses_output);
    const tt::tt_metal::CBHandle cb_partials = get_cb_info_by_name(cb_info, Conv2dCb::MATMUL_PARTIALS).handle;

    std::string reader_kernel;
    std::string compute_kernel =
        "ttnn/cpp/ttnn/operations/conv/conv2d/device/kernels/conv_bmm_tilize_col_major_out_blocks.cpp";
    std::string writer_mcast_sender_kernel;
    std::string writer_mcast_receiver_kernel;

    // Input should always be sharded in this conv; always use reader kernel for input shard with halo and padding
    if (filter_h >= 1 and filter_w >= 1) {
        if (!is_conv_1d_depthwise_conv && block_sharded) {
            // Block sharded conv
            reader_kernel =
                "ttnn/cpp/ttnn/operations/conv/conv2d/device/kernels/"
                "reader_conv_activations_2d_mcast_padded_with_halo_3x3_weights_v2.cpp";
            writer_mcast_sender_kernel =
                "ttnn/cpp/ttnn/operations/conv/conv2d/device/kernels/"
                "writer_tiled_out_2d_mcast_sender_conv_weights_tiled_col_to_rm_blocks.cpp";
            writer_mcast_receiver_kernel =
                "ttnn/cpp/ttnn/operations/conv/conv2d/device/kernels/"
                "writer_tiled_out_2d_mcast_receiver_conv_weights_tiled_col_to_rm_blocks.cpp";
            act_mcast_sender_semaphore_id = tt::tt_metal::CreateSemaphore(program, all_cores, INVALID);
            act_mcast_receiver_semaphore_id = tt::tt_metal::CreateSemaphore(program, all_cores, INVALID);

            if (transpose_mcast) {
                act_mcast_noc_y.reserve(num_cores_y);
                for (uint32_t core_idx_y = 0; core_idx_y < num_cores_y; ++core_idx_y) {
                    act_mcast_noc_y.push_back(device->worker_core_from_logical_core({0, core_idx_y}).y);
                }
            } else {
                // NOTE: using same var for x as well, this is intentional
                act_mcast_noc_y.reserve(num_cores_x);
                for (int32_t core_idx_x = 0; core_idx_x < num_cores_x; ++core_idx_x) {
                    act_mcast_noc_y.push_back(device->worker_core_from_logical_core({(uint32_t)core_idx_x, 0}).x);
                }
            }
        } else if (is_conv_1d_depthwise_conv) {
            // 1D Depthwise Conv (height sharded)
            TT_FATAL(
                act_block_w_datums == tt::round_up(conv_act_size_c * filter_w, tt::constants::TILE_WIDTH), "Error");

            compute_kernel = "ttnn/cpp/ttnn/operations/conv/conv2d/device/kernels/compute_depthwise_conv1d.cpp";
            reader_kernel = "ttnn/cpp/ttnn/operations/conv/conv2d/device/kernels/reader_depthwise_conv1d.cpp";
            writer_mcast_sender_kernel =
                "ttnn/cpp/ttnn/operations/conv/conv2d/device/kernels/"
                "reader_writer_tiled_out_1d_mcast_sender_conv_weights_tiled_col_to_rm_blocks.cpp";
            writer_mcast_receiver_kernel =
                "ttnn/cpp/ttnn/operations/conv/conv2d/device/kernels/"
                "reader_writer_tiled_out_1d_mcast_receiver_conv_weights_tiled_col_to_rm_blocks.cpp";

        } else {
            // Height sharded conv
            TT_FATAL(
                act_block_w_datums == tt::round_up(conv_act_size_c * filter_w, tt::constants::TILE_WIDTH), "Error");

            reader_kernel =
                "ttnn/cpp/ttnn/operations/conv/conv2d/device/kernels/"
                "reader_conv_activations_padded_with_halo_3x3_weights_v2.cpp";

            writer_mcast_sender_kernel =
                "ttnn/cpp/ttnn/operations/conv/conv2d/device/kernels/"
                "reader_writer_tiled_out_1d_mcast_sender_conv_weights_tiled_col_to_rm_blocks.cpp";
            writer_mcast_receiver_kernel =
                "ttnn/cpp/ttnn/operations/conv/conv2d/device/kernels/"
                "reader_writer_tiled_out_1d_mcast_receiver_conv_weights_tiled_col_to_rm_blocks.cpp";
        }
    } else {
        TT_THROW("Sharded input not supported for this conv yet!");
    }

    uint32_t reader_arg_act_block_h_datums = (enable_split_reader ? act_block_h_datums_split : act_block_h_datums);
    TT_FATAL(reader_arg_act_block_h_datums % 2 == 0, "2 Indices are packed in one uint32_t word.");

    reader_compile_time_args = {
        (uint32_t)dilation_h,
        (uint32_t)dilation_w,
        (uint32_t)stride_w,
        (uint32_t)conv_act_c_read_bytes,
        (uint32_t)window_outer,
        (uint32_t)window_inner,
        (uint32_t)(enable_split_reader ? act_block_num_tiles_split / conv_act_c_blocks
                                       : act_block_num_tiles / conv_act_c_blocks),
        (uint32_t)filter_h,
        (uint32_t)filter_w,
        (uint32_t)conv_act_size_w + (pad_w),
        (uint32_t)act_block_w_extra_align_bytes,                          // only used for 1d systolic variant
        (uint32_t)num_blocks_act_h_per_core,                              // act_num_blocks_h
        (uint32_t)act_block_num_tiles,                                    // act_block_num_tiles
        (uint32_t)conv_act_c_blocks,                                      // act_w_num_outer
        (uint32_t)(transpose_mcast ? num_cores_y - 1 : num_cores_x - 1),  // act_mcast_num_dests
        (uint32_t)(transpose_mcast ? num_cores_y - 1 : num_cores_x - 1),  // act_mcast_num_cores
        (uint32_t)act_mcast_sender_semaphore_id,
        (uint32_t)act_mcast_receiver_semaphore_id,
        (uint32_t)act_block_num_tiles * tilized_act_tile_size,  // act_mcast_sender_size_bytes
        (uint32_t)(transpose_mcast ? 1 : 0),
        (uint32_t)needs_act_block_zero_out,  // zero_out_act_cb
        get_cb_info_by_name(cb_info, Conv2dCb::ACT).index,
        get_cb_info_by_name(cb_info, Conv2dCb::ACT_SHARDED).index,
        get_cb_info_by_name(cb_info, Conv2dCb::READER_INDICES).index,
        get_cb_info_by_name(cb_info, Conv2dCb::ACT_TILIZED).index,
        get_cb_info_by_name(cb_info, Conv2dCb::ACT_ROW_MAJOR_BFLOAT16).index,
        get_cb_info_by_name(cb_info, Conv2dCb::L1_ARRAY).index,
    };

    std::map<std::string, std::string> reader_defines;
    std::map<std::string, std::string> writer_defines;
    std::map<std::string, std::string> writer_mcast_sender_defines;
    std::map<std::string, std::string> compute_defines;
    if (total_num_cores == 1) {
        writer_mcast_sender_defines["SKIP_MCAST"] = "1";
    }
    if (skip_mcast) {
        reader_defines["SKIP_MCAST"] = "1";
    }
    if (has_bias) {
        writer_defines["FUSE_BIAS"] = "1";
        writer_mcast_sender_defines["FUSE_BIAS"] = "1";
        compute_defines["FUSE_BIAS"] = "1";
    }
    if (fused_activation.has_value()) {
        if (fused_activation.value().op_type == unary::UnaryOpType::RELU) {
            compute_defines["PACK_RELU"] = "1";
        } else {
            compute_defines.merge(ttnn::operations::unary::utils::get_defines(
                fused_activation.value().op_type, fused_activation.value().params, "ACTIVATION", "i"));
        }
    }

    if (enable_split_reader) {
        reader_defines["SPLIT_READER"] = "1";
        compute_defines["SPLIT_READER"] = "1";
    }

    if (packer_l1_acc_en) {
        compute_defines["PACKER_L1_ACC"] = "1";
    }
    if (weight_block_w_ntiles <= 8) {
        compute_defines["PACKER_UNTILIZE"] = "1";
    }
    ttnn::operations::compute_throttle_utils::throttle_mm_perf(
        device->arch(), total_num_cores, compute_defines, ttnn::get_throttle_level(compute_kernel_config));

    for (auto elem : compute_defines) {
        log_debug(tt::LogOp, "compute_defines: {} = {}", elem.first, elem.second);
    }

    writer_compile_time_args = {
        get_cb_info_by_name(cb_info, Conv2dCb::WEIGHTS).index,
        get_cb_info_by_name(cb_info, Conv2dCb::BIAS).index,
        (uint32_t)(bias_buffer == nullptr ? 0 : (bias_buffer->buffer_type() == BufferType::DRAM ? 1 : 0)),
        get_cb_info_by_name(cb_info, Conv2dCb::ACT_SECOND_READER).index,
        get_cb_info_by_name(cb_info, Conv2dCb::ACT_SHARDED).index,
        get_cb_info_by_name(cb_info, Conv2dCb::READER_INDICES).index,
        num_blocks_act_w,
        weight_block_num_tiles,
        conv_act_c_blocks,
        weight_block_h_ntiles,
        weight_block_w_ntiles,
        weight_matrix_width_ntiles,
        weight_matrix_width_ntiles * weight_block_h_ntiles,
        weight_block_w_ntiles,

        // bias
        bias_ntiles_per_core,

        num_blocks_act_h_per_core,
        num_blocks_weight_w_per_core};

    if (enable_split_reader) {
        std::vector<uint32_t> split_reader_args = {
            (uint32_t)(conv_act_c_read_bytes > 0),
            (uint32_t)act_block_num_tiles_split_last / conv_act_c_blocks,
            (uint32_t)conv_act_c_read_bytes,
            (uint32_t)filter_w,                       // weight_size_w
            (uint32_t)(conv_act_size_w + pad_w),      // conv_act_size_w_padded
            (uint32_t)act_block_w_extra_align_bytes,  // only used for 1d systolic variant
            (uint32_t)needs_act_block_zero_out,
            (uint32_t)dilation_h,
            (uint32_t)dilation_w,
            (uint32_t)stride_w};
        writer_compile_time_args.insert(
            writer_compile_time_args.end(), split_reader_args.begin(), split_reader_args.end());
    } else {
        std::vector<uint32_t> split_reader_args(10, 0);
        writer_compile_time_args.insert(
            writer_compile_time_args.end(), split_reader_args.begin(), split_reader_args.end());
    }

    std::vector<uint32_t> compute_kernel_args = {
        act_block_w_ntiles,
        act_num_subblocks,
        act_block_num_tiles,
        act_subblock_num_tiles,
        act_subblock_h_ntiles,

        weight_num_subblocks,
        weight_block_num_tiles,
        weight_block_w_ntiles,

        num_blocks_act_h_per_core,
        in0_num_blocks_w,
        num_blocks_weight_w_per_core,

        out_subblock_h_ntiles_padded,
        out_subblock_w_ntiles,
        out_subblock_num_tiles,

        height_sharded,
        untilize_out,

        bias_ntiles_per_core,

        get_cb_info_by_name(cb_info, Conv2dCb::BIAS).index,
        skip_mcast ? get_cb_info_by_name(cb_info, Conv2dCb::ACT_TILIZED).index
                   : get_cb_info_by_name(cb_info, Conv2dCb::ACT).index,
        get_cb_info_by_name(cb_info, Conv2dCb::WEIGHTS).index,
        get_cb_info_by_name(cb_info, Conv2dCb::ACT_ROW_MAJOR_BFLOAT16).index,
        get_cb_info_by_name(cb_info, Conv2dCb::ACT_SECOND_READER).index,
        get_cb_info_by_name(cb_info, Conv2dCb::MATMUL_PARTIALS).index,
        get_cb_info_by_name(cb_info, Conv2dCb::ACT_TILIZED).index,

        get_cb_info_by_name(cb_info, Conv2dCb::OUT).index,
        get_cb_info_by_name(cb_info, Conv2dCb::TEMP_SUM).index,
        partials_cb_uses_output,
        conv_act_c_blocks};

    const tt::tt_metal::NOC writer_mcast_noc = tt::tt_metal::detail::GetPreferredNOCForDRAMRead(device->arch());
    const tt::tt_metal::NOC reader_noc =
        writer_mcast_noc == tt::tt_metal::NOC::NOC_0 ? tt::tt_metal::NOC::NOC_1 : tt::tt_metal::NOC::NOC_0;
    auto writer_mcast_sender_id = CreateKernel(
        program,
        writer_mcast_sender_kernel,
        mcast_sender_cores,
        tt::tt_metal::DataMovementConfig{
            .processor = tt::tt_metal::DataMovementProcessor::RISCV_0,
            .noc = writer_mcast_noc,
            .compile_args = writer_compile_time_args,
            .defines = writer_mcast_sender_defines});

    tt::tt_metal::KernelHandle writer_mcast_receiver_id = -1;
    if (total_num_cores > 1) {
        writer_mcast_receiver_id = CreateKernel(
            program,
            writer_mcast_receiver_kernel,
            mcast_receiver_cores,
            tt::tt_metal::DataMovementConfig{
                .processor = tt::tt_metal::DataMovementProcessor::RISCV_0,
                .noc = writer_mcast_noc,
                .compile_args = writer_compile_time_args,
                .defines = writer_defines});
    }

    auto reader_id = CreateKernel(
        program,
        reader_kernel,
        all_active_cores,
        tt::tt_metal::DataMovementConfig{
            .processor = tt::tt_metal::DataMovementProcessor::RISCV_1,
            .noc = reader_noc,
            .compile_args = reader_compile_time_args,
            .defines = reader_defines});

    // Compile compute kernel for active cores only
    // Compile blank kernel for noop cores
    auto compute_id = CreateKernel(
        program,
        compute_kernel,
        all_active_cores,
        tt::tt_metal::ComputeConfig{
            .math_fidelity = math_fidelity,
            .fp32_dest_acc_en = fp32_dest_acc_en,
            .compile_args = compute_kernel_args,
            .defines = compute_defines});

    for (uint32_t core_i = 0; core_i < total_active_num_cores; core_i++) {
        uint32_t core_x_i = core_i % num_cores_x;
        uint32_t core_y_i = core_i / num_cores_x;
        CoreRange core(CoreCoord(core_x_i, core_y_i), CoreCoord(core_x_i, core_y_i));
        bool noop_core = false;

        // per core specific args
        uint32_t weight_slice_i;
        if (block_sharded && transpose_mcast || !block_sharded) {
            weight_slice_i = core_i / total_num_cores_per_weight_slice;
        } else {
            weight_slice_i = core_i % total_num_cores_per_act_slice;
        }
        uint32_t out_start_tile_id_w = weight_slice_i * per_core_out_matrix_width_ntiles;
        uint32_t bias_tile_offset = weight_slice_i * per_core_out_matrix_width_ntiles;
        if (has_bias) {
            TT_FATAL(
                bias_tile_offset < bias_ntiles,
                "bias_tile_offset {} should be less than bias_ntiles {}",
                bias_tile_offset,
                bias_ntiles);
        }

        if (block_sharded) {
            bool reader_is_noc_0 = reader_noc == tt::tt_metal::NOC::NOC_0;

            if (transpose_mcast) {
                CoreCoord bottom_core = {(std::size_t)core_x_i, (std::size_t)num_cores_y - 1};
                auto bottom_core_physical = device->worker_core_from_logical_core(bottom_core);

                uint32_t act_mcast_dest_noc_start_x = bottom_core_physical.x;
                uint32_t act_mcast_dest_noc_start_y =
                    reader_is_noc_0 ? top_left_core_physical.y : bottom_core_physical.y;
                uint32_t act_mcast_dest_noc_end_x = bottom_core_physical.x;
                uint32_t act_mcast_dest_noc_end_y = reader_is_noc_0 ? bottom_core_physical.y : top_left_core_physical.y;
                reader_rt_args = {
                    (uint32_t)noop_core,

                    // mcast args
                    act_mcast_dest_noc_start_x,
                    act_mcast_dest_noc_start_y,
                    act_mcast_dest_noc_end_x,
                    act_mcast_dest_noc_end_y,
                    core_y_i,                          // act_mcast_sender_id (goes down the column)
                    (uint32_t)bottom_core_physical.x,  // act_mcast_sender_noc_x
                };
                reader_rt_args.insert(
                    reader_rt_args.end(), act_mcast_noc_y.begin(), act_mcast_noc_y.end());  // act_mcast_sender_noc_y
            } else {
                CoreCoord core = {core_x_i, core_y_i};
                auto core_physical = device->worker_core_from_logical_core(core);
                CoreCoord bottom_right_core = {(std::size_t)num_cores_x - 1, (std::size_t)num_cores_y - 1};
                auto bottom_right_core_physical = device->worker_core_from_logical_core(bottom_right_core);

                uint32_t act_mcast_dest_noc_start_x =
                    reader_is_noc_0 ? top_left_core_physical.x : bottom_right_core_physical.x;
                uint32_t act_mcast_dest_noc_start_y = core_physical.y;
                uint32_t act_mcast_dest_noc_end_x =
                    reader_is_noc_0 ? bottom_right_core_physical.x : top_left_core_physical.x;
                uint32_t act_mcast_dest_noc_end_y = core_physical.y;
                reader_rt_args = {
                    (uint32_t)noop_core,

                    // mcast args
                    act_mcast_dest_noc_start_x,
                    act_mcast_dest_noc_start_y,
                    act_mcast_dest_noc_end_x,
                    act_mcast_dest_noc_end_y,
                    core_x_i,                   // act_mcast_sender_id (goes along the row)
                    (uint32_t)core_physical.y,  // act_mcast_sender_noc_x
                };
                reader_rt_args.insert(
                    reader_rt_args.end(), act_mcast_noc_y.begin(), act_mcast_noc_y.end());  // act_mcast_sender_noc_y
            }
        } else {
            reader_rt_args = {(uint32_t)noop_core};
        }
        SetRuntimeArgs(program, reader_id, core, reader_rt_args);

        std::vector<uint32_t> sender_rt_args = {
            weight_dram_addr,
            bias_dram_addr,
            out_start_tile_id_w,

            // bias
            bias_tile_offset,

            (uint32_t)noop_core};

        if (block_sharded) {
            // 2D mcast
            if (transpose_mcast) {
                CoreCoord right_core = {(std::size_t)num_cores_x - 1, (std::size_t)core_y_i};
                auto right_core_physical = device->worker_core_from_logical_core(right_core);
                if (core_x_i == 0) {
                    // sender
                    if (writer_mcast_noc == tt::tt_metal::NOC::NOC_0) {
                        sender_rt_args.push_back(top_left_core_plus_one_physical.x);  // weights_mcast_dest_noc_start_x
                        sender_rt_args.push_back(right_core_physical.y);              // weights_mcast_dest_noc_start_y
                        sender_rt_args.push_back(bottom_right_core_physical.x);       // weights_mcast_dest_noc_end_x
                        sender_rt_args.push_back(right_core_physical.y);              // weights_mcast_dest_noc_end_y
                    } else {
                        sender_rt_args.push_back(bottom_right_core_physical.x);       // weights_mcast_dest_noc_start_x
                        sender_rt_args.push_back(right_core_physical.y);              // weights_mcast_dest_noc_start_y
                        sender_rt_args.push_back(top_left_core_plus_one_physical.x);  // weights_mcast_dest_noc_end_x
                        sender_rt_args.push_back(right_core_physical.y);              // weights_mcast_dest_noc_end_y
                    }

                    sender_rt_args.push_back(num_cores_x - 1);  // weights_mcast_num_dests
                    sender_rt_args.push_back(num_cores_x - 1);  // weights_mcast_num_cores
                    sender_rt_args.push_back(weights_mcast_sender_semaphore_id);
                    sender_rt_args.push_back(weights_mcast_receiver_semaphore_id);
                    sender_rt_args.push_back(output.buffer()->aligned_page_size());

                    SetRuntimeArgs(program, writer_mcast_sender_id, core, sender_rt_args);
                } else {
                    std::vector<uint32_t> receiver_rt_args{
                        (uint32_t)noop_core,
                        top_left_core_physical.x,  // weights_mcast_sender_noc_x
                        right_core_physical.y,     // weights_mcast_sender_noc_y
                        weights_mcast_sender_semaphore_id,
                        weights_mcast_receiver_semaphore_id};

                    SetRuntimeArgs(program, writer_mcast_receiver_id, core, receiver_rt_args);
                }
            } else {
                CoreCoord top_core = {(std::size_t)core_x_i, 0};
                auto top_core_physical = device->worker_core_from_logical_core(top_core);
                if (core_y_i == 0) {
                    // sender
                    if (writer_mcast_noc == tt::tt_metal::NOC::NOC_0) {
                        sender_rt_args.push_back(top_core_physical.x);                // weights_mcast_dest_noc_start_x
                        sender_rt_args.push_back(top_left_core_plus_one_physical.y);  // weights_mcast_dest_noc_start_y
                        sender_rt_args.push_back(top_core_physical.x);                // weights_mcast_dest_noc_end_x
                        sender_rt_args.push_back(bottom_right_core_physical.y);       // weights_mcast_dest_noc_end_y
                    } else {
                        sender_rt_args.push_back(top_core_physical.x);                // weights_mcast_dest_noc_start_x
                        sender_rt_args.push_back(bottom_right_core_physical.y);       // weights_mcast_dest_noc_start_y
                        sender_rt_args.push_back(top_core_physical.x);                // weights_mcast_dest_noc_end_x
                        sender_rt_args.push_back(top_left_core_plus_one_physical.y);  // weights_mcast_dest_noc_end_y
                    }

                    sender_rt_args.push_back(num_cores_y - 1);  // weights_mcast_num_dests
                    sender_rt_args.push_back(num_cores_y - 1);  // weights_mcast_num_cores
                    sender_rt_args.push_back(weights_mcast_sender_semaphore_id);
                    sender_rt_args.push_back(weights_mcast_receiver_semaphore_id);

                    SetRuntimeArgs(program, writer_mcast_sender_id, core, sender_rt_args);
                } else {
                    std::vector<uint32_t> receiver_rt_args{
                        (uint32_t)noop_core,
                        top_core_physical.x,       // weights_mcast_sender_noc_x
                        top_left_core_physical.y,  // weights_mcast_sender_noc_y
                        weights_mcast_sender_semaphore_id,
                        weights_mcast_receiver_semaphore_id};
                    SetRuntimeArgs(program, writer_mcast_receiver_id, core, receiver_rt_args);
                }
            }
        } else {
            // 1D mcast
            if (core_x_i == 0 and core_y_i == 0) {
                // sender
                if (writer_mcast_noc == tt::tt_metal::NOC::NOC_0) {
                    sender_rt_args.push_back(top_left_core_physical.x);      // weights_mcast_dest_noc_start_x
                    sender_rt_args.push_back(top_left_core_physical.y);      // weights_mcast_dest_noc_start_y
                    sender_rt_args.push_back(bottom_right_core_physical.x);  // weights_mcast_dest_noc_end_x
                    sender_rt_args.push_back(bottom_right_core_physical.y);  // weights_mcast_dest_noc_end_y
                } else {
                    sender_rt_args.push_back(bottom_right_core_physical.x);  // weights_mcast_dest_noc_start_x
                    sender_rt_args.push_back(bottom_right_core_physical.y);  // weights_mcast_dest_noc_start_y
                    sender_rt_args.push_back(top_left_core_physical.x);      // weights_mcast_dest_noc_end_x
                    sender_rt_args.push_back(top_left_core_physical.y);      // weights_mcast_dest_noc_end_y
                }
                sender_rt_args.push_back(total_active_num_cores - 1);  // weights_mcast_num_dests
                sender_rt_args.push_back(total_num_cores - 1);         // weights_mcast_num_cores
                sender_rt_args.push_back(weights_mcast_sender_semaphore_id);
                sender_rt_args.push_back(weights_mcast_receiver_semaphore_id);

                SetRuntimeArgs(program, writer_mcast_sender_id, core, sender_rt_args);
            } else {
                std::vector<uint32_t> receiver_rt_args{
                    (uint32_t)noop_core,
                    top_left_core_physical.x,  // weights_mcast_sender_noc_x
                    top_left_core_physical.y,  // weights_mcast_sender_noc_y
                    weights_mcast_sender_semaphore_id,
                    weights_mcast_receiver_semaphore_id};

                SetRuntimeArgs(program, writer_mcast_receiver_id, core, receiver_rt_args);
            }
        }

    }  // for num_cores

    std::vector<CoreCoord> mcast_sender_cores_vec =
        grid_to_cores(mcast_sender_cores.start_coord, mcast_sender_cores.end_coord, true);
    // Capture conv_reader_indices_storage to cache this with the program
    auto override_runtime_arguments_callback =
        [mcast_sender_cores = mcast_sender_cores_vec,
         writer_mcast_sender_id = writer_mcast_sender_id,
         cb_sharded_act = cb_sharded_act,
         cb_output = cb_output,
         cb_partials = cb_partials,
         partials_cb_uses_output = partials_cb_uses_output,
         has_bias = has_bias,
         conv_reader_indices_storage = conv_reader_indices_storage](
            const void* operation,
            Program& program,
            const std::vector<Tensor>& input_tensors,
            const std::vector<std::optional<const Tensor>>& optional_input_tensors,
            const std::vector<Tensor>& output_tensors) {
            // Reader config indices is an optional static sharded tensor, so no need to update address
            TT_FATAL(output_tensors.size() == 1, "Error");

            auto src_buffer_a = input_tensors.at(0).buffer();
            auto src_buffer_b = input_tensors.at(1).buffer();

            std::optional<tt::tt_metal::Buffer*> src_buffer_c = std::nullopt;
            if (has_bias) {
                src_buffer_c = optional_input_tensors.at(0).value().buffer();
                TT_FATAL(src_buffer_c.value() != nullptr, "Error");
            }

            auto& writer_sender_kernel_args_by_core = GetRuntimeArgs(program, writer_mcast_sender_id);
            for (const auto& core : mcast_sender_cores) {
                auto& runtime_args = writer_sender_kernel_args_by_core[core.x][core.y];
                runtime_args[0] = src_buffer_b->address();
                if (has_bias) {
                    runtime_args[1] = (*src_buffer_c)->address();
                }
            }

            UpdateDynamicCircularBufferAddress(program, cb_sharded_act, *src_buffer_a);
            UpdateDynamicCircularBufferAddress(program, cb_output, *output_tensors.at(0).buffer());
            if (partials_cb_uses_output) {
                UpdateDynamicCircularBufferAddress(program, cb_partials, *output_tensors.at(0).buffer());
            }
        };
    return {.program = std::move(program), .override_runtime_arguments_callback = override_runtime_arguments_callback};
}

tt::tt_metal::operation::ProgramWithCallbacks multi_core_optimized_conv_sharded_v2_new(
    const Tensor& a,
    const Tensor& b,
    const std::optional<const Tensor>& bias,
    const sliding_window::SlidingWindowConfig& sliding_window_config,
    uint32_t output_channels,
    uint32_t groups,
    bool untilize_out,
    const std::optional<unary::UnaryWithParam>& fused_activation,
    const OptimizedConvParallelizationConfig& parallelization_config,
    const OptimizedConvBlockConfig& block_config,
    DataType output_dtype,
    std::array<std::uint32_t, 4> input_tensor_shape,
    std::optional<const DeviceComputeKernelConfig> compute_kernel_config,
    Tensor& output,
    bool enable_act_double_buffer,
    bool enable_weights_double_buffer,
    bool enable_split_reader,
    bool enable_subblock_padding,
    bool full_inner_dim) {
    tt::tt_metal::Program program = tt::tt_metal::CreateProgram();

    ttnn::operations::sliding_window::ParallelConfig parallel_config{
        .grid = a.shard_spec().value().grid,
        .shard_scheme = a.memory_config().memory_layout(),
        .shard_orientation = a.shard_spec().value().orientation};

    std::vector<uint32_t> op_trace_metadata =
        ttnn::operations::sliding_window::generate_op_trace_metadata(sliding_window_config);
    std::vector<sliding_window::ShardBoundary> shard_boundaries =
        ttnn::operations::sliding_window::generate_shard_boundaries(sliding_window_config, op_trace_metadata);

    if (a.memory_config().memory_layout() == TensorMemoryLayout::WIDTH_SHARDED) {
        return multi_core_optimized_conv_width_sharded_v2_impl(
            program,
            a,
            b,
            ttnn::Shape(input_tensor_shape),
            bias,
            sliding_window_config,
            parallel_config,
            op_trace_metadata,
            shard_boundaries,
            output_channels,
            groups,
            untilize_out,
            bias.has_value(),
            fused_activation,
            parallelization_config,
            block_config,
            output,
            compute_kernel_config.value(),
            enable_act_double_buffer,
            enable_weights_double_buffer,
            enable_subblock_padding);
    }
    return multi_core_optimized_conv_sharded_v2_impl(
        program,
        a,
        b,
        ttnn::Shape(input_tensor_shape),
        bias,
        sliding_window_config,
        parallel_config,
        op_trace_metadata,
        shard_boundaries,
        output_channels,
        groups,
        untilize_out,
        bias.has_value(),
        fused_activation,
        parallelization_config,
        block_config,
        a.shard_spec().value().orientation == ShardOrientation::COL_MAJOR,
        output,
        compute_kernel_config.value(),
        enable_act_double_buffer,
        enable_weights_double_buffer,
        enable_split_reader,
        enable_subblock_padding,
        full_inner_dim);
}
}  // namespace conv2d

}  // namespace ttnn::operations::conv<|MERGE_RESOLUTION|>--- conflicted
+++ resolved
@@ -67,14 +67,9 @@
     bool enable_act_double_buffer,
     bool enable_weights_double_buffer,
     bool enable_split_reader,
-<<<<<<< HEAD
-    bool enable_subblock_padding) {
-    distributed::MeshDevice* device = a.device();
-=======
     bool enable_subblock_padding,
     bool full_inner_dim) {
-    tt::tt_metal::IDevice* device = a.device();
->>>>>>> 5d810259
+    distributed::MeshDevice* device = a.device();
     TT_FATAL(a.layout() == Layout::ROW_MAJOR, "Conv activation should be in row major layout");
     TT_FATAL(a.memory_config().is_sharded(), "Conv activation must be sharded.");
     TT_FATAL(output_channels <= b.padded_shape()[3], "Invalid weight shape. Incorrect weight tensor.");
