--- conflicted
+++ resolved
@@ -1299,16 +1299,6 @@
         }
         // Local L1 to store array for reader indices
         // All convs use packed uint16 indices, so each entry can be 2B (not 4)
-<<<<<<< HEAD
-        cb_indices.cb_for_reader_indices = cb_indices.get_next_cb_index();
-        CircularBufferConfig cb_for_reader_indices_config =
-            CircularBufferConfig(
-                out_block_h_datums * 2, {{cb_indices.cb_for_reader_indices, tt::DataFormat::Float16_b}})
-                .set_page_size(cb_indices.cb_for_reader_indices, out_block_h_datums * 2);
-        cb_for_reader_indices_config.set_globally_allocated_address(*conv_reader_indices_storage.get_buffer());
-        auto cb_for_reader_indices_id =
-            tt_metal::CreateCircularBuffer(program, all_cores, cb_for_reader_indices_config);
-=======
         CBHandle cb_for_reader_indices_id = 0;
         std::tie(cb_indices.cb_for_reader_indices, cb_for_reader_indices_id) = tt::tt_metal::create_cb(
             cb_indices.get_next_cb_index(),
@@ -1317,8 +1307,7 @@
             out_block_h_datums * 2,
             1,
             tt::DataFormat::Float16_b,
-            &*conv_reader_indices_buffer);
->>>>>>> ea570efb
+            conv_reader_indices_storage.get_buffer());
 
         // Local L1 to store temp vars
         cb_indices.cb_for_l1_array = cb_indices.get_next_cb_index();
