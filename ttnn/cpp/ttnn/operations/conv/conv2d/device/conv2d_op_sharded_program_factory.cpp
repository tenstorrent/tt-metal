// SPDX-FileCopyrightText: © 2023 Tenstorrent AI ULC
// SPDX-License-Identifier: Apache-2.0

#include <umd/device/types/xy_pair.h>
#include <cstdint>
#include <string>

#include "tt-metalium/assert.hpp"
#include "tt-metalium/circular_buffer_config.hpp"
#include "tt-metalium/core_coord.hpp"
#include "tt-metalium/kernel_types.hpp"
#include "ttnn/operations/conv/conv2d/conv2d_op_program_factory_common.hpp"
#include "ttnn/operations/conv/conv2d/conv2d_utils.hpp"
#include "ttnn/operations/conv/conv2d/device/conv2d_op.hpp"
#include "ttnn/operations/eltwise/unary/common/unary_op_types.hpp"
#include "ttnn/operations/sliding_window/sliding_window.hpp"
#include "ttnn/tensor/types.hpp"
#include <tt-logger/tt-logger.hpp>
#include <tt-metalium/work_split.hpp>
#include <tt-metalium/constants.hpp>
#include <tt-metalium/tt_metal.hpp>
#include <tt-metalium/util.hpp>
#include <tt-metalium/host_api.hpp>
#include <tt-metalium/tensor_accessor_args.hpp>
#include <utility>
#include "ttnn/operations/compute_throttle_utils.hpp"

namespace ttnn::operations::conv {
namespace conv2d {

tt::tt_metal::operation::ProgramWithCallbacks multi_core_optimized_conv_sharded_v2_impl(
    tt::tt_metal::Program& program,
    const Tensor& a,
    const Tensor& b,
    const ttnn::Shape& ashape,
    std::optional<const Tensor> bias,
    const sliding_window::SlidingWindowConfig& sliding_window_config,
    const sliding_window::ParallelConfig& parallel_config,
    const std::vector<uint32_t>& op_trace_metadata,
    const std::vector<sliding_window::ShardBoundary>& shard_boundaries,
    uint32_t output_channels,
    uint32_t groups,
    bool untilize_out,
    bool has_bias,
    const std::optional<unary::UnaryWithParam>& fused_activation,
    const OptimizedConvParallelizationConfig& parallelization_config,
    const OptimizedConvBlockConfig& block_config,
    bool transpose_mcast,
    Tensor& output,
    DeviceComputeKernelConfig compute_kernel_config,
    bool enable_act_double_buffer,
    bool enable_weights_double_buffer,
    bool enable_split_reader,
    bool full_inner_dim) {
    distributed::MeshDevice* device = a.device();
    TT_FATAL(a.layout() == Layout::ROW_MAJOR, "Conv activation should be in row major layout");
    TT_FATAL(a.memory_config().is_sharded(), "Conv activation must be sharded.");
    TT_FATAL(output_channels <= b.padded_shape()[3], "Invalid weight shape. Incorrect weight tensor.");
    const uint32_t act_block_h_ntiles = block_config.act_block_h_ntiles;
    const uint32_t act_block_w_ntiles = block_config.act_block_w_ntiles;
    const uint32_t weight_block_w_ntiles = parallelization_config.per_core_out_matrix_width_ntile;
    const uint32_t out_block_h_ntiles = parallelization_config.per_core_out_matrix_height_ntile;
    const uint32_t out_subblock_h_ntiles = block_config.out_subblock_h_ntiles;
    const uint32_t out_subblock_w_ntiles = block_config.out_subblock_w_ntiles;

    const SkipMcast skip_mcast = conv_skip_mcast(parallelization_config, a.memory_config().memory_layout());
    const bool skip_activation_mcast = skip_mcast.skip_activation_mcast;
    const bool skip_weights_mcast = skip_mcast.skip_weights_mcast;

    const tt::DataFormat tilized_act_df = tt::tt_metal::datatype_to_dataformat_converter(output.dtype());

    auto [math_fidelity, math_approx_mode, fp32_dest_acc_en, packer_l1_acc, dst_full_sync_en] =
        get_compute_kernel_config_args(device->arch(), compute_kernel_config);

    TT_FATAL(
        out_block_h_ntiles >= act_block_h_ntiles,
        "Output block height (in # of tiles) ({}) should be greater than or equal to activation block height (in # of "
        "tiles) ({})",
        out_block_h_ntiles,
        act_block_h_ntiles);

    // Tensor b has weights and it should be tiled layout after converting conv weights into weight matrix
    TT_FATAL(b.layout() == Layout::TILE, "Conv weights should be in tiled layout");
    TT_FATAL(b.padded_shape()[0] == 1, "Conv weight matrix shape is invalid");
    TT_FATAL(b.padded_shape()[1] == 1, "Conv weight matrix shape is invalid");
    uint32_t weight_matrix_height = b.padded_shape()[2];
    uint32_t weight_matrix_width = b.padded_shape()[3];
    uint32_t weight_matrix_width_ntiles = weight_matrix_width / tt::constants::TILE_WIDTH;

    const std::array<uint32_t, 2> shard_shape = a.shard_spec().value().shape;

    const bool block_sharded = a.memory_config().memory_layout() == TensorMemoryLayout::BLOCK_SHARDED;
    const bool height_sharded = a.memory_config().memory_layout() == TensorMemoryLayout::HEIGHT_SHARDED;

    // parallelization config
    CoreRangeSet input_cores = a.memory_config().shard_spec().value().grid;
    CoreRangeSet output_cores = output.memory_config().shard_spec().value().grid;
    TT_ASSERT(
        input_cores == output_cores || block_sharded,
        "For height sharded convs input and output cores must be the same");

    CoreRangeSet all_cores;
    if (height_sharded) {
        all_cores = CoreRangeSet(CoreRange(
            CoreCoord(0, 0),
            CoreCoord(parallelization_config.grid_size.x - 1, parallelization_config.grid_size.y - 1)));
    } else {
        all_cores = input_cores.merge(output_cores);
    }

    const uint32_t num_cores_x = parallelization_config.grid_size.x;
    const uint32_t num_cores_y = parallelization_config.grid_size.y;
    // log_info(tt::LogOp, "Conv2D parallelization grid size: {} x {}", num_cores_x, num_cores_y);
    const uint32_t total_num_cores = all_cores.num_cores();

    const uint32_t per_core_out_matrix_width_ntiles = parallelization_config.per_core_out_matrix_width_ntile;
    const uint32_t per_core_out_matrix_height_ntiles = parallelization_config.per_core_out_matrix_height_ntile;

    const bool slice_inner_dim = height_sharded || !full_inner_dim;

<<<<<<< HEAD
    uint32_t conv_act_c_blocks = 0;
    uint32_t input_channels_padded = 0;
=======
    uint32_t conv_act_c_blocks = 1;
    uint32_t out_conv_c_blocks = 1;
    uint32_t input_channels_padded = shard_shape[1];
>>>>>>> 813f30c5
    if (block_sharded) {
        TT_ASSERT(input_cores.size() == 1, "Block sharded convs should have only one input core range!");
        const uint32_t in_num_cores_x = input_cores.bounding_box().end_coord.x + 1;
        const uint32_t in_num_cores_y = input_cores.bounding_box().end_coord.y + 1;

        conv_act_c_blocks =
            a.shard_spec().value().orientation == ShardOrientation::ROW_MAJOR ? in_num_cores_x : in_num_cores_y;
        out_conv_c_blocks =
            output.shard_spec().value().orientation == ShardOrientation::ROW_MAJOR ? num_cores_x : num_cores_y;
        if (transpose_mcast) {
            TT_FATAL(conv_act_c_blocks == in_num_cores_y, "Expected conv_act_c_blocks to be equal to height of grid");
            input_channels_padded = shard_shape[1] * in_num_cores_y;
        } else {
            TT_FATAL(conv_act_c_blocks == in_num_cores_x, "Expected conv_act_c_blocks to be equal to width of grid");
            input_channels_padded = shard_shape[1] * in_num_cores_x;
        }
    }

    const ttnn::Shape ashape_with_channels_padded({ashape[0], ashape[1], ashape[2], input_channels_padded});
    uint32_t conv_act_size_w = ashape_with_channels_padded[2];
    const uint32_t conv_act_size_c = ashape_with_channels_padded[3];
    const uint32_t filter_h = (uint32_t)sliding_window_config.window_hw.first;   // filter_h
    const uint32_t filter_w = (uint32_t)sliding_window_config.window_hw.second;  // filter_W
    uint32_t pad_w = (uint32_t)sliding_window_config.get_pad_w();
    const uint32_t dilation_h = (uint32_t)sliding_window_config.dilation_hw.first;
    const uint32_t dilation_w = (uint32_t)sliding_window_config.dilation_hw.second;
    const uint32_t stride_w = (uint32_t)sliding_window_config.stride_hw.second;

    if (sliding_window_config.is_transpose) {
        auto input_shape = sliding_window_config.get_transposed_full_input_shape();
        conv_act_size_w = input_shape[2];
        pad_w = 0;
    }

    const bool is_conv_1d_depthwise_conv =
        is_1d_deptwise_conv(groups, ashape[3], output_channels, filter_w, ashape[2], has_bias);
    if ((block_sharded || is_conv_1d_depthwise_conv) && enable_split_reader) {
        enable_split_reader = false;
        log_warning(tt::LogOp, "Split reader is not supported for block sharded or 1d depthwise conv");
    }

    TT_FATAL(input_channels_padded >= ashape[3], "Incorrect padding of input channels!");
    // check is for 16-byte alignment
    TT_FATAL(
        // Since fp16 is smalleset data format used for halo output, 8 input_channels is enough for 16 byte alignment
        input_channels_padded % 8 == 0,
        "Expected input channels to be padded for 16 byte alignment in L1 ({} % 16 != 0)",
        input_channels_padded);

    const uint32_t act_matrix_height_ntiles = out_block_h_ntiles * parallelization_config.num_cores_nhw;
    const uint32_t act_matrix_height = act_matrix_height_ntiles * tt::constants::TILE_HEIGHT;

    if (has_bias) {
        if (is_conv_1d_depthwise_conv) {
            TT_THROW("Bias is not supported for depthwise conv1d");
        }
        // Tensor bias is of shape {output_channels}
        TT_FATAL(bias.has_value(), "Error");
        TT_FATAL(bias.value().buffer() != nullptr, "Error");
        auto bias_shape_without_padding = bias.value().logical_shape();
        TT_FATAL(bias_shape_without_padding[0] == 1, "Bias should have batch == 1");
    }

    // Tile size divisibility checks
    TT_FATAL(
        weight_matrix_height % tt::constants::TILE_HEIGHT == 0, "Height of weight matrix needs to be divisible by 32");
    TT_FATAL(
        weight_matrix_width % tt::constants::TILE_WIDTH == 0, "Width of weight matrix needs to be divisible by 32");

    // Device compatibility checks
    TT_FATAL(
        a.storage_type() == StorageType::DEVICE && b.storage_type() == StorageType::DEVICE,
        "Operands to large matmul need to be on device!");
    TT_FATAL(a.device() == b.device(), "Operands to conv need to be on the same device!");
    TT_FATAL(
        a.buffer() != nullptr && b.buffer() != nullptr, "Operands to conv need to be allocated in buffers on device!");
    if (has_bias) {
        TT_FATAL(bias.value().storage_type() == StorageType::DEVICE, "Bias should be on device");
        TT_FATAL(bias.value().device() == a.device(), "Bias should be on the same device as act tensor");
    }

    TT_FATAL(
        act_matrix_height_ntiles % act_block_h_ntiles == 0,
        "act_matrix_height_ntiles {} should be divisible by act_block_h_ntiles {}",
        act_matrix_height_ntiles,
        act_block_h_ntiles);
    TT_FATAL(
        weight_matrix_width_ntiles % weight_block_w_ntiles == 0,
        "weight_matrix_width_ntiles {} should be divisible by weight_block_w_ntiles {}",
        weight_matrix_width_ntiles,
        weight_block_w_ntiles);
    TT_FATAL(
        act_matrix_height_ntiles % out_block_h_ntiles == 0,
        "act_matrix_height_ntiles {} should be divisible by out_block_h_ntiles {}",
        act_matrix_height_ntiles,
        out_block_h_ntiles);

    const uint32_t num_blocks_act_h = act_matrix_height_ntiles / act_block_h_ntiles;
    const uint32_t num_blocks_act_w = slice_inner_dim ? filter_h : 1;
    const uint32_t num_blocks_weight_w = weight_matrix_width_ntiles / weight_block_w_ntiles;

    // act block info
    uint32_t act_block_h_datums = act_matrix_height / num_blocks_act_h;

    uint32_t act_block_h_nsubblocks_split = block_config.act_block_h_ntiles;
    uint32_t act_block_h_nsubblocks_split_last = 0;
    if (enable_split_reader) {
        act_block_h_nsubblocks_split_last = block_config.act_block_h_ntiles / 2;
        act_block_h_nsubblocks_split = block_config.act_block_h_ntiles - act_block_h_nsubblocks_split_last;
    }
    uint32_t act_block_h_datums_split = act_block_h_nsubblocks_split * tt::constants::TILE_HEIGHT;
    uint32_t act_block_h_datums_split_last = act_block_h_nsubblocks_split_last * tt::constants::TILE_HEIGHT;

    uint32_t act_block_num_tiles_split = act_block_h_nsubblocks_split * act_block_w_ntiles;
    uint32_t act_block_num_tiles_split_last = act_block_h_nsubblocks_split_last * act_block_w_ntiles;

    // weight block info
    uint32_t weight_block_w_datums = weight_matrix_width / num_blocks_weight_w;
    TT_FATAL(
        weight_block_w_ntiles % out_subblock_w_ntiles == 0,
        "weight_block_w_ntiles {} should be divisible by weight_block_w_ntiles {}",
        weight_block_w_ntiles,
        out_subblock_w_ntiles);
    uint32_t weight_num_subblocks = weight_block_w_ntiles / out_subblock_w_ntiles;
    uint32_t weight_block_h_ntiles = is_conv_1d_depthwise_conv ? act_block_h_ntiles : act_block_w_ntiles;
    uint32_t weight_block_num_tiles = weight_block_w_ntiles * weight_block_h_ntiles;

    // writer of conv op partially removes padding on the width
    // it removes the padding done for block width but it doesn't remove padding done for tiled width
    uint32_t output_channels_padded_to_tile_width = tt::round_up(output_channels, tt::constants::TILE_WIDTH);
    TT_FATAL(
        output_channels_padded_to_tile_width <= weight_matrix_width,
        "output_channels_padded_to_tile_width {} should be less than or equal to weight_matrix_width {}",
        output_channels_padded_to_tile_width,
        weight_matrix_width);
    uint32_t last_block_width_datums = (output_channels_padded_to_tile_width % weight_block_w_datums == 0)
                                           ? weight_block_w_datums
                                           : (output_channels_padded_to_tile_width % weight_block_w_datums);
    TT_FATAL(
        last_block_width_datums % tt::constants::TILE_WIDTH == 0,
        "last_block_width_datums {} should be divisible by TILE_WIDTH",
        last_block_width_datums);

    TT_FATAL(output.is_sharded(), "Output buffer must be sharded!");

    // out
    uint32_t out_subblock_num_tiles = out_subblock_h_ntiles * out_subblock_w_ntiles;
    TT_FATAL(out_subblock_num_tiles <= 8, "Need to ensure that matmul partials fit in dst");

    TT_FATAL(
        act_block_h_ntiles % out_subblock_h_ntiles == 0,
        "act_block_h_ntiles {} should be divisible by out_subblock_h_ntiles {}",
        act_block_h_ntiles,
        out_subblock_h_ntiles);

    const uint32_t act_num_subblocks = act_block_h_ntiles / out_subblock_h_ntiles;
    const uint32_t act_block_num_tiles = act_block_h_ntiles * act_block_w_ntiles;
    const uint32_t act_subblock_h_ntiles = out_subblock_h_ntiles;
    const uint32_t act_subblock_num_tiles = act_subblock_h_ntiles * act_block_w_ntiles;

    const uint32_t in0_num_blocks_w = conv_act_c_blocks * num_blocks_act_w;

    // weight
    const uint32_t weight_dram_addr = b.buffer()->address();

    // bias
    tt::tt_metal::Buffer* bias_buffer = nullptr;
    uint32_t bias_dram_addr = 0;
    uint32_t bias_ntiles = 0;
    if (has_bias) {
        bias_buffer = bias.value().buffer();
        bias_dram_addr = bias_buffer->address();
        bias_ntiles =
            bias.value().padded_shape()[3] / tt::constants::TILE_WIDTH;  // TODO: support non tile multiple sizes
    }

    const uint32_t window_outer = num_blocks_act_w;
    const uint32_t window_inner = block_sharded ? filter_h : filter_h * filter_w / num_blocks_act_w;
    log_debug(tt::LogOp, "window_outer: {}, window_inner: {}", window_outer, window_inner);

    TT_FATAL(
        weight_matrix_width_ntiles % per_core_out_matrix_width_ntiles == 0,
        "weight_matrix_width_ntiles {} should be divisible by per_core_out_matrix_width_ntiles {}",
        weight_matrix_width_ntiles,
        per_core_out_matrix_width_ntiles);
    TT_FATAL(
        per_core_out_matrix_width_ntiles % weight_block_w_ntiles == 0,
        "per_core_out_matrix_width_ntiles {} should be divisible by weight_block_w_ntiles {}",
        per_core_out_matrix_width_ntiles,
        weight_block_w_ntiles);
    uint32_t num_blocks_weight_w_per_core = per_core_out_matrix_width_ntiles / weight_block_w_ntiles;
    if (height_sharded) {
        TT_FATAL(
            num_blocks_weight_w_per_core == num_blocks_weight_w,
            "num_blocks_weight_w_per_core {} should be equal to num_blocks_weight_w {}",
            num_blocks_weight_w_per_core,
            num_blocks_weight_w);
    }
    uint32_t num_weight_slices_width = weight_matrix_width_ntiles / per_core_out_matrix_width_ntiles;
    uint32_t total_num_cores_per_weight_slice = 0;
    if (block_sharded) {
        if (transpose_mcast) {
            TT_FATAL(
                num_cores_y % num_weight_slices_width == 0,
                "num_cores_y {} should be divisible by num_weight_slices_width {}",
                num_cores_y,
                num_weight_slices_width);
            uint32_t num_cores_y_per_weight_slice_width = num_cores_y / num_weight_slices_width;
            total_num_cores_per_weight_slice = num_cores_y_per_weight_slice_width * num_cores_x;
        } else {
            TT_FATAL(
                num_cores_x % num_weight_slices_width == 0,
                "num_cores_x {} should be divisible by num_weight_slices_width {}",
                num_cores_x,
                num_weight_slices_width);
            uint32_t num_cores_x_per_weight_slice_width = num_cores_x / num_weight_slices_width;
            uint32_t num_act_slices_height = act_matrix_height_ntiles / per_core_out_matrix_height_ntiles;
            total_num_cores_per_weight_slice = num_cores_x_per_weight_slice_width * num_cores_y;
        }
        TT_FATAL(
            total_num_cores_per_weight_slice * per_core_out_matrix_height_ntiles == act_matrix_height_ntiles,
            "total_num_cores_per_weight_slice {} * per_core_out_matrix_height_ntiles {} should be equal to "
            "act_matrix_height_ntiles {}",
            total_num_cores_per_weight_slice,
            per_core_out_matrix_height_ntiles,
            act_matrix_height_ntiles);
    } else {
        TT_FATAL(
            num_cores_y % num_weight_slices_width == 0,
            "num_cores_y {} should be divisible by num_weight_slices_width {}",
            num_cores_y,
            num_weight_slices_width);
        uint32_t num_cores_y_per_weight_slice_width = num_cores_y / num_weight_slices_width;
        total_num_cores_per_weight_slice = num_cores_y_per_weight_slice_width * num_cores_x;
        TT_FATAL(
            total_num_cores * per_core_out_matrix_height_ntiles >= act_matrix_height_ntiles,
            "total_num_cores {} * per_core_out_matrix_height_ntiles {} should be greater than or equal to "
            "act_matrix_height_ntiles {}",
            total_num_cores,
            per_core_out_matrix_height_ntiles,
            act_matrix_height_ntiles);
    }
    TT_FATAL(
        per_core_out_matrix_height_ntiles % act_block_h_ntiles == 0,
        "per_core_out_matrix_height_ntiles {} should be divisible by act_block_h_ntiles {}",
        per_core_out_matrix_height_ntiles,
        act_block_h_ntiles);
    uint32_t num_blocks_act_h_per_core = per_core_out_matrix_height_ntiles / act_block_h_ntiles;

    std::vector<std::vector<uint16_t>> conv_sharded_input_top_left_indices =
        ttnn::operations::sliding_window::generate_sliding_window_op_config(
            op_trace_metadata,
            shard_boundaries,
            stride_w,
            true,
            enable_split_reader ? act_block_h_datums_split : act_block_h_datums,
            enable_split_reader ? act_block_h_datums_split_last : 0);

    // create sharded ttnn config tensors
    sliding_window::ParallelConfig input_parallel_config = {
        .grid = a.memory_config().shard_spec().value().grid,
        .shard_scheme = a.memory_config().memory_layout(),
        .shard_orientation = a.memory_config().shard_spec().value().orientation,
    };

    Tensor conv_reader_indices_tensor = ttnn::operations::sliding_window::construct_on_host_config_tensor(
        conv_sharded_input_top_left_indices, input_parallel_config);
    conv_reader_indices_tensor = ttnn::operations::sliding_window::move_config_tensor_to_device(
        conv_reader_indices_tensor, input_parallel_config, block_sharded, a.device());

    const tt::tt_metal::DeviceStorage& conv_reader_indices_storage = conv_reader_indices_tensor.device_storage();

    TT_FATAL(act_matrix_height_ntiles % per_core_out_matrix_height_ntiles == 0, "Error");
    uint32_t total_noop_cores = total_num_cores_per_weight_slice - parallelization_config.num_cores_nhw;
    uint32_t total_active_num_cores = parallelization_config.num_cores_nhw * num_weight_slices_width;
    TT_FATAL(!block_sharded || total_noop_cores == 0, "All cores should be active for block sharded convs");

    if (has_bias) {
        TT_FATAL(bias_ntiles == weight_matrix_width_ntiles, "Error");
    }
    uint32_t bias_ntiles_per_core = bias_ntiles / num_weight_slices_width;

    const uint32_t in_num_cores_x = input_cores.bounding_box().end_coord.x + 1;
    const uint32_t in_num_cores_y = input_cores.bounding_box().end_coord.y + 1;

    const CoreCoord top_left_core = {(std::size_t)0, (std::size_t)0};
    const CoreCoord top_left_core_plus_one = {(std::size_t)1, (std::size_t)1};
    const CoreCoord bottom_right_core = {(std::size_t)in_num_cores_x - 1, (std::size_t)in_num_cores_y - 1};
    const CoreCoord top_left_core_physical = device->worker_core_from_logical_core(top_left_core);
    const CoreCoord top_left_core_plus_one_physical = device->worker_core_from_logical_core(top_left_core_plus_one);
    const CoreCoord bottom_right_core_physical = device->worker_core_from_logical_core(bottom_right_core);

    CoreRange mcast_sender_cores(top_left_core, top_left_core);  // If single core, this kernel doesn't do mcasting
    CoreRangeSet mcast_receiver_cores;
    uint32_t weights_mcast_sender_semaphore_id{};
    uint32_t weights_mcast_receiver_semaphore_id{};
    uint32_t act_mcast_sender_semaphore_id = 0;
    uint32_t act_mcast_receiver_semaphore_id = 0;
    if (block_sharded) {
        const CoreCoord out_bottom_right_core = {(std::size_t)num_cores_x - 1, (std::size_t)num_cores_y - 1};
        // 2D mcast
        if (transpose_mcast) {
            mcast_sender_cores = CoreRange(top_left_core, CoreCoord(0, num_cores_y - 1));
            if (!skip_weights_mcast) {
                mcast_receiver_cores = CoreRange(CoreCoord(1, 0), out_bottom_right_core);
            }
        } else {
            mcast_sender_cores = CoreRange(top_left_core, CoreCoord(num_cores_x - 1, 0));
            if (!skip_weights_mcast) {
                mcast_receiver_cores = CoreRange(CoreCoord(0, 1), out_bottom_right_core);
            }
        }
        act_mcast_sender_semaphore_id = tt::tt_metal::CreateSemaphore(program, all_cores, INVALID);
        act_mcast_receiver_semaphore_id = tt::tt_metal::CreateSemaphore(program, all_cores, INVALID);

        weights_mcast_sender_semaphore_id = tt::tt_metal::CreateSemaphore(program, output_cores, INVALID);
        weights_mcast_receiver_semaphore_id = tt::tt_metal::CreateSemaphore(program, output_cores, INVALID);
    } else {
        // 1D mcast
        if (!skip_weights_mcast) {
            mcast_receiver_cores = all_cores.subtract(mcast_sender_cores);
            weights_mcast_sender_semaphore_id = tt::tt_metal::CreateSemaphore(program, output_cores, INVALID);
            weights_mcast_receiver_semaphore_id = tt::tt_metal::CreateSemaphore(program, output_cores, INVALID);
        }
    }

    uint32_t conv_act_c_read_bytes = conv_act_size_c * a.element_size() / conv_act_c_blocks;
    uint32_t act_block_w_extra_align_bytes =
        !slice_inner_dim
            ? (tt::round_up(shard_shape[1] * filter_h * filter_w, tt::constants::TILE_WIDTH) -
               (shard_shape[1] * filter_h * filter_w)) *
                  a.element_size()
            : (tt::round_up(shard_shape[1] * filter_w, tt::constants::TILE_WIDTH) - (shard_shape[1] * filter_w)) *
                  a.element_size();
    const uint32_t act_block_w_extra_align_scalars = act_block_w_extra_align_bytes / a.element_size();
    // When using block float format, we must handle cases where the data doesn't align to 16-scalar boundaries.
    // If act_block_w_extra_align_bytes contains a number of scalars that isn't a multiple of 16,
    // we need to zero out the temporary circular buffers used during the tiling process.
    // Failing to do this could allow residual junk data in L1 memory to corrupt valid input data.
    const bool needs_act_block_zero_out =
        act_block_w_extra_align_scalars % 16 != 0 && tt::tt_metal::is_block_float(output.dtype());

    const uint32_t tilized_act_tile_size = tt::tt_metal::detail::TileSize(tilized_act_df);

    // Only enable packer l1 accumulation when there are in0_num_blocks_w > 2, otherwise
    // unnecessary overhead for reconfigs are added. Last iteration of l1 accumulation
    // does a spill and reload, so need more than 2 blocks to use l1 acc for packer
    // For bias, last iteration of l1 acc remains in intermediate buffer, does not spill and reload
    const bool packer_l1_acc_en = determine_packer_l1_acc(packer_l1_acc, has_bias, in0_num_blocks_w);

    Conv2dConfig conv_config = Conv2dConfig{
        .weights_dtype = b.dtype(),
        .shard_layout = a.memory_config().memory_layout(),
        .output_layout = (untilize_out ? Layout::ROW_MAJOR : Layout::TILE),
        .enable_act_double_buffer = enable_act_double_buffer,
        .enable_weights_double_buffer = enable_weights_double_buffer,
        .enable_split_reader = enable_split_reader};
    std::vector<CBInfo> cb_info = get_cb_info(
        compute_kernel_config,
        block_config,
        parallelization_config,
        b.padded_shape(),
        {filter_h, filter_w},
        conv_config,
        a.dtype(),
        output.dtype(),
        shard_shape,
        has_bias,
        is_conv_1d_depthwise_conv,
        skip_activation_mcast);

    access_cb_info_by_name(cb_info, Conv2dCb::READER_INDICES).page_size = conv_sharded_input_top_left_indices[0].size();

    // call function to allocate circular buffers
    allocate_cbs(cb_info, program, all_cores, a, output, conv_reader_indices_tensor);

    const tt::tt_metal::CBHandle cb_sharded_act = get_cb_info_by_name(cb_info, Conv2dCb::ACT_SHARDED).handle;
    const tt::tt_metal::CBHandle cb_output = get_cb_info_by_name(cb_info, Conv2dCb::OUT).handle;
    const bool partials_cb_uses_output = get_cb_info_by_name(cb_info, Conv2dCb::MATMUL_PARTIALS).is_globally_allocated;
    log_debug(tt::LogOp, "partials_cb_uses_output: {}", partials_cb_uses_output);
    const tt::tt_metal::CBHandle cb_partials = get_cb_info_by_name(cb_info, Conv2dCb::MATMUL_PARTIALS).handle;

    std::string reader_kernel;
    std::string compute_kernel =
        "ttnn/cpp/ttnn/operations/conv/conv2d/device/kernels/conv_bmm_tilize_col_major_out_blocks.cpp";
    std::string writer_mcast_sender_kernel =
        "ttnn/cpp/ttnn/operations/conv/conv2d/device/kernels/"
        "reader_writer_tiled_out_1d_mcast_sender_conv_weights_tiled_col_to_rm_blocks.cpp";
    std::string writer_mcast_receiver_kernel =
        "ttnn/cpp/ttnn/operations/conv/conv2d/device/kernels/"
        "reader_writer_tiled_out_1d_mcast_receiver_conv_weights_tiled_col_to_rm_blocks.cpp";

    if (!is_conv_1d_depthwise_conv && block_sharded) {
        // Block sharded conv
        reader_kernel =
            "ttnn/cpp/ttnn/operations/conv/conv2d/device/kernels/"
            "reader_conv_activations_2d_mcast_padded_with_halo_3x3_weights_v2.cpp";
        writer_mcast_sender_kernel =
            "ttnn/cpp/ttnn/operations/conv/conv2d/device/kernels/"
            "writer_tiled_out_2d_mcast_sender_conv_weights_tiled_col_to_rm_blocks.cpp";
        writer_mcast_receiver_kernel =
            "ttnn/cpp/ttnn/operations/conv/conv2d/device/kernels/"
            "writer_tiled_out_2d_mcast_receiver_conv_weights_tiled_col_to_rm_blocks.cpp";
    } else if (is_conv_1d_depthwise_conv) {
        // 1D Depthwise Conv (height sharded)
        compute_kernel = "ttnn/cpp/ttnn/operations/conv/conv2d/device/kernels/compute_depthwise_conv1d.cpp";
        reader_kernel = "ttnn/cpp/ttnn/operations/conv/conv2d/device/kernels/reader_depthwise_conv1d.cpp";
    } else {
        // Height sharded conv
        reader_kernel =
            "ttnn/cpp/ttnn/operations/conv/conv2d/device/kernels/"
            "reader_conv_activations_padded_with_halo_3x3_weights_v2.cpp";
    }

    uint32_t reader_arg_act_block_h_datums = (enable_split_reader ? act_block_h_datums_split : act_block_h_datums);
    TT_FATAL(reader_arg_act_block_h_datums % 2 == 0, "2 Indices are packed in one uint32_t word.");

    std::vector<uint32_t> reader_compile_time_args = {
        (uint32_t)dilation_h,
        (uint32_t)dilation_w,
        (uint32_t)stride_w,
        (uint32_t)conv_act_c_read_bytes,
        (uint32_t)window_outer,
        (uint32_t)window_inner,
        (uint32_t)(enable_split_reader ? act_block_num_tiles_split / conv_act_c_blocks
                                       : act_block_num_tiles / conv_act_c_blocks),
        (uint32_t)filter_h,
        (uint32_t)filter_w,
        (uint32_t)conv_act_size_w + (pad_w),
        (uint32_t)act_block_w_extra_align_bytes,                          // only used for 1d systolic variant
        (uint32_t)num_blocks_act_h_per_core,                              // act_num_blocks_h
        (uint32_t)act_block_num_tiles,                                    // act_block_num_tiles
        (uint32_t)conv_act_c_blocks,                                      // act_w_num_outer
        (uint32_t)(transpose_mcast ? num_cores_y - 1 : num_cores_x - 1),  // act_mcast_num_dests
        (uint32_t)(transpose_mcast ? num_cores_y - 1 : num_cores_x - 1),  // act_mcast_num_cores
        (uint32_t)act_mcast_sender_semaphore_id,
        (uint32_t)act_mcast_receiver_semaphore_id,
        (uint32_t)act_block_num_tiles * tilized_act_tile_size,  // act_mcast_sender_size_bytes
        (uint32_t)(transpose_mcast ? 1 : 0),
        (uint32_t)needs_act_block_zero_out,  // zero_out_act_cb
        get_cb_info_by_name(cb_info, Conv2dCb::ACT).index,
        get_cb_info_by_name(cb_info, Conv2dCb::ACT_SHARDED).index,
        get_cb_info_by_name(cb_info, Conv2dCb::READER_INDICES).index,
        get_cb_info_by_name(cb_info, Conv2dCb::ACT_TILIZED).index,
        get_cb_info_by_name(cb_info, Conv2dCb::ACT_ROW_MAJOR_BFLOAT16).index,
        get_cb_info_by_name(cb_info, Conv2dCb::L1_ARRAY).index,
    };

    std::map<std::string, std::string> reader_defines;
    std::map<std::string, std::string> writer_defines;
    std::map<std::string, std::string> writer_mcast_sender_defines;
    std::map<std::string, std::string> compute_defines;
    if (skip_activation_mcast) {
        reader_defines["SKIP_MCAST"] = "1";
    }
    if (skip_weights_mcast) {
        writer_mcast_sender_defines["SKIP_MCAST"] = "1";
    }
    if (has_bias) {
        writer_defines["FUSE_BIAS"] = "1";
        writer_mcast_sender_defines["FUSE_BIAS"] = "1";
        compute_defines["FUSE_BIAS"] = "1";
    }
    if (fused_activation.has_value()) {
        if (fused_activation.value().op_type == unary::UnaryOpType::RELU) {
            compute_defines["PACK_RELU"] = "1";
        } else {
            compute_defines.merge(ttnn::operations::unary::utils::get_defines(
                fused_activation.value().op_type, fused_activation.value().params, "ACTIVATION", "i"));
        }
    }

    if (enable_split_reader) {
        reader_defines["SPLIT_READER"] = "1";
        compute_defines["SPLIT_READER"] = "1";
    }

    if (packer_l1_acc_en) {
        compute_defines["PACKER_L1_ACC"] = "1";
    }
    if (weight_block_w_ntiles <= 8) {
        compute_defines["PACKER_UNTILIZE"] = "1";
    }
    ttnn::operations::compute_throttle_utils::throttle_mm_perf(
        device->arch(), total_num_cores, compute_defines, ttnn::get_throttle_level(compute_kernel_config));

    for (auto elem : compute_defines) {
        log_debug(tt::LogOp, "compute_defines: {} = {}", elem.first, elem.second);
    }

    std::vector<uint32_t> writer_compile_time_args = {
        get_cb_info_by_name(cb_info, Conv2dCb::WEIGHTS).index,
        get_cb_info_by_name(cb_info, Conv2dCb::BIAS).index,
        (uint32_t)(bias_buffer == nullptr ? 0 : (bias_buffer->buffer_type() == BufferType::DRAM ? 1 : 0)),
        get_cb_info_by_name(cb_info, Conv2dCb::ACT_SECOND_READER).index,
        get_cb_info_by_name(cb_info, Conv2dCb::ACT_SHARDED).index,
        get_cb_info_by_name(cb_info, Conv2dCb::READER_INDICES).index,
        num_blocks_act_w,
        weight_block_num_tiles,
        conv_act_c_blocks,
        weight_block_h_ntiles,
        weight_block_w_ntiles,
        weight_matrix_width_ntiles,
        weight_matrix_width_ntiles * weight_block_h_ntiles,
        weight_block_w_ntiles,

        // bias
        bias_ntiles_per_core,

        num_blocks_act_h_per_core,
        num_blocks_weight_w_per_core,
        out_conv_c_blocks};

    if (height_sharded) {
        if (enable_split_reader) {
            std::vector<uint32_t> split_reader_args = {
                (uint32_t)(conv_act_c_read_bytes > 0),
                (uint32_t)act_block_num_tiles_split_last / conv_act_c_blocks,
                (uint32_t)conv_act_c_read_bytes,
                (uint32_t)filter_w,                       // weight_size_w
                (uint32_t)(conv_act_size_w + pad_w),      // conv_act_size_w_padded
                (uint32_t)act_block_w_extra_align_bytes,  // only used for 1d systolic variant
                (uint32_t)needs_act_block_zero_out,
                (uint32_t)dilation_h,
                (uint32_t)dilation_w,
                (uint32_t)stride_w};
            writer_compile_time_args.insert(
                writer_compile_time_args.end(), split_reader_args.begin(), split_reader_args.end());
        } else {
            std::vector<uint32_t> split_reader_args(10, 0);
            writer_compile_time_args.insert(
                writer_compile_time_args.end(), split_reader_args.begin(), split_reader_args.end());
        }
    }
    tt::tt_metal::TensorAccessorArgs(b.buffer()).append_to(writer_compile_time_args);
    tt::tt_metal::TensorAccessorArgs(bias ? bias->buffer() : nullptr).append_to(writer_compile_time_args);

    const bool check_skip_compute = input_cores != output_cores;

    std::vector<uint32_t> compute_kernel_args = {
        act_block_w_ntiles,
        act_num_subblocks,
        act_block_num_tiles,
        act_subblock_num_tiles,
        enable_split_reader ? act_block_h_ntiles : act_subblock_h_ntiles * act_num_subblocks,  // reader_num_h_subblocks
        weight_num_subblocks,
        weight_block_num_tiles,
        weight_block_w_ntiles,

        num_blocks_act_h_per_core,
        in0_num_blocks_w,
        num_blocks_weight_w_per_core,

        out_subblock_h_ntiles,
        out_subblock_w_ntiles,
        out_subblock_num_tiles,

        height_sharded,
        untilize_out,

        bias_ntiles_per_core,

        get_cb_info_by_name(cb_info, Conv2dCb::BIAS).index,
        get_cb_info_by_name(cb_info, Conv2dCb::ACT).index,
        get_cb_info_by_name(cb_info, Conv2dCb::WEIGHTS).index,
        get_cb_info_by_name(cb_info, Conv2dCb::ACT_ROW_MAJOR_BFLOAT16).index,
        get_cb_info_by_name(cb_info, Conv2dCb::ACT_SECOND_READER).index,
        get_cb_info_by_name(cb_info, Conv2dCb::MATMUL_PARTIALS).index,
        get_cb_info_by_name(cb_info, Conv2dCb::ACT_TILIZED).index,

        get_cb_info_by_name(cb_info, Conv2dCb::OUT).index,
        get_cb_info_by_name(cb_info, Conv2dCb::TEMP_SUM).index,
        partials_cb_uses_output,
        conv_act_c_blocks,
        check_skip_compute};

    const tt::tt_metal::NOC writer_mcast_noc = tt::tt_metal::detail::GetPreferredNOCForDRAMRead(device->arch());
    const tt::tt_metal::NOC reader_noc =
        writer_mcast_noc == tt::tt_metal::NOC::NOC_0 ? tt::tt_metal::NOC::NOC_1 : tt::tt_metal::NOC::NOC_0;

    tt::tt_metal::KernelHandle writer_mcast_sender_id = CreateKernel(
        program,
        writer_mcast_sender_kernel,
        mcast_sender_cores,
        tt::tt_metal::DataMovementConfig{
            .processor = tt::tt_metal::DataMovementProcessor::RISCV_0,
            .noc = writer_mcast_noc,
            .compile_args = writer_compile_time_args,
            .defines = writer_mcast_sender_defines});

    tt::tt_metal::KernelHandle writer_mcast_receiver_id = -1;
    if (!skip_weights_mcast) {
        writer_mcast_receiver_id = CreateKernel(
            program,
            writer_mcast_receiver_kernel,
            mcast_receiver_cores,
            tt::tt_metal::DataMovementConfig{
                .processor = tt::tt_metal::DataMovementProcessor::RISCV_0,
                .noc = writer_mcast_noc,
                .compile_args = writer_compile_time_args,
                .defines = writer_defines});
    }

    tt::tt_metal::KernelHandle reader_id = CreateKernel(
        program,
        reader_kernel,
        height_sharded ? input_cores : all_cores,
        tt::tt_metal::DataMovementConfig{
            .processor = tt::tt_metal::DataMovementProcessor::RISCV_1,
            .noc = reader_noc,
            .compile_args = reader_compile_time_args,
            .defines = reader_defines});

    tt::tt_metal::KernelHandle compute_kernel_id = CreateKernel(
        program,
        compute_kernel,
        height_sharded ? input_cores : all_cores,
        tt::tt_metal::ComputeConfig{
            .math_fidelity = math_fidelity,
            .fp32_dest_acc_en = fp32_dest_acc_en,
            .compile_args = compute_kernel_args,
            .defines = compute_defines});

    // Helper lambda to setup mcast arguments
    auto setup_mcast_args = [&](bool is_noc_0, uint32_t start_x, uint32_t start_y, uint32_t end_x, uint32_t end_y) {
        return is_noc_0 ? std::vector<uint32_t>{start_x, start_y, end_x, end_y}
                        : std::vector<uint32_t>{end_x, end_y, start_x, start_y};
    };

    if (block_sharded) {
        // Setup reader runtime arguments
        const uint32_t in_num_cores_x = input_cores.bounding_box().end_coord.x + 1;
        const uint32_t in_num_cores_y = input_cores.bounding_box().end_coord.y + 1;
        std::vector<uint32_t> act_mcast_noc_y;
        if (transpose_mcast) {
            act_mcast_noc_y.reserve(in_num_cores_y);
            for (uint32_t core_idx_y = 0; core_idx_y < in_num_cores_y; ++core_idx_y) {
                act_mcast_noc_y.push_back(device->worker_core_from_logical_core({0, core_idx_y}).y);
            }
        } else {
            // NOTE: using same var for x as well, this is intentional
            act_mcast_noc_y.reserve(in_num_cores_x);
            for (int32_t core_idx_x = 0; core_idx_x < in_num_cores_x; ++core_idx_x) {
                act_mcast_noc_y.push_back(device->worker_core_from_logical_core({core_idx_x, 0}).x);
            }
        }

        const CoreCoord out_bottom_right_core = {(std::size_t)num_cores_x - 1, (std::size_t)num_cores_y - 1};
        const CoreCoord out_bottom_right_core_physical = device->worker_core_from_logical_core(out_bottom_right_core);
        const bool reader_is_noc_0 = reader_noc == tt::tt_metal::NOC::NOC_0;

        for (const CoreRange& core_range : all_cores.ranges()) {
            for (const CoreCoord& core : core_range) {
                const bool is_receiver_core = output_cores.contains(core);
                const bool is_sender_core = input_cores.contains(core);
                std::vector<uint32_t> reader_rt_args;
                if (transpose_mcast) {
                    CoreCoord bottom_core = {(std::size_t)core.x, (std::size_t)num_cores_y - 1};
                    CoreCoord bottom_core_physical = device->worker_core_from_logical_core(bottom_core);

                    reader_rt_args = setup_mcast_args(
                        reader_is_noc_0,
                        bottom_core_physical.x,
                        top_left_core_physical.y,
                        bottom_core_physical.x,
                        bottom_core_physical.y);

                    reader_rt_args.push_back(core.y);                  // act_mcast_sender_id
                    reader_rt_args.push_back(bottom_core_physical.x);  // act_mcast_sender_noc_x
                } else {
                    CoreCoord core_physical = device->worker_core_from_logical_core(core);

                    reader_rt_args = setup_mcast_args(
                        reader_is_noc_0,
                        top_left_core_physical.x,
                        core_physical.y,
                        out_bottom_right_core_physical.x,
                        core_physical.y);
                    reader_rt_args.push_back(core.x);           // act_mcast_sender_id
                    reader_rt_args.push_back(core_physical.y);  // act_mcast_sender_noc_x
                }
                reader_rt_args.push_back(static_cast<uint32_t>(is_receiver_core));  // is_receiver_core
                reader_rt_args.push_back(static_cast<uint32_t>(is_sender_core));    // is_receiver_core
                reader_rt_args.insert(reader_rt_args.end(), act_mcast_noc_y.begin(), act_mcast_noc_y.end());
                SetRuntimeArgs(program, reader_id, core, reader_rt_args);
            }
        }
    }

    // Setup writer mcast arguments
    // Setup sender args first
    for (const CoreCoord& core : mcast_sender_cores) {
        // Calculate weight slice indices
        uint32_t weight_slice_i = (block_sharded && transpose_mcast || !block_sharded) ? core.y : core.x;

        uint32_t out_start_tile_id_w = weight_slice_i * per_core_out_matrix_width_ntiles;
        uint32_t bias_tile_offset = out_start_tile_id_w;

        TT_FATAL(
            bias_tile_offset < bias_ntiles || !has_bias,
            "bias_tile_offset {} should be less than bias_ntiles {}",
            bias_tile_offset,
            bias_ntiles);

        std::vector<uint32_t> sender_rt_args = {
            weight_dram_addr, bias_dram_addr, out_start_tile_id_w, bias_tile_offset};
        if (block_sharded) {
            // 2D multicast setup
            if (transpose_mcast) {
                CoreCoord right_core = {(std::size_t)num_cores_x - 1, (std::size_t)core.y};
                CoreCoord right_core_physical = device->worker_core_from_logical_core(right_core);
                TT_FATAL(core.x == 0, "Expected core.x to be 0 for sender in 2D mcast setup");

                std::vector<uint32_t> mcast_coords = setup_mcast_args(
                    writer_mcast_noc == tt::tt_metal::NOC::NOC_0,
                    top_left_core_plus_one_physical.x,
                    right_core_physical.y,
                    bottom_right_core_physical.x,
                    right_core_physical.y);

                sender_rt_args.insert(sender_rt_args.end(), mcast_coords.begin(), mcast_coords.end());

                sender_rt_args.insert(
                    sender_rt_args.end(),
                    {num_cores_x - 1,
                     num_cores_x - 1,  // mcast_num_dests, mcast_num_cores
                     weights_mcast_sender_semaphore_id,
                     weights_mcast_receiver_semaphore_id,
                     output.buffer()->aligned_page_size()});
                SetRuntimeArgs(program, writer_mcast_sender_id, core, sender_rt_args);
            } else {
                CoreCoord top_core = {(std::size_t)core.x, 0};
                CoreCoord top_core_physical = device->worker_core_from_logical_core(top_core);
                TT_FATAL(core.y == 0, "Expected core.y to be 0 for sender in 2D mcast setup");
                std::vector<uint32_t> mcast_coords = setup_mcast_args(
                    writer_mcast_noc == tt::tt_metal::NOC::NOC_0,
                    top_core_physical.x,
                    top_left_core_plus_one_physical.y,
                    top_core_physical.x,
                    bottom_right_core_physical.y);

                sender_rt_args.insert(sender_rt_args.end(), mcast_coords.begin(), mcast_coords.end());
                sender_rt_args.insert(
                    sender_rt_args.end(),
                    {num_cores_y - 1,
                     num_cores_y - 1,  // mcast_num_dests, mcast_num_cores
                     weights_mcast_sender_semaphore_id,
                     weights_mcast_receiver_semaphore_id});
                SetRuntimeArgs(program, writer_mcast_sender_id, core, sender_rt_args);
            }
        } else {
            // 1D multicast setup
            std::vector<uint32_t> mcast_coords = setup_mcast_args(
                writer_mcast_noc == tt::tt_metal::NOC::NOC_0,
                top_left_core_physical.x,
                top_left_core_physical.y,
                bottom_right_core_physical.x,
                bottom_right_core_physical.y);

            sender_rt_args.insert(sender_rt_args.end(), mcast_coords.begin(), mcast_coords.end());
            sender_rt_args.insert(
                sender_rt_args.end(),
                {total_active_num_cores - 1,
                 total_num_cores - 1,  // mcast_num_dests, mcast_num_cores
                 weights_mcast_sender_semaphore_id,
                 weights_mcast_receiver_semaphore_id});
            SetRuntimeArgs(program, writer_mcast_sender_id, core, sender_rt_args);
        }
    }

    // Setup receiver args second
    for (const CoreRange& core_range : mcast_receiver_cores.ranges()) {
        // Helper lambda to create receiver runtime args
        auto create_receiver_args = [&](uint32_t sender_noc_x, uint32_t sender_noc_y) {
            return std::vector<uint32_t>{
                sender_noc_x, sender_noc_y, weights_mcast_sender_semaphore_id, weights_mcast_receiver_semaphore_id};
        };

        for (const CoreCoord& core : core_range) {
            std::vector<uint32_t> receiver_args;
            if (block_sharded) {
                if (transpose_mcast) {
                    CoreCoord right_core = {(std::size_t)num_cores_x - 1, (std::size_t)core.x};
                    CoreCoord right_core_physical = device->worker_core_from_logical_core(right_core);
                    receiver_args = create_receiver_args(top_left_core_physical.x, right_core_physical.y);
                } else {
                    CoreCoord top_core = {(std::size_t)core.x, 0};
                    CoreCoord top_core_physical = device->worker_core_from_logical_core(top_core);
                    receiver_args = create_receiver_args(top_core_physical.x, top_left_core_physical.y);
                }
            } else {
                bool is_no_op_core = !input_cores.contains(core);
                receiver_args = std::vector<uint32_t>{
                    static_cast<uint32_t>(is_no_op_core),
                    top_left_core_physical.x,
                    top_left_core_physical.y,
                    weights_mcast_sender_semaphore_id,
                    weights_mcast_receiver_semaphore_id};
            }
            SetRuntimeArgs(program, writer_mcast_receiver_id, core, receiver_args);
        }
    }

    if (input_cores != output_cores) {
        CoreCoord bottom_right_core_out = output_cores.bounding_box().end_coord;
        uint32_t end_coord_x = bottom_right_core_out.x;
        uint32_t end_coord_y = bottom_right_core_out.y;
        for (const CoreRange range : all_cores.ranges()) {
            for (const CoreCoord core : range) {
                bool skip_compute = transpose_mcast ? core.y > end_coord_y : core.x > end_coord_x;
                SetRuntimeArgs(
                    program, compute_kernel_id, core, std::vector<uint32_t>{static_cast<uint32_t>(skip_compute)});
            }
        }
    }

    std::vector<CoreCoord> mcast_sender_cores_vec =
        grid_to_cores(mcast_sender_cores.start_coord, mcast_sender_cores.end_coord, true);
    // Capture conv_reader_indices_storage to cache this with the program
    auto override_runtime_arguments_callback =
        [mcast_sender_cores = mcast_sender_cores_vec,
         writer_mcast_sender_id = writer_mcast_sender_id,
         cb_sharded_act = cb_sharded_act,
         cb_output = cb_output,
         cb_partials = cb_partials,
         partials_cb_uses_output = partials_cb_uses_output,
         has_bias = has_bias,
         conv_reader_indices_storage = conv_reader_indices_storage](
            const void* operation,
            Program& program,
            const std::vector<Tensor>& input_tensors,
            const std::vector<std::optional<const Tensor>>& optional_input_tensors,
            const std::vector<Tensor>& output_tensors) {
            // Reader config indices is an optional static sharded tensor, so no need to update address
            TT_FATAL(output_tensors.size() == 1, "Error");

            auto src_buffer_a = input_tensors.at(0).buffer();
            auto src_buffer_b = input_tensors.at(1).buffer();

            std::optional<tt::tt_metal::Buffer*> src_buffer_c = std::nullopt;
            if (has_bias) {
                src_buffer_c = optional_input_tensors.at(0).value().buffer();
                TT_FATAL(src_buffer_c.value() != nullptr, "Error");
            }

            auto& writer_sender_kernel_args_by_core = GetRuntimeArgs(program, writer_mcast_sender_id);
            for (const auto& core : mcast_sender_cores) {
                auto& runtime_args = writer_sender_kernel_args_by_core[core.x][core.y];
                runtime_args[0] = src_buffer_b->address();
                if (has_bias) {
                    runtime_args[1] = (*src_buffer_c)->address();
                }
            }

            UpdateDynamicCircularBufferAddress(program, cb_sharded_act, *src_buffer_a);
            UpdateDynamicCircularBufferAddress(program, cb_output, *output_tensors.at(0).buffer());
            if (partials_cb_uses_output) {
                UpdateDynamicCircularBufferAddress(program, cb_partials, *output_tensors.at(0).buffer());
            }
        };
    return {.program = std::move(program), .override_runtime_arguments_callback = override_runtime_arguments_callback};
}

}  // namespace conv2d

}  // namespace ttnn::operations::conv<|MERGE_RESOLUTION|>--- conflicted
+++ resolved
@@ -118,14 +118,9 @@
 
     const bool slice_inner_dim = height_sharded || !full_inner_dim;
 
-<<<<<<< HEAD
-    uint32_t conv_act_c_blocks = 0;
-    uint32_t input_channels_padded = 0;
-=======
     uint32_t conv_act_c_blocks = 1;
     uint32_t out_conv_c_blocks = 1;
     uint32_t input_channels_padded = shard_shape[1];
->>>>>>> 813f30c5
     if (block_sharded) {
         TT_ASSERT(input_cores.size() == 1, "Block sharded convs should have only one input core range!");
         const uint32_t in_num_cores_x = input_cores.bounding_box().end_coord.x + 1;
