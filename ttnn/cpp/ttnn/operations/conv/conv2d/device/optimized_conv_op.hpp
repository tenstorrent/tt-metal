--- conflicted
+++ resolved
@@ -43,12 +43,6 @@
     uint32_t out_subblock_w_ntiles;
 };
 
-<<<<<<< HEAD
-operation::ProgramWithCallbacks multi_core_optimized_conv_(const Tensor& a, const Tensor &b, const ttnn::Shape& ashape, std::optional<const Tensor> bias, vector<int> conv_params, uint32_t output_channels, bool untilize_out, bool has_bias, bool fuse_relu, const MathFidelity math_fidelity, const OptimizedConvParallelizationConfig& parallelization_config, const OptimizedConvBlockConfig& block_config, uint32_t extra_padding_for_32B_alignment, Tensor &output);
-operation::ProgramWithCallbacks multi_core_optimized_conv_sharded_(const Tensor& a, const Tensor &b, const ttnn::Shape& ashape, std::optional<const Tensor> bias, vector<int> conv_params, uint32_t output_channels, bool untilize_out, bool has_bias, bool fuse_relu, const MathFidelity math_fidelity, const OptimizedConvParallelizationConfig& parallelization_config, const OptimizedConvBlockConfig& block_config, uint32_t extra_padding_for_32B_alignment, Tensor &output);
-operation::ProgramWithCallbacks multi_core_optimized_conv_sharded_v2_(const Tensor& a, const Tensor &b, const ttnn::Shape& ashape, std::optional<const Tensor> bias, const std::optional<const Tensor> conv_reader_indices, sliding_window::SlidingWindowConfig sliding_window_config, uint32_t output_channels, uint32_t groups, bool untilize_out, bool has_bias, bool fuse_relu, const OptimizedConvParallelizationConfig& parallelization_config, const OptimizedConvBlockConfig& block_config, uint32_t extra_padding_for_32B_alignment, bool use_shallow_conv_variant, bool transpose_mcast, Tensor &output, DeviceComputeKernelConfig compute_kernel_config, bool enable_act_double_buffer, bool enable_split_reader, bool enable_subblock_padding);
-=======
->>>>>>> cd9ee3b5
 operation::ProgramWithCallbacks multi_core_optimized_conv_sharded_v2_new(const Tensor& a, const Tensor &b, std::optional<const Tensor> bias,
     sliding_window::SlidingWindowConfig sliding_window_config,
     uint32_t output_channels,
@@ -65,112 +59,6 @@
     bool enable_split_reader,
     bool enable_subblock_padding);
 
-<<<<<<< HEAD
-struct OptimizedConv {
-    OptimizedConvParallelizationConfig parallelization_config;
-    OptimizedConvBlockConfig block_config;
-
-    const std::vector<int> conv_params;
-    const uint32_t output_channels;
-    bool untilize_out, has_bias, fuse_relu;
-    MathFidelity math_fidelity;
-    uint32_t extra_padding_for_32B_alignment;
-    const MemoryConfig memory_config;
-    const DataType dtype;
-    ttnn::Shape input_tensor_shape; // For sharded input, input tensor shape is nonsense
-    bool use_shallow_conv_variant;
-    bool transpose_mcast;   // default for GS = true, WH = false
-    const DeviceComputeKernelConfig compute_kernel_config;
-    bool enable_act_double_buffer;
-    bool enable_split_reader;
-    bool enable_subblock_padding;
-    OptimizedConv(const std::vector<int>&c_params,
-        uint32_t output_channels, bool untile_out,
-        bool has_bias, bool fuse_relu,
-        MathFidelity mfidelity, const OptimizedConvParallelizationConfig& p_config,
-        const OptimizedConvBlockConfig& b_config,
-        uint32_t e_padding_for_32B_alignment,
-        MemoryConfig memory_config, DataType dtype, const tt::tt_metal::LegacyShape& input_tensor_shape, bool use_shallow_conv_variant, bool transpose_mcast, const DeviceComputeKernelConfig compute_kernel_config, bool enable_act_double_buffer, bool enable_split_reader, bool enable_subblock_padding) :
-            output_channels(output_channels),
-            conv_params(c_params),
-            untilize_out(untile_out),
-            has_bias(has_bias),
-            fuse_relu(fuse_relu),
-            math_fidelity(mfidelity),
-            parallelization_config(p_config),
-            block_config(b_config),
-            extra_padding_for_32B_alignment(e_padding_for_32B_alignment),
-            memory_config(memory_config), dtype(dtype), input_tensor_shape(input_tensor_shape),
-            use_shallow_conv_variant(use_shallow_conv_variant),
-            transpose_mcast(transpose_mcast),
-            compute_kernel_config(compute_kernel_config),
-            enable_act_double_buffer(enable_act_double_buffer),
-            enable_split_reader(enable_split_reader),
-            enable_subblock_padding(enable_subblock_padding) {}
-
-    void validate(const std::vector<Tensor>& input_tensors, const std::vector<std::optional<const Tensor>>& optional_input_tensors) const;
-    std::vector<tt::tt_metal::LegacyShape> compute_output_shapes(const std::vector<Tensor>& input_tensors) const;
-    std::vector<Tensor> create_output_tensors(const std::vector<Tensor>& input_tensors) const;
-    operation::ProgramWithCallbacks create_program(const std::vector<Tensor>& input_tensors, const std::vector<std::optional<const Tensor>>& optional_input_tensors, std::vector<Tensor> &output_tensors) const;
-
-    operation::OpPerformanceModel create_op_performance_model(const std::vector<Tensor>& input_tensors, const std::vector<std::optional<const Tensor>>& optional_input_tensors, const std::vector<Tensor> &output_tensors) const;
-
-    static constexpr auto attribute_names = std::make_tuple(
-        "parallelization_config",
-        "block_config",
-        "conv_params",
-        "output_channels",
-        "untilize_out",
-        "has_bias",
-        "fuse_relu",
-        "math_fidelity",
-        "extra_padding_for_32B_alignment",
-        "memory_config",
-        "dtype",
-        "input_tensor_shape",
-        "use_shallow_conv_variant",
-        "enable_act_double_buffer",
-        "enable_split_reader",
-        "enable_subblock_padding");
-    const auto attribute_values() const {
-        return std::make_tuple(
-            std::cref(this->parallelization_config),
-            std::cref(this->block_config),
-            std::cref(this->conv_params),
-            std::cref(this->output_channels),
-            std::cref(this->untilize_out),
-            std::cref(this->has_bias),
-            std::cref(this->fuse_relu),
-            std::cref(this->math_fidelity),
-            std::cref(this->extra_padding_for_32B_alignment),
-            std::cref(this->memory_config),
-            std::cref(this->dtype),
-            std::cref(this->input_tensor_shape),
-            std::cref(this->use_shallow_conv_variant),
-            std::cref(this->enable_act_double_buffer),
-            std::cref(this->enable_split_reader),
-            std::cref(this->enable_subblock_padding));
-    }
-};
-
-Tensor optimized_conv(const Tensor& a, const Tensor &b, std::optional<const Tensor> bias, const std::optional<const Tensor> conv_reader_indices,
-    const vector<int> conv_params, uint32_t output_channels,
-    bool untilize_out, bool has_bias, bool fuse_relu, MathFidelity math_fidelity,
-    const OptimizedConvParallelizationConfig& parallelization_config,
-    const OptimizedConvBlockConfig& block_config, uint32_t extra_padding_for_32B_alignment=0,
-    std::optional<MemoryConfig> memory_config = std::nullopt,
-    std::optional<DataType> dtype=std::nullopt,
-    std::optional<std::array<std::uint32_t, 4>> input_tensor_shape = std::nullopt,
-    bool use_shallow_conv_variant = false,
-    bool tranpose_mcast = true,
-    std::optional<const DeviceComputeKernelConfig> compute_kernel_config = std::nullopt,
-    bool enable_act_double_buffer = false,
-    bool enable_split_reader = false,
-    bool enable_subblock_padding = false
-);
-
-=======
->>>>>>> cd9ee3b5
 // new micro op
 struct OptimizedConvNew {
     OptimizedConvParallelizationConfig parallelization_config;
