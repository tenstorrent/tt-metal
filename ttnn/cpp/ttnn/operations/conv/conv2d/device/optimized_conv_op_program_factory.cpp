// SPDX-FileCopyrightText: © 2023 Tenstorrent Inc.
//
// SPDX-License-Identifier: Apache-2.0

#include <array>
#include <cstdint>
#include "optimized_conv_op.hpp"

#include "tt_metal/host_api.hpp"
#include "tt_metal/detail/tt_metal.hpp"
#include "tt_metal/detail/util.hpp"
#include "tt_metal/common/constants.hpp"

#include "tt_metal/tt_stl/reflection.hpp"

#include "tt_metal/common/work_split.hpp"
#include "ttnn/deprecated/tt_dnn/op_library/sharding_utilities.hpp"
#include "ttnn/operations/experimental/auto_format/auto_format.hpp"

#include "ttnn/operations/sliding_window/sliding_window.hpp"
#include "ttnn/tensor/tensor_utils.hpp"
using namespace tt::constants;
namespace optimized_conv_op_utils {
using namespace tt;
using namespace tt::tt_metal;

pair<uint32_t, uint32_t> compute_opt_conv_output_face_shape(uint32_t conv_activation_h, uint32_t conv_activation_w, uint32_t filter_h, uint32_t filter_w, uint32_t stride_h, uint32_t stride_w, uint32_t pad_h, uint32_t pad_w, uint32_t padding_for_32B_alignment) {
    uint32_t conv_output_h = ((conv_activation_h - filter_h + (2 * pad_h)) / stride_h) + 1;
    uint32_t conv_output_w = ((conv_activation_w - filter_w + (2 * pad_w) - padding_for_32B_alignment) / stride_w) + 1;
    return {conv_output_h, conv_output_w};
}
pair<vector<uint32_t>, vector<uint32_t>> compute_opt_conv_activation_as_mm_shape(const tt::tt_metal::LegacyShape& conv_activation_shape, vector<int> conv_params, uint32_t act_block_h_ntiles, uint32_t padding_for_32B_alignment) {
    uint32_t filter_h = (uint32_t) conv_params[0];
    uint32_t filter_w = (uint32_t) conv_params[1];
    uint32_t stride_h = (uint32_t) conv_params[2];
    uint32_t stride_w = (uint32_t) conv_params[3];
    uint32_t pad_h = (uint32_t) conv_params[4];
    uint32_t pad_w = (uint32_t) conv_params[5];
    auto [conv_output_h, conv_output_w] = compute_opt_conv_output_face_shape(conv_activation_shape[1], conv_activation_shape[2], filter_h, filter_w, stride_h, stride_w, pad_h, pad_w, padding_for_32B_alignment);
    uint32_t batch_size = conv_activation_shape[0];
    // pad height
    uint32_t num_rows = (uint32_t) batch_size * conv_output_h * conv_output_w;
    uint32_t act_block_h_datums = act_block_h_ntiles * TILE_HEIGHT;
    uint32_t num_rows_padded = (uint32_t) (std::ceil((double) num_rows / (double) act_block_h_datums ) * act_block_h_datums);
    uint32_t num_cols = conv_activation_shape[3] * filter_h * filter_w;
    uint32_t num_cols_padded = round_up(conv_activation_shape[3] * filter_w, TILE_WIDTH) * filter_h;
    return {{1, num_rows_padded, num_cols_padded}, {1, num_rows, num_cols}};
}

<<<<<<< HEAD
pair<vector<uint32_t>, vector<uint32_t>> compute_opt_conv_activation_as_mm_shape(const tt::tt_metal::LegacyShape& conv_activation_shape, ttnn::operations::sliding_window::SlidingWindowConfig sliding_window_config, uint32_t act_block_h_ntiles, uint32_t padding_for_32B_alignment) {
=======
pair<vector<uint32_t>, vector<uint32_t>> compute_opt_conv_activation_as_mm_shape(const Shape& conv_activation_shape, ttnn::operations::sliding_window::SlidingWindowConfig sliding_window_config, uint32_t act_block_h_ntiles, uint32_t padding_for_32B_alignment) {

>>>>>>> cd9ee3b5
    uint32_t filter_h = (uint32_t)sliding_window_config.window_hw.first;  // filter_h
    uint32_t filter_w = (uint32_t)sliding_window_config.window_hw.second;  // filter_W
    auto output_shape = sliding_window_config.get_output_shape();
    uint32_t batch_size = output_shape[0];
    uint32_t conv_output_h = output_shape[1];
    uint32_t conv_output_w = output_shape[2];

    // pad height
    uint32_t num_rows = (uint32_t) batch_size * conv_output_h * conv_output_w;
    uint32_t act_block_h_datums = act_block_h_ntiles * TILE_HEIGHT;
    uint32_t num_rows_padded = (uint32_t) (std::ceil((double) num_rows / (double) act_block_h_datums ) * act_block_h_datums);
    uint32_t num_cols = conv_activation_shape[3] * filter_h * filter_w;
    uint32_t num_cols_padded = round_up(conv_activation_shape[3] * filter_w, TILE_WIDTH) * filter_h;
    return {{1, num_rows_padded, num_cols_padded}, {1, num_rows, num_cols}};
}

} // optimized_conv_op_utils

namespace ttnn::operations::conv {
namespace conv2d {

<<<<<<< HEAD
Tensor optimized_conv(const Tensor& a,
            const Tensor &b,
            std::optional<const Tensor> bias,
            const std::optional<const Tensor> conv_reader_indices,
            const vector<int> conv_params,
            uint32_t output_channels,
            bool untilize_out,
            bool has_bias,
            bool fuse_relu,
            MathFidelity math_fidelity,
            const OptimizedConvParallelizationConfig& parallelization_config,
            const OptimizedConvBlockConfig& block_config,
            uint32_t extra_padding_for_32B_alignment,
            std::optional<MemoryConfig> memory_config,
            std::optional<DataType> dtype,
            std::optional<std::array<std::uint32_t, 4>> input_tensor_shape,
            bool use_shallow_conv_variant,
            bool transpose_mcast,
            std::optional<const DeviceComputeKernelConfig> compute_kernel_config,
            bool enable_act_double_buffer,
            bool enable_split_reader,
            bool enable_subblock_padding
) {
    std::vector<Tensor> output_tensors = {Tensor(operation::get_workers_for_op_output({a, b}))};
    operation::launch_op(
        [conv_params, output_channels, untilize_out, has_bias, fuse_relu, math_fidelity, parallelization_config, block_config, extra_padding_for_32B_alignment, memory_config, dtype, input_tensor_shape, use_shallow_conv_variant, transpose_mcast, compute_kernel_config, enable_act_double_buffer, enable_split_reader, enable_subblock_padding]
            (const std::vector<Tensor>& input_tensors, const std::vector<std::optional<const Tensor>>& optional_input_tensors, const std::vector<std::optional<Tensor>>& optional_output_tensors) mutable -> std::vector<Tensor> {
                using ttnn::operations::experimental::auto_format::FormatParams;
                auto& a = input_tensors.at(0);
                auto& b = input_tensors.at(1);
                auto& bias = optional_input_tensors.at(0);
                //TT_ASSERT(!untilize_out, "Optimized conv only supports tiled out");
                TT_ASSERT(b.get_layout() == Layout::TILE); // Weights should already be formatted
                const auto ashape = tt::tt_metal::LegacyShape(input_tensor_shape.has_value() ? input_tensor_shape.value() : a.get_legacy_shape());
                auto padded_a_shape = ttnn::Shape(std::vector<uint32_t>{ashape[0], ashape[1], ashape[2], tt::round_up(ashape[3], 16)});
                FormatParams input_a_format_params = {.pad_shape=padded_a_shape.value, .pad_value=0.0, .target_layout=Layout::ROW_MAJOR};
                FormatParams input_b_format_params = {.pad_shape=b.get_legacy_shape(), .pad_value=0.0, .target_layout=Layout::TILE};
                FormatParams input_bias_format_params = {};
                if (has_bias) {
                    input_bias_format_params = {.pad_shape=bias.value().get_legacy_shape(), .pad_value=0, .target_layout=Layout::TILE};
                }
                auto output_layout = untilize_out ? Layout::ROW_MAJOR : Layout::TILE;
                if (memory_config.has_value()) {
                    TT_ASSERT((memory_config.value().is_sharded() || memory_config.value().memory_layout == TensorMemoryLayout::INTERLEAVED));
                }
                auto arch = a.storage_type() == StorageType::DEVICE ? a.device()->arch() : ttnn::operations::experimental::auto_format::AutoFormat::GetDefaultDevice()->arch();
                bool fp32_accum = a.device()->arch() == tt::ARCH::WORMHOLE_B0;  // && compute_kernel_config.has_value()) ? compute_kernel_config.value().fp32_dest_acc_en : false;
                auto kernel_config_val = init_device_compute_kernel_config(arch, compute_kernel_config, MathFidelity::LoFi, true, fp32_accum, false);
                return operation::run_without_autoformat(
                    OptimizedConv(conv_params, output_channels, untilize_out, has_bias, fuse_relu, math_fidelity, parallelization_config, block_config, extra_padding_for_32B_alignment, memory_config.value_or(a.memory_config()), dtype.value_or(a.get_dtype()), ashape, use_shallow_conv_variant, transpose_mcast, kernel_config_val, enable_act_double_buffer, enable_split_reader, enable_subblock_padding
                    ),
                    input_tensors,
                    optional_input_tensors);
            }, {a, b}, output_tensors, {bias, conv_reader_indices});
    return output_tensors.at(0);
}

void OptimizedConv::validate(const std::vector<Tensor>& input_tensors, const std::vector<std::optional<const Tensor>>& optional_input_tensors) const {
    const auto& input_tensor_a = input_tensors.at(0);
    const auto& input_tensor_b = input_tensors.at(1);
    // TODO: ...
    TT_FATAL(!input_tensor_b.memory_config().is_sharded());
    if (this->untilize_out) {
        TT_FATAL((this->dtype == DataType::BFLOAT16) || (this->dtype == DataType::FLOAT32));
    }
    if (this->memory_config.is_sharded()) {
        uint32_t out_block_h_ntiles = parallelization_config.per_core_out_matrix_height_ntiles;
        auto [act_matrix_shape, act_matrix_shape_unpadded] = optimized_conv_op_utils::compute_opt_conv_activation_as_mm_shape(input_tensor_a.get_legacy_shape(), conv_params, out_block_h_ntiles, extra_padding_for_32B_alignment);
        uint32_t out_width_ntiles = this->compute_output_shapes(input_tensors).at(0)[-1] / TILE_WIDTH;
        if(this->memory_config.memory_layout == TensorMemoryLayout::HEIGHT_SHARDED) {
            TT_FATAL(this->parallelization_config.per_core_out_matrix_width_ntiles == out_width_ntiles);
            TT_FATAL(this->block_config.out_subblock_w_ntiles == out_width_ntiles || this->block_config.out_subblock_h_ntiles == 1);
        } else if (this->memory_config.memory_layout == TensorMemoryLayout::BLOCK_SHARDED) {
            // For block sharded, out_width per core is shard width, and this is split along row
            // TODO: We should clean this up and relax constraints on out_subblock h and w
            if (transpose_mcast) {
                out_width_ntiles /= this->parallelization_config.grid_size.y;
            } else {
                out_width_ntiles /= this->parallelization_config.grid_size.x;
            }
            TT_FATAL(this->block_config.out_subblock_w_ntiles == out_width_ntiles || this->block_config.out_subblock_h_ntiles == 1);
        }
    }
}

std::vector<tt::tt_metal::LegacyShape> OptimizedConv::compute_output_shapes(const std::vector<Tensor>& input_tensors) const {
    const auto& input_tensor_a_shape = this->input_tensor_shape;
    uint32_t batch_size = input_tensor_a_shape[0];
    uint32_t conv_activation_h = input_tensor_a_shape[1];
    uint32_t conv_activation_w = input_tensor_a_shape[2];
    // TODO: clean up here
    uint32_t filter_h = (uint32_t) conv_params[0];
    uint32_t filter_w = (uint32_t) conv_params[1];
    uint32_t stride_h = (uint32_t) conv_params[2];
    uint32_t stride_w = (uint32_t) conv_params[3];
    uint32_t pad_h = (uint32_t) conv_params[4];
    uint32_t pad_w = (uint32_t) conv_params[5];
    auto [conv_output_h, conv_output_w] = optimized_conv_op_utils::compute_opt_conv_output_face_shape(conv_activation_h, conv_activation_w, filter_h, filter_w, stride_h, stride_w, pad_h, pad_w, extra_padding_for_32B_alignment);

    // Tiled output shape is padded shape. Padded to tile shape.
    auto shape_w = batch_size * conv_output_h * conv_output_w;
    auto shape_c = output_channels;
    auto padded_shape_w =
        parallelization_config.num_cores_nhw * parallelization_config.per_core_out_matrix_height_ntiles * TILE_HEIGHT;
    auto padded_shape_c = tt::round_up(this->output_channels, TILE_WIDTH);
    auto output_padding = Padding(
        {{0, 0}, {0, 0}, {0, (padded_shape_w - shape_w)}, {0, (padded_shape_c - shape_c)}}, Padding::PadValue::Zero);
    auto output_tensor_shape = ttnn::Shape(tt::tt_metal::LegacyShape({1, 1, padded_shape_w, padded_shape_c}, output_padding));
    return {output_tensor_shape.value};
}

std::vector<Tensor> OptimizedConv::create_output_tensors(const std::vector<Tensor>& input_tensors) const {
    const auto& input_tensor = input_tensors.at(0);
    const auto& weight_tensor = input_tensors.at(1);
    auto output_layout = this->untilize_out ? Layout::ROW_MAJOR : Layout::TILE;
    if (this->memory_config.is_sharded()) {
        auto output_shape = this->compute_output_shapes(input_tensors).at(0);
        if (this->memory_config.memory_layout == TensorMemoryLayout::HEIGHT_SHARDED) {
            uint32_t total_height_tiles = tt::tt_metal::compute_volume(output_shape) / output_shape[-1] / TILE_HEIGHT;
            uint32_t num_cores = total_height_tiles / this->parallelization_config.per_core_out_matrix_height_ntiles;
            CoreRangeSet shard_grid = num_cores_to_corerange_set(num_cores, this->parallelization_config.grid_size, true);

            std::array<uint32_t, 2> shard_shape = {this->parallelization_config.per_core_out_matrix_height_ntiles * TILE_HEIGHT, output_shape[-1]};
            auto shard_spec = ShardSpec{shard_grid, shard_shape, ShardOrientation::ROW_MAJOR};
            auto mem_config = this->memory_config;
            mem_config.shard_spec = shard_spec;
            return {create_device_tensor(output_shape, this->dtype, output_layout, input_tensor.device(), mem_config)};
        } else {
            auto [act_matrix_shape, act_matrix_shape_unpadded] = optimized_conv_op_utils::compute_opt_conv_activation_as_mm_shape(this->input_tensor_shape.value, conv_params, this->parallelization_config.per_core_out_matrix_height_ntiles, extra_padding_for_32B_alignment);
            uint32_t act_matrix_height = (uint32_t) act_matrix_shape[1];
            uint32_t act_matrix_height_ntiles = act_matrix_height / TILE_HEIGHT;
            uint32_t total_active_num_cores_per_weight_slice = act_matrix_height_ntiles / this->parallelization_config.per_core_out_matrix_height_ntiles;
            uint32_t weight_matrix_width = weight_tensor.get_legacy_shape()[-1];
            uint32_t weight_matrix_width_ntiles = weight_matrix_width / TILE_WIDTH;
            uint32_t num_weight_slices_width = weight_matrix_width_ntiles / this->parallelization_config.per_core_out_matrix_width_ntiles ;
            uint32_t total_active_num_cores = total_active_num_cores_per_weight_slice * num_weight_slices_width;
            CoreRangeSet shard_grid = num_cores_to_corerange_set(total_active_num_cores, this->parallelization_config.grid_size, true);
            std::array<uint32_t, 2> shard_shape = {this->parallelization_config.per_core_out_matrix_height_ntiles * TILE_HEIGHT, this->parallelization_config.per_core_out_matrix_width_ntiles * TILE_WIDTH};
            auto shard_spec = ShardSpec{shard_grid, shard_shape, transpose_mcast ? ShardOrientation::COL_MAJOR : ShardOrientation::ROW_MAJOR};
            auto mem_config = this->memory_config;
            mem_config.shard_spec = shard_spec;
            return {create_device_tensor(output_shape, this->dtype, output_layout, input_tensor.device(), mem_config)};
        }

    }
    return operation::generic_create_output_tensors(*this, input_tensors, this->dtype, output_layout, this->memory_config);
}

operation::ProgramWithCallbacks OptimizedConv::create_program(const std::vector<Tensor>& input_tensors,
                                                     const std::vector<std::optional<const Tensor>>& optional_input_tensors,
                                                     std::vector<Tensor>& output_tensors) const {
    const auto& input_tensor_a = input_tensors.at(0);
    const auto& input_tensor_b = input_tensors.at(1);
    const auto& input_tensor_bias = optional_input_tensors.at(0);
    const auto& conv_reader_indices = optional_input_tensors.at(1);
    auto& output_tensor = output_tensors.at(0);
    // TODO: Clean up split between different conv types
    if (input_tensor_a.memory_config().is_sharded()) {
        // If conv_reader_indices is passed in, use v2 where we don't generate indices locally
        if (conv_reader_indices.has_value()) {
            uint32_t groups = 1;
            const auto& input_tensor_a_shape = this->input_tensor_shape;
            sliding_window::SlidingWindowConfig sliding_window_config{
                .batch_size = input_tensor_a_shape[0],
                .input_hw = {input_tensor_a_shape[1], input_tensor_a_shape[2]},
                .window_hw = {conv_params[0], conv_params[1]},
                .stride_hw = {conv_params[2], conv_params[3]},
                .pad_hw = {conv_params[4], conv_params[5]},
            };
            return multi_core_optimized_conv_sharded_v2_(input_tensor_a, input_tensor_b, this->input_tensor_shape, input_tensor_bias, conv_reader_indices, sliding_window_config, output_channels, groups, untilize_out, has_bias, fuse_relu, parallelization_config, block_config, extra_padding_for_32B_alignment, this->use_shallow_conv_variant, transpose_mcast, output_tensor, this->compute_kernel_config, this->enable_act_double_buffer, this->enable_split_reader, this->enable_subblock_padding);
        } else {
            return multi_core_optimized_conv_sharded_(input_tensor_a, input_tensor_b, this->input_tensor_shape, input_tensor_bias, conv_params, output_channels, untilize_out, has_bias, fuse_relu, math_fidelity, parallelization_config, block_config, extra_padding_for_32B_alignment, output_tensor);
        }
    } else {
        return multi_core_optimized_conv_(input_tensor_a, input_tensor_b, this->input_tensor_shape, input_tensor_bias, conv_params, output_channels, untilize_out, has_bias, fuse_relu, math_fidelity, parallelization_config, block_config, extra_padding_for_32B_alignment, output_tensor);
    }
}

operation::OpPerformanceModel OptimizedConv::create_op_performance_model(const std::vector<Tensor>& input_tensors, const std::vector<std::optional<const Tensor>>& optional_input_tensors, const std::vector<Tensor> &output_tensors) const {
    const auto& input_tensor_a_shape = this->input_tensor_shape;
    uint32_t batch_size = input_tensor_a_shape[0];
    uint32_t conv_activation_h = input_tensor_a_shape[1];
    uint32_t conv_activation_w = input_tensor_a_shape[2];
    uint32_t conv_activation_c = input_tensor_a_shape[3];

    uint32_t filter_h = (uint32_t) conv_params[0];
    uint32_t filter_w = (uint32_t) conv_params[1];
    uint32_t stride_h = (uint32_t) conv_params[2];
    uint32_t stride_w = (uint32_t) conv_params[3];
    uint32_t pad_h = (uint32_t) conv_params[4];
    uint32_t pad_w = (uint32_t) conv_params[5];

    const auto& t = output_tensors.at(0);
    if(t.storage_type() != StorageType::DEVICE) {
        tt::log_warning(tt::LogOp, "Output tensor not on DEVICE?!");
    }

    auto arch = t.storage_type() == StorageType::DEVICE ? t.device()->arch() : ttnn::operations::experimental::auto_format::AutoFormat::GetDefaultDevice()->arch();
    const int num_cores = (arch == tt::ARCH::WORMHOLE_B0) ? 8 * 8 : 9 * 12;
    const int tensix_mul_adds_per_cycle_lofi = (arch == tt::ARCH::WORMHOLE_B0) ? 4096 : 2048;

    // Calculate output dimensions: relevant for window/stride based OPs (conv, maxpool, downsample)
    int output_height = std::floor((conv_activation_h - filter_h + 2 * pad_h) / stride_h + 1);
    int output_width = std::floor((conv_activation_w - filter_w + 2 * pad_w) / stride_w + 1);

    // Calculate number of mul/add operations
    // TODO: add bias modeling
    int64_t num_mul_adds_per_elem = conv_activation_c * filter_h * filter_w * 2; // 1 multiply and 1 add per element
    int64_t num_mul_adds = num_mul_adds_per_elem * output_height * output_width * this->output_channels * batch_size;

    int ideal_dev_clock_cycles = std::ceil(((float)num_mul_adds / (float)(num_cores * tensix_mul_adds_per_cycle_lofi)) * (float)operation::OpPerformanceModel::fidelity_multiplier(this->math_fidelity));

    operation::OpPerformanceModel result(input_tensors, output_tensors, ideal_dev_clock_cycles);

#if 0
    tt::log_info(tt::LogOp, "OptimizedConv PerfModel:");
    tt::log_info(tt::LogOp, "\t Batch: {}", batch_size);
    tt::log_info(tt::LogOp, "\t In (H, W, C): ({}, {}, {})", conv_activation_h, conv_activation_w, conv_activation_c);
    tt::log_info(tt::LogOp, "\t Filter (H, W): ({}, {})", filter_h, filter_w);
    tt::log_info(tt::LogOp, "\t Filter Stride (H, W): ({}, {})", stride_h, stride_w);
    tt::log_info(tt::LogOp, "\t Pad (H, W): ({}, {})", pad_h, pad_w);
    tt::log_info(tt::LogOp, "\t Out (H, W, C): ({}, {}, {})", output_height, output_width, this->output_channels);
    tt::log_info(tt::LogOp, "\t ideal_dev_clock_cycles: {}", ideal_dev_clock_cycles);
#endif

    return result;
}

=======
>>>>>>> cd9ee3b5
Tensor optimized_conv_new(const Tensor& a, const Tensor &b, std::optional<const Tensor> bias,
    sliding_window::SlidingWindowConfig sliding_window_config,
    uint32_t output_channels,
    uint32_t groups,
    bool untilize_out, bool fuse_relu, MathFidelity math_fidelity,
    const OptimizedConvParallelizationConfig& parallelization_config,
    const OptimizedConvBlockConfig& block_config, uint32_t extra_padding_for_32B_alignment,
    MemoryConfig memory_config,
    DataType dtype,
    std::array<std::uint32_t, 4> input_tensor_shape,
    bool use_shallow_conv_variant,
    std::optional<const DeviceComputeKernelConfig> compute_kernel_config,
    bool enable_act_double_buffer,
    bool enable_split_reader,
    bool enable_subblock_padding
) {
    std::vector<Tensor> output_tensors = {Tensor(operation::get_workers_for_op_output({a, b}))};
    operation::launch_op(
        [sliding_window_config, output_channels, groups, untilize_out, fuse_relu, math_fidelity, parallelization_config, block_config, extra_padding_for_32B_alignment, memory_config, dtype, input_tensor_shape, use_shallow_conv_variant, compute_kernel_config, enable_act_double_buffer, enable_split_reader, enable_subblock_padding]
            (const std::vector<Tensor>& input_tensors, const std::vector<std::optional<const Tensor>>& optional_input_tensors, const std::vector<std::optional<Tensor>>& optional_output_tensors) mutable -> std::vector<Tensor> {
                using ttnn::operations::experimental::auto_format::FormatParams;
                auto& a = input_tensors.at(0);
                auto& b = input_tensors.at(1);
                auto& bias = optional_input_tensors.at(0);
                //TT_ASSERT(!untilize_out, "Optimized conv only supports tiled out");
                TT_ASSERT(b.get_layout() == Layout::TILE); // Weights should already be formatted
                const auto& ashape = tt::tt_metal::LegacyShape(input_tensor_shape);
                auto padded_a_shape = ttnn::Shape(std::array<uint32_t,4>{ashape[0], ashape[1], ashape[2], tt::round_up(ashape[3], 16)});
                FormatParams input_a_format_params = {.pad_shape=padded_a_shape.value, .pad_value=0.0, .target_layout=Layout::ROW_MAJOR};
                FormatParams input_b_format_params = {.pad_shape=b.get_legacy_shape(), .pad_value=0.0, .target_layout=Layout::TILE};
                FormatParams input_bias_format_params = {};
                if (bias.has_value()) {
                    input_bias_format_params = {.pad_shape=bias.value().get_legacy_shape(), .pad_value=0, .target_layout=Layout::TILE};
                }
                auto output_layout = untilize_out ? Layout::ROW_MAJOR : Layout::TILE;
                auto arch = is_tensor_on_device_or_multidevice(a) ? a.device()->arch() : ttnn::operations::experimental::auto_format::AutoFormat::GetDefaultDevice()->arch();
                bool fp32_accum = a.device()->arch() == tt::ARCH::WORMHOLE_B0;  // && compute_kernel_config.has_value()) ? compute_kernel_config.value().fp32_dest_acc_en : false;
                auto kernel_config_val = init_device_compute_kernel_config(arch, compute_kernel_config, MathFidelity::LoFi, true, fp32_accum, false);
                return operation::run_without_autoformat(
                    OptimizedConvNew(sliding_window_config, output_channels, groups, untilize_out, bias.has_value(), fuse_relu, math_fidelity, parallelization_config, block_config, extra_padding_for_32B_alignment, memory_config, dtype, input_tensor_shape, use_shallow_conv_variant, kernel_config_val, enable_act_double_buffer, enable_split_reader, enable_subblock_padding
                    ),
                    input_tensors,
                    optional_input_tensors);
            }, {a, b}, output_tensors, {bias});
    return output_tensors.at(0);

}

void OptimizedConvNew::validate(const std::vector<Tensor>& input_tensors, const std::vector<std::optional<const Tensor>>& optional_input_tensors) const {
    const auto& input_tensor_a = input_tensors.at(0);
    const auto& input_tensor_b = input_tensors.at(1);
    // TODO: ...
    TT_FATAL(!input_tensor_b.memory_config().is_sharded(), "Error");
    if (this->untilize_out) {
        TT_FATAL((this->dtype == DataType::BFLOAT16) || (this->dtype == DataType::FLOAT32), "Error");
    }
    if (this->memory_config.is_sharded()) {
        uint32_t out_block_h_ntiles = parallelization_config.per_core_out_matrix_height_ntiles;
        auto [act_matrix_shape, act_matrix_shape_unpadded] = optimized_conv_op_utils::compute_opt_conv_activation_as_mm_shape(input_tensor_a.get_legacy_shape(), sliding_window_config, out_block_h_ntiles, extra_padding_for_32B_alignment);
        uint32_t out_width_ntiles = this->compute_output_shapes(input_tensors).at(0)[-1] / TILE_WIDTH;
        if(this->memory_config.memory_layout == TensorMemoryLayout::HEIGHT_SHARDED) {
            TT_FATAL(this->parallelization_config.per_core_out_matrix_width_ntiles == out_width_ntiles, "Error");
            TT_FATAL(this->block_config.out_subblock_w_ntiles == out_width_ntiles || this->block_config.out_subblock_h_ntiles == 1, "Error");
        } else if (this->memory_config.memory_layout == TensorMemoryLayout::BLOCK_SHARDED) {
            // For block sharded, out_width per core is shard width, and this is split along row
            // TODO: We should clean this up and relax constraints on out_subblock h and w
            if (this->memory_config.shard_spec.value().orientation == ShardOrientation::COL_MAJOR) {
                out_width_ntiles /= this->parallelization_config.grid_size.y;
            } else {
                out_width_ntiles /= this->parallelization_config.grid_size.x;
            }
            TT_FATAL(this->block_config.out_subblock_w_ntiles == out_width_ntiles || this->block_config.out_subblock_h_ntiles == 1, "Error");
        }
    }
}

std::vector<tt::tt_metal::LegacyShape> OptimizedConvNew::compute_output_shapes(const std::vector<Tensor>& input_tensors) const {
    const auto& input_tensor_a_shape = this->input_tensor_shape;
    uint32_t batch_size = input_tensor_a_shape[0];
    uint32_t conv_activation_h = input_tensor_a_shape[1];
    uint32_t conv_activation_w = input_tensor_a_shape[2];
    // TODO: clean up here
    uint32_t filter_h = (uint32_t)sliding_window_config.window_hw.first;  // filter_h
    uint32_t filter_w = (uint32_t)sliding_window_config.window_hw.second;  // filter_W
    uint32_t stride_h = (uint32_t)sliding_window_config.stride_hw.first;
    uint32_t stride_w = (uint32_t)sliding_window_config.stride_hw.second;
    uint32_t pad_h = (uint32_t)sliding_window_config.pad_hw.first;
    uint32_t pad_w = (uint32_t)sliding_window_config.pad_hw.second;
    auto [conv_output_h, conv_output_w] = optimized_conv_op_utils::compute_opt_conv_output_face_shape(conv_activation_h, conv_activation_w, filter_h, filter_w, stride_h, stride_w, pad_h, pad_w, extra_padding_for_32B_alignment);

    // Tiled output shape is padded shape. Padded to tile shape.
    auto shape_w = batch_size * conv_output_h * conv_output_w;
    auto shape_c = output_channels;
    auto padded_shape_w =
        parallelization_config.num_cores_nhw * parallelization_config.per_core_out_matrix_height_ntiles * TILE_HEIGHT;
    auto padded_shape_c = tt::round_up(this->output_channels, TILE_WIDTH);
    auto output_padding = Padding(
        {{0, 0}, {0, 0}, {0, (padded_shape_w - shape_w)}, {0, (padded_shape_c - shape_c)}}, Padding::PadValue::Zero);
    auto output_tensor_shape = ttnn::Shape(tt::tt_metal::LegacyShape({1, 1, padded_shape_w, padded_shape_c}, output_padding));
    return {output_tensor_shape.value};
}

std::vector<Tensor> OptimizedConvNew::create_output_tensors(const std::vector<Tensor>& input_tensors) const {
    const auto& input_tensor = input_tensors.at(0);
    const auto& weight_tensor = input_tensors.at(1);
    auto output_layout = this->untilize_out ? Layout::ROW_MAJOR : Layout::TILE;
    if (this->memory_config.is_sharded()) {
        auto output_shape = this->compute_output_shapes(input_tensors).at(0);
        if (this->memory_config.memory_layout == TensorMemoryLayout::HEIGHT_SHARDED) {
            uint32_t total_height_tiles = tt::tt_metal::compute_volume(output_shape) / output_shape[-1] / TILE_HEIGHT;
            uint32_t num_cores = total_height_tiles / this->parallelization_config.per_core_out_matrix_height_ntiles;
            CoreRangeSet shard_grid = tt::tt_metal::num_cores_to_corerange_set(num_cores, this->parallelization_config.grid_size, true);

            std::array<uint32_t, 2> shard_shape = {this->parallelization_config.per_core_out_matrix_height_ntiles * TILE_HEIGHT, output_shape[-1]};
            auto shard_spec = ShardSpec{shard_grid, shard_shape, ShardOrientation::ROW_MAJOR};
            auto mem_config = this->memory_config;
            mem_config.shard_spec = shard_spec;
            return {create_device_tensor(output_shape, this->dtype, output_layout, input_tensor.device(), mem_config)};
        } else if(this->memory_config.memory_layout == TensorMemoryLayout::WIDTH_SHARDED) {
            uint32_t total_height_tiles = tt::tt_metal::compute_volume(output_shape) / output_shape[-1] / TILE_HEIGHT;
            std::array<uint32_t, 2> shard_shape = {this->parallelization_config.per_core_out_matrix_height_ntiles * TILE_HEIGHT, this->parallelization_config.per_core_out_matrix_width_ntiles * TILE_WIDTH};
            auto shard_grid = input_tensor.memory_config().shard_spec.value().grid;
            auto shard_spec = ShardSpec{shard_grid, shard_shape, this->memory_config.shard_spec.value().orientation};
            auto mem_config = this->memory_config;
            mem_config.shard_spec = shard_spec;
            return{create_device_tensor(output_shape, this->dtype, output_layout, input_tensor.device(), mem_config)};

        } else if (this->memory_config.memory_layout == TensorMemoryLayout::BLOCK_SHARDED) {
            auto [act_matrix_shape, act_matrix_shape_unpadded] = optimized_conv_op_utils::compute_opt_conv_activation_as_mm_shape(this->input_tensor_shape, sliding_window_config, this->parallelization_config.per_core_out_matrix_height_ntiles, extra_padding_for_32B_alignment);
            uint32_t act_matrix_height = (uint32_t) act_matrix_shape[1];
            uint32_t act_matrix_height_ntiles = act_matrix_height / TILE_HEIGHT;
            uint32_t total_active_num_cores_per_weight_slice = act_matrix_height_ntiles / this->parallelization_config.per_core_out_matrix_height_ntiles;
            uint32_t weight_matrix_width = weight_tensor.get_legacy_shape()[-1];
            uint32_t weight_matrix_width_ntiles = weight_matrix_width / TILE_WIDTH;
            uint32_t num_weight_slices_width = weight_matrix_width_ntiles / this->parallelization_config.per_core_out_matrix_width_ntiles ;
            uint32_t total_active_num_cores = total_active_num_cores_per_weight_slice * num_weight_slices_width;
            log_debug(tt::LogOp, "Total active num cores: {}", total_active_num_cores);
            log_debug(tt::LogOp, "Parallelization config grid size: {}", this->parallelization_config.grid_size.str());
            uint32_t num_cores_x = this->parallelization_config.grid_size.x;
            uint32_t num_cores_y = this->parallelization_config.grid_size.y;
            CoreRangeSet shard_grid = CoreRangeSet({{{0, 0}, {num_cores_x - 1, num_cores_y - 1}}});
            log_debug(tt::LogOp, "Calculated shard_grid: {}", shard_grid.str());
            std::array<uint32_t, 2> shard_shape = {this->parallelization_config.per_core_out_matrix_height_ntiles * TILE_HEIGHT, this->parallelization_config.per_core_out_matrix_width_ntiles * TILE_WIDTH};
            auto shard_spec = ShardSpec{shard_grid, shard_shape, this->memory_config.shard_spec.value().orientation};
            auto mem_config = this->memory_config;
            mem_config.shard_spec = shard_spec;
            return {create_device_tensor(output_shape, this->dtype, output_layout, input_tensor.device(), mem_config)};
        } else {
            TT_THROW("Unsupported shard scheme");
        }

    }
    return operation::generic_create_output_tensors(*this, input_tensors, this->dtype, output_layout, this->memory_config);
}

operation::ProgramWithCallbacks OptimizedConvNew::create_program(const std::vector<Tensor>& input_tensors,
                                                     const std::vector<std::optional<const Tensor>>& optional_input_tensors,
                                                     std::vector<Tensor>& output_tensors) const {
    const auto& input_tensor_a = input_tensors.at(0);
    const auto& input_tensor_b = input_tensors.at(1);
    const auto& input_tensor_bias = optional_input_tensors.at(0);
    auto& output_tensor = output_tensors.at(0);
    TT_ASSERT(input_tensor_a.memory_config().is_sharded()); // TODO: move this check to validate_input_tensors
    return multi_core_optimized_conv_sharded_v2_new(
        input_tensor_a, input_tensor_b, input_tensor_bias,
        sliding_window_config,
        output_channels,
        groups,
        untilize_out, fuse_relu, math_fidelity,
        parallelization_config,
        block_config, extra_padding_for_32B_alignment,
        dtype,
        input_tensor_shape,
        use_shallow_conv_variant,
        compute_kernel_config,
        output_tensor,
        enable_act_double_buffer,
        enable_split_reader,
        enable_subblock_padding);
}

operation::OpPerformanceModel OptimizedConvNew::create_op_performance_model(const std::vector<Tensor>& input_tensors, const std::vector<std::optional<const Tensor>>& optional_input_tensors, const std::vector<Tensor> &output_tensors) const {
    const auto& input_tensor_a_shape = this->input_tensor_shape;
    uint32_t batch_size = input_tensor_a_shape[0];
    uint32_t conv_activation_h = input_tensor_a_shape[1];
    uint32_t conv_activation_w = input_tensor_a_shape[2];
    uint32_t conv_activation_c = input_tensor_a_shape[3];
    uint32_t filter_h = (uint32_t)sliding_window_config.window_hw.first;  // filter_h
    uint32_t filter_w = (uint32_t)sliding_window_config.window_hw.second;  // filter_W
    uint32_t stride_h = (uint32_t)sliding_window_config.stride_hw.first;
    uint32_t stride_w = (uint32_t)sliding_window_config.stride_hw.second;
    uint32_t pad_h = (uint32_t)sliding_window_config.pad_hw.first;
    uint32_t pad_w = (uint32_t)sliding_window_config.pad_hw.second;

    const auto& t = output_tensors.at(0);
    if(t.storage_type() != StorageType::DEVICE) {
        tt::log_warning(tt::LogOp, "Output tensor not on DEVICE?!");
    }

    auto arch = t.storage_type() == StorageType::DEVICE ? t.device()->arch() : ttnn::operations::experimental::auto_format::AutoFormat::GetDefaultDevice()->arch();
    const int num_cores = (arch == tt::ARCH::WORMHOLE_B0) ? 8 * 8 : 9 * 12;
    const int tensix_mul_adds_per_cycle_lofi = (arch == tt::ARCH::WORMHOLE_B0) ? 4096 : 2048;

    // Calculate output dimensions: relevant for window/stride based OPs (conv, maxpool, downsample)
    int output_height = std::floor((conv_activation_h - filter_h + 2 * pad_h) / stride_h + 1);
    int output_width = std::floor((conv_activation_w - filter_w + 2 * pad_w) / stride_w + 1);

    // Calculate number of mul/add operations
    // TODO: add bias modeling
    int64_t num_mul_adds_per_elem = conv_activation_c * filter_h * filter_w * 2; // 1 multiply and 1 add per element
    int64_t num_mul_adds = num_mul_adds_per_elem * output_height * output_width * this->output_channels * batch_size;

    int ideal_dev_clock_cycles = std::ceil(((float)num_mul_adds / (float)(num_cores * tensix_mul_adds_per_cycle_lofi)) * (float)operation::OpPerformanceModel::fidelity_multiplier(this->math_fidelity));

    operation::OpPerformanceModel result(input_tensors, output_tensors, ideal_dev_clock_cycles);

#if 0
    tt::log_info(tt::LogOp, "OptimizedConv PerfModel:");
    tt::log_info(tt::LogOp, "\t Batch: {}", batch_size);
    tt::log_info(tt::LogOp, "\t In (H, W, C): ({}, {}, {})", conv_activation_h, conv_activation_w, conv_activation_c);
    tt::log_info(tt::LogOp, "\t Filter (H, W): ({}, {})", filter_h, filter_w);
    tt::log_info(tt::LogOp, "\t Filter Stride (H, W): ({}, {})", stride_h, stride_w);
    tt::log_info(tt::LogOp, "\t Pad (H, W): ({}, {})", pad_h, pad_w);
    tt::log_info(tt::LogOp, "\t Out (H, W, C): ({}, {}, {})", output_height, output_width, this->output_channels);
    tt::log_info(tt::LogOp, "\t ideal_dev_clock_cycles: {}", ideal_dev_clock_cycles);
#endif

    return result;
}
}  // namespace tt_metal

}  // namespace tt<|MERGE_RESOLUTION|>--- conflicted
+++ resolved
@@ -47,12 +47,8 @@
     return {{1, num_rows_padded, num_cols_padded}, {1, num_rows, num_cols}};
 }
 
-<<<<<<< HEAD
 pair<vector<uint32_t>, vector<uint32_t>> compute_opt_conv_activation_as_mm_shape(const tt::tt_metal::LegacyShape& conv_activation_shape, ttnn::operations::sliding_window::SlidingWindowConfig sliding_window_config, uint32_t act_block_h_ntiles, uint32_t padding_for_32B_alignment) {
-=======
-pair<vector<uint32_t>, vector<uint32_t>> compute_opt_conv_activation_as_mm_shape(const Shape& conv_activation_shape, ttnn::operations::sliding_window::SlidingWindowConfig sliding_window_config, uint32_t act_block_h_ntiles, uint32_t padding_for_32B_alignment) {
-
->>>>>>> cd9ee3b5
+
     uint32_t filter_h = (uint32_t)sliding_window_config.window_hw.first;  // filter_h
     uint32_t filter_w = (uint32_t)sliding_window_config.window_hw.second;  // filter_W
     auto output_shape = sliding_window_config.get_output_shape();
@@ -74,237 +70,6 @@
 namespace ttnn::operations::conv {
 namespace conv2d {
 
-<<<<<<< HEAD
-Tensor optimized_conv(const Tensor& a,
-            const Tensor &b,
-            std::optional<const Tensor> bias,
-            const std::optional<const Tensor> conv_reader_indices,
-            const vector<int> conv_params,
-            uint32_t output_channels,
-            bool untilize_out,
-            bool has_bias,
-            bool fuse_relu,
-            MathFidelity math_fidelity,
-            const OptimizedConvParallelizationConfig& parallelization_config,
-            const OptimizedConvBlockConfig& block_config,
-            uint32_t extra_padding_for_32B_alignment,
-            std::optional<MemoryConfig> memory_config,
-            std::optional<DataType> dtype,
-            std::optional<std::array<std::uint32_t, 4>> input_tensor_shape,
-            bool use_shallow_conv_variant,
-            bool transpose_mcast,
-            std::optional<const DeviceComputeKernelConfig> compute_kernel_config,
-            bool enable_act_double_buffer,
-            bool enable_split_reader,
-            bool enable_subblock_padding
-) {
-    std::vector<Tensor> output_tensors = {Tensor(operation::get_workers_for_op_output({a, b}))};
-    operation::launch_op(
-        [conv_params, output_channels, untilize_out, has_bias, fuse_relu, math_fidelity, parallelization_config, block_config, extra_padding_for_32B_alignment, memory_config, dtype, input_tensor_shape, use_shallow_conv_variant, transpose_mcast, compute_kernel_config, enable_act_double_buffer, enable_split_reader, enable_subblock_padding]
-            (const std::vector<Tensor>& input_tensors, const std::vector<std::optional<const Tensor>>& optional_input_tensors, const std::vector<std::optional<Tensor>>& optional_output_tensors) mutable -> std::vector<Tensor> {
-                using ttnn::operations::experimental::auto_format::FormatParams;
-                auto& a = input_tensors.at(0);
-                auto& b = input_tensors.at(1);
-                auto& bias = optional_input_tensors.at(0);
-                //TT_ASSERT(!untilize_out, "Optimized conv only supports tiled out");
-                TT_ASSERT(b.get_layout() == Layout::TILE); // Weights should already be formatted
-                const auto ashape = tt::tt_metal::LegacyShape(input_tensor_shape.has_value() ? input_tensor_shape.value() : a.get_legacy_shape());
-                auto padded_a_shape = ttnn::Shape(std::vector<uint32_t>{ashape[0], ashape[1], ashape[2], tt::round_up(ashape[3], 16)});
-                FormatParams input_a_format_params = {.pad_shape=padded_a_shape.value, .pad_value=0.0, .target_layout=Layout::ROW_MAJOR};
-                FormatParams input_b_format_params = {.pad_shape=b.get_legacy_shape(), .pad_value=0.0, .target_layout=Layout::TILE};
-                FormatParams input_bias_format_params = {};
-                if (has_bias) {
-                    input_bias_format_params = {.pad_shape=bias.value().get_legacy_shape(), .pad_value=0, .target_layout=Layout::TILE};
-                }
-                auto output_layout = untilize_out ? Layout::ROW_MAJOR : Layout::TILE;
-                if (memory_config.has_value()) {
-                    TT_ASSERT((memory_config.value().is_sharded() || memory_config.value().memory_layout == TensorMemoryLayout::INTERLEAVED));
-                }
-                auto arch = a.storage_type() == StorageType::DEVICE ? a.device()->arch() : ttnn::operations::experimental::auto_format::AutoFormat::GetDefaultDevice()->arch();
-                bool fp32_accum = a.device()->arch() == tt::ARCH::WORMHOLE_B0;  // && compute_kernel_config.has_value()) ? compute_kernel_config.value().fp32_dest_acc_en : false;
-                auto kernel_config_val = init_device_compute_kernel_config(arch, compute_kernel_config, MathFidelity::LoFi, true, fp32_accum, false);
-                return operation::run_without_autoformat(
-                    OptimizedConv(conv_params, output_channels, untilize_out, has_bias, fuse_relu, math_fidelity, parallelization_config, block_config, extra_padding_for_32B_alignment, memory_config.value_or(a.memory_config()), dtype.value_or(a.get_dtype()), ashape, use_shallow_conv_variant, transpose_mcast, kernel_config_val, enable_act_double_buffer, enable_split_reader, enable_subblock_padding
-                    ),
-                    input_tensors,
-                    optional_input_tensors);
-            }, {a, b}, output_tensors, {bias, conv_reader_indices});
-    return output_tensors.at(0);
-}
-
-void OptimizedConv::validate(const std::vector<Tensor>& input_tensors, const std::vector<std::optional<const Tensor>>& optional_input_tensors) const {
-    const auto& input_tensor_a = input_tensors.at(0);
-    const auto& input_tensor_b = input_tensors.at(1);
-    // TODO: ...
-    TT_FATAL(!input_tensor_b.memory_config().is_sharded());
-    if (this->untilize_out) {
-        TT_FATAL((this->dtype == DataType::BFLOAT16) || (this->dtype == DataType::FLOAT32));
-    }
-    if (this->memory_config.is_sharded()) {
-        uint32_t out_block_h_ntiles = parallelization_config.per_core_out_matrix_height_ntiles;
-        auto [act_matrix_shape, act_matrix_shape_unpadded] = optimized_conv_op_utils::compute_opt_conv_activation_as_mm_shape(input_tensor_a.get_legacy_shape(), conv_params, out_block_h_ntiles, extra_padding_for_32B_alignment);
-        uint32_t out_width_ntiles = this->compute_output_shapes(input_tensors).at(0)[-1] / TILE_WIDTH;
-        if(this->memory_config.memory_layout == TensorMemoryLayout::HEIGHT_SHARDED) {
-            TT_FATAL(this->parallelization_config.per_core_out_matrix_width_ntiles == out_width_ntiles);
-            TT_FATAL(this->block_config.out_subblock_w_ntiles == out_width_ntiles || this->block_config.out_subblock_h_ntiles == 1);
-        } else if (this->memory_config.memory_layout == TensorMemoryLayout::BLOCK_SHARDED) {
-            // For block sharded, out_width per core is shard width, and this is split along row
-            // TODO: We should clean this up and relax constraints on out_subblock h and w
-            if (transpose_mcast) {
-                out_width_ntiles /= this->parallelization_config.grid_size.y;
-            } else {
-                out_width_ntiles /= this->parallelization_config.grid_size.x;
-            }
-            TT_FATAL(this->block_config.out_subblock_w_ntiles == out_width_ntiles || this->block_config.out_subblock_h_ntiles == 1);
-        }
-    }
-}
-
-std::vector<tt::tt_metal::LegacyShape> OptimizedConv::compute_output_shapes(const std::vector<Tensor>& input_tensors) const {
-    const auto& input_tensor_a_shape = this->input_tensor_shape;
-    uint32_t batch_size = input_tensor_a_shape[0];
-    uint32_t conv_activation_h = input_tensor_a_shape[1];
-    uint32_t conv_activation_w = input_tensor_a_shape[2];
-    // TODO: clean up here
-    uint32_t filter_h = (uint32_t) conv_params[0];
-    uint32_t filter_w = (uint32_t) conv_params[1];
-    uint32_t stride_h = (uint32_t) conv_params[2];
-    uint32_t stride_w = (uint32_t) conv_params[3];
-    uint32_t pad_h = (uint32_t) conv_params[4];
-    uint32_t pad_w = (uint32_t) conv_params[5];
-    auto [conv_output_h, conv_output_w] = optimized_conv_op_utils::compute_opt_conv_output_face_shape(conv_activation_h, conv_activation_w, filter_h, filter_w, stride_h, stride_w, pad_h, pad_w, extra_padding_for_32B_alignment);
-
-    // Tiled output shape is padded shape. Padded to tile shape.
-    auto shape_w = batch_size * conv_output_h * conv_output_w;
-    auto shape_c = output_channels;
-    auto padded_shape_w =
-        parallelization_config.num_cores_nhw * parallelization_config.per_core_out_matrix_height_ntiles * TILE_HEIGHT;
-    auto padded_shape_c = tt::round_up(this->output_channels, TILE_WIDTH);
-    auto output_padding = Padding(
-        {{0, 0}, {0, 0}, {0, (padded_shape_w - shape_w)}, {0, (padded_shape_c - shape_c)}}, Padding::PadValue::Zero);
-    auto output_tensor_shape = ttnn::Shape(tt::tt_metal::LegacyShape({1, 1, padded_shape_w, padded_shape_c}, output_padding));
-    return {output_tensor_shape.value};
-}
-
-std::vector<Tensor> OptimizedConv::create_output_tensors(const std::vector<Tensor>& input_tensors) const {
-    const auto& input_tensor = input_tensors.at(0);
-    const auto& weight_tensor = input_tensors.at(1);
-    auto output_layout = this->untilize_out ? Layout::ROW_MAJOR : Layout::TILE;
-    if (this->memory_config.is_sharded()) {
-        auto output_shape = this->compute_output_shapes(input_tensors).at(0);
-        if (this->memory_config.memory_layout == TensorMemoryLayout::HEIGHT_SHARDED) {
-            uint32_t total_height_tiles = tt::tt_metal::compute_volume(output_shape) / output_shape[-1] / TILE_HEIGHT;
-            uint32_t num_cores = total_height_tiles / this->parallelization_config.per_core_out_matrix_height_ntiles;
-            CoreRangeSet shard_grid = num_cores_to_corerange_set(num_cores, this->parallelization_config.grid_size, true);
-
-            std::array<uint32_t, 2> shard_shape = {this->parallelization_config.per_core_out_matrix_height_ntiles * TILE_HEIGHT, output_shape[-1]};
-            auto shard_spec = ShardSpec{shard_grid, shard_shape, ShardOrientation::ROW_MAJOR};
-            auto mem_config = this->memory_config;
-            mem_config.shard_spec = shard_spec;
-            return {create_device_tensor(output_shape, this->dtype, output_layout, input_tensor.device(), mem_config)};
-        } else {
-            auto [act_matrix_shape, act_matrix_shape_unpadded] = optimized_conv_op_utils::compute_opt_conv_activation_as_mm_shape(this->input_tensor_shape.value, conv_params, this->parallelization_config.per_core_out_matrix_height_ntiles, extra_padding_for_32B_alignment);
-            uint32_t act_matrix_height = (uint32_t) act_matrix_shape[1];
-            uint32_t act_matrix_height_ntiles = act_matrix_height / TILE_HEIGHT;
-            uint32_t total_active_num_cores_per_weight_slice = act_matrix_height_ntiles / this->parallelization_config.per_core_out_matrix_height_ntiles;
-            uint32_t weight_matrix_width = weight_tensor.get_legacy_shape()[-1];
-            uint32_t weight_matrix_width_ntiles = weight_matrix_width / TILE_WIDTH;
-            uint32_t num_weight_slices_width = weight_matrix_width_ntiles / this->parallelization_config.per_core_out_matrix_width_ntiles ;
-            uint32_t total_active_num_cores = total_active_num_cores_per_weight_slice * num_weight_slices_width;
-            CoreRangeSet shard_grid = num_cores_to_corerange_set(total_active_num_cores, this->parallelization_config.grid_size, true);
-            std::array<uint32_t, 2> shard_shape = {this->parallelization_config.per_core_out_matrix_height_ntiles * TILE_HEIGHT, this->parallelization_config.per_core_out_matrix_width_ntiles * TILE_WIDTH};
-            auto shard_spec = ShardSpec{shard_grid, shard_shape, transpose_mcast ? ShardOrientation::COL_MAJOR : ShardOrientation::ROW_MAJOR};
-            auto mem_config = this->memory_config;
-            mem_config.shard_spec = shard_spec;
-            return {create_device_tensor(output_shape, this->dtype, output_layout, input_tensor.device(), mem_config)};
-        }
-
-    }
-    return operation::generic_create_output_tensors(*this, input_tensors, this->dtype, output_layout, this->memory_config);
-}
-
-operation::ProgramWithCallbacks OptimizedConv::create_program(const std::vector<Tensor>& input_tensors,
-                                                     const std::vector<std::optional<const Tensor>>& optional_input_tensors,
-                                                     std::vector<Tensor>& output_tensors) const {
-    const auto& input_tensor_a = input_tensors.at(0);
-    const auto& input_tensor_b = input_tensors.at(1);
-    const auto& input_tensor_bias = optional_input_tensors.at(0);
-    const auto& conv_reader_indices = optional_input_tensors.at(1);
-    auto& output_tensor = output_tensors.at(0);
-    // TODO: Clean up split between different conv types
-    if (input_tensor_a.memory_config().is_sharded()) {
-        // If conv_reader_indices is passed in, use v2 where we don't generate indices locally
-        if (conv_reader_indices.has_value()) {
-            uint32_t groups = 1;
-            const auto& input_tensor_a_shape = this->input_tensor_shape;
-            sliding_window::SlidingWindowConfig sliding_window_config{
-                .batch_size = input_tensor_a_shape[0],
-                .input_hw = {input_tensor_a_shape[1], input_tensor_a_shape[2]},
-                .window_hw = {conv_params[0], conv_params[1]},
-                .stride_hw = {conv_params[2], conv_params[3]},
-                .pad_hw = {conv_params[4], conv_params[5]},
-            };
-            return multi_core_optimized_conv_sharded_v2_(input_tensor_a, input_tensor_b, this->input_tensor_shape, input_tensor_bias, conv_reader_indices, sliding_window_config, output_channels, groups, untilize_out, has_bias, fuse_relu, parallelization_config, block_config, extra_padding_for_32B_alignment, this->use_shallow_conv_variant, transpose_mcast, output_tensor, this->compute_kernel_config, this->enable_act_double_buffer, this->enable_split_reader, this->enable_subblock_padding);
-        } else {
-            return multi_core_optimized_conv_sharded_(input_tensor_a, input_tensor_b, this->input_tensor_shape, input_tensor_bias, conv_params, output_channels, untilize_out, has_bias, fuse_relu, math_fidelity, parallelization_config, block_config, extra_padding_for_32B_alignment, output_tensor);
-        }
-    } else {
-        return multi_core_optimized_conv_(input_tensor_a, input_tensor_b, this->input_tensor_shape, input_tensor_bias, conv_params, output_channels, untilize_out, has_bias, fuse_relu, math_fidelity, parallelization_config, block_config, extra_padding_for_32B_alignment, output_tensor);
-    }
-}
-
-operation::OpPerformanceModel OptimizedConv::create_op_performance_model(const std::vector<Tensor>& input_tensors, const std::vector<std::optional<const Tensor>>& optional_input_tensors, const std::vector<Tensor> &output_tensors) const {
-    const auto& input_tensor_a_shape = this->input_tensor_shape;
-    uint32_t batch_size = input_tensor_a_shape[0];
-    uint32_t conv_activation_h = input_tensor_a_shape[1];
-    uint32_t conv_activation_w = input_tensor_a_shape[2];
-    uint32_t conv_activation_c = input_tensor_a_shape[3];
-
-    uint32_t filter_h = (uint32_t) conv_params[0];
-    uint32_t filter_w = (uint32_t) conv_params[1];
-    uint32_t stride_h = (uint32_t) conv_params[2];
-    uint32_t stride_w = (uint32_t) conv_params[3];
-    uint32_t pad_h = (uint32_t) conv_params[4];
-    uint32_t pad_w = (uint32_t) conv_params[5];
-
-    const auto& t = output_tensors.at(0);
-    if(t.storage_type() != StorageType::DEVICE) {
-        tt::log_warning(tt::LogOp, "Output tensor not on DEVICE?!");
-    }
-
-    auto arch = t.storage_type() == StorageType::DEVICE ? t.device()->arch() : ttnn::operations::experimental::auto_format::AutoFormat::GetDefaultDevice()->arch();
-    const int num_cores = (arch == tt::ARCH::WORMHOLE_B0) ? 8 * 8 : 9 * 12;
-    const int tensix_mul_adds_per_cycle_lofi = (arch == tt::ARCH::WORMHOLE_B0) ? 4096 : 2048;
-
-    // Calculate output dimensions: relevant for window/stride based OPs (conv, maxpool, downsample)
-    int output_height = std::floor((conv_activation_h - filter_h + 2 * pad_h) / stride_h + 1);
-    int output_width = std::floor((conv_activation_w - filter_w + 2 * pad_w) / stride_w + 1);
-
-    // Calculate number of mul/add operations
-    // TODO: add bias modeling
-    int64_t num_mul_adds_per_elem = conv_activation_c * filter_h * filter_w * 2; // 1 multiply and 1 add per element
-    int64_t num_mul_adds = num_mul_adds_per_elem * output_height * output_width * this->output_channels * batch_size;
-
-    int ideal_dev_clock_cycles = std::ceil(((float)num_mul_adds / (float)(num_cores * tensix_mul_adds_per_cycle_lofi)) * (float)operation::OpPerformanceModel::fidelity_multiplier(this->math_fidelity));
-
-    operation::OpPerformanceModel result(input_tensors, output_tensors, ideal_dev_clock_cycles);
-
-#if 0
-    tt::log_info(tt::LogOp, "OptimizedConv PerfModel:");
-    tt::log_info(tt::LogOp, "\t Batch: {}", batch_size);
-    tt::log_info(tt::LogOp, "\t In (H, W, C): ({}, {}, {})", conv_activation_h, conv_activation_w, conv_activation_c);
-    tt::log_info(tt::LogOp, "\t Filter (H, W): ({}, {})", filter_h, filter_w);
-    tt::log_info(tt::LogOp, "\t Filter Stride (H, W): ({}, {})", stride_h, stride_w);
-    tt::log_info(tt::LogOp, "\t Pad (H, W): ({}, {})", pad_h, pad_w);
-    tt::log_info(tt::LogOp, "\t Out (H, W, C): ({}, {}, {})", output_height, output_width, this->output_channels);
-    tt::log_info(tt::LogOp, "\t ideal_dev_clock_cycles: {}", ideal_dev_clock_cycles);
-#endif
-
-    return result;
-}
-
-=======
->>>>>>> cd9ee3b5
 Tensor optimized_conv_new(const Tensor& a, const Tensor &b, std::optional<const Tensor> bias,
     sliding_window::SlidingWindowConfig sliding_window_config,
     uint32_t output_channels,
