--- conflicted
+++ resolved
@@ -275,13 +275,8 @@
         py::arg("full_inner_dim") = false,
         py::arg("enable_kernel_stride_folding") = std::nullopt,
         py::arg("enable_activation_reuse") = false,
-<<<<<<< HEAD
-        py::arg("force_split_reader") = std::nullopt);
-
-=======
         py::arg("force_split_reader") = std::nullopt,
         py::arg("override_output_sharding_config") = false);
->>>>>>> cad47c88
     py_conv_config.def_readwrite("weights_dtype", &Conv2dConfig::weights_dtype, R"doc(
         Optional argument which specifies the data type of the preprocessed weights & bias tensor if the Conv2D op is responsible for preparing the weights.
         Supports ttnn.bfloat16 and ttnn.bfloat8_b.
@@ -386,15 +381,6 @@
             If L1 constraints allowed it we can use full inner dim.
             This will increase perf, but it will take more L1 space.
         )doc");
-<<<<<<< HEAD
-
-    py_conv_config.def_readwrite("in_place", &Conv2dConfig::in_place, R"doc(
-            Enables support for in_place halo.
-            This re-uses the input tensor as the output for halo, overwriting the input tensor.
-            This can be used if the input tensor is not used by any other op after the conv op.
-        )doc");
-=======
->>>>>>> cad47c88
 
     py_conv_config.def_readwrite("enable_kernel_stride_folding", &Conv2dConfig::enable_kernel_stride_folding, R"doc(
         ===================== EXPERIMENTAL FEATURE ======================
