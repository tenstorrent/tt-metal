--- conflicted
+++ resolved
@@ -31,7 +31,6 @@
         module,
         ttnn::conv2d,
         R"doc(
-<<<<<<< HEAD
         Performs a 2D convolution between the input tensor and weight tensor. A 2D kernel (weights tensor) traverses the image (4D input tensor) and a dot product is computed over the overlapping region.
         For more information, refer to [CNNs on Tenstorrent Architectures](https://github.com/tenstorrent/tt-metal/blob/main/tech_reports/CNNs/ttcnn.md) tech report.
 
@@ -143,7 +142,6 @@
                   - TILE
                 * - BFLOAT8_B
                   - TILE
-=======
         Applies a 2D convolution over an input signal composed of several input planes.
 
         For more information, refer to `this tech report. <https://github.com/tenstorrent/tt-metal/blob/main/tech_reports/CNNs/ttcnn.md>`_
@@ -180,7 +178,6 @@
             - tuple[ttnn.Tensor, tuple[int, int]]: The output tensor, and its height and width, if return_output_dim = True
             - tuple[ttnn.Tensor, tuple[ttnn.Tensor, ttnn.Tensor]]: The output tensor, and its height and width, if return_weights_and_bias = True
             - tuple[ttnn.Tensor, tuple[int, int], tuple[ttnn.Tensor, ttnn.Tensor]]: The output tensor, and its height and width, if return_output_dim = True and return_weights_and_bias = True
->>>>>>> ef3e995a
         )doc",
 
         ttnn::pybind_overload_t{
