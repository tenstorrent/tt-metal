--- conflicted
+++ resolved
@@ -4,12 +4,8 @@
 
 #pragma once
 
-<<<<<<< HEAD
-#include <tt-metalium/host_api.hpp>
-=======
 #include <cstdint>
 #include "hostdevcommon/kernel_structs.h"
->>>>>>> b2b5dd16
 
 namespace ttnn::operations::conv {
 namespace conv2d {
