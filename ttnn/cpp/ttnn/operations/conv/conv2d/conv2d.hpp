// SPDX-FileCopyrightText: © 2023 Tenstorrent Inc.
//
// SPDX-License-Identifier: Apache-2.0

#pragma once
#include <optional>
#include <unordered_set>

#include "conv2d_utils.hpp"
#include "ttnn/core.hpp"
#include "ttnn/operations/core/core.hpp"
#include "ttnn/operations/matmul/matmul.hpp"
#include "ttnn/operations/matmul/device/matmul_op.hpp"
#include "ttnn/types.hpp"
#include "ttnn/tensor/tensor_utils.hpp"
#include "tt_metal/impl/dispatch/command_queue.hpp"
#include "tt_metal/common/math.hpp"
#include "ttnn/operations/data_movement/pad/pad.hpp"
#include "ttnn/operations/conv/conv2d/device/conv2d_op.hpp"
#include "ttnn/tensor/tensor.hpp"
#include "ttnn/operations/sliding_window/sliding_window.hpp"
#include "ttnn/operations/sliding_window/halo/halo.hpp"

namespace ttnn {

namespace operations::conv {
namespace conv2d {

using OutputHeight = uint32_t;
using OutputWidth = uint32_t;
using Result = std::tuple<ttnn::Tensor, OutputHeight, OutputWidth, ttnn::Tensor, std::optional<ttnn::Tensor>>;

<<<<<<< HEAD
struct Conv2dConfig {
    MathFidelity math_fidelity = MathFidelity::HiFi4;
    DataType dtype = DataType::BFLOAT16;
    DataType weights_dtype = DataType::BFLOAT16;
    bool math_approx_mode_enabled = true;
    bool fp32_dest_acc_enabled = false;
    bool packer_l1_accum_enabled = false;
    string activation = "";
    uint32_t input_channels_alignment = 32;
    bool deallocate_activation = false;
    bool reallocate_halo_output = false;
    uint32_t act_block_h_override = 0; // This argument is ignored when shard_layout == WIDTH_SHARDED.
    uint32_t act_block_w_div = 1; // Amount by which the maximum possible act_block_width is divided. Max act_block_w = in_channels / (total_num_cores * TILE_WIDTH);
                                  // Ignored when shard_layout == HEIGHT_SHARDED or BLOCK_SHARDED
    bool reshard_if_not_optimal = false; // if true, override_sharding_config should not be set to true
    bool override_sharding_config = false; // if true, reshard_if_not_optimal should not be set to true
    std::optional<TensorMemoryLayout> shard_layout;
    std::optional<CoreRangeSet> core_grid = std::nullopt; // used only if override_sharding_config is true
    bool transpose_shards = true; // used only if override_sharding_config is true and if height sharding is false
    Layout output_layout = Layout::TILE;
    bool enable_act_double_buffer = false;
    bool enable_weights_double_buffer = false; // Used on for block sharded convolutions
    bool enable_split_reader = false;
    bool enable_subblock_padding = false;
    static constexpr auto attribute_names = std::make_tuple(
        "math_fidelity",
        "dtype",
        "weights_dtype",
        "math_approx_mode_enabled",
        "fp32_dest_acc_enabled",
        "packer_l1_accum_enabled",
        "activation",
        "input_channels_alignment",
        "deallocate_activation",
        "reallocate_halo_output",
        "act_block_h_override",
        "act_block_w_div",
        "reshard_if_not_optimal",
        "override_sharding_config",
        "shard_layout",
        "core_grid",
        "transpose_shards",
        "output_layout",
        "enable_act_double_buffer",
        "enable_weights_double_buffer",
        "enable_split_reader",
        "enable_subblock_padding");
    const auto attribute_values() const {
        return std::make_tuple(
            std::cref(this->math_fidelity),
            std::cref(this->dtype),
            std::cref(this->weights_dtype),
            std::cref(this->math_approx_mode_enabled),
            std::cref(this->fp32_dest_acc_enabled),
            std::cref(this->packer_l1_accum_enabled),
            std::cref(this->activation),
            std::cref(this->input_channels_alignment),
            std::cref(this->deallocate_activation),
            std::cref(this->reallocate_halo_output),
            std::cref(this->act_block_h_override),
            std::cref(this->act_block_w_div),
            std::cref(this->reshard_if_not_optimal),
            std::cref(this->override_sharding_config),
            std::cref(this->shard_layout),
            std::cref(this->core_grid),
            std::cref(this->transpose_shards),
            std::cref(this->output_layout),
            std::cref(this->enable_act_double_buffer),
            std::cref(this->enable_weights_double_buffer),
            std::cref(this->enable_split_reader),
            std::cref(this->enable_subblock_padding));
    }
};

bool use_matmul_for_1x1_conv(
    const std::array<uint32_t, 2>& kernel_size,
    const std::array<uint32_t, 2>& stride,
    const std::array<uint32_t, 2>& padding,
    const std::array<uint32_t, 2>& dilation,
    uint32_t groups);

sliding_window::ParallelConfig determine_parallel_config(
    const TensorMemoryLayout shard_layout,
    uint32_t batch_size,
    uint32_t input_channels,
    uint32_t output_height,
    uint32_t output_width,
    uint32_t output_channels,
    const CoreCoord& compute_grid_size,
    ShardOrientation block_shard_orientation,
    bool enable_channels_padding,
    bool is_out_tiled=true);

uint32_t get_num_cores_nhw_from_parallel_config(const sliding_window::ParallelConfig& pconfig);

uint32_t get_num_cores_channels_from_parallel_config(const sliding_window::ParallelConfig& pconfig);

MemoryConfig create_sharded_memory_config_from_parallel_config(const ttnn::Shape& tensor_shape, sliding_window::ParallelConfig& parallel_config, uint32_t tile_size);

OptimizedConvParallelizationConfig determine_conv_op_parallel_config_from_conv_output_mem_config(
    const MemoryConfig& conv_output_mem_config, uint32_t num_cores_nhw, uint32_t num_cores_c);

std::pair<uint32_t, uint32_t> determine_largest_subblock_size(uint32_t block_height, uint32_t block_width, bool fp32_accum);

OptimizedConvBlockConfig determine_per_core_conv_block_config(
    const sliding_window::ParallelConfig& parallel_config,
    const OptimizedConvParallelizationConfig& conv_op_parallel_config,
    uint32_t padded_in_channels,
    uint32_t padded_input_height_ntiles,
    uint32_t act_block_h_override,
    uint32_t act_block_w_div,
    uint32_t window_h,
    uint32_t window_w,
    bool fp32_accum,
    bool split_reader_enabled);

template <typename T>
std::tuple<ttnn::Tensor, sliding_window::ParallelConfig, sliding_window::ParallelConfig, bool, bool> shard_or_reshard_tensor_if_required(
    T* device,
    const ttnn::Tensor& input_tensor_,
    const Conv2dConfig& conv_config,
    uint32_t batch_size,
    uint32_t height,
    uint32_t width,
    uint32_t in_channels,
    uint32_t out_channels,
    bool is_mm_conv,
    bool is_non_tile_mul_width=false);

void validate_weight_and_bias_tensors(const ttnn::Tensor& weight_tensor, std::optional<const ttnn::Tensor>& bias_tensor);

// Converts convolution weights to tilized 2d matrix layout.
// Returns a new tensor with layout=Tile
Tensor convert_conv_weight_tensor_to_tiled_layout(
    const Tensor& conv_weight_tensor,
    uint32_t in1_block_h,
    uint32_t in1_block_w,
    std::optional<DataType> output_dtype = std::nullopt);

// Converts convolution weights to tilized 2d matrix layout with special block height padding
// Returns a new tensor with layout=Tile
Tensor convert_conv_weight_tensor_to_special_padding_tiled_layout(
    const Tensor& conv_weight_tensor,
    uint32_t in1_block_h,
    uint32_t in1_block_w,
    std::optional<DataType> output_dtype = std::nullopt);

// Converts convolution weights to grouped layout with padded zeros
Tensor convert_conv_weight_tensor_to_grouped_layout(const Tensor& conv_weight_tensor, uint32_t num_groups, DataType output_dtype);

template <typename T>
std::pair<ttnn::Tensor, std::optional<ttnn::Tensor>> prepare_conv_weights_biases_and_move_to_device(const ttnn::Tensor& weight_tensor, std::optional<const ttnn::Tensor>& bias_tensor, uint32_t input_channels_alignment, DataType weights_bias_dtype, uint32_t weight_block_h_ntiles, uint32_t weight_block_w_ntiles, const sliding_window::ParallelConfig& parallel_config, T * device, uint32_t groups, uint32_t act_block_h_ntiles, uint32_t input_width, bool is_non_tile_mul_width=false);

=======
>>>>>>> 3389120b
template <typename T>
Result conv2d(
    const ttnn::Tensor& input_tensor,
    const ttnn::Tensor& weight_tensor,
    T * device,
    uint32_t in_channels,
    uint32_t out_channels,
    uint32_t batch_size,
    uint32_t input_height,
    uint32_t input_width,
    std::array<uint32_t, 2> kernel_size,
    std::array<uint32_t, 2> stride,
    std::array<uint32_t, 2> padding,
    std::array<uint32_t, 2> dilation,
    uint32_t groups,
    std::optional<const ttnn::Tensor> bias_tensor = std::nullopt,
    const std::optional<const Conv2dConfig>& conv_config_ = std::nullopt,
    const std::optional<const MemoryConfig>& memory_config = std::nullopt);


struct Conv2dOperation{
    static Result invoke(
        uint8_t queue_id,
        const ttnn::Tensor& input_tensor,
        const ttnn::Tensor& weight_tensor,
        Device * device,
        uint32_t in_channels,
        uint32_t out_channels,
        uint32_t batch_size,
        uint32_t input_height,
        uint32_t input_width,
        std::array<uint32_t, 2> kernel_size,
        std::array<uint32_t, 2> stride,
        std::array<uint32_t, 2> padding,
        std::array<uint32_t, 2> dilation,
        uint32_t groups,
        std::optional<const ttnn::Tensor> bias_tensor = std::nullopt,
        const std::optional<const Conv2dConfig>& conv_config_ = std::nullopt,
        const std::optional<const MemoryConfig>& memory_config = std::nullopt);

    static Result invoke(
        uint8_t queue_id,
        const ttnn::Tensor& input_tensor,
        const ttnn::Tensor& weight_tensor,
        MeshDevice * device,
        uint32_t in_channels,
        uint32_t out_channels,
        uint32_t batch_size,
        uint32_t input_height,
        uint32_t input_width,
        std::array<uint32_t, 2> kernel_size,
        std::array<uint32_t, 2> stride,
        std::array<uint32_t, 2> padding,
        std::array<uint32_t, 2> dilation,
        uint32_t groups,
        std::optional<const ttnn::Tensor> bias_tensor = std::nullopt,
        const std::optional<const Conv2dConfig>& conv_config_ = std::nullopt,
        const std::optional<const MemoryConfig>& memory_config = std::nullopt);
};
}  // namespace conv2d
}  // namespace operations::conv
}  // namespace ttnn

namespace ttnn{
    constexpr auto conv2d = ttnn::register_operation<"ttnn::conv2d", operations::conv::conv2d::Conv2dOperation>();
}<|MERGE_RESOLUTION|>--- conflicted
+++ resolved
@@ -30,162 +30,6 @@
 using OutputWidth = uint32_t;
 using Result = std::tuple<ttnn::Tensor, OutputHeight, OutputWidth, ttnn::Tensor, std::optional<ttnn::Tensor>>;
 
-<<<<<<< HEAD
-struct Conv2dConfig {
-    MathFidelity math_fidelity = MathFidelity::HiFi4;
-    DataType dtype = DataType::BFLOAT16;
-    DataType weights_dtype = DataType::BFLOAT16;
-    bool math_approx_mode_enabled = true;
-    bool fp32_dest_acc_enabled = false;
-    bool packer_l1_accum_enabled = false;
-    string activation = "";
-    uint32_t input_channels_alignment = 32;
-    bool deallocate_activation = false;
-    bool reallocate_halo_output = false;
-    uint32_t act_block_h_override = 0; // This argument is ignored when shard_layout == WIDTH_SHARDED.
-    uint32_t act_block_w_div = 1; // Amount by which the maximum possible act_block_width is divided. Max act_block_w = in_channels / (total_num_cores * TILE_WIDTH);
-                                  // Ignored when shard_layout == HEIGHT_SHARDED or BLOCK_SHARDED
-    bool reshard_if_not_optimal = false; // if true, override_sharding_config should not be set to true
-    bool override_sharding_config = false; // if true, reshard_if_not_optimal should not be set to true
-    std::optional<TensorMemoryLayout> shard_layout;
-    std::optional<CoreRangeSet> core_grid = std::nullopt; // used only if override_sharding_config is true
-    bool transpose_shards = true; // used only if override_sharding_config is true and if height sharding is false
-    Layout output_layout = Layout::TILE;
-    bool enable_act_double_buffer = false;
-    bool enable_weights_double_buffer = false; // Used on for block sharded convolutions
-    bool enable_split_reader = false;
-    bool enable_subblock_padding = false;
-    static constexpr auto attribute_names = std::make_tuple(
-        "math_fidelity",
-        "dtype",
-        "weights_dtype",
-        "math_approx_mode_enabled",
-        "fp32_dest_acc_enabled",
-        "packer_l1_accum_enabled",
-        "activation",
-        "input_channels_alignment",
-        "deallocate_activation",
-        "reallocate_halo_output",
-        "act_block_h_override",
-        "act_block_w_div",
-        "reshard_if_not_optimal",
-        "override_sharding_config",
-        "shard_layout",
-        "core_grid",
-        "transpose_shards",
-        "output_layout",
-        "enable_act_double_buffer",
-        "enable_weights_double_buffer",
-        "enable_split_reader",
-        "enable_subblock_padding");
-    const auto attribute_values() const {
-        return std::make_tuple(
-            std::cref(this->math_fidelity),
-            std::cref(this->dtype),
-            std::cref(this->weights_dtype),
-            std::cref(this->math_approx_mode_enabled),
-            std::cref(this->fp32_dest_acc_enabled),
-            std::cref(this->packer_l1_accum_enabled),
-            std::cref(this->activation),
-            std::cref(this->input_channels_alignment),
-            std::cref(this->deallocate_activation),
-            std::cref(this->reallocate_halo_output),
-            std::cref(this->act_block_h_override),
-            std::cref(this->act_block_w_div),
-            std::cref(this->reshard_if_not_optimal),
-            std::cref(this->override_sharding_config),
-            std::cref(this->shard_layout),
-            std::cref(this->core_grid),
-            std::cref(this->transpose_shards),
-            std::cref(this->output_layout),
-            std::cref(this->enable_act_double_buffer),
-            std::cref(this->enable_weights_double_buffer),
-            std::cref(this->enable_split_reader),
-            std::cref(this->enable_subblock_padding));
-    }
-};
-
-bool use_matmul_for_1x1_conv(
-    const std::array<uint32_t, 2>& kernel_size,
-    const std::array<uint32_t, 2>& stride,
-    const std::array<uint32_t, 2>& padding,
-    const std::array<uint32_t, 2>& dilation,
-    uint32_t groups);
-
-sliding_window::ParallelConfig determine_parallel_config(
-    const TensorMemoryLayout shard_layout,
-    uint32_t batch_size,
-    uint32_t input_channels,
-    uint32_t output_height,
-    uint32_t output_width,
-    uint32_t output_channels,
-    const CoreCoord& compute_grid_size,
-    ShardOrientation block_shard_orientation,
-    bool enable_channels_padding,
-    bool is_out_tiled=true);
-
-uint32_t get_num_cores_nhw_from_parallel_config(const sliding_window::ParallelConfig& pconfig);
-
-uint32_t get_num_cores_channels_from_parallel_config(const sliding_window::ParallelConfig& pconfig);
-
-MemoryConfig create_sharded_memory_config_from_parallel_config(const ttnn::Shape& tensor_shape, sliding_window::ParallelConfig& parallel_config, uint32_t tile_size);
-
-OptimizedConvParallelizationConfig determine_conv_op_parallel_config_from_conv_output_mem_config(
-    const MemoryConfig& conv_output_mem_config, uint32_t num_cores_nhw, uint32_t num_cores_c);
-
-std::pair<uint32_t, uint32_t> determine_largest_subblock_size(uint32_t block_height, uint32_t block_width, bool fp32_accum);
-
-OptimizedConvBlockConfig determine_per_core_conv_block_config(
-    const sliding_window::ParallelConfig& parallel_config,
-    const OptimizedConvParallelizationConfig& conv_op_parallel_config,
-    uint32_t padded_in_channels,
-    uint32_t padded_input_height_ntiles,
-    uint32_t act_block_h_override,
-    uint32_t act_block_w_div,
-    uint32_t window_h,
-    uint32_t window_w,
-    bool fp32_accum,
-    bool split_reader_enabled);
-
-template <typename T>
-std::tuple<ttnn::Tensor, sliding_window::ParallelConfig, sliding_window::ParallelConfig, bool, bool> shard_or_reshard_tensor_if_required(
-    T* device,
-    const ttnn::Tensor& input_tensor_,
-    const Conv2dConfig& conv_config,
-    uint32_t batch_size,
-    uint32_t height,
-    uint32_t width,
-    uint32_t in_channels,
-    uint32_t out_channels,
-    bool is_mm_conv,
-    bool is_non_tile_mul_width=false);
-
-void validate_weight_and_bias_tensors(const ttnn::Tensor& weight_tensor, std::optional<const ttnn::Tensor>& bias_tensor);
-
-// Converts convolution weights to tilized 2d matrix layout.
-// Returns a new tensor with layout=Tile
-Tensor convert_conv_weight_tensor_to_tiled_layout(
-    const Tensor& conv_weight_tensor,
-    uint32_t in1_block_h,
-    uint32_t in1_block_w,
-    std::optional<DataType> output_dtype = std::nullopt);
-
-// Converts convolution weights to tilized 2d matrix layout with special block height padding
-// Returns a new tensor with layout=Tile
-Tensor convert_conv_weight_tensor_to_special_padding_tiled_layout(
-    const Tensor& conv_weight_tensor,
-    uint32_t in1_block_h,
-    uint32_t in1_block_w,
-    std::optional<DataType> output_dtype = std::nullopt);
-
-// Converts convolution weights to grouped layout with padded zeros
-Tensor convert_conv_weight_tensor_to_grouped_layout(const Tensor& conv_weight_tensor, uint32_t num_groups, DataType output_dtype);
-
-template <typename T>
-std::pair<ttnn::Tensor, std::optional<ttnn::Tensor>> prepare_conv_weights_biases_and_move_to_device(const ttnn::Tensor& weight_tensor, std::optional<const ttnn::Tensor>& bias_tensor, uint32_t input_channels_alignment, DataType weights_bias_dtype, uint32_t weight_block_h_ntiles, uint32_t weight_block_w_ntiles, const sliding_window::ParallelConfig& parallel_config, T * device, uint32_t groups, uint32_t act_block_h_ntiles, uint32_t input_width, bool is_non_tile_mul_width=false);
-
-=======
->>>>>>> 3389120b
 template <typename T>
 Result conv2d(
     const ttnn::Tensor& input_tensor,
