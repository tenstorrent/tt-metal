--- conflicted
+++ resolved
@@ -1081,14 +1081,10 @@
 
         // ACT CB
         uint32_t act_cb_size = tilized_act_block_num_bytes;
-<<<<<<< HEAD
-        log_debug(tt::LogOp, "Act CB Size: {}", act_cb_size);
-=======
         if (conv_config.enable_act_double_buffer) {
             act_cb_size *= 2;
         }
-        tt::log_debug(tt::LogOp, "Act CB Size: {}", act_cb_size);
->>>>>>> a5014d74
+        log_debug(tt::LogOp, "Act CB Size: {}", act_cb_size);
 
         // WEIGHTS CB
         uint32_t weights_cb_size = weight_block_num_bytes;
@@ -1103,13 +1099,8 @@
         log_debug(tt::LogOp, "L1 CB Size: {}", l1_scratchpad_cb_size);
 
         // ACT ROW MAJOR CB
-<<<<<<< HEAD
-        uint32_t row_major_act_cb_size = act_block_num_bytes;
+        uint32_t row_major_act_cb_size = act_block_w_ntiles * input_tile_size * 2;
         log_debug(tt::LogOp, "Act row major CB Size: {}", row_major_act_cb_size);
-=======
-        uint32_t row_major_act_cb_size = act_block_w_ntiles * input_tile_size * 2;
-        tt::log_debug(tt::LogOp, "Act row major CB Size: {}", row_major_act_cb_size);
->>>>>>> a5014d74
 
         // MATMUL PARTIALs CB
         uint32_t matmul_partials_cb_size = partials_block_num_bytes;
