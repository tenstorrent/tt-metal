// SPDX-FileCopyrightText: © 2024 Tenstorrent AI ULC
//
// SPDX-License-Identifier: Apache-2.0

#include <sys/types.h>
#include <cstdint>
#include <optional>
#include <tuple>

#include "conv2d_utils.hpp"
#include <tt-metalium/buffer_types.hpp>
#include "conv2d/conv2d_op_program_factory_common.hpp"
#include "tt-metalium/constants.hpp"
#include <tt-metalium/hal.hpp>
#include <tt-logger/tt-logger.hpp>
#include "tt-metalium/math.hpp"
#include "ttnn/operations/conv/conv2d/device/conv2d_op.hpp"
#include "ttnn/operations/conv/conv2d/prepare_conv2d_weights.hpp"
#include "ttnn/operations/core/compute_kernel/compute_kernel_config.hpp"
#include <tt-metalium/work_split.hpp>
#include "ttnn/operations/eltwise/unary/common/unary_op_utils.hpp"
#include "ttnn/operations/data_movement/fold/fold.hpp"
#include "ttnn/operations/sliding_window/sliding_window.hpp"
#include "ttnn/tensor/enum_types.hpp"
#include "ttnn/tensor/tensor.hpp"
#include <tt-metalium/core_coord.hpp>
#include "ttnn/tensor/types.hpp"
#include "ttnn/operations/core/core.hpp"
#include "ttnn/operations/data_movement/move/move.hpp"
#include "ttnn/operations/data_movement/pad/pad.hpp"
#include "ttnn/types.hpp"

using namespace tt;

namespace ttnn {
namespace operations::conv {
using sliding_window::ParallelConfig;
using sliding_window::SlidingWindowConfig;

uint32_t find_closest_largest_divisor(uint32_t num, uint32_t start_divisor) {
    uint32_t divisor = start_divisor;
    while (num % divisor != 0) {
        divisor = divisor - 1;
    }
    return divisor;
}

uint32_t find_closest_largest_divisor(uint32_t num1, uint32_t num2, uint32_t start_divisor) {
    uint32_t divisor = start_divisor;
    while (num1 % divisor != 0 or num2 % divisor != 0) {
        divisor = divisor - 1;
    }
    return divisor;
}

uint32_t find_closest_largest_divisor_with_num_padding(uint32_t num, uint32_t start_divisor) {
    uint32_t divisor = start_divisor;
    uint32_t padded_num = round_up(num, divisor);
    while ((padded_num - num) >= (int)(padded_num / divisor)) {
        divisor = divisor - 1;
        padded_num = round_up(num, divisor);
    }
    return divisor;
}

uint32_t find_closest_largest_divisor_with_num_padding_and_mult(uint32_t num, uint32_t start_divisor, uint32_t mult) {
    uint32_t divisor = start_divisor;
    uint32_t big_divisor = divisor * mult;
    uint32_t padded_num = round_up(num, big_divisor);
    while ((padded_num - num) >= (int)(padded_num / big_divisor) and divisor > 1) {
        divisor = divisor - 1;
        big_divisor = divisor * mult;
        padded_num = round_up(num, big_divisor);
    }
    return divisor;
}

uint32_t get_input_channels_alignment(
    const TensorMemoryLayout input_tensor_memory_layout,
    Layout input_tensor_layout,
    bool is_mm_conv,
    const std::optional<MemoryConfig>& input_memory_config) {
    if (!is_mm_conv && input_tensor_memory_layout != TensorMemoryLayout::WIDTH_SHARDED &&
        input_tensor_layout == Layout::ROW_MAJOR) {
        if (input_memory_config.has_value() && input_memory_config->is_sharded()) {
            const uint32_t shard_width = input_memory_config->shard_spec()->shape[1];
            if (shard_width % tt::constants::TILE_WIDTH == 0) {
                return tt::constants::TILE_WIDTH;
            } else if (shard_width % 16 == 0) {
                return 16U;
            } else if (shard_width % 8 == 0) {
                return 8U;
            } else {
                return tt::constants::TILE_WIDTH;
            }
        } else {
            // The minimum valid value for input channels alignment is 8.
            // This requirement comes from the L1 alignment, which is 16 bytes.
            // Since the Halo operation outputs data in row-major layout and the smallest data format used is bfloat16
            // (2 bytes per element), we need at least 8 elements (8 * 2 bytes = 16 bytes) in the input channel
            // dimension. This ensures that one channel (or "stick") can be efficiently transferred over the NoC
            // (Network on Chip) in a single, aligned operation.
            return 8U;
        }
    }
    return tt::constants::TILE_WIDTH;
}

uint32_t find_closest_largest_divisor_with_num_padding(uint32_t num1, uint32_t num2, uint32_t start_divisor) {
    uint32_t divisor = start_divisor;
    uint32_t padded_num1 = round_up(num1, divisor);
    uint32_t padded_num2 = round_up(num2, divisor);
    while ((padded_num1 - num1) >= (padded_num1 / divisor) || (padded_num2 - num2) >= (padded_num2 / divisor)) {
        divisor = divisor - 1;
        padded_num1 = round_up(num1, divisor);
        padded_num2 = round_up(num2, divisor);
    }
    return divisor;
}

ParallelConfig determine_parallel_config(
    const TensorMemoryLayout shard_layout,
    uint32_t batch_size,
    uint32_t input_channels,
    uint32_t output_height,
    uint32_t output_width,
    uint32_t output_channels,
    uint32_t input_channels_alignment,
    const CoreCoord& compute_grid_size,
    ShardOrientation block_shard_orientation,
    bool enable_channels_padding,
    bool is_shard_height_tile_multiple,
    bool is_shard_width_tile_multiple,
    uint32_t act_block_h_override) {
    // Currently, convolution requires multiples of the tile size for both shard height and width,
    // while pooling can accept any height and either a tile multiple or half a tile for width.
    uint32_t effective_tile_height = is_shard_height_tile_multiple ? tt::constants::TILE_HEIGHT : 1;
    uint32_t effective_tile_width =
        is_shard_width_tile_multiple ? tt::constants::TILE_WIDTH : tt::constants::TILE_WIDTH / 2;
    uint32_t out_nhw_ntiles = tt::div_up(batch_size * output_height * output_width, effective_tile_height);

    uint32_t out_channels_ntiles = tt::div_up(output_channels, effective_tile_width);
    // In case non native activation block height is used, we need to ensure that the amount
    // of work per core in the height dimension is a multiple of the activation block height override.
    uint32_t act_block_h_override_ntiles =
        act_block_h_override == 0 ? 1 : act_block_h_override / tt::constants::TILE_HEIGHT;

    // calculate num_core_nhw and the grid
    uint32_t max_num_cores = compute_grid_size.x * compute_grid_size.y;
    CoreRangeSet grid;
    if (shard_layout == TensorMemoryLayout::HEIGHT_SHARDED) {
        uint32_t num_cores_nhw = find_closest_largest_divisor_with_num_padding_and_mult(
            out_nhw_ntiles, max_num_cores, act_block_h_override_ntiles);
        grid = tt::tt_metal::num_cores_to_corerangeset(num_cores_nhw, compute_grid_size, true);
    } else if (shard_layout == TensorMemoryLayout::BLOCK_SHARDED) {
        uint32_t input_channels_blocks = tt::div_up(input_channels, input_channels_alignment);
        uint32_t start_divisor =
            block_shard_orientation == ShardOrientation::COL_MAJOR ? compute_grid_size.x : compute_grid_size.y;
        uint32_t num_cores_nhw = find_closest_largest_divisor_with_num_padding_and_mult(
            out_nhw_ntiles, start_divisor, act_block_h_override_ntiles);
        uint32_t start_divisor_c =
            block_shard_orientation == ShardOrientation::COL_MAJOR ? compute_grid_size.y : compute_grid_size.x;
        uint32_t num_cores_c =
            enable_channels_padding
                ? find_closest_largest_divisor_with_num_padding(
                      out_channels_ntiles, input_channels_blocks, start_divisor_c)
                : find_closest_largest_divisor(out_channels_ntiles, input_channels_blocks, start_divisor_c);
        uint32_t cores_x = block_shard_orientation == ShardOrientation::COL_MAJOR ? num_cores_nhw : num_cores_c;
        uint32_t cores_y = block_shard_orientation == ShardOrientation::COL_MAJOR ? num_cores_c : num_cores_nhw;
        CoreRange core_range = CoreRange(CoreCoord({0, 0}), CoreCoord({cores_x - 1, cores_y - 1}));
        grid = CoreRangeSet({core_range});
    } else if (shard_layout == TensorMemoryLayout::WIDTH_SHARDED) {
        uint32_t input_channels_ntiles = tt::div_up(input_channels, effective_tile_width);
        uint32_t num_cores_c = enable_channels_padding
                                   ? find_closest_largest_divisor_with_num_padding(input_channels_ntiles, max_num_cores)
                                   : find_closest_largest_divisor(input_channels_ntiles, max_num_cores);
        grid = tt::tt_metal::num_cores_to_corerangeset(num_cores_c, compute_grid_size, true);
    } else {
        TT_THROW("Conv2d supports Height, Block or Width Sharded Layouts but got {}", shard_layout);
    }

    auto shard_orientation = shard_layout == TensorMemoryLayout::BLOCK_SHARDED
                                 ? block_shard_orientation
                                 : ShardOrientation::ROW_MAJOR;  // NOTE: taking ROW_MAJOR as default orientation for
                                                                 // HEIGHT_SHARDED and WIDTH_SHARDED
    ParallelConfig pconfig = {.grid = grid, .shard_scheme = shard_layout, .shard_orientation = shard_orientation};

    return pconfig;
}

ParallelConfig determine_output_parallel_config(
    const ParallelConfig& input_parallel_config,
    const CoreCoord& compute_grid_size,
    uint32_t out_channels,
    bool is_mm_conv) {
    ParallelConfig output_parallel_config = input_parallel_config;
    if (input_parallel_config.shard_scheme == ttnn::TensorMemoryLayout::WIDTH_SHARDED && !is_mm_conv) {
        uint32_t max_num_cores = compute_grid_size.x * compute_grid_size.y;
        output_parallel_config = {
            .grid = tt::tt_metal::num_cores_to_corerangeset(
                find_closest_largest_divisor_with_num_padding(
                    tt::div_up(out_channels, tt::constants::TILE_WIDTH), max_num_cores),
                compute_grid_size,
                true),
            .shard_scheme = ttnn::TensorMemoryLayout::WIDTH_SHARDED,
            .shard_orientation = input_parallel_config.shard_orientation};
    }
    return output_parallel_config;
}

std::tuple<uint32_t, uint32_t> calculate_output_image_size(
    std::array<uint32_t, 2> input_image_size,
    std::array<uint32_t, 2> kernel_size,
    std::array<uint32_t, 2> stride,
    std::array<uint32_t, 4> padding,
    std::array<uint32_t, 2> dilation) {
    const uint32_t output_height = ((input_image_size[0] - kernel_size[0] - ((kernel_size[0] - 1) * (dilation[0] - 1)) +
                                     (padding[0] + padding[1])) /
                                    stride[0]) +
                                   1;
    const uint32_t output_width = ((input_image_size[1] - kernel_size[1] - ((kernel_size[1] - 1) * (dilation[1] - 1)) +
                                    (padding[2] + padding[3])) /
                                   stride[1]) +
                                  1;
    return {output_height, output_width};
}

uint32_t get_num_cores_nhw_from_parallel_config(const ParallelConfig& pconfig) {
    TT_ASSERT(!pconfig.grid.ranges().empty());
    TT_ASSERT(
        pconfig.shard_scheme == TensorMemoryLayout::HEIGHT_SHARDED ||
        pconfig.shard_scheme == TensorMemoryLayout::BLOCK_SHARDED ||
        pconfig.shard_scheme == TensorMemoryLayout::WIDTH_SHARDED);
    auto grid_size = pconfig.grid.bounding_box().grid_size();
    uint32_t num_cores = pconfig.grid.num_cores();
    uint32_t num_cores_nhw = 0;
    if (pconfig.shard_scheme == TensorMemoryLayout::WIDTH_SHARDED) {
        return 1;
    }

    if (pconfig.shard_scheme == TensorMemoryLayout::HEIGHT_SHARDED) {
        num_cores_nhw = num_cores;
    } else if (pconfig.shard_orientation == ShardOrientation::COL_MAJOR) {
        num_cores_nhw = grid_size.x;
    } else {
        TT_ASSERT(pconfig.shard_orientation == ShardOrientation::ROW_MAJOR);
        num_cores_nhw = grid_size.y;
    }

    TT_ASSERT(num_cores_nhw > 0);
    return num_cores_nhw;
}

uint32_t get_num_cores_channels_from_parallel_config(const ParallelConfig& pconfig) {
    TT_ASSERT(!pconfig.grid.ranges().empty());
    TT_ASSERT(
        pconfig.shard_scheme == TensorMemoryLayout::HEIGHT_SHARDED ||
        pconfig.shard_scheme == TensorMemoryLayout::BLOCK_SHARDED ||
        pconfig.shard_scheme == TensorMemoryLayout::WIDTH_SHARDED);
    auto grid_size = pconfig.grid.bounding_box().grid_size();
    uint32_t num_cores_channels = 0;
    if (pconfig.shard_scheme == TensorMemoryLayout::HEIGHT_SHARDED) {
        num_cores_channels = 1;
    } else if (pconfig.shard_scheme == TensorMemoryLayout::WIDTH_SHARDED) {
        num_cores_channels = pconfig.grid.num_cores();
    } else if (pconfig.shard_orientation == ShardOrientation::COL_MAJOR) {
        num_cores_channels = grid_size.y;
    } else {
        TT_ASSERT(pconfig.shard_orientation == ShardOrientation::ROW_MAJOR);
        num_cores_channels = grid_size.x;
    }
    TT_ASSERT(num_cores_channels > 0);
    return num_cores_channels;
}

MemoryConfig create_sharded_memory_config_from_parallel_config(
    const ttnn::Shape& tensor_shape, const ParallelConfig& parallel_config, uint32_t tile_size) {
    // tensor_shape is [N, H, W, C]
    TT_ASSERT(tensor_shape[0] == 1 && tensor_shape[1] == 1);  // todo: add support for generic non-2d shapes
    // uint32_t channels = tensor_shape[3];
    uint32_t channels = tensor_shape[3];
    uint32_t num_cores_nhw = get_num_cores_nhw_from_parallel_config(parallel_config);
    uint32_t num_cores_channels = get_num_cores_channels_from_parallel_config(parallel_config);
    auto shard_scheme = parallel_config.shard_scheme;
    auto shard_orientation = parallel_config.shard_orientation;

    uint32_t nhw_shape = tensor_shape[0] * tensor_shape[1] * tensor_shape[2];
    uint32_t nhw_padded = nhw_shape;
    if (shard_scheme != TensorMemoryLayout::WIDTH_SHARDED) {
        nhw_padded = round_up(nhw_shape, num_cores_nhw * tile_size);
    }
    uint32_t nhw_shard = nhw_padded / num_cores_nhw;
    TT_FATAL(channels % num_cores_channels == 0, "Channels: {}, num core channels: {}", channels, num_cores_channels);
    uint32_t channel_shard = channels / num_cores_channels;
    auto shard_spec = tt::tt_metal::ShardSpec{parallel_config.grid, {nhw_shard, channel_shard}, shard_orientation};
    return MemoryConfig{shard_scheme, BufferType::L1, shard_spec};
}

OptimizedConvParallelizationConfig determine_conv_op_parallel_config_from_conv_output_mem_config(
    const MemoryConfig& conv_output_mem_config, uint32_t num_cores_nhw, uint32_t num_cores_c) {
    TT_ASSERT(conv_output_mem_config.shard_spec().has_value());
    const auto& shard_spec = conv_output_mem_config.shard_spec().value();
    const auto& shard_shape = shard_spec.shape;
    return {
        .grid_size = shard_spec.grid.bounding_box().grid_size(),
        .num_cores_nhw = num_cores_nhw,
        .num_cores_c = num_cores_c,
        .per_core_out_matrix_height_ntile = div_up(shard_shape[0], tt::constants::TILE_HEIGHT),
        .per_core_out_matrix_width_ntile = div_up(shard_shape[1], tt::constants::TILE_WIDTH),
    };
}

static std::pair<uint32_t, uint32_t> determine_largest_subblock_size(
    uint32_t block_height, uint32_t block_width, bool fp32_accum) {
    constexpr std::array<std::pair<uint32_t, uint32_t>, 20> subblocks = {{
        {2, 4}, {4, 2}, {1, 8}, {8, 1}, {1, 7}, {7, 1}, {2, 3}, {3, 2}, {1, 6}, {6, 1},
        {1, 5}, {5, 1}, {2, 2}, {1, 4}, {4, 1}, {1, 3}, {3, 1}, {1, 2}, {2, 1}, {1, 1},
    }};

    uint32_t subblock_h = 0;
    uint32_t subblock_w = 0;
    for (auto [subblock_height, subblock_width] : subblocks) {
        if (fp32_accum && (subblock_height * subblock_width > 4)) {
            continue;
        }

        if ((block_height % subblock_height == 0) && (block_width % subblock_width == 0)) {
            if (subblock_width != block_width && subblock_height != 1) {
                continue;
            }
            subblock_h = subblock_height;
            subblock_w = subblock_width;
            break;
        }
    }
    TT_FATAL(
        subblock_h > 0 && subblock_w > 0,
        "Could not find valid subblock size for block size {}x{}, fp32_accum: {}",
        block_height,
        block_width,
        fp32_accum);
    return {subblock_h, subblock_w};
}

OptimizedConvBlockConfig determine_per_core_conv_block_config(
    const ParallelConfig& parallel_config,
    const OptimizedConvParallelizationConfig& conv_op_parallel_config,
    uint32_t padded_in_channels,
    uint32_t padded_output_height_ntiles_per_core,
    uint32_t act_block_h_override,
    uint32_t act_block_w_div,
    uint32_t window_h,
    uint32_t window_w,
    bool fp32_accum,
    bool full_inner_dim) {
    if (act_block_h_override > 0) {
        TT_ASSERT(
            act_block_h_override % 32 == 0,
            "Config Error: act_block_h_override must be a multiple of 32 (tile height).");
    }

    uint32_t act_block_h_ntiles = conv_op_parallel_config.per_core_out_matrix_height_ntile;

    if (act_block_h_override > 0) {
        uint32_t act_block_h_override_ntiles = act_block_h_override / constants::TILE_HEIGHT;
        if (padded_output_height_ntiles_per_core % act_block_h_override_ntiles == 0) {
            act_block_h_ntiles = act_block_h_override_ntiles;
        } else {
            uint32_t act_block_h_override_ntiles = act_block_h_override / constants::TILE_HEIGHT;
            if (padded_output_height_ntiles_per_core % act_block_h_override_ntiles == 0) {
                act_block_h_ntiles = act_block_h_override_ntiles;
            } else {
                act_block_h_ntiles =
                    find_closest_largest_divisor(padded_output_height_ntiles_per_core, act_block_h_override_ntiles);
                log_info(
                    LogOp,
                    "act_block_h_override {} is not a valid override for padded_output_height_ntiles_per_core {}, "
                    "instead {} was selected as closest valid option!",
                    act_block_h_override_ntiles,
                    padded_output_height_ntiles_per_core,
                    act_block_h_ntiles);
            }
        }
    }

    uint32_t act_c_num_blocks = get_num_cores_channels_from_parallel_config(parallel_config);
    TT_ASSERT(padded_in_channels % act_c_num_blocks == 0);
    uint32_t act_block_w = 0;
    if (parallel_config.shard_scheme == TensorMemoryLayout::HEIGHT_SHARDED) {
        act_block_w = round_up(padded_in_channels * window_w, tt::constants::TILE_WIDTH);
    } else if (parallel_config.shard_scheme == TensorMemoryLayout::BLOCK_SHARDED) {
        act_block_w = round_up(
            padded_in_channels / act_c_num_blocks * window_w * (full_inner_dim ? window_h : 1),
            tt::constants::TILE_WIDTH);

    } else if (parallel_config.shard_scheme == TensorMemoryLayout::WIDTH_SHARDED) {
        TT_ASSERT(
            padded_in_channels % (32 * parallel_config.grid.num_cores() * act_block_w_div) == 0,
            "Padded In Channels = {}, num_cores = {}, act_block_w_div = {}",
            padded_in_channels,
            parallel_config.grid.num_cores(),
            act_block_w_div);
        act_block_w = (padded_in_channels * window_h * window_w) / (parallel_config.grid.num_cores() * act_block_w_div);
    }

    TT_ASSERT(act_block_w % 32 == 0);
    uint32_t act_block_w_ntiles = act_block_w / 32;
    uint32_t weight_block_w_ntiles = conv_op_parallel_config.per_core_out_matrix_width_ntile;
    auto [out_subblock_h_ntiles, out_subblock_w_ntiles] =
        determine_largest_subblock_size(act_block_h_ntiles, weight_block_w_ntiles, fp32_accum);
    return {
        .act_block_h_ntiles = act_block_h_ntiles,
        .act_block_w_ntiles = act_block_w_ntiles,
        .out_subblock_h_ntiles = out_subblock_h_ntiles,
        .out_subblock_w_ntiles = out_subblock_w_ntiles};
}

bool use_matmul_for_1x1_conv(
    const std::array<uint32_t, 2>& kernel_size,
    const std::array<uint32_t, 2>& stride,
    const std::array<uint32_t, 4>& padding,
    const std::array<uint32_t, 2>& dilation,
    uint32_t groups,
    const Conv2dConfig& conv_config) {
    bool is_width_sharded =
        (conv_config.shard_layout.has_value() && conv_config.shard_layout.value() == TensorMemoryLayout::WIDTH_SHARDED);
    return kernel_size[0] == 1 && kernel_size[1] == 1 && stride[0] == stride[1] && stride[0] == 1 && padding[0] == 0 &&
           padding[1] == 0 && padding[2] == 0 && padding[3] == 0 && dilation[0] == 1 && dilation[1] == 1 &&
           (not is_width_sharded);
}

bool is_1d_conv(uint32_t kernel_width, uint32_t image_width) { return kernel_width == 1 && image_width == 1; }

bool is_1d_deptwise_conv(
    uint32_t groups,
    uint32_t input_channels,
    uint32_t output_channels,
    uint32_t kernel_width,
    uint32_t image_width,
    bool has_bias) {
    bool is_depthwise_conv = groups == input_channels && groups == output_channels;
    return is_depthwise_conv && is_1d_conv(kernel_width, image_width) && !has_bias;
}

SkipMcast conv_skip_mcast(
    const OptimizedConvParallelizationConfig& parallelization_config, TensorMemoryLayout memory_layout) {
    if (memory_layout == TensorMemoryLayout::BLOCK_SHARDED) {
        return SkipMcast{
            .skip_activation_mcast = parallelization_config.num_cores_c == 1,
            .skip_weights_mcast = parallelization_config.num_cores_nhw == 1};
    }
    const bool skip_mcast = parallelization_config.num_cores_c * parallelization_config.num_cores_nhw == 1;
    return SkipMcast{.skip_activation_mcast = skip_mcast, .skip_weights_mcast = skip_mcast};
}

DeviceComputeKernelConfig get_conv_default_compute_kernel_config(MeshDevice* device) {
    return init_device_compute_kernel_config(device->arch(), std::nullopt, MathFidelity::HiFi4, true, false, false);
}

std::tuple<ttnn::Shape, ttnn::MemoryConfig> determine_input_memory_config(
    const Conv2dConfig& conv_config,
    uint32_t batch_size,
    ttnn::Shape input_tensor_shape,
    ttnn::Shape output_tensor_shape,
    bool is_mm_conv,
    CoreCoord compute_grid_size,
    Layout input_tensor_layout,
    const std::optional<ParallelConfig>& input_tensor_parallel_config) {
    TT_FATAL(conv_config.shard_layout.has_value(), "Shard layout must be set in Conv2dConfig.");
    auto shard_layout = conv_config.shard_layout.value();
    auto block_shard_orientation =
        conv_config.transpose_shards ? ShardOrientation::COL_MAJOR : ShardOrientation::ROW_MAJOR;
    const uint32_t input_channels_alignment =
        get_input_channels_alignment(shard_layout, input_tensor_layout, is_mm_conv, std::nullopt);
    ParallelConfig parallel_config;
    if (input_tensor_parallel_config.has_value()) {
        parallel_config = input_tensor_parallel_config.value();
    } else {
        parallel_config = determine_parallel_config(
            shard_layout,
            batch_size,
            input_tensor_shape[3],
            output_tensor_shape[1],
            output_tensor_shape[2],
            output_tensor_shape[3],
            input_channels_alignment,
            compute_grid_size,
            block_shard_orientation,
            !is_mm_conv,
            true,
            true,
            conv_config.act_block_h_override);
    }
    uint32_t input_num_cores_nhw = get_num_cores_nhw_from_parallel_config(parallel_config);
    uint32_t input_num_cores_c = get_num_cores_channels_from_parallel_config(parallel_config);

    uint32_t tensor_height = input_tensor_shape[0] * input_tensor_shape[1] * input_tensor_shape[2];
    uint32_t round_up_size = tt::constants::TILE_HEIGHT;
    if (shard_layout == TensorMemoryLayout::WIDTH_SHARDED && input_tensor_layout == Layout::ROW_MAJOR) {
        round_up_size = 1;
    }
    uint32_t input_tensor_height_snapped_to_tile = tt::round_up(tensor_height, input_num_cores_nhw * round_up_size);

    uint32_t input_tensor_width_snapped_to_channels_alignment =
        tt::round_up(input_tensor_shape[3], input_num_cores_c * input_channels_alignment);

    auto input_padded_shape =
        ttnn::Shape({1, 1, input_tensor_height_snapped_to_tile, input_tensor_width_snapped_to_channels_alignment});

    MemoryConfig input_tensor_sharded_memory_config =
        create_sharded_memory_config_from_parallel_config(input_padded_shape, parallel_config, round_up_size);

    return {input_padded_shape, input_tensor_sharded_memory_config};
};

static std::tuple<ttnn::Shape, ttnn::MemoryConfig, bool> get_conv_padded_input_shape_and_mem_config(
    MeshDevice* device,
    const ttnn::Tensor& input_tensor_,
    const Conv2dConfig& conv_config,
    uint32_t batch_size,
    uint32_t height,
    uint32_t width,
    uint32_t in_channels,
    uint32_t out_channels,
    bool is_mm_conv) {
    const ttnn::Tensor& input_tensor = input_tensor_;  // tensor to return
    bool input_tensor_on_device = tt::tt_metal::is_device_tensor(input_tensor_);
    bool needs_shard_or_reshard = false;
    if (conv_config.override_sharding_config && conv_config.reshard_if_not_optimal) {
        TT_ASSERT(
            false,
            "Incorrect config provided: reshard_if_not_optimal and override_sharding_config cannot both be set.");
    }

    TT_FATAL(
        (!input_tensor_on_device || input_tensor_.is_sharded()) || conv_config.shard_layout.has_value(),
        "Tensor must be sharded or shard_layout must be set.");

    TensorMemoryLayout shard_layout{};
    if (conv_config.shard_layout.has_value()) {
        shard_layout = conv_config.shard_layout.value();
    }

    const ttnn::MemoryConfig& input_memory_config = input_tensor_.memory_config();
    const tt::tt_metal::TensorMemoryLayout input_shard_scheme = input_memory_config.memory_layout();
    const uint32_t input_channels_alignment =
        get_input_channels_alignment(input_shard_scheme, input_tensor_.layout(), is_mm_conv, input_memory_config);

    ParallelConfig input_tensor_parallel_config;
    if (!input_tensor_on_device) {
        needs_shard_or_reshard = true;
    } else {
        if (!input_memory_config.is_sharded()) {
            needs_shard_or_reshard = true;
        } else {
            const tt::tt_metal::ShardSpec& input_shard_spec = input_memory_config.shard_spec().value();
            const tt::tt_metal::ShardOrientation input_shard_orientation = input_shard_spec.orientation;
            const CoreRangeSet input_shard_grid = input_shard_spec.grid;
            ParallelConfig pconfig = {
                .grid = input_shard_grid,
                .shard_scheme = input_shard_scheme,
                .shard_orientation = input_shard_orientation};
            input_tensor_parallel_config = pconfig;
            if (input_shard_scheme != TensorMemoryLayout::BLOCK_SHARDED &&
                input_shard_orientation != ShardOrientation::ROW_MAJOR) {
                needs_shard_or_reshard = true;
            }

            // Check if input channels alignment is satisfied
            if (input_shard_spec.shape[1] % input_channels_alignment != 0) {
                needs_shard_or_reshard = true;
            }

            if (conv_config.override_sharding_config) {
                TT_FATAL(
                    conv_config.core_grid.has_value(),
                    "If override_sharding_config is set, core_grid must be set as well.");
                TT_FATAL(
                    conv_config.shard_layout.has_value(),
                    "If override_sharding_config is set, shard_layout must be set as well.");
                if (conv_config.core_grid.value() != input_shard_grid) {
                    needs_shard_or_reshard = true;
                }
                if (shard_layout != input_shard_scheme) {
                    needs_shard_or_reshard = true;
                }
                bool input_transpose_shards = input_shard_orientation == ShardOrientation::COL_MAJOR;
                if (shard_layout == TensorMemoryLayout::BLOCK_SHARDED &&
                    conv_config.transpose_shards != input_transpose_shards) {
                    needs_shard_or_reshard = true;
                }
            }
        }
    }

    ParallelConfig parallel_config = input_tensor_parallel_config;
    if (conv_config.reshard_if_not_optimal || needs_shard_or_reshard) {
        auto block_shard_orientation =
            conv_config.transpose_shards ? ShardOrientation::COL_MAJOR : ShardOrientation::ROW_MAJOR;
        ParallelConfig optimal_parallel_config = determine_parallel_config(
            shard_layout,
            batch_size,
            in_channels,
            height,
            width,
            out_channels,
            input_channels_alignment,
            device->compute_with_storage_grid_size(),
            block_shard_orientation,
            !is_mm_conv,
            true,
            true,
            conv_config.act_block_h_override);

        if (conv_config.override_sharding_config) {
            TT_FATAL(conv_config.core_grid.has_value(), "Core grid must be provided when overriding sharding config");
            // override parallel config
            auto shard_orientation = shard_layout == TensorMemoryLayout::BLOCK_SHARDED ? block_shard_orientation
                                                                                       : ShardOrientation::ROW_MAJOR;
            parallel_config = {
                .grid = conv_config.core_grid.value(),
                .shard_scheme = shard_layout,
                .shard_orientation = shard_orientation};
        } else {
            parallel_config = optimal_parallel_config;
        }
        if (input_tensor_parallel_config != parallel_config) {
            needs_shard_or_reshard = true;
        }
    }
    if (needs_shard_or_reshard) {
        auto [input_padded_shape, input_tensor_sharded_memory_config] = determine_input_memory_config(
            conv_config,
            batch_size,
            input_tensor.logical_shape(),
            input_tensor.padded_shape(),
            is_mm_conv,
            device->compute_with_storage_grid_size(),
            input_tensor.layout(),
            parallel_config);
        return {input_padded_shape, input_tensor_sharded_memory_config, needs_shard_or_reshard};
    } else {
        return {input_tensor.logical_shape(), input_tensor.memory_config(), needs_shard_or_reshard};
    }
}

ttnn::Shape flatten_4d_shape(const ttnn::Shape& input_shape) {
    TT_FATAL(input_shape.size() == 4, "Expected 4D shape");
    const uint32_t nhw = input_shape[0] * input_shape[1] * input_shape[2];
    const uint32_t channels = input_shape[3];
    return ttnn::Shape{1, 1, nhw, channels};
}

std::tuple<ttnn::Tensor, ParallelConfig, ParallelConfig> shard_or_reshard_tensor_if_required(
    MeshDevice* device,
    const ttnn::Tensor& input_tensor_,
    const Conv2dConfig& conv_config,
    uint32_t batch_size,
    uint32_t height,
    uint32_t width,
    uint32_t in_channels,
    uint32_t out_channels,
    bool is_mm_conv,
    bool auto_shard) {
    ttnn::Tensor input_tensor = input_tensor_;  // tensor to return
    bool input_tensor_on_device = tt::tt_metal::is_device_tensor(input_tensor_);
    auto compute_grid_size = device->compute_with_storage_grid_size();

    auto [input_padded_shape, input_tensor_sharded_memory_config, needs_shard_or_reshard] =
        get_conv_padded_input_shape_and_mem_config(
            device, input_tensor_, conv_config, batch_size, height, width, in_channels, out_channels, is_mm_conv);
    ParallelConfig parallel_config = {
        .grid = input_tensor_sharded_memory_config.shard_spec().value().grid,
        .shard_scheme = input_tensor_sharded_memory_config.memory_layout(),
        .shard_orientation = input_tensor_sharded_memory_config.shard_spec().value().orientation};

    ParallelConfig output_parallel_config =
        determine_output_parallel_config(parallel_config, compute_grid_size, out_channels, is_mm_conv);

    // We can have flat and unflattened (n, h, w, c) tensors here
    const auto flattened_input_shape = flatten_4d_shape(input_tensor.logical_shape());
    const auto flattened_padded_input_shape = flatten_4d_shape(input_tensor.padded_shape());

    input_tensor = ttnn::reshape(input_tensor, flattened_input_shape, flattened_padded_input_shape);
    const ttnn::Shape& input_shape = flattened_input_shape;

    if (needs_shard_or_reshard) {
        uint32_t tensor_height = input_shape[2];
        uint32_t tensor_width = input_shape[3];
        if (!input_tensor_on_device) {
            if (input_padded_shape[-2] != tensor_height || input_padded_shape[-1] != tensor_width) {
                input_tensor = ttnn::pad(
                    input_tensor,
                    tt::tt_metal::Array4D(
                        {input_shape[0], input_shape[1], input_padded_shape[-2], input_padded_shape[-1]}),
                    tt::tt_metal::Array4D({0, 0, 0, 0}),
                    0);
            }
        }

        // In case we are in auto sharded codepath and convolution maps to matmul
        // Skip sharding of the input tensor and run the matmul out of interleaved tensor.
        bool auto_shard_mm = auto_shard && is_mm_conv;
        if (input_tensor_on_device) {
            if (is_mm_conv && input_tensor.layout() == Layout::ROW_MAJOR &&
                parallel_config.shard_scheme != TensorMemoryLayout::HEIGHT_SHARDED) {
                // Workaround #13979 ttnn::tilize doesn't support BLOCK_SHARDED layout
                Tensor input_tensor_tilized = ttnn::to_layout(input_tensor, Layout::TILE);
                if (conv_config.deallocate_activation) {
                    input_tensor.deallocate(/*force*/ true);
                    input_tensor_tilized = ttnn::move(input_tensor_tilized);
                }
                input_tensor = input_tensor_tilized;
            }
            if (!auto_shard_mm) {
                ttnn::MemoryConfig input_tensor_sharded_memory_config_to_layout = input_tensor_sharded_memory_config;
                if (!input_tensor.is_sharded()) {
                    // In case we need to run Interleaved2Sharded switch fron physical sharding
                    // to logical sharding, in order to get smaller allocation size of sharded buffer.
                    input_tensor_sharded_memory_config_to_layout =
                        input_tensor_sharded_memory_config_to_layout.with_shard_spec(tt::tt_metal::ShardSpec(
                            input_tensor_sharded_memory_config.shard_spec().value().grid,
                            input_tensor_sharded_memory_config.shard_spec().value().shape,
                            input_tensor_sharded_memory_config.shard_spec().value().shape,
                            input_tensor_sharded_memory_config.shard_spec().value().orientation));
                }
                Tensor resharded_input_tensor =
                    ttnn::to_memory_config(input_tensor, input_tensor_sharded_memory_config_to_layout, std::nullopt);
                if (conv_config.deallocate_activation) {
                    input_tensor.deallocate(/*force*/ true);
                    resharded_input_tensor = ttnn::move(resharded_input_tensor);
                }
                input_tensor = resharded_input_tensor;
            }
        } else {
            input_tensor = ttnn::to_device(
                input_tensor, device, (auto_shard_mm ? ttnn::DRAM_MEMORY_CONFIG : input_tensor_sharded_memory_config));
        }
    }
    return {input_tensor, parallel_config, output_parallel_config};
}

ttnn::operations::matmul::MatmulProgramConfig determine_matmul_op_config_from_conv_op_config(
    OptimizedConvParallelizationConfig conv_parallelization_config,
    OptimizedConvBlockConfig conv_blocking_config,
    bool height_sharded,
    const std::string& activation,
    bool transpose_mcast,
    uint32_t grid_size_along_c) {
    if (height_sharded) {
        ttnn::operations::matmul::MatmulMultiCoreReuseMultiCast1DProgramConfig matmul_config = {
            .compute_with_storage_grid_size = conv_parallelization_config.grid_size,
            .in0_block_w = conv_blocking_config.act_block_w_ntiles,
            .out_subblock_h = conv_blocking_config.out_subblock_h_ntiles,
            .out_subblock_w = conv_blocking_config.out_subblock_w_ntiles,
            .out_block_h = conv_parallelization_config.per_core_out_matrix_height_ntile,
            .out_block_w = conv_parallelization_config.per_core_out_matrix_width_ntile,
            .per_core_M = conv_parallelization_config.per_core_out_matrix_height_ntile,
            .per_core_N = conv_parallelization_config.per_core_out_matrix_width_ntile,
            .fuse_batch = true,
            .mcast_in0 = false};
        if (activation != "") {
            matmul_config.fused_activation = ttnn::operations::unary::utils::string_to_unary_with_param(activation);
        }
        return matmul_config;
    } else {
        ttnn::operations::matmul::MatmulMultiCoreReuseMultiCastProgramConfig matmul_config = {
            .compute_with_storage_grid_size = conv_parallelization_config.grid_size,
            .in0_block_w = conv_blocking_config.act_block_w_ntiles,
            .out_subblock_h = conv_blocking_config.out_subblock_h_ntiles,
            .out_subblock_w = conv_blocking_config.out_subblock_w_ntiles,
            .out_block_h = conv_parallelization_config.per_core_out_matrix_height_ntile,
            .out_block_w = conv_parallelization_config.per_core_out_matrix_width_ntile,
            .per_core_M = conv_parallelization_config.per_core_out_matrix_height_ntile,
            .per_core_N = conv_parallelization_config.per_core_out_matrix_width_ntile,
            .transpose_mcast = transpose_mcast};
        if (activation != "") {
            matmul_config.fused_activation = ttnn::operations::unary::utils::string_to_unary_with_param(activation);
        }
        return matmul_config;
    }
}

Conv2dConfig determine_conv_config_for_auto_shard(
    const Conv2dConfig& conv_config,
    bool is_mm_conv,
    uint32_t batch_size,
    uint32_t in_channels,
    uint32_t out_channels,
    uint32_t output_height,
    uint32_t output_width,
    uint32_t weights_width,
    uint32_t input_height,
    uint32_t input_width,
    const CoreCoord& compute_grid_size,
    Layout input_layout,
    tt::tt_metal::DataType input_datatype,
    tt::tt_metal::DataType output_datatype,
    std::optional<const MemoryConfig> input_memory_config,
    const std::array<uint32_t, 2>& kernel_size,
    const std::array<uint32_t, 2>& dilation,
    const std::array<uint32_t, 4>& padding,
    uint32_t groups,
    bool enable_bias,
    const DeviceComputeKernelConfig& compute_config) {
    // If the input tensor is already sharded, or the conv_config has a specified shard layout, we don't need to do
    // anything.
    if ((input_memory_config.has_value() && input_memory_config.value().is_sharded()) ||
        conv_config.shard_layout.has_value()) {
        return conv_config;
    }

    ShardOrientation shard_orientation =
        conv_config.transpose_shards ? ShardOrientation::COL_MAJOR : ShardOrientation::ROW_MAJOR;

    struct core_count_and_size {
        uint32_t core_count{};
        uint32_t size{};
        Conv2dConfig conv_config;
    };

    // Output of halo op is always ROW_MAJOR, so input for convs is either DataType::FLOAT32 or DataType::BFLOAT16
    const tt::tt_metal::DataType conv_input_dtype = (input_datatype == tt::tt_metal::DataType::FLOAT32)
                                                        ? tt::tt_metal::DataType::FLOAT32
                                                        : tt::tt_metal::DataType::BFLOAT16;
    const uint32_t input_datum_size = conv_input_dtype == tt::tt_metal::DataType::FLOAT32 ? 4 : 2;

    const bool conv_is_1d_deptwise =
        is_1d_deptwise_conv(groups, in_channels, out_channels, kernel_size[1], input_width, enable_bias);

    auto get_l1_usage_for_sharding = [&](TensorMemoryLayout shard_layout,
                                         const Conv2dConfig& conv_config_in) -> core_count_and_size {
        Conv2dConfig conv_config = conv_config_in;
        conv_config.shard_layout = shard_layout;
        if (conv_config.act_block_h_override == 0) {
            // Set act_block_h_override to min value to
            // be conservative with L1 memory usage.
            conv_config.act_block_h_override = constants::TILE_HEIGHT;
            // Split reader is currently only supported for height sharded convs that are not 1d deptwise.
            if (conv_config.enable_split_reader && shard_layout == TensorMemoryLayout::HEIGHT_SHARDED &&
                !conv_is_1d_deptwise) {
                // Split reader needs at least 2 tiles in height to work.
                conv_config.act_block_h_override *= 2;
            }
        }

        const uint32_t input_channels_alignment =
            get_input_channels_alignment(shard_layout, input_layout, is_mm_conv, std::nullopt);
        const uint32_t in_channels_aligned = round_up(in_channels, input_channels_alignment);
        const uint32_t output_channels_padded = round_up(out_channels, constants::TILE_WIDTH);
        // Note: These are not exact shapes for weights as prepare_conv_weights will pad the weights depending on the
        // conv2d params, but these are good enough for L1 usage estimation.
        const ttnn::Shape weights_shape(
            {1, 1, in_channels_aligned * kernel_size[0] * kernel_size[1], output_channels_padded});

        const ParallelConfig input_parallel_config = determine_parallel_config(
            conv_config.shard_layout.value(),
            batch_size,
            in_channels,
            output_height,
            output_width,
            out_channels,
            input_channels_alignment,
            compute_grid_size,
            shard_orientation,
            !is_mm_conv,
            true,
            true,
            conv_config.act_block_h_override);

        const ParallelConfig output_parallel_config = determine_output_parallel_config(
            input_parallel_config,
            compute_grid_size,
            out_channels,
            is_mm_conv && conv_config.shard_layout != TensorMemoryLayout::WIDTH_SHARDED);

        const uint32_t in_channels_padded = tt::round_up(
            in_channels, get_num_cores_channels_from_parallel_config(input_parallel_config) * input_channels_alignment);
        auto [opt_conv_op_parallel_config, opt_conv_op_block_config, conv_out_memory_config] = get_conv_configs(
            conv_config,
            compute_config,
            input_parallel_config,
            output_parallel_config,
            in_channels_padded,
            out_channels,
            batch_size,
            output_height,
            output_width,
            kernel_size,
            compute_grid_size);

        if (conv_config.act_block_w_div == 1 && conv_config.shard_layout == TensorMemoryLayout::WIDTH_SHARDED) {
            uint32_t width_sharded_num_cores = input_parallel_config.grid.num_cores();
            // Set act_block_w_div to max value to
            // be conservative with L1 memory usage.
            // act_block_w_div == 1 is currently the default value.
            conv_config.act_block_w_div = tt::div_up(in_channels, width_sharded_num_cores * constants::TILE_WIDTH);
        }

        conv_op_l1_usage l1_usage = calculate_L1_usage(
            compute_config,
            opt_conv_op_block_config,
            opt_conv_op_parallel_config,
            weights_shape,
            kernel_size,
            conv_config,
            input_datatype,
            output_datatype,
            enable_bias,
            conv_is_1d_deptwise);

        auto halo_input_memory_config = std::get<1>(determine_input_memory_config(
            conv_config,
            batch_size,
            ttnn::Shape({batch_size, input_height, input_width, in_channels}),
            ttnn::Shape({batch_size, output_height, output_width, out_channels}),
            is_mm_conv,
            compute_grid_size,
            Layout::TILE,
            input_parallel_config));

        uint32_t approx_input_size_per_core = estimate_halo_output_elems(
            halo_input_memory_config.shard_spec().value().shape,
            batch_size,
            input_height,
            input_width,
            kernel_size,
            dilation,
            padding);

        l1_usage.tensor_allocation_size += approx_input_size_per_core * input_datum_size;
        log_debug(
            tt::LogOp,
            "L1 usage for {}: {}, {}, Halo Output : {}",
            conv_config.shard_layout,
            l1_usage.tensor_allocation_size,
            l1_usage.CB_allocation_size,
            approx_input_size_per_core);
        return core_count_and_size{
            .core_count = input_parallel_config.grid.num_cores(),
            .size = l1_usage.CB_allocation_size + l1_usage.tensor_allocation_size,
            .conv_config = conv_config};
    };

    core_count_and_size height = get_l1_usage_for_sharding(TensorMemoryLayout::HEIGHT_SHARDED, conv_config);

    // 1d deptwise convs support only height sharding
    if (conv_is_1d_deptwise) {
        return height.conv_config;
    }

    const core_count_and_size block = get_l1_usage_for_sharding(TensorMemoryLayout::BLOCK_SHARDED, conv_config);
    const core_count_and_size width = get_l1_usage_for_sharding(TensorMemoryLayout::WIDTH_SHARDED, conv_config);

    core_count_and_size& winning_config = height;
    // Make sure that BS not only has smaller size but provides at least some slicing along the channels.
    // In case we have BS that would slice the tensor only along the HS conv2d code would fail later on.
    if (block.size < winning_config.size && block.core_count > compute_grid_size.x) {
        winning_config = block;
    }
    if (width.size < winning_config.size && !is_mm_conv) {
        winning_config = width;
    }

    log_debug(LogOp, "Core counts H: {} B: {}, W: {}", height.core_count, block.core_count, width.core_count);
    log_debug(
        LogOp, "Selected shard layout: {}, size: {}", winning_config.conv_config.shard_layout, winning_config.size);

    return winning_config.conv_config;
}

std::tuple<OptimizedConvParallelizationConfig, OptimizedConvBlockConfig, MemoryConfig> get_conv_configs(
    const Conv2dConfig& conv_config,
    const DeviceComputeKernelConfig& compute_config,
    const ParallelConfig& input_parallel_config,
    const ParallelConfig& output_parallel_config,
    uint32_t in_channels_padded,
    uint32_t out_channels,
    uint32_t batch_size,
    uint32_t output_height,
    uint32_t output_width,
    std::array<uint32_t, 2> kernel_size,
    const CoreCoord& compute_grid) {
    uint32_t round_up_size = tt::constants::TILE_HEIGHT;
    uint32_t nhw_out = batch_size * output_height * output_width;
    uint32_t out_channels_padded = tt::round_up(
        out_channels, get_num_cores_channels_from_parallel_config(output_parallel_config) * tt::constants::TILE_WIDTH);
    MemoryConfig conv_out_memory_config = create_sharded_memory_config_from_parallel_config(
        ttnn::Shape({1, 1, nhw_out, out_channels_padded}), output_parallel_config, round_up_size);
    ParallelConfig largest_parallel_config =
        output_parallel_config.grid.num_cores() > input_parallel_config.grid.num_cores() ? output_parallel_config
                                                                                         : input_parallel_config;

    OptimizedConvParallelizationConfig opt_conv_op_parallel_config =
        determine_conv_op_parallel_config_from_conv_output_mem_config(
            conv_out_memory_config,
            get_num_cores_nhw_from_parallel_config(largest_parallel_config),
            get_num_cores_channels_from_parallel_config(largest_parallel_config));

    uint32_t nhw_out_padded_ntile_per_core =
        conv_out_memory_config.shard_spec().value().shape[0] / tt::constants::TILE_HEIGHT;

    OptimizedConvBlockConfig opt_conv_op_block_config = determine_per_core_conv_block_config(
        input_parallel_config,
        opt_conv_op_parallel_config,
        in_channels_padded,
        nhw_out_padded_ntile_per_core,
        conv_config.act_block_h_override,
        conv_config.act_block_w_div,
        kernel_size[0],
        kernel_size[1],
        get_fp32_dest_acc_en(compute_config),
        conv_config.full_inner_dim);
    return {opt_conv_op_parallel_config, opt_conv_op_block_config, conv_out_memory_config};
}

uint32_t estimate_halo_output_elems(
    std::array<uint32_t, 2> halo_input_shard_shape,
    uint32_t batch_size,
    uint32_t input_height,
    uint32_t input_width,
    std::array<uint32_t, 2> kernel_size,
    std::array<uint32_t, 2> dilation,
    std::array<uint32_t, 4> padding) {
    uint32_t shard_height = halo_input_shard_shape[0] / input_width;
    uint32_t shard_batches = shard_height / input_height;
    // Halo adds the overlap region of the input tensor that is needed for the convolution.
    //  As width is the faster changing dimension, we typically have the entire width in every shard.
    //  For each shard, it's the additional height from adjacent shards that is needed to cover the kernel size and
    //  dilation.

    // At the boundary between two batches, the additional height is needed another time. If a single shard contains
    // more than one batch, then the additional height is needed for each batch in the shard.
    uint32_t batch_boundary_multiplier = (batch_size > 1) ? (shard_batches + 2) : 1;

    uint32_t approx_max_halo_num_sticks =
        (shard_height + (dilation[0] * kernel_size[0] - 1) * batch_boundary_multiplier) *
        (input_width + padding[2] + padding[3]);

    uint32_t approx_max_halo_size = approx_max_halo_num_sticks * halo_input_shard_shape[1];
    log_trace(
        LogOp,
        "Halo Max Size Approximation, Shard Height: {}, Batch Multiplier: {}, Max Num Sticks : {}",
        shard_height,
        batch_boundary_multiplier,
        approx_max_halo_num_sticks);
    return approx_max_halo_size;
};

uint32_t calculate_conv_dram_slice_L1_usage(
    const ConvDRAMParamters& params, MeshDevice* device, const Conv2dSliceConfig& dram_slice_config) {
    Conv2dConfig conv_config = params.conv_config;
    TT_FATAL(
        dram_slice_config.num_slices > 0, "Number of slices must be greater than 0 for DRAM L1 usage calculation.");

    const uint32_t output_sliced_dim = dram_slice_config.slice_type == Conv2dSliceConfig::SliceType::HEIGHT
                                           ? params.output_height
                                           : params.output_width;

    // Output of halo op is always ROW_MAJOR, so input for convs is either DataType::FLOAT32 or DataType::BFLOAT16
    const tt::tt_metal::DataType conv_input_dtype = (params.input_datatype == tt::tt_metal::DataType::FLOAT32)
                                                        ? tt::tt_metal::DataType::FLOAT32
                                                        : tt::tt_metal::DataType::BFLOAT16;
    const uint32_t input_datum_size = conv_input_dtype == tt::tt_metal::DataType::FLOAT32 ? 4 : 2;

    uint32_t slice_rounding_value = 1;
    if (conv_config.output_layout == tt_metal::Layout::TILE) {
        // In Conv2d DRAM with Outputs in Tile layout, we need to round the slice size to a multiple of TILE_HEIGHT.
        slice_rounding_value = tt::constants::TILE_HEIGHT;
    }

<<<<<<< HEAD
    const uint32_t min_output_slice_size =
=======
    uint32_t max_slice_size = 0;

    const uint32_t min_output_slice_rounded_size =
>>>>>>> f23d8a80
        tt::div_up(output_sliced_dim, slice_rounding_value) / dram_slice_config.num_slices;
    const uint32_t output_slice_rem =
        tt::div_up(output_sliced_dim, slice_rounding_value) % dram_slice_config.num_slices;

    const uint32_t max_output_slice_size =
        slice_rounding_value * (min_output_slice_rounded_size + ((output_slice_rem > 0) ? 1 : 0));

    const uint32_t min_output_slice_size = slice_rounding_value * min_output_slice_rounded_size;

    uint32_t min_output_slice_height, min_output_slice_width;
    uint32_t max_output_slice_height, max_output_slice_width;

    uint32_t min_input_slice_height, min_input_slice_width;
    uint32_t max_input_slice_height, max_input_slice_width;

    if (dram_slice_config.slice_type == Conv2dSliceConfig::SliceType::HEIGHT) {
        max_output_slice_height = max_output_slice_size;
        max_output_slice_width = params.output_width;
        max_input_slice_height =
            (max_output_slice_size * params.stride[0] + params.dilation[0] * (params.kernel_size[0] - 1) + 1);
        max_input_slice_width = params.input_width;

        min_output_slice_height = min_output_slice_size;
        min_output_slice_width = params.output_width;
        min_input_slice_height =
            (min_output_slice_size * params.stride[0] + params.dilation[0] * (params.kernel_size[0] - 1) + 1);
        min_input_slice_width = params.input_width;
    } else {
        max_output_slice_height = params.output_height;
        max_output_slice_width = max_output_slice_size;
        max_input_slice_height = params.input_height;
        max_input_slice_width =
            (max_output_slice_size * params.stride[1] + params.dilation[1] * (params.kernel_size[1] - 1) + 1);

        min_output_slice_height = params.output_height;
        min_output_slice_width = min_output_slice_size;
        min_input_slice_height = params.input_height;
        min_input_slice_width =
            (min_output_slice_size * params.stride[1] + params.dilation[1] * (params.kernel_size[1] - 1) + 1);
    }

    log_trace(
        LogOp,
        "Min Input = {}x{}, Output = {}x{}, \n Max Input = {}x{}, Output = {}x{}",
        min_input_slice_height,
        min_input_slice_width,
        min_output_slice_height,
        min_output_slice_width,
        max_input_slice_height,
        max_input_slice_width,
        max_output_slice_height,
        max_output_slice_width);
    auto compute_l1_usage_for_slice = [&](uint32_t input_slice_height,
                                          uint32_t input_slice_width,
                                          uint32_t output_slice_height,
                                          uint32_t output_slice_width) {
        log_debug(
            LogOp,
            "Conv2D DRAM Auto Slice Max Input Size : {}x{}, Max Output Size : {}x{}",
            input_slice_height,
            input_slice_width,
            output_slice_height,
            output_slice_width);
        if (!conv_config.shard_layout.has_value()) {
            if (!conv_config.weights_dtype.has_value()) {
                conv_config.weights_dtype = params.weights_datatype;
            }
            conv_config = determine_conv_config_for_auto_shard(
                conv_config,
                params.mm_conv,
                params.batch_size,
                params.in_channels,
                params.out_channels,
                output_slice_height,
                output_slice_width,
                params.out_channels,
                input_slice_height,
                input_slice_width,
                params.compute_grid,
                conv_config.output_layout,
                DataType::BFLOAT16,  // Input datatype is always BFLOAT16 in Conv2D DRAM
                params.output_datatype,
                std::nullopt,
                params.kernel_size,
                params.dilation,
                params.padding_n4,
                params.groups,
                params.enable_bias,
                params.compute_kernel_config);
        }
        auto sliced_input_tensor_memory_config = std::get<1>(determine_input_memory_config(
            conv_config,
            params.batch_size,
            ttnn::Shape({params.batch_size, input_slice_height, input_slice_width, params.in_channels}),
            ttnn::Shape({params.batch_size, output_slice_height, output_slice_width, params.out_channels}),
            params.mm_conv,
            device->compute_with_storage_grid_size(),
            // Setting layout to TILE forces input_channels_alignment to 32.
            //  The padded_slice op needs aligned reads from L1.
            Layout::TILE));

        ParallelConfig parallel_config = {
            .grid = sliced_input_tensor_memory_config.shard_spec().value().grid,
            .shard_scheme = sliced_input_tensor_memory_config.memory_layout(),
            .shard_orientation = sliced_input_tensor_memory_config.shard_spec().value().orientation};

        ParallelConfig output_parallel_config =
            determine_output_parallel_config(parallel_config, params.compute_grid, params.out_channels, params.mm_conv);

        auto [opt_conv_op_parallel_config, opt_conv_op_block_config, conv_out_memory_config] = get_conv_configs(
            conv_config,
            params.compute_kernel_config,
            parallel_config,
            output_parallel_config,
            tt::round_up(
                params.in_channels,
                constants::TILE_WIDTH * get_num_cores_channels_from_parallel_config(parallel_config)),
            params.out_channels,
            params.batch_size,
            output_slice_height,
            output_slice_width,
            params.kernel_size,
            params.compute_grid);

        conv_op_l1_usage l1_usage = calculate_L1_usage(
            params.compute_kernel_config,
            opt_conv_op_block_config,
            opt_conv_op_parallel_config,
            params.weights_shape,
            params.kernel_size,
            conv_config,
            DataType::BFLOAT16,  // Input datatype is always BFLOAT16 in Conv2D DRAM
            params.output_datatype,
            params.enable_bias,
            false);

        auto shard_shape = sliced_input_tensor_memory_config.shard_spec().value().shape;

        uint32_t input_size = shard_shape[0] * shard_shape[1] * input_datum_size;

        uint32_t approx_max_halo_bytes = estimate_halo_output_elems(
                                             shard_shape,
                                             params.batch_size,
                                             input_slice_height,
                                             input_slice_width,
                                             params.kernel_size,
                                             params.dilation,
                                             params.padding_n4) *
                                         input_datum_size;
        log_debug(
            tt::LogOp,
            "Conv DRAM Auto slicing: num_slices = {}, input_size = {}, approx_max_halo_bytes = {}, conv size = {}",
            dram_slice_config.num_slices,
            input_size,
            approx_max_halo_bytes,
            l1_usage);
        return std::make_tuple(l1_usage, input_size, approx_max_halo_bytes);
    };

    // Min slice size may have a larger L1 usage due to a lower core count.
    // Calculate L1 usage for both sizes and choose the larger one.
    auto [min_size_l1_usage, min_size_input_size, min_size_approx_max_halo_size] = compute_l1_usage_for_slice(
        min_input_slice_height, min_input_slice_width, min_output_slice_height, min_output_slice_width);

    auto [max_size_l1_usage, max_size_input_size, max_size_approx_max_halo_size] = compute_l1_usage_for_slice(
        max_input_slice_height, max_input_slice_width, max_output_slice_height, max_output_slice_width);

    const float output_size_margin = 1.0f;

    if (conv_config.in_place) {
        if (params.stride[0] > params.kernel_size[0] || params.stride[1] > params.kernel_size[1]) {
            log_warning(
                tt::LogOp,
                "conv_config has in-place halo enabled, but it may be disabled as the halo output is smaller than the "
                "input. This may lead to OOM errors with auto-slicing. If so, please disable in-place halo in the "
                "Conv2dConfig.");
        }
        return output_size_margin * std::max(
                                        max_size_approx_max_halo_size + max_size_l1_usage.tensor_allocation_size +
                                            max_size_l1_usage.CB_allocation_size,
                                        min_size_approx_max_halo_size + min_size_l1_usage.tensor_allocation_size +
                                            min_size_l1_usage.CB_allocation_size);
    }
    return output_size_margin * std::max(
                                    {min_size_approx_max_halo_size + min_size_l1_usage.tensor_allocation_size +
                                         min_size_l1_usage.CB_allocation_size,
                                     min_size_input_size + min_size_approx_max_halo_size,
                                     max_size_approx_max_halo_size + max_size_l1_usage.tensor_allocation_size +
                                         max_size_l1_usage.CB_allocation_size,
                                     max_size_input_size + max_size_approx_max_halo_size});
}

conv_op_l1_usage conv2d::calculate_L1_usage(
    const DeviceComputeKernelConfig& compute_kernel_config,
    const OptimizedConvBlockConfig& block_config,
    const OptimizedConvParallelizationConfig& pconfig,
    const ttnn::Shape& weights_shape,
    std::array<uint32_t, 2> kernel_size,
    const Conv2dConfig& conv_config,
    const DataType input_datatype,
    const DataType output_datatype,
    const bool enable_bias,
    bool is_1d_depthwise_conv,
    bool skip_act_cb_create) {
    // Input shard doesn't affect L1 usage calculation.
    std::array<uint32_t, 2> dummy_input_shard_shape = {0, 0};
    std::vector<CBInfo> cb_info = get_cb_info(
        compute_kernel_config,
        block_config,
        pconfig,
        weights_shape,
        kernel_size,
        conv_config,
        input_datatype,
        output_datatype,
        dummy_input_shard_shape,
        enable_bias,
        is_1d_depthwise_conv,
        skip_act_cb_create);
    uint32_t total_CB_size = 0;
    uint32_t output_size = 0;
    for (const CBInfo& cb : cb_info) {
        if (!cb.is_globally_allocated) {
            total_CB_size += cb.cb_size_per_core();
            log_trace(tt::LogOp, "CB: {}, size: {}", enchantum::to_string(cb.name), cb.cb_size_per_core());
        }
        if (cb.name == Conv2dCb::OUT) {
            output_size = cb.cb_size_per_core();
        }
    }
    log_debug(tt::LogOp, "Conv L1 Size Estimation, Total CB size: {}, Output Size: {}", total_CB_size, output_size);

    return conv2d::conv_op_l1_usage{.tensor_allocation_size = output_size, .CB_allocation_size = total_CB_size};
}

bool conv2d::determine_packer_l1_acc(bool packer_l1_acc, bool enable_bias, uint32_t in0_num_blocks_w) {
    return packer_l1_acc && ((enable_bias && in0_num_blocks_w > 1) || (in0_num_blocks_w > 2));
}

ttnn::Tensor fold_tensor(
    const ttnn::Tensor& tensor,
    MeshDevice* device,
    std::array<uint32_t, 2> stride,
    std::array<uint32_t, 2> kernel_size,
    std::array<uint32_t, 4> padding_n4) {
    // Validation checks
    TT_FATAL(
        !tensor.memory_config().is_l1(),
        "Conv2D kernel stride folding: Input tensor must not be in L1 memory for folding");
    TT_FATAL(
        padding_n4[0] == 0 && padding_n4[1] == 0 && padding_n4[2] == 0 && padding_n4[3] == 0,
        "Conv2D kernel stride folding: Padding must be 0 for folding");
    TT_FATAL(
        tensor.dtype() != tt_metal::DataType::BFLOAT8_B,
        "Conv2D kernel stride folding: Currently doesn't support BFLOAT8_B");
    TT_FATAL(
        stride[0] <= kernel_size[0] && stride[1] <= kernel_size[1],
        "Conv2D kernel stride folding: Stride must be less than or equal to kernel size");

    // Move to device if needed
    ttnn::Tensor tensor_on_device = tensor;
    if (!tt::tt_metal::is_device_tensor(tensor_on_device)) {
        tensor_on_device = ttnn::to_device(tensor_on_device, device, ttnn::DRAM_MEMORY_CONFIG);
    }

    // Core folding operation
    tensor_on_device = ttnn::fold(tensor_on_device, stride[0], stride[1], false, std::nullopt, 0, 0, 0);

    return tensor_on_device;
}

KernelStrideFoldingResult compute_kernel_stride_folding_params(
    uint32_t input_height,
    uint32_t input_width,
    uint32_t in_channels,
    std::array<uint32_t, 2> kernel_size,
    std::array<uint32_t, 2> stride,
    std::array<uint32_t, 4> padding_n4,
    const Conv2dConfig& conv_config) {
    TT_FATAL(input_height % stride[0] == 0, "Input height must be divisible by stride for kernel stride folding.");
    TT_FATAL(input_width % stride[1] == 0, "Input width must be divisible by stride for kernel stride folding.");

    // Update dimensions for folded operation
    input_height = input_height / stride[0];
    input_width = input_width / stride[1];
    in_channels = in_channels * stride[0] * stride[1];

    auto kernel_h = tt::div_up(kernel_size[0], stride[0]);
    auto kernel_w = tt::div_up(kernel_size[1], stride[1]);

    return KernelStrideFoldingResult{
        .input_height = input_height,
        .input_width = input_width,
        .in_channels = in_channels,
        .stride = {1, 1},
        .kernel_size = {kernel_h, kernel_w},
        .mm_conv = (kernel_size[0] == stride[0] && kernel_size[1] == stride[1])};
}

std::ostream& operator<<(std::ostream& os, const Conv2dConfig& config) {
    tt::stl::reflection::operator<<(os, config);
    return os;
}

}  // namespace operations::conv
}  // namespace ttnn<|MERGE_RESOLUTION|>--- conflicted
+++ resolved
@@ -1069,13 +1069,9 @@
         slice_rounding_value = tt::constants::TILE_HEIGHT;
     }
 
-<<<<<<< HEAD
-    const uint32_t min_output_slice_size =
-=======
     uint32_t max_slice_size = 0;
 
     const uint32_t min_output_slice_rounded_size =
->>>>>>> f23d8a80
         tt::div_up(output_sliced_dim, slice_rounding_value) / dram_slice_config.num_slices;
     const uint32_t output_slice_rem =
         tt::div_up(output_sliced_dim, slice_rounding_value) % dram_slice_config.num_slices;
