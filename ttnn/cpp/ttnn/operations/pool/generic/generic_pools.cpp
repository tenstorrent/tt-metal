--- conflicted
+++ resolved
@@ -27,12 +27,8 @@
 // Generic invoke function for both max and avg pool operations. Most of the arguments are shared excpet for the
 // dilation which is set to (1,1) for avg pool and count_include_pad and divisor_override which have no effect on
 // maxpool.
-<<<<<<< HEAD
-static Tensor pool2d_invoke(
-=======
+
 static std::variant<Tensor, MaxPoolWithIndicesResult> pool2d_invoke(
-    QueueId queue_id,
->>>>>>> e5f1384f
     const Tensor& input_tensor,
     Pool2DType pool_type,
     uint32_t batch_size,
@@ -215,10 +211,6 @@
         .is_avg_pool = pool_type == Pool2DType::AVG_POOL2D,
     };
 
-<<<<<<< HEAD
-    // Call the halo uop
-    auto haloed_tensor = ttnn::halo(
-=======
     // create the index tensor if needed
     Tensor index_tensor_sharded;
     if (return_indices) {
@@ -258,8 +250,6 @@
 
     // call the halo uop
     Tensor haloed_tensor = ttnn::halo(
-        queue_id,
->>>>>>> e5f1384f
         input_tensor_sharded,
         sliding_window_config,
         get_bf16_pool_init_value(pool_type),  // pad_val
@@ -280,7 +270,6 @@
 
     if (return_indices) {
         Tensor haloed_index = ttnn::halo(
-            queue_id,
             index_tensor_sharded,
             sliding_window_config,
             0,  // pad_val - should never be used as padding should never be the max index
@@ -303,15 +292,9 @@
     const uint32_t pre_allocate_size =
         haloed_tensor.device()->allocator()->get_statistics(tt::tt_metal::BufferType::L1).total_allocated_bytes;
 
-<<<<<<< HEAD
-    auto output_tensor = ttnn::prim::pool2d(
-        haloed_tensor,
-=======
     // call the pool2d uop
     std::vector<Tensor> output_tensors = ttnn::prim::pool2d(
-        queue_id,
         haloed_tensors,
->>>>>>> e5f1384f
         sliding_window_config,
         pool_type,
         DataType::BFLOAT16,  // input_tensor.dtype(), // currently only bfp16 output is supported
@@ -340,12 +323,7 @@
     }
 }
 
-<<<<<<< HEAD
-Tensor MaxPool2DOp::invoke(
-=======
 std::variant<Tensor, MaxPoolWithIndicesResult> MaxPool2DOp::invoke(
-    QueueId queue_id,
->>>>>>> e5f1384f
     const Tensor& input_tensor,
     uint32_t batch_size,
     uint32_t input_h,
@@ -401,12 +379,7 @@
     bool in_place_halo,
     bool deallocate_input,
     bool reallocate_halo_output) {
-<<<<<<< HEAD
-    return pool2d_invoke(
-=======
     auto result = pool2d_invoke(
-        queue_id,
->>>>>>> e5f1384f
         input_tensor,
         Pool2DType::AVG_POOL2D,
         batch_size,
