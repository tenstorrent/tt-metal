// SPDX-FileCopyrightText: © 2024 Tenstorrent AI ULC
// SPDX-License-Identifier: Apache-2.0

#include "pool_op.hpp"
#include "tt-metalium/circular_buffer.hpp"
#include "tt-metalium/circular_buffer_config.hpp"
#include "ttnn/operations/cb_utils.hpp"
#include "ttnn/operations/pool/pool_utils.hpp"
#include "tt-metalium/host_buffer.hpp"
#include "tt-metalium/buffer.hpp"
#include <cstdint>
#include <optional>
#include <vector>
#include "ttnn/tensor/storage.hpp"
#include <tt-metalium/hal.hpp>
#include <algorithm>

namespace ttnn::operations::pool {
/**
 * Generic pool implementation that uses the new sliding window infrastructure.
 */
struct ScalarInfo {
    // Scalar Info is used to store the information abpou the scalar used in avg pool op
    // start and end refer to indices of the output stick core is calculating.
    // These are directly mapped to the for loop that can be found in reader and compute kernel of the pool op
    // for (uint32_t i = 0; i < nsticks_per_core; ++i), start is first stick which should be reduced and multiplied by
    // scalar value, end is the first stick which should not be reduced and multiplied by scalar value. So the interval
    // [start, end) is the range of sticks that should be reduced and multiplied by scalar value.
    uint16_t start;
    uint16_t value;
    uint16_t end;
};

// This function generates a vector of elements of type ScalarInfo. It is called once per core and generates the
// adequate scalars for each output element that core should produce. It should be called only for avg pool operation
// and only if the divisor_override is NOT set and the idea behind it is to generate config tesnor in cases where one
// scalar per core is not sufficient to create correct result. Those scenarios are ceil_mode == true and (ceil_pad_h > 0
// || ceil_pad_w > 0) or count_include_pad == false || (pad_h > 0 || pad_w > 0). Both of these scenarios can be
// irrelevant if the divisor_override is set, in which case we don't calculate the divisor since it is already passed as
// an argument. It only adds scalars that are different than the scalar preeceding it not to have duplicates of data,
// this is why we use start and end indices to know how many sequential output elements should be multiplied by the same
// scalar value.
std::vector<ScalarInfo> get_bf16_avg_pool_config_scalars(
    const AvgPoolConfig& config, uint32_t output_stick_x, uint32_t output_stick_y) {
    TT_FATAL(
        !is_pool_op_one_scalar_per_core(
            Pool2DType::AVG_POOL2D,
            config.ceil_mode,
            config.ceil_h,
            config.ceil_w,
            config.count_include_pad,
            config.pad_t + config.pad_b,
            config.pad_l + config.pad_r,
            config.divisor_override),
        "Avg pool scalars config should be calulated only for ceil_mode == true and "
        "(ceil_pad_h > 0 || ceil_pad_w > 0) or count_include_pad == false and (pad_h > 0 || pad_w > 0)");

    std::vector<ScalarInfo> scalars;
    bool first_scalar = true;
    uint32_t last_pool_area = 0;

    for (uint32_t i = 0; i < config.out_nhw_per_core; i++) {
        // Compute starting and ending indices of the pooling window
        int h_start = output_stick_x * config.stride_h - config.pad_t;
        int w_start = output_stick_y * config.stride_w - config.pad_l;
        // omit any ceiling mode related padding from end point calculations as these are not used in the
        // calculation of the pool area even when count_include_pad is on
        int h_end = std::min(h_start + static_cast<int>(config.kernel_h), static_cast<int>(config.in_h + config.pad_b));
        int w_end = std::min(w_start + static_cast<int>(config.kernel_w), static_cast<int>(config.in_w + config.pad_r));

        int pool_area = 0;
        if (config.count_include_pad) {
            pool_area = (h_end - h_start) * (w_end - w_start);
        } else {
            int valid_h_start = (h_start > 0) ? h_start : 0;
            int valid_w_start = (w_start > 0) ? w_start : 0;
            int valid_h_end = std::min(h_end, static_cast<int>(config.in_h));
            int valid_w_end = std::min(w_end, static_cast<int>(config.in_w));

            int effective_h = valid_h_end - valid_h_start;
            int effective_w = valid_w_end - valid_w_start;
            pool_area = (effective_h > 0 && effective_w > 0) ? effective_h * effective_w : 0;
        }
        float value = pool_area > 0 ? 1.f / static_cast<float>(pool_area) : 0.f;

        // Add new scalar if padding config changes
        if (first_scalar || static_cast<uint32_t>(pool_area) != last_pool_area) {
            if (!scalars.empty()) {
                scalars.back().end = i;
            }
            scalars.push_back({i, bfloat16(value).to_packed(), i});
            first_scalar = false;
        }
        last_pool_area = static_cast<uint32_t>(pool_area);

        // Advance output element coordinates
        output_stick_y = (output_stick_y + 1) % config.out_w;
        if (output_stick_y == 0) {
            output_stick_x = (output_stick_x + 1) % config.out_h;
        }
    }

    scalars.back().end = config.out_nhw_per_core;
    return scalars;
}

static void push_back_scalar_info_or_zero(
    std::vector<uint16_t>& config_vector,
    const std::vector<ScalarInfo>& scalars,
    uint32_t max_scalars_cnt,
    uint32_t repeats) {
    for (uint32_t r = 0; r < repeats; ++r) {
        for (uint32_t j = 0; j < max_scalars_cnt; ++j) {
            if (j < scalars.size()) {
                config_vector.insert(config_vector.end(), {scalars[j].start, scalars[j].value, scalars[j].end});
            } else {
                config_vector.insert(config_vector.end(), {0, 0, 0});
            }
        }
    }
}

// This function creates a scalar config tensor for the AvgPool2D operation. It is entirely made of
// a vector of ScalarInfo structs, which are used to configure the pooling operation. The config tensor
// is filled with out_nhw_per_core number of ScalarInfos for each core and then sharded across the cores.
// Since we don't usually have that many different scalars, we fill the rest of the config tensor with 0s.
static Tensor create_scalar_config_tensor(
    const AvgPoolConfig& config,
    TensorMemoryLayout in_memory_layout,
    uint32_t n_dim,
    uint32_t num_shards_c,
    uint32_t num_cores) {
    std::vector<uint16_t> config_vector;

    size_t max_scalars_cnt = 0;
    std::vector<std::vector<ScalarInfo>> scalars_per_core = {};
    uint32_t num_iterations = 0;

    switch (in_memory_layout) {
        case TensorMemoryLayout::HEIGHT_SHARDED: num_iterations = num_cores; break;
        case TensorMemoryLayout::BLOCK_SHARDED: num_iterations = num_cores / num_shards_c; break;
        case TensorMemoryLayout::WIDTH_SHARDED: num_iterations = 1; break;
        default: break;
    }

    {
        uint32_t nhw_linear = 0;
        uint32_t output_stick_n = 0;
        uint32_t output_stick_h = 0;
        uint32_t output_stick_w = 0;
        for (uint32_t i = 0; i < num_iterations; ++i) {
            scalars_per_core.emplace_back(get_bf16_avg_pool_config_scalars(config, output_stick_h, output_stick_w));
            max_scalars_cnt = std::max(max_scalars_cnt, scalars_per_core.back().size());

            // Width sharded layout requires only one iteration, so we can break here
            if (in_memory_layout == TensorMemoryLayout::HEIGHT_SHARDED ||
                in_memory_layout == TensorMemoryLayout::BLOCK_SHARDED) {
                nhw_linear += config.out_nhw_per_core;
                output_stick_w = nhw_linear % config.out_w;
                output_stick_h = (nhw_linear / config.out_w) % config.out_h;
                output_stick_n = nhw_linear / (config.out_w * config.out_h);

                if (output_stick_n == n_dim) {
                    nhw_linear -= output_stick_n * config.out_w * config.out_h;
                    output_stick_n = 0;
                    output_stick_h = 0;
                    output_stick_w = 0;
                }
            }
        }
    }

    constexpr uint32_t entry_size = 3;
    const uint32_t entries_per_core = entry_size * max_scalars_cnt;

    switch (in_memory_layout) {
        case TensorMemoryLayout::HEIGHT_SHARDED:
        // With height sharded layout each scalar is unique and needs to be calculated
        case TensorMemoryLayout::BLOCK_SHARDED:
            // With block sharded layout scalars across sequential channels shard repeat, so we use repeats variable not
            // to recalculate scalars that we can reuse
            for (const std::vector<ScalarInfo>& scalars : scalars_per_core) {
                uint32_t repeats = (in_memory_layout == TensorMemoryLayout::BLOCK_SHARDED) ? num_shards_c : 1;
                push_back_scalar_info_or_zero(config_vector, scalars, max_scalars_cnt, repeats);
            }
            break;
        case TensorMemoryLayout::WIDTH_SHARDED:
            // With width sharded layout scalars should be calulated only once, so we push them back num_shards_c times
            // but have only one array of scalars
            push_back_scalar_info_or_zero(config_vector, scalars_per_core[0], max_scalars_cnt, num_shards_c);
            break;

        default: break;
    }

    TT_FATAL(
        config_vector.size() % entries_per_core == 0,
        "Config vector size {} should be a multiple of {}",
        config_vector.size(),
        entries_per_core);

    ttnn::Shape config_shape = ttnn::Shape({tt::div_up(config_vector.size(), entries_per_core), entries_per_core});
    tt::tt_metal::HostBuffer buffer(std::move(config_vector));
    return Tensor(std::move(buffer), config_shape, DataType::UINT16, Layout::ROW_MAJOR);
}

Pool2D::MultiCore::cached_program_t pool2d_multi_core_sharded_with_halo_v2_impl_new(
    Program& program,
    const Tensor& input,
    const Tensor& reader_indices,
    uint32_t reader_indices_size,
    Tensor& output,
    Pool2DType pool_type,
    uint32_t in_n,
    uint32_t in_c,
    uint32_t in_h,
    uint32_t in_w,
    uint32_t out_h,
    uint32_t out_w,
    uint32_t kernel_h,
    uint32_t kernel_w,
    uint32_t stride_h,
    uint32_t stride_w,
    uint32_t pad_t,
    uint32_t pad_b,
    uint32_t pad_l,
    uint32_t pad_r,
    uint32_t ceil_pad_h,
    uint32_t ceil_pad_w,
    bool ceil_mode,
    bool count_include_pad,
    uint32_t dilation_h,
    uint32_t dilation_w,
    uint32_t num_shards_c,
    const MemoryConfig& out_mem_config,
    std::optional<int32_t> divisor_override,
    uint32_t memory_used) {
    distributed::MeshDevice* device = input.device();

    const tt::tt_metal::DeviceStorage& reader_indices_storage = reader_indices.device_storage();

    // distributing out_hw across the grid
    const auto all_cores = input.shard_spec().value().grid;
    const uint32_t ncores = all_cores.num_cores();
    const uint32_t out_nhw_per_core = output.shard_spec()->shape[0];

    const uint32_t bf16_scalar = get_bf16_pool_scalar(pool_type, kernel_h, kernel_w, divisor_override);
    const uint32_t bf16_init_value = get_bf16_pool_init_value(pool_type);
    FactoryParameters params = get_factory_parameters(num_shards_c, input, kernel_h, kernel_w, in_c, pool_type);
    uint32_t pad_h = pad_t + pad_b;
    uint32_t pad_w = pad_l + pad_r;
    const bool one_scalar_per_core = is_pool_op_one_scalar_per_core(
        pool_type, ceil_mode, ceil_pad_h, ceil_pad_w, count_include_pad, pad_h, pad_w, divisor_override);

    const auto& input_shape = input.padded_shape();
<<<<<<< HEAD
    [[maybe_unused]] const auto& output_shape = output.padded_shape();
    const uint32_t in_nbytes_c = input_shape[3] / num_shards_c * params.nbytes;  // row of input (channels)
=======
    const auto& output_shape = output.padded_shape();
    const uint32_t in_nbytes_c = in_c / num_shards_c * params.nbytes;  // row of input (channels)
    const uint32_t in_nbytes_padded_c = input_shape[3] / num_shards_c * params.nbytes;
>>>>>>> fa37e4df

    TT_FATAL(
        input_shape[3] % num_shards_c == 0,
        "Input channels {} should be divisible by number of shards {}",
        input_shape[3],
        num_shards_c);
    const uint32_t in_aligned_nbytes_c =
        params.is_wide_reduction &&
                (input_shape[3] / num_shards_c) % (params.MAX_TILES_PER_REDUCTION * tt::constants::TILE_WIDTH) != 0
            ? tt::round_up(
                  (input_shape[3] / num_shards_c) % (params.MAX_TILES_PER_REDUCTION * tt::constants::TILE_WIDTH),
                  tt::constants::TILE_WIDTH) *
                  params.nbytes
            : tt::round_up(input_shape[3] / num_shards_c, tt::constants::TILE_WIDTH) * params.nbytes;

    TT_FATAL(dilation_h == 1 && dilation_w == 1, "Dilation is not yet supported by the maxpool reader");

    uint32_t next_cb_index = tt::CBIndex::c_0;
    const uint32_t in_scalar_cb_id_0 = next_cb_index++;
    const uint32_t in_scalar_cb_pagesize = tile_size(params.data_format);
    const uint32_t in_scalar_cb_npages = params.multi_buffering_factor;
    TT_FATAL(in_scalar_cb_npages <= 2, "Kernel logic relys on scalar cb page number being <= 2");
    tt::tt_metal::create_cb(
        in_scalar_cb_id_0, program, all_cores, in_scalar_cb_pagesize, in_scalar_cb_npages, params.data_format);
    log_debug(tt::LogOp, "CB {} :: PS = {}, NP = {}", in_scalar_cb_id_0, in_scalar_cb_pagesize, in_scalar_cb_npages);

    uint32_t in_scalar_cb_id_1 = 32;
    if (params.is_avg_pool && params.split_reader && !one_scalar_per_core) {
        in_scalar_cb_id_1 = next_cb_index++;
        tt::tt_metal::create_cb(
            in_scalar_cb_id_1, program, all_cores, in_scalar_cb_pagesize, in_scalar_cb_npages, params.data_format);
        log_debug(
            tt::LogOp, "CB {} :: PS = {}, NP = {}", in_scalar_cb_id_1, in_scalar_cb_pagesize, in_scalar_cb_npages);
    }

    // CB storing just "clear value" (-inf for maxpool, 0 for avgpool)
    uint32_t clear_value_cb_id = next_cb_index++;
    tt::tt_metal::create_cb(
        clear_value_cb_id, program, all_cores, tile_size(params.data_format), 1, params.data_format);
    log_debug(tt::LogOp, "CB {} :: PS = {}, NP = {}", clear_value_cb_id, tile_size(params.data_format), 1);

    // incoming data is the input cb instead of raw l1/dram addr
    // this input shard has halo and padding inserted.
    const uint32_t raw_in_cb_npages = input.shard_spec().value().shape[0];
    const uint32_t raw_in_cb_pagesize = in_nbytes_c;
    const auto [raw_in_cb_id, raw_in_cb] = tt::tt_metal::create_cb(
        next_cb_index++, program, all_cores, raw_in_cb_pagesize, raw_in_cb_npages, params.data_format, input.buffer());

    log_debug(tt::LogOp, "CB {} :: PS = {}, NP = {}", raw_in_cb_id, raw_in_cb_pagesize, raw_in_cb_npages);

    // reader indices
    const uint32_t in_reader_indices_cb_id = next_cb_index++;
    const uint32_t in_reader_indices_cb_pagesize =
        tt::round_up(reader_indices_size, 4);  // pagesize needs to be multiple of 4
    constexpr uint32_t in_reader_indices_cb_npages = 1;

    tt::tt_metal::create_cb(
        in_reader_indices_cb_id,
        program,
        all_cores,
        in_reader_indices_cb_pagesize,
        in_reader_indices_cb_npages,
        tt::DataFormat::UInt16,
        reader_indices_storage.get_buffer());

    log_debug(
        tt::LogOp,
        "CB {} :: PS = {}, NP = {}",
        in_reader_indices_cb_id,
        in_reader_indices_cb_pagesize,
        in_reader_indices_cb_npages);
    uint32_t in_cb_sz = 0;
    uint32_t in_nblocks_c = 1;
    if (params.is_wide_reduction) {
        in_cb_sz = params.MAX_TILES_PER_REDUCTION * tt::constants::TILE_WIDTH * params.num_tilized_rows;
        in_nblocks_c = std::ceil((float)params.in_ntiles_c / params.MAX_TILES_PER_REDUCTION);
    } else {
        in_cb_sz = params.in_ntiles_c * tt::constants::TILE_WIDTH * params.num_tilized_rows;
    }

    // reader output == input to tilize
    const uint32_t in_cb_id_0 = next_cb_index++;  // input rows for "multiple (out_nelems)" output pixels
    uint32_t in_cb_id_1 = 32;                     // input rows for "multiple (out_nelems)" output pixels
    const uint32_t in_cb_page_padded = tt::round_up(
        in_cb_sz,
        tt::constants::TILE_HW);  // NOTE: ceil to tile size since triscs work with tilesize instead of pagesize
    const uint32_t in_cb_pagesize = params.nbytes * in_cb_page_padded;
    const uint32_t in_cb_npages = params.multi_buffering_factor;

    tt::tt_metal::create_cb(in_cb_id_0, program, all_cores, in_cb_pagesize, in_cb_npages, params.data_format);
    log_debug(tt::LogOp, "CB {} :: PS = {}, NP = {}", in_cb_id_0, in_cb_pagesize, in_cb_npages);

    if (params.split_reader) {
        in_cb_id_1 = next_cb_index++;
        tt::tt_metal::create_cb(in_cb_id_1, program, all_cores, in_cb_pagesize, in_cb_npages, params.data_format);
        log_debug(tt::LogOp, "CB {} :: PS = {}, NP = {}", in_cb_id_1, in_cb_pagesize, in_cb_npages);
    }

    // output of reduce == writer to write
    // output rows in RM
    // after reduction
    const uint32_t out_cb_pagesize =
        std::min(static_cast<uint32_t>(tt::constants::FACE_WIDTH), output.shard_spec().value().shape[1]) *
        params.nbytes;  // there is just one row of channels after each reduction (or 1
                        // block of c if its greater than 8 tiles)
    const uint32_t out_cb_npages = output.shard_spec().value().shape[0] * params.out_ntiles_c;

    const auto [out_cb_id, cb_out] = tt::tt_metal::create_cb(
        next_cb_index++, program, all_cores, out_cb_pagesize, out_cb_npages, params.data_format, output.buffer());
    log_debug(tt::LogOp, "CB {} :: PS = {}, NP = {}", out_cb_id, out_cb_pagesize, out_cb_npages);

    TT_FATAL(output.memory_config().is_sharded(), "Output memory config needs to be sharded");

    /**
     * Reader Kernel: input rows -> input cb
     */
    tt::tt_metal::CBHandle config_cb;
    tt::tt_metal::DeviceStorage scalar_config_storage;
    uint32_t config_cb_id = 32;
    Tensor config_tensor;
    if (!one_scalar_per_core) {
        // create config tensor
        AvgPoolConfig avg_pool_config = {
            .kernel_h = kernel_h,
            .kernel_w = kernel_w,
            .in_h = in_h,
            .in_w = in_w,
            .out_h = out_h,
            .out_w = out_w,
            .stride_h = stride_h,
            .stride_w = stride_w,
            .ceil_mode = ceil_mode,
            .ceil_h = ceil_pad_h,
            .ceil_w = ceil_pad_w,
            .count_include_pad = count_include_pad,
            .pad_t = pad_t,
            .pad_b = pad_b,
            .pad_l = pad_l,
            .pad_r = pad_r,
            .out_nhw_per_core = out_nhw_per_core,
            .divisor_override = divisor_override};
        config_tensor = create_scalar_config_tensor(
            avg_pool_config, input.memory_config().memory_layout(), in_n, num_shards_c, ncores);

        const std::array<uint32_t, 2> shard_shape =
            std::array<uint32_t, 2>({1, static_cast<uint32_t>(config_tensor.logical_shape()[-1])});
        const tt::tt_metal::ShardOrientation config_tensor_shard_orientation = input.shard_spec().value().orientation;
        const tt::tt_metal::ShardSpec config_shard_spec(
            input.shard_spec().value().grid, shard_shape, config_tensor_shard_orientation);
        const MemoryConfig memory_config{TensorMemoryLayout::HEIGHT_SHARDED, BufferType::L1_SMALL, config_shard_spec};
        const Tensor config_tensor_device = config_tensor.to_device(device, memory_config);

        constexpr tt::DataFormat config_df = tt::DataFormat::RawUInt32;
        scalar_config_storage = config_tensor_device.device_storage();
        tt::tt_metal::Buffer* config_buffer = scalar_config_storage.get_buffer();
        const uint32_t config_buffer_page_size = config_buffer->page_size();

        std::tie(config_cb_id, config_cb) = tt::tt_metal::create_cb(
            next_cb_index++, program, all_cores, config_buffer_page_size, 1, config_df, &*config_buffer);
    }
    std::vector<uint32_t> reader0_ct_args = {
        out_nhw_per_core,               // 0
        kernel_h,                       // 1
        kernel_w,                       // 2
        pad_w,                          // 3
        in_aligned_nbytes_c,            // 4
        in_w,                           // 5
        in_c / num_shards_c,            // 6
        params.split_reader,            // enable split reader //7
        0,                              // split reader id //8
        bf16_scalar,                    // 9
        bf16_init_value,                // 10
        in_nblocks_c,                   // 11
        in_cb_sz,                       // 12
        params.max_rows_for_reduction,  // 13
        ceil_pad_w,                     // 14
        in_cb_id_0,                     // 15
        in_cb_id_1,                     // 16
        raw_in_cb_id,                   // 17
        in_reader_indices_cb_id,        // 18
        in_scalar_cb_id_0,              // 19
        in_scalar_cb_id_1,              // 20
        clear_value_cb_id,              // 21
        (uint32_t)pool_type,            // 22
        one_scalar_per_core,            // 23
        config_cb_id,                   // 24
        in_nbytes_c,                    // 25
        in_nbytes_padded_c,             // 26
        params.multi_buffering_factor,  // 27
        stride_w};                      // 28
    std::vector<uint32_t> reader1_ct_args = reader0_ct_args;
    reader1_ct_args[8] = 1;  // split reader id for reader1

    std::string reader_kernel_fname =
        "ttnn/cpp/ttnn/operations/pool/generic/device/kernels/dataflow/"
        "reader_pool_2d.cpp";

    auto reader0_config = tt::tt_metal::DataMovementConfig{
        .processor = tt::tt_metal::DataMovementProcessor::RISCV_0,
        .noc = tt::tt_metal::NOC::RISCV_0_default,
        .compile_args = reader0_ct_args};
    auto reader0_kernel = CreateKernel(program, reader_kernel_fname, all_cores, reader0_config);

    auto reader1_config = tt::tt_metal::DataMovementConfig{
        .processor = tt::tt_metal::DataMovementProcessor::RISCV_1,
        .noc = tt::tt_metal::NOC::RISCV_1_default,
        .compile_args = reader1_ct_args};
    auto reader1_kernel =
        params.split_reader ? CreateKernel(program, reader_kernel_fname, all_cores, reader1_config) : 0;

    /**
     * Compute Kernel: input cb -> tilize_block -> input tiles -> reduce_h max -> output tiles -> untilize_block ->
     * output cb
     */
    std::vector<uint32_t> compute_ct_args = {
        params.in_ntiles_c,             // 0
        kernel_h * kernel_w,            // 1
        params.split_reader,            // 2
        out_nhw_per_core,               // 3
        in_c / num_shards_c,            // 4
        in_nblocks_c,                   // 5
        params.max_rows_for_reduction,  // 6
        in_cb_id_0,                     // 7
        in_cb_id_1,                     // 8
        in_scalar_cb_id_0,              // 9
        in_scalar_cb_id_1,              // 10
        out_cb_id,                      // 11
        one_scalar_per_core};           // 12

    auto compute_config = tt::tt_metal::ComputeConfig{
        .math_fidelity = MathFidelity::HiFi4,
        .fp32_dest_acc_en =
            params.is_avg_pool && params.is_large_kernel,  // for average pool requires fp32 accumulation to avoid
                                                           // precision error buildup over multiuple reduction stages
        .math_approx_mode = false,
        .compile_args = compute_ct_args,
        .defines = get_defines(pool_type)};

    std::string compute_kernel_fname =
        "ttnn/cpp/ttnn/operations/pool/generic/device/kernels/compute/compute_pool_2d.cpp";

    auto compute_kernel = CreateKernel(program, compute_kernel_fname, all_cores, compute_config);

    uint32_t temporary_size = program.get_cb_memory_size();
    uint32_t post_allocate_size =
        input.device()->allocator()->get_statistics(tt::tt_metal::BufferType::L1).total_allocated_bytes;
    uint32_t l1_usage = calculate_L1_usage(
        input,
        in_c,
        pad_h,
        pad_w,
        ceil_pad_h,
        ceil_pad_w,
        ceil_mode,
        kernel_h,
        kernel_w,
        out_h,
        out_w,
        input.memory_config(),
        output.memory_config(),
        pool_type,
        count_include_pad,
        divisor_override);
    uint32_t output_cb_size = post_allocate_size - memory_used;

    // For now assume that if post_op_l1_allocation_size == 0 op is being run
    // in graph capture NO_DISPATCH mode.
    bool is_graph_capture_no_dispatch_mode = post_allocate_size == 0;
    TT_FATAL(
        temporary_size + output_cb_size == l1_usage || is_graph_capture_no_dispatch_mode,
        "Calculated CB size {} does not match with the actual CB size {}  ",
        temporary_size + output_cb_size,
        l1_usage);

    {  // debug
        log_debug(tt::LogOp, "raw_in_cb :: PS = {}, NP = {}", raw_in_cb_pagesize, raw_in_cb_npages);
        log_debug(tt::LogOp, "in_cb :: PS = {}, NP = {}", in_cb_pagesize, in_cb_npages);
        log_debug(
            tt::LogOp,
            "in_reader_indices_cb :: PS = {}, NP = {}",
            in_reader_indices_cb_pagesize,
            in_reader_indices_cb_npages);
        log_debug(tt::LogOp, "in_scalar_cb :: PS = {}, NP = {}", in_scalar_cb_pagesize, in_scalar_cb_npages);
        log_debug(tt::LogOp, "out_cb :: PS = {}, NP = {}", out_cb_pagesize, out_cb_npages);
        log_debug(tt::LogOp, "in_reader_indices_addr: {}", reader_indices_storage.get_buffer()->address());
        if (scalar_config_storage.is_allocated()) {
            log_debug(tt::LogOp, "scalar_config_addr: {}", scalar_config_storage.get_buffer()->address());
        } else {
            log_debug(tt::LogOp, "scalar_config_addr: not set");
        }
        log_debug(tt::LogOp, "kernel_h: {}", kernel_h);
        log_debug(tt::LogOp, "kernel_w: {}", kernel_w);
        log_debug(tt::LogOp, "stride_h: {}", stride_h);
        log_debug(tt::LogOp, "stride_w: {}", stride_w);
        log_debug(tt::LogOp, "pad_h: {}", pad_h);
        log_debug(tt::LogOp, "pad_w: {}", pad_w);
        log_debug(tt::LogOp, "out_h: {}", out_h);
        log_debug(tt::LogOp, "out_w: {}", out_w);
        log_debug(tt::LogOp, "out_c: {}", output_shape[3]);
        log_debug(tt::LogOp, "in_h: {}", in_h);
        log_debug(tt::LogOp, "in_w: {}", in_w);
        log_debug(tt::LogOp, "in_c: {}", input_shape[3]);
        log_debug(tt::LogOp, "in_ntiles_c: {}", params.in_ntiles_c);
        log_debug(tt::LogOp, "out_ntiles_c: {}", params.out_ntiles_c);
        log_debug(tt::LogOp, "in_nblocks_c: {}", in_nblocks_c);
        log_debug(tt::LogOp, "in_nbytes_c: {}", in_nbytes_c);
        log_debug(tt::LogOp, "ncores: {}", ncores);
        log_debug(tt::LogOp, "out_nhw_per_core: {}", out_nhw_per_core);
        log_debug(tt::LogOp, "split_reader: {}", params.split_reader);
        log_debug(tt::LogOp, "multi_buffering_factor: {}", params.multi_buffering_factor);
        log_debug(tt::LogOp, "is_wide_reduction: {}", params.is_wide_reduction);
        log_debug(tt::LogOp, "is_in_sharded: {}", input.memory_config().is_sharded());
        log_debug(tt::LogOp, "is_out_sharded: {}", output.memory_config().is_sharded());
    }

    // Capture reader_indices_storage to cache this with the program
    return {
        std::move(program),
        {.reader0_kernel = reader0_kernel,
         .reader1_kernel = reader1_kernel,
         .compute_kernel = compute_kernel,
         .raw_in_cb = raw_in_cb,
         .cb_out = cb_out,
         .ncores = ncores,
         .reader_indices_storage = reader_indices_storage,
         .scalar_config_storage = scalar_config_storage}};
}

Pool2D::MultiCore::cached_program_t Pool2D::MultiCore::create(
    const operation_attributes_t& op_attr, const tensor_args_t& tensor_args, tensor_return_value_t& output_tensor) {
    const auto& input = tensor_args.input_tensor_;
    const auto& sliding_window_config = op_attr.sliding_window_config_;
    const auto& pool_type = op_attr.pool_type_;
    const auto& out_mem_config = op_attr.memory_config_;
    bool count_include_pad = op_attr.count_include_pad_;
    std::optional<int32_t> divisor_override = op_attr.divisor_override_;

    tt::tt_metal::Program program{};

    auto parallel_config = sliding_window::ParallelConfig{
        .grid = input.shard_spec().value().grid,
        .shard_scheme = input.memory_config().memory_layout(),
        .shard_orientation = input.shard_spec().value().orientation,
    };

    auto output_shape = sliding_window_config.get_output_shape();
    uint32_t out_h = output_shape[1];
    uint32_t out_w = output_shape[2];

    bool is_block_sharded = input.memory_config().memory_layout() == TensorMemoryLayout::BLOCK_SHARDED;
    auto in_n = sliding_window_config.batch_size;
    auto in_c = sliding_window_config.channels;
    auto in_h = sliding_window_config.input_hw.first;
    auto in_w = sliding_window_config.input_hw.second;
    auto kernel_h = sliding_window_config.window_hw.first;
    auto kernel_w = sliding_window_config.window_hw.second;
    auto stride_h = sliding_window_config.stride_hw.first;
    auto stride_w = sliding_window_config.stride_hw.second;
    auto pad_t = sliding_window_config.get_pad_top();
    auto pad_b = sliding_window_config.get_pad_bottom();
    auto pad_l = sliding_window_config.get_pad_left();
    auto pad_r = sliding_window_config.get_pad_right();
    auto ceil_pad_h = sliding_window_config.get_ceil_pad_h();
    auto ceil_pad_w = sliding_window_config.get_ceil_pad_w();
    auto ceil_mode = sliding_window_config.ceil_mode;
    auto dilation_h = sliding_window_config.dilation_hw.first;
    auto dilation_w = sliding_window_config.dilation_hw.second;
    auto num_shards_c = sliding_window_config.num_cores_c;

    std::vector<uint32_t> op_trace_metadata =
        ttnn::operations::sliding_window::generate_op_trace_metadata(sliding_window_config);
    std::vector<sliding_window::ShardBoundary> shard_boundaries =
        ttnn::operations::sliding_window::generate_shard_boundaries(sliding_window_config, op_trace_metadata);
    std::vector<std::vector<uint16_t>> top_left_indices =
        sliding_window::generate_sliding_window_op_config(op_trace_metadata, shard_boundaries, stride_w);

    Tensor reader_indices = sliding_window::construct_on_host_config_tensor(top_left_indices, parallel_config);
    Tensor reader_indices_on_device =
        sliding_window::move_config_tensor_to_device(reader_indices, parallel_config, is_block_sharded, input.device());

    return pool2d_multi_core_sharded_with_halo_v2_impl_new(
        program,
        input,
        reader_indices_on_device,
        top_left_indices[0].size(),
        output_tensor,
        pool_type,
        in_n,
        in_c,
        in_h,
        in_w,
        out_h,
        out_w,
        kernel_h,
        kernel_w,
        stride_h,
        stride_w,
        pad_t,
        pad_b,
        pad_l,
        pad_r,
        ceil_pad_h,
        ceil_pad_w,
        ceil_mode,
        count_include_pad,
        dilation_h,
        dilation_w,
        num_shards_c,
        out_mem_config,
        divisor_override,
        op_attr.memory_used);
}

void Pool2D::MultiCore::override_runtime_arguments(
    cached_program_t& cached_program,
    const operation_attributes_t& operation_attributes,
    const tensor_args_t& tensor_args,
    tensor_return_value_t& output_tensor) {
    auto& program = cached_program.program;
    auto& raw_in_cb = cached_program.shared_variables.raw_in_cb;
    auto& cb_out = cached_program.shared_variables.cb_out;

    const auto& input_tensor = tensor_args.input_tensor_;

    auto src_buffer = input_tensor.buffer();
    bool input_sharded = input_tensor.is_sharded();

    auto dst_buffer = output_tensor.buffer();
    bool out_sharded = output_tensor.is_sharded();

    if (input_sharded) {
        UpdateDynamicCircularBufferAddress(program, raw_in_cb, *src_buffer);
    }
    if (out_sharded) {
        UpdateDynamicCircularBufferAddress(program, cb_out, *dst_buffer);
    }
}

}  // namespace ttnn::operations::pool<|MERGE_RESOLUTION|>--- conflicted
+++ resolved
@@ -253,14 +253,9 @@
         pool_type, ceil_mode, ceil_pad_h, ceil_pad_w, count_include_pad, pad_h, pad_w, divisor_override);
 
     const auto& input_shape = input.padded_shape();
-<<<<<<< HEAD
     [[maybe_unused]] const auto& output_shape = output.padded_shape();
-    const uint32_t in_nbytes_c = input_shape[3] / num_shards_c * params.nbytes;  // row of input (channels)
-=======
-    const auto& output_shape = output.padded_shape();
     const uint32_t in_nbytes_c = in_c / num_shards_c * params.nbytes;  // row of input (channels)
     const uint32_t in_nbytes_padded_c = input_shape[3] / num_shards_c * params.nbytes;
->>>>>>> fa37e4df
 
     TT_FATAL(
         input_shape[3] % num_shards_c == 0,
