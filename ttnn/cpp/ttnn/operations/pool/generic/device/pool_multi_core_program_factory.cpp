--- conflicted
+++ resolved
@@ -246,13 +246,8 @@
     const MemoryConfig& out_mem_config,
     std::optional<int32_t> divisor_override,
     uint32_t memory_used) {
-<<<<<<< HEAD
-    // This should allocate a DRAM buffer on the device
     distributed::MeshDevice* device = input.device();
-    tt::tt_metal::Buffer* src_dram_buffer = input.buffer();
-=======
-    IDevice* device = input.device();
->>>>>>> 9a9dffcc
+
     const tt::tt_metal::DeviceStorage& reader_indices_storage = reader_indices.device_storage();
 
     // distributing out_hw across the grid
