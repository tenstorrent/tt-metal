// SPDX-FileCopyrightText: © 2023 Tenstorrent Inc.
//
// SPDX-License-Identifier: Apache-2.0

#include <limits>

#include "pool_op.hpp"
#include "tt-metalium/circular_buffer.hpp"
#include "tt-metalium/circular_buffer_types.hpp"
#include "ttnn/operations/reduction/generic/device/reduce_op.hpp"  // for reduce_op_utils
#include <tt-metalium/bfloat16.hpp>
#include <tt-metalium/math.hpp>

/**
 * Generic pool implementation that uses the new sliding window infrastructure.
 */

namespace ttnn::operations::pool {

namespace {

ReduceOpMath get_reduce_op(Pool2DType pool_type) {
    switch (pool_type) {
        case Pool2DType::MAX_POOL2D: return tt::tt_metal::ReduceOpMath::MAX;
        case Pool2DType::AVG_POOL2D: return tt::tt_metal::ReduceOpMath::SUM;
    }
}

// Return a single bf16 scalar for the pool type in u32 (packed in the least 16 bits)
uint32_t get_bf16_pool_scalar(Pool2DType pool_type, uint32_t kernel_size_hw) {
    float value;
    switch (pool_type) {
        case Pool2DType::MAX_POOL2D: value = 1.; break;
        case Pool2DType::AVG_POOL2D: value = 1. / (float)kernel_size_hw; break;
    }
    return bfloat16(value).to_packed();
}

}  // namespace

// Return a single bf16 init value for the pool type in u32 (packed in the least 16 bits)
uint32_t get_bf16_pool_init_value(Pool2DType pool_type) {
    float value;
    switch (pool_type) {
        case Pool2DType::MAX_POOL2D: value = -std::numeric_limits<float>::infinity(); break;
        case Pool2DType::AVG_POOL2D: value = 0.; break;
    }
    return bfloat16(value).to_packed();
}

Pool2D::MultiCore::cached_program_t pool2d_multi_core_sharded_with_halo_v2_impl_new(
    Program& program,
    const Tensor& input,
    const Tensor& reader_indices,
    Tensor& output,
    Pool2DType pool_type,
    uint32_t in_n,
    uint32_t in_h,
    uint32_t in_w,
    uint32_t out_h,
    uint32_t out_w,
    uint32_t kernel_size_h,
    uint32_t kernel_size_w,
    uint32_t stride_h,
    uint32_t stride_w,
    uint32_t pad_h,
    uint32_t pad_w,
    uint32_t ceil_pad_w,
    uint32_t dilation_h,
    uint32_t dilation_w,
    uint32_t num_shards_c,
    const MemoryConfig& out_mem_config,
    uint32_t nblocks) {
    // This should allocate a DRAM buffer on the device
    IDevice* device = input.device();
    tt::tt_metal::Buffer* src_dram_buffer = input.buffer();
    auto reader_indices_buffer = reader_indices.device_buffer();
    tt::tt_metal::Buffer* dst_dram_buffer = output.buffer();

    const auto input_shape = input.get_padded_shape();
    const auto output_shape = output.get_padded_shape();

    tt::DataFormat in_df = datatype_to_dataformat_converter(input.get_dtype());
    tt::DataFormat out_df = datatype_to_dataformat_converter(output.get_dtype());
    uint32_t in_nbytes = datum_size(in_df);
    uint32_t out_nbytes = datum_size(out_df);

    uint32_t in_nbytes_c = input_shape[3] / num_shards_c * in_nbytes;     // row of input (channels)
    uint32_t out_nbytes_c = output_shape[3] / num_shards_c * out_nbytes;  // row of output (channels)

    tt::DataFormat indices_df =
        tt::DataFormat::RawUInt16;  // datatype_to_dataformat_converter(reader_indices.get_dtype());
    uint32_t indices_nbytes = datum_size(indices_df);

    uint32_t kernel_size_hw = kernel_size_w * kernel_size_h;  // number of valid rows, to read
    uint32_t kernel_size_hw_padded = tt::round_up(kernel_size_hw, tt::constants::TILE_HEIGHT);
    uint32_t in_ntiles_hw = (uint32_t)std::ceil((float)kernel_size_hw_padded / tt::constants::TILE_HEIGHT);
    uint32_t in_ntiles_c = (uint32_t)std::ceil((float)input_shape[3] / num_shards_c / tt::constants::TILE_WIDTH);
    uint32_t out_ntiles_c = (uint32_t)std::ceil((float)output_shape[3] / num_shards_c / tt::constants::TILE_WIDTH);

    uint32_t max_rows_for_reduction = 16;
    // TODO #14588: temporarily disabling 32 row reductions due to issues in large kernels
    /* uint32_t max_rows_for_reduction = tt::constants::TILE_HEIGHT;
    // For GRAYSKULL, make reduction for 16 rows at a time.
    if (device->arch() == tt::ARCH::GRAYSKULL)
        max_rows_for_reduction /= 2; */

    // Hardware can do reduction of 8 tiles at a time.
    // CB sizes can be restricted to this in case input channels are more than 256 to perform reduction iteratively.
    constexpr uint32_t MAX_TILES_PER_REDUCTION = 8;
    const bool is_large_kernel = kernel_size_hw > max_rows_for_reduction;
    const bool is_wide_reduction = in_ntiles_c > MAX_TILES_PER_REDUCTION;

    TT_FATAL(nblocks == 1, "Multiple blocks not yet supported");

    uint32_t tile_w = tt::constants::TILE_WIDTH;
    if (input_shape[3] < tt::constants::TILE_WIDTH) {
        TT_FATAL(input_shape[3] == 16, "Error");
        tile_w = tt::constants::FACE_WIDTH;
    }
    uint32_t out_w_loop_count = std::ceil((float)out_w / nblocks);

    // distributing out_hw across the grid
    auto grid_size = device->compute_with_storage_grid_size();
    auto all_cores = input.shard_spec().value().grid;
    uint32_t ncores = all_cores.num_cores();
    auto core_range = all_cores;
    auto core_range_cliff = CoreRangeSet();
    uint32_t in_nhw_per_core = input.shard_spec()->shape[0];
    uint32_t in_nhw_per_core_cliff = 0;
    uint32_t out_nhw_per_core = output.shard_spec()->shape[0];

    uint32_t ncores_w = grid_size.x;

    // TODO: support generic nblocks
    TT_FATAL(
        out_nhw_per_core % nblocks == 0,
        "number of sticks per core ({}) should be divisible by nblocks ({})",
        out_nhw_per_core,
        nblocks);

    // CBs
    uint32_t multi_buffering_factor = 2;

    uint32_t split_reader = 1;

    // scalar CB as coefficient of reduce
    using tt::tt_metal::CBHandle;
    using tt::tt_metal::CircularBuffer;
    using tt::tt_metal::CircularBufferConfig;
    uint32_t in_scalar_cb_id = tt::CBIndex::c_4;
    uint32_t in_scalar_cb_pagesize = tile_size(in_df);
    uint32_t in_scalar_cb_npages = 1;
    CircularBufferConfig in_scalar_cb_config =
        CircularBufferConfig(in_scalar_cb_npages * in_scalar_cb_pagesize, {{in_scalar_cb_id, in_df}})
            .set_page_size(in_scalar_cb_id, in_scalar_cb_pagesize);
    auto in_scalar_cb = tt::tt_metal::CreateCircularBuffer(program, all_cores, in_scalar_cb_config);
    log_debug(tt::LogOp, "CB {} :: PS = {}, NP = {}", in_scalar_cb_id, in_scalar_cb_pagesize, in_scalar_cb_npages);

    // For avgpool, conditionally instantiate and use this CB, which consists of 1s. We don't want to divide
    // twice by kernel size for large kernel case.
    if (pool_type == Pool2DType::AVG_POOL2D) {
        uint32_t in_one_cb_id = tt::CBIndex::c_5;
        uint32_t in_one_cb_pagesize = tile_size(in_df);
        uint32_t in_one_cb_npages = 1;
        CircularBufferConfig in_one_cb_config =
            CircularBufferConfig(in_one_cb_npages * in_one_cb_pagesize, {{in_one_cb_id, in_df}})
                .set_page_size(in_one_cb_id, in_one_cb_pagesize);
        auto in_one_cb = tt::tt_metal::CreateCircularBuffer(program, all_cores, in_one_cb_config);
        log_debug(tt::LogOp, "CB {} :: PS = {}, NP = {}", in_one_cb_id, in_one_cb_pagesize, in_one_cb_npages);
    }

    // incoming data is the input cb instead of raw l1/dram addr
    // this input shard has halo and padding inserted.
    auto raw_in_cb_id = tt::CBIndex::c_2;
    uint32_t raw_in_cb_npages = input.shard_spec().value().shape[0];
    uint32_t raw_in_cb_pagesize = in_nbytes_c;
    CircularBufferConfig raw_in_cb_config =
        CircularBufferConfig(raw_in_cb_npages * raw_in_cb_pagesize, {{raw_in_cb_id, in_df}})
            .set_page_size(raw_in_cb_id, raw_in_cb_pagesize)
            .set_globally_allocated_address(*input.buffer());
    auto raw_in_cb = tt::tt_metal::CreateCircularBuffer(program, all_cores, raw_in_cb_config);
    log_debug(tt::LogOp, "CB {} :: PS = {}, NP = {}", raw_in_cb_id, raw_in_cb_pagesize, raw_in_cb_npages);

    // reader indices
    auto in_reader_indices_cb_id = tt::CBIndex::c_3;
    uint32_t in_reader_indices_cb_pagesize =
        tt::round_up(out_nhw_per_core * indices_nbytes, 4);  // pagesize needs to be multiple of 4
    uint32_t in_reader_indices_cb_npages = 1;
    log_debug(
        tt::LogOp,
        "CB {} :: PS = {}, NP = {}",
        in_reader_indices_cb_id,
        in_reader_indices_cb_pagesize,
        in_reader_indices_cb_npages);
    CircularBufferConfig in_reader_indices_cb_config =
        CircularBufferConfig(
            in_reader_indices_cb_npages * in_reader_indices_cb_pagesize, {{in_reader_indices_cb_id, indices_df}})
            .set_page_size(in_reader_indices_cb_id, in_reader_indices_cb_pagesize)
            .set_globally_allocated_address(*reader_indices_buffer);
    auto in_reader_indices_cb = tt::tt_metal::CreateCircularBuffer(program, all_cores, in_reader_indices_cb_config);

    uint32_t in_cb_sz = 0;
    uint32_t in_nblocks_c = 1;
    if (is_wide_reduction) {
        in_cb_sz = MAX_TILES_PER_REDUCTION * tt::constants::TILE_HW;
        in_nblocks_c = std::ceil((float)in_ntiles_c / MAX_TILES_PER_REDUCTION);
    } else {
        in_cb_sz = in_ntiles_c * tt::constants::TILE_HW;
    }
    // reader output == input to tilize
    uint32_t in_cb_id_0 = tt::CBIndex::c_0;  // input rows for "multiple (out_nelems)" output pixels
    uint32_t in_cb_id_1 = tt::CBIndex::c_1;  // input rows for "multiple (out_nelems)" output pixels
    uint32_t in_cb_page_padded = tt::round_up(
        in_cb_sz,
        tt::constants::TILE_HW);  // NOTE: ceil to tile size since triscs work with tilesize instead of pagesize
    uint32_t in_cb_pagesize = in_nbytes * in_cb_page_padded;
    uint32_t in_cb_npages = multi_buffering_factor * nblocks;

    CircularBufferConfig in_cb_config_0 = CircularBufferConfig(in_cb_npages * in_cb_pagesize, {{in_cb_id_0, in_df}})
                                              .set_page_size(in_cb_id_0, in_cb_pagesize);
    auto in_cb_0 = tt::tt_metal::CreateCircularBuffer(program, all_cores, in_cb_config_0);
    log_debug(tt::LogOp, "CB {} :: PS = {}, NP = {}", in_cb_id_0, in_cb_pagesize, in_cb_npages);

    if (split_reader) {
        CircularBufferConfig in_cb_config_1 = CircularBufferConfig(in_cb_npages * in_cb_pagesize, {{in_cb_id_1, in_df}})
                                                  .set_page_size(in_cb_id_1, in_cb_pagesize);
        auto in_cb_1 = tt::tt_metal::CreateCircularBuffer(program, all_cores, in_cb_config_1);
        log_debug(tt::LogOp, "CB {} :: PS = {}, NP = {}", in_cb_id_1, in_cb_pagesize, in_cb_npages);
    }

    // output of reduce == writer to write
    uint32_t out_cb_id = tt::CBIndex::c_16;  // output rows in RM
    // after reduction
    uint32_t out_cb_pagesize = std::min(tt::constants::TILE_WIDTH, output.shard_spec().value().shape[1]) *
                               out_nbytes;  // there is just one row of channels after each reduction (or 1 block
                                            // of c if its greater than 8 tiles)
    uint32_t out_cb_npages = output.shard_spec().value().shape[0] * in_ntiles_c;

    CircularBufferConfig cb_out_config = CircularBufferConfig(out_cb_npages * out_cb_pagesize, {{out_cb_id, out_df}})
                                             .set_page_size(out_cb_id, out_cb_pagesize)
                                             .set_globally_allocated_address(*output.buffer());
    ;
    auto cb_out = tt::tt_metal::CreateCircularBuffer(program, all_cores, cb_out_config);
    log_debug(tt::LogOp, "CB {} :: PS = {}, NP = {}", out_cb_id, out_cb_pagesize, out_cb_npages);

    if (is_large_kernel) {
        uint32_t max_pool_partials_cb_id = tt::CBIndex::c_25;  // max_pool partials
        uint32_t max_pool_partials_cb_pagesize = out_cb_pagesize;
        uint32_t max_pool_partials_cb_npages = nblocks;
        CircularBufferConfig max_pool_partials_cb_config =
            CircularBufferConfig(
                max_pool_partials_cb_npages * max_pool_partials_cb_pagesize, {{max_pool_partials_cb_id, out_df}})
                .set_page_size(max_pool_partials_cb_id, max_pool_partials_cb_pagesize);
        auto max_pool_partials_cb = tt::tt_metal::CreateCircularBuffer(program, all_cores, max_pool_partials_cb_config);
        log_debug(
            tt::LogOp,
            "CB {} :: PS = {}, NP = {}",
            max_pool_partials_cb_id,
            max_pool_partials_cb_pagesize,
            max_pool_partials_cb_npages);
    }
    TT_FATAL(output.memory_config().is_sharded(), "Output memory config needs to be sharded");

#if 1
    {  // debug
        log_debug(tt::LogOp, "raw_in_cb :: PS = {}, NP = {}", raw_in_cb_pagesize, raw_in_cb_npages);
        log_debug(tt::LogOp, "in_cb :: PS = {}, NP = {}", in_cb_pagesize, in_cb_npages);
        log_debug(
            tt::LogOp,
            "in_reader_indices_cb :: PS = {}, NP = {}",
            in_reader_indices_cb_pagesize,
            in_reader_indices_cb_npages);
        log_debug(tt::LogOp, "in_scalar_cb :: PS = {}, NP = {}", in_scalar_cb_pagesize, in_scalar_cb_npages);
        log_debug(tt::LogOp, "out_cb :: PS = {}, NP = {}", out_cb_pagesize, out_cb_npages);
        log_debug(tt::LogOp, "in_addr: {}", src_dram_buffer->address());
        log_debug(tt::LogOp, "in_reader_indices_addr: {}", reader_indices_buffer->address());
        log_debug(tt::LogOp, "out_addr: {}", dst_dram_buffer->address());
        log_debug(tt::LogOp, "kernel_size_h: {}", kernel_size_h);
        log_debug(tt::LogOp, "kernel_size_w: {}", kernel_size_w);
        log_debug(tt::LogOp, "kernel_size_hw: {}", kernel_size_hw);
        log_debug(tt::LogOp, "kernel_size_hw_padded: {}", kernel_size_hw_padded);
        log_debug(tt::LogOp, "stride_h: {}", stride_h);
        log_debug(tt::LogOp, "stride_w: {}", stride_w);
        log_debug(tt::LogOp, "pad_h: {}", pad_h);
        log_debug(tt::LogOp, "pad_w: {}", pad_w);
        log_debug(tt::LogOp, "out_h: {}", out_h);
        log_debug(tt::LogOp, "out_w: {}", out_w);
        log_debug(tt::LogOp, "out_w_loop_count: {}", out_w_loop_count);
        log_debug(tt::LogOp, "out_c: {}", output_shape[3]);
        log_debug(tt::LogOp, "out_nbytes_c: {}", out_nbytes_c);
        log_debug(tt::LogOp, "in_h: {}", in_h);
        log_debug(tt::LogOp, "in_w: {}", in_w);
        log_debug(tt::LogOp, "in_c: {}", input_shape[3]);
        log_debug(tt::LogOp, "in_ntiles_c: {}", in_ntiles_c);
        log_debug(tt::LogOp, "in_nblocks_c: {}", in_nblocks_c);
        log_debug(tt::LogOp, "in_nbytes_c: {}", in_nbytes_c);
        log_debug(tt::LogOp, "out_ntiles_c: {}", out_ntiles_c);
        log_debug(tt::LogOp, "nblocks: {}", nblocks);
        log_debug(tt::LogOp, "ncores: {}", ncores);
        log_debug(tt::LogOp, "in_nhw_per_core: {}", in_nhw_per_core);
        log_debug(tt::LogOp, "out_nhw_per_core: {}", out_nhw_per_core);
        log_debug(tt::LogOp, "split_reader: {}", split_reader);
        log_debug(tt::LogOp, "multi_buffering_factor: {}", multi_buffering_factor);
        log_debug(tt::LogOp, "is_wide_reduction: {}", is_wide_reduction);
        log_debug(tt::LogOp, "is_large_kernel: {}", is_large_kernel);
        log_debug(tt::LogOp, "is_in_sharded: {}", input.memory_config().is_sharded());
        log_debug(tt::LogOp, "is_out_sharded: {}", output.memory_config().is_sharded());
    }
#endif

    /**
     * Reader Kernel: input rows -> input cb
     */
    uint32_t bf16_scalar = get_bf16_pool_scalar(pool_type, kernel_size_hw) << 16;
    float one = 1.;
    uint32_t bf16_one_u32 = *reinterpret_cast<uint32_t*>(&one);
    uint32_t bf16_init_value = get_bf16_pool_init_value(pool_type);

    std::vector<uint32_t> reader0_ct_args = {
        out_nhw_per_core,
        kernel_size_h,
        kernel_size_w,
        pad_w,
        in_nbytes_c,
        in_w,
        in_cb_page_padded * in_cb_npages / tile_w,
        input_shape[3] / num_shards_c,
        nblocks,
        split_reader,  // enable split reader
        0,             // split reader id
        bf16_scalar,
        bf16_one_u32,
        bf16_init_value,
        in_nblocks_c,
        in_cb_sz,
        max_rows_for_reduction,
        ceil_pad_w};

    std::vector<uint32_t> reader1_ct_args = {
        out_nhw_per_core,
        kernel_size_h,
        kernel_size_w,
        pad_w,
        in_nbytes_c,
        in_w,
        in_cb_page_padded * in_cb_npages / tile_w,
        input_shape[3] / num_shards_c,
        nblocks,
        split_reader,  // enable split reader
        1,             // split reader id
        bf16_scalar,
        bf16_one_u32,
        bf16_init_value,
        in_nblocks_c,
        in_cb_sz,
        max_rows_for_reduction,
        ceil_pad_w};

    std::string reader_kernel_fname;
    if (is_large_kernel) {
        reader_kernel_fname =
            "ttnn/cpp/ttnn/operations/pool/generic/device/kernels/dataflow/"
            "reader_pool_2d_multi_core_sharded_with_halo_large_kernel_v2.cpp";
    } else if (is_wide_reduction) {
        reader_kernel_fname =
            "ttnn/cpp/ttnn/operations/pool/generic/device/kernels/dataflow/"
            "reader_pool_2d_multi_core_sharded_with_halo_wide.cpp";
    } else {
        reader_kernel_fname =
            "ttnn/cpp/ttnn/operations/pool/generic/device/kernels/dataflow/"
            "reader_pool_2d_multi_core_sharded_with_halo_v2.cpp";
    }

    auto reader0_config = tt::tt_metal::DataMovementConfig{
        .processor = tt::tt_metal::DataMovementProcessor::RISCV_0,
        .noc = tt::tt_metal::NOC::RISCV_0_default,
        .compile_args = reader0_ct_args};
    auto reader0_kernel = CreateKernel(program, reader_kernel_fname, all_cores, reader0_config);

    auto reader1_config = tt::tt_metal::DataMovementConfig{
        .processor = tt::tt_metal::DataMovementProcessor::RISCV_1,
        .noc = tt::tt_metal::NOC::RISCV_1_default,
        .compile_args = reader1_ct_args};
    auto reader1_kernel = split_reader ? CreateKernel(program, reader_kernel_fname, all_cores, reader1_config) : 0;

    /**
     * Compute Kernel: input cb -> tilize_block -> input tiles -> reduce_h max -> output tiles -> untilize_block ->
     * output cb
     */
    std::vector<uint32_t> compute_ct_args = {
        in_ntiles_hw,
        in_ntiles_c,
        in_ntiles_hw * in_ntiles_c,
        kernel_size_hw,
        out_h,
        out_w,
        tt::div_up(output_shape[2], tt::constants::TILE_HEIGHT),
        tt::div_up(output_shape[3], num_shards_c * tt::constants::TILE_WIDTH),
        nblocks,
        out_w_loop_count,
        1,
        out_nhw_per_core,
        split_reader,                // enable split reader
        out_nhw_per_core / nblocks,  // loop count with blocks
        input_shape[3] / num_shards_c,
        in_nblocks_c,
        max_rows_for_reduction};

    auto reduce_op = get_reduce_op(pool_type);
    auto reduce_dim = tt::tt_metal::ReduceOpDim::H;
<<<<<<< HEAD

    auto compute_config = ComputeConfig{
=======
    auto compute_config = tt::tt_metal::ComputeConfig{
>>>>>>> c432d5a1
        .math_fidelity = MathFidelity::HiFi4,
        .fp32_dest_acc_en = false,
        .math_approx_mode = false,
        .compile_args = compute_ct_args,
        .defines = reduce_op_utils::get_defines(reduce_op, reduce_dim)};
    std::string compute_kernel_fname;
    if (is_large_kernel) {
        compute_kernel_fname =
            "ttnn/cpp/ttnn/operations/pool/generic/device/kernels/compute/pool_2d_multi_core_large_kernel.cpp";
    } else {
        // both regular and wide reductions
        compute_kernel_fname = "ttnn/cpp/ttnn/operations/pool/generic/device/kernels/compute/pool_2d_multi_core.cpp";
    }

    auto compute_kernel = CreateKernel(program, compute_kernel_fname, core_range, compute_config);

    // Capture reader_indices_buffer to cache this with the program
    return {
        std::move(program),
        {.reader0_kernel = reader0_kernel,
         .reader1_kernel = reader1_kernel,
         .raw_in_cb = raw_in_cb,
         .cb_out = cb_out,
         .ncores = ncores,
         .ncores_w = ncores_w,
         .reader_indices_buffer = reader_indices_buffer}};
}

Pool2D::MultiCore::cached_program_t Pool2D::MultiCore::create(
    const operation_attributes_t& op_attr, const tensor_args_t& tensor_args, tensor_return_value_t& output_tensor) {
    const auto& input = tensor_args.input_tensor_;
    const auto& sliding_window_config = op_attr.sliding_window_config_;
    const auto& pool_type = op_attr.pool_type_;
    const auto& out_mem_config = op_attr.memory_config_;

    tt::tt_metal::Program program{};

    auto parallel_config = sliding_window::ParallelConfig{
        .grid = input.shard_spec().value().grid,
        .shard_scheme = input.memory_config().memory_layout,
        .shard_orientation = input.shard_spec().value().orientation,
    };

    auto output_shape = sliding_window_config.get_output_shape();
    uint32_t out_h = output_shape[1];
    uint32_t out_w = output_shape[2];

    bool is_block_sharded = input.memory_config().memory_layout == TensorMemoryLayout::BLOCK_SHARDED;

    auto pad_metadata = sliding_window::generate_pad_metadata(sliding_window_config);
    auto op_trace_metadata = sliding_window::generate_op_trace_metadata(sliding_window_config);
    auto shard_boundaries = sliding_window::generate_shard_boundaries(sliding_window_config, op_trace_metadata);
    auto top_left_indices =
        sliding_window::generate_sliding_window_op_config(op_trace_metadata, shard_boundaries, false, true);
    auto reader_indices =
        sliding_window::construct_on_host_config_tensor(top_left_indices, sliding_window_config, parallel_config);
    log_debug(tt::LogOp, "reader_indices shape: {}", reader_indices.logical_shape());
    auto reader_indices_on_device =
        sliding_window::move_config_tensor_to_device(reader_indices, parallel_config, is_block_sharded, input.device());

    auto in_n = sliding_window_config.batch_size;
    auto in_h = sliding_window_config.input_hw.first;
    auto in_w = sliding_window_config.input_hw.second;
    auto kernel_size_h = sliding_window_config.window_hw.first;
    auto kernel_size_w = sliding_window_config.window_hw.second;
    auto stride_h = sliding_window_config.stride_hw.first;
    auto stride_w = sliding_window_config.stride_hw.second;
    auto pad_h = sliding_window_config.pad_hw.first;
    auto pad_w = sliding_window_config.pad_hw.second;
    auto ceil_pad_w = sliding_window_config.get_ceil_pad_w();
    auto dilation_h = sliding_window_config.dilation_hw.first;
    auto dilation_w = sliding_window_config.dilation_hw.second;
    auto num_shards_c = sliding_window_config.num_cores_c;

    return pool2d_multi_core_sharded_with_halo_v2_impl_new(
        program,
        input,
        reader_indices_on_device,
        output_tensor,
        pool_type,
        in_n,
        in_h,
        in_w,
        out_h,
        out_w,
        kernel_size_h,
        kernel_size_w,
        stride_h,
        stride_w,
        pad_h,
        pad_w,
        ceil_pad_w,
        dilation_h,
        dilation_w,
        num_shards_c,
        out_mem_config,
        1);
}

void Pool2D::MultiCore::override_runtime_arguments(
    cached_program_t& cached_program,
    const operation_attributes_t& operation_attributes,
    const tensor_args_t& tensor_args,
    tensor_return_value_t& output_tensor) {
    auto& program = cached_program.program;
    auto& reader0_kernel = cached_program.shared_variables.reader0_kernel;
    auto& reader1_kernel = cached_program.shared_variables.reader1_kernel;
    auto& raw_in_cb = cached_program.shared_variables.raw_in_cb;
    auto& cb_out = cached_program.shared_variables.cb_out;
    auto& ncores = cached_program.shared_variables.ncores;
    auto& ncores_w = cached_program.shared_variables.ncores_w;

    const auto& input_tensor = tensor_args.input_tensor_;

    auto src_buffer = input_tensor.buffer();
    bool input_sharded = input_tensor.is_sharded();

    auto dst_buffer = output_tensor.buffer();
    bool out_sharded = output_tensor.is_sharded();

    if (input_sharded) {
        UpdateDynamicCircularBufferAddress(program, raw_in_cb, *src_buffer);
    }
    if (out_sharded) {
        UpdateDynamicCircularBufferAddress(program, cb_out, *dst_buffer);
    }
}

}  // namespace ttnn::operations::pool<|MERGE_RESOLUTION|>--- conflicted
+++ resolved
@@ -409,12 +409,7 @@
 
     auto reduce_op = get_reduce_op(pool_type);
     auto reduce_dim = tt::tt_metal::ReduceOpDim::H;
-<<<<<<< HEAD
-
-    auto compute_config = ComputeConfig{
-=======
     auto compute_config = tt::tt_metal::ComputeConfig{
->>>>>>> c432d5a1
         .math_fidelity = MathFidelity::HiFi4,
         .fp32_dest_acc_en = false,
         .math_approx_mode = false,
