// SPDX-FileCopyrightText: © 2023 Tenstorrent Inc.
//
// SPDX-License-Identifier: Apache-2.0

#include "ttnn/run_operation.hpp"

#include <ttnn/tensor/tensor.hpp>
#include <ttnn/tensor/tensor_utils.hpp>

#include "ttnn/operations/experimental/auto_format/auto_format.hpp"
#include "ttnn/operation.hpp"
#include <tt-metalium/tt_metal.hpp>
#include <tracy/Tracy.hpp>
#include <tt-metalium/reflection.hpp>
#include "tools/profiler/op_profiler.hpp"
#include "ttnn/config.hpp"
#include "ttnn/device_operation.hpp"
#include "ttnn/decorators.hpp"
#include "ttnn/tensor/layout/tensor_layout.hpp"

namespace tt::tt_metal::operation {

namespace detail {

IDevice* get_device(const Tensors& input_tensors, const OptionalConstTensors& optional_input_tensors) {
    for (auto& input_tensor : input_tensors) {
        if (std::holds_alternative<DeviceStorage>(input_tensor.tensor_attributes->storage)) {
            return input_tensor.workers.at(0);
        }
    }
    for (auto& optional_input_tensor : optional_input_tensors) {
        if (optional_input_tensor.has_value() and
            std::holds_alternative<DeviceStorage>(optional_input_tensor.value().tensor_attributes->storage)) {
            return optional_input_tensor.value().workers.at(0);
        }
    }
    auto device = ttnn::operations::experimental::auto_format::AutoFormat::GetDefaultDevice();
    TT_ASSERT(device != nullptr, "Requires setting default device if no inputs to operation are on device");
    return device;
}

template <class OutputTensors>
void override_addresses(
    const OverrideAddressesCallback& override_addresses_callback,
    const Program& program,
    const Tensors& input_tensors,
    const OptionalConstTensors& optional_input_tensors,
    const OutputTensors& output_tensors) {
    std::vector<tt::tt_metal::Buffer*> input_buffers;
    for (auto& tensor : input_tensors) {
        input_buffers.push_back(tensor.buffer());
    }
    for (auto& tensor : optional_input_tensors) {
        auto buffer = tensor.has_value() ? tensor.value().buffer() : nullptr;
        input_buffers.push_back(buffer);
    }

    std::vector<tt::tt_metal::Buffer*> output_buffers;
    for (auto& tensor : output_tensors) {
        if constexpr (std::is_same_v<OptionalTensors, OutputTensors>) {
            auto buffer = tensor.has_value() ? tensor.value().buffer() : nullptr;
            output_buffers.push_back(buffer);
        } else {
            output_buffers.push_back(tensor.buffer());
        }
    }

    override_addresses_callback(program, input_buffers, output_buffers);
}

template void override_addresses<Tensors>(
    const OverrideAddressesCallback& override_addresses_callback,
    const Program& program,
    const Tensors& input_tensors,
    const OptionalConstTensors& optional_input_tensors,
    const Tensors& output_tensors);

template void override_addresses<OptionalTensors>(
    const OverrideAddressesCallback& override_addresses_callback,
    const Program& program,
    const Tensors& input_tensors,
    const OptionalConstTensors& optional_input_tensors,
    const OptionalTensors& output_tensors);

template <typename T>
struct is_optional : std::false_type {};

template <typename T>
struct is_optional<std::optional<T>> : std::true_type {};

template <typename T>
constexpr bool is_optional_v = is_optional<T>::value;

template <class T>
Tensor* get_tensor(T& maybe_tensor) {
    Tensor* output_tensor = nullptr;
    if constexpr (is_optional_v<T>) {
        if (maybe_tensor.has_value()) {
            output_tensor = &maybe_tensor.value();
        }
    } else {
        output_tensor = &maybe_tensor;
    }
    return output_tensor;
}

void check_output(auto& output_tensors, const std::vector<IDevice*>& workers) {
    for (auto& output_tensor_like : output_tensors) {
        auto output_tensor = get_tensor(output_tensor_like);
        if (!output_tensor) {
            continue;
        }
        TT_FATAL(
            output_tensor->workers.size(),
            "Worker threads must be specified for outputs populated by launch_op. This API can only be used for "
            "creating output tensors on device.");
        TT_FATAL(
            output_tensor->workers == workers,
            "Worker threads must be consistent across all outputs populated by launch_op.");
    }
}

auto& get_workers(auto& output_tensors) {
    for (auto& output_tensor_like : output_tensors) {
        Tensor* output_tensor = get_tensor(output_tensor_like);
        if (output_tensor) {
            return output_tensor->workers;
        }
    }
    TT_THROW("Workers not found in output tensors.");
}

}  // namespace detail

template <typename OutputTensors>
struct OldInfraDeviceOperation {
    using operation_attributes_t = operation::DeviceOperation<OutputTensors>;

    struct tensor_args_t {
        const operation::Tensors input_tensors;
        const operation::OptionalConstTensors optional_input_tensors;
        const operation::OptionalTensors optional_output_tensors;
    };

    using spec_return_value_t = std::vector<ttnn::TensorSpec>;

    using tensor_return_value_t = OutputTensors;

    struct ProgramFactory {
        struct shared_variables_t {
            std::optional<operation::OverrideAddressesCallback> override_addresses_callback;
            std::optional<operation::OverrideRuntimeArgumentsCallback<OutputTensors>>
                override_runtime_arguments_callback;
        };
        using cached_program_t = ttnn::device_operation::CachedProgram<shared_variables_t>;

        static cached_program_t create(
            const operation_attributes_t& operation_attributes,
            const tensor_args_t& tensor_args,
            tensor_return_value_t& tensor_return_value) {
            auto program_with_callbacks = operation_attributes.create_program(
                tensor_args.input_tensors, tensor_args.optional_input_tensors, tensor_return_value);
            return cached_program_t{
                std::move(program_with_callbacks.program),
                shared_variables_t{
                    program_with_callbacks.override_addresses_callback,
                    program_with_callbacks.override_runtime_arguments_callback}};
        }

        static void override_runtime_arguments(
            cached_program_t& cached_program,
            const operation_attributes_t& operation_attributes,
            const tensor_args_t& tensor_args,
            tensor_return_value_t& tensor_return_value) {
            auto& override_addresses_callback = cached_program.shared_variables.override_addresses_callback;
            auto& override_runtime_arguments_callback =
                cached_program.shared_variables.override_runtime_arguments_callback;
            auto& program = cached_program.program;

            if (override_addresses_callback.has_value()) {
                // Deprecated
                detail::override_addresses(
                    override_addresses_callback.value(),
                    program,
                    tensor_args.input_tensors,
                    tensor_args.optional_input_tensors,
                    tensor_return_value);
            }

            if (override_runtime_arguments_callback.has_value()) {
                operation_attributes.override_runtime_arguments(
                    override_runtime_arguments_callback.value(),
                    program,
                    tensor_args.input_tensors,
                    tensor_args.optional_input_tensors,
                    tensor_return_value);
            }
        }
    };

    using program_factory_t = std::variant<ProgramFactory>;

    // Mandatory methods

    // Select the program factory based on the operation attributes and tensor args
    static program_factory_t select_program_factory(
        const operation_attributes_t& attributes, const tensor_args_t& tensor_args) {
        return ProgramFactory{};
    }

    // Validate the operation when it creates a program. Usually will have more checks
    static void validate_on_program_cache_miss(
        const operation_attributes_t& attributes, const tensor_args_t& tensor_args) {
        attributes.validate(
            tensor_args.input_tensors, tensor_args.optional_input_tensors, tensor_args.optional_output_tensors);
    }

    // Validate the operation when it reuses a program. Usually will have less checks
    static void validate_on_program_cache_hit(
        const operation_attributes_t& attributes, const tensor_args_t& tensor_args) {
        validate_on_program_cache_miss(attributes, tensor_args);
    }

    // Compute the output specs based on the operation attributes and tensor args
    static spec_return_value_t compute_output_specs(
        const operation_attributes_t& attributes, const tensor_args_t& tensor_args) {
        return attributes.compute_output_specs(tensor_args.input_tensors);
    }

    // Create the output tensors based on the operation attributes and tensor args
    static tensor_return_value_t create_output_tensors(
        const operation_attributes_t& attributes, const tensor_args_t& tensor_args) {
        return attributes.create_output_tensors(tensor_args.input_tensors, tensor_args.optional_output_tensors);
    }

    static tt::stl::hash::hash_t compute_program_hash(
        const operation_attributes_t& attributes, const tensor_args_t& tensor_args) {
        return attributes.compute_program_hash(tensor_args.input_tensors, tensor_args.optional_input_tensors);
    }

    static auto create_op_performance_model(
        const operation_attributes_t& attributes,
        const tensor_args_t& tensor_args,
        tensor_return_value_t& tensor_return_value) {
        return attributes.create_op_performance_model(
            tensor_args.input_tensors, tensor_args.optional_input_tensors, tensor_return_value);
    }

    static std::string get_type_name(const operation_attributes_t& attributes) { return attributes.get_type_name(); }

    static std::tuple<operation_attributes_t, tensor_args_t> invoke(
        operation_attributes_t&& operation_attributes,
        const operation::Tensors& input_tensors,
        const operation::OptionalConstTensors& optional_input_tensors,
        const operation::OptionalTensors& optional_output_tensors) {
        return std::make_tuple(
            std::move(operation_attributes),
            tensor_args_t{input_tensors, optional_input_tensors, optional_output_tensors});
    }
};

}  // namespace tt::tt_metal::operation

namespace ttnn::prim {
constexpr auto old_infra_device_operation = ttnn::register_operation<
    "ttnn::prim::old_infra_device_operation",
    tt::tt_metal::operation::OldInfraDeviceOperation<tt::tt_metal::operation::Tensors>>();
constexpr auto old_infra_device_operation_with_optional_output_tensors = ttnn::register_operation<
    "ttnn::prim::old_infra_device_operation_with_optional_output_tensors",
    tt::tt_metal::operation::OldInfraDeviceOperation<tt::tt_metal::operation::OptionalTensors>>();
}  // namespace ttnn::prim

namespace tt::tt_metal::operation {

template <class OutputTensors>
OutputTensors run(
    DeviceOperation<OutputTensors>&& operation,
    const Tensors& input_tensors,
    const OptionalConstTensors& optional_input_tensors,
    const OptionalTensors& optional_output_tensors,
    QueueId cq_id) {
    if constexpr (std::is_same_v<OutputTensors, Tensors>) {
        return ttnn::prim::old_infra_device_operation(
            cq_id, std::move(operation), input_tensors, optional_input_tensors, optional_output_tensors);
    } else {
        return ttnn::prim::old_infra_device_operation_with_optional_output_tensors(
            cq_id, std::move(operation), input_tensors, optional_input_tensors, optional_output_tensors);
    }
}

template Tensors run(
    DeviceOperation<Tensors>&& operation,
    const Tensors& input_tensors,
    const OptionalConstTensors& optional_input_tensors,
    const OptionalTensors& optional_output_tensors,
    QueueId cq_id);

template OptionalTensors run(
    DeviceOperation<OptionalTensors>&& operation,
    const Tensors& input_tensors,
    const OptionalConstTensors& optional_input_tensors,
    const OptionalTensors& optional_output_tensors,
    QueueId cq_id);

template <class OutputTensors>
OutputTensors run_without_autoformat(
    DeviceOperation<OutputTensors>&& operation,
    const Tensors& input_tensors,
    const OptionalConstTensors& optional_input_tensors,
    const OptionalTensors& optional_output_tensors,
    QueueId cq_id) {
    using ttnn::operations::experimental::auto_format::AutoFormat;
    ZoneScoped;
    IDevice* device = detail::get_device(input_tensors, optional_input_tensors);
    Tensors input_tensors_on_dev;
    input_tensors_on_dev.reserve(input_tensors.size());
    for (auto& input_tensor : input_tensors) {
        if (input_tensor.storage_type() != StorageType::DEVICE) {
            input_tensors_on_dev.push_back(AutoFormat::move_tensor_to_device(input_tensor, device));
        } else {
            input_tensors_on_dev.push_back(input_tensor);
        }
    }
    OptionalConstTensors optional_input_tensors_on_dev;
    optional_input_tensors_on_dev.reserve(optional_input_tensors.size());
    for (auto& optional_input_tensor : optional_input_tensors) {
        if (optional_input_tensor.has_value() and optional_input_tensor.value().storage_type() != StorageType::DEVICE) {
            optional_input_tensors_on_dev.push_back(
                AutoFormat::move_tensor_to_device(optional_input_tensor.value(), device));
        } else {
            optional_input_tensors_on_dev.push_back(optional_input_tensor);
        }
    }
    return run<OutputTensors>(
        std::move(operation), input_tensors_on_dev, optional_input_tensors_on_dev, optional_output_tensors, cq_id);
}

template Tensors run_without_autoformat<Tensors>(
    DeviceOperation<Tensors>&& operation,
    const Tensors& input_tensors,
    const OptionalConstTensors& optional_input_tensors,
    const OptionalTensors& optional_output_tensors,
    QueueId cq_id);

template OptionalTensors run_without_autoformat<OptionalTensors>(
    DeviceOperation<OptionalTensors>&& operation,
    const Tensors& input_tensors,
    const OptionalConstTensors& optional_input_tensors,
    const OptionalTensors& optional_output_tensors,
    QueueId cq_id);

std::vector<Shape> extract_padded_shapes(
    const std::vector<ttnn::TensorSpec>& tensor_specs,
    const std::function<TensorLayout(size_t idx)>& layout_provider,
    const bool use_tensor_layout_from_tensor_spec) {
    std::vector<Shape> padded_shapes;
    padded_shapes.reserve(tensor_specs.size());
    for (size_t idx = 0; idx < tensor_specs.size(); idx++) {
        const auto& tensor_spec = tensor_specs[idx];
        TensorLayout tensor_layout =
            use_tensor_layout_from_tensor_spec ? tensor_spec.tensor_layout() : layout_provider(idx);
        auto logical_shape = tensor_spec.logical_shape();
        padded_shapes.push_back(tensor_layout.compute_padded_shape(logical_shape));
    }
    return padded_shapes;
}

// To be deprecated/removed in favor of new implementation where ops specifically request how to format inputs/outputss
Tensors run_with_autoformat(
    DeviceOperation<Tensors>&& operation,
    const Tensors& input_tensors,
    const OptionalConstTensors& optional_input_tensors,
    const OptionalTensors& optional_output_tensors,
    const float pad_value,
    const bool pad_c,
    QueueId cq_id) {
    using ttnn::operations::experimental::auto_format::AutoFormat;
    ZoneScoped;
    IDevice* device = detail::get_device(input_tensors, optional_input_tensors);

    Tensors formatted_input_tensors;
    formatted_input_tensors.reserve(input_tensors.size());
    for (auto& input_tensor : input_tensors) {
        auto padded_input_shape = AutoFormat::pad_to_tile_shape(input_tensor.get_padded_shape(), pad_c);
        auto pad_input = not AutoFormat::check_input_tensor_format(input_tensor, padded_input_shape);
        if (pad_input) {
            formatted_input_tensors.push_back(
                AutoFormat::format_input_tensor(input_tensor, device, padded_input_shape, pad_value, Layout::TILE));
        } else {
            formatted_input_tensors.push_back(input_tensor);
        }
    }

    OptionalConstTensors formatted_optional_input_tensors;
    formatted_optional_input_tensors.reserve(optional_input_tensors.size());
    for (auto& optional_input_tensor : optional_input_tensors) {
        if (optional_input_tensor.has_value()) {
            auto& input_tensor = optional_input_tensor.value();
            auto padded_input_shape = AutoFormat::pad_to_tile_shape(input_tensor.get_padded_shape(), pad_c);
            auto pad_input = not AutoFormat::check_input_tensor_format(input_tensor, padded_input_shape);
            if (pad_input) {
                formatted_optional_input_tensors.push_back(
                    AutoFormat::format_input_tensor(input_tensor, device, padded_input_shape, pad_value, Layout::TILE));
            } else {
                formatted_optional_input_tensors.push_back(input_tensor);
            }
        } else {
            formatted_optional_input_tensors.push_back(optional_input_tensor);
        }
    }

    auto output_specs = operation.compute_output_specs(input_tensors, optional_output_tensors);
    auto output_tensors = run<Tensors>(
        std::move(operation),
        formatted_input_tensors,
        formatted_optional_input_tensors,
        optional_output_tensors,
        cq_id);

    auto padded_output_shapes = extract_padded_shapes(
        std::move(output_specs),
        [&](size_t idx) {
            auto tensor = output_tensors[idx];
            return TensorLayout(tensor.get_dtype(), Layout::TILE, tensor.memory_config());
        },
        /*use_tensor_layout_from_tensor_spec=*/true);

    TT_ASSERT(output_tensors.size() == padded_output_shapes.size());

    formatted_input_tensors.clear();
    formatted_optional_input_tensors.clear();

    for (auto i = 0; i < output_tensors.size(); ++i) {
        output_tensors[i] =
            AutoFormat::format_output_tensor(output_tensors[i], padded_output_shapes[i], device, Layout::TILE);
    }
    return output_tensors;
}

Tensors run_with_autoformat(
    DeviceOperation<Tensors>&& operation,
    const Tensors& input_tensors,
    const std::vector<FormatParams>& input_formatting,
    const std::vector<Layout>& output_layouts,
    const OptionalConstTensors& optional_input_tensors,
    const std::vector<std::optional<FormatParams>>& optional_input_formatting,
    const OptionalTensors& optional_output_tensors,
    ttnn::QueueId cq_id) {
    using ttnn::operations::experimental::auto_format::AutoFormat;
    ZoneScoped;
    IDevice* device = detail::get_device(input_tensors, optional_input_tensors);

    TT_ASSERT(input_tensors.size() == input_formatting.size());
    TT_ASSERT(optional_input_tensors.size() == optional_input_formatting.size());

    Tensors formatted_input_tensors;
    formatted_input_tensors.reserve(input_tensors.size());
    for (uint32_t i = 0; i < input_tensors.size(); ++i) {
        formatted_input_tensors.push_back(AutoFormat::format_input_tensor(
            input_tensors[i],
            device,
            input_formatting[i].pad_shape,
            input_formatting[i].pad_value,
            input_formatting[i].target_layout));
    }

    OptionalConstTensors formatted_optional_input_tensors;
    formatted_optional_input_tensors.reserve(optional_input_tensors.size());
    for (uint32_t i = 0; i < optional_input_tensors.size(); ++i) {
        if (optional_input_tensors[i].has_value()) {
            auto& input_tensor = optional_input_tensors[i].value();
            TT_ASSERT(optional_input_formatting[i].has_value());
            auto& input_formatting = optional_input_formatting[i].value();
            formatted_optional_input_tensors.push_back(AutoFormat::format_input_tensor(
                input_tensor,
                device,
                input_formatting.pad_shape,
                input_formatting.pad_value,
                input_formatting.target_layout));
        } else {
            formatted_optional_input_tensors.push_back(optional_input_tensors[i]);
        }
    }

    auto output_specs = operation.compute_output_specs(input_tensors, optional_output_tensors);
    auto output_tensors = run<Tensors>(
        std::move(operation),
        formatted_input_tensors,
        formatted_optional_input_tensors,
        optional_output_tensors,
        cq_id);

    auto legacy_output_shapes = extract_padded_shapes(
        std::move(output_specs),
        [&](size_t idx) {
            auto tensor = output_tensors[idx];
            return TensorLayout(tensor.get_dtype(), output_layouts[idx], tensor.memory_config());
        },
        /*use_tensor_layout_from_tensor_spec=*/false);

    TT_ASSERT(output_tensors.size() == legacy_output_shapes.size());
    TT_ASSERT(output_tensors.size() == output_layouts.size());

    formatted_input_tensors.clear();
    formatted_optional_input_tensors.clear();

    for (auto i = 0; i < output_tensors.size(); ++i) {
        output_tensors[i] =
            AutoFormat::format_output_tensor(output_tensors[i], legacy_output_shapes[i], device, output_layouts[i]);
    }

    return output_tensors;
}

void launch_with_autoformat(
    std::function<Tensors(const Tensors&, const OptionalConstTensors&, const OptionalTensors&)>&& op_func,
    const Tensors& input_tensors,
    Tensors& output_tensors,
    const OptionalConstTensors& optional_input_tensors,
    const OptionalTensors& optional_output_tensors) {
    launch_op(std::move(op_func), input_tensors, output_tensors, optional_input_tensors, optional_output_tensors);
}

void validate_workers_and_storage(
    const std::vector<Tensor>& inputs,
    const std::vector<std::optional<const Tensor>>& optional_inputs,
    const std::vector<IDevice*>& workers) {
    bool single_device_storage = false;
    // Verify that storage types are consistent - cannot mix single and multi-device storage. For multi-device tensors,
    // ensure that workers are specified, since they cannot be inferred. This means that
    // launch_op/launch_with_autoformat cannot be called with MultiDeviceHostStorage.
    for (const auto& input : inputs) {
        if (std::holds_alternative<DeviceStorage>(input.tensor_attributes->storage) or
            std::holds_alternative<OwnedStorage>(input.tensor_attributes->storage)) {
            single_device_storage |= true;
        }
    }

    for (auto& input : optional_inputs) {
        if (input.has_value()) {
            if (std::holds_alternative<DeviceStorage>(input.value().tensor_attributes->storage) or
                std::holds_alternative<OwnedStorage>(input.value().tensor_attributes->storage)) {
                single_device_storage |= true;
            }
        }
    }

    TT_FATAL(not(single_device_storage), "Cannot mix single and multi-device tensors when calling launch op!");
}

std::vector<IDevice*> get_workers_for_op_output(
    const std::vector<Tensor>& inputs, const std::vector<std::optional<const Tensor>>& optional_inputs) {
    using ttnn::operations::experimental::auto_format::AutoFormat;
    std::vector<IDevice*> workers_for_op = {};
    // Infer output workers from inputs. For multi-device tensors the number
    // of workers used for the op (and assigned to the ouput) is the minimum
    // number of workers across all inputs. Additionally, in this case, at least
    // 1 worker must be specified across all inputs, i.e. host inputs are not allowed.
    size_t min_workers_size = std::numeric_limits<uint32_t>::max();
    for (auto& input : inputs) {
        auto workers = input.get_workers();
        min_workers_size = std::min(min_workers_size, workers.size());
        if (workers.size() == min_workers_size) {
            workers_for_op = workers;
        }
    }

    if (not workers_for_op.size()) {
        for (auto& input : optional_inputs) {
            if (input.has_value()) {
                auto workers = input.value().get_workers();
                min_workers_size = std::min(min_workers_size, workers.size());
                if (workers.size() == min_workers_size) {
                    workers_for_op = workers;
                }
            }
        }
    }
    return workers_for_op;
}

template <class OutputType>
void launch_op_func(
    const std::function<OutputType(const Tensors&, const OptionalConstTensors&, const OptionalTensors&)>& op_func,
    const Tensors input_tensors,
    OutputType& output_tensors,
    const OptionalConstTensors optional_input_tensors,
    const OptionalTensors optional_output_tensors) {
    // Send host side op compile and run to the worker queue
    // Assert to ensure that worker threads are specified.
    ZoneScopedN("LaunchOp");
    auto& workers = detail::get_workers(output_tensors);
    std::size_t workers_size = workers.size();
<<<<<<< HEAD
    output_tensors = op_func(input_tensors, optional_input_tensors, optional_output_tensors);
    return;
=======
    if (workers.size() <= 1 || tt::tt_metal::detail::InWorkerThread()) {
        // Run in main thread or immediately in worker thread
        output_tensors = op_func(input_tensors, optional_input_tensors, optional_output_tensors);
        return;
    }

    detail::check_output(output_tensors, workers);
    validate_worker_modes(workers);
    // Record ref counts for all tensors before pushing to worker queue.
    std::vector<uint32_t> input_tensor_ref_count(input_tensors.size());
    std::vector<uint32_t> optional_input_tensor_ref_count(optional_input_tensors.size());
    std::vector<uint32_t> output_tensor_ref_count(output_tensors.size());
    std::vector<uint32_t> optional_output_tensor_ref_count(optional_output_tensors.size());

    std::vector<Tensor> async_safe_input_tensors(input_tensors.size());
    std::vector<std::optional<const Tensor>> async_safe_optional_input_tensors = {};
    std::unordered_set<uint32_t> cross_worker_input_tensor_idx = {};
    std::unordered_set<uint32_t> cross_worker_optional_input_tensor_idx = {};
    // When running on a single device, input tensors can be using borrowed storage. If so, when running in async mode,
    // copy borrowed tensors to owned storage.
    TT_FATAL(workers.size(), "At least one worker should exist");
    for (int i = 0; i < input_tensors.size(); i++) {
        async_safe_input_tensors[i] = copy_borrowed_tensor_in_async_mode(workers[0], input_tensors[i]);
        input_tensor_ref_count[i] = async_safe_input_tensors[i].tensor_attributes->record_main_thread_ref_count();
    }
    for (int i = 0; i < optional_input_tensors.size(); i++) {
        if (optional_input_tensors[i].has_value()) {
            async_safe_optional_input_tensors.push_back(
                copy_borrowed_tensor_in_async_mode(workers[0], optional_input_tensors[i].value()));
            optional_input_tensor_ref_count[i] =
                async_safe_optional_input_tensors[i].value().tensor_attributes->record_main_thread_ref_count();
        } else {
            async_safe_optional_input_tensors.push_back(std::nullopt);
            optional_input_tensor_ref_count[i] = 0;
        }
    }
    for (int i = 0; i < output_tensors.size(); i++) {
        auto output_tensor = detail::get_tensor(output_tensors[i]);
        if (output_tensor) {
            output_tensor_ref_count[i] = output_tensor->tensor_attributes->record_main_thread_ref_count();
        }
    }
    for (int i = 0; i < optional_output_tensors.size(); i++) {
        if (optional_output_tensors[i].has_value()) {
            optional_output_tensor_ref_count[i] =
                optional_output_tensors[i].value().tensor_attributes->record_main_thread_ref_count();
        } else {
            optional_output_tensor_ref_count[i] = 0;
        }
    }
    // Check if this op dispatch step relies on tensors from other workers.
    // If so, mark them in use by current worker. Tensors shared across workers
    // are only supported when each tensor is tied to a single device/worker
    // (example all-gather).
    {
        ZoneScopedN("PushOpToWorkers");
        auto work_lambda = std::make_shared<std::function<void(IDevice*)>>(
            [workers_size,
             op_func,
             optional_output_tensors,
             async_safe_optional_input_tensors,
             inputs = async_safe_input_tensors,
             outputs = output_tensors,
             shared_input_idx = cross_worker_input_tensor_idx,
             shared_optional_input_idx = cross_worker_optional_input_tensor_idx](IDevice* target_device) mutable {
                std::vector<Tensor> input_shards = std::vector<Tensor>(inputs.size(), Tensor());
                std::vector<std::optional<const Tensor>> optional_input_shards = {};
                std::vector<std::optional<Tensor>> optional_output_shards(optional_output_tensors.size());
                // Initialize all optional_outputs to std::nullopt
                {
                    ZoneScopedN("CreateShards");
                    for (int i = 0; i < input_shards.size(); i++) {
                        input_shards[i] = get_shard_for_device(inputs[i], target_device);
                    }

                    for (auto& input : async_safe_optional_input_tensors) {
                        if (input.has_value()) {
                            optional_input_shards.push_back(get_shard_for_device(input.value(), target_device));
                        } else {
                            optional_input_shards.push_back(std::nullopt);
                        }
                    }

                    for (std::size_t optional_output_idx = 0; optional_output_idx < optional_output_tensors.size();
                         optional_output_idx++) {
                        if (optional_output_tensors[optional_output_idx].has_value()) {
                            optional_output_shards[optional_output_idx] = get_shard_for_device(
                                optional_output_tensors[optional_output_idx].value(), target_device);
                        }
                    }
                }

                auto local_tensors = op_func(input_shards, optional_input_shards, optional_output_shards);

                {
                    ZoneScopedN("OpPostProcess");
                    // Release shared ownership of tensors belonging to other workers.
                    // If the workers for this tensor are stalled to deallocate
                    for (auto& shared_input : shared_input_idx) {
                        inputs[shared_input].tensor_attributes->num_sibling_workers_sharing_tensor--;
                    }

                    for (auto& shared_optional_input : shared_optional_input_idx) {
                        async_safe_optional_input_tensors[shared_optional_input]
                            .value()
                            .tensor_attributes->num_sibling_workers_sharing_tensor--;
                    }

                    for (int i = 0; i < local_tensors.size(); i++) {
                        auto output_tensor = detail::get_tensor(outputs[i]);
                        auto local_tensor = detail::get_tensor(local_tensors[i]);

                        // not sure if it the case but in my opinion it should not happen
                        // both output and local tensor should be presented or absent
                        TT_ASSERT(
                            (output_tensor != nullptr && local_tensor != nullptr) ||
                            (local_tensor == nullptr && output_tensor == nullptr));
                        if (!output_tensor || !local_tensor) {
                            continue;
                        }

                        if (std::holds_alternative<OwnedStorage>(local_tensor->tensor_attributes->storage)) {
                            TT_ASSERT(
                                output_tensor->tensor_attributes->dynamic_storage,
                                "launch_with_autoformat must be used if output tensor for op can be placed on host.");
                            // Make this a host side tensor - Set storage = Owned and clear workers
                            output_tensor->tensor_attributes->storage = OwnedStorage();
                            output_tensor->workers = {};
                        } else {
                            output_tensor->tensor_attributes->dynamic_storage = false;
                        }
                        insert_buffer_and_shape_for_device(target_device, *local_tensor, *output_tensor);
                        int num_workers_completed = (output_tensor->tensor_attributes->num_workers_completed)++;
                        if (not num_workers_completed) {
                            output_tensor->set_tensor_spec(local_tensor->tensor_spec());
                        }
                    }
                }
            });

        for (auto target_device : workers) {
            target_device->push_work([target_device, work_lambda]() mutable { (*work_lambda)(target_device); });
        }
    }

    // Update ref counts of all tensors after push was performed (done only in main thread).
    for (int i = 0; i < async_safe_input_tensors.size(); i++) {
        async_safe_input_tensors[i].tensor_attributes->update_main_thread_ref_count(
            workers[0], input_tensor_ref_count[i]);
    }
    for (int i = 0; i < async_safe_optional_input_tensors.size(); i++) {
        if (async_safe_optional_input_tensors[i].has_value()) {
            async_safe_optional_input_tensors[i].value().tensor_attributes->update_main_thread_ref_count(
                workers[0], optional_input_tensor_ref_count[i]);
        }
    }
    for (int i = 0; i < output_tensors.size(); i++) {
        auto output_tensor = detail::get_tensor(output_tensors[i]);
        if (!output_tensor) {
            continue;
        }
        output_tensor->tensor_attributes->update_main_thread_ref_count(workers[0], output_tensor_ref_count[i]);
    }
    for (int i = 0; i < optional_output_tensors.size(); i++) {
        if (optional_output_tensors[i].has_value()) {
            optional_output_tensors[i].value().tensor_attributes->update_main_thread_ref_count(
                workers[0], optional_output_tensor_ref_count[i]);
        }
    }
>>>>>>> eb34ec8e
}

template void launch_op_func<Tensors>(
    const std::function<Tensors(const Tensors&, const OptionalConstTensors&, const OptionalTensors&)>& op_func,
    const Tensors input_tensors,
    Tensors& output_tensors,
    const OptionalConstTensors optional_input_tensors,
    const OptionalTensors optional_output_tensors);
template void launch_op_func<OptionalTensors>(
    const std::function<OptionalTensors(const Tensors&, const OptionalConstTensors&, const OptionalTensors&)>& op_func,
    const Tensors input_tensors,
    OptionalTensors& output_tensors,
    const OptionalConstTensors optional_input_tensors,
    const OptionalTensors optional_output_tensors);

}  // namespace tt::tt_metal::operation<|MERGE_RESOLUTION|>--- conflicted
+++ resolved
@@ -591,180 +591,8 @@
     ZoneScopedN("LaunchOp");
     auto& workers = detail::get_workers(output_tensors);
     std::size_t workers_size = workers.size();
-<<<<<<< HEAD
     output_tensors = op_func(input_tensors, optional_input_tensors, optional_output_tensors);
     return;
-=======
-    if (workers.size() <= 1 || tt::tt_metal::detail::InWorkerThread()) {
-        // Run in main thread or immediately in worker thread
-        output_tensors = op_func(input_tensors, optional_input_tensors, optional_output_tensors);
-        return;
-    }
-
-    detail::check_output(output_tensors, workers);
-    validate_worker_modes(workers);
-    // Record ref counts for all tensors before pushing to worker queue.
-    std::vector<uint32_t> input_tensor_ref_count(input_tensors.size());
-    std::vector<uint32_t> optional_input_tensor_ref_count(optional_input_tensors.size());
-    std::vector<uint32_t> output_tensor_ref_count(output_tensors.size());
-    std::vector<uint32_t> optional_output_tensor_ref_count(optional_output_tensors.size());
-
-    std::vector<Tensor> async_safe_input_tensors(input_tensors.size());
-    std::vector<std::optional<const Tensor>> async_safe_optional_input_tensors = {};
-    std::unordered_set<uint32_t> cross_worker_input_tensor_idx = {};
-    std::unordered_set<uint32_t> cross_worker_optional_input_tensor_idx = {};
-    // When running on a single device, input tensors can be using borrowed storage. If so, when running in async mode,
-    // copy borrowed tensors to owned storage.
-    TT_FATAL(workers.size(), "At least one worker should exist");
-    for (int i = 0; i < input_tensors.size(); i++) {
-        async_safe_input_tensors[i] = copy_borrowed_tensor_in_async_mode(workers[0], input_tensors[i]);
-        input_tensor_ref_count[i] = async_safe_input_tensors[i].tensor_attributes->record_main_thread_ref_count();
-    }
-    for (int i = 0; i < optional_input_tensors.size(); i++) {
-        if (optional_input_tensors[i].has_value()) {
-            async_safe_optional_input_tensors.push_back(
-                copy_borrowed_tensor_in_async_mode(workers[0], optional_input_tensors[i].value()));
-            optional_input_tensor_ref_count[i] =
-                async_safe_optional_input_tensors[i].value().tensor_attributes->record_main_thread_ref_count();
-        } else {
-            async_safe_optional_input_tensors.push_back(std::nullopt);
-            optional_input_tensor_ref_count[i] = 0;
-        }
-    }
-    for (int i = 0; i < output_tensors.size(); i++) {
-        auto output_tensor = detail::get_tensor(output_tensors[i]);
-        if (output_tensor) {
-            output_tensor_ref_count[i] = output_tensor->tensor_attributes->record_main_thread_ref_count();
-        }
-    }
-    for (int i = 0; i < optional_output_tensors.size(); i++) {
-        if (optional_output_tensors[i].has_value()) {
-            optional_output_tensor_ref_count[i] =
-                optional_output_tensors[i].value().tensor_attributes->record_main_thread_ref_count();
-        } else {
-            optional_output_tensor_ref_count[i] = 0;
-        }
-    }
-    // Check if this op dispatch step relies on tensors from other workers.
-    // If so, mark them in use by current worker. Tensors shared across workers
-    // are only supported when each tensor is tied to a single device/worker
-    // (example all-gather).
-    {
-        ZoneScopedN("PushOpToWorkers");
-        auto work_lambda = std::make_shared<std::function<void(IDevice*)>>(
-            [workers_size,
-             op_func,
-             optional_output_tensors,
-             async_safe_optional_input_tensors,
-             inputs = async_safe_input_tensors,
-             outputs = output_tensors,
-             shared_input_idx = cross_worker_input_tensor_idx,
-             shared_optional_input_idx = cross_worker_optional_input_tensor_idx](IDevice* target_device) mutable {
-                std::vector<Tensor> input_shards = std::vector<Tensor>(inputs.size(), Tensor());
-                std::vector<std::optional<const Tensor>> optional_input_shards = {};
-                std::vector<std::optional<Tensor>> optional_output_shards(optional_output_tensors.size());
-                // Initialize all optional_outputs to std::nullopt
-                {
-                    ZoneScopedN("CreateShards");
-                    for (int i = 0; i < input_shards.size(); i++) {
-                        input_shards[i] = get_shard_for_device(inputs[i], target_device);
-                    }
-
-                    for (auto& input : async_safe_optional_input_tensors) {
-                        if (input.has_value()) {
-                            optional_input_shards.push_back(get_shard_for_device(input.value(), target_device));
-                        } else {
-                            optional_input_shards.push_back(std::nullopt);
-                        }
-                    }
-
-                    for (std::size_t optional_output_idx = 0; optional_output_idx < optional_output_tensors.size();
-                         optional_output_idx++) {
-                        if (optional_output_tensors[optional_output_idx].has_value()) {
-                            optional_output_shards[optional_output_idx] = get_shard_for_device(
-                                optional_output_tensors[optional_output_idx].value(), target_device);
-                        }
-                    }
-                }
-
-                auto local_tensors = op_func(input_shards, optional_input_shards, optional_output_shards);
-
-                {
-                    ZoneScopedN("OpPostProcess");
-                    // Release shared ownership of tensors belonging to other workers.
-                    // If the workers for this tensor are stalled to deallocate
-                    for (auto& shared_input : shared_input_idx) {
-                        inputs[shared_input].tensor_attributes->num_sibling_workers_sharing_tensor--;
-                    }
-
-                    for (auto& shared_optional_input : shared_optional_input_idx) {
-                        async_safe_optional_input_tensors[shared_optional_input]
-                            .value()
-                            .tensor_attributes->num_sibling_workers_sharing_tensor--;
-                    }
-
-                    for (int i = 0; i < local_tensors.size(); i++) {
-                        auto output_tensor = detail::get_tensor(outputs[i]);
-                        auto local_tensor = detail::get_tensor(local_tensors[i]);
-
-                        // not sure if it the case but in my opinion it should not happen
-                        // both output and local tensor should be presented or absent
-                        TT_ASSERT(
-                            (output_tensor != nullptr && local_tensor != nullptr) ||
-                            (local_tensor == nullptr && output_tensor == nullptr));
-                        if (!output_tensor || !local_tensor) {
-                            continue;
-                        }
-
-                        if (std::holds_alternative<OwnedStorage>(local_tensor->tensor_attributes->storage)) {
-                            TT_ASSERT(
-                                output_tensor->tensor_attributes->dynamic_storage,
-                                "launch_with_autoformat must be used if output tensor for op can be placed on host.");
-                            // Make this a host side tensor - Set storage = Owned and clear workers
-                            output_tensor->tensor_attributes->storage = OwnedStorage();
-                            output_tensor->workers = {};
-                        } else {
-                            output_tensor->tensor_attributes->dynamic_storage = false;
-                        }
-                        insert_buffer_and_shape_for_device(target_device, *local_tensor, *output_tensor);
-                        int num_workers_completed = (output_tensor->tensor_attributes->num_workers_completed)++;
-                        if (not num_workers_completed) {
-                            output_tensor->set_tensor_spec(local_tensor->tensor_spec());
-                        }
-                    }
-                }
-            });
-
-        for (auto target_device : workers) {
-            target_device->push_work([target_device, work_lambda]() mutable { (*work_lambda)(target_device); });
-        }
-    }
-
-    // Update ref counts of all tensors after push was performed (done only in main thread).
-    for (int i = 0; i < async_safe_input_tensors.size(); i++) {
-        async_safe_input_tensors[i].tensor_attributes->update_main_thread_ref_count(
-            workers[0], input_tensor_ref_count[i]);
-    }
-    for (int i = 0; i < async_safe_optional_input_tensors.size(); i++) {
-        if (async_safe_optional_input_tensors[i].has_value()) {
-            async_safe_optional_input_tensors[i].value().tensor_attributes->update_main_thread_ref_count(
-                workers[0], optional_input_tensor_ref_count[i]);
-        }
-    }
-    for (int i = 0; i < output_tensors.size(); i++) {
-        auto output_tensor = detail::get_tensor(output_tensors[i]);
-        if (!output_tensor) {
-            continue;
-        }
-        output_tensor->tensor_attributes->update_main_thread_ref_count(workers[0], output_tensor_ref_count[i]);
-    }
-    for (int i = 0; i < optional_output_tensors.size(); i++) {
-        if (optional_output_tensors[i].has_value()) {
-            optional_output_tensors[i].value().tensor_attributes->update_main_thread_ref_count(
-                workers[0], optional_output_tensor_ref_count[i]);
-        }
-    }
->>>>>>> eb34ec8e
 }
 
 template void launch_op_func<Tensors>(
