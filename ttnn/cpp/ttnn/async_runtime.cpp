// SPDX-FileCopyrightText: © 2023 Tenstorrent Inc.
//
// SPDX-License-Identifier: Apache-2.0

#include "async_runtime.hpp"

#include "ttnn/tensor/tensor_impl.hpp"
#include "ttnn/tensor/tensor_impl_wrapper.hpp"
#include "ttnn/distributed/api.hpp"

using namespace tt::tt_metal;

namespace ttnn {

void write_buffer(
    QueueId cq_id, Tensor& dst, std::vector<std::shared_ptr<void>> src, const std::optional<BufferRegion>& region) {
    if (auto mesh_device = dst.mesh_device()) {
        mesh_device->push_work([&]() {
            auto& cq = mesh_device->mesh_command_queue(*cq_id);
            auto device_tensors = ttnn::distributed::get_device_tensors(dst);
            for (size_t i = 0; i < device_tensors.size(); i++) {
                tt::tt_metal::memcpy(cq, device_tensors[i], src.at(i).get(), region);
            }
        });
    } else {
        for (const auto worker : dst.get_workers()) {
            auto src_for_device = (src.size() == 1) ? src.at(0) : src.at(worker->id());
            worker->push_work([worker, src_for_device, dst, cq_id, region]() {
                auto shard = tt::tt_metal::get_shard_for_device(dst, worker);
                tt::tt_metal::memcpy(worker->command_queue(*cq_id), shard, src_for_device.get(), region);
            });
        }
    }
}

void read_buffer(
    QueueId cq_id,
    Tensor& src,
    std::vector<std::shared_ptr<void>> dst,
    const std::optional<BufferRegion>& region,
    size_t src_offset,
    bool blocking) {
<<<<<<< HEAD
=======
    TT_ASSERT(src_offset == 0, "src_offset is not supported");
>>>>>>> d7c60733
    if (auto mesh_device = src.mesh_device()) {
        mesh_device->push_work([&]() {
            auto& cq = mesh_device->mesh_command_queue(*cq_id);
            auto device_tensors = ttnn::distributed::get_device_tensors(src);
            for (size_t i = 0; i < device_tensors.size(); i++) {
                tt::tt_metal::memcpy(cq, dst.at(i).get(), device_tensors[i], region);
            }
        });
    } else {
<<<<<<< HEAD
        TT_ASSERT(src_offset == 0, "src_offset is not supported");
=======
>>>>>>> d7c60733
        for (const auto worker : src.get_workers()) {
            auto dst_for_device = (dst.size() == 1) ? dst.at(0) : dst.at(worker->id());
            worker->push_work([worker, dst_for_device, src, cq_id, region, src_offset, blocking]() {
                const auto& shard = tt::tt_metal::get_shard_for_device(src, worker);
                tt::tt_metal::memcpy(worker->command_queue(*cq_id), dst_for_device.get(), shard, region, blocking);
            });
        }
        if (blocking) {
            for (auto worker : src.get_workers()) {
                worker->synchronize();
            }
        }
    }
}

void queue_synchronize(CommandQueue& cq) {
    // Ensure that all work pushed to async engine has been passed
    // off to device CQ
    cq.device()->synchronize();
    // Wait for device CQ to finish
    Finish(cq);
}
void queue_synchronize(tt::tt_metal::distributed::MeshCommandQueue& cq) { cq.finish(); }

void event_synchronize(const std::shared_ptr<Event>& event) { EventSynchronize(event); }
void event_synchronize(const tt::tt_metal::distributed::MeshEvent& event) {
    tt::tt_metal::distributed::EventSynchronize(event);
}

void wait_for_event(CommandQueue& cq, const std::shared_ptr<Event>& event) {
    auto cq_id = cq.id();
    auto cq_worker = cq.device();
    cq_worker->push_work([cq_worker, cq_id, event]() { EnqueueWaitForEvent(cq_worker->command_queue(cq_id), event); });
}
void wait_for_event(
    tt::tt_metal::distributed::MeshCommandQueue& cq, const tt::tt_metal::distributed::MeshEvent& event) {
    tt::tt_metal::distributed::EnqueueWaitForEvent(cq, event);
}

void record_event(CommandQueue& cq, const std::shared_ptr<Event>& event) {
    auto cq_id = cq.id();
    auto cq_worker = cq.device();
    cq_worker->push_work([cq_worker, cq_id, event]() { EnqueueRecordEvent(cq_worker->command_queue(cq_id), event); });
}
tt::tt_metal::distributed::MeshEvent record_event(tt::tt_metal::distributed::MeshCommandQueue& cq) {
    return tt::tt_metal::distributed::EnqueueRecordEvent(cq);
}
tt::tt_metal::distributed::MeshEvent record_event_to_host(tt::tt_metal::distributed::MeshCommandQueue& cq) {
    return tt::tt_metal::distributed::EnqueueRecordEventToHost(cq);
}

}  // namespace ttnn<|MERGE_RESOLUTION|>--- conflicted
+++ resolved
@@ -40,10 +40,7 @@
     const std::optional<BufferRegion>& region,
     size_t src_offset,
     bool blocking) {
-<<<<<<< HEAD
-=======
     TT_ASSERT(src_offset == 0, "src_offset is not supported");
->>>>>>> d7c60733
     if (auto mesh_device = src.mesh_device()) {
         mesh_device->push_work([&]() {
             auto& cq = mesh_device->mesh_command_queue(*cq_id);
@@ -53,10 +50,6 @@
             }
         });
     } else {
-<<<<<<< HEAD
-        TT_ASSERT(src_offset == 0, "src_offset is not supported");
-=======
->>>>>>> d7c60733
         for (const auto worker : src.get_workers()) {
             auto dst_for_device = (dst.size() == 1) ? dst.at(0) : dst.at(worker->id());
             worker->push_work([worker, dst_for_device, src, cq_id, region, src_offset, blocking]() {
