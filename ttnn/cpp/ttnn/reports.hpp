--- conflicted
+++ resolved
@@ -7,12 +7,8 @@
 #include <optional>
 
 #include <tt-metalium/buffer.hpp>
-<<<<<<< HEAD
-#include <tt-metalium/mesh_device.hpp>
-=======
 #include <tt-metalium/core_descriptor.hpp>
 #include <tt-metalium/device_pool.hpp>
->>>>>>> 73c20ae3
 
 namespace ttnn {
 
@@ -40,20 +36,11 @@
 
 DeviceInfo get_device_info(tt::tt_metal::distributed::MeshDevice* device) {
     DeviceInfo info{};
-<<<<<<< HEAD
-    const auto& dispatch_core_config =
-        tt::tt_metal::dispatch_core_manager::instance().get_dispatch_core_config(device->id());
-    const auto descriptor = tt::get_core_descriptor_config(device->id(), device->num_hw_cqs(), dispatch_core_config);
-    const auto& device_allocator = device->allocator();
-    info.num_y_cores = device->logical_grid_size().y;
-    info.num_x_cores = device->logical_grid_size().x;
-=======
     const auto& dispatch_core_config = tt::tt_metal::get_dispatch_core_config();
     const auto descriptor = tt::get_core_descriptor_config(device.id(), device.num_hw_cqs(), dispatch_core_config);
     const auto& device_allocator = device.allocator();
     info.num_y_cores = device.logical_grid_size().y;
     info.num_x_cores = device.logical_grid_size().x;
->>>>>>> 73c20ae3
     info.num_y_compute_cores = descriptor.compute_grid_size.y;
     info.num_x_compute_cores = descriptor.compute_grid_size.x;
     info.worker_l1_size = device_allocator->get_config().worker_l1_size;
