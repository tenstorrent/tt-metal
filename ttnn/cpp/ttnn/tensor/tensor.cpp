--- conflicted
+++ resolved
@@ -980,20 +980,12 @@
                                 [](auto&&) -> void* { TT_THROW("Unreachable"); },
                             },
                             async_safe_tensor.get_storage());
-<<<<<<< HEAD
                         if (auto mesh_device = device_tensor.mesh_device()) {
                             tt::tt_metal::memcpy(mesh_device->mesh_command_queue(*cq_id), device_tensor, host_data);
                         } else {
                             tt::tt_metal::memcpy(
                                 device_tensor.device()->command_queue(*cq_id), device_tensor, host_data);
                         }
-=======
-                        EnqueueWriteBuffer(
-                            worker->command_queue(*cq_id),
-                            *device_storage.get_buffer(),
-                            host_data,
-                            /*blocking=*/false);
->>>>>>> ed5c76a9
                     },
                     [](auto&& s) { TT_THROW("Unreachable"); }},
                 device_tensor.get_storage());
