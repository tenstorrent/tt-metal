--- conflicted
+++ resolved
@@ -13,10 +13,7 @@
 #include <tt-metalium/buffer.hpp>
 #include <tt-metalium/buffer_constants.hpp>
 #include <tt-metalium/overloaded.hpp>
-<<<<<<< HEAD
 #include <tt-metalium/distributed.hpp>
-=======
->>>>>>> 13aaa7be
 #include "storage.hpp"
 #include "tt-metalium/mesh_device_view.hpp"
 #include "ttnn/distributed/distributed_tensor_config.hpp"
@@ -633,10 +630,6 @@
             [](const OwnedStorage&) { return StorageType::OWNED; },
             [](const DeviceStorage&) { return StorageType::DEVICE; },
             [](const BorrowedStorage&) { return StorageType::BORROWED; },
-<<<<<<< HEAD
-            //[](const MultiDeviceStorage& s) { return StorageType::MULTI_DEVICE; },
-=======
->>>>>>> 13aaa7be
             [](const MultiDeviceHostStorage&) { return StorageType::MULTI_DEVICE_HOST; },
         },
         this->get_storage());
@@ -906,23 +899,6 @@
 }
 
 void write_tensor(const Tensor& host_tensor, Tensor device_tensor, QueueId cq_id) {
-<<<<<<< HEAD
-    void* host_data = std::visit(
-        tt::stl::overloaded{
-            [](BorrowedStorage s) { return std::visit([](auto&& b) { return b.data(); }, s.buffer); },
-            [](OwnedStorage s) { return std::visit([](auto&& b) { return static_cast<void*>(b.begin()); }, s.buffer); },
-            [](const MultiDeviceHostStorage& host_storage) {
-                TT_ASSERT(host_storage.num_buffers() == 1, "Cannot copy multi-buffer host storage to a single device");
-                return std::visit([](auto&& b) -> void* { return b.begin(); }, host_storage.get_buffer(0));
-            },
-            [](auto&&) -> void* { TT_THROW("Unreachable"); },
-        },
-        host_tensor.get_storage());
-    if (auto mesh_device = device_tensor.mesh_device()) {
-        tt::tt_metal::memcpy(mesh_device->mesh_command_queue(*cq_id), device_tensor, host_data);
-    } else {
-        tt::tt_metal::memcpy(device_tensor.device()->command_queue(*cq_id), device_tensor, host_data);
-=======
     // Top level wrapper to copy a host tensor to a preallocated device tensor
     TT_ASSERT(device_tensor.workers.size(), "Workers must be specified for device_tensor in write_tensor");
 
@@ -946,7 +922,8 @@
                 "Error");
             std::visit(
                 tt::stl::overloaded{
-                    [worker, worker_index, cq_id, &async_safe_tensor](const DeviceStorage& device_storage) {
+                    [worker, worker_index, cq_id, &async_safe_tensor, &device_tensor](
+                        const DeviceStorage& device_storage) {
                         // Copying from host to a single device.
                         void* host_data = std::visit(
                             tt::stl::overloaded{
@@ -966,16 +943,16 @@
                                 [](auto&&) -> void* { TT_THROW("Unreachable"); },
                             },
                             async_safe_tensor.get_storage());
-                        EnqueueWriteBuffer(
-                            worker->command_queue(*cq_id),
-                            device_storage.get_buffer(),
-                            host_data,
-                            /*blocking=*/false);
+                        if (auto mesh_device = device_tensor.mesh_device()) {
+                            tt::tt_metal::memcpy(mesh_device->mesh_command_queue(*cq_id), device_tensor, host_data);
+                        } else {
+                            tt::tt_metal::memcpy(
+                                device_tensor.device()->command_queue(*cq_id), device_tensor, host_data);
+                        }
                     },
                     [](auto&& s) { TT_THROW("Unreachable"); }},
                 device_tensor.get_storage());
         });
->>>>>>> 13aaa7be
     }
 }
 
