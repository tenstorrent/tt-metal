// SPDX-FileCopyrightText: © 2023 Tenstorrent Inc.
//
// SPDX-License-Identifier: Apache-2.0

#include "ttnn/tensor/tensor.hpp"

#include <cstdint>
#include <memory>
#include <utility>

#include <tt-metalium/assert.hpp>
#include <tt-metalium/bfloat16.hpp>
#include <tt-metalium/buffer.hpp>
#include <tt-metalium/buffer_constants.hpp>
#include <tt_stl/overloaded.hpp>
#include "storage.hpp"

#include "tt-metalium/mesh_device_view.hpp"
#include "ttnn/distributed/distributed_tensor_config.hpp"
#include "ttnn/tensor/storage.hpp"
#include "ttnn/tensor/tensor_ops.hpp"
#include "ttnn/tensor/tensor_impl.hpp"
#include "ttnn/tensor/tensor_impl_wrapper.hpp"
#include "ttnn/tensor/tensor_utils.hpp"
#include "ttnn/tensor/types.hpp"
#include "ttnn/tensor/tensor_ops.hpp"
#include <tt-metalium/constants.hpp>
#include <tt-metalium/math.hpp>
#include <tt-metalium/tt_metal.hpp>
#include <tt-metalium/mesh_device.hpp>
#include <tt-metalium/mesh_buffer.hpp>
#include <tt-metalium/mesh_command_queue.hpp>
#include <tracy/Tracy.hpp>
#include <tt-metalium/graph_tracking.hpp>
#include "ttnn/core.hpp"
#include "ttnn/tensor/tensor_ops.hpp"
#include "ttnn/tensor/layout/tensor_layout.hpp"
#include "ttnn/distributed/api.hpp"

namespace tt::tt_metal {
namespace {

template <typename T>
Tensor create_owned_tensor_from_row_major_data(
    std::vector<T>&& data, const TensorSpec& spec, std::optional<ttnn::AnyDevice> device, ttnn::QueueId cq_id) {
    auto physical_data = tensor_impl::encode_tensor_data(std::move(data), spec);

    Tensor output(OwnedStorage{owned_buffer::create(std::move(physical_data))}, spec);

    if (device.has_value()) {
        if (auto mesh_device = device->get_mesh_device()) {
            output = output.to_device(mesh_device, spec.memory_config(), cq_id);
        } else {
            output = output.to_device(device->get_devices(), spec.memory_config(), cq_id);
        }
    }

    return output;
}

}  // namespace

Tensor::TensorAttributes::TensorAttributes() :
    tensor_spec(
        ttnn::Shape(std::array<uint32_t, 4>{0xff, 0xff, 0xff, 0xff}),
        TensorLayout(DataType::INVALID, PageConfig(Layout::INVALID), MemoryConfig{})) {}

Tensor::TensorAttributes::TensorAttributes(Storage storage, TensorSpec tensor_spec) :
    storage(std::move(storage)), tensor_spec(std::move(tensor_spec)) {}

Tensor::Tensor(
    Storage storage,
    const ttnn::Shape& logical_shape,
    const ttnn::Shape& padded_shape,
    DataType dtype,
    Layout layout,
    const std::optional<Tile>& tile) {
    using namespace tt::constants;

    if (tile.has_value() and  //
        (tile->get_tile_shape()[0] != TILE_WIDTH or tile->get_tile_shape()[1] != TILE_HEIGHT)) {
        tt::log_warning(
            "only matmul op and ccl all-gather currently supports the customized tile shape: {}",
            tile->get_tile_shape());
    }

    const auto memory_config = std::visit(
        tt::stl::overloaded{
            [](const DeviceStorage& s) { return s.memory_config(); },
            []<typename Other>(const Other&) { return MemoryConfig{}; }},
        storage);

    init(
        std::move(storage),
        TensorSpec(
            logical_shape,
            TensorLayout::fromPaddedShape(
                dtype, PageConfig(layout, tile), memory_config, logical_shape, padded_shape)));
}

Tensor::Tensor(Storage storage, TensorSpec tensor_spec) { init(std::move(storage), std::move(tensor_spec)); }

void Tensor::init(Storage storage, TensorSpec tensor_spec) {
    tensor_attributes = std::make_shared<TensorAttributes>(std::move(storage), std::move(tensor_spec));

    ZoneScoped;
    std::visit(
        [&](auto&& storage) {
            using StorageType = std::decay_t<decltype(storage)>;
            if constexpr (std::is_same_v<StorageType, DeviceStorage>) {
                if (storage.mesh_buffer != nullptr) {
                    mesh_device_ = storage.mesh_buffer->device();
                }
                workers = {storage.get_device()};
                tensor_impl::validate_on_device_dtype_and_layout(
                    tensor_attributes->tensor_spec.padded_shape(),
                    tensor_attributes->tensor_spec.data_type(),
                    tensor_attributes->tensor_spec.layout());
            }
        },
        tensor_attributes->storage);
}

Tensor::Tensor(distributed::MeshDevice* mesh_device) :
    tensor_attributes(std::make_shared<TensorAttributes>()), workers({mesh_device}) {
    if (mesh_device == nullptr) {
        TT_THROW("Mesh device is nullptr");
    }
    tensor_attributes->storage = Storage(DeviceStorage());
    mesh_device_ = mesh_device;
}

Tensor::Tensor(const std::vector<IDevice*>& workers) :
    tensor_attributes(std::make_shared<TensorAttributes>()), workers(workers) {
    if (workers.empty()) {
        return;
    }

    tensor_attributes->storage = [&]() {
        if (workers.size() == 1) {
            return Storage(DeviceStorage());
        }
        TT_THROW("Not implemented");
    }();
}

Tensor::Tensor(uint32_t num_buffers, std::optional<DistributedTensorConfig> distributed_tensor_config) :
    tensor_attributes(std::make_shared<TensorAttributes>()) {
    if (num_buffers == 0) {
        return;
    }

    tensor_attributes->storage = [&]() {
        if (num_buffers == 1) {
            return Storage(OwnedStorage());
        }
        MultiDeviceHostStorage storage;
        if (distributed_tensor_config.has_value()) {
            storage.strategy = distributed_tensor_config.value();
        }
        storage.buffers = std::vector<OwnedBuffer>(num_buffers, OwnedBuffer());
        storage.specs = std::vector<ttnn::TensorSpec>(
            num_buffers,
            TensorSpec(Shape{}, TensorLayout(DataType::FLOAT32, PageConfig(Layout::ROW_MAJOR), MemoryConfig{})));
        return Storage(std::move(storage));
    }();
}

Tensor& Tensor::operator=(const Tensor& other) {
    // Don't self-assign
    this->tensor_id = other.tensor_id;
    if (this->tensor_attributes != other.tensor_attributes) {
        this->workers = other.workers;
        this->tensor_attributes = other.tensor_attributes;
    }
    this->mesh_device_ = other.mesh_device_;
    return *this;
}

Tensor::Tensor(const Tensor& other) :
    tensor_id(other.tensor_id), workers(other.workers), tensor_attributes(other.tensor_attributes) {
    this->mesh_device_ = other.mesh_device_;
}

Tensor::~Tensor() {
    ZoneScoped;
    this->deallocate_impl(/*force=*/false, /*deallocation_through_destructor=*/true);
    tensor_attributes.reset();
}

Tensor::Tensor(
    Storage storage, const ttnn::Shape& shape, DataType dtype, Layout layout, const std::optional<Tile>& tile) :
    Tensor(std::move(storage), /* logical_shape */ shape, /* padded_shape */ shape, dtype, layout, tile) {}

void Tensor::deallocate(bool force) { deallocate_impl(force, /*deallocation_through_destructor=*/false); }

void Tensor::deallocate_impl(bool force, bool deallocation_through_destructor) {
    ZoneScopedN("TensorDeallocate");
    // GraphTracker::instance().track_function_start("Tensor::deallocate", *this, force);
    // Check if the attributes didn't get moved to another tensor.
    // If not, we can deallocate this tensor.
    if (tensor_attributes.use_count() == 0) {
        return;
    }

    auto get_tensor_ref_count = [](const Tensor& tensor) {
        // If owned by the main thread, deallocate this tensor only from the main thread. If owned by worker thread,
        // allow deallocation in worker and use shared_ptr ref count, since this is a thread_local tensor
        return tensor.tensor_attributes.use_count();
    };

    std::visit(
        tt::stl::overloaded{
            [this](OwnedStorage& storage) {
                if (this->tensor_attributes.use_count() == 1) {
                    std::visit([](auto&& buffer) { buffer.reset(); }, storage.buffer);
                }
            },
            [force, this](BorrowedStorage& storage) {
                TT_FATAL(not force, "Cannot deallocate tensor with borrowed storage!");
            },
            [this](MultiDeviceHostStorage& storage) {
                if (this->tensor_attributes.use_count() == 1) {
                    for (int i = 0; i < storage.num_buffers(); i++) {
                        std::visit([](auto&& buffer) { buffer.reset(); }, storage.get_buffer(i));
                    }
                }
            },
            [force, this, &get_tensor_ref_count, deallocation_through_destructor](DeviceStorage& storage) {
                if (storage.mesh_buffer) {
                    if (!storage.mesh_buffer->is_allocated()) {
                        return;
                    }
                }
                if (not this->workers.at(0)->is_initialized()) {
                    return;
                }
                const uint32_t ref_count_to_use = get_tensor_ref_count(*this);
                if ((force or ref_count_to_use == 1)) {
                    this->workers.at(0)->push_work([force, attr = this->tensor_attributes]() mutable {
                        std::visit(
                            [force, attr](auto&& s) {
                                using type = std::decay_t<decltype(s)>;
                                if constexpr (std::is_same_v<type, DeviceStorage>) {
                                    if (s.mesh_buffer != nullptr and (force or s.mesh_buffer.use_count() == 1)) {
                                        s.mesh_buffer->deallocate();
                                    } else if (s.buffer and (force or s.buffer.use_count() == 1)) {
                                        DeallocateBuffer(*(s.buffer));
                                    }
                                    // Safe to reset this buf object since this is the last reference (in
                                    // the main thread) to the tensor attr object holding this buffer. If
                                    // any other tensor handles hold this buffer, it will not be deleted,
                                    // until the last handle goes out of scope or is deallocated.
                                    s.mesh_buffer.reset();
                                    s.buffer.reset();
                                } else if constexpr (std::is_same_v<type, OwnedStorage>) {
                                    // Manage Dynamic Storage (due to autoformat in async mode): Main thread
                                    // sees this tensor as a device tensor, since worker has not updated
                                    // storage time. When the worker executes the dealloc request, the
                                    // storage type has been appropriately updated to Owned.
                                    std::visit([](auto&& buffer) { buffer.reset(); }, s.buffer);
                                }
                            },
                            attr->storage);
                    });
                }
            },
        },
        this->tensor_attributes->storage);
    // GraphTracker::instance().track_function_end();
}

void Tensor::populate_buffers_and_metadata(const Tensor& other) {
    ZoneScoped;
    // Applied on a tensor that has an empty storage container initialized.
    this->set_tensor_spec(other.get_tensor_spec());
    // Populate storage container with buffers + shapes
    std::visit(
        [this](auto&& storage) {
            using StorageType = std::decay_t<decltype(storage)>;
            if constexpr (std::is_same_v<StorageType, OwnedStorage>) {
                std::get<StorageType>(this->tensor_attributes->storage).insert_buffer(storage.get_buffer());
            } else if constexpr (std::is_same_v<StorageType, DeviceStorage>) {
                if (storage.mesh_buffer != nullptr) {
                    std::get<DeviceStorage>(this->tensor_attributes->storage).mesh_buffer = storage.mesh_buffer;
                } else {
                    std::get<DeviceStorage>(this->tensor_attributes->storage).insert_buffer(storage.buffer);
                }
            } else if constexpr (std::is_same_v<
                                     StorageType,
                                     MultiDeviceHostStorage> /*or std::is_same_v<StorageType, MultiDeviceStorage> */) {
                std::get<StorageType>(this->tensor_attributes->storage).buffers = storage.buffers;
                std::get<StorageType>(this->tensor_attributes->storage).specs = storage.specs;
            }
        },
        other.get_storage());  // Non blocking storage query, since this is done for tensors that get created inside the
                               // worker thread
}

std::vector<IDevice*> Tensor::get_workers(bool blocking) const {
    ZoneScoped;
    // Initialize an empty worker vector (remains empty for host side storage)
    std::vector<IDevice*> workers = {};

    std::visit(
        [this, blocking, &workers](auto&& storage) {
            using StorageType = std::decay_t<decltype(storage)>;
            // Assign workers only to device tensors
            if constexpr (std::is_same_v<StorageType, DeviceStorage>) {
                // Either explictly syncing or workers are pre-populated (this will happen for device tensors if using
                // the correct APIs).
                TT_FATAL(
                    blocking or (this->workers.size() == 1),
                    "Worker Handles for tensor must be populated or blocking = true must be set in get_workers().");
                if (this->workers.size() != 1) {
                    // Not populated - sync.
                    workers = std::vector<IDevice*>{this->device()};
                } else {
                    // Already populated.
                    workers = this->workers;
                }
            }
        },
        this->tensor_attributes->storage);
    return workers;
}

// Getters - Spin until tensor is populated before querying tensor metadata
DataType Tensor::get_dtype() const { return dtype(); }
Layout Tensor::get_layout() const { return layout(); }

const TensorSpec& Tensor::get_tensor_spec() const { return tensor_spec(); }

const ttnn::Shape& Tensor::get_logical_shape() const { return logical_shape(); }

const ttnn::Shape& Tensor::get_padded_shape() const { return padded_shape(); }

const Storage& Tensor::get_storage() const { return this->tensor_attributes->storage; }

template <>
Tensor Tensor::from_span<float>(
    tt::stl::Span<const float> buffer,
    const TensorSpec& spec,
    std::optional<ttnn::AnyDevice> device,
    ttnn::QueueId cq_id) {
    size_t volume = spec.logical_shape().volume();
    TT_FATAL(
        buffer.size() == volume, "Current buffer size is {} different from shape volume {}", buffer.size(), volume);
    switch (spec.data_type()) {
        case DataType::FLOAT32:
            return create_owned_tensor_from_row_major_data(
                std::vector<float>(buffer.begin(), buffer.end()), spec, device, cq_id);
        case DataType::BFLOAT16: {
            return create_owned_tensor_from_row_major_data(
                std::vector<bfloat16>(buffer.begin(), buffer.end()), spec, device, cq_id);
        }
        case DataType::BFLOAT8_B:
        case DataType::BFLOAT4_B: {
            TT_FATAL(
                spec.tensor_layout().get_layout() == Layout::TILE,
                "Tile layout is required for BFLOAT8_B and BFLOAT4_B");

            // TODO: Implement `encode_tensor_data` in terms of a Span, avoid tilizing the data, as pack_fp32_vec_as_*
            // support row-major input.
            const auto& tile = spec.tensor_layout().get_page_config().get_tile();
            auto physical_data =
                tensor_impl::encode_tensor_data(std::vector<float>(buffer.begin(), buffer.end()), spec);
            std::vector<uint32_t> packed_block_floats =
                spec.data_type() == DataType::BFLOAT8_B
                    ? pack_fp32_vec_as_bfp8_tiles(physical_data, /*row_major_input=*/false, /*is_exp_a=*/false, tile)
                    : pack_fp32_vec_as_bfp4_tiles(physical_data, /*row_major_input=*/false, /*is_exp_a=*/false, tile);

            Tensor tensor(OwnedStorage{owned_buffer::create(std::move(packed_block_floats))}, spec);
            if (device.has_value()) {
                tensor = tensor.to_device(device->get_devices(), spec.memory_config(), cq_id);
            }
            return tensor;
        }
        default: {
            TT_THROW("Unsupported data type: {}", spec.data_type());
        }
    }
}

template <typename T>
Tensor Tensor::from_span(
    tt::stl::Span<const T> buffer, const TensorSpec& spec, std::optional<ttnn::AnyDevice> device, ttnn::QueueId cq_id) {
    size_t volume = spec.logical_shape().volume();
    TT_FATAL(
        buffer.size() == volume, "Current buffer size is {} different from shape volume {}", buffer.size(), volume);
    TT_FATAL(
        spec.data_type() == convert_to_data_type<T>(),
        "Unsupported data type: got {}, expected: {}",
        spec.data_type(),
        convert_to_data_type<T>());
    return create_owned_tensor_from_row_major_data(std::vector<T>(buffer.begin(), buffer.end()), spec, device, cq_id);
}

template <typename T>
Tensor Tensor::from_borrowed_data(
    tt::stl::Span<T> buffer,
    const ttnn::Shape& shape,
    const std::function<void()>& on_creation_callback,
    const std::function<void()>& on_destruction_callback,
    const std::optional<Tile>& tile) {
    size_t volume = shape.volume();
    TT_FATAL(
        buffer.size() == volume, "Current buffer size is {} different from shape volume {}", buffer.size(), volume);
    BorrowedStorage storage(
        borrowed_buffer::Buffer(buffer.data(), buffer.size()), on_creation_callback, on_destruction_callback);
    return Tensor(std::move(storage), shape, convert_to_data_type<T>(), Layout::ROW_MAJOR, tile);
}

template <>
Tensor Tensor::from_vector<float>(
    std::vector<float>&& buffer, const TensorSpec& spec, std::optional<ttnn::AnyDevice> device, ttnn::QueueId cq_id) {
    size_t volume = spec.logical_shape().volume();
    TT_FATAL(
        buffer.size() == volume, "Current buffer size is {} different from shape volume {}", buffer.size(), volume);
    if (spec.data_type() == DataType::FLOAT32) {
        // User `buffer` directly, when no type conversion is needed.
        return create_owned_tensor_from_row_major_data(std::move(buffer), spec, device, cq_id);
    } else {
        return from_span(tt::stl::Span<const float>(buffer.data(), buffer.size()), spec, device, cq_id);
    }
}

template <typename T>
Tensor Tensor::from_vector(
    std::vector<T>&& buffer, const TensorSpec& spec, std::optional<ttnn::AnyDevice> device, ttnn::QueueId cq_id) {
    size_t volume = spec.logical_shape().volume();
    TT_FATAL(
        buffer.size() == volume, "Current buffer size is {} different from shape volume {}", buffer.size(), volume);
    TT_FATAL(
        spec.data_type() == convert_to_data_type<T>(),
        "Unsupported data type: got {}, expected: {}",
        spec.data_type(),
        convert_to_data_type<T>());
    return create_owned_tensor_from_row_major_data(std::move(buffer), spec, device, cq_id);
}

template <>
std::vector<float> Tensor::to_vector<float>(ttnn::QueueId cq_id) const {
    Tensor cpu_tensor = this->cpu(/*blocking=*/true, cq_id);
    switch (cpu_tensor.get_dtype()) {
        case DataType::BFLOAT16: {
            auto buffer = host_buffer::get_as<bfloat16>(cpu_tensor);
            std::vector<float> physical_data;
            physical_data.reserve(buffer.size());
            std::transform(buffer.begin(), buffer.end(), std::back_inserter(physical_data), [](bfloat16 val) {
                return val.to_float();
            });
            return tensor_impl::decode_tensor_data(std::move(physical_data), cpu_tensor.tensor_spec());
        }
        case DataType::FLOAT32: {
            auto buffer = host_buffer::get_as<float>(cpu_tensor);
            auto physical_data = std::vector<float>(buffer.begin(), buffer.end());
            return tensor_impl::decode_tensor_data(std::move(physical_data), cpu_tensor.tensor_spec());
        }
        case DataType::BFLOAT8_B:
        case DataType::BFLOAT4_B: {
            const auto& tile = cpu_tensor.get_tensor_spec().tile();
            auto buffer = host_buffer::get_as<uint32_t>(cpu_tensor);
            auto packed_data = std::vector<uint32_t>(buffer.begin(), buffer.end());
            std::vector<float> unpacked_data =
                cpu_tensor.get_tensor_spec().data_type() == DataType::BFLOAT8_B
                    ? unpack_bfp8_tiles_into_float_vec(
                          packed_data, /*row_major_output=*/false, /*is_exp_a=*/false, tile)
                    : unpack_bfp4_tiles_into_float_vec(
                          packed_data, /*row_major_output=*/false, /*is_exp_a=*/false, tile);

            return tensor_impl::decode_tensor_data(std::move(unpacked_data), cpu_tensor.tensor_spec());
        }
        default: {
            TT_THROW("Cannot convert tensor to vector for data type: {}", cpu_tensor.get_dtype());
        }
    }
}

template <typename T>
std::vector<T> Tensor::to_vector(ttnn::QueueId cq_id) const {
    TT_FATAL(
        this->get_dtype() == convert_to_data_type<T>(),
        "Unsupported data type for to_vector: got {}, expected: {}",
        this->get_dtype(),
        convert_to_data_type<T>());
    auto cpu_tensor = this->cpu(/*blocking=*/true, cq_id);
    auto data = host_buffer::get_as<T>(cpu_tensor);
    auto physical_data = std::vector<T>(data.begin(), data.end());
    return tensor_impl::decode_tensor_data(std::move(physical_data), cpu_tensor.tensor_spec());
}

// Instantiate explicitly for the supported types.
template Tensor Tensor::from_span<bfloat16>(
    tt::stl::Span<const bfloat16> buffer,
    const TensorSpec& spec,
    std::optional<ttnn::AnyDevice> device,
    ttnn::QueueId cq_id);
template Tensor Tensor::from_span<int32_t>(
    tt::stl::Span<const int32_t> buffer,
    const TensorSpec& spec,
    std::optional<ttnn::AnyDevice> device,
    ttnn::QueueId cq_id);
template Tensor Tensor::from_span<uint8_t>(
    tt::stl::Span<const uint8_t> buffer,
    const TensorSpec& spec,
    std::optional<ttnn::AnyDevice> device,
    ttnn::QueueId cq_id);
template Tensor Tensor::from_span<uint16_t>(
    tt::stl::Span<const uint16_t> buffer,
    const TensorSpec& spec,
    std::optional<ttnn::AnyDevice> device,
    ttnn::QueueId cq_id);
template Tensor Tensor::from_span<uint32_t>(
    tt::stl::Span<const uint32_t> buffer,
    const TensorSpec& spec,
    std::optional<ttnn::AnyDevice> device,
    ttnn::QueueId cq_id);
template Tensor Tensor::from_borrowed_data<float>(
    tt::stl::Span<float> buffer,
    const ttnn::Shape& shape,
    const std::function<void()>& on_creation_callback,
    const std::function<void()>& on_destruction_callback,
    const std::optional<Tile>& tile);
template Tensor Tensor::from_borrowed_data<bfloat16>(
    tt::stl::Span<bfloat16> buffer,
    const ttnn::Shape& shape,
    const std::function<void()>& on_creation_callback,
    const std::function<void()>& on_destruction_callback,
    const std::optional<Tile>& tile);
template Tensor Tensor::from_borrowed_data<int32_t>(
    tt::stl::Span<int32_t> buffer,
    const ttnn::Shape& shape,
    const std::function<void()>& on_creation_callback,
    const std::function<void()>& on_destruction_callback,
    const std::optional<Tile>& tile);
template Tensor Tensor::from_borrowed_data<uint8_t>(
    tt::stl::Span<uint8_t> buffer,
    const ttnn::Shape& shape,
    const std::function<void()>& on_creation_callback,
    const std::function<void()>& on_destruction_callback,
    const std::optional<Tile>& tile);
template Tensor Tensor::from_borrowed_data<uint16_t>(
    tt::stl::Span<uint16_t> buffer,
    const ttnn::Shape& shape,
    const std::function<void()>& on_creation_callback,
    const std::function<void()>& on_destruction_callback,
    const std::optional<Tile>& tile);
template Tensor Tensor::from_borrowed_data<uint32_t>(
    tt::stl::Span<uint32_t> buffer,
    const ttnn::Shape& shape,
    const std::function<void()>& on_creation_callback,
    const std::function<void()>& on_destruction_callback,
    const std::optional<Tile>& tile);
template Tensor Tensor::from_vector<bfloat16>(
    std::vector<bfloat16>&& buffer, const TensorSpec& spec, std::optional<ttnn::AnyDevice> device, ttnn::QueueId cq_id);
template Tensor Tensor::from_vector<int32_t>(
    std::vector<int32_t>&& buffer, const TensorSpec& spec, std::optional<ttnn::AnyDevice> device, ttnn::QueueId cq_id);
template Tensor Tensor::from_vector<uint8_t>(
    std::vector<uint8_t>&& buffer, const TensorSpec& spec, std::optional<ttnn::AnyDevice> device, ttnn::QueueId cq_id);
template Tensor Tensor::from_vector<uint16_t>(
    std::vector<uint16_t>&& buffer, const TensorSpec& spec, std::optional<ttnn::AnyDevice> device, ttnn::QueueId cq_id);
template Tensor Tensor::from_vector<uint32_t>(
    std::vector<uint32_t>&& buffer, const TensorSpec& spec, std::optional<ttnn::AnyDevice> device, ttnn::QueueId cq_id);

template std::vector<bfloat16> Tensor::to_vector<bfloat16>(ttnn::QueueId cq_id) const;
template std::vector<int32_t> Tensor::to_vector<int32_t>(ttnn::QueueId cq_id) const;
template std::vector<uint8_t> Tensor::to_vector<uint8_t>(ttnn::QueueId cq_id) const;
template std::vector<uint16_t> Tensor::to_vector<uint16_t>(ttnn::QueueId cq_id) const;
template std::vector<uint32_t> Tensor::to_vector<uint32_t>(ttnn::QueueId cq_id) const;

Tensor Tensor::to_device(IDevice* target_device, const MemoryConfig& mem_config, QueueId cq_id) const {
    if (auto mesh_device = dynamic_cast<distributed::MeshDevice*>(target_device)) {
        return to_device(mesh_device, mem_config, cq_id);
    }
    return tensor_ops::tensor_to_device(*this, target_device, mem_config, cq_id);
}

Tensor Tensor::to_device(distributed::MeshDevice* mesh_device, const MemoryConfig& mem_config, QueueId cq_id) const {
    return tensor_ops::tensor_to_device(*this, mesh_device, mem_config, cq_id);
}

Tensor Tensor::to_device(const std::vector<IDevice*>& workers, const MemoryConfig& mem_config, QueueId cq_id) const {
    if (workers.size() == 1) {
        if (auto mesh_device = dynamic_cast<distributed::MeshDevice*>(workers[0])) {
            return to_device(mesh_device, mem_config, cq_id);
        }
    }
    return tensor_ops::tensor_to_device(*this, workers, mem_config, cq_id);
}

Tensor Tensor::cpu(bool blocking, QueueId cq_id) const {
    if (this->mesh_device_.has_value()) {
        return tensor_ops::tensor_cpu(*this, this->mesh_device_.value(), blocking, cq_id);
    }
    return tensor_ops::tensor_cpu(*this, blocking, cq_id);
}

Tensor Tensor::extract_shard(const CoreCoord& core) const {
    ZoneScoped;
    const auto& buffer_page_mapping = *this->buffer()->get_buffer_page_mapping();
    auto core_id = buffer_page_mapping.core_to_core_id_.at(core);
    return this->extract_shard(core_id);
}

Tensor Tensor::extract_shard(const uint32_t& core_id) const {
    return tensor_impl::extract_shard_wrapper(*this, core_id);
}

Tensor Tensor::to_layout(Layout target_layout, IDevice* worker) const {
    return tensor_ops::tensor_to_layout(*this, target_layout, worker);
}

Tensor Tensor::to_layout(Layout target_layout, distributed::MeshDevice* mesh_device) const {
    return tensor_ops::tensor_to_layout(*this, target_layout, mesh_device);
}

const std::string Tensor::write_to_string() const { return tensor_impl::to_string_wrapper(*this); }

void Tensor::print() const { tensor_ops::tensor_print(*this); }

Tensor Tensor::pad(
    const ttnn::Shape& output_padded_shape, const ttnn::Shape& input_tensor_start, float pad_value) const {
    return tensor_ops::tensor_pad(*this, output_padded_shape, input_tensor_start, pad_value);
}

Tensor Tensor::unpad(const ttnn::Shape& output_tensor_start, const ttnn::Shape& output_tensor_end) const {
    return tensor_ops::tensor_unpad(*this, output_tensor_start, output_tensor_end);
}

Tensor Tensor::pad_to_tile(float pad_value) const { return tensor_ops::tensor_pad_to_tile(*this, pad_value); }

Tensor Tensor::unpad_from_tile(const ttnn::Shape& output_tensor_shape) const {
    return tensor_ops::tensor_unpad_from_tile(*this, output_tensor_shape);
}

const bool Tensor::is_sharded() const {
    return is_tensor_on_device_or_multidevice(*this) ? this->memory_config().is_sharded() : false;
}

uint32_t Tensor::element_size() const { return tensor_impl::element_size_bytes(this->get_dtype()); }

Tensor Tensor::reshape(const ttnn::Shape& new_shape) const { return tensor_ops::tensor_reshape(*this, new_shape); }

Tensor Tensor::reshape(const ttnn::Shape& new_logical_shape, const ttnn::Shape& new_padded_shape) const {
    return tensor_ops::tensor_reshape(*this, new_logical_shape, new_padded_shape);
}

bool Tensor::is_allocated() const {
    ZoneScoped;
    auto output = std::visit([](auto&& storage) -> bool { return storage.is_allocated(); }, this->get_storage());
    return output;
}

std::vector<uint32_t> Tensor::host_page_ordering() {
    const auto& buffer_page_mapping = *this->buffer()->get_buffer_page_mapping();
    auto cores = buffer_page_mapping.all_cores_;
    auto shard_num_pages = buffer()->shard_spec().num_pages();
    auto num_pages = cores.size() * shard_num_pages;

    std::vector<uint32_t> ret_vec;
    ret_vec.reserve(num_pages);
    for (int page_id = 0; page_id < num_pages; page_id++) {
        if (buffer_page_mapping.dev_page_to_host_page_mapping_[page_id].has_value()) {
            ret_vec.push_back(buffer_page_mapping.dev_page_to_host_page_mapping_[page_id].value());
        }
    }
    return ret_vec;
}

StorageType Tensor::storage_type() const {
    return std::visit(
        tt::stl::overloaded{
            [](const OwnedStorage&) { return StorageType::OWNED; },
            [](const DeviceStorage&) { return StorageType::DEVICE; },
            [](const BorrowedStorage&) { return StorageType::BORROWED; },
            [](const MultiDeviceHostStorage&) { return StorageType::MULTI_DEVICE_HOST; },
        },
        this->get_storage());
}

bool Tensor::is_host_tensor() const {
    auto type = storage_type();
    return type == StorageType::BORROWED || type == StorageType::OWNED || type == StorageType::MULTI_DEVICE_HOST;
}

bool Tensor::is_device_tensor() const { return !is_host_tensor(); }

const ttnn::Shape Tensor::strides() const {
    return ttnn::Shape(tt::tt_metal::compute_strides(this->get_padded_shape()));
}

uint32_t Tensor::volume() const { return get_padded_shape().volume(); }

uint32_t Tensor::get_logical_volume() const { return get_logical_shape().volume(); }

bool Tensor::is_scalar() const {
    const ttnn::Shape logical_shape = this->get_logical_shape();
    return logical_shape.rank() == 0 || logical_shape.volume() == 1;
}

Tensor create_device_tensor(const TensorSpec& tensor_spec, IDevice* device) {
    ZoneScoped;
    GraphTracker::instance().track_function_start(
        "tt::tt_metal::create_device_tensor",
        tensor_spec.logical_shape(),
        tensor_spec.tensor_layout().get_data_type(),
        tensor_spec.tensor_layout().get_layout(),
        device,
        tensor_spec.tensor_layout().get_memory_config());

    Tensor output;
    if (distributed::MeshDevice* mesh_device = dynamic_cast<distributed::MeshDevice*>(device)) {
        output = allocate_tensor_on_mesh(tensor_spec, mesh_device);
    } else {
        auto device_buffer = tensor_impl::allocate_buffer_on_device(device, tensor_spec);
        output = Tensor(DeviceStorage{device_buffer}, tensor_spec);
    }
    output = tt::tt_metal::set_tensor_id(output);

    GraphTracker::instance().track_function_end(output);

    return output;
}

Tensor create_device_tensor(
    const ttnn::Shape& shape,
    DataType data_type,
    Layout layout,
    IDevice* device,
    const MemoryConfig& memory_config,
    const std::optional<Tile>& tile) {
    return create_device_tensor(
        TensorSpec(shape, TensorLayout(data_type, PageConfig(layout, tile), memory_config)), device);
}

namespace detail {
template <typename DataType>
void* get_raw_host_data_ptr(const Tensor& tensor) {
    return std::visit(
        tt::stl::overloaded{
            [](const OwnedStorage& s) {
                auto buffer = owned_buffer::get_as<DataType>(s.buffer);
                return reinterpret_cast<void*>(buffer.data());
            },
            [](const BorrowedStorage& s) {
                if constexpr (
                    std::is_same_v<DataType, float> or std::is_same_v<DataType, bfloat16> or
                    std::is_same_v<DataType, std::uint32_t> or std::is_same_v<DataType, std::int32_t> or
                    std::is_same_v<DataType, std::uint8_t> or std::is_same_v<DataType, std::uint16_t>) {
                    auto buffer = borrowed_buffer::get_as<DataType>(s.buffer);
                    return reinterpret_cast<void*>(buffer.data());
                } else {
                    TT_THROW("Borrowed storage doesn't support this data type");
                }
            },
            [](auto&&) -> void* { TT_THROW("Device storage doesn't support this data type"); },
        },
        tensor.get_storage());
}
}  // namespace detail

void* get_raw_host_data_ptr(const Tensor& tensor) {
    switch (tensor.get_dtype()) {
        case DataType::BFLOAT16: return detail::get_raw_host_data_ptr<bfloat16>(tensor);
        case DataType::FLOAT32: return detail::get_raw_host_data_ptr<float>(tensor);
        case DataType::INT32: return detail::get_raw_host_data_ptr<int32_t>(tensor);
        case DataType::UINT32: return detail::get_raw_host_data_ptr<uint32_t>(tensor);
        case DataType::BFLOAT8_B: return detail::get_raw_host_data_ptr<uint32_t>(tensor);
        case DataType::BFLOAT4_B: return detail::get_raw_host_data_ptr<uint32_t>(tensor);
        case DataType::UINT16: return detail::get_raw_host_data_ptr<uint16_t>(tensor);
        case DataType::UINT8: return detail::get_raw_host_data_ptr<uint8_t>(tensor);
        default: TT_THROW("Unsupported data type");
    }
}

void memcpy(
    CommandQueue& queue, void* dst, const Tensor& src, const std::optional<BufferRegion>& region, bool blocking) {
    TT_FATAL(is_device_tensor(src), "memcpy: src tensor must be on device");

    const char* TT_METAL_SLOW_DISPATCH_MODE = std::getenv("TT_METAL_SLOW_DISPATCH_MODE");
    if (TT_METAL_SLOW_DISPATCH_MODE != nullptr) {
        TT_THROW("SLOW_DISPATCH is not supported for memcpy!");
    }

    if (!region.has_value()) {
        EnqueueReadBuffer(queue, *src.buffer(), dst, blocking);
    } else {
        EnqueueReadSubBuffer(queue, *src.buffer(), dst, region.value(), blocking);
    }
}

void memcpy(
    distributed::MeshCommandQueue& queue,
    void* dst,
    const Tensor& src,
    const std::optional<BufferRegion>& region,
    bool blocking) {
    TT_FATAL(is_device_tensor(src), "memcpy: src tensor must be on device");

<<<<<<< HEAD
    const char* TT_METAL_SLOW_DISPATCH_MODE = std::getenv("TT_METAL_SLOW_DISPATCH_MODE");
    if (TT_METAL_SLOW_DISPATCH_MODE != nullptr) {
        TT_THROW("SLOW_DISPATCH is not supported for memcpy!");
    }

    auto device = queue.device();
    TT_FATAL(device->num_devices() == 1, "memcpy only supports single device mesh");
    auto single_device_id = device->get_device_ids()[0];
    std::vector<distributed::MeshCommandQueue::ShardDataTransfer> shard_data_transfers = {{
        .shard_coord = device->get_view().find_device(single_device_id),
=======
    TT_FATAL(queue.device()->num_devices() == 1, "memcpy only supports single device mesh");
    std::vector<distributed::MeshCommandQueue::ShardDataTransfer> shard_data_transfers = {{
        .shard_coord = *distributed::MeshCoordinateRange(queue.device()->shape()).begin(),
>>>>>>> d7c60733
        .host_data = dst,
        .region = region,
    }};
    queue.enqueue_read_shards(shard_data_transfers, src.mesh_buffer(), blocking);
}

void memcpy(void* dst, const Tensor& src, const std::optional<BufferRegion>& region, bool blocking) {
    if (auto mesh_device = src.mesh_device()) {
        memcpy(mesh_device->mesh_command_queue(), dst, src, region, blocking);
    } else {
        memcpy(src.device()->command_queue(), dst, src, region, blocking);
    }
}

void memcpy(CommandQueue& queue, Tensor& dst, const void* src, const std::optional<BufferRegion>& region) {
    TT_FATAL(is_device_tensor(dst), "memcpy: memcpy to non-device tensor is not supported!");

    const char* TT_METAL_SLOW_DISPATCH_MODE = std::getenv("TT_METAL_SLOW_DISPATCH_MODE");
    if (TT_METAL_SLOW_DISPATCH_MODE != nullptr) {
        TT_THROW("SLOW_DISPATCH is not supported for memcpy!");
    }

    if (!region.has_value()) {
        EnqueueWriteBuffer(queue, *dst.buffer(), src, false);
    } else {
        EnqueueWriteSubBuffer(queue, *dst.buffer(), src, region.value(), false);
    }
}

void memcpy(
    distributed::MeshCommandQueue& queue, Tensor& dst, const void* src, const std::optional<BufferRegion>& region) {
    TT_FATAL(is_device_tensor(dst), "memcpy: memcpy to non-device tensor is not supported!");
<<<<<<< HEAD

    const char* TT_METAL_SLOW_DISPATCH_MODE = std::getenv("TT_METAL_SLOW_DISPATCH_MODE");
    if (TT_METAL_SLOW_DISPATCH_MODE != nullptr) {
        TT_THROW("SLOW_DISPATCH is not supported for memcpy!");
    }

    auto device = queue.device();
    TT_FATAL(device->num_devices() == 1, "memcpy only supports single device mesh");
    auto single_device_id = device->get_device_ids()[0];
    std::vector<distributed::MeshCommandQueue::ShardDataTransfer> shard_data_transfers = {{
        .shard_coord = device->get_view().find_device(single_device_id),
=======
    TT_FATAL(queue.device()->num_devices() == 1, "memcpy only supports single device mesh");
    std::vector<distributed::MeshCommandQueue::ShardDataTransfer> shard_data_transfers = {{
        .shard_coord = *distributed::MeshCoordinateRange(queue.device()->shape()).begin(),
>>>>>>> d7c60733
        .host_data = const_cast<void*>(src),
        .region = region,
    }};
    queue.enqueue_write_shards(dst.mesh_buffer(), shard_data_transfers, false);
}

void memcpy(Tensor& dst, const void* src, const std::optional<BufferRegion>& region) {
    if (auto mesh_device = dst.mesh_device()) {
        memcpy(dst.mesh_device()->mesh_command_queue(), dst, src, region);
    } else {
        memcpy(dst.device()->command_queue(), dst, src, region);
    }
}

void memcpy(CommandQueue& queue, Tensor& dst, const Tensor& src, const std::optional<BufferRegion>& region) {
    const char* TT_METAL_SLOW_DISPATCH_MODE = std::getenv("TT_METAL_SLOW_DISPATCH_MODE");
    if (TT_METAL_SLOW_DISPATCH_MODE != nullptr) {
        TT_THROW("SLOW_DISPATCH is not supported for memcpy!");
    }

    TT_ASSERT(dst.get_dtype() == src.get_dtype());
    TT_ASSERT(dst.get_layout() == src.get_layout());

    if (is_cpu_tensor(dst) && is_device_tensor(src)) {
        memcpy(queue, get_raw_host_data_ptr(dst), src, region);
    } else if (is_device_tensor(dst) && is_cpu_tensor(src)) {
        memcpy(queue, dst, get_raw_host_data_ptr(src), region);
    } else {
        TT_THROW("Unsupported memcpy");
    }
}

void memcpy(
    distributed::MeshCommandQueue& queue, Tensor& dst, const Tensor& src, const std::optional<BufferRegion>& region) {
<<<<<<< HEAD
    const char* TT_METAL_SLOW_DISPATCH_MODE = std::getenv("TT_METAL_SLOW_DISPATCH_MODE");
    if (TT_METAL_SLOW_DISPATCH_MODE != nullptr) {
        TT_THROW("SLOW_DISPATCH is not supported for memcpy!");
    }

=======
>>>>>>> d7c60733
    TT_ASSERT(dst.get_dtype() == src.get_dtype());
    TT_ASSERT(dst.get_layout() == src.get_layout());

    if (is_cpu_tensor(dst) && is_device_tensor(src)) {
        memcpy(queue, get_raw_host_data_ptr(dst), src, region);
    } else if (is_device_tensor(dst) && is_cpu_tensor(src)) {
        memcpy(queue, dst, get_raw_host_data_ptr(src), region);
    } else {
        TT_THROW("Unsupported memcpy");
    }
}

void memcpy(Tensor& dst, const Tensor& src, const std::optional<BufferRegion>& region) {
    if (is_cpu_tensor(dst) && is_device_tensor(src)) {
        if (auto mesh_device = src.mesh_device()) {
            memcpy(mesh_device->mesh_command_queue(), dst, src, region);
        } else {
            memcpy(src.device()->command_queue(), dst, src, region);
        }
    } else if (is_device_tensor(dst) && is_cpu_tensor(src)) {
        if (auto mesh_device = dst.mesh_device()) {
            memcpy(mesh_device->mesh_command_queue(), dst, src, region);
        } else {
            memcpy(dst.device()->command_queue(), dst, src, region);
        }
    } else {
        TT_THROW("Unsupported memcpy");
    }
}

Tensor allocate_tensor_on_devices(const TensorSpec& tensor_spec, const std::vector<IDevice*>& devices) {
    // Top level wrapper to asynchronously create a device tensor (single- or multi-device).
    Tensor device_tensor = Tensor(devices);

    const auto& workers_in_use = device_tensor.get_workers();
    uint32_t num_workers = workers_in_use.size();

    for (int worker_index = 0; worker_index < num_workers; ++worker_index) {
        auto& worker = devices[worker_index];
        worker->push_work([worker, device_tensor, tensor_spec, worker_index]() mutable {
            auto local_tensor = create_device_tensor(tensor_spec, worker);
            insert_buffer_and_shape_for_device(worker, local_tensor, device_tensor, worker_index);

            if (worker_index == 0) {
                device_tensor.set_tensor_spec(tensor_spec);
            }
        });
    }
    return device_tensor;
}

Tensor allocate_tensor_on_mesh(const TensorSpec& tensor_spec, distributed::MeshDevice* mesh_device) {
    // Allocate a mesh buffer synchronously.
    TT_FATAL(
        tt::tt_metal::detail::InMainThread(), "Allocation of a tensor on mesh must be called from the main thread");
    auto mesh_buffer = tensor_impl::allocate_mesh_buffer_on_device(mesh_device, tensor_spec);
    std::vector<std::pair<distributed::MeshCoordinate, TensorSpec>> specs;
    specs.reserve(mesh_device->shape().mesh_size());
    for (const auto& coord : distributed::MeshCoordinateRange(mesh_device->shape())) {
        specs.push_back(std::make_pair(coord, tensor_spec));
    }
    DeviceStorage device_storage(std::move(mesh_buffer), ReplicateTensor(), std::move(specs));
    return Tensor(std::move(device_storage), tensor_spec);
}

void write_tensor(const Tensor& host_tensor, Tensor device_tensor, QueueId cq_id) {
    // Top level wrapper to copy a host tensor to a preallocated device tensor
    TT_ASSERT(device_tensor.workers.size(), "Workers must be specified for device_tensor in write_tensor");

    Tensor async_safe_tensor = copy_borrowed_tensor_in_async_mode(device_tensor.workers.at(0), host_tensor);
    TT_FATAL(
        async_safe_tensor.storage_type() == StorageType::BORROWED or
            async_safe_tensor.storage_type() == StorageType::OWNED or
            async_safe_tensor.storage_type() == StorageType::MULTI_DEVICE_HOST,
        "write_tensor only supports host_tensor to device_tensor data transfer");

    auto& device_storage = std::get<DeviceStorage>(device_tensor.get_storage());
    if (auto mesh_buffer = device_storage.mesh_buffer; mesh_buffer != nullptr) {
        tensor_impl::copy_to_mesh_tensor_wrapper(async_safe_tensor, device_tensor, cq_id);
        return;
    }

    for (int worker_index = 0; worker_index < device_tensor.workers.size(); ++worker_index) {
        auto& worker = device_tensor.workers[worker_index];
        worker->push_work([cq_id, worker, worker_index, async_safe_tensor, device_tensor]() mutable {
            TT_FATAL(
                device_tensor.storage_type() == StorageType::DEVICE,
                "write_tensor only supports host_tensor to device_tensor data transfer");
            TT_FATAL(async_safe_tensor.get_logical_shape() == device_tensor.get_logical_shape(), "Error");
            TT_FATAL(async_safe_tensor.get_dtype() == device_tensor.get_dtype(), "Error");
            TT_FATAL(
                async_safe_tensor.get_tensor_spec().page_config() == device_tensor.get_tensor_spec().page_config(),
                "Error");
            std::visit(
                tt::stl::overloaded{
                    [worker, worker_index, cq_id, &async_safe_tensor, &device_tensor](
                        const DeviceStorage& device_storage) {
                        // Copying from host to a single device.
                        void* host_data = std::visit(
                            tt::stl::overloaded{
                                [](BorrowedStorage s) {
                                    return std::visit(
                                        [](auto&& b) { return reinterpret_cast<void*>(b.data()); }, s.buffer);
                                },
                                [](OwnedStorage s) {
                                    return std::visit(
                                        [](auto&& b) { return reinterpret_cast<void*>(b.begin()); }, s.buffer);
                                },
                                [](const MultiDeviceHostStorage& host_storage) {
                                    TT_ASSERT(
                                        host_storage.num_buffers() == 1,
                                        "Cannot copy multi-buffer host storage to a single device");
                                    return std::visit(
                                        [](auto&& b) -> void* { return b.begin(); }, host_storage.get_buffer(0));
                                },
                                [](auto&&) -> void* { TT_THROW("Unreachable"); },
                            },
                            async_safe_tensor.get_storage());
                        if (auto mesh_device = device_tensor.mesh_device()) {
                            tt::tt_metal::memcpy(mesh_device->mesh_command_queue(*cq_id), device_tensor, host_data);
                        } else {
                            tt::tt_metal::memcpy(
                                device_tensor.device()->command_queue(*cq_id), device_tensor, host_data);
                        }
                    },
                    [](auto&& s) { TT_THROW("Unreachable"); }},
                device_tensor.get_storage());
        });
    }
}

Tensor set_tensor_id(const Tensor& tensor) {
    if (not GraphTracker::instance().is_enabled()) {
        return tensor;
    }
    auto output = tensor;
    output.tensor_id = ttnn::CoreIDs::instance().fetch_and_increment_tensor_id();
    return output;
};

bool validate_worker_modes(const std::vector<IDevice*>& workers) {
    bool worker_modes_match = true;
    auto first_worker_mode = workers.at(0)->get_worker_mode();
    for (auto worker : workers) {
        worker_modes_match &= (worker->get_worker_mode() == first_worker_mode);
    }
    return worker_modes_match;
}

}  // namespace tt::tt_metal<|MERGE_RESOLUTION|>--- conflicted
+++ resolved
@@ -798,22 +798,9 @@
     bool blocking) {
     TT_FATAL(is_device_tensor(src), "memcpy: src tensor must be on device");
 
-<<<<<<< HEAD
-    const char* TT_METAL_SLOW_DISPATCH_MODE = std::getenv("TT_METAL_SLOW_DISPATCH_MODE");
-    if (TT_METAL_SLOW_DISPATCH_MODE != nullptr) {
-        TT_THROW("SLOW_DISPATCH is not supported for memcpy!");
-    }
-
-    auto device = queue.device();
-    TT_FATAL(device->num_devices() == 1, "memcpy only supports single device mesh");
-    auto single_device_id = device->get_device_ids()[0];
-    std::vector<distributed::MeshCommandQueue::ShardDataTransfer> shard_data_transfers = {{
-        .shard_coord = device->get_view().find_device(single_device_id),
-=======
     TT_FATAL(queue.device()->num_devices() == 1, "memcpy only supports single device mesh");
     std::vector<distributed::MeshCommandQueue::ShardDataTransfer> shard_data_transfers = {{
         .shard_coord = *distributed::MeshCoordinateRange(queue.device()->shape()).begin(),
->>>>>>> d7c60733
         .host_data = dst,
         .region = region,
     }};
@@ -846,23 +833,9 @@
 void memcpy(
     distributed::MeshCommandQueue& queue, Tensor& dst, const void* src, const std::optional<BufferRegion>& region) {
     TT_FATAL(is_device_tensor(dst), "memcpy: memcpy to non-device tensor is not supported!");
-<<<<<<< HEAD
-
-    const char* TT_METAL_SLOW_DISPATCH_MODE = std::getenv("TT_METAL_SLOW_DISPATCH_MODE");
-    if (TT_METAL_SLOW_DISPATCH_MODE != nullptr) {
-        TT_THROW("SLOW_DISPATCH is not supported for memcpy!");
-    }
-
-    auto device = queue.device();
-    TT_FATAL(device->num_devices() == 1, "memcpy only supports single device mesh");
-    auto single_device_id = device->get_device_ids()[0];
-    std::vector<distributed::MeshCommandQueue::ShardDataTransfer> shard_data_transfers = {{
-        .shard_coord = device->get_view().find_device(single_device_id),
-=======
     TT_FATAL(queue.device()->num_devices() == 1, "memcpy only supports single device mesh");
     std::vector<distributed::MeshCommandQueue::ShardDataTransfer> shard_data_transfers = {{
         .shard_coord = *distributed::MeshCoordinateRange(queue.device()->shape()).begin(),
->>>>>>> d7c60733
         .host_data = const_cast<void*>(src),
         .region = region,
     }};
@@ -897,14 +870,6 @@
 
 void memcpy(
     distributed::MeshCommandQueue& queue, Tensor& dst, const Tensor& src, const std::optional<BufferRegion>& region) {
-<<<<<<< HEAD
-    const char* TT_METAL_SLOW_DISPATCH_MODE = std::getenv("TT_METAL_SLOW_DISPATCH_MODE");
-    if (TT_METAL_SLOW_DISPATCH_MODE != nullptr) {
-        TT_THROW("SLOW_DISPATCH is not supported for memcpy!");
-    }
-
-=======
->>>>>>> d7c60733
     TT_ASSERT(dst.get_dtype() == src.get_dtype());
     TT_ASSERT(dst.get_layout() == src.get_layout());
 
