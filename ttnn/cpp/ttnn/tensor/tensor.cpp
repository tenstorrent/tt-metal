--- conflicted
+++ resolved
@@ -101,14 +101,7 @@
     }
 }
 
-<<<<<<< HEAD
-Tensor::Tensor(const Storage& storage, const ttnn::Shape shape, DataType dtype, Layout layout, const std::optional<Tile>& tile) :
-    tensor_id{std::nullopt},
-    deallocate_through_destructor(false) {
-
-=======
 Tensor::Tensor(Storage storage, const ttnn::Shape& shape, DataType dtype, Layout layout, const std::optional<Tile>& tile) {
->>>>>>> a9a992d3
     if (tile.has_value()) {
         if (tile->get_tile_shape()[0] != TILE_WIDTH or tile->get_tile_shape()[1] != TILE_HEIGHT) {
             tt::log_warning("only matmul op and ccl all-gather currently supports the customized tile shape: {}", tile->get_tile_shape());
