set(TENSOR_SRCS
    ${CMAKE_CURRENT_SOURCE_DIR}/tensor_impl.cpp
    ${CMAKE_CURRENT_SOURCE_DIR}/tensor.cpp
    ${CMAKE_CURRENT_SOURCE_DIR}/tensor_ops.cpp
    ${CMAKE_CURRENT_SOURCE_DIR}/types.cpp
    ${CMAKE_CURRENT_SOURCE_DIR}/tensor_utils.cpp
    ${CMAKE_CURRENT_SOURCE_DIR}/serialization.cpp
<<<<<<< HEAD
    ${CMAKE_CURRENT_SOURCE_DIR}/vector_base.cpp
    ${CMAKE_CURRENT_SOURCE_DIR}/size.cpp
    ${CMAKE_CURRENT_SOURCE_DIR}/shape.cpp
    ${CMAKE_CURRENT_SOURCE_DIR}/alignment.cpp
    ${CMAKE_CURRENT_SOURCE_DIR}/page_config.cpp
    ${CMAKE_CURRENT_SOURCE_DIR}/tensor_layout.cpp

    CACHE INTERNAL "Tensor sources to reuse in ttnn build"
=======
    CACHE INTERNAL
    "Tensor sources to reuse in ttnn build"
>>>>>>> af831359
)<|MERGE_RESOLUTION|>--- conflicted
+++ resolved
@@ -5,17 +5,12 @@
     ${CMAKE_CURRENT_SOURCE_DIR}/types.cpp
     ${CMAKE_CURRENT_SOURCE_DIR}/tensor_utils.cpp
     ${CMAKE_CURRENT_SOURCE_DIR}/serialization.cpp
-<<<<<<< HEAD
     ${CMAKE_CURRENT_SOURCE_DIR}/vector_base.cpp
     ${CMAKE_CURRENT_SOURCE_DIR}/size.cpp
     ${CMAKE_CURRENT_SOURCE_DIR}/shape.cpp
     ${CMAKE_CURRENT_SOURCE_DIR}/alignment.cpp
     ${CMAKE_CURRENT_SOURCE_DIR}/page_config.cpp
     ${CMAKE_CURRENT_SOURCE_DIR}/tensor_layout.cpp
-
-    CACHE INTERNAL "Tensor sources to reuse in ttnn build"
-=======
     CACHE INTERNAL
     "Tensor sources to reuse in ttnn build"
->>>>>>> af831359
 )