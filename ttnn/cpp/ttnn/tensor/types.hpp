// SPDX-FileCopyrightText: © 2023 Tenstorrent Inc.
//
// SPDX-License-Identifier: Apache-2.0

#pragma once

#include <cstdint>
#include <memory>
#include <optional>
#include <variant>
#include <vector>
#include <algorithm>

#include "common/bfloat16.hpp"
#include "tt_metal/common/core_coord.hpp"
#include "tt_metal/impl/buffers/buffer.hpp"
#include "tt_metal/impl/device/device.hpp"
#include "tt_metal/tt_stl/concepts.hpp"
#include "tt_metal/tt_stl/reflection.hpp"
#include "tt_metal/tt_stl/span.hpp"
#include "ttnn/tensor/host_buffer/types.hpp"
#include "ttnn/tensor/small_vector.hpp"
#include "ttnn/cpp/ttnn/tensor/enum_types.hpp"

<<<<<<< HEAD
#include "ttnn/tensor/shape.hpp"
=======
namespace ttnn {
    /**
SimpleShape is a temporary measure aimed at making a clear distinction between Shape/LegacyShape when padding information is stripped.
Context:
    Both Shape and LegacyShape can carry padding information.
    And we use Shape or LegacyShape to carry full shape info or separately logical or physical shape.
    Absence of distinction between full shape and logical shape leads to confusion and makes further refactoring harder.
Plan:
    We want to replace `Shape Shape::with_tile_padding() const` with `SimpleShape padded_shape() const`
    We will clearly see where full shape is used vs logical or physical shape is used.
    Need to split .hpp and .cpp
**/
class SimpleShape final {
public:
    explicit SimpleShape(const SmallVector<uint32_t>& shape) : value(shape) {}
    explicit SimpleShape(SmallVector<uint32_t>&& shape) : value(std::move(shape)) {}
    explicit SimpleShape(std::initializer_list<uint32_t> ilist) : value(ilist) {}
    template<std::size_t N>
    explicit SimpleShape(const std::array<uint32_t, N>& arr) : value(arr.begin(), arr.end()) {}

    template<std::size_t N>
    bool operator==(const std::array<uint32_t, N> &other) const {
        return value.size() == other.size() && std::equal(value.cbegin(), value.cend(), other.cbegin());
    }

    bool operator==(const SimpleShape &other) const;
    bool operator==(const SmallVector<uint32_t> &other) const;

    uint32_t operator[](int32_t index) const;
    uint32_t &operator[](int32_t index);

    size_t rank() const { return value.size(); }
    uint64_t volume() const;

    auto cbegin() const { return value.cbegin(); }
    auto cend() const { return value.cend(); }

    tt::stl::Span<const uint32_t> view() const { return value; }

    // Needed for reflect / fmt
    static constexpr auto attribute_names = std::forward_as_tuple("value");
    auto attribute_values() const { return std::forward_as_tuple(value); }

    friend std::ostream &operator<<(std::ostream &os, const SimpleShape &shape);

private:
    SmallVector<uint32_t> value;
};

inline std::ostream &operator<<(std::ostream &os, const ttnn::SimpleShape &shape) {
    os << "SimpleShape([";
    for (size_t i = 0; i < shape.rank(); ++i) {
        if (i > 0) {
            os << ", ";
        }
        os << shape[i];
    }
    os << "])";
    return os;
}

} // namespace ttnn
>>>>>>> fd79b81a

namespace tt {

namespace tt_metal {

static constexpr std::uint8_t VERSION_ID = 3;

enum class DataType {
    BFLOAT16 = 0,
    FLOAT32 = 1,
    UINT32 = 2,
    BFLOAT8_B = 3,
    BFLOAT4_B = 4,
    UINT8 = 5,
    UINT16 = 6,
    INT32 = 7,
    INVALID = 8,
};

inline bool is_floating_point(DataType dtype) {
    switch (dtype) {
        case DataType::BFLOAT16:
        case DataType::FLOAT32:
        case DataType::BFLOAT8_B:
        case DataType::BFLOAT4_B: return true;
        default: return false;
    }
}

enum class StorageType {
    OWNED,
    DEVICE,
    BORROWED,           // for storing torch/numpy/etc tensors
    MULTI_DEVICE,       // on-device storage for multi-device context
    MULTI_DEVICE_HOST,  // host storage for multi-device context
};

struct AllGatherTensor {};
bool operator==(const AllGatherTensor &, const AllGatherTensor &);
struct ReplicateTensor {
    int replication_factor = 1;
    ReplicateTensor() = default;
    ReplicateTensor(int replication_factor) : replication_factor(replication_factor) {}
};
bool operator==(const ReplicateTensor &, const ReplicateTensor &);
struct ShardTensor {
    int shard_dimension;
    ShardTensor(int shard_dimension) : shard_dimension(shard_dimension) {}
};
bool operator==(const ShardTensor &lhs, const ShardTensor &rhs);

using ShardMesh = std::pair<std::uint16_t, std::uint16_t>;  // (y,x)
struct ShardTensor2D {
    ShardMesh shard_mesh;  // logic 2D grid that defines the mapping of shards to devices
    ShardTensor2D(ShardMesh mesh) : shard_mesh(std::move(mesh)) {}
};
bool operator==(const ShardTensor2D &lhs, const ShardTensor2D &rhs);

// DistributedTensorConfig is a variant of different ways in which a tensor can be distributed across devices.
using DistributedTensorConfig = std::variant<ReplicateTensor, ShardTensor, ShardTensor2D, AllGatherTensor>;
DistributedTensorConfig get_distributed_tensor_config(const std::unordered_map<std::string, std::string> &metadata);

tt::DataFormat datatype_to_dataformat_converter(DataType datatype);

static constexpr std::size_t MAX_NUM_DIMENSIONS = 8;

struct Padding {
    enum class PadValue { Any, Zero, Infinity, NegativeInfinity };

    struct PadDimension {
        std::size_t front;
        std::size_t back;
    };

    std::size_t rank_;
    std::array<PadDimension, MAX_NUM_DIMENSIONS> pad_dimensions_;
    PadValue pad_value_;

    Padding(const Padding &) = default;
    Padding &operator=(const Padding &) = default;
    Padding(Padding &&) = default;
    Padding &operator=(Padding &&) = default;
    ~Padding() = default;

    Padding(const std::size_t rank);
    Padding(const std::initializer_list<PadDimension> pad_dimensions, PadValue pad_value);
    Padding(tt::stl::Span<const PadDimension> pad_dimensions, PadValue pad_value);

    template <std::size_t Rank>
    Padding(const std::array<std::array<uint32_t, 2>, Rank> pad_dimensions, PadValue pad_value) :
        rank_(pad_dimensions.size()), pad_dimensions_{}, pad_value_(pad_value) {
        for (auto index = 0; index < Rank; index++) {
            this->pad_dimensions_[index] = {.front = pad_dimensions[index][0], .back = pad_dimensions[index][1]};
        }
    }

    const uint32_t get_normalized_index(std::int64_t index) const;

    PadDimension &operator[](const std::int64_t index);
    const PadDimension operator[](const std::int64_t index) const;

    PadValue pad_value() const;

    size_t rank() const { return rank_; }

    static constexpr auto attribute_names = std::forward_as_tuple("rank", "pad_dimensions", "pad_value");
    const auto attribute_values() const {
        return std::forward_as_tuple(this->rank_, this->pad_dimensions_, this->pad_value_);
    }
    friend std::ostream &operator<<(std::ostream &os, const Padding &padding);
};

inline std::ostream &operator<<(std::ostream &os, const Padding &padding) {
    os << "Padding(";
    os << "rank: " << padding.rank_;
    os << ", pad_dimensions: [";
    for (std::size_t i = 0; i < padding.rank_; ++i) {
        os << "{front: " << padding.pad_dimensions_[i].front << ", back: " << padding.pad_dimensions_[i].back << "}";
        if (i < padding.rank_ - 1)
            os << ", ";
    }
    os << "]";
    os << ", pad_value: ";
    switch (padding.pad_value_) {
        case Padding::PadValue::Any: os << "Any"; break;
        case Padding::PadValue::Zero: os << "Zero"; break;
        case Padding::PadValue::Infinity: os << "Infinity"; break;
        case Padding::PadValue::NegativeInfinity: os << "NegativeInfinity"; break;
        default: os << "Unknown";
    }
    os << ")";
    return os;
}

bool operator==(const Padding &, const Padding &);
bool operator!=(const Padding &, const Padding &);
typedef std::array<uint32_t, 1> Array1D;
typedef std::array<uint32_t, 2> Array2D;
typedef std::array<uint32_t, 3> Array3D;
typedef std::array<uint32_t, 4> Array4D;
typedef std::array<uint32_t, 5> Array5D;
typedef std::array<uint32_t, 6> Array6D;
typedef std::array<uint32_t, 7> Array7D;
typedef std::array<uint32_t, 8> Array8D;

class LegacyShape {
    std::size_t rank_;
    std::array<uint32_t, MAX_NUM_DIMENSIONS> dimensions_;
    Padding padding_;

   public:
    LegacyShape(const LegacyShape &) = default;
    LegacyShape &operator=(const LegacyShape &) = default;
    LegacyShape(LegacyShape &&) = default;
    LegacyShape &operator=(LegacyShape &&) = default;
    ~LegacyShape() = default;

    LegacyShape(const std::initializer_list<uint32_t>);
    LegacyShape(tt::stl::Span<const uint32_t>);
    LegacyShape(const ttnn::SmallVector<uint32_t>& vec) : LegacyShape(tt::stl::Span(vec)) {};
    LegacyShape(const std::initializer_list<uint32_t>, const Padding &);
    LegacyShape(tt::stl::Span<const uint32_t>, const Padding &);
    LegacyShape(const ttnn::SmallVector<uint32_t>& vec, const Padding &padding) : LegacyShape(tt::stl::Span(vec), padding) {};

    explicit LegacyShape(const LegacyShape &, const Padding &);

    template <std::size_t Rank>
    LegacyShape(const std::array<uint32_t, Rank> &shape) : rank_(Rank), dimensions_{}, padding_{Rank} {
        for (auto index = 0; index < Rank; index++) {
            this->dimensions_[index] = shape[index];
        }
    }

    LegacyShape(const Array4D &shape) : rank_(4), dimensions_{}, padding_{4} {
        for (auto index = 0; index < 4; index++) {
            this->dimensions_[index] = shape[index];
        }
    }

    template <std::size_t Rank>
    explicit LegacyShape(const std::array<uint32_t, Rank> &shape, const std::array<uint32_t, Rank> &shape_with_tile_padding) :
        rank_(Rank), dimensions_{}, padding_{Rank} {
        for (auto index = 0; index < Rank; index++) {
            auto padded_dimension = shape_with_tile_padding[index];
            this->dimensions_[index] = padded_dimension;
            this->padding_[index] = {.front = 0, .back = padded_dimension - shape[index]};
        }
    }
    explicit LegacyShape(tt::stl::Span<const uint32_t> shape, tt::stl::Span<const uint32_t> shape_with_tile_padding) :
        rank_(shape.size()), dimensions_{}, padding_{shape.size()} {
        TT_ASSERT(
            shape.size() == shape_with_tile_padding.size(),
            "Shape and shape_with_tile_padding must have the same size");
        for (auto index = 0; index < shape.size(); index++) {
            auto padded_dimension = shape_with_tile_padding[index];
            this->dimensions_[index] = padded_dimension;
            this->padding_[index] = {.front = 0, .back = padded_dimension - shape[index]};
        }
    }
    explicit LegacyShape(const ttnn::SmallVector<uint32_t>& shape, const ttnn::SmallVector<uint32_t>& shape_with_tile_padding)
        : LegacyShape(tt::stl::Span<const uint32_t>(shape), tt::stl::Span<const uint32_t>(shape_with_tile_padding)) {}
    explicit LegacyShape(const std::initializer_list<uint32_t> shape, const std::initializer_list<uint32_t> shape_with_tile_padding)
        : LegacyShape(ttnn::SmallVector<uint32_t>(shape), ttnn::SmallVector<uint32_t>(shape_with_tile_padding)) {}

    std::size_t rank() const;
    std::size_t size() const;

    uint32_t &operator[](const std::int64_t index);
    const uint32_t operator[](const std::int64_t index) const;

    const uint32_t *begin() const;
    const uint32_t *end() const;

    const Padding &padding() const;
    const LegacyShape without_padding() const;

    ttnn::SimpleShape logical_shape() const;

    const uint32_t get_normalized_index(std::int64_t index) const;

    static constexpr auto attribute_names = std::forward_as_tuple("rank", "dimensions", "padding");
    const auto attribute_values() const {
        return std::forward_as_tuple(this->rank_, this->dimensions_, this->padding_);
    }
    friend std::ostream &operator<<(std::ostream &os, const LegacyShape &shape);

    Array4D to_array_4D() const;
};

inline std::ostream &operator<<(std::ostream &os, const tt::tt_metal::LegacyShape &shape) {
    const auto shape_without_padding = shape.without_padding();
    const auto &padding = shape.padding();
    os << "Shape([";
    for (auto i = 0; i < shape_without_padding.rank(); ++i) {
        if (i > 0) {
            os << ", ";
        }
        os << shape_without_padding[i];
        if (padding[i].back > 0) {
            os << "[" << shape[i] << "]";
        }
    }
    os << "])";
    return os;
}

bool operator==(const tt::tt_metal::LegacyShape &, const tt::tt_metal::LegacyShape &);
bool operator!=(const tt::tt_metal::LegacyShape &, const tt::tt_metal::LegacyShape &);

struct MemoryConfig {
    TensorMemoryLayout memory_layout = TensorMemoryLayout::INTERLEAVED;  // Interleave the data across multiple banks
    BufferType buffer_type = BufferType::DRAM;                           // Can be either DRAM or L1
    std::optional<ShardSpec> shard_spec = std::nullopt;
    bool is_sharded() const;
    bool is_l1() const;
    bool is_dram() const;
};

bool operator==(const MemoryConfig &config_a, const MemoryConfig &config_b);
bool operator!=(const MemoryConfig &config_a, const MemoryConfig &config_b);

void dump_memory_config(std::ostream &output_stream, const MemoryConfig &memory_config);
void dump_memory_config(const std::string &file_name, const MemoryConfig &memory_config);

MemoryConfig load_memory_config(std::ifstream &input_stream);
MemoryConfig load_memory_config(const std::string &file_name);

using OwnedBuffer = std::variant<
    owned_buffer::Buffer<uint8_t>,
    owned_buffer::Buffer<uint16_t>,
    owned_buffer::Buffer<int32_t>,
    owned_buffer::Buffer<uint32_t>,
    owned_buffer::Buffer<float>,
    owned_buffer::Buffer<bfloat16>>;

// HostDataType supports all types included in OwnedBuffer as well as void*
static_assert(
    std::variant_size_v<OwnedBuffer> + 1 == std::variant_size_v<tt::tt_metal::HostDataType>,
    "The data types supported in OwnedBuffer must match those in HostDataType.");
struct OwnedStorage {
    OwnedBuffer buffer;
    OwnedStorage() = default;
    OwnedStorage(OwnedBuffer buffer_) : buffer(std::move(buffer_)) {}

    static constexpr auto attribute_names = std::forward_as_tuple();
    const auto attribute_values() const { return std::forward_as_tuple(); }

    inline void insert_buffer(const OwnedBuffer &buffer_) { this->buffer = buffer_; }

    inline OwnedBuffer get_buffer() const { return this->buffer; }

    inline bool is_allocated() const {
        return std::visit([](auto &&buffer) -> bool { return buffer.is_allocated(); }, buffer);
    }
};

using DeviceBuffer = std::shared_ptr<Buffer>;
struct DeviceStorage {
    DeviceBuffer buffer;
    DeviceStorage() = default;
    DeviceStorage(DeviceBuffer buffer_) : buffer(std::move(buffer_)) {}

    const MemoryConfig memory_config() const {
        if (this->buffer.get() == nullptr) {
            TT_THROW("MemoryConfig can only be obtained if the buffer is not null");
        }

        std::optional<ShardSpec> shard_spec = std::nullopt;
        if (is_sharded(this->buffer->buffer_layout())) {
            shard_spec = this->buffer->shard_spec().tensor_shard_spec;
        }
        return MemoryConfig{
            .memory_layout = this->buffer->buffer_layout(),
            .buffer_type = this->buffer->buffer_type(),
            .shard_spec = shard_spec};
    }

    inline void insert_buffer(DeviceBuffer buffer_) { this->buffer = buffer_; }

    inline DeviceBuffer get_buffer() const { return this->buffer; }
    static constexpr auto attribute_names = std::forward_as_tuple("memory_config");
    const auto attribute_values() const { return std::make_tuple(this->memory_config()); }

    inline bool is_allocated() const { return buffer && buffer->is_allocated(); }
};

using BorrowedBuffer = std::variant<
    borrowed_buffer::Buffer<uint8_t>,
    borrowed_buffer::Buffer<uint16_t>,
    borrowed_buffer::Buffer<int32_t>,
    borrowed_buffer::Buffer<uint32_t>,
    borrowed_buffer::Buffer<float>,
    borrowed_buffer::Buffer<bfloat16>>;
struct BorrowedStorage {
    BorrowedBuffer buffer;

    BorrowedStorage() = default;
    std::function<void()> on_creation_callback = [] {};
    std::function<void()> on_destruction_callback = [] {};

    explicit BorrowedStorage(
        const BorrowedBuffer &buffer,
        const std::function<void()> &on_creation_callback,
        const std::function<void()> &on_destruction_callback) :
        buffer(buffer), on_creation_callback(on_creation_callback), on_destruction_callback(on_destruction_callback) {
        this->on_creation_callback();
    }

    BorrowedStorage(const BorrowedStorage &other) :
        buffer(other.buffer),
        on_creation_callback(other.on_creation_callback),
        on_destruction_callback(other.on_destruction_callback) {
        this->on_creation_callback();
    }

    BorrowedStorage operator=(const BorrowedStorage &other) {
        this->buffer = other.buffer;
        this->on_creation_callback = other.on_creation_callback;
        this->on_destruction_callback = other.on_destruction_callback;
        this->on_creation_callback();
        return *this;
    }

    BorrowedStorage(BorrowedStorage &&other) :
        buffer(other.buffer),
        on_creation_callback(other.on_creation_callback),
        on_destruction_callback(other.on_destruction_callback) {
        other.on_creation_callback = [] {};
        other.on_destruction_callback = [] {};
    }

    BorrowedStorage operator=(BorrowedStorage &&other) {
        this->buffer = other.buffer;
        this->on_creation_callback = other.on_creation_callback;
        this->on_destruction_callback = other.on_destruction_callback;
        other.on_creation_callback = [] {};
        other.on_destruction_callback = [] {};
        return *this;
    }

    ~BorrowedStorage() { this->on_destruction_callback(); }

    static constexpr auto attribute_names = std::forward_as_tuple();
    const auto attribute_values() const { return std::forward_as_tuple(); }

    inline bool is_allocated() const { return true; }
};

} // namespace tt_metal
} // namespace tt


namespace ttnn {
namespace types {

namespace detail {
template <std::size_t Rank>
static tt::tt_metal::LegacyShape compute_ttl_shape(
    const std::array<uint32_t, Rank> &shape, const std::array<std::array<uint32_t, 2>, Rank> &padding) {
    auto ttl_shape = std::array<uint32_t, Rank>{};
    for (auto index = 0; index < Rank; index++) {
        ttl_shape[index] = shape[index] + padding[index][0] + padding[index][1];
    }
    return tt::tt_metal::LegacyShape{tt::stl::Span(ttl_shape), tt::tt_metal::Padding{padding, tt::tt_metal::Padding::PadValue::Any}};
}

}  // namespace detail


struct Shape {
    // ttnn::Shape is a wrapper around tt::tt_metal::LegacyShape
    // It is used to flip the default value of operator[] to return the shape without padding
    tt::tt_metal::LegacyShape value;

    Shape(const std::initializer_list<uint32_t> dimensions) : value{dimensions} {}

    Shape(const tt::tt_metal::LegacyShape &shape) : value{shape} {}

    template <std::size_t Rank>
    Shape(const std::array<uint32_t, Rank> &shape) : value{shape} {}

    template <std::size_t Rank>
    explicit Shape(const std::array<uint32_t, Rank> &shape, const std::array<uint32_t, Rank> &shape_with_tile_padding) :
        value{tt::tt_metal::LegacyShape{shape, shape_with_tile_padding}} {}

    template <std::size_t Rank>
    explicit Shape(
        const std::array<uint32_t, Rank> &shape, const std::array<std::array<uint32_t, 2>, Rank> &tile_padding) :
        value{detail::compute_ttl_shape(shape, tile_padding)} {}

    Shape(tt::stl::Span<const uint32_t> shape) : value{tt::tt_metal::LegacyShape{shape}} {}

    Shape(const SmallVector<uint32_t>& shape) : value{tt::tt_metal::LegacyShape{shape}} {}

    explicit Shape(tt::stl::Span<const uint32_t> shape, tt::stl::Span<const uint32_t> shape_with_tile_padding) :
        value{tt::tt_metal::LegacyShape{shape, shape_with_tile_padding}} {}

    explicit Shape(const std::initializer_list<uint32_t> shape, const std::initializer_list<uint32_t> shape_with_tile_padding) :
        value{tt::tt_metal::LegacyShape{shape, shape_with_tile_padding}} {}

    explicit Shape(tt::stl::Span<const uint32_t> shape, const Padding &padding) :
        value{tt::tt_metal::LegacyShape{shape, padding}} {}

    explicit Shape(const Shape &shape, const Padding &padding) :
        value{tt::tt_metal::LegacyShape{shape.value, padding}} {}

    Shape(const SimpleShape& shape): value{shape.view()} {}

    const auto rank() const { return this->value.rank(); }

    const size_t size() const { return this->rank(); }

    // Returns the padded shape, padding information is stripped
    [[deprecated("Replaced by padded_shape()")]]
    const tt::tt_metal::Padding &padding() const { return this->value.padding(); }

    const uint32_t get_normalized_index(std::int64_t index) const { return this->value.get_normalized_index(index); }

    Shape with_tile_padding() const {
        return Shape{tt::tt_metal::LegacyShape{this->value, tt::tt_metal::Padding{this->value.rank()}}};
    }

    SimpleShape padded_shape() const {
        SmallVector<uint32_t> values(rank());
        for (size_t i = 0; i < values.size(); i++) {
            values[i] = this->value[i]; // value stored LegacyShape, its operator[] returns padded value
        }
        return SimpleShape(std::move(values));
    }

    // Returns the shape without padding, padding information is stripped
    SimpleShape logical_shape() const {
        SmallVector<uint32_t> values(this->rank());
        for (size_t i = 0; i < values.size(); i++) {
            values[i] = this->operator[](i); // operator[] returns the shape without padding
        }
        return SimpleShape(std::move(values));
    }

    bool has_tile_padding() const {
        auto rank = this->rank();
        for (auto index = 0; index < rank; index++) {
            if (this->has_tile_padding(index)) {
                return true;
            }
        }
        return false;
    }

    bool has_tile_padding(int dim) const {
        return this->value.padding()[dim].front > 0 or this->value.padding()[dim].back > 0;
    }

    bool operator==(const Shape &other) const {
        const auto &shape_a = this->value;
        const auto &shape_b = other.value;
        // tt::tt_metal::LegacyShape comparison doesn't take padding into account
        return (shape_a == shape_b and shape_a.without_padding() == shape_b.without_padding());
    }

    template <std::size_t Rank>
    bool operator==(const std::array<std::uint32_t, Rank> &other) const {
        return Shape{this->value.without_padding()} == Shape{other};
    }

    bool operator!=(const Shape &other) const { return not(*this == other); }

    // Returns value without padding
    uint32_t operator[](std::int64_t index) const;

    const Shape to_rank(size_t new_rank) const;

    static constexpr auto attribute_names = std::forward_as_tuple("value");
    const auto attribute_values() const { return std::forward_as_tuple(this->value); }
};

static std::ostream &operator<<(std::ostream &os, const Shape &shape) {
    const auto shape_with_tile_padding = shape.with_tile_padding();
    const auto &padding = shape.value.padding();
    os << "ttnn.Shape([";
    for (auto i = 0; i < shape.rank(); ++i) {
        if (i > 0) {
            os << ", ";
        }
        os << shape[i];
        if (padding[i].back > 0) {
            os << "[" << shape_with_tile_padding[i] << "]";
        }
    }
    os << "])";
    return os;
}

}  // namespace types

using types::Shape;

SimpleShape get_physical_shape(const SimpleShape& logical_shape, DataType data_type, Layout layout, const std::optional<Tile>& tile = std::nullopt);

}  // namespace ttnn

namespace tt {
namespace tt_metal {

struct MultiDeviceHostStorage {
    DistributedTensorConfig strategy;
    std::vector<OwnedBuffer> buffers;
    std::vector<ttnn::Shape> shapes;
    mutable std::mutex mtx;

    friend void swap(MultiDeviceHostStorage &first, MultiDeviceHostStorage &second) {
        std::scoped_lock lock(first.mtx, second.mtx);
        // enable ADL (not necessary, but good practice)
        using std::swap;

        swap(first.strategy, second.strategy);
        swap(first.buffers, second.buffers);
        swap(first.shapes, second.shapes);
    }

    MultiDeviceHostStorage() = default;
    MultiDeviceHostStorage(
        DistributedTensorConfig strategy_, std::vector<OwnedBuffer> buffers_, std::vector<ttnn::Shape> shapes_) :
        strategy(strategy_), buffers(buffers_), shapes(shapes_) {}
    MultiDeviceHostStorage(MultiDeviceHostStorage &&other) { swap(*this, other); }
    // unfotunately we need to have this code written manually.
    MultiDeviceHostStorage(const MultiDeviceHostStorage &other) {
        std::scoped_lock lock(other.mtx);
        strategy = other.strategy;
        buffers = other.buffers;
        shapes = other.shapes;
    }

    MultiDeviceHostStorage &operator=(const MultiDeviceHostStorage &other) {
        MultiDeviceHostStorage temp(other);
        swap(*this, temp);
        return *this;
    }

    MultiDeviceHostStorage &operator=(MultiDeviceHostStorage &&other) {
        swap(*this, other);
        return *this;
    }

    bool operator==(const MultiDeviceHostStorage &other) {
        return this->strategy == other.strategy and this->buffers == other.buffers and this->shapes == other.shapes;
    }

    static constexpr auto attribute_names = std::forward_as_tuple();
    const auto attribute_values() const { return std::forward_as_tuple(); }

    // Helper Functions - Getters and setters to get/modify storage attributes. These are needed to
    // preinitialize empty tensor handles and use/populate them in the worker threads.
    void insert_buffer_and_shape_for_device(int buffer_index, const OwnedBuffer &buffer, const ttnn::Shape shape) {
        std::lock_guard<std::mutex> lock(mtx);
        buffers[buffer_index] = buffer;
        shapes[buffer_index] = shape;
    }

    OwnedBuffer get_buffer(int buffer_index) const {
        std::lock_guard<std::mutex> lock(mtx);
        TT_ASSERT(buffer_index < buffers.size(), "Buffer not found for buffer_index {}",buffer_index);
        return buffers[buffer_index];
    }

    OwnedBuffer &get_buffer(int buffer_index) {
        std::lock_guard<std::mutex> lock(mtx);
        TT_ASSERT(buffer_index < buffers.size(), "Buffer not found for buffer_index {}", buffer_index);
        return buffers[buffer_index];
    }

    ttnn::Shape get_tensor_shape(int shape_index) const {
        std::lock_guard<std::mutex> lock(mtx);
        TT_ASSERT(shape_index < shapes.size(), "Buffer not found for device {}", shape_index);
        return shapes[shape_index];
    }

    uint32_t num_buffers() const {
        std::lock_guard<std::mutex> lock(mtx);
        return buffers.size();
    }

    inline bool is_allocated() const {
        // not sure what is better mutex for each buffer 10 times or one here.
        // I think this one is better.
        std::lock_guard<std::mutex> lock(mtx);

        return std::all_of(buffers.begin(), buffers.end(), [](auto &&buffer) {
            return std::visit([](auto &&buffer) -> bool { return buffer.is_allocated(); }, buffer);
        });
    }
};

struct MultiDeviceStorage {
    DistributedTensorConfig strategy;
    std::vector<int> ordered_device_ids;
    std::unordered_map<int, DeviceBuffer> buffers;
    std::unordered_map<int, ttnn::Shape> shapes;
    mutable std::mutex buffer_mtx;
    mutable std::mutex shape_mtx;
    MultiDeviceStorage() = default;

    friend void swap(MultiDeviceStorage &first, MultiDeviceStorage &second) {
        std::scoped_lock lock(first.buffer_mtx, first.shape_mtx, second.buffer_mtx, second.shape_mtx);

        swap(first.strategy, second.strategy);
        swap(first.ordered_device_ids, second.ordered_device_ids);
        swap(first.buffers, second.buffers);
        swap(first.shapes, second.shapes);
    }

    MultiDeviceStorage(
        DistributedTensorConfig strategy_,
        std::vector<int> ordered_device_ids_,
        std::unordered_map<int, DeviceBuffer> buffers_,
        std::unordered_map<int, ttnn::Shape> shapes_) :
        strategy(std::move(strategy_)),
        ordered_device_ids(std::move(ordered_device_ids_)),
        buffers(std::move(buffers_)),
        shapes(std::move(shapes_)) {}

    MultiDeviceStorage(MultiDeviceStorage &&other) { swap(*this, other); }

    MultiDeviceStorage(const MultiDeviceStorage &other) {
        std::scoped_lock lock(other.buffer_mtx, other.shape_mtx);
        ordered_device_ids = other.ordered_device_ids;
        strategy = other.strategy;
        buffers = other.buffers;
        shapes = other.shapes;
    }

    MultiDeviceStorage &operator=(const MultiDeviceStorage &other) {
        MultiDeviceStorage tmp(other);
        swap(*this, tmp);
        return *this;
    }

    MultiDeviceStorage &operator=(MultiDeviceStorage &&other) {
        swap(*this, other);
        return *this;
    }

    bool operator==(const MultiDeviceStorage &other) {
        return this->ordered_device_ids == other.ordered_device_ids and this->strategy == other.strategy and
               this->buffers == other.buffers and this->shapes == other.shapes;
    }

    inline const MemoryConfig memory_config() const {
        std::lock_guard<std::mutex> lock(buffer_mtx);
        TT_FATAL(!this->ordered_device_ids.empty(), "No device ids in list. Please ensure fields are initialized properly.");
        auto first_device_id = this->ordered_device_ids[0];
        if (this->buffers.at(first_device_id).get() == nullptr) {
            TT_THROW("MemoryConfig can only be obtained if the buffer is not null");
        }
        std::optional<ShardSpec> shard_spec = std::nullopt;
        if (is_sharded(this->buffers.at(first_device_id)->buffer_layout())) {
            shard_spec = this->buffers.at(first_device_id)->shard_spec().tensor_shard_spec;
        }
        return MemoryConfig{
            .memory_layout = this->buffers.at(first_device_id)->buffer_layout(),
            .buffer_type = this->buffers.at(first_device_id)->buffer_type(),
            .shard_spec = shard_spec};
    }

    static constexpr auto attribute_names = std::forward_as_tuple();
    const auto attribute_values() const { return std::forward_as_tuple(); }

    // Helper Functions - Getters and setters to get/modify storage attributes. These are needed to
    // preinitialize empty tensor handles and use/populate them in the worker threads.

    inline void insert_buffer_and_shape_for_device(Device *device, const DeviceBuffer buffer, const ttnn::Shape shape) {
        std::scoped_lock lock(buffer_mtx, shape_mtx);
        TT_ASSERT(
            device == buffer->device(),
            "Mismatch between device derived from buffer and device derived from MultiDeviceStorage.");
        buffers.insert({device->id(), buffer});
        shapes.insert({device->id(), shape});
    }

    inline DeviceBuffer get_buffer_for_device(Device *device) const {
        std::lock_guard<std::mutex> lock(buffer_mtx);
        TT_ASSERT(
            buffers.find(device->id()) != buffers.end(), "Buffer not found for device {}",device->id());
        TT_ASSERT(
            buffers.at(device->id())->device() == device,
            "Mismatch between device derived from buffer and device derived from MultiDeviceStorage.");
        return buffers.at(device->id());
    }

    inline DeviceBuffer &get_buffer_for_device(Device *device) {
        std::lock_guard<std::mutex> lock(buffer_mtx);
        TT_ASSERT(
            buffers.find(device->id()) != buffers.end(), "Buffer not found for device {}", device->id());
        TT_ASSERT(
            buffers.at(device->id())->device() == device,
            "Mismatch between device derived from buffer and device derived from MultiDeviceStorage.");
        return buffers.at(device->id());
    }

    inline DeviceBuffer get_buffer_for_device_id(uint32_t device_id) const {
        std::lock_guard<std::mutex> lock(buffer_mtx);
        return buffers.at(device_id);
    }

    inline ttnn::Shape get_tensor_shape_for_device(Device *device) const {
        std::lock_guard<std::mutex> lock(shape_mtx);
        TT_ASSERT(
            shapes.find(device->id()) != shapes.end(), "Shape not found for device {}", device->id());
        return shapes.at(device->id());
    }

    inline uint32_t num_buffers() const {
        std::lock_guard<std::mutex> lock(buffer_mtx);
        return buffers.size();
    }

    inline bool has_buffer_for_device(Device *device) const {
        std::lock_guard<std::mutex> lock(buffer_mtx);
        return buffers.find(device->id()) != buffers.end();
    }

    inline bool has_buffer_for_device_id(uint32_t device_id) const {
        std::lock_guard<std::mutex> lock(buffer_mtx);
        return buffers.find(device_id) != buffers.end();
    }

    inline bool is_allocated() const {
        std::lock_guard<std::mutex> lock(buffer_mtx);

        return std::all_of(
            ordered_device_ids.begin(), ordered_device_ids.end(), [&buffers = this->buffers](auto &&device_id) {
                const auto &buffer = buffers.at(device_id);
                return buffer && buffer->is_allocated();
            });
    }
};

using Storage = std::variant<OwnedStorage, DeviceStorage, BorrowedStorage, MultiDeviceHostStorage, MultiDeviceStorage>;

template <typename T>
constexpr void raise_unsupported_storage() {
    static_assert(tt::stl::concepts::always_false_v<T>, "Unsupported Storage");
}

}  // namespace tt_metal

}  // namespace tt<|MERGE_RESOLUTION|>--- conflicted
+++ resolved
@@ -19,75 +19,9 @@
 #include "tt_metal/tt_stl/reflection.hpp"
 #include "tt_metal/tt_stl/span.hpp"
 #include "ttnn/tensor/host_buffer/types.hpp"
-#include "ttnn/tensor/small_vector.hpp"
 #include "ttnn/cpp/ttnn/tensor/enum_types.hpp"
 
-<<<<<<< HEAD
-#include "ttnn/tensor/shape.hpp"
-=======
-namespace ttnn {
-    /**
-SimpleShape is a temporary measure aimed at making a clear distinction between Shape/LegacyShape when padding information is stripped.
-Context:
-    Both Shape and LegacyShape can carry padding information.
-    And we use Shape or LegacyShape to carry full shape info or separately logical or physical shape.
-    Absence of distinction between full shape and logical shape leads to confusion and makes further refactoring harder.
-Plan:
-    We want to replace `Shape Shape::with_tile_padding() const` with `SimpleShape padded_shape() const`
-    We will clearly see where full shape is used vs logical or physical shape is used.
-    Need to split .hpp and .cpp
-**/
-class SimpleShape final {
-public:
-    explicit SimpleShape(const SmallVector<uint32_t>& shape) : value(shape) {}
-    explicit SimpleShape(SmallVector<uint32_t>&& shape) : value(std::move(shape)) {}
-    explicit SimpleShape(std::initializer_list<uint32_t> ilist) : value(ilist) {}
-    template<std::size_t N>
-    explicit SimpleShape(const std::array<uint32_t, N>& arr) : value(arr.begin(), arr.end()) {}
-
-    template<std::size_t N>
-    bool operator==(const std::array<uint32_t, N> &other) const {
-        return value.size() == other.size() && std::equal(value.cbegin(), value.cend(), other.cbegin());
-    }
-
-    bool operator==(const SimpleShape &other) const;
-    bool operator==(const SmallVector<uint32_t> &other) const;
-
-    uint32_t operator[](int32_t index) const;
-    uint32_t &operator[](int32_t index);
-
-    size_t rank() const { return value.size(); }
-    uint64_t volume() const;
-
-    auto cbegin() const { return value.cbegin(); }
-    auto cend() const { return value.cend(); }
-
-    tt::stl::Span<const uint32_t> view() const { return value; }
-
-    // Needed for reflect / fmt
-    static constexpr auto attribute_names = std::forward_as_tuple("value");
-    auto attribute_values() const { return std::forward_as_tuple(value); }
-
-    friend std::ostream &operator<<(std::ostream &os, const SimpleShape &shape);
-
-private:
-    SmallVector<uint32_t> value;
-};
-
-inline std::ostream &operator<<(std::ostream &os, const ttnn::SimpleShape &shape) {
-    os << "SimpleShape([";
-    for (size_t i = 0; i < shape.rank(); ++i) {
-        if (i > 0) {
-            os << ", ";
-        }
-        os << shape[i];
-    }
-    os << "])";
-    return os;
-}
-
-} // namespace ttnn
->>>>>>> fd79b81a
+#include "ttnn/tensor/shape/shape.hpp"
 
 namespace tt {
 
