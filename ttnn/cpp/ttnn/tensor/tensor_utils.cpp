// SPDX-FileCopyrightText: © 2023 Tenstorrent Inc.
//
// SPDX-License-Identifier: Apache-2.0

#include "ttnn/tensor/tensor_utils.hpp"

#include "ttnn/distributed/api.hpp"
#include "ttnn/tensor/host_buffer/functions.hpp"
#include "ttnn/tensor/types.hpp"

namespace tt {

namespace tt_metal {

const ttnn::Shape infer_dims_for_reshape(const Tensor& tensor, tt::stl::Span<const int32_t> shape) {
    int64_t old_volume = tensor.get_logical_volume();
    int64_t new_volume = 1;
    int64_t index_of_negative_1 = -1;
    bool has_zero = false;
    for (auto index = 0; index < shape.size(); ++index) {
        if (shape[index] == -1) {
            if (index_of_negative_1 != -1) {
                std::string error_msg = "Shape cannot have more than 1 elements that is set to -1! Shape used: (";
                for (auto& s : shape) {
                    error_msg += std::to_string(s) + ",";
                }
                error_msg += ")";
                TT_THROW("{}", error_msg);
            }
            index_of_negative_1 = index;
        } else {
            if (shape[index] == 0) {
                has_zero = true;
            }
            new_volume *= shape[index];
        }
    }
    if (has_zero && index_of_negative_1 != -1) {
        std::string error_msg = "cannot reshape tensor of 0 elements into shape (";
        for(auto & s: shape) {
            error_msg += std::to_string(s) + ",";
        }
        error_msg += ") because the unspecified dimension size -1 can be any value and is ambiguous";
        TT_THROW("{}", error_msg);
    }

    ttnn::SmallVector<uint32_t> new_shape(shape.size());
    std::copy(shape.begin(), shape.end(), new_shape.begin());
    if (index_of_negative_1 == -1) {
        TT_FATAL(new_volume == old_volume, "Invalid arguments to reshape");
    } else {
        TT_FATAL(old_volume % new_volume == 0, "Invalid arguments to reshape");
        new_shape[index_of_negative_1] = old_volume / new_volume;
    }

    return ttnn::Shape(std::move(new_shape));
}

bool is_arch_gs(const tt::ARCH& arch) { return arch == tt::ARCH::GRAYSKULL; }

bool is_arch_whb0(const tt::ARCH& arch) { return arch == tt::ARCH::WORMHOLE_B0; }

bool is_cpu_tensor(const Tensor& tensor) {
    return tensor.storage_type() == StorageType::OWNED || tensor.storage_type() == StorageType::BORROWED;
}

bool is_device_tensor(const Tensor& tensor) { return tensor.storage_type() == StorageType::DEVICE; }

Tensor transform(const Tensor& tensor, std::function<Tensor(const Tensor&)> transform_func) {
    auto input_tensors = ttnn::distributed::get_tensors_from_multi_device_storage(tensor);
    std::vector<Tensor> output_tensors(input_tensors.size());
    std::transform(input_tensors.begin(), input_tensors.end(), output_tensors.begin(), [&](const auto& device_tensor) {
        return transform_func(device_tensor);
    });
    return ttnn::distributed::create_multi_device_tensor(
        output_tensors, tensor.storage_type(), ttnn::distributed::get_distributed_tensor_config_from_tensor(tensor));
}

void apply(const Tensor& tensor, const std::function<void(const Tensor&)>& callable) {
    auto input_tensors = ttnn::distributed::get_tensors_from_multi_device_storage(tensor);
    for (const auto& device_tensor : input_tensors) {
        callable(device_tensor);
    }
}

std::vector<IDevice*> get_devices(const Tensor& tensor) {
    std::vector<IDevice*> devices;
    TT_THROW("Not implemented");
}

uint32_t num_buffers_in_tensor(const Tensor& tensor) {
    if (std::holds_alternative<MultiDeviceHostStorage>(tensor.get_storage())) {
        auto host_storage = std::get<tt::tt_metal::MultiDeviceHostStorage>(tensor.get_storage());
        return host_storage.num_buffers();
    } else if (std::holds_alternative<DeviceStorage>(tensor.get_storage())) {
        TT_THROW("Not implemented");
        return 1;
    } else if (
        std::holds_alternative<OwnedStorage>(tensor.get_storage()) ||
        std::holds_alternative<BorrowedStorage>(tensor.get_storage())) {
        return 1;
    } else {
        TT_THROW("num_buffers_in_tensor only supports multi-device or device tensors");
    }
}

Tensor get_shard_for_device(const Tensor& tensor, IDevice* target_device, std::optional<int> buffer_index) {
    ZoneScopedN("GetShardForDevice");
    auto& storage = tensor.tensor_attributes->storage;
    return std::visit(
        [target_device, buffer_index, &tensor](auto&& s) {
            using T = std::decay_t<decltype(s)>;
            // Stalling reads for tensor data-type and layout are needed here
            // since some worker might have raced ahead to these lookups, while
            // another worker is populating this metadata.
            /*
            if constexpr (std::is_same_v<T, MultiDeviceStorage>) {
                return Tensor{
                    DeviceStorage{s.get_buffer_for_device(target_device)}, s.get_tensor_spec_for_device(target_device)};
            } else {
            */
            // TODO(jchu): Handle buffer_index.
            if constexpr (std::is_same_v<T, MultiDeviceHostStorage>) {
                return Tensor{
                    OwnedStorage{s.get_buffer(buffer_index.value())}, s.get_tensor_spec(buffer_index.value())};
            } else if constexpr (
                std::is_same_v<T, OwnedStorage> || std::is_same_v<T, BorrowedStorage> ||
                std::is_same_v<T, DeviceStorage>) {
                return tensor;
            } else {
                TT_THROW("get_shard_for_device only supports multi-device or device tensors");
                return Tensor();
            }
        },
        storage);
}

void insert_buffer_and_shape_for_device(
    IDevice* target_device, const Tensor& shard, Tensor& tensor_to_modify, std::optional<int> buffer_index) {
    ZoneScopedN("InsertBufferAndShapeForDevice");
    std::visit(
        [target_device, &shard, buffer_index](auto&& s) {
            using T = std::decay_t<decltype(s)>;
            if constexpr (std::is_same_v<T, MultiDeviceHostStorage>) {
                TT_FATAL(shard.storage_type() == StorageType::OWNED, "Shard must be an owned tensor");
                s.insert_buffer_and_spec_for_device(
                    buffer_index.value(),
                    std::get<OwnedStorage>(shard.tensor_attributes->storage).get_buffer(),
                    shard.tensor_attributes->tensor_spec);
<<<<<<< HEAD
                /*
                }
    else if constexpr (std::is_same_v<T, MultiDeviceStorage>) {
                    s.insert_buffer_and_spec_for_device(
                        target_device,
                        std::get<DeviceStorage>(shard.tensor_attributes->storage).get_buffer(),
                        shard.tensor_attributes->tensor_spec);
    */
=======
            } else if constexpr (std::is_same_v<T, MultiDeviceStorage>) {
                TT_FATAL(shard.storage_type() == StorageType::DEVICE, "Shard must be a device tensor");
                s.insert_buffer_and_spec_for_device(
                    target_device,
                    std::get<DeviceStorage>(shard.tensor_attributes->storage).get_buffer(),
                    shard.tensor_attributes->tensor_spec);
>>>>>>> 23791bee
            } else if constexpr (std::is_same_v<T, OwnedStorage>) {
                TT_FATAL(shard.storage_type() == StorageType::OWNED, "Shard must be an owned tensor");
                s.insert_buffer(std::get<OwnedStorage>(shard.tensor_attributes->storage).get_buffer());
            } else if constexpr (std::is_same_v<T, DeviceStorage>) {
                TT_FATAL(shard.storage_type() == StorageType::DEVICE, "Shard must be a device tensor");
                s.insert_buffer(std::get<DeviceStorage>(shard.tensor_attributes->storage).get_buffer());
            } else {
                TT_THROW("Unsupported storage in insert_buffer_and_shape_for_device");
            }
        },
        tensor_to_modify.tensor_attributes->storage);
}

Tensor copy_borrowed_tensor_in_async_mode(IDevice* worker, const Tensor& tensor) {
    // When using async mode, tensors with borrowed storage cannot be passed to workers.
    // They need to be copied to owned storage before being passed to the worker.
    ZoneScopedN("ConvertBorrowedToOwned");
    // Tensor has workers (on device) or runtime mode is synchronous or tensor has multiple buffers.
    // No need to check for borrowed storage.
    if (worker->get_worker_mode() == WorkExecutorMode::SYNCHRONOUS) {
        return tensor;
    }

    if (tensor.storage_type() == StorageType::BORROWED) {
        ZoneScopedN("CopyBorrowedStorage");
        auto borrowed_buffer = std::get<BorrowedStorage>(tensor.get_storage()).buffer;
        Tensor owned_tensor;
        std::visit(
            [&owned_tensor, &tensor](auto&& buffer) {
                using BorrowedStorageType = std::vector<std::decay_t<decltype(*(buffer.begin()))>>;
                auto owned_buf = owned_buffer::create(BorrowedStorageType(buffer.begin(), buffer.end()));
                owned_tensor = Tensor(OwnedStorage{owned_buf}, tensor.get_tensor_spec());
            },
            borrowed_buffer);
        return owned_tensor;
    }
    return tensor;
}

ShardDivisionSpec compute_shard_division_spec(const Shape2D& shape, const Shape2D& shard_shape) {
    const auto num_shards_height = tt::div_up(shape.height(), shard_shape.height());
    const auto last_shard_height =
        shape.height() % shard_shape.height() > 0 ? shape.height() % shard_shape.height() : shard_shape.height();
    const auto num_shards_width = tt::div_up(shape.width(), shard_shape.width());
    const auto last_shard_width =
        shape.width() % shard_shape.width() > 0 ? shape.width() % shard_shape.width() : shard_shape.width();

    return ShardDivisionSpec{num_shards_height, last_shard_height, num_shards_width, last_shard_width};
};

}  // namespace tt_metal

}  // namespace tt<|MERGE_RESOLUTION|>--- conflicted
+++ resolved
@@ -147,7 +147,6 @@
                     buffer_index.value(),
                     std::get<OwnedStorage>(shard.tensor_attributes->storage).get_buffer(),
                     shard.tensor_attributes->tensor_spec);
-<<<<<<< HEAD
                 /*
                 }
     else if constexpr (std::is_same_v<T, MultiDeviceStorage>) {
@@ -156,14 +155,6 @@
                         std::get<DeviceStorage>(shard.tensor_attributes->storage).get_buffer(),
                         shard.tensor_attributes->tensor_spec);
     */
-=======
-            } else if constexpr (std::is_same_v<T, MultiDeviceStorage>) {
-                TT_FATAL(shard.storage_type() == StorageType::DEVICE, "Shard must be a device tensor");
-                s.insert_buffer_and_spec_for_device(
-                    target_device,
-                    std::get<DeviceStorage>(shard.tensor_attributes->storage).get_buffer(),
-                    shard.tensor_attributes->tensor_spec);
->>>>>>> 23791bee
             } else if constexpr (std::is_same_v<T, OwnedStorage>) {
                 TT_FATAL(shard.storage_type() == StorageType::OWNED, "Shard must be an owned tensor");
                 s.insert_buffer(std::get<OwnedStorage>(shard.tensor_attributes->storage).get_buffer());
