--- conflicted
+++ resolved
@@ -634,17 +634,7 @@
             [&owned_tensor, &tensor](auto&& buffer) {
                 using BorrowedStorageType = std::vector<std::decay_t<decltype(*(buffer.begin()))>>;
                 auto owned_buf = owned_buffer::create(BorrowedStorageType(buffer.begin(), buffer.end()));
-<<<<<<< HEAD
-                owned_tensor =
-                    Tensor(OwnedStorage{owned_buf}, tensor.get_tensor_spec());
-=======
-                owned_tensor = Tensor(
-                    OwnedStorage{owned_buf},
-                    tensor.get_shape(),
-                    tensor.get_dtype(),
-                    tensor.get_layout(),
-                    tensor.get_tile());
->>>>>>> b057e090
+                owned_tensor = Tensor(OwnedStorage{owned_buf}, tensor.get_tensor_spec());
             },
             borrowed_buffer);
         return owned_tensor;
