// SPDX-FileCopyrightText: © 2023 Tenstorrent Inc.
//
// SPDX-License-Identifier: Apache-2.0

#pragma once

#include <cstdint>

#include "ttnn/tensor/tensor.hpp"
#include "types.hpp"

namespace tt {

namespace tt_metal {
// Converts convolution weights to tilized 2d matrix layout.
// Returns a new tensor with layout=Tile
Tensor convert_conv_weight_tensor_to_tiled_layout(
    const Tensor& conv_weight_tensor,
    uint32_t in1_block_h,
    uint32_t in1_block_w,
    std::optional<DataType> output_dtype = std::nullopt);

// Converts convolution weights to tilized 2d matrix layout with special block height padding
// Returns a new tensor with layout=Tile
Tensor convert_conv_weight_tensor_to_special_padding_tiled_layout(
    const Tensor& conv_weight_tensor,
    uint32_t in1_block_h,
    uint32_t in1_block_w,
    std::optional<DataType> output_dtype = std::nullopt);

// Converts convolution weights to grouped layout with padded zeros
Tensor convert_conv_weight_tensor_to_grouped_layout(Tensor conv_weight_tensor, uint32_t num_groups, DataType output_dtype);

// Converts convolution weights to depthwise layout with broadcasted weights
Tensor convert_conv_weight_tensor_to_depthwise_layout(Tensor conv_weight_tensor, uint32_t act_block_h_ntiles, DataType output_dtype);

const ttnn::SimpleShape infer_dims_for_reshape(const Tensor& tensor, tt::stl::Span<const int32_t> shape);

// TODO: Remove this once we switch to SimpleShape .volume()
static std::size_t compute_volume(const tt::tt_metal::LegacyShape& shape) {
    size_t volume = 1;
    for (auto index = 0; index < shape.rank(); index++) {
        volume *= shape[index];
    }
    return volume;
}

static ttnn::SmallVector<uint32_t> compute_strides(const ttnn::SimpleShape& shape) {
    if (shape.rank() == 0)
        return {};

    auto num_elements = shape.volume();
    ttnn::SmallVector<uint32_t> strides;
    for (std::int32_t index = 0; index < shape.rank(); index++) {
        if (shape[index] == 0) {
            // Insert 0 to indicate no memory access for this dimension
            strides.push_back(0);
            continue;
        }

        num_elements /= shape[index];
        strides.push_back(num_elements);
    }
    return strides;
}

static int compute_flat_indices(tt::stl::Span<const int> indices, tt::stl::Span<const uint32_t> strides) {
    int flat_index = 0;
    for (auto i = 0; i < indices.size(); i++) {
        flat_index += indices[i] * strides[i];
    }
    return flat_index;
};

static std::size_t compute_buffer_size(const ttnn::SimpleShape& shape, DataType data_type, const Tile& tile) {
    const size_t volume = shape.volume();
    auto tile_hw = tile.get_tile_hw();
    if (data_type == DataType::BFLOAT8_B) {
        auto tile_size_bytes = tile.get_tile_size(DataFormat::Bfp8_b);
        TT_ASSERT(volume % tile_hw == 0);
        const auto bfloat8_b_volume = volume / tile_hw * tile_size_bytes;
        TT_ASSERT(volume % sizeof(std::uint32_t) == 0);
        return bfloat8_b_volume / sizeof(std::uint32_t);
    }
    if (data_type == DataType::BFLOAT4_B) {
        auto tile_size_bytes = tile.get_tile_size(DataFormat::Bfp4_b);
        TT_ASSERT(volume % tile_hw == 0);
        const auto bfloat4_b_volume = volume / tile_hw * tile_size_bytes;
        TT_ASSERT(volume % sizeof(std::uint32_t) == 0);
        return bfloat4_b_volume / sizeof(std::uint32_t);
    }
    return volume;
}

constexpr auto compute_flat_input_index = [](const auto& indices, const auto& strides) {
    uint32_t flat_index = 0;
    for (auto i = 0; i < indices.size(); i++) {
        flat_index += indices[i] * strides[i];
    }
    return flat_index;
};

bool is_arch_gs(const tt::ARCH& arch);
bool is_arch_whb0(const tt::ARCH& arch);

bool is_cpu_tensor(const Tensor& tensor);
bool is_device_tensor(const Tensor& tensor);

// Given a multi-device tensor, and a function that transforms a tensor, applies the function to all per-device
// tensors.
Tensor transform(const Tensor& tensor, std::function<Tensor(const Tensor&)> transform_func);

<<<<<<< HEAD
// Given a multi-device tensor, and a callable, apply the function to all per-device tensors.
void apply(const Tensor& tensor, const std::function<void(const Tensor&)>& callable);
=======
// Given a multi-device tensor, and a callable, applies the function to all per-device tensors.
void apply(const Tensor& tensor, std::function<void(const Tensor&)> callable);
>>>>>>> a9a992d3

// Given a multi-device tensor, returns all the devices it is mapped to.
std::vector<Device*> get_devices(const Tensor& multi_device_tensor);

uint32_t num_buffers_in_tensor(const Tensor& tensor);

Tensor get_shard_for_device(
    const Tensor& tensor, Device* target_device, std::optional<int> buffer_index = std::nullopt);

void insert_buffer_and_shape_for_device(
    Device* target_device,
    const Tensor& shard,
    Tensor& tensor_to_modify,
    std::optional<int> buffer_index = std::nullopt);

Tensor copy_borrowed_tensor_in_async_mode(Device* worker, const Tensor& tensor);

template <typename TensorContainer>
auto get_device_tensors(Device* device, const TensorContainer& input_tensors) {
    // Could be Tensor, const Tensor, std::optional<Tensor>, or std::optional<const Tensor>
    using ValueType = typename TensorContainer::value_type;

    // We need a way to extract the underlying Tensor type (const or non-const) from ValueType
    // and to decide whether we are dealing with an optional type.
    using IsOptional = std::conditional_t<
        std::is_same_v<ValueType, std::optional<Tensor>> || std::is_same_v<ValueType, std::optional<const Tensor>>,
        std::true_type,
        std::false_type>;
    using TensorType = std::conditional_t<
        std::is_same_v<ValueType, std::optional<Tensor>> || std::is_same_v<ValueType, Tensor>,
        Tensor,
        const Tensor>;

    // Result container type adjustment based on input type
    using ResultType = std::conditional_t<IsOptional::value, std::optional<TensorType>, TensorType>;
    std::vector<ResultType> transformed_tensors;

    for (const auto& tensor : input_tensors) {
        if constexpr (IsOptional::value) {
            if (tensor.has_value()) {
                transformed_tensors.emplace_back(get_device_tensor(tensor.value(), device));
            } else {
                transformed_tensors.emplace_back(std::nullopt);
            }
        } else {
            transformed_tensors.emplace_back(get_device_tensor(tensor, device));
        }
    }
    return transformed_tensors;
}

inline bool is_tensor_on_device(const ttnn::Tensor& tensor) { return tensor.storage_type() == StorageType::DEVICE; }

inline bool is_tensor_on_multi_device(const ttnn::Tensor& tensor) {
    return tensor.storage_type() == StorageType::MULTI_DEVICE;
}

inline bool is_tensor_on_device_or_multidevice(const ttnn::Tensor& tensor) {
    return is_tensor_on_device(tensor) or is_tensor_on_multi_device(tensor);
}

template<class T>
inline uint32_t get_batch_size(const T& shape) {
    uint32_t result = 1;
    for (auto i = 0; i < shape.rank() - 2; i++) {
        result *= shape[i];
    }
    return result;
}

}  // namespace tt_metal

}  // namespace tt<|MERGE_RESOLUTION|>--- conflicted
+++ resolved
@@ -110,13 +110,8 @@
 // tensors.
 Tensor transform(const Tensor& tensor, std::function<Tensor(const Tensor&)> transform_func);
 
-<<<<<<< HEAD
-// Given a multi-device tensor, and a callable, apply the function to all per-device tensors.
-void apply(const Tensor& tensor, const std::function<void(const Tensor&)>& callable);
-=======
 // Given a multi-device tensor, and a callable, applies the function to all per-device tensors.
 void apply(const Tensor& tensor, std::function<void(const Tensor&)> callable);
->>>>>>> a9a992d3
 
 // Given a multi-device tensor, returns all the devices it is mapped to.
 std::vector<Device*> get_devices(const Tensor& multi_device_tensor);
