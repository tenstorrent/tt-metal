// SPDX-FileCopyrightText: © 2025 Tenstorrent Inc.
//
// SPDX-License-Identifier: Apache-2.0

#pragma once

#include <memory>
#include "tt-metalium/mesh_coord.hpp"
#include "ttnn/tensor/types.hpp"
#include "ttnn/tensor/tensor_spec.hpp"

namespace tt::tt_metal {

using OwnedBuffer = std::variant<
    owned_buffer::Buffer<uint8_t>,
    owned_buffer::Buffer<uint16_t>,
    owned_buffer::Buffer<int32_t>,
    owned_buffer::Buffer<uint32_t>,
    owned_buffer::Buffer<float>,
    owned_buffer::Buffer<bfloat16>>;

// HostDataType supports all types included in OwnedBuffer as well as void*
static_assert(
    std::variant_size_v<OwnedBuffer> + 1 == std::variant_size_v<tt::tt_metal::HostDataType>,
    "The data types supported in OwnedBuffer must match those in HostDataType.");
struct OwnedStorage {
    OwnedBuffer buffer;
    OwnedStorage() = default;
    OwnedStorage(OwnedBuffer buffer_) : buffer(std::move(buffer_)) {}

    static constexpr auto attribute_names = std::forward_as_tuple();
    const auto attribute_values() const { return std::forward_as_tuple(); }

    inline void insert_buffer(const OwnedBuffer& buffer_) { this->buffer = buffer_; }

    inline OwnedBuffer get_buffer() const { return this->buffer; }

    inline bool is_allocated() const {
        return std::visit([](auto&& buffer) -> bool { return buffer.is_allocated(); }, buffer);
    }
};

// TODO: #17215 - Replace `DeviceStorage` with "mesh storage".
struct DeviceStorage {
    // TODO: come up with a better abstraction for this.
    DistributedTensorConfig strategy;

    std::shared_ptr<Buffer> buffer;
    std::shared_ptr<distributed::MeshBuffer> mesh_buffer;
    std::map<distributed::MeshCoordinate, TensorSpec> specs;

    DeviceStorage() = default;
    DeviceStorage(std::shared_ptr<Buffer> buffer_);
    DeviceStorage(std::shared_ptr<distributed::MeshBuffer> mesh_buffer_);

    MemoryConfig memory_config() const;
    void insert_buffer(const std::shared_ptr<Buffer>& buffer_);
    Buffer* get_buffer() const;

    static constexpr auto attribute_names = std::forward_as_tuple("memory_config");
    const auto attribute_values() const { return std::make_tuple(this->memory_config()); }

    bool is_allocated() const;
    distributed::MeshBuffer* get_mesh_buffer() const {
        TT_FATAL(mesh_buffer != nullptr, "Mesh buffer is not allocated");
        return mesh_buffer.get();
    }
    IDevice* get_device() const {
        if (mesh_buffer != nullptr) {
            return mesh_buffer->device();
        }
        TT_FATAL(buffer != nullptr, "Buffer is not allocated");
        return buffer->device();
    }
};

using BorrowedBuffer = std::variant<
    borrowed_buffer::Buffer<uint8_t>,
    borrowed_buffer::Buffer<uint16_t>,
    borrowed_buffer::Buffer<int32_t>,
    borrowed_buffer::Buffer<uint32_t>,
    borrowed_buffer::Buffer<float>,
    borrowed_buffer::Buffer<bfloat16>>;
struct BorrowedStorage {
    BorrowedBuffer buffer;

    BorrowedStorage() = default;
    std::function<void()> on_creation_callback = [] {};
    std::function<void()> on_destruction_callback = [] {};

    explicit BorrowedStorage(
        const BorrowedBuffer& buffer,
        const std::function<void()>& on_creation_callback,
        const std::function<void()>& on_destruction_callback) :
        buffer(buffer), on_creation_callback(on_creation_callback), on_destruction_callback(on_destruction_callback) {
        this->on_creation_callback();
    }

    BorrowedStorage(const BorrowedStorage& other) :
        buffer(other.buffer),
        on_creation_callback(other.on_creation_callback),
        on_destruction_callback(other.on_destruction_callback) {
        this->on_creation_callback();
    }

    BorrowedStorage operator=(const BorrowedStorage& other) {
        this->buffer = other.buffer;
        this->on_creation_callback = other.on_creation_callback;
        this->on_destruction_callback = other.on_destruction_callback;
        this->on_creation_callback();
        return *this;
    }

    BorrowedStorage(BorrowedStorage&& other) :
        buffer(other.buffer),
        on_creation_callback(other.on_creation_callback),
        on_destruction_callback(other.on_destruction_callback) {
        other.on_creation_callback = [] {};
        other.on_destruction_callback = [] {};
    }

    BorrowedStorage operator=(BorrowedStorage&& other) {
        this->buffer = other.buffer;
        this->on_creation_callback = other.on_creation_callback;
        this->on_destruction_callback = other.on_destruction_callback;
        other.on_creation_callback = [] {};
        other.on_destruction_callback = [] {};
        return *this;
    }

    ~BorrowedStorage() { this->on_destruction_callback(); }

    static constexpr auto attribute_names = std::forward_as_tuple();
    const auto attribute_values() const { return std::forward_as_tuple(); }

    inline bool is_allocated() const { return true; }
};

struct MultiDeviceHostStorage {
    DistributedTensorConfig strategy;
    std::vector<OwnedBuffer> buffers;
    std::vector<TensorSpec> specs;
    mutable std::mutex mtx;

    friend void swap(MultiDeviceHostStorage& first, MultiDeviceHostStorage& second) {
        std::scoped_lock lock(first.mtx, second.mtx);
        // enable ADL (not necessary, but good practice)
        using std::swap;

        swap(first.strategy, second.strategy);
        swap(first.buffers, second.buffers);
        swap(first.specs, second.specs);
    }

    MultiDeviceHostStorage() = default;
    MultiDeviceHostStorage(
        DistributedTensorConfig strategy_, std::vector<OwnedBuffer> buffers_, std::vector<TensorSpec> specs_) :
        strategy(strategy_), buffers(std::move(buffers_)), specs(std::move(specs_)) {}
    MultiDeviceHostStorage(MultiDeviceHostStorage&& other) { swap(*this, other); }
    // unfotunately we need to have this code written manually.
    MultiDeviceHostStorage(const MultiDeviceHostStorage& other) {
        std::scoped_lock lock(other.mtx);
        strategy = other.strategy;
        buffers = other.buffers;
        specs = other.specs;
    }

    MultiDeviceHostStorage& operator=(const MultiDeviceHostStorage& other) {
        MultiDeviceHostStorage temp(other);
        swap(*this, temp);
        return *this;
    }

    MultiDeviceHostStorage& operator=(MultiDeviceHostStorage&& other) {
        swap(*this, other);
        return *this;
    }

    bool operator==(const MultiDeviceHostStorage& other) {
        return this->strategy == other.strategy and this->buffers == other.buffers and this->specs == other.specs;
    }

    static constexpr auto attribute_names = std::forward_as_tuple();
    const auto attribute_values() const { return std::forward_as_tuple(); }

    // Helper Functions - Getters and setters to get/modify storage attributes. These are needed to
    // preinitialize empty tensor handles and use/populate them in the worker threads.
    void insert_buffer_and_spec_for_device(int buffer_index, const OwnedBuffer& buffer, TensorSpec spec) {
        std::lock_guard<std::mutex> lock(mtx);
        buffers[buffer_index] = buffer;
        specs[buffer_index] = std::move(spec);
    }

    OwnedBuffer get_buffer(int buffer_index) const {
        std::lock_guard<std::mutex> lock(mtx);
        TT_FATAL(buffer_index < buffers.size(), "Buffer not found for buffer_index {}", buffer_index);
        return buffers[buffer_index];
    }

    OwnedBuffer& get_buffer(int buffer_index) {
        std::lock_guard<std::mutex> lock(mtx);
        TT_FATAL(buffer_index < buffers.size(), "Buffer not found for buffer_index {}", buffer_index);
        return buffers[buffer_index];
    }

    TensorSpec get_tensor_spec(int spec_index) const {
        std::lock_guard<std::mutex> lock(mtx);
        TT_FATAL(spec_index < specs.size(), "Spec for device {} not found in spec list", spec_index);
        return specs[spec_index];
    }

    uint32_t num_buffers() const {
        std::lock_guard<std::mutex> lock(mtx);
        return buffers.size();
    }

    inline bool is_allocated() const {
        // not sure what is better mutex for each buffer 10 times or one here.
        // I think this one is better.
        std::lock_guard<std::mutex> lock(mtx);

        return std::all_of(buffers.begin(), buffers.end(), [](auto&& buffer) {
            return std::visit([](auto&& buffer) -> bool { return buffer.is_allocated(); }, buffer);
        });
    }
};

<<<<<<< HEAD
using Storage = std::variant<OwnedStorage, DeviceStorage, BorrowedStorage, MultiDeviceHostStorage>;
=======
struct MultiDeviceStorage {
    DistributedTensorConfig strategy;
    std::vector<int> ordered_device_ids;
    std::unordered_map<int, std::shared_ptr<Buffer>> buffers;
    std::unordered_map<int, TensorSpec> specs;

    // TODO: #17215 - This isn't populated by default. Switch to creating MeshBuffer backed storage, when TTNN is ready
    // to consume it.
    // Eventually, `MultiDeviceStorage` will be renamed to `MeshDeviceStorage`, and unified with `DeviceStorage`.
    std::shared_ptr<distributed::MeshBuffer> mesh_buffer;
    mutable std::mutex buffer_mtx;
    mutable std::mutex shape_mtx;
    MultiDeviceStorage() = default;

    friend void swap(MultiDeviceStorage& first, MultiDeviceStorage& second) {
        std::scoped_lock lock(first.buffer_mtx, first.shape_mtx, second.buffer_mtx, second.shape_mtx);

        swap(first.strategy, second.strategy);
        swap(first.ordered_device_ids, second.ordered_device_ids);
        swap(first.buffers, second.buffers);
        swap(first.specs, second.specs);
        swap(first.mesh_buffer, second.mesh_buffer);
    }

    // Constructs a multi-device tensor backed by a collection of heterogeneous single-device buffers.
    MultiDeviceStorage(
        DistributedTensorConfig strategy_,
        std::vector<int> ordered_device_ids_,
        std::unordered_map<int, std::shared_ptr<Buffer>> buffers_,
        std::unordered_map<int, TensorSpec> specs_,
        std::shared_ptr<distributed::MeshBuffer> mesh_buffer_) :
        strategy(std::move(strategy_)),
        ordered_device_ids(std::move(ordered_device_ids_)),
        buffers(std::move(buffers_)),
        specs(std::move(specs_)),
        mesh_buffer(std::move(mesh_buffer_)) {}

    // Constructs a replicated multi-device tensor backed by mesh buffer.
    MultiDeviceStorage(const std::shared_ptr<distributed::MeshBuffer>& mesh_buffer_, const TensorSpec& tensor_spec);

    MultiDeviceStorage(MultiDeviceStorage&& other) { swap(*this, other); }

    MultiDeviceStorage(const MultiDeviceStorage& other) {
        std::scoped_lock lock(other.buffer_mtx, other.shape_mtx);
        ordered_device_ids = other.ordered_device_ids;
        strategy = other.strategy;
        buffers = other.buffers;
        specs = other.specs;
        mesh_buffer = other.mesh_buffer;
    }

    MultiDeviceStorage& operator=(const MultiDeviceStorage& other) {
        MultiDeviceStorage tmp(other);
        swap(*this, tmp);
        return *this;
    }

    MultiDeviceStorage& operator=(MultiDeviceStorage&& other) {
        swap(*this, other);
        return *this;
    }

    bool operator==(const MultiDeviceStorage& other) {
        return this->ordered_device_ids == other.ordered_device_ids and this->strategy == other.strategy and
               this->buffers == other.buffers and this->specs == other.specs and this->mesh_buffer == other.mesh_buffer;
    }

    MemoryConfig memory_config() const {
        std::lock_guard<std::mutex> lock(buffer_mtx);
        TT_FATAL(
            !this->ordered_device_ids.empty(), "No device ids in list. Please ensure fields are initialized properly.");
        auto first_device_id = this->ordered_device_ids[0];
        if (this->buffers.at(first_device_id).get() == nullptr) {
            TT_THROW("MemoryConfig can only be obtained if the buffer is not null");
        }
        std::optional<ShardSpec> shard_spec = std::nullopt;
        if (is_sharded(this->buffers.at(first_device_id)->buffer_layout())) {
            shard_spec = this->buffers.at(first_device_id)->shard_spec().tensor_shard_spec;
        }
        return MemoryConfig{
            .memory_layout = this->buffers.at(first_device_id)->buffer_layout(),
            .buffer_type = this->buffers.at(first_device_id)->buffer_type(),
            .shard_spec = shard_spec};
    }

    static constexpr auto attribute_names = std::forward_as_tuple();
    const auto attribute_values() const { return std::forward_as_tuple(); }

    // Helper Functions - Getters and setters to get/modify storage attributes. These are needed to
    // preinitialize empty tensor handles and use/populate them in the worker threads.
    std::vector<std::shared_ptr<Buffer>> get_buffers() const;

    inline void insert_buffer_and_spec_for_device(
        IDevice* device, const std::shared_ptr<Buffer>& buffer, TensorSpec spec) {
        std::scoped_lock lock(buffer_mtx, shape_mtx);
        TT_FATAL(mesh_buffer == nullptr, "MeshBuffer backed storage does not support inserting individual buffers");
        TT_ASSERT(
            device == buffer->device(),
            "Mismatch between device derived from buffer and device derived from MultiDeviceStorage.");
        buffers.insert({device->id(), buffer});
        specs.insert({device->id(), std::move(spec)});
    }

    inline std::shared_ptr<Buffer> get_buffer_for_device(IDevice* device) const {
        std::lock_guard<std::mutex> lock(buffer_mtx);
        auto buffer_it = buffers.find(device->id());
        TT_FATAL(buffer_it != buffers.end(), "Buffer not found for device {}", device->id());
        TT_ASSERT(
            buffer_it->second->device() == device,
            "Mismatch between device derived from buffer and device derived from MultiDeviceStorage.");
        return buffer_it->second;
    }

    inline std::shared_ptr<Buffer>& get_buffer_for_device(IDevice* device) {
        std::lock_guard<std::mutex> lock(buffer_mtx);
        auto buffer_it = buffers.find(device->id());
        TT_FATAL(buffer_it != buffers.end(), "Buffer not found for device {}", device->id());
        TT_ASSERT(
            buffer_it->second->device() == device,
            "Mismatch between device derived from buffer and device derived from MultiDeviceStorage.");
        return buffer_it->second;
    }

    inline std::shared_ptr<Buffer> get_buffer_for_device_id(uint32_t device_id) const {
        std::lock_guard<std::mutex> lock(buffer_mtx);
        return buffers.at(device_id);
    }

    inline TensorSpec get_tensor_spec_for_device(IDevice* device) const {
        std::lock_guard<std::mutex> lock(shape_mtx);
        auto spec_it = specs.find(device->id());
        TT_FATAL(spec_it != specs.end(), "Shape not found for device {}", device->id());
        return spec_it->second;
    }

    inline uint32_t num_buffers() const {
        std::lock_guard<std::mutex> lock(buffer_mtx);
        return buffers.size();
    }

    inline bool has_buffer_for_device(IDevice* device) const {
        std::lock_guard<std::mutex> lock(buffer_mtx);
        return buffers.find(device->id()) != buffers.end();
    }

    inline bool has_buffer_for_device_id(uint32_t device_id) const {
        std::lock_guard<std::mutex> lock(buffer_mtx);
        return buffers.find(device_id) != buffers.end();
    }

    inline bool is_allocated() const {
        if (mesh_buffer != nullptr) {
            return mesh_buffer->is_allocated();
        } else {
            std::lock_guard<std::mutex> lock(buffer_mtx);
            return std::all_of(
                ordered_device_ids.begin(), ordered_device_ids.end(), [&buffers = this->buffers](auto&& device_id) {
                    const auto& buffer = buffers.at(device_id);
                    return buffer && buffer->is_allocated();
                });
        }
    }
};

using Storage = std::variant<OwnedStorage, DeviceStorage, BorrowedStorage, MultiDeviceHostStorage, MultiDeviceStorage>;
>>>>>>> 60e4cb9d

template <typename T>
concept OwnedOrBorrowedStorage = std::is_same_v<T, OwnedStorage> || std::is_same_v<T, BorrowedStorage>;

template <typename T>
constexpr void raise_unsupported_storage() {
    static_assert(tt::stl::concepts::always_false_v<T>, "Unsupported Storage");
}

}  // namespace tt::tt_metal<|MERGE_RESOLUTION|>--- conflicted
+++ resolved
@@ -225,175 +225,7 @@
     }
 };
 
-<<<<<<< HEAD
 using Storage = std::variant<OwnedStorage, DeviceStorage, BorrowedStorage, MultiDeviceHostStorage>;
-=======
-struct MultiDeviceStorage {
-    DistributedTensorConfig strategy;
-    std::vector<int> ordered_device_ids;
-    std::unordered_map<int, std::shared_ptr<Buffer>> buffers;
-    std::unordered_map<int, TensorSpec> specs;
-
-    // TODO: #17215 - This isn't populated by default. Switch to creating MeshBuffer backed storage, when TTNN is ready
-    // to consume it.
-    // Eventually, `MultiDeviceStorage` will be renamed to `MeshDeviceStorage`, and unified with `DeviceStorage`.
-    std::shared_ptr<distributed::MeshBuffer> mesh_buffer;
-    mutable std::mutex buffer_mtx;
-    mutable std::mutex shape_mtx;
-    MultiDeviceStorage() = default;
-
-    friend void swap(MultiDeviceStorage& first, MultiDeviceStorage& second) {
-        std::scoped_lock lock(first.buffer_mtx, first.shape_mtx, second.buffer_mtx, second.shape_mtx);
-
-        swap(first.strategy, second.strategy);
-        swap(first.ordered_device_ids, second.ordered_device_ids);
-        swap(first.buffers, second.buffers);
-        swap(first.specs, second.specs);
-        swap(first.mesh_buffer, second.mesh_buffer);
-    }
-
-    // Constructs a multi-device tensor backed by a collection of heterogeneous single-device buffers.
-    MultiDeviceStorage(
-        DistributedTensorConfig strategy_,
-        std::vector<int> ordered_device_ids_,
-        std::unordered_map<int, std::shared_ptr<Buffer>> buffers_,
-        std::unordered_map<int, TensorSpec> specs_,
-        std::shared_ptr<distributed::MeshBuffer> mesh_buffer_) :
-        strategy(std::move(strategy_)),
-        ordered_device_ids(std::move(ordered_device_ids_)),
-        buffers(std::move(buffers_)),
-        specs(std::move(specs_)),
-        mesh_buffer(std::move(mesh_buffer_)) {}
-
-    // Constructs a replicated multi-device tensor backed by mesh buffer.
-    MultiDeviceStorage(const std::shared_ptr<distributed::MeshBuffer>& mesh_buffer_, const TensorSpec& tensor_spec);
-
-    MultiDeviceStorage(MultiDeviceStorage&& other) { swap(*this, other); }
-
-    MultiDeviceStorage(const MultiDeviceStorage& other) {
-        std::scoped_lock lock(other.buffer_mtx, other.shape_mtx);
-        ordered_device_ids = other.ordered_device_ids;
-        strategy = other.strategy;
-        buffers = other.buffers;
-        specs = other.specs;
-        mesh_buffer = other.mesh_buffer;
-    }
-
-    MultiDeviceStorage& operator=(const MultiDeviceStorage& other) {
-        MultiDeviceStorage tmp(other);
-        swap(*this, tmp);
-        return *this;
-    }
-
-    MultiDeviceStorage& operator=(MultiDeviceStorage&& other) {
-        swap(*this, other);
-        return *this;
-    }
-
-    bool operator==(const MultiDeviceStorage& other) {
-        return this->ordered_device_ids == other.ordered_device_ids and this->strategy == other.strategy and
-               this->buffers == other.buffers and this->specs == other.specs and this->mesh_buffer == other.mesh_buffer;
-    }
-
-    MemoryConfig memory_config() const {
-        std::lock_guard<std::mutex> lock(buffer_mtx);
-        TT_FATAL(
-            !this->ordered_device_ids.empty(), "No device ids in list. Please ensure fields are initialized properly.");
-        auto first_device_id = this->ordered_device_ids[0];
-        if (this->buffers.at(first_device_id).get() == nullptr) {
-            TT_THROW("MemoryConfig can only be obtained if the buffer is not null");
-        }
-        std::optional<ShardSpec> shard_spec = std::nullopt;
-        if (is_sharded(this->buffers.at(first_device_id)->buffer_layout())) {
-            shard_spec = this->buffers.at(first_device_id)->shard_spec().tensor_shard_spec;
-        }
-        return MemoryConfig{
-            .memory_layout = this->buffers.at(first_device_id)->buffer_layout(),
-            .buffer_type = this->buffers.at(first_device_id)->buffer_type(),
-            .shard_spec = shard_spec};
-    }
-
-    static constexpr auto attribute_names = std::forward_as_tuple();
-    const auto attribute_values() const { return std::forward_as_tuple(); }
-
-    // Helper Functions - Getters and setters to get/modify storage attributes. These are needed to
-    // preinitialize empty tensor handles and use/populate them in the worker threads.
-    std::vector<std::shared_ptr<Buffer>> get_buffers() const;
-
-    inline void insert_buffer_and_spec_for_device(
-        IDevice* device, const std::shared_ptr<Buffer>& buffer, TensorSpec spec) {
-        std::scoped_lock lock(buffer_mtx, shape_mtx);
-        TT_FATAL(mesh_buffer == nullptr, "MeshBuffer backed storage does not support inserting individual buffers");
-        TT_ASSERT(
-            device == buffer->device(),
-            "Mismatch between device derived from buffer and device derived from MultiDeviceStorage.");
-        buffers.insert({device->id(), buffer});
-        specs.insert({device->id(), std::move(spec)});
-    }
-
-    inline std::shared_ptr<Buffer> get_buffer_for_device(IDevice* device) const {
-        std::lock_guard<std::mutex> lock(buffer_mtx);
-        auto buffer_it = buffers.find(device->id());
-        TT_FATAL(buffer_it != buffers.end(), "Buffer not found for device {}", device->id());
-        TT_ASSERT(
-            buffer_it->second->device() == device,
-            "Mismatch between device derived from buffer and device derived from MultiDeviceStorage.");
-        return buffer_it->second;
-    }
-
-    inline std::shared_ptr<Buffer>& get_buffer_for_device(IDevice* device) {
-        std::lock_guard<std::mutex> lock(buffer_mtx);
-        auto buffer_it = buffers.find(device->id());
-        TT_FATAL(buffer_it != buffers.end(), "Buffer not found for device {}", device->id());
-        TT_ASSERT(
-            buffer_it->second->device() == device,
-            "Mismatch between device derived from buffer and device derived from MultiDeviceStorage.");
-        return buffer_it->second;
-    }
-
-    inline std::shared_ptr<Buffer> get_buffer_for_device_id(uint32_t device_id) const {
-        std::lock_guard<std::mutex> lock(buffer_mtx);
-        return buffers.at(device_id);
-    }
-
-    inline TensorSpec get_tensor_spec_for_device(IDevice* device) const {
-        std::lock_guard<std::mutex> lock(shape_mtx);
-        auto spec_it = specs.find(device->id());
-        TT_FATAL(spec_it != specs.end(), "Shape not found for device {}", device->id());
-        return spec_it->second;
-    }
-
-    inline uint32_t num_buffers() const {
-        std::lock_guard<std::mutex> lock(buffer_mtx);
-        return buffers.size();
-    }
-
-    inline bool has_buffer_for_device(IDevice* device) const {
-        std::lock_guard<std::mutex> lock(buffer_mtx);
-        return buffers.find(device->id()) != buffers.end();
-    }
-
-    inline bool has_buffer_for_device_id(uint32_t device_id) const {
-        std::lock_guard<std::mutex> lock(buffer_mtx);
-        return buffers.find(device_id) != buffers.end();
-    }
-
-    inline bool is_allocated() const {
-        if (mesh_buffer != nullptr) {
-            return mesh_buffer->is_allocated();
-        } else {
-            std::lock_guard<std::mutex> lock(buffer_mtx);
-            return std::all_of(
-                ordered_device_ids.begin(), ordered_device_ids.end(), [&buffers = this->buffers](auto&& device_id) {
-                    const auto& buffer = buffers.at(device_id);
-                    return buffer && buffer->is_allocated();
-                });
-        }
-    }
-};
-
-using Storage = std::variant<OwnedStorage, DeviceStorage, BorrowedStorage, MultiDeviceHostStorage, MultiDeviceStorage>;
->>>>>>> 60e4cb9d
 
 template <typename T>
 concept OwnedOrBorrowedStorage = std::is_same_v<T, OwnedStorage> || std::is_same_v<T, BorrowedStorage>;
