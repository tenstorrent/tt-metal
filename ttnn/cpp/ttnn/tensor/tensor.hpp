// SPDX-FileCopyrightText: © 2023 Tenstorrent Inc.
//
// SPDX-License-Identifier: Apache-2.0

#pragma once

#include <array>
#include <random>
#include <tuple>
#include <variant>
#include <vector>

#include <tt-metalium/bfloat16.hpp>
#include <tt-metalium/bfloat4.hpp>
#include <tt-metalium/bfloat8.hpp>
#include <tt-metalium/test_tiles.hpp>
#include <tt-metalium/tt_backend_api_types.hpp>
#include "ttnn/any_device.hpp"
#include "ttnn/common/queue_id.hpp"
#include "ttnn/distributed/distributed_tensor_config.hpp"
#include "ttnn/tensor/types.hpp"
#include "ttnn/tensor/storage.hpp"
#include "ttnn/tensor/tensor_spec.hpp"
#include "ttnn/tensor/layout/tensor_layout.hpp"
#include <tt-metalium/buffer.hpp>
#include <tt-metalium/tile.hpp>
#include <tt-metalium/device.hpp>
#include <tt-metalium/reflection.hpp>
#include "types.hpp"

namespace tt {

namespace tt_metal {

namespace distributed {
class MeshDevice;
class MeshCommandQueue;
}

class Tensor {
public:
    struct TensorAttributes : public std::enable_shared_from_this<TensorAttributes> {
        Storage storage;
        TensorSpec tensor_spec;
        TensorAttributes(Storage storage, TensorSpec tensor_spec);
        TensorAttributes();
        ~TensorAttributes() = default;
    };

    std::optional<std::int64_t> tensor_id = std::nullopt;
    // Shared pointer to all attributes associated with this tensor
    // Can be safely passed between threads when the tensor is copied
    std::shared_ptr<TensorAttributes> tensor_attributes = nullptr;

    // Tensor gets worker queue handle through the device
    std::optional<distributed::MeshDevice*> mesh_device_ = std::nullopt;
    std::vector<IDevice*> workers = {};

    // ======================================================================================
    //                                  Hi Level APIs
    // ======================================================================================
    explicit Tensor() = default;

    Tensor(
        Storage storage,
        const ttnn::Shape& shape,
        DataType dtype,
        Layout layout,
        const std::optional<Tile>& tile = std::nullopt);
    Tensor(
        Storage storage,
        const ttnn::Shape& logical_shape,
        const ttnn::Shape& padded_shape,
        DataType dtype,
        Layout layout,
        const std::optional<Tile>& tile = std::nullopt);
    Tensor(Storage storage, TensorSpec tensor_spec);

    // Constructors to initialize unpopulated tensor with workers and storage specified. Use this when creating tensor
    // handles in async mode.
    explicit Tensor(
        uint32_t num_buffers, std::optional<DistributedTensorConfig> distributed_tensor_config = std::nullopt);
    explicit Tensor(const std::vector<IDevice*>& workers);
    explicit Tensor(distributed::MeshDevice* mesh_device);

    Tensor(const Tensor& other);

    Tensor& operator=(const Tensor& other);

    Tensor(Tensor&& other) noexcept = default;

    Tensor& operator=(Tensor&& other) {
        // Don't self assign
        this->tensor_id = std::move(other.tensor_id);
        if (this->tensor_attributes != other.tensor_attributes) {
            this->workers = std::move(other.workers);
            this->tensor_attributes = std::move(other.tensor_attributes);
        }
        this->mesh_device_ = std::move(other.mesh_device_);
        return *this;
    }

    ~Tensor();

    void populate_buffers_and_metadata(const Tensor& other);

    void deallocate(bool force = false);

    std::vector<IDevice*> get_workers(bool blocking = false) const;

    // Converts a buffer of elements of type `T` to a `Tensor`.
    // Elements in the buffer are assumed to be stored in row-major order. The size of the buffer and the type of the
    // elements have to match `spec`; block float formats such as BFLOAT8_B and BFLOAT4_B require `T` equal `float`.
    //
    // The data in the buffer is copied into a tensor with an owned storage.
    //
    // TODO: add support for returning a tensor with borrowed storage based off the buffer.
    // TODO: handle tilization and padding in face of sharding.
    template <typename T>
    static Tensor from_span(
        tt::stl::Span<const T> buffer, const TensorSpec& spec, std::optional<ttnn::AnyDevice> device = std::nullopt);

    // Same as `from_span`, but operates on a vector instead.
    template <typename T>
    static Tensor from_vector(
        const std::vector<T>& buffer, const TensorSpec& spec, std::optional<ttnn::AnyDevice> device = std::nullopt) {
        return from_span(tt::stl::Span<const T>(buffer), spec, device);
    }

    // Same as `from_vector`, but takes in an rvalue. No copies will be made, if the target layout is row-major, and no
    // type conversion is needed.
    template <typename T>
    static Tensor from_vector(
        std::vector<T>&& buffer, const TensorSpec& spec, std::optional<ttnn::AnyDevice> device = std::nullopt);

    // Converts a `Tensor` to a `std::vector<T>`.
    // Elements in the vector will be stored in row-major order. The type of the requested vector has to match that of
    // the `Tensor`; block float formats such as BFLOAT8_B and BFLOAT4_B require `T` equal `float`.
    //
    // If the tensor resides on a device, it will be brough back to host.
    //
    // TODO: handle tilization and padding in face of sharding.
    template <typename T>
    std::vector<T> to_vector() const;

    Tensor to_device(
        IDevice* target_device,
        const MemoryConfig& mem_config = {.memory_layout = tt::tt_metal::TensorMemoryLayout::INTERLEAVED},
        ttnn::QueueId cq_id = ttnn::DefaultQueueId) const;

    Tensor to_device(
        distributed::MeshDevice* mesh_device,
        const MemoryConfig& mem_config = {.memory_layout = tt::tt_metal::TensorMemoryLayout::INTERLEAVED},
        ttnn::QueueId cq_id = ttnn::DefaultQueueId) const;

    Tensor to_device(
        const std::vector<IDevice*>& workers,
        const MemoryConfig& mem_config = {.memory_layout = tt::tt_metal::TensorMemoryLayout::INTERLEAVED},
        ttnn::QueueId cq_id = ttnn::DefaultQueueId) const;

    Tensor to_layout(Layout target_layout, IDevice* worker = nullptr) const;

    Tensor to_layout(Layout target_layout, distributed::MeshDevice* mesh_device) const;

    Tensor pad(const ttnn::Shape& output_padded_shape, const ttnn::Shape& input_tensor_start, float pad_value) const;

    Tensor cpu(bool blocking = true, ttnn::QueueId cq_id = ttnn::DefaultQueueId) const;

    Tensor unpad(const ttnn::Shape& output_tensor_start, const ttnn::Shape& output_tensor_end) const;

    Tensor pad_to_tile(float pad_value) const;

    Tensor unpad_from_tile(const ttnn::Shape& output_tensor_shape) const;

    const std::string write_to_string() const;
    void print() const;

    Tensor extract_shard(const CoreCoord& core) const;
    Tensor extract_shard(const uint32_t& core_id) const;

    // ======================================================================================
    //                                  Low Level APIs
    // ======================================================================================
    Tensor reshape(const ttnn::Shape& new_shape) const;
    Tensor reshape(const ttnn::Shape& new_logical_shape, const ttnn::Shape& new_padded_shape) const;
    // ======================================================================================
    //                                      Getters
    // ======================================================================================
    const Storage& get_storage() const;
    DataType get_dtype() const;
    Layout get_layout() const;
    const ttnn::Shape& get_logical_shape() const;
    const ttnn::Shape& get_padded_shape() const;
    const TensorSpec& get_tensor_spec() const;

    // ======================================================================================
    // Non-Blocking Getters. Query attributes directly, without waiting for worker completion
    // ======================================================================================
    const Storage& storage() const { return this->tensor_attributes->storage; };
    const ttnn::Shape& logical_shape() const { return this->tensor_attributes->tensor_spec.logical_shape(); };
    const ttnn::Shape& padded_shape() const { return this->tensor_attributes->tensor_spec.padded_shape(); };
    DataType dtype() const { return this->tensor_attributes->tensor_spec.tensor_layout().get_data_type(); };
    Layout layout() const { return this->tensor_attributes->tensor_spec.tensor_layout().get_layout(); };
    const TensorSpec& tensor_spec() const { return this->tensor_attributes->tensor_spec; }

    // ======================================================================================
    //                                      Setters
    // ======================================================================================
    void set_storage(const Storage& storage) { this->tensor_attributes->storage = storage; }
    // We intend to remove this API once we migrate all ops to compute_output_specs, and provide TensorSpec at creation
    void set_tensor_spec(const TensorSpec& tensor_spec) { this->tensor_attributes->tensor_spec = tensor_spec; }
    // ======================================================================================
    //                                      Extra Helper Functions
    // ======================================================================================
    StorageType storage_type() const;
    const ttnn::Shape strides() const;
    uint32_t volume() const;

    // todo: rename volume to get_volume to indicate that its blocking
    uint32_t get_logical_volume() const;

    bool is_scalar() const;

    bool is_allocated() const;

    bool is_contiguous() const {
        if (this->get_layout() == tt::tt_metal::Layout::ROW_MAJOR) {
            return this->get_logical_shape() == this->get_padded_shape();
        } else {
            return false;
        }
    }

    // TODO(arakhmati): clean up the methods below
    std::vector<Buffer*> buffers() const {
        auto storage_type = this->storage_type();
        if (storage_type == tt::tt_metal::StorageType::DEVICE) {
            auto storage = std::get<DeviceStorage>(this->get_storage());
            return std::vector<Buffer*>{storage.get_buffer().get()};
        } else {
            TT_THROW("Cannot get buffers from a tensor with non-device storage.");
        }
    }
    Buffer* buffer() const {
        auto storage_type = this->storage_type();
        TT_FATAL(
            storage_type == tt::tt_metal::StorageType::DEVICE,
            "ttnn::Tensor::buffer(): Expected Tensor with DeviceStorage, got {}",
            storage_type);
        return std::get<DeviceStorage>(this->get_storage()).get_buffer().get();
    }
    std::shared_ptr<Buffer> device_buffer() const { return std::get<DeviceStorage>(this->get_storage()).get_buffer(); }

    distributed::MeshDevice* mesh_device() const {
        if (this->mesh_device_.has_value()) {
            return this->mesh_device_.value();
        }
        return nullptr;
    }

<<<<<<< HEAD
    std::shared_ptr<distributed::MeshBuffer> mesh_buffer() const {
        return std::get<DeviceStorage>(get_storage()).get_mesh_buffer();
    }

=======
>>>>>>> 13aaa7be
    IDevice* device() const {
        if (this->mesh_device_.has_value()) {
            return this->mesh_device_.value();
        }
        if (this->storage_type() == tt::tt_metal::StorageType::DEVICE) {
            auto buffer = this->buffer();
            if (buffer == nullptr) {
                TT_THROW("Cannot get the device from a tensor without an allocated buffer");
            }
            return buffer->device();
        } else {
            TT_THROW("Cannot get the device from a tensor with host storage");
        }
    }

    const MemoryConfig& memory_config() const { return get_tensor_spec().tensor_layout().get_memory_config(); }
    const std::optional<ShardSpec>& shard_spec() const { return this->memory_config().shard_spec; }

    const bool is_sharded() const;

    // Size in bytes of a single element held in tensor
    uint32_t element_size() const;

    static constexpr auto attribute_names = std::forward_as_tuple("storage", "tensor_spec");
    const auto attribute_values() const {
        return std::forward_as_tuple(this->tensor_attributes->storage, this->tensor_attributes->tensor_spec);
    }

    std::vector<uint32_t> host_page_ordering();

private:
    void init(Storage storage, TensorSpec tensor_spec);
    void deallocate_impl(bool force, bool deallocation_through_destructor);
};

Tensor create_device_tensor(const TensorSpec& tensor_spec, IDevice* device);

[[deprecated]]
Tensor create_device_tensor(
    const ttnn::Shape& shape,
    DataType dtype,
    Layout layout,
    IDevice* device,
    const MemoryConfig& memory_config = {.memory_layout = tt::tt_metal::TensorMemoryLayout::INTERLEAVED},
    const std::optional<Tile>& tile = std::nullopt);

// template<typename Buffer>
// void *get_host_buffer(const Tensor &tensor);
void* get_raw_host_data_ptr(const Tensor& tensor);

void memcpy(
    CommandQueue& queue,
    void* dst,
    const Tensor& src,
    const std::optional<BufferRegion>& region = std::nullopt,
    bool blocking = true);
void memcpy(
    distributed::MeshCommandQueue& queue,
    void* dst,
    const Tensor& src,
    const std::optional<BufferRegion>& region = std::nullopt,
    bool blocking = true);

void memcpy(
    CommandQueue& queue, Tensor& dst, const void* src, const std::optional<BufferRegion>& region = std::nullopt);
void memcpy(
    distributed::MeshCommandQueue& queue,
    Tensor& dst,
    const void* src,
    const std::optional<BufferRegion>& region = std::nullopt);

void memcpy(
    CommandQueue& queue, Tensor& dst, const Tensor& src, const std::optional<BufferRegion>& region = std::nullopt);
void memcpy(
    distributed::MeshCommandQueue& queue,
    Tensor& dst,
    const Tensor& src,
    const std::optional<BufferRegion>& region = std::nullopt);

void memcpy(
    void* dst, const Tensor& src, const std::optional<BufferRegion>& region = std::nullopt, bool blocking = true);

void memcpy(Tensor& dst, const void* src, const std::optional<BufferRegion>& region = std::nullopt);

void memcpy(Tensor& dst, const Tensor& src, const std::optional<BufferRegion>& region = std::nullopt);

Tensor allocate_tensor_on_devices(const TensorSpec& spec, const std::vector<IDevice*>& devices);

// Allocates a tensor on a mesh device through mesh buffer.
Tensor allocate_tensor_on_mesh(const TensorSpec& tensor_spec, distributed::MeshDevice* mesh_device);

void write_tensor(const Tensor& host_tensor, Tensor device_tensor, ttnn::QueueId cq_id = ttnn::DefaultQueueId);

Tensor set_tensor_id(const Tensor& tensor);

bool validate_worker_modes(const std::vector<IDevice*>& workers);

}  // namespace tt_metal

}  // namespace tt

namespace ttnn {

using Tensor = tt::tt_metal::Tensor;
using TensorSpec = tt::tt_metal::TensorSpec;

}  // namespace ttnn<|MERGE_RESOLUTION|>--- conflicted
+++ resolved
@@ -258,13 +258,10 @@
         return nullptr;
     }
 
-<<<<<<< HEAD
     std::shared_ptr<distributed::MeshBuffer> mesh_buffer() const {
         return std::get<DeviceStorage>(get_storage()).get_mesh_buffer();
     }
 
-=======
->>>>>>> 13aaa7be
     IDevice* device() const {
         if (this->mesh_device_.has_value()) {
             return this->mesh_device_.value();
