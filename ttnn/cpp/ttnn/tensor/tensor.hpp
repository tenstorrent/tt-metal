// SPDX-FileCopyrightText: © 2023 Tenstorrent Inc.
//
// SPDX-License-Identifier: Apache-2.0

#pragma once

#include <array>
#include <random>
#include <tuple>
#include <variant>
#include <vector>

#include <tt-metalium/bfloat16.hpp>
#include <tt-metalium/bfloat4.hpp>
#include <tt-metalium/bfloat8.hpp>
#include <tt-metalium/test_tiles.hpp>
#include <tt-metalium/tt_backend_api_types.hpp>
#include "ttnn/any_device.hpp"
#include "ttnn/common/queue_id.hpp"
#include "ttnn/distributed/distributed_tensor_config.hpp"
#include "ttnn/tensor/types.hpp"
#include "ttnn/tensor/storage.hpp"
#include "ttnn/tensor/tensor_spec.hpp"
#include "ttnn/tensor/layout/tensor_layout.hpp"
#include <tt-metalium/buffer.hpp>
#include <tt-metalium/tile.hpp>
#include <tt-metalium/device.hpp>
#include <tt-metalium/reflection.hpp>
#include "types.hpp"

namespace tt {

namespace tt_metal {

namespace distributed {
class MeshDevice;
}

class Tensor {
public:
    struct TensorAttributes : public std::enable_shared_from_this<TensorAttributes> {
        Storage storage;
        TensorSpec tensor_spec;
        TensorAttributes(Storage storage, TensorSpec tensor_spec);
        TensorAttributes();
        ~TensorAttributes() = default;
    };

    std::optional<std::int64_t> tensor_id = std::nullopt;
    // Shared pointer to all attributes associated with this tensor
    // Can be safely passed between threads when the tensor is copied
    std::shared_ptr<TensorAttributes> tensor_attributes = nullptr;

    // Tensor gets worker queue handle through the device
    std::optional<distributed::MeshDevice*> mesh_device_ = std::nullopt;
    std::vector<IDevice*> workers = {};

    // ======================================================================================
    //                                  Hi Level APIs
    // ======================================================================================
    explicit Tensor() = default;

    Tensor(
        Storage storage,
        const ttnn::Shape& shape,
        DataType dtype,
        Layout layout,
        const std::optional<Tile>& tile = std::nullopt);
    Tensor(
        Storage storage,
        const ttnn::Shape& logical_shape,
        const ttnn::Shape& padded_shape,
        DataType dtype,
        Layout layout,
        const std::optional<Tile>& tile = std::nullopt);
    Tensor(Storage storage, TensorSpec tensor_spec);

    // Constructors to initialize unpopulated tensor with workers and storage specified. Use this when creating tensor
    // handles in async mode.
    explicit Tensor(
        uint32_t num_buffers, std::optional<DistributedTensorConfig> distributed_tensor_config = std::nullopt);
    explicit Tensor(const std::vector<IDevice*>& workers);
    explicit Tensor(distributed::MeshDevice* mesh_device);

    Tensor(const Tensor& other);

    Tensor& operator=(const Tensor& other);

    Tensor(Tensor&& other) noexcept = default;

    Tensor& operator=(Tensor&& other) {
        // Don't self assign
        this->tensor_id = std::move(other.tensor_id);
        if (this->tensor_attributes != other.tensor_attributes) {
            this->workers = std::move(other.workers);
            this->tensor_attributes = std::move(other.tensor_attributes);
        }
        this->mesh_device_ = std::move(other.mesh_device_);
        return *this;
    }

    ~Tensor();

    void populate_buffers_and_metadata(const Tensor& other);

    void deallocate(bool force = false);

    std::vector<IDevice*> get_workers(bool blocking = false) const;

    // Converts a buffer of elements of type `T` to a `Tensor`.
    // Elements in the buffer are assumed to be stored in row-major order. The size of the buffer and the type of the
    // elements have to match `spec`; block float formats such as BFLOAT8_B and BFLOAT4_B require `T` equal `float`.
    //
    // The data in the buffer is copied into a tensor with an owned storage.
    //
    // TODO: add support for returning a tensor with borrowed storage based off the buffer.
    // TODO: handle tilization and padding in face of sharding.
    template <typename T>
    static Tensor from_span(
        tt::stl::Span<const T> buffer, const TensorSpec& spec, std::optional<ttnn::AnyDevice> device = std::nullopt);

    // Same as `from_span`, but operates on a vector instead.
    template <typename T>
    static Tensor from_vector(
        const std::vector<T>& buffer, const TensorSpec& spec, std::optional<ttnn::AnyDevice> device = std::nullopt) {
        return from_span(tt::stl::Span<const T>(buffer), spec, device);
    }

    // Same as `from_vector`, but takes in an rvalue. No copies will be made, if the target layout is row-major, and no
    // type conversion is needed.
    template <typename T>
    static Tensor from_vector(
        std::vector<T>&& buffer, const TensorSpec& spec, std::optional<ttnn::AnyDevice> device = std::nullopt);

    // Converts a `Tensor` to a `std::vector<T>`.
    // Elements in the vector will be stored in row-major order. The type of the requested vector has to match that of
    // the `Tensor`; block float formats such as BFLOAT8_B and BFLOAT4_B require `T` equal `float`.
    //
    // If the tensor resides on a device, it will be brough back to host.
    //
    // TODO: handle tilization and padding in face of sharding.
    template <typename T>
    std::vector<T> to_vector() const;

    Tensor to_device(
        IDevice* target_device,
        const MemoryConfig& mem_config = {.memory_layout = tt::tt_metal::TensorMemoryLayout::INTERLEAVED},
        ttnn::QueueId cq_id = ttnn::DefaultQueueId) const;

    Tensor to_device(
        distributed::MeshDevice* mesh_device,
        const MemoryConfig& mem_config = {.memory_layout = tt::tt_metal::TensorMemoryLayout::INTERLEAVED},
        ttnn::QueueId cq_id = ttnn::DefaultQueueId) const;

    Tensor to_device(
        const std::vector<IDevice*>& workers,
        const MemoryConfig& mem_config = {.memory_layout = tt::tt_metal::TensorMemoryLayout::INTERLEAVED},
        ttnn::QueueId cq_id = ttnn::DefaultQueueId) const;

    Tensor to_layout(Layout target_layout, IDevice* worker = nullptr) const;

    Tensor to_layout(Layout target_layout, distributed::MeshDevice* mesh_device) const;

    Tensor pad(const ttnn::Shape& output_padded_shape, const ttnn::Shape& input_tensor_start, float pad_value) const;

    Tensor cpu(bool blocking = true, ttnn::QueueId cq_id = ttnn::DefaultQueueId) const;

    Tensor unpad(const ttnn::Shape& output_tensor_start, const ttnn::Shape& output_tensor_end) const;

    Tensor pad_to_tile(float pad_value) const;

    Tensor unpad_from_tile(const ttnn::Shape& output_tensor_shape) const;

    const std::string write_to_string() const;
    void print() const;

    Tensor extract_shard(const CoreCoord& core) const;
    Tensor extract_shard(const uint32_t& core_id) const;

    // ======================================================================================
    //                                  Low Level APIs
    // ======================================================================================
    Tensor reshape(const ttnn::Shape& new_shape) const;
    Tensor reshape(const ttnn::Shape& new_logical_shape, const ttnn::Shape& new_padded_shape) const;
    // ======================================================================================
    //                                      Getters
    // ======================================================================================
    const Storage& get_storage() const;
    DataType get_dtype() const;
    Layout get_layout() const;
    const ttnn::Shape& get_logical_shape() const;
    const ttnn::Shape& get_padded_shape() const;
    const TensorSpec& get_tensor_spec() const;

    // ======================================================================================
    // Non-Blocking Getters. Query attributes directly, without waiting for worker completion
    // ======================================================================================
    const Storage& storage() const { return this->tensor_attributes->storage; };
    const ttnn::Shape& logical_shape() const { return this->tensor_attributes->tensor_spec.logical_shape(); };
    const ttnn::Shape& padded_shape() const { return this->tensor_attributes->tensor_spec.padded_shape(); };
    DataType dtype() const { return this->tensor_attributes->tensor_spec.tensor_layout().get_data_type(); };
    Layout layout() const { return this->tensor_attributes->tensor_spec.tensor_layout().get_layout(); };
    const TensorSpec& tensor_spec() const { return this->tensor_attributes->tensor_spec; }

    // ======================================================================================
    //                                      Setters
    // ======================================================================================
    void set_storage(const Storage& storage) { this->tensor_attributes->storage = storage; }
    // We intend to remove this API once we migrate all ops to compute_output_specs, and provide TensorSpec at creation
<<<<<<< HEAD
    inline void set_tensor_spec(const TensorSpec& tensor_spec) { this->tensor_attributes->tensor_spec = tensor_spec; }
=======
    void set_tensor_spec(const TensorSpec& tensor_spec) {
        this->tensor_attributes->tensor_spec = tensor_spec;
        this->tensor_attributes->metadata_populated = true;
    }
>>>>>>> 8b2d814e
    // ======================================================================================
    //                                      Extra Helper Functions
    // ======================================================================================
    StorageType storage_type() const;
    const ttnn::Shape strides() const;
    uint32_t volume() const;

    // todo: rename volume to get_volume to indicate that its blocking
    uint32_t get_logical_volume() const;

    bool is_scalar() const;

    bool is_allocated() const;

    bool is_contiguous() const {
        if (this->get_layout() == tt::tt_metal::Layout::ROW_MAJOR) {
            return this->get_logical_shape() == this->get_padded_shape();
        } else {
            return false;
        }
    }

    // TODO(arakhmati): clean up the methods below
    std::vector<Buffer*> buffers() const {
        auto storage_type = this->storage_type();
        if (storage_type == tt::tt_metal::StorageType::DEVICE) {
            auto storage = std::get<DeviceStorage>(this->get_storage());
            return std::vector<Buffer*>{storage.get_buffer().get()};
        } else {
            TT_THROW("Cannot get buffers from a tensor with non-device storage.");
        }
    }
    Buffer* buffer() const {
        auto storage_type = this->storage_type();
        TT_FATAL(
            storage_type == tt::tt_metal::StorageType::DEVICE,
            "ttnn::Tensor::buffer(): Expected Tensor with DeviceStorage, got {}",
            storage_type);
        return std::get<DeviceStorage>(this->get_storage()).get_buffer().get();
    }
    std::shared_ptr<Buffer> device_buffer() const { return std::get<DeviceStorage>(this->get_storage()).get_buffer(); }

    distributed::MeshDevice* mesh_device() const {
        TT_FATAL(this->mesh_device_.has_value(), "Tensor is not a mesh tensor");
        return this->mesh_device_.value();
    }

    IDevice* device() const {
        if (this->mesh_device_.has_value()) {
            return this->mesh_device_.value();
        }
        if (this->storage_type() == tt::tt_metal::StorageType::DEVICE) {
            auto buffer = this->buffer();
            if (buffer == nullptr) {
                TT_THROW("Cannot get the device from a tensor without an allocated buffer");
            }
            return buffer->device();
        } else if (this->storage_type() == tt::tt_metal::StorageType::MULTI_DEVICE) {
            return this->get_workers().at(0);
        } else {
            TT_THROW("Cannot get the device from a tensor with host storage");
        }
    }

    const MemoryConfig& memory_config() const { return get_tensor_spec().tensor_layout().get_memory_config(); }
    const std::optional<ShardSpec>& shard_spec() const { return this->memory_config().shard_spec; }

    const bool is_sharded() const;

    // Size in bytes of a single element held in tensor
    uint32_t element_size() const;

    static constexpr auto attribute_names = std::forward_as_tuple("storage", "tensor_spec");
    const auto attribute_values() const {
        return std::forward_as_tuple(this->tensor_attributes->storage, this->tensor_attributes->tensor_spec);
    }

    std::vector<uint32_t> host_page_ordering();

<<<<<<< HEAD
=======
    // Main Thread - Wait for all workers in this tensor to populate the entire tensor
    void wait_for_tensor_data_populated() const {
        // Stall until all the workers for this tensor
        // have populated the full tensor
        while (this->tensor_attributes->num_workers_completed < this->tensor_attributes->num_shards_to_be_populated) {
        }
    }

    // Main Thread - Wait for the first worker in this tensor to populate the global metadata fields
    void wait_for_tensor_metadata_populated() const {
        // First worker is responsible for updating all metadata fields
        // Stall until this worker is done
        while (not this->tensor_attributes->metadata_populated) {
        }
    }

>>>>>>> 8b2d814e
private:
    void init(Storage storage, TensorSpec tensor_spec);
    void deallocate_impl(bool force, bool deallocation_through_destructor);
};

Tensor create_device_tensor(const TensorSpec& tensor_spec, IDevice* device);

[[deprecated]]
Tensor create_device_tensor(
    const ttnn::Shape& shape,
    DataType dtype,
    Layout layout,
    IDevice* device,
    const MemoryConfig& memory_config = {.memory_layout = tt::tt_metal::TensorMemoryLayout::INTERLEAVED},
    const std::optional<Tile>& tile = std::nullopt);

// template<typename Buffer>
// void *get_host_buffer(const Tensor &tensor);
void* get_raw_host_data_ptr(const Tensor& tensor);

void memcpy(
    CommandQueue& queue,
    void* dst,
    const Tensor& src,
    const std::optional<BufferRegion>& region = std::nullopt,
    bool blocking = true);

void memcpy(
    CommandQueue& queue, Tensor& dst, const void* src, const std::optional<BufferRegion>& region = std::nullopt);

void memcpy(
    CommandQueue& queue, Tensor& dst, const Tensor& src, const std::optional<BufferRegion>& region = std::nullopt);

void memcpy(
    void* dst, const Tensor& src, const std::optional<BufferRegion>& region = std::nullopt, bool blocking = true);

void memcpy(Tensor& dst, const void* src, const std::optional<BufferRegion>& region = std::nullopt);

void memcpy(Tensor& dst, const Tensor& src, const std::optional<BufferRegion>& region = std::nullopt);

Tensor allocate_tensor_on_devices(const TensorSpec& spec, const std::vector<IDevice*>& devices);

// Allocates a tensor on a mesh device through mesh buffer.
Tensor allocate_tensor_on_mesh(const TensorSpec& tensor_spec, distributed::MeshDevice* mesh_device);

void write_tensor(const Tensor& host_tensor, Tensor device_tensor, ttnn::QueueId cq_id = ttnn::DefaultQueueId);

Tensor set_tensor_id(const Tensor& tensor);

bool validate_worker_modes(const std::vector<IDevice*>& workers);

}  // namespace tt_metal

}  // namespace tt

namespace ttnn {

using Tensor = tt::tt_metal::Tensor;
using TensorSpec = tt::tt_metal::TensorSpec;

}  // namespace ttnn<|MERGE_RESOLUTION|>--- conflicted
+++ resolved
@@ -207,14 +207,7 @@
     // ======================================================================================
     void set_storage(const Storage& storage) { this->tensor_attributes->storage = storage; }
     // We intend to remove this API once we migrate all ops to compute_output_specs, and provide TensorSpec at creation
-<<<<<<< HEAD
-    inline void set_tensor_spec(const TensorSpec& tensor_spec) { this->tensor_attributes->tensor_spec = tensor_spec; }
-=======
-    void set_tensor_spec(const TensorSpec& tensor_spec) {
-        this->tensor_attributes->tensor_spec = tensor_spec;
-        this->tensor_attributes->metadata_populated = true;
-    }
->>>>>>> 8b2d814e
+    void set_tensor_spec(const TensorSpec& tensor_spec) { this->tensor_attributes->tensor_spec = tensor_spec; }
     // ======================================================================================
     //                                      Extra Helper Functions
     // ======================================================================================
@@ -294,25 +287,6 @@
 
     std::vector<uint32_t> host_page_ordering();
 
-<<<<<<< HEAD
-=======
-    // Main Thread - Wait for all workers in this tensor to populate the entire tensor
-    void wait_for_tensor_data_populated() const {
-        // Stall until all the workers for this tensor
-        // have populated the full tensor
-        while (this->tensor_attributes->num_workers_completed < this->tensor_attributes->num_shards_to_be_populated) {
-        }
-    }
-
-    // Main Thread - Wait for the first worker in this tensor to populate the global metadata fields
-    void wait_for_tensor_metadata_populated() const {
-        // First worker is responsible for updating all metadata fields
-        // Stall until this worker is done
-        while (not this->tensor_attributes->metadata_populated) {
-        }
-    }
-
->>>>>>> 8b2d814e
 private:
     void init(Storage storage, TensorSpec tensor_spec);
     void deallocate_impl(bool force, bool deallocation_through_destructor);
