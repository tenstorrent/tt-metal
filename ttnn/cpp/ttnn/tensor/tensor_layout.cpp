--- conflicted
+++ resolved
@@ -17,7 +17,6 @@
     // can be faster if multiple is power of 2
     // return (value + multiple - 1) & ~(multiple - 1);
     return ((value + multiple - 1) / multiple) * multiple;
-<<<<<<< HEAD
 };
 
 Alignment legacyPaddedShapeToAlignment(const ttnn::SimpleShape& legacyPaddedShape) {
@@ -36,6 +35,20 @@
 
     Alignment result(values);
     return result;
+}
+
+// Euclidean algorithm for greatest common divisor
+size_t gcd(size_t a, size_t b) {
+    while (b != 0) {
+        a %= b;
+        std::swap(a, b);
+    }
+    return a;
+}
+
+// Least common multiple
+size_t lcm(size_t a, size_t b) {
+    return a * b / gcd(a, b);
 }
 }
 
@@ -55,22 +68,6 @@
         default:
             TT_THROW("Unsupported data type!");
     }
-=======
-}
-
-// Euclidean algorithm for greatest common divisor
-size_t gcd(size_t a, size_t b) {
-    while (b != 0) {
-        a %= b;
-        std::swap(a, b);
-    }
-    return a;
-}
-
-// Least common multiple
-size_t lcm(size_t a, size_t b) {
-    return a * b / gcd(a, b);
->>>>>>> c2cfac47
 }
 }
 
@@ -215,13 +212,8 @@
 
 // Private constructor to create TensorLayout from LegacyPaddedShape
 TensorLayout::TensorLayout(DataType dataType, Layout layout, const MemoryConfig& memoryConfig, const ttnn::SimpleShape& legacyPaddedShape)
-<<<<<<< HEAD
     : TensorLayout(dataType, PageConfig(layout), memoryConfig, legacyPaddedShapeToAlignment(legacyPaddedShape)) {
-    mLegacyPaddedShape = legacyPaddedShape;
-}
-=======
-    : TensorLayout(dataType, layout, memoryConfig, legacyPaddedShapeToAlignment(legacyPaddedShape)) {}
->>>>>>> c2cfac47
+}
 
 TensorLayout TensorLayout::fromLegacyPaddedShape(DataType dataType, Layout layout, const MemoryConfig& memoryConfig, const ttnn::SimpleShape& legacyPaddedShape) {
     return TensorLayout(dataType, layout, memoryConfig, legacyPaddedShape);
@@ -370,10 +362,6 @@
 
 ttnn::SimpleShape TensorLayout::get_padded_shape(const ttnn::SimpleShape& shape) const
 {
-<<<<<<< HEAD
-    TT_FATAL(mLegacyPaddedShape.has_value(), "Use get_physical_size() or get_strides(). Calling get_padded_shape() is not allowed for TensorLayout created w/o LegacyPaddedShape. ");
-    return mLegacyPaddedShape.value();
-=======
     std::vector<uint32_t> padded_shape(shape.rank());
     int rankIdx = static_cast<int>(shape.rank()) - 1;
     int alignmentIdx = static_cast<int>(mAlignment.size()) - 1;
@@ -390,7 +378,7 @@
             } else if (mAlignment[alignmentIdx] % accum_alignment == 0) {
                 padded_shape[rankIdx] = round_up(shape[rankIdx], mAlignment[alignmentIdx] / accum_alignment);
             } else {
-                TT_FATAL(false, "The TensorLayout can not be represented as padded shape");
+                TT_THROW("Padded shape can't be deducted from TensorLayout parameters {} and Shape {}", mAlignment, shape);
             }
         }
 
@@ -403,7 +391,6 @@
         padded_shape[rankIdx] = shape[rankIdx];
     }
     return ttnn::SimpleShape(std::move(padded_shape));
->>>>>>> c2cfac47
 }
 
 } // namespace tt::tt_metal