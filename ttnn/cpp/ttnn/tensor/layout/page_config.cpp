--- conflicted
+++ resolved
@@ -122,15 +122,7 @@
 
 Alignment RowMajorPageConfig::create_default_alignment(DataType dtype, const MemoryConfig& memory_config) const {
 {
-<<<<<<< HEAD
-    const auto element_size = CMAKE_UNIQUE_NAMESPACE::rm_element_size_bytes(dtype);
-    auto width_alignment = sizeof(uint32_t) / element_size;
-
-=======
-    TT_FATAL(dtype != DataType::BFLOAT4_B && dtype != DataType::BFLOAT8_B, "BFLOAT4_B and BFLOAT8_B data types are not supported for ROW_MAJOR layout");
-
     uint32_t width_alignment = 1;
->>>>>>> b057e090
     if (memory_config.shard_spec.has_value()) {
         const auto& shard_spec = memory_config.shard_spec.value();
         if (shard_spec.physical_shard_shape.has_value()) {
@@ -148,15 +140,6 @@
 void RowMajorPageConfig::validate_alignment(const Alignment& alignment, DataType dtype, const MemoryConfig& memory_config) const {
     TT_FATAL(!alignment.empty(), "Alignment must contain at least one dimension for Row Major layout.");
     const uint32_t width_alignment = alignment[-1];
-<<<<<<< HEAD
-    const uint32_t element_size = CMAKE_UNIQUE_NAMESPACE::rm_element_size_bytes(dtype);
-    const uint32_t page_alignment = sizeof(uint32_t) / element_size;
-
-    TT_FATAL((width_alignment % page_alignment) == 0,
-        "Incorrect alignment configuration for Row Major layout: innermost dimension alignment must be aligned to {} bytes since we pack buffer data as uint32_t. With element size of {} byte(s), alignment {} must be a multiple of alignment {}.",
-        sizeof(uint32_t), element_size, alignment, page_alignment);
-=======
->>>>>>> b057e090
 
     // TODO: Do we need to validate sharded width here if wee are guaranteed that physical_shard_width is set as width_alignment
     if (memory_config.shard_spec.has_value() && memory_config.shard_spec.value().mode == ShardMode::PHYSICAL && memory_config.memory_layout != TensorMemoryLayout::HEIGHT_SHARDED) {
