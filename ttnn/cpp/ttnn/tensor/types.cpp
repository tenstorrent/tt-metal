--- conflicted
+++ resolved
@@ -372,52 +372,6 @@
 
 }  // namespace tt
 
-<<<<<<< HEAD
-=======
-namespace ttnn {
-
-namespace {
-int32_t normalized_index(int32_t index, size_t container_size) {
-    int32_t size = static_cast<int32_t>(container_size);
-
-    if (index < 0) {
-        index += size;
-    }
-
-    if (index < 0 || index >= size) {
-        throw std::out_of_range("SimpleShape index out of range.");
-    }
-
-    return index;
-}
-}
-
-bool SimpleShape::operator==(const SimpleShape &other) const {
-    return this->value == other.value;
-}
-
-bool SimpleShape::operator==(const SmallVector<uint32_t> &other) const {
-    return this->value == other;
-}
-
-uint32_t SimpleShape::operator[](int32_t index) const {
-    auto norm_index = normalized_index(index, value.size());
-    return value[norm_index];
-}
-
-uint32_t& SimpleShape::operator[](int32_t index) {
-    auto norm_index = normalized_index(index, value.size());
-    return value[norm_index];
-}
-
-uint64_t SimpleShape::volume() const {
-    return std::accumulate(this->value.cbegin(), this->value.cend(),
-                           uint64_t{1}, std::multiplies<uint64_t>());
-}
-
-} // namespace ttnn
-
->>>>>>> fd79b81a
 namespace ttnn::types {
 
 uint32_t Shape::operator[](std::int64_t index) const { return this->value.without_padding()[index]; }
