// SPDX-FileCopyrightText: © 2025 Tenstorrent Inc.
//
// SPDX-License-Identifier: Apache-2.0

#include "ttnn/tensor/storage.hpp"
#include "tt-metalium/mesh_coord.hpp"

namespace tt::tt_metal {

<<<<<<< HEAD
DeviceStorage::DeviceStorage(std::shared_ptr<Buffer> buffer_) {
    tt::log_warning("Constructing DeviceStorage from Single-Device Buffer");
    buffer = std::move(buffer_);
}
=======
DeviceStorage::DeviceStorage(std::shared_ptr<Buffer> buffer_) { buffer = std::move(buffer_); }
>>>>>>> 13aaa7be

MemoryConfig DeviceStorage::memory_config() const {
    if (this->mesh_buffer.get() != nullptr) {
        const auto& buffer = this->mesh_buffer->get_device_buffer(tt::tt_metal::distributed::MeshCoordinate(0, 0));
        std::optional<ShardSpec> shard_spec = std::nullopt;

        if (is_sharded(buffer->buffer_layout())) {
            shard_spec = buffer->shard_spec().tensor_shard_spec;
        }
        return MemoryConfig{
            .memory_layout = buffer->buffer_layout(), .buffer_type = buffer->buffer_type(), .shard_spec = shard_spec};
    }
    std::optional<ShardSpec> shard_spec = std::nullopt;
    if (is_sharded(this->buffer->buffer_layout())) {
        shard_spec = this->buffer->shard_spec().tensor_shard_spec;
    }
    return MemoryConfig{
        .memory_layout = this->buffer->buffer_layout(),
        .buffer_type = this->buffer->buffer_type(),
        .shard_spec = shard_spec};
}

DeviceStorage::DeviceStorage(std::shared_ptr<distributed::MeshBuffer> mesh_buffer_) :
    mesh_buffer(std::move(mesh_buffer_)) {}

<<<<<<< HEAD
void DeviceStorage::insert_buffer(const std::shared_ptr<Buffer>& buffer_) {
    tt::log_warning("insert_buffer not implemented for mesh buffer");
    this->buffer = buffer_;
}
=======
void DeviceStorage::insert_buffer(const std::shared_ptr<Buffer>& buffer_) { this->buffer = buffer_; }
>>>>>>> 13aaa7be

std::shared_ptr<Buffer> DeviceStorage::get_buffer() const {
    if (this->mesh_buffer.get() == nullptr) {
        TT_FATAL(this->buffer != nullptr, "Buffer is not allocated");
        return this->buffer;
    }
    return this->mesh_buffer->get_device_buffer(tt::tt_metal::distributed::MeshCoordinate(0, 0));
}

bool DeviceStorage::is_allocated() const {
    if (this->mesh_buffer.get() == nullptr) {
        return this->buffer != nullptr && this->buffer->is_allocated();
    }
    return this->mesh_buffer->is_allocated();
}

}  // namespace tt::tt_metal<|MERGE_RESOLUTION|>--- conflicted
+++ resolved
@@ -7,14 +7,7 @@
 
 namespace tt::tt_metal {
 
-<<<<<<< HEAD
-DeviceStorage::DeviceStorage(std::shared_ptr<Buffer> buffer_) {
-    tt::log_warning("Constructing DeviceStorage from Single-Device Buffer");
-    buffer = std::move(buffer_);
-}
-=======
 DeviceStorage::DeviceStorage(std::shared_ptr<Buffer> buffer_) { buffer = std::move(buffer_); }
->>>>>>> 13aaa7be
 
 MemoryConfig DeviceStorage::memory_config() const {
     if (this->mesh_buffer.get() != nullptr) {
@@ -40,14 +33,7 @@
 DeviceStorage::DeviceStorage(std::shared_ptr<distributed::MeshBuffer> mesh_buffer_) :
     mesh_buffer(std::move(mesh_buffer_)) {}
 
-<<<<<<< HEAD
-void DeviceStorage::insert_buffer(const std::shared_ptr<Buffer>& buffer_) {
-    tt::log_warning("insert_buffer not implemented for mesh buffer");
-    this->buffer = buffer_;
-}
-=======
 void DeviceStorage::insert_buffer(const std::shared_ptr<Buffer>& buffer_) { this->buffer = buffer_; }
->>>>>>> 13aaa7be
 
 std::shared_ptr<Buffer> DeviceStorage::get_buffer() const {
     if (this->mesh_buffer.get() == nullptr) {
