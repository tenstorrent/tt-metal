--- conflicted
+++ resolved
@@ -335,11 +335,10 @@
         if (auto mesh_device = dynamic_cast<tt::tt_metal::distributed::MeshDevice*>(device); mesh_device != nullptr) {
             auto& cq = mesh_device->mesh_command_queue();
             auto mesh_workload = tt::tt_metal::distributed::CreateMeshWorkload();
-            auto mesh_shape = mesh_device->shape();
             tt::tt_metal::distributed::AddProgramToMeshWorkload(
                 mesh_workload,
-                *program,
-                LogicalDeviceRange({0, 0}, {mesh_shape.num_cols - 1, mesh_shape.num_rows - 1}));
+                std::move(*program),
+                tt::tt_metal::distributed::MeshCoordinateRange({0, 0}, {mesh_device->num_cols() - 1, mesh_device->num_rows() - 1}));
             tt::tt_metal::distributed::EnqueueMeshWorkload(cq, mesh_workload, true);
         } else {
             enqueue_or_launch_program(*program);
@@ -373,92 +372,6 @@
 }
 
 template <DeviceOperationConcept device_operation_t>
-<<<<<<< HEAD
-=======
-typename device_operation_t::tensor_args_t get_shard_tensor_args(std::size_t index, auto device, const typename device_operation_t::tensor_args_t& tensor_args) {
-    auto get_shard = [device](const auto& tensor) {
-        auto& storage = std::get<tt::tt_metal::MultiDeviceStorage>(tensor.get_storage());
-        return Tensor{DeviceStorage{storage.get_buffer_for_device(device)}, storage.get_tensor_spec_for_device(device)};
-    };
-    return tt::stl::reflection::transform_object_of_type<Tensor>(get_shard, tensor_args);
-}
-
-static Tensor make_tensor_return_value_from_shards(auto& old_storage, std::vector<Tensor>& output_shards) {
-    return distributed::create_multi_device_tensor(output_shards, StorageType::MULTI_DEVICE, old_storage.strategy);
-}
-
-static std::vector<Tensor> make_tensor_return_value_from_shards(auto& old_storage,  std::vector<std::vector<Tensor>>& output_shards) {
-    auto& first_shard = output_shards[0];
-
-    std::vector<Tensor> output;
-    output.reserve(first_shard.size());
-
-    for (auto index = 0; index < first_shard.size(); index++) {
-        std::vector<Tensor> tensors;
-        for (auto shard_index = 0; shard_index < output_shards.size(); shard_index++) {
-            tensors.push_back(output_shards[shard_index][index]);
-        }
-        output.push_back(make_tensor_return_value_from_shards(old_storage, tensors));
-    }
-    return output;
-}
-
-static std::vector<std::optional<Tensor>> make_tensor_return_value_from_shards(auto& old_storage, std::vector<std::vector<std::optional<Tensor>>>& output_shards) {
-    auto& first_shard = output_shards[0];
-
-    std::vector<std::optional<Tensor>> output;
-    output.reserve(first_shard.size());
-
-    for (auto index = 0; index < first_shard.size(); index++) {
-        if (not first_shard[index].has_value()) {
-            output.push_back(std::nullopt);
-            continue;
-        }
-        std::vector<Tensor> tensors;
-        for (auto shard_index = 0; shard_index < output_shards.size(); shard_index++) {
-            tensors.push_back(output_shards[shard_index][index].value());
-        }
-        output.push_back(make_tensor_return_value_from_shards(old_storage, tensors));
-    }
-    return output;
-}
-
-template<typename T>
-static T make_tensor_return_value_from_shards(auto& old_storage, std::vector<T>& output_shards) {
-    // TODO: add logic to handle all types we want to support generically
-    TT_THROW("make_tensor_return_value_from_shards is not implemented for this type. Please add an overload");
-}
-
-template <DeviceOperationConcept device_operation_t>
-typename device_operation_t::tensor_return_value_t launch_on_multi_device(
-    QueueId cq_id,
-    const typename device_operation_t::operation_attributes_t& operation_attributes,
-    const typename device_operation_t::tensor_args_t& tensor_args) {
-    ZoneScopedN("Launch Multi Device Operation");
-
-    using tensor_return_value_t = typename device_operation_t::tensor_return_value_t;
-
-    // TODO: support the case when tensor args are empty? Or pass in the device as an argument in that case
-    auto first_tensor = tt::stl::reflection::get_first_object_of_type<Tensor>(tensor_args);
-    const auto& storage = std::get<tt::tt_metal::MultiDeviceStorage>(first_tensor.get_storage());
-    using storage_t = std::remove_cvref_t<decltype(storage)>;
-
-    auto num_shards = storage.num_buffers();
-
-    std::vector<tensor_return_value_t> outputs;
-    outputs.reserve(num_shards);
-
-    for (const auto &[shard_index, buffer] : storage.buffers ) {
-        auto device = buffer->device();
-        auto shard_tensor_args = get_shard_tensor_args<device_operation_t>(shard_index, device, tensor_args);
-        outputs.push_back(launch_on_single_device<device_operation_t>(cq_id, operation_attributes, shard_tensor_args));
-    }
-
-    return make_tensor_return_value_from_shards(storage, outputs);
-}
-
-template <DeviceOperationConcept device_operation_t>
->>>>>>> eb34ec8e
 typename device_operation_t::tensor_return_value_t invoke(
     QueueId cq_id,
     const typename device_operation_t::operation_attributes_t& operation_attributes,
