--- conflicted
+++ resolved
@@ -8,11 +8,7 @@
 #include <optional>
 #include <random>
 #include <tt_stl/overloaded.hpp>
-<<<<<<< HEAD
-#include "indestructible.hpp"
-=======
 #include <tt_stl/indestructible.hpp>
->>>>>>> 786f29ec
 #include "ttnn/tensor/tensor.hpp"
 
 #include <tt-metalium/program_cache.hpp>
@@ -374,7 +370,6 @@
 template <DeviceOperationWithMeshDeviceAdapter mesh_device_operation_t>
 void enqueue_mesh_workload(
     QueueId cq_id,
-<<<<<<< HEAD
     const typename mesh_device_operation_t::operation_attributes_t& operation_attributes,
     const typename mesh_device_operation_t::tensor_args_t& tensor_args,
     typename mesh_device_operation_t::tensor_return_value_t& tensor_return_value,
@@ -390,18 +385,6 @@
     }
 
     tt::tt_metal::distributed::EnqueueMeshWorkload(mesh_device->mesh_command_queue(*cq_id), workload, false);
-=======
-    const typename device_operation_t::operation_attributes_t& operation_attributes,
-    const typename device_operation_t::tensor_args_t& tensor_args) {
-    ZoneScopedN("Launch Device Operation");
-
-    // Create output tensor first
-    auto tensor_return_value = device_operation_t::create_output_tensors(operation_attributes, tensor_args);
-    auto device = tt::stl::reflection::get_first_object_of_type<Tensor>(tensor_args).device();
-    launch_on_worker_thread<device_operation_t>(cq_id, operation_attributes, tensor_args, tensor_return_value, device);
-    return tensor_return_value;
-}
->>>>>>> 786f29ec
 
     TracyOpMeshWorkload(
         mesh_device, workload, mesh_device_operation_t{}, operation_attributes, tensor_args, tensor_return_value);
