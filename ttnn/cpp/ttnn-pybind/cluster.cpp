// SPDX-FileCopyrightText: © 2025 Tenstorrent AI ULC
//
// SPDX-License-Identifier: Apache-2.0

#include "cluster.hpp"

#include <pybind11/pybind11.h>

#include "ttnn/cluster.hpp"

namespace py = pybind11;

namespace {

void ttnn_cluster(py::module& module) {
    module.def(
        "get_cluster_type",
        &ttnn::cluster::get_cluster_type,
        R"doc(
            Get the cluster type of the current cluster.

            Returns:
                ttnn.cluster.ClusterType: The type of the current cluster.

            Example:
                >>> import ttnn
                >>> cluster_type = ttnn.cluster.get_cluster_type()
                >>> print(cluster_type)
                ttnn.cluster.ClusterType.N150  # (example output)
                >>>
                >>> # You can also compare cluster types
                >>> if cluster_type == ttnn.cluster.ClusterType.T3K:
                ...     print("Running on T3K cluster")
                >>>
                >>> # Or use in conditional logic
                >>> is_galaxy = cluster_type in [ttnn.cluster.ClusterType.GALAXY, ttnn.cluster.ClusterType.TG]
        )doc");

    module.def(
        "serialize_cluster_descriptor",
        &ttnn::cluster::serialize_cluster_descriptor,
        R"doc(
            Serialize cluster descriptor to a file.

            Returns:
                str: Path to the serialized cluster descriptor file.

            Example:
                >>> import ttnn
                >>> descriptor_path = ttnn.cluster.serialize_cluster_descriptor()
                >>> print(f"Cluster descriptor saved to: {descriptor_path}")
        )doc");
}

}  // namespace

namespace ttnn::cluster {
void py_cluster_module_types(py::module& module) {
    // Bind ClusterType enum using the public API
    py::enum_<tt::tt_metal::ClusterType>(module, "ClusterType", "Enum representing different cluster types")
        .value("INVALID", tt::tt_metal::ClusterType::INVALID, "Invalid cluster type")
        .value("N150", tt::tt_metal::ClusterType::N150, "Production N150")
        .value("N300", tt::tt_metal::ClusterType::N300, "Production N300")
        .value("T3K", tt::tt_metal::ClusterType::T3K, "Production T3K, built with 4 N300s")
        .value("GALAXY", tt::tt_metal::ClusterType::GALAXY, "Production Galaxy, all chips with mmio")
        .value("TG", tt::tt_metal::ClusterType::TG, "Will be deprecated")
        .value("P100", tt::tt_metal::ClusterType::P100, "Blackhole single card, ethernet disabled")
        .value("P150", tt::tt_metal::ClusterType::P150, "Blackhole single card, ethernet enabled")
        .value("P150_X2", tt::tt_metal::ClusterType::P150_X2, "2 Blackhole single card, ethernet connected")
        .value("P150_X4", tt::tt_metal::ClusterType::P150_X4, "4 Blackhole single card, ethernet connected")
        .value("P150_X8", tt::tt_metal::ClusterType::P150_X8, "8 Blackhole single card, ethernet connected")
        .value("SIMULATOR_WORMHOLE_B0", tt::tt_metal::ClusterType::SIMULATOR_WORMHOLE_B0, "Simulator Wormhole B0")
        .value("SIMULATOR_BLACKHOLE", tt::tt_metal::ClusterType::SIMULATOR_BLACKHOLE, "Simulator Blackhole")
        .value("N300_2x2", tt::tt_metal::ClusterType::N300_2x2, "2 N300 cards, ethernet connected to form 2x2")
        .value("P300", tt::tt_metal::ClusterType::P300, "Production P300")
<<<<<<< HEAD
        .value("P300_X2", tt::tt_metal::ClusterType::P300_X2, "2 P300 cards, ethernet connected")
        .value("BLACKHOLE_GALAXY", tt::tt_metal::ClusterType::BLACKHOLE_GALAXY, "Blackhole Galaxy, all chips with mmio")
        .value("P300_X2", tt::tt_metal::ClusterType::P300_X2, "2 P300 cards");
=======
        .value("P300_X2", tt::tt_metal::ClusterType::P300_X2, "2 P300 cards")
        .value(
            "BLACKHOLE_GALAXY", tt::tt_metal::ClusterType::BLACKHOLE_GALAXY, "Blackhole Galaxy, all chips with mmio");
>>>>>>> 45039855
}

void py_cluster_module(py::module& module) {
    ttnn_cluster(module);
}

}  // namespace ttnn::cluster<|MERGE_RESOLUTION|>--- conflicted
+++ resolved
@@ -73,15 +73,9 @@
         .value("SIMULATOR_BLACKHOLE", tt::tt_metal::ClusterType::SIMULATOR_BLACKHOLE, "Simulator Blackhole")
         .value("N300_2x2", tt::tt_metal::ClusterType::N300_2x2, "2 N300 cards, ethernet connected to form 2x2")
         .value("P300", tt::tt_metal::ClusterType::P300, "Production P300")
-<<<<<<< HEAD
-        .value("P300_X2", tt::tt_metal::ClusterType::P300_X2, "2 P300 cards, ethernet connected")
+        .value("SIMULATOR_QUASAR", tt::tt_metal::ClusterType::SIMULATOR_QUASAR, "Simulator Quasar")
         .value("BLACKHOLE_GALAXY", tt::tt_metal::ClusterType::BLACKHOLE_GALAXY, "Blackhole Galaxy, all chips with mmio")
-        .value("P300_X2", tt::tt_metal::ClusterType::P300_X2, "2 P300 cards");
-=======
-        .value("P300_X2", tt::tt_metal::ClusterType::P300_X2, "2 P300 cards")
-        .value(
-            "BLACKHOLE_GALAXY", tt::tt_metal::ClusterType::BLACKHOLE_GALAXY, "Blackhole Galaxy, all chips with mmio");
->>>>>>> 45039855
+        .value("P300_X2", tt::tt_metal::ClusterType::P300_X2, "2 P300 cards, ethernet connected");
 }
 
 void py_cluster_module(py::module& module) {
