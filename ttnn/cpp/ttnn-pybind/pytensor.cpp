// SPDX-FileCopyrightText: © 2025 Tenstorrent Inc.
//
// SPDX-License-Identifier: Apache-2.0

#include "pytensor.hpp"

#include <array>
#include <chrono>
#include <cstddef>
#include <cstdint>
#include <functional>
#include <memory>
#include <optional>
#include <string>
#include <thread>
#include <tuple>
#include <unordered_map>
#include <vector>

#include <fmt/format.h>
#include <pybind11/operators.h>
#include <pybind11/pybind11.h>
#include <pybind11/stl.h>
#include <pybind11/numpy.h>

#include "ttnn/tensor/tensor_impl_wrapper.hpp"
#include "tools/profiler/op_profiler.hpp"
#include "ttnn-pybind/small_vector_caster.hpp"  // NOLINT - for pybind11 SmallVector binding support.
#include "ttnn/common/queue_id.hpp"
#include "ttnn/core.hpp"
#include "ttnn/distributed/api.hpp"
#include "ttnn/distributed/distributed_tensor.hpp"
#include "ttnn/operations/core/core.hpp"
#include "ttnn/run_operation.hpp"
#include "ttnn/tensor/tensor.hpp"
#include "ttnn/tensor/tensor_impl.hpp"
#include "ttnn/tensor/tensor_utils.hpp"
#include "ttnn/tensor/types.hpp"
#include "ttnn/tensor/storage.hpp"
#include <tt-metalium/graph_tracking.hpp>
#include <tt-metalium/host_buffer.hpp>
#include <tt_stl/overloaded.hpp>
#include <tt_stl/span.hpp>

#include <tracy/Tracy.hpp>

#include "tensor_conversion.hpp"

using namespace tt::tt_metal;

namespace ttnn::tensor {
namespace CMAKE_UNIQUE_NAMESPACE {
namespace {

#ifdef DEBUG

void log_external_operation(const operation::ExternalOperation& operation, const std::vector<Tensor>& input_tensors) {
    log_debug(tt::LogOp, "Launching External Operation: \"{}\"", operation.get_type_name());

    auto attributes = operation.attributes();
    if (not attributes.empty()) {
        log_debug(tt::LogOp, "Attributes:");
        for (auto&& [name, value] : attributes) {
            log_debug(tt::LogOp, "\t{} = {}", name, value);
        }
    }

    log_debug(tt::LogOp, "Input std::vector<Tensor>:");
    for (auto index = 0; index < input_tensors.size(); index++) {
        const auto& tensor = input_tensors[index];
        log_debug(tt::LogOp, "\t{}: {}", index, tensor);
    }

    log_debug(tt::LogOp, "");
}
#else

void log_external_operation(const operation::ExternalOperation& operation, const std::vector<Tensor>& input_tensors) {}

#endif

<<<<<<< HEAD
=======
template <typename T>
Tensor create_typed_tt_tensor_from_py_data(
    std::size_t py_data_ptr,
    const Shape& py_data_shape,
    const TensorLayout& tensor_layout,
    MeshDevice* device,
    const tt::tt_metal::MemoryPin& pydata_pin,
    ttnn::QueueId cq_id,
    float pad_value,
    const distributed::TensorToMesh* mesh_mapper) {
    TT_FATAL(
        !tensor_layout.get_memory_config().is_sharded() || tensor_layout.get_memory_config().shard_spec().has_value() ||
            tensor_layout.get_memory_config().nd_shard_spec().has_value(),
        "Sharded tensors must have a shard spec when converting to tt tensors!");

    tt::stl::Span<T> pydata_span(reinterpret_cast<T*>(py_data_ptr), py_data_shape.volume());

    // Shard pydata across mesh and apply `tensor_layout` at each shard.
    // Shapes of multi device shards will be derived automatically.
    if (mesh_mapper != nullptr) {
        return ttnn::distributed::create_distributed_tensor(
            pydata_span,
            py_data_shape,
            pydata_pin,
            tensor_layout,
            *mesh_mapper,
            device != nullptr ? std::make_optional(std::ref(*device)) : std::nullopt,
            cq_id,
            static_cast<T>(pad_value));
    }

    // Otherwise, create a single tt tensor from the pydata.
    const TensorSpec tensor_spec(py_data_shape, tensor_layout);
    if (const bool pydata_borrowable = tensor_spec.layout() == Layout::ROW_MAJOR &&
                                       tensor_spec.physical_shape() == tensor_spec.logical_2d_shape() &&
                                       tensor_spec.data_type() == convert_to_data_type<T>();
        pydata_borrowable) {
        auto output =
            Tensor::from_borrowed_data(pydata_span, tensor_spec.logical_shape(), pydata_pin, tensor_spec.tile());
        if (device != nullptr) {
            output = output.to_device(device, tensor_spec.memory_config(), cq_id);
        }
        return output;
    } else {
        return Tensor::from_span(
            tt::stl::make_const_span(pydata_span), tensor_spec, device, cq_id, static_cast<T>(pad_value));
    }
}

Tensor create_tt_tensor_from_py_data(
    std::size_t py_data_ptr,
    const Shape& py_data_shape,
    const TensorLayout& tensor_layout,
    MeshDevice* device,
    const tt::tt_metal::MemoryPin& pydata_pin,
    ttnn::QueueId cq_id,
    float pad_value,
    const distributed::TensorToMesh* mesh_mapper) {
    auto create_concrete = [&]<typename T>() {
        return create_typed_tt_tensor_from_py_data<T>(
            py_data_ptr, py_data_shape, tensor_layout, device, pydata_pin, cq_id, pad_value, mesh_mapper);
    };
    switch (tensor_layout.get_data_type()) {
        case DataType::UINT8: return create_concrete.operator()<uint8_t>();
        case DataType::UINT16: return create_concrete.operator()<uint16_t>();
        case DataType::INT32: return create_concrete.operator()<int32_t>();
        case DataType::UINT32: return create_concrete.operator()<uint32_t>();
        case DataType::FLOAT32: return create_concrete.operator()<float>();
        case DataType::BFLOAT16: return create_concrete.operator()<bfloat16>();
        case DataType::BFLOAT8_B:
        case DataType::BFLOAT4_B: {
            return create_concrete.operator()<float>();
        }
        case DataType::INVALID: {
            TT_THROW("Unsupported DataType: {}", tensor_layout.get_data_type());
        }
    }

    TT_THROW("Unsupported DataType: {}", tensor_layout.get_data_type());
}

// Preprocess the python tensor, optionally performing dtype conversion.
struct PreprocessedPyTensor {
    DataType data_type = DataType::INVALID;
    py::object contiguous_py_tensor;
    std::size_t num_elements = 0;
    std::size_t py_data_ptr = 0;
};

PreprocessedPyTensor parse_py_tensor(const py::handle& py_tensor, std::optional<DataType> optional_data_type) {
    const auto py_dtype = py_tensor.attr("dtype");
    if (py::object torch = py::module_::import("torch"); py::isinstance(py_tensor, torch.attr("Tensor"))) {
        py::object contiguous_py_tensor = py_tensor.attr("contiguous")();
        DataType data_type = DataType::INVALID;

        // Override the data type if there is a user-provided one
        // Otherwise, figure it out from torch dtype
        if (optional_data_type.has_value()) {
            data_type = optional_data_type.value();
        } else if (py_dtype.equal(torch.attr("float32"))) {
            data_type = DataType::FLOAT32;
        } else if (py_dtype.equal(torch.attr("float16")) || py_dtype.equal(torch.attr("bfloat16"))) {
            data_type = DataType::BFLOAT16;
        } else if (py_dtype.equal(torch.attr("int64"))) {
            data_type = DataType::UINT32;
        } else if (py_dtype.equal(torch.attr("int32"))) {
            data_type = DataType::INT32;
        } else if (py_dtype.equal(torch.attr("int16"))) {
            data_type = DataType::UINT16;
        } else if (py_dtype.equal(torch.attr("uint8"))) {
            data_type = DataType::UINT8;
        } else {
            TT_THROW("Unsupported DataType: {}", std::string(py::repr(py_dtype)));
        }

        auto maybe_convert_pytorch_tensor = [&contiguous_py_tensor, &py_dtype, &torch](const char* target_py_dtype) {
            if (not py_dtype.equal(torch.attr(target_py_dtype))) {
                contiguous_py_tensor = contiguous_py_tensor.attr("to")(torch.attr(target_py_dtype));
            }
        };
        switch (data_type) {
            case DataType::UINT8: {
                maybe_convert_pytorch_tensor("uint8");
                break;
            }
            case DataType::UINT16: {
                maybe_convert_pytorch_tensor("int16");
                break;
            }
            case DataType::INT32:
            case DataType::UINT32: {
                maybe_convert_pytorch_tensor("int32");
                break;
            }
            case DataType::BFLOAT4_B:
            case DataType::BFLOAT8_B:
            case DataType::FLOAT32: {
                maybe_convert_pytorch_tensor("float32");
                break;
            }
            case DataType::BFLOAT16: {
                maybe_convert_pytorch_tensor("bfloat16");
                break;
            }
            default: {
                TT_THROW("Unsupported DataType: {}", data_type);
                break;
            }
        }

        return PreprocessedPyTensor{
            .data_type = data_type,
            .contiguous_py_tensor = contiguous_py_tensor,
            .num_elements = py::cast<std::size_t>(contiguous_py_tensor.attr("numel")()),
            .py_data_ptr = py::cast<std::size_t>(contiguous_py_tensor.attr("data_ptr")()),
        };
    } else if (py::object np = py::module_::import("numpy"); py::isinstance(py_tensor, np.attr("ndarray"))) {
        py::object contiguous_py_tensor = np.attr("ascontiguousarray")(py_tensor);
        DataType data_type = DataType::INVALID;

        // Override the data type if there is a user-provided one
        // Otherwise, figure it out from numpy dtype
        if (optional_data_type.has_value()) {
            data_type = optional_data_type.value();
        } else if (py_dtype.equal(np.attr("float32"))) {
            data_type = DataType::FLOAT32;
        } else if (py_dtype.equal(np.attr("int64"))) {
            // TODO: add DataType::INT64?
            data_type = DataType::UINT32;
            // TODO: add np.float16 support?
        } else if (py_dtype.equal(np.attr("int32"))) {
            data_type = DataType::INT32;
        } else if (py_dtype.equal(np.attr("int16"))) {
            // TODO: add DataType::INT16?
            data_type = DataType::UINT16;
        } else if (py_dtype.equal(np.attr("ubyte"))) {
            data_type = DataType::UINT8;
        } else {
            TT_THROW("Unsupported DataType: {}", std::string(py::repr(py_dtype)));
        }

        auto maybe_convert_numpy_tensor = [&contiguous_py_tensor, &py_dtype, &np](const char* target_py_dtype) {
            if (not py_dtype.equal(np.attr(target_py_dtype))) {
                contiguous_py_tensor = contiguous_py_tensor.attr("astype")(np.attr(target_py_dtype));
            }
        };
        switch (data_type) {
            case DataType::UINT8: {
                maybe_convert_numpy_tensor("ubyte");
                break;
            }
            case DataType::UINT16: {
                maybe_convert_numpy_tensor("int16");
                break;
            }
            case DataType::INT32:
            case DataType::UINT32: {
                maybe_convert_numpy_tensor("int32");
                break;
            }
            case DataType::BFLOAT4_B:
            case DataType::BFLOAT8_B:
            case DataType::FLOAT32: {
                maybe_convert_numpy_tensor("float32");
                break;
            }
            default: {
                TT_THROW("Unsupported DataType: {}", data_type);
                break;
            }
        }

        return PreprocessedPyTensor{
            .data_type = data_type,
            .contiguous_py_tensor = contiguous_py_tensor,
            .num_elements = py::cast<std::size_t>(contiguous_py_tensor.attr("size")),
            .py_data_ptr = py::cast<std::size_t>(py::cast<py::tuple>(
                py::cast<py::dict>(contiguous_py_tensor.attr("__array_interface__"))[py::str("data")])[0]),
        };
    } else {
        TT_THROW("The argument must be of type torch.Tensor or numpy.ndarray!");
    }
}

Tensor convert_python_tensor_to_tt_tensor(
    const py::handle& py_tensor,
    std::optional<DataType> optional_data_type,
    std::optional<Layout> optional_layout,
    const std::optional<Tile>& optional_tile,
    const MemoryConfig& memory_config,
    MeshDevice* device,
    ttnn::QueueId cq_id,
    float pad_value,
    const distributed::TensorToMesh* mesh_mapper) {
    GraphTracker::instance().track_function_start(
        "tt::tt_metal::detail::convert_python_tensor_to_tt_tensor",
        py_tensor,
        optional_data_type,
        optional_layout,
        optional_tile,
        memory_config,
        device,
        cq_id,
        pad_value,
        mesh_mapper);

    auto preprocessed_py_tensor = parse_py_tensor(py_tensor, optional_data_type);
    const auto shape = ttnn::Shape(py::cast<ttnn::SmallVector<uint32_t>>(py_tensor.attr("shape")));

    TT_FATAL(
        preprocessed_py_tensor.num_elements == shape.volume(),
        "Number of elements from python tensor {} must match volume of shape {}!",
        preprocessed_py_tensor.num_elements,
        shape.volume());

    const Layout layout = [&]() {
        // Block float types require tile layout.
        // Choose tile by default and disallow overriding to anything else.
        if (preprocessed_py_tensor.data_type == DataType::BFLOAT8_B ||
            preprocessed_py_tensor.data_type == DataType::BFLOAT4_B) {
            TT_FATAL(
                !optional_layout.has_value() or *optional_layout == Layout::TILE,
                "Tile layout is required for tensor of type bfloat8_b or bfloat4_b; got {}.",
                *optional_layout);
            return Layout::TILE;
        } else {
            return optional_layout.value_or(Layout::ROW_MAJOR);
        }
    }();

    // Important: `py::object` copying and destruction must be done while holding GIL, which pybind ensures for a thread
    // that calls the C++ APIs. We wrap `py::object` in `MemoryPin` so that multi-threaded C++ code only increments /
    // decrements the reference count on the memory pin; the last decrement to the pin should be triggered from the
    // pybind caller thread, which will correctly decrement the `py::object` reference count while hodling GIL.
    tt::tt_metal::MemoryPin pydata_pin(std::make_shared<py::object>(preprocessed_py_tensor.contiguous_py_tensor));

    auto output = create_tt_tensor_from_py_data(
        preprocessed_py_tensor.py_data_ptr,
        shape,
        TensorLayout(preprocessed_py_tensor.data_type, PageConfig(layout, optional_tile), memory_config),
        device,
        pydata_pin,
        cq_id,
        pad_value,
        mesh_mapper);

    output = tt::tt_metal::set_tensor_id(output);
    GraphTracker::instance().track_function_end(output);
    return output;
}

>>>>>>> a90cb336
// Wrapper around HostBuffer that provides a row-major view of the data, handles padding / logical view, and provides
// `shape` and `data_type` information.
struct RowMajorHostBuffer {
    static RowMajorHostBuffer create_padded(HostBuffer buffer, const ttnn::TensorSpec& tensor_spec) {
        tt::stl::Span<const uint32_t> shape_view = tensor_spec.padded_shape().view();
        return RowMajorHostBuffer{
            .buffer = std::move(buffer),
            .shape = std::vector<uint32_t>(shape_view.begin(), shape_view.end()),
            .data_type = tensor_spec.data_type(),
        };
    }

    static RowMajorHostBuffer create_logical(HostBuffer buffer, const ttnn::TensorSpec& tensor_spec) {
        tt::stl::Span<const uint32_t> shape_view = tensor_spec.logical_shape().view();
        return RowMajorHostBuffer{
            .buffer = std::move(buffer),
            .shape = std::vector<uint32_t>(shape_view.begin(), shape_view.end()),
            .data_type = tensor_spec.data_type(),
        };
    }

    HostBuffer buffer;
    std::vector<uint32_t> shape;
    ttnn::DataType data_type = ttnn::DataType::INVALID;
};

// Converts a TT tensor to a RowMajorHostBuffer.
//
// If `padded_output` is true, the returned buffer will be padded to the tile size.
// If `padded_output` is false, the returned buffer will be in logical view.
RowMajorHostBuffer convert_to_row_major_host_buffer(const Tensor& tt_tensor, const bool padded_output) {
    const auto& tensor_spec = tt_tensor.tensor_spec();

    // Performs logical data conversion on the concrete data type.
    auto dispatch_to_concrete = [&tensor_spec, padded_output]<typename T>(HostBuffer host_buffer) {
        if (padded_output) {
            if (tensor_spec.layout() == Layout::TILE) {
                auto row_major_data = tensor_impl::convert_layout_tile_to_row_major(
                    tensor_spec.physical_shape(), tensor_spec.tile(), host_buffer.view_as<const T>());
                return RowMajorHostBuffer::create_padded(HostBuffer(std::move(row_major_data)), tensor_spec);
            }
            return RowMajorHostBuffer::create_padded(std::move(host_buffer), tensor_spec);
        }

        // No modifications needed; direclty return buffer
        if (tensor_impl::logical_matches_physical(tensor_spec)) {
            return RowMajorHostBuffer::create_logical(std::move(host_buffer), tensor_spec);
        }

        auto logical_data = tensor_impl::decode_tensor_data(host_buffer.view_as<const T>(), tensor_spec);
        return RowMajorHostBuffer::create_logical(HostBuffer(std::move(logical_data)), tensor_spec);
    };

    auto convert_to_logical = [&tensor_spec, &dispatch_to_concrete](const HostBuffer& buffer) {
        const auto tt_dtype = tensor_spec.data_type();
        switch (tt_dtype) {
            case DataType::UINT8: return dispatch_to_concrete.template operator()<uint8_t>(buffer);
            case DataType::UINT16: return dispatch_to_concrete.template operator()<uint16_t>(buffer);
            case DataType::INT32: return dispatch_to_concrete.template operator()<int32_t>(buffer);
            case DataType::UINT32: return dispatch_to_concrete.template operator()<uint32_t>(buffer);
            case DataType::FLOAT32: return dispatch_to_concrete.template operator()<float>(buffer);
            case DataType::BFLOAT16: return dispatch_to_concrete.template operator()<bfloat16>(buffer);
            case DataType::BFLOAT8_B:
            case DataType::BFLOAT4_B: {
                const auto& tile = tensor_spec.tile();
                tt::stl::Span<const std::uint32_t> uint32_data = host_buffer::get_as<std::uint32_t>(buffer);
                auto float_unpacked_data = tt_dtype == DataType::BFLOAT8_B
                                               ? unpack_bfp8_tiles_into_float_vec(
                                                     uint32_data, /*row_major_output=*/false, /*is_exp_a=*/false, tile)
                                               : unpack_bfp4_tiles_into_float_vec(
                                                     uint32_data, /*row_major_output=*/false, /*is_exp_a=*/false, tile);
                auto input_float_buffer = tt::tt_metal::HostBuffer(std::move(float_unpacked_data));
                return dispatch_to_concrete.template operator()<float>(input_float_buffer);
            }
            case DataType::INVALID: TT_THROW("Unsupported DataType: {}", tt_dtype);
        }
        TT_THROW("Unreachable");
    };

    return convert_to_logical(std::visit(
        tt::stl::overloaded{
            [](const HostStorage& storage) {
                std::vector<HostBuffer> buffers;
                storage.buffer().apply([&buffers](const HostBuffer& shard) { buffers.push_back(shard); });
                TT_FATAL(
                    buffers.size() == 1,
                    "Can't convert a tensor distributed on {} mesh to row-major logical tensor. Supply a mesh composer "
                    "to concatenate multi-device shards.",
                    storage.buffer().shape());
                return buffers.front();
            },
            [&tt_tensor](auto&&) -> HostBuffer {
                TT_THROW(
                    "Tensor with {} cannot be converted to torch",
                    tt::stl::get_active_type_name_in_variant(tt_tensor.storage()));
            },
        },
        tt_tensor.storage()));
}

// Overload that converts a distributed tensor to a RowMajorHostBuffer.
//
// The returned buffer will be in logical view.
RowMajorHostBuffer convert_to_row_major_host_buffer(
    const Tensor& tt_tensor, const ttnn::distributed::MeshToTensor& mesh_composer) {
    auto dispatch_to_concrete = [&mesh_composer]<typename T>(const Tensor& tt_tensor) {
        auto [data, shape] = mesh_composer.compose<T>(tt_tensor);
        tt::stl::Span<const uint32_t> shape_view = shape.view();
        return RowMajorHostBuffer{
            .buffer = HostBuffer(std::move(data)),
            .shape = std::vector<uint32_t>(shape_view.begin(), shape_view.end()),
            .data_type = tt_tensor.dtype(),
        };
    };

    switch (tt_tensor.dtype()) {
        case DataType::UINT8: return dispatch_to_concrete.template operator()<uint8_t>(tt_tensor);
        case DataType::UINT16: return dispatch_to_concrete.template operator()<uint16_t>(tt_tensor);
        case DataType::INT32: return dispatch_to_concrete.template operator()<int32_t>(tt_tensor);
        case DataType::UINT32: return dispatch_to_concrete.template operator()<uint32_t>(tt_tensor);
        case DataType::BFLOAT16: return dispatch_to_concrete.template operator()<bfloat16>(tt_tensor);
        case DataType::BFLOAT8_B:
        case DataType::BFLOAT4_B:
        case DataType::FLOAT32: return dispatch_to_concrete.template operator()<float>(tt_tensor);
        case DataType::INVALID: TT_THROW("Unsupported DataType: {}", tt_tensor.dtype());
    }
    TT_THROW("Unreachable");
}

py::object convert_tt_tensor_to_torch_tensor(const RowMajorHostBuffer& row_major_host_buffer) {
    GraphTracker::instance().track_function_start(
        "tt::tt_metal::detail::convert_tt_tensor_to_torch_tensor", row_major_host_buffer);

    py::object torch = py::module_::import("torch");
    auto frombuffer = torch.attr("frombuffer");

    py::object torch_dtype = [&]() {
        switch (row_major_host_buffer.data_type) {
            case DataType::UINT8: return torch.attr("uint8");
            case DataType::UINT16: return torch.attr("int16");
            case DataType::INT32:
            case DataType::UINT32: return torch.attr("int32");
            case DataType::BFLOAT16: return torch.attr("bfloat16");
            case DataType::BFLOAT8_B:
            case DataType::BFLOAT4_B:
            case DataType::FLOAT32: return torch.attr("float32");
            case DataType::INVALID: TT_THROW("Invalid data type");
        }
        TT_THROW("Unreachable");
    }();

    auto tensor = [&]() {
        if (row_major_host_buffer.buffer.view_bytes().empty()) {
            auto pytorch_empty = torch.attr("empty");
            return pytorch_empty(row_major_host_buffer.shape, py::arg("dtype") = torch_dtype);
        }
        return frombuffer(row_major_host_buffer.buffer, py::arg("dtype") = torch_dtype);
    }();

    tensor = tensor.attr("reshape")(row_major_host_buffer.shape);
    tensor = tensor.attr("contiguous")();

    GraphTracker::instance().track_function_end(tensor);
    return tensor;
}

py::object convert_tt_tensor_to_numpy_tensor(const RowMajorHostBuffer& row_major_host_buffer) {
    GraphTracker::instance().track_function_start(
        "tt::tt_metal::detail::convert_tt_tensor_to_numpy_tensor", row_major_host_buffer);

    py::object np = py::module_::import("numpy");
    auto frombuffer = np.attr("frombuffer");

    py::object np_dtype = [&]() {
        switch (row_major_host_buffer.data_type) {
            case DataType::UINT8: return np.attr("ubyte");
            case DataType::UINT16: return np.attr("int16");
            case DataType::INT32:
            case DataType::UINT32: return np.attr("int32");
            case DataType::BFLOAT16: TT_THROW("Bfloat16 is not supported for numpy!");
            case DataType::BFLOAT8_B:
            case DataType::BFLOAT4_B:
            case DataType::FLOAT32: return np.attr("float32");
            case DataType::INVALID: TT_THROW("Invalid data type");
        }
        TT_THROW("Unreachable");
    }();

    auto tensor = frombuffer(row_major_host_buffer.buffer, py::arg("dtype") = np_dtype);
    tensor = tensor.attr("reshape")(row_major_host_buffer.shape);
    tensor = np.attr("ascontiguousarray")(tensor);
    GraphTracker::instance().track_function_end(tensor);
    return tensor;
}

auto parse_external_operation(
    const py::function& external_operation,
    const py::args& args,
    const py::kwargs& kwargs,
    std::optional<std::string> function_name_override = std::nullopt) {
    std::string function_name;
    if (function_name_override.has_value()) {
        function_name = function_name_override.value();
    } else {
        function_name = py::cast<std::string>(external_operation.attr("__qualname__"));
    }

    std::vector<Tensor> input_tensors;
    tt::stl::reflection::Attributes attributes;

    auto process_name_and_value = [&function_name, &input_tensors, &attributes](const auto& name, const auto& value) {
        py::object torch = py::module_::import("torch");
        py::object ttnn = py::module_::import("ttnn");
        if (py::isinstance<Tensor>(value)) {
            // TODO(arakhmati): figure out how to handle this without causing extra memory usage
            // auto tensor = py::cast<Tensor>(value);
            // input_tensors.push_back(tensor);
        } else if (py::isinstance(value, ttnn.attr("Tensor"))) {
            // TODO(arakhmati): figure out how to handle this without causing extra memory usage
            // auto tensor = py::cast<Tensor>(value.attr("value"));
            // input_tensors.push_back(tensor);
        } else if (py::isinstance(value, torch.attr("nn").attr("Module"))) {
            // do nothing
        } else if (py::isinstance(value, torch.attr("Tensor"))) {
            // TODO(arakhmati): figure out how to handle this without causing extra memory usage
            // auto tensor = detail::convert_torch_tensor_to_tt_tensor(value);
            // input_tensors.push_back(tensor);
        } else {
            // TODO(MO): Exclude tensor data as it is not an attribute
            // attributes.push_back({name, fmt::format("{}", value)});
        }
    };

    auto arg_index = 0;
    for (const auto& value : args) {
        auto name = fmt::format("arg_{}", arg_index++);
        process_name_and_value(name, value);
    }

    for (const auto& [name, value] : kwargs) {
        process_name_and_value(py::cast<std::string>(name), value);
    }

    auto operation = tt::tt_metal::operation::ExternalOperation{function_name, attributes};
    return std::make_tuple(operation, input_tensors);
}

}  // namespace
}  // namespace CMAKE_UNIQUE_NAMESPACE

void pytensor_module_types(py::module& m_tensor) {
    // Tensor constructors that accept device and .to_device() function use keep alive call policy to communicate that
    // Device needs to outlive Tensor. This is because when tensors on device are destroyed they need to deallocate
    // their buffers via device. keep_alive increases the ref count of the Device object being passed into the
    // constructor and .to_device() function. For additional info see:
    // https://pybind11.readthedocs.io/en/stable/advanced/functions.html#keep-alive
    auto pyTensor = py::class_<Tensor>(m_tensor, "Tensor", R"doc(

        Class constructor supports tensors of rank 4.
        The constructor takes following arguments:

        +------------+--------------------------------------------------------+---------------------------+------------------------------------+----------+
        |  Argument  |                 Description                            |       Data type           |           Valid range              | Required |
        +============+========================================================+===========================+====================================+==========+
        | data       | Data to store in TT tensor                             | List[float/int]           |                                    | Yes      |
        +------------+--------------------------------------------------------+---------------------------+------------------------------------+----------+
        | shape      | Shape of TT tensor                                     | List[int[4]]              |                                    | Yes      |
        +------------+--------------------------------------------------------+---------------------------+------------------------------------+----------+
        | data_type  | Data type of numbers in TT tensor                      | ttnn.DataType             | ttnn.DataType.BFLOAT16             | Yes      |
        |            |                                                        |                           |                                    |          |
        |            |                                                        |                           | ttnn.DataType.FLOAT32              |          |
        |            |                                                        |                           |                                    |          |
        |            |                                                        |                           | ttnn.DataType.UINT32               |          |
        |            |                                                        |                           |                                    |          |
        |            |                                                        |                           | ttnn.DataType.BFLOAT8_B            |          |
        |            |                                                        |                           |                                    |          |
        |            |                                                        |                           | ttnn.DataType.BFLOAT4_B            |          |
        +------------+--------------------------------------------------------+---------------------------+------------------------------------+----------+
        | layout     | Layout of tensor data in memory                        | ttnn.Layout               | ttnn.Layout.ROW_MAJOR              | Yes      |
        |            |                                                        |                           |                                    |          |
        |            |                                                        |                           | ttnn.Layout.TILE                   |          |
        +------------+--------------------------------------------------------+---------------------------+------------------------------------+----------+
        | device     | Device on which tensor will be created                 | ttnn.Device               | Host or TT accelerator device      | No       |
        +------------+--------------------------------------------------------+---------------------------+------------------------------------+----------+
        | mem_config | Layout of tensor in TT Accelerator device memory banks | ttnn.MemoryConfig         |                                    | No       |
        +------------+--------------------------------------------------------+---------------------------+------------------------------------+----------+

    )doc");
}

void pytensor_module(py::module& m_tensor) {
    m_tensor.def(
        "decorate_external_operation",
        [](const py::function& function, const std::optional<std::string>& function_name) -> py::function {
            return py::cpp_function(
                std::function([function, function_name](const py::args& args, const py::kwargs& kwargs) {
                    ZoneScopedN("TT_DNN_FALLBACK_OP");
                    auto [operation, input_tensors] =
                        CMAKE_UNIQUE_NAMESPACE::parse_external_operation(function, args, kwargs, function_name);
                    GraphTracker::instance().track_function_start(operation.get_type_name(), args, kwargs);
                    CMAKE_UNIQUE_NAMESPACE::log_external_operation(operation, input_tensors);
                    auto output = function(*args, **kwargs);
                    TracyOpTTNNExternal(
                        operation, input_tensors, ttnn::CoreIDs::instance().fetch_and_increment_device_operation_id());
                    GraphTracker::instance().track_function_end(output);
                    return output;
                }));
        },
        py::arg("function").noconvert(),
        py::arg("function_name").noconvert() = std::nullopt,
        R"doc(
        Decorate external operation for purposes of reporting and profiling.

            +----------+----------------------+-----------+-------------+----------+
            | Argument | Description          | Data type | Valid range | Required |
            +==========+======================+===========+=============+==========+
            | function | Fallback Operation   | Function  |             | Yes      |
            +----------+----------------------+-----------+-------------+----------+
            | args     | Packed args          | tuple     |             | No       |
            +----------+----------------------+-----------+-------------+----------+
            | kwargs   | Packed kwargs        | dict      |             | No       |
            +----------+----------------------+-----------+-------------+----------+
    )doc");

    auto pyTensor = static_cast<py::class_<Tensor>>(m_tensor.attr("Tensor"));
    pyTensor.def(py::init<ttnn::Tensor&>())
        .def(
            py::init<>([](std::vector<float>&& data,
                          const std::array<uint32_t, 4>& shape,
                          DataType data_type,
                          Layout layout,
                          const std::optional<Tile>& tile,
                          float pad_value) {
                return Tensor::from_vector(
                    std::move(data),
                    TensorSpec(ttnn::Shape(shape), TensorLayout(data_type, PageConfig(layout, tile), MemoryConfig{})),
                    /*device=*/nullptr,
                    ttnn::DefaultQueueId,
                    pad_value);
            }),
            py::arg("data"),
            py::arg("shape"),
            py::arg("data_type"),
            py::arg("layout"),
            py::arg("tile") = std::nullopt,
            py::arg("pad_value") = 0.0f,
            py::return_value_policy::move,
            R"doc(
                +---------------+----------------------+
                | Argument      | Name                 |
                +===============+======================+
                | arg0          | data                 |
                +---------------+----------------------+
                | arg1          | shape                |
                +---------------+----------------------+
                | arg2          | data_type            |
                +---------------+----------------------+
                | arg3          | layout               |
                +---------------+----------------------+
                | arg4          | tile (optional)      |
                +---------------+----------------------+
                | arg5          | pad_value (optional) |
                +---------------+----------------------+

                Example of creating a TT Tensor on host:

                .. code-block:: python

                    py_tensor = torch.randn((1, 1, 32, 32))
                    ttnn.Tensor(
                        py_tensor.reshape(-1).tolist(),
                        py_tensor.size(),
                        ttnn.DataType.BFLOAT16,
                        ttnn.Layout.ROW_MAJOR,
                    )
            )doc")
        .def(
            py::init<>([](std::vector<float>&& data,
                          const std::array<uint32_t, 4>& shape,
                          DataType data_type,
                          Layout layout,
                          std::optional<MeshDevice*> device,
                          const std::optional<Tile>& tile,
                          float pad_value) {
                return Tensor::from_vector(
                    std::move(data),
                    TensorSpec(ttnn::Shape(shape), TensorLayout(data_type, PageConfig(layout, tile), MemoryConfig{})),
                    device.value_or(nullptr),
                    ttnn::DefaultQueueId,
                    pad_value);
            }),
            py::keep_alive<1, 6>(),
            py::arg("data"),
            py::arg("shape"),
            py::arg("data_type"),
            py::arg("layout"),
            py::arg("device") = std::nullopt,
            py::arg("tile") = std::nullopt,
            py::arg("pad_value") = 0.0f,
            py::return_value_policy::move,
            R"doc(
                +---------------+----------------------+
                | Argument      | Name                 |
                +===============+======================+
                | arg0          | data                 |
                +---------------+----------------------+
                | arg1          | shape                |
                +---------------+----------------------+
                | arg2          | data_type            |
                +---------------+----------------------+
                | arg3          | layout               |
                +---------------+----------------------+
                | arg4          | device (optional)    |
                +---------------+----------------------+
                | arg5          | tile (optional)      |
                +---------------+----------------------+
                | arg6          | pad_value (optional) |
                +---------------+----------------------+

                Only BFLOAT16 (in ROW_MAJOR or TILE layout) and BFLOAT8_B, BFLOAT4_B (in TILE layout) are supported on device.

                Note that TT Tensor in ROW_MAJOR layout on TT Accelerator device must have size of last dimension divisble by 2.

                Example of creating a TT Tensor on TT accelerator device:

                .. code-block:: python

                    py_tensor = torch.randn((1, 1, 32, 32))
                    tt_device = ttnn.CreateDevice(0)
                    // ...
                    ttnn.Tensor(
                        py_tensor.reshape(-1).tolist(),
                        py_tensor.size(),
                        ttnn.DataType.BFLOAT16,
                        ttnn.Layout.ROW_MAJOR,
                        tt_device
                    )
            )doc")
        .def(
            py::init<>([](std::vector<float>&& data,
                          const std::array<uint32_t, 4>& shape,
                          DataType data_type,
                          Layout layout,
                          std::optional<MeshDevice*> device,
                          const MemoryConfig& memory_config,
                          const std::optional<Tile>& tile,
                          float pad_value) {
                return Tensor::from_vector(
                    std::move(data),
                    TensorSpec(ttnn::Shape(shape), TensorLayout(data_type, PageConfig(layout, tile), memory_config)),
                    device.value_or(nullptr),
                    ttnn::DefaultQueueId,
                    pad_value);
            }),
            py::keep_alive<1, 7>(),
            py::arg("data"),
            py::arg("shape"),
            py::arg("data_type"),
            py::arg("layout"),
            py::arg("device") = std::nullopt,
            py::arg("memory_config"),
            py::arg("tile") = std::nullopt,
            py::arg("pad_value") = 0.0f,
            py::return_value_policy::move,
            R"doc(
                +---------------+----------------------+
                | Argument      | Name                 |
                +===============+======================+
                | arg0          | data                 |
                +---------------+----------------------+
                | arg1          | shape                |
                +---------------+----------------------+
                | arg2          | data_type            |
                +---------------+----------------------+
                | arg3          | layout               |
                +---------------+----------------------+
                | arg4          | device               |
                +---------------+----------------------+
                | arg5          | mem_config           |
                +---------------+----------------------+
                | arg6          | tile (optional)      |
                +---------------+----------------------+
                | arg7          | pad_value (optional) |
                +---------------+----------------------+

                Only BFLOAT16 (in ROW_MAJOR or TILE layout) and BFLOAT8_B, BFLOAT4_B (in TILE layout) are supported on device.

                Note that TT Tensor in ROW_MAJOR layout on TT Accelerator device must have size of last dimension divisble by 2.

                Example of creating a TT Tensor on TT accelerator device with specified mem_config:

                .. code-block:: python

                    py_tensor = torch.randn((1, 1, 32, 32))
                    tt_device = ttnn.CreateDevice(0)
                    mem_config = ttnn.MemoryConfig(ttnn.TensorMemoryLayout.INTERLEAVED)
                    // ...
                    ttnn.Tensor(
                        py_tensor.reshape(-1).tolist(),
                        py_tensor.size(),
                        ttnn.DataType.BFLOAT16,
                        ttnn.Layout.ROW_MAJOR,
                        tt_device,
                        mem_config
                    )
            )doc")
        .def(
            py::init<>([](const py::object& python_tensor,
                          std::optional<DataType> data_type,
                          std::optional<MeshDevice*> device,
                          std::optional<Layout> layout,
                          const std::optional<MemoryConfig>& mem_config,
                          const std::optional<Tile>& tile,
                          ttnn::QueueId cq_id,
                          std::optional<float> pad_value,
                          const distributed::TensorToMesh* mesh_mapper) {
                return tt::tt_metal::convert_python_tensor_to_tt_tensor(
                    python_tensor,
                    data_type,
                    layout,
                    tile,
                    mem_config.value_or(MemoryConfig{}),
                    device.value_or(nullptr),
                    cq_id,
                    pad_value.value_or(0.0f),
                    mesh_mapper);
            }),
            py::arg("tensor"),
            py::arg("data_type") = std::nullopt,
            py::arg("device") = std::nullopt,
            py::arg("layout").noconvert() = std::nullopt,
            py::arg("mem_config").noconvert() = std::nullopt,
            py::arg("tile").noconvert() = std::nullopt,
            py::arg("cq_id") = ttnn::DefaultQueueId,
            py::arg("pad_value") = std::nullopt,
            py::arg("mesh_mapper") = nullptr,
            py::return_value_policy::move,
            R"doc(
                +--------------+--------------------------------+
                | Argument     | Description                    |
                +==============+================================+
                | tensor       | Pytorch or Numpy Tensor        |
                +--------------+--------------------------------+
                | data_type    | TT Tensor data type (optional) |
                +--------------+--------------------------------+
                | device       | TT device ptr (optional)       |
                +--------------+--------------------------------+
                | layout       | TT layout (optional)           |
                +--------------+--------------------------------+
                | mem_config   | TT memory_config (optional)    |
                +--------------+--------------------------------+
                | tile         | TT Tile Spec (optional)        |
                +--------------+--------------------------------+
                | cq_id        | TT Command Queue ID (optional) |
                +--------------+--------------------------------+
                | pad_value    | Padding value (optional)       |
                +--------------+--------------------------------+
                | mesh_mapper  | TT-NN Mesh Mapper (optional)    |
                +--------------+--------------------------------+

                Example of creating a TT Tensor from numpy tensor:

                .. code-block:: python

                    device = ttnn.open_device(device_id=0)
                    py_tensor = np.zeros((1, 1, 32, 32))
                    ttnn.Tensor(py_tensor, ttnn.bfloat16, device, ttnn.TILE_LAYOUT)
            )doc")
        .def_property_readonly("spec", [](const Tensor& self) { return self.tensor_spec(); })
        .def_property_readonly("shape", [](const Tensor& self) { return self.logical_shape(); })
        .def_property_readonly("padded_shape", [](const Tensor& self) { return self.padded_shape(); })
        .def_property_readonly("dtype", [](const Tensor& self) { return self.dtype(); })
        .def_property_readonly("layout", [](const Tensor& self) { return self.layout(); })
        .def_property_readonly("tile", [](const Tensor& self) { return self.tensor_spec().tile(); })
        .def(
            "deallocate",
            [](Tensor& self, bool force) { return self.deallocate(force); },
            py::arg("force") = false,
            R"doc(
                Dellocates all data of a tensor. This either deletes all host data or deallocates tensor data from device memory.
            )doc")
        .def(
            "to",
            [](const Tensor& self, MeshDevice* device, std::optional<const MemoryConfig>& mem_config, QueueId cq_id) {
                return self.to_device(device, mem_config, cq_id);
            },
            py::arg("device").noconvert(),
            py::arg("mem_config").noconvert() = std::nullopt,
            py::arg("cq_id") = ttnn::DefaultQueueId,
            py::keep_alive<0, 2>(),
            R"doc(
            Move TT Tensor from host device to TT accelerator device.

            Only BFLOAT16 (in ROW_MAJOR or TILE layout) and BFLOAT8_B, BFLOAT4_B (in TILE layout) are supported on device.

            If ``arg1`` is not supplied, memory config from the source tensor will be used.

            +-----------+-------------------------------------------------+----------------------------+-----------------------+----------+
            | Argument  | Description                                     | Data type                  | Valid range           | Required |
            +===========+=================================================+============================+=======================+==========+
            | arg0      | MeshDevice to which tensor will be moved        | ttnn.MeshDevice            | TT accelerator device | Yes      |
            +-----------+-------------------------------------------------+----------------------------+-----------------------+----------+
            | arg1      | MemoryConfig of tensor of TT accelerator device | ttnn.MemoryConfig          |                       | No       |
            +-----------+-------------------------------------------------+----------------------------+-----------------------+----------+
            | arg2      | CQ ID of TT accelerator device to use           | uint8_t                    |                       | No       |
            +-----------+-------------------------------------------------+----------------------------+-----------------------+----------+

            .. code-block:: python

                tt_tensor = tt_tensor.to(tt_device)
        )doc")
        .def(
            "extract_shard",
            [](const Tensor& self, CoreCoord core) { return self.extract_shard(core); },
            py::arg("core").noconvert(),
            py::keep_alive<0, 2>(),
            R"doc(
            Move TT Tensor from host device to TT accelerator device.

            Only BFLOAT16 (in ROW_MAJOR or TILE layout) and BFLOAT8_B, BFLOAT4_B (in TILE layout) are supported on device.

            If ``arg1`` is not supplied, default ``MemoryConfig`` with ``interleaved`` set to ``True``.

            +-----------+-------------------------------------------------+----------------------------+-----------------------+----------+
            | Argument  | Description                                     | Data type                  | Valid range           | Required |
            +===========+=================================================+============================+=======================+==========+
            | arg0      | Core who's shard we want                        | ttnn.CoreCoord             | TT accelerator device | Yes      |
            +-----------+-------------------------------------------------+----------------------------+-----------------------+----------+


            .. code-block:: python

                tt_tensor = tt_tensor.to(tt_device)
        )doc")
        .def(
            "extract_shard",
            [](const Tensor& self, const uint32_t& core_id) { return self.extract_shard(core_id); },
            py::arg("core_id").noconvert(),
            py::keep_alive<0, 2>(),
            R"doc(
            Move TT Tensor from host device to TT accelerator device.

            Only BFLOAT16 (in ROW_MAJOR or TILE layout) and BFLOAT8_B, BFLOAT4_B (in TILE layout) are supported on device.

            If ``arg1`` is not supplied, default ``MemoryConfig`` with ``interleaved`` set to ``True``.

            +-----------+-------------------------------------------------+----------------------------+-----------------------+----------+
            | Argument  | Description                                     | Data type                  | Valid range           | Required |
            +===========+=================================================+============================+=======================+==========+
            | arg0      | Core who's shard we want                        | uint32_t                   | TT accelerator device | Yes      |
            +-----------+-------------------------------------------------+----------------------------+-----------------------+----------+


            .. code-block:: python

                tt_tensor = tt_tensor.to(tt_device)
        )doc")
        .def(
            "cpu",
            [](const Tensor& self, bool blocking, QueueId cq_id) { return self.cpu(blocking, cq_id); },
            py::arg("blocking") = true,
            py::arg("cq_id") = ttnn::DefaultQueueId,
            R"doc(
            Move TT Tensor from TT accelerator device to host device.

            .. code-block:: python

                tt_tensor = tt_tensor.cpu()
        )doc")
        .def(
            "item",
            [](const Tensor& self) -> py::object {
                switch (self.dtype()) {
                    case DataType::FLOAT32: return py::cast(self.item<float>());
                    case DataType::BFLOAT16: return py::cast(static_cast<float>(self.item<bfloat16>()));
                    case DataType::BFLOAT8_B:
                    case DataType::BFLOAT4_B: return py::cast(self.item<float>());
                    case DataType::INT32: return py::cast(self.item<int32_t>());
                    case DataType::UINT32: return py::cast(self.item<uint32_t>());
                    case DataType::UINT16: return py::cast(self.item<uint16_t>());
                    case DataType::UINT8: return py::cast(self.item<uint8_t>());
                    case DataType::INVALID: TT_THROW("Unsupported DataType");
                }
                TT_THROW("Unreachable");
            },
            R"doc(
                 Extract the scalar value from a tensor containing exactly one element.

                 Similar to PyTorch's tensor.item(), this method returns the value of this tensor as a standard Python number.
                 This only works for tensors with one element.

                 Returns:
                     Python scalar: The scalar value contained in the tensor.

                 Raises:
                     RuntimeError: If the tensor doesn't contain exactly one element.

                 .. code-block:: python

                     # Create a tensor with one element
                     scalar_tensor = ttnn.from_torch(torch.tensor([3.14]), device=device)
                     value = scalar_tensor.item()  # Returns 3.14
             )doc")
        .def(
            "to",
            py::overload_cast<Layout>(&Tensor::to_layout, py::const_),
            py::arg("target_layout").noconvert(),
            R"doc(
            Convert TT Tensor to provided memory layout. Available layouts conversions are:

            * ROW_MAJOR to TILE
            * TILE to ROW_MAJOR

            +-----------+-------------------------------------------------+----------------------------+--------------------------------+----------+
            | Argument  | Description                                     | Data type                  | Valid range                    | Required |
            +===========+=================================================+============================+================================+==========+
            | arg0      | Target memory layout                            | ttnn.Layout                | ROW_MAJOR, TILE                | Yes      |
            +-----------+-------------------------------------------------+----------------------------+--------------------------------+----------+

            .. code-block:: python

                tt_tensor = tt_tensor.to(ttnn.Layout.TILE)
        )doc")
        .def(
            "pad",
            [](const Tensor& self,
               const std::array<uint32_t, 4>& output_tensor_shape,
               const std::array<uint32_t, 4>& input_tensor_start,
               float pad_value) {
                return self.pad(ttnn::Shape(output_tensor_shape), ttnn::Shape(input_tensor_start), pad_value);
            },
            R"doc(
            Pad TT Tensor with given pad value ``arg2``.

            The input tensor must be on host and in ROW_MAJOR layout.

            Returns an output tensor that contains the input tensor at the given input tensor start indices ``arg1`` and the padded value everywhere else.

            +---------------------+------------------------------------------------------+--------------+-----------------------------------------------------+----------+
            | Argument            | Description                                          | Data type    | Valid range                                         | Required |
            +=====================+======================================================+==============+=====================================================+==========+
            | arg0                | Shape of output tensor                               | List[int[4]] |                                                     | Yes      |
            +---------------------+------------------------------------------------------+--------------+-----------------------------------------------------+----------+
            | arg1                | Start indices to place input tensor in output tensor | List[int[4]] | Values along each dim must be                       | Yes      |
            |                     |                                                      |              |                                                     |          |
            |                     |                                                      |              | <= (output_tensor_shape[i] - input_tensor_shape[i]) |          |
            +---------------------+------------------------------------------------------+--------------+-----------------------------------------------------+----------+
            | arg2                | Value to pad input tensor                            | float        |                                                     | Yes      |
            +---------------------+------------------------------------------------------+--------------+-----------------------------------------------------+----------+

            .. code-block:: python

                input_tensor_shape = [1, 1, 3, 3]
                output_tensor_shape = [1, 2, 5, 5]
                input_tensor_start = [0, 1, 1, 1]
                pad_value = 0

                inp = torch.Tensor(
                    [ 1, 2, 3,
                    4, 5, 6,
                    7, 8, 9 ]
                )
                tt_tensor = ttnn.Tensor(
                    inp.tolist(),
                    input_tensor_shape,
                    ttnn.DataType.BFLOAT16,
                    ttnn.Layout.ROW_MAJOR,
                )
                tt_tensor_padded = tt_tensor.pad(output_tensor_shape, input_tensor_start, pad_value)

                print("Input tensor:")
                print(tt_tensor)
                print("\nPadded tensor:")
                print(tt_tensor_padded)

            Example output:

            .. code-block::

                Input tensor:
                [ [[[1, 2, 3],
                    [4, 5, 6],
                    [7, 8, 9]]] dtype=bfloat16 ]

                Padded tensor:
                [ [[[0, 0, 0, 0, 0],
                    [0, 0, 0, 0, 0],
                    [0, 0, 0, 0, 0],
                    [0, 0, 0, 0, 0],
                    [0, 0, 0, 0, 0]],

                    [[0, 0, 0, 0, 0],
                    [0, 1, 2, 3, 0],
                    [0, 4, 5, 6, 0],
                    [0, 7, 8, 9, 0],
                    [0, 0, 0, 0, 0]]] dtype=bfloat16 ]
        )doc")
        .def(
            "unpad",
            [](const Tensor& self,
               const ttnn::SmallVector<uint32_t>& output_tensor_start,
               const ttnn::SmallVector<uint32_t>& output_tensor_end) {
                return self.unpad(ttnn::Shape(output_tensor_start), ttnn::Shape(output_tensor_end));
            },
            R"doc(
            Unpad this TT Tensor.

            This tensor must be on host and in ROW_MAJOR layout.

            Returns an output tensor from output tensor start indices ``arg0`` to output tensor end indices ``arg1`` (inclusive) of the input tensor.

            +---------------------+----------------------------------------------+--------------+-----------------------------------------------------+----------+
            | Argument            | Description                                  | Data type    | Valid range                                         | Required |
            +=====================+==============================================+==============+=====================================================+==========+
            | arg0                | Start indices of input tensor                | List[int]    | Values along each dim must be                       | Yes      |
            |                     |                                              |              |                                                     |          |
            |                     |                                              |              | < input_tensor_shape[i] and <= output_tensor_end[i] |          |
            +---------------------+----------------------------------------------+--------------+-----------------------------------------------------+----------+
            | arg1                | End indices of input tensor in output tensor | List[int]    | Values along each dim must be                       | Yes      |
            |                     |                                              |              |                                                     |          |
            |                     |                                              |              | < input_tensor_shape[i]                             |          |
            +---------------------+----------------------------------------------+--------------+-----------------------------------------------------+----------+

            .. code-block:: python

                input_tensor_shape = [1, 1, 5, 5]
                output_tensor_start = [0, 0, 1, 1]
                output_tensor_end = [0, 0, 3, 3]

                inp = torch.Tensor(
                    [ 0, 0, 0, 0, 0,
                    0, 1, 2, 3, 0,
                    0, 4, 5, 6, 0,
                    0, 7, 8, 9, 0,
                    0, 0, 0, 0, 0 ]
                )
                tt_tensor = ttnn.Tensor(
                    inp.tolist(),
                    input_tensor_shape,
                    ttnn.DataType.BFLOAT16,
                    ttnn.Layout.ROW_MAJOR,
                )
                tt_tensor_unpadded = tt_tensor.unpad(output_tensor_start, output_tensor_end)

                print("Input tensor:")
                print(tt_tensor)
                print("\nUnpadded tensor:")
                print(tt_tensor_unpadded)

            Example output:

            .. code-block::

                Input tensor:
                [ [[[0, 0, 0, 0, 0],
                    [0, 1, 2, 3, 0],
                    [0, 4, 5, 6, 0],
                    [0, 7, 8, 9, 0],
                    [0, 0, 0, 0, 0]]] dtype=bfloat16 ]

                Unpadded tensor:
                [ [[[1, 2, 3],
                    [4, 5, 6],
                    [7, 8, 9]]] dtype=bfloat16 ]
        )doc")
        .def(
            "pad_to_tile", [](const Tensor& self, float pad_value) { return self.pad_to_tile(pad_value); }, R"doc(
            Pads TT Tensor with given pad value ``arg0``.

            The input tensor must be on host and in ROW_MAJOR layout.

            Returns an output tensor that contains the input tensor padded with the padded value in the last two dims to multiples of 32.

            Padding will be added to the right and bottom of the tensor.

            +---------------------+------------------------------------------------------+--------------+-----------------------------------------------------+----------+
            | Argument            | Description                                          | Data type    | Valid range                                         | Required |
            +=====================+======================================================+==============+=====================================================+==========+
            | arg0                | Value to pad input tensor                            | float        |                                                     | Yes      |
            +---------------------+------------------------------------------------------+--------------+-----------------------------------------------------+----------+

            .. code-block:: python

                input_tensor_shape = [1, 1, 3, 3]
                pad_value = 0

                inp = torch.Tensor(
                    [ 1, 2, 3,
                    4, 5, 6,
                    7, 8, 9 ]
                )
                tt_tensor = ttnn.Tensor(
                    inp.tolist(),
                    input_tensor_shape,
                    ttnn.DataType.BFLOAT16,
                    ttnn.Layout.ROW_MAJOR,
                )
                tt_tensor_padded = tt_tensor.pad_to_tile(pad_value)

                print("Input tensor:")
                print(tt_tensor)
                print("\nPadded tensor:")
                print(tt_tensor_padded)

            Example output:

            .. code-block::

                Input tensor:
                [ [[[1, 2, 3],
                    [4, 5, 6],
                    [7, 8, 9]]] dtype=bfloat16 ]

                Padded tensor:
                [ [[[1, 2, 3, 0, ..., 0],
                    [4, 5, 6, 0, ..., 0],
                    [7, 8, 9, 0, ..., 0],
                    [0, 0, 0, 0, ..., 0],
                    ...,
                    [0, 0, 0, 0, ..., 0]]] dtype=bfloat16 ]
        )doc")
        .def(
            "unpad_from_tile",
            [](const Tensor& self, const ttnn::SmallVector<uint32_t>& output_tensor_shape) {
                return self.unpad_from_tile(ttnn::Shape(output_tensor_shape));
            },
            R"doc(
            Unpads TT Tensor from given input tensor ``arg0``.

            The input tensor must be on host and in ROW_MAJOR layout.

            This function expects the real data to aligned on the top left of the tensor.

            Returns an output tensor with padding removed from the right and bottom of the input tensor.

            +---------------------+----------------------------------------------+--------------+------------------------------------------------------------------------------+----------+
            | Argument            | Description                                  | Data type    | Valid range                                                                  | Required |
            +=====================+==============================================+==============+==============================================================================+==========+
            | arg0                | Shape of output tensor                       | List[int[4]] | All dims must match the input tensor dims apart from the last two dims.      | Yes      |
            |                     |                                              |              |                                                                              |          |
            |                     |                                              |              | Last two dims have the following restrictions:                               |          |
            |                     |                                              |              |                                                                              |          |
            |                     |                                              |              | input_tensor_shape[i] must be a multiple of 32                               |          |
            |                     |                                              |              |                                                                              |          |
            |                     |                                              |              | input_tensor_shape[i] - 32 < output_tensor_shape[i] <= input_tensor_shape[i] |          |
            +---------------------+----------------------------------------------+--------------+------------------------------------------------------------------------------+----------+


            .. code-block:: python

                input_tensor_shape = [1, 1, 32, 32]
                output_tensor_shape = [1, 1, 3, 3]

                inp = torch.arange(start=1.0, end=10.0).reshape(1, 1, 3, 3)
                inp = torch.nn.functional.pad(inp, [0, input_tensor_shape[3] - inp.shape[3], 0, input_tensor_shape[2] - inp.shape[2]]).reshape(-1)
                tt_tensor = ttnn.Tensor(
                    inp.tolist(),
                    input_tensor_shape,
                    ttnn.DataType.BFLOAT16,
                    ttnn.Layout.ROW_MAJOR,
                )
                tt_tensor_unpadded = tt_tensor.unpad_from_tile(output_tensor_shape)

                print("Input tensor:")
                print(tt_tensor)
                print("\nUnpadded tensor:")
                print(tt_tensor_unpadded)

            Example output:

            .. code-block::

                Input tensor:
                [ [[[1, 2, 3, 0, ..., 0],
                    [4, 5, 6, 0, ..., 0],
                    [7, 8, 9, 0, ..., 0],
                    [0, 0, 0, 0, ..., 0],
                    ...,
                    [0, 0, 0, 0, ..., 0]]] dtype=bfloat16 ]

                Unpadded tensor:
                [ [[[1, 2, 3],
                    [4, 5, 6],
                    [7, 8, 9]]] dtype=bfloat16 ]
        )doc")
        .def(
            "__repr__", [](const Tensor& self) { return self.write_to_string(); }, R"doc(
            Prints the tensor as list of nested lists. Number of levels of nesting is equal to tensor rank.

            .. code-block:: python

                print(tt_tensor)

            Example output for a rank 4 TT Tensor with shape (1, 1, 32, 32):

            .. code-block::

                [ [[[0.220703, 0.839844, 0.960938, ..., 0.378906, 0.507812],
                [0.03125, 0.511719, 0.0407715, ..., 0.945312, 0.671875],
                ...
                [0.433594, 0.165039, 0.980469, ..., , 0.349609]]] dtype=bfloat16 ]

        )doc")
        .def(
            // TODO: Rename to physical_volume
            "volume",
            [](const Tensor& self) { return self.physical_volume(); },
            R"doc(
            Get the volume of the tensor.

            .. code-block:: python

                volume = tt_tensor.physical_volume()

        )doc")
        .def(
            "logical_volume",
            [](const Tensor& self) { return self.logical_volume(); },
            R"doc(
            Get the logical volume of the tensor.

            .. code-block:: python

                volume = tt_tensor.logical_volume()

        )doc")
        .def(
            "storage_type", [](const Tensor& self) { return self.storage_type(); }, R"doc(
            Check if the tensor is on host

            .. code-block:: python

                storage_type = tt_tensor.storage_type()

        )doc")
        .def(
            "device",
            [](const Tensor& self) { return dynamic_cast<MeshDevice*>(self.device()); },
            R"doc(
            Get the device of the tensor.

            .. code-block:: python

                device = tt_tensor.device()

        )doc",
            py::return_value_policy::reference)
        .def(
            "devices",
            [](const Tensor& self) { return std::vector<MeshDevice*>{dynamic_cast<MeshDevice*>(self.device())}; },
            R"doc(
            Get devices tensor is mapped on to.

            .. code-block:: python

                devices = tt_tensor.devices()

        )doc",
            py::return_value_policy::reference)
        .def(
            "to_torch_with_padded_shape",
            [](const Tensor& self) -> py::object {
                using namespace CMAKE_UNIQUE_NAMESPACE;

                auto buffer = convert_to_row_major_host_buffer(self, /*padded_output=*/true);
                return convert_tt_tensor_to_torch_tensor(buffer);
            },
            R"doc(
            Convert tensor to torch tensor using legacy padded shape.
            WARNING: Will be deprecated soon!

            The tensor must be on host when calling this function.

            .. code-block:: python

                data = tt_tensor.cpu().to_torch_with_padded_shape() # move TT Tensor to host and convert it to torch tensor

        )doc")
        .def(
            "to_torch",
            [](const Tensor& self, const ttnn::distributed::MeshToTensor* mesh_composer) -> py::object {
                using namespace CMAKE_UNIQUE_NAMESPACE;

                auto buffer = mesh_composer ? convert_to_row_major_host_buffer(self, *mesh_composer)
                                            : convert_to_row_major_host_buffer(self, /*padded_output=*/false);
                return convert_tt_tensor_to_torch_tensor(buffer);
            },
            py::arg("mesh_composer") = nullptr,
            R"doc(
            Convert tensor to torch tensor.

            The tensor must be on host when calling this function.

            .. code-block:: python

                data = tt_tensor.cpu().to_torch() # move TT Tensor to host and convert it to torch tensor

        )doc")
        .def(
            "to_numpy",
            [](const Tensor& self, const ttnn::distributed::MeshToTensor* mesh_composer) -> py::object {
                using namespace CMAKE_UNIQUE_NAMESPACE;

                auto buffer = mesh_composer ? convert_to_row_major_host_buffer(self, *mesh_composer)
                                            : convert_to_row_major_host_buffer(self, /*padded_output=*/false);
                return convert_tt_tensor_to_numpy_tensor(buffer);
            },
            py::arg("mesh_composer") = nullptr,
            R"doc(
            Convert tensor to numpy tensor.

            The tensor must be on host when calling this function.

            .. code-block:: python

                data = tt_tensor.cpu().to_numpy() # move TT Tensor to host and convert it to numpy tensor

        )doc")
        .def(
            "host_buffer",
            [](Tensor& self) -> DistributedHostBuffer {
                TT_FATAL(self.storage_type() == StorageType::HOST, "Tensor must be on host to access host_buffer");
                return self.host_storage().buffer();
            },
            R"doc(
            Get the underlying host buffer.

            The tensor must be on the cpu when calling this function.

            .. code-block:: python

                buffer = tt_tensor.cpu().host_buffer() # move TT Tensor to host and get the buffer

        )doc")
        .def(
            "buffer_address",
            [](const Tensor& self) -> uint32_t {
                return std::visit(
                    tt::stl::overloaded{
                        [](const DeviceStorage& s) -> uint32_t {
                            TT_FATAL(s.mesh_buffer != nullptr, "Tensor is not allocated.");
                            return s.mesh_buffer->address();
                        },
                        [&](auto&&) -> uint32_t {
                            TT_THROW(
                                "{} doesn't support buffer_address method",
                                tt::stl::get_active_type_name_in_variant(self.storage()));
                        },
                    },
                    self.storage());
            },
            R"doc(
            Get the address of the underlying buffer.

            The tensor must be on the single device when calling this function.

            .. code-block:: python

                address = tt_tensor.buffer_address()

        )doc")
        .def(
            "get_layout", [](const Tensor& self) { return self.layout(); }, R"doc(
            Get memory layout of TT Tensor.

            .. code-block:: python

                layout = tt_tensor.layout()

        )doc")
        .def(
            "get_tile", [](const Tensor& self) { return self.tensor_spec().tile(); }, R"doc(
            Get tile dims of TT Tensor.

            .. code-block:: python

                tile = tt_tensor.get_tile()

        )doc")
        .def(
            "memory_config", [](const Tensor& self) { return self.memory_config(); }, R"doc(
            Get buffer type of TT Tensor.

            .. code-block:: python

                memory_config = tt_tensor.memory_config()

        )doc")
        .def(
            "is_allocated", [](const Tensor& self) { return self.is_allocated(); }, R"doc(
            Check if TT Tensor is allocated.

            .. code-block:: python

                is_sharded = tt_tensor.is_sharded()

        )doc")
        .def(
            "is_sharded", [](const Tensor& self) { return self.is_sharded(); }, R"doc(
            Check if TT Tensor is sharded.

            .. code-block:: python

                is_sharded = tt_tensor.is_sharded()

        )doc")
        .def(
            "get_dtype", [](const Tensor& self) { return self.dtype(); }, R"doc(
            Get dtype of TT Tensor.

            .. code-block:: python

                dtype = tt_tensor.dtype()
        )doc")
        .def(
            "reshape",
            [](Tensor& self, int N, int C, int H, int W) {
                return ttnn::reshape(self, infer_dims_for_reshape(self, ttnn::SmallVector<int>{N, C, H, W}));
            },
            R"doc(
                Reshapes TT tensor

                .. code-block:: python

                    reshaped_tensor = tt_tensor.reshape(N, C, H, W)
            )doc")
        .def(
            "reshape",
            [](Tensor& self, const ttnn::Shape& shape) -> Tensor { return ttnn::reshape(self, shape); },
            R"doc(
                Reshapes TT tensor

                .. code-block:: python

                    reshaped_tensor = tt_tensor.reshape((4, 3, 32))
            )doc")
        .def(
            "reshape",
            [](Tensor& self, const ttnn::SmallVector<int32_t>& shape) -> Tensor {
                return ttnn::reshape(self, infer_dims_for_reshape(self, shape));
            },
            R"doc(
                Reshapes TT tensor

                .. code-block:: python

                    reshaped_tensor = tt_tensor.reshape((4, -1, 32))
            )doc")
        .def(
            "to_list",
            [](Tensor& self) {
                using namespace tt::tt_metal::tensor_impl;
                return dispatch(self.dtype(), [&]<typename T>() -> py::list {
                    const auto& logical_shape = self.logical_shape();
                    std::vector<uint32_t> shape{logical_shape.cbegin(), logical_shape.cend()};

                    if constexpr (
                        std::is_same_v<T, bfloat8_b> || std::is_same_v<T, bfloat4_b> || std::is_same_v<T, bfloat16>) {
                        return py::array(shape, self.to_vector<float>().data()).attr("tolist")();
                    } else {
                        return py::array(shape, self.to_vector<T>().data()).attr("tolist")();
                    }
                });
            },
            R"doc(
                Return TT tensor values as python list

                .. code-block:: python

                    py_list = tt_tensor.to_list()
            )doc")
        .def(
            "tensor_topology",
            [](const Tensor& self) { return self.tensor_topology(); },
            R"doc(
                Get the topology of the tensor.

                .. code-block:: python

                    topology = tt_tensor.tensor_topology()
            )doc")
        .def_property(
            "tensor_id",
            [](const Tensor& self) { return self.tensor_id; },
            [](Tensor& self, std::size_t tensor_id) { self.tensor_id = tensor_id; });
}

}  // namespace ttnn::tensor<|MERGE_RESOLUTION|>--- conflicted
+++ resolved
@@ -79,300 +79,6 @@
 
 #endif
 
-<<<<<<< HEAD
-=======
-template <typename T>
-Tensor create_typed_tt_tensor_from_py_data(
-    std::size_t py_data_ptr,
-    const Shape& py_data_shape,
-    const TensorLayout& tensor_layout,
-    MeshDevice* device,
-    const tt::tt_metal::MemoryPin& pydata_pin,
-    ttnn::QueueId cq_id,
-    float pad_value,
-    const distributed::TensorToMesh* mesh_mapper) {
-    TT_FATAL(
-        !tensor_layout.get_memory_config().is_sharded() || tensor_layout.get_memory_config().shard_spec().has_value() ||
-            tensor_layout.get_memory_config().nd_shard_spec().has_value(),
-        "Sharded tensors must have a shard spec when converting to tt tensors!");
-
-    tt::stl::Span<T> pydata_span(reinterpret_cast<T*>(py_data_ptr), py_data_shape.volume());
-
-    // Shard pydata across mesh and apply `tensor_layout` at each shard.
-    // Shapes of multi device shards will be derived automatically.
-    if (mesh_mapper != nullptr) {
-        return ttnn::distributed::create_distributed_tensor(
-            pydata_span,
-            py_data_shape,
-            pydata_pin,
-            tensor_layout,
-            *mesh_mapper,
-            device != nullptr ? std::make_optional(std::ref(*device)) : std::nullopt,
-            cq_id,
-            static_cast<T>(pad_value));
-    }
-
-    // Otherwise, create a single tt tensor from the pydata.
-    const TensorSpec tensor_spec(py_data_shape, tensor_layout);
-    if (const bool pydata_borrowable = tensor_spec.layout() == Layout::ROW_MAJOR &&
-                                       tensor_spec.physical_shape() == tensor_spec.logical_2d_shape() &&
-                                       tensor_spec.data_type() == convert_to_data_type<T>();
-        pydata_borrowable) {
-        auto output =
-            Tensor::from_borrowed_data(pydata_span, tensor_spec.logical_shape(), pydata_pin, tensor_spec.tile());
-        if (device != nullptr) {
-            output = output.to_device(device, tensor_spec.memory_config(), cq_id);
-        }
-        return output;
-    } else {
-        return Tensor::from_span(
-            tt::stl::make_const_span(pydata_span), tensor_spec, device, cq_id, static_cast<T>(pad_value));
-    }
-}
-
-Tensor create_tt_tensor_from_py_data(
-    std::size_t py_data_ptr,
-    const Shape& py_data_shape,
-    const TensorLayout& tensor_layout,
-    MeshDevice* device,
-    const tt::tt_metal::MemoryPin& pydata_pin,
-    ttnn::QueueId cq_id,
-    float pad_value,
-    const distributed::TensorToMesh* mesh_mapper) {
-    auto create_concrete = [&]<typename T>() {
-        return create_typed_tt_tensor_from_py_data<T>(
-            py_data_ptr, py_data_shape, tensor_layout, device, pydata_pin, cq_id, pad_value, mesh_mapper);
-    };
-    switch (tensor_layout.get_data_type()) {
-        case DataType::UINT8: return create_concrete.operator()<uint8_t>();
-        case DataType::UINT16: return create_concrete.operator()<uint16_t>();
-        case DataType::INT32: return create_concrete.operator()<int32_t>();
-        case DataType::UINT32: return create_concrete.operator()<uint32_t>();
-        case DataType::FLOAT32: return create_concrete.operator()<float>();
-        case DataType::BFLOAT16: return create_concrete.operator()<bfloat16>();
-        case DataType::BFLOAT8_B:
-        case DataType::BFLOAT4_B: {
-            return create_concrete.operator()<float>();
-        }
-        case DataType::INVALID: {
-            TT_THROW("Unsupported DataType: {}", tensor_layout.get_data_type());
-        }
-    }
-
-    TT_THROW("Unsupported DataType: {}", tensor_layout.get_data_type());
-}
-
-// Preprocess the python tensor, optionally performing dtype conversion.
-struct PreprocessedPyTensor {
-    DataType data_type = DataType::INVALID;
-    py::object contiguous_py_tensor;
-    std::size_t num_elements = 0;
-    std::size_t py_data_ptr = 0;
-};
-
-PreprocessedPyTensor parse_py_tensor(const py::handle& py_tensor, std::optional<DataType> optional_data_type) {
-    const auto py_dtype = py_tensor.attr("dtype");
-    if (py::object torch = py::module_::import("torch"); py::isinstance(py_tensor, torch.attr("Tensor"))) {
-        py::object contiguous_py_tensor = py_tensor.attr("contiguous")();
-        DataType data_type = DataType::INVALID;
-
-        // Override the data type if there is a user-provided one
-        // Otherwise, figure it out from torch dtype
-        if (optional_data_type.has_value()) {
-            data_type = optional_data_type.value();
-        } else if (py_dtype.equal(torch.attr("float32"))) {
-            data_type = DataType::FLOAT32;
-        } else if (py_dtype.equal(torch.attr("float16")) || py_dtype.equal(torch.attr("bfloat16"))) {
-            data_type = DataType::BFLOAT16;
-        } else if (py_dtype.equal(torch.attr("int64"))) {
-            data_type = DataType::UINT32;
-        } else if (py_dtype.equal(torch.attr("int32"))) {
-            data_type = DataType::INT32;
-        } else if (py_dtype.equal(torch.attr("int16"))) {
-            data_type = DataType::UINT16;
-        } else if (py_dtype.equal(torch.attr("uint8"))) {
-            data_type = DataType::UINT8;
-        } else {
-            TT_THROW("Unsupported DataType: {}", std::string(py::repr(py_dtype)));
-        }
-
-        auto maybe_convert_pytorch_tensor = [&contiguous_py_tensor, &py_dtype, &torch](const char* target_py_dtype) {
-            if (not py_dtype.equal(torch.attr(target_py_dtype))) {
-                contiguous_py_tensor = contiguous_py_tensor.attr("to")(torch.attr(target_py_dtype));
-            }
-        };
-        switch (data_type) {
-            case DataType::UINT8: {
-                maybe_convert_pytorch_tensor("uint8");
-                break;
-            }
-            case DataType::UINT16: {
-                maybe_convert_pytorch_tensor("int16");
-                break;
-            }
-            case DataType::INT32:
-            case DataType::UINT32: {
-                maybe_convert_pytorch_tensor("int32");
-                break;
-            }
-            case DataType::BFLOAT4_B:
-            case DataType::BFLOAT8_B:
-            case DataType::FLOAT32: {
-                maybe_convert_pytorch_tensor("float32");
-                break;
-            }
-            case DataType::BFLOAT16: {
-                maybe_convert_pytorch_tensor("bfloat16");
-                break;
-            }
-            default: {
-                TT_THROW("Unsupported DataType: {}", data_type);
-                break;
-            }
-        }
-
-        return PreprocessedPyTensor{
-            .data_type = data_type,
-            .contiguous_py_tensor = contiguous_py_tensor,
-            .num_elements = py::cast<std::size_t>(contiguous_py_tensor.attr("numel")()),
-            .py_data_ptr = py::cast<std::size_t>(contiguous_py_tensor.attr("data_ptr")()),
-        };
-    } else if (py::object np = py::module_::import("numpy"); py::isinstance(py_tensor, np.attr("ndarray"))) {
-        py::object contiguous_py_tensor = np.attr("ascontiguousarray")(py_tensor);
-        DataType data_type = DataType::INVALID;
-
-        // Override the data type if there is a user-provided one
-        // Otherwise, figure it out from numpy dtype
-        if (optional_data_type.has_value()) {
-            data_type = optional_data_type.value();
-        } else if (py_dtype.equal(np.attr("float32"))) {
-            data_type = DataType::FLOAT32;
-        } else if (py_dtype.equal(np.attr("int64"))) {
-            // TODO: add DataType::INT64?
-            data_type = DataType::UINT32;
-            // TODO: add np.float16 support?
-        } else if (py_dtype.equal(np.attr("int32"))) {
-            data_type = DataType::INT32;
-        } else if (py_dtype.equal(np.attr("int16"))) {
-            // TODO: add DataType::INT16?
-            data_type = DataType::UINT16;
-        } else if (py_dtype.equal(np.attr("ubyte"))) {
-            data_type = DataType::UINT8;
-        } else {
-            TT_THROW("Unsupported DataType: {}", std::string(py::repr(py_dtype)));
-        }
-
-        auto maybe_convert_numpy_tensor = [&contiguous_py_tensor, &py_dtype, &np](const char* target_py_dtype) {
-            if (not py_dtype.equal(np.attr(target_py_dtype))) {
-                contiguous_py_tensor = contiguous_py_tensor.attr("astype")(np.attr(target_py_dtype));
-            }
-        };
-        switch (data_type) {
-            case DataType::UINT8: {
-                maybe_convert_numpy_tensor("ubyte");
-                break;
-            }
-            case DataType::UINT16: {
-                maybe_convert_numpy_tensor("int16");
-                break;
-            }
-            case DataType::INT32:
-            case DataType::UINT32: {
-                maybe_convert_numpy_tensor("int32");
-                break;
-            }
-            case DataType::BFLOAT4_B:
-            case DataType::BFLOAT8_B:
-            case DataType::FLOAT32: {
-                maybe_convert_numpy_tensor("float32");
-                break;
-            }
-            default: {
-                TT_THROW("Unsupported DataType: {}", data_type);
-                break;
-            }
-        }
-
-        return PreprocessedPyTensor{
-            .data_type = data_type,
-            .contiguous_py_tensor = contiguous_py_tensor,
-            .num_elements = py::cast<std::size_t>(contiguous_py_tensor.attr("size")),
-            .py_data_ptr = py::cast<std::size_t>(py::cast<py::tuple>(
-                py::cast<py::dict>(contiguous_py_tensor.attr("__array_interface__"))[py::str("data")])[0]),
-        };
-    } else {
-        TT_THROW("The argument must be of type torch.Tensor or numpy.ndarray!");
-    }
-}
-
-Tensor convert_python_tensor_to_tt_tensor(
-    const py::handle& py_tensor,
-    std::optional<DataType> optional_data_type,
-    std::optional<Layout> optional_layout,
-    const std::optional<Tile>& optional_tile,
-    const MemoryConfig& memory_config,
-    MeshDevice* device,
-    ttnn::QueueId cq_id,
-    float pad_value,
-    const distributed::TensorToMesh* mesh_mapper) {
-    GraphTracker::instance().track_function_start(
-        "tt::tt_metal::detail::convert_python_tensor_to_tt_tensor",
-        py_tensor,
-        optional_data_type,
-        optional_layout,
-        optional_tile,
-        memory_config,
-        device,
-        cq_id,
-        pad_value,
-        mesh_mapper);
-
-    auto preprocessed_py_tensor = parse_py_tensor(py_tensor, optional_data_type);
-    const auto shape = ttnn::Shape(py::cast<ttnn::SmallVector<uint32_t>>(py_tensor.attr("shape")));
-
-    TT_FATAL(
-        preprocessed_py_tensor.num_elements == shape.volume(),
-        "Number of elements from python tensor {} must match volume of shape {}!",
-        preprocessed_py_tensor.num_elements,
-        shape.volume());
-
-    const Layout layout = [&]() {
-        // Block float types require tile layout.
-        // Choose tile by default and disallow overriding to anything else.
-        if (preprocessed_py_tensor.data_type == DataType::BFLOAT8_B ||
-            preprocessed_py_tensor.data_type == DataType::BFLOAT4_B) {
-            TT_FATAL(
-                !optional_layout.has_value() or *optional_layout == Layout::TILE,
-                "Tile layout is required for tensor of type bfloat8_b or bfloat4_b; got {}.",
-                *optional_layout);
-            return Layout::TILE;
-        } else {
-            return optional_layout.value_or(Layout::ROW_MAJOR);
-        }
-    }();
-
-    // Important: `py::object` copying and destruction must be done while holding GIL, which pybind ensures for a thread
-    // that calls the C++ APIs. We wrap `py::object` in `MemoryPin` so that multi-threaded C++ code only increments /
-    // decrements the reference count on the memory pin; the last decrement to the pin should be triggered from the
-    // pybind caller thread, which will correctly decrement the `py::object` reference count while hodling GIL.
-    tt::tt_metal::MemoryPin pydata_pin(std::make_shared<py::object>(preprocessed_py_tensor.contiguous_py_tensor));
-
-    auto output = create_tt_tensor_from_py_data(
-        preprocessed_py_tensor.py_data_ptr,
-        shape,
-        TensorLayout(preprocessed_py_tensor.data_type, PageConfig(layout, optional_tile), memory_config),
-        device,
-        pydata_pin,
-        cq_id,
-        pad_value,
-        mesh_mapper);
-
-    output = tt::tt_metal::set_tensor_id(output);
-    GraphTracker::instance().track_function_end(output);
-    return output;
-}
-
->>>>>>> a90cb336
 // Wrapper around HostBuffer that provides a row-major view of the data, handles padding / logical view, and provides
 // `shape` and `data_type` information.
 struct RowMajorHostBuffer {
