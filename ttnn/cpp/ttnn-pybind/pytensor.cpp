// SPDX-FileCopyrightText: © 2025 Tenstorrent AI ULC
//
// SPDX-License-Identifier: Apache-2.0

#include "pytensor.hpp"

#include <array>
#include <chrono>
#include <cstddef>
#include <cstdint>
#include <functional>
#include <memory>
#include <optional>
#include <string>
#include <thread>
#include <tuple>
#include <unordered_map>
#include <vector>

#include <fmt/format.h>
#include <pybind11/operators.h>
#include <pybind11/pybind11.h>
#include <pybind11/stl.h>
#include <pybind11/numpy.h>

#include <tt-metalium/tensor/tensor_impl_wrapper.hpp>
#include "tools/profiler/op_profiler.hpp"
#include "ttnn-pybind/small_vector_caster.hpp"  // NOLINT - for pybind11 SmallVector binding support.
#include "ttnn/common/queue_id.hpp"
#include "ttnn/core.hpp"
#include "ttnn/distributed/api.hpp"
#include "ttnn/distributed/distributed_tensor.hpp"
#include "ttnn/operations/core/core.hpp"
#include "ttnn/run_operation.hpp"
#include "ttnn/tensor/tensor.hpp"
#include "ttnn/tensor/to_string.hpp"

#include "tt-metalium/tensor/tensor_utils.hpp"
#include "ttnn/tensor/types.hpp"

#include <tt-metalium/graph_tracking.hpp>
#include <tt-metalium/host_buffer.hpp>
#include <tt_stl/overloaded.hpp>
#include <tt_stl/span.hpp>
<<<<<<< HEAD
#include <tt-metalium/tensor/core_ids.hpp>
=======
#include <ttnn/tensor/to_string.hpp>

>>>>>>> 53202663
#include <tracy/Tracy.hpp>

using namespace tt::tt_metal;

namespace ttnn::tensor {
namespace CMAKE_UNIQUE_NAMESPACE {
namespace {

#ifdef DEBUG

void log_external_operation(const operation::ExternalOperation& operation, const std::vector<Tensor>& input_tensors) {
    log_debug(tt::LogOp, "Launching External Operation: \"{}\"", operation.get_type_name());

    auto attributes = operation.attributes();
    if (not attributes.empty()) {
        log_debug(tt::LogOp, "Attributes:");
        for (auto&& [name, value] : attributes) {
            log_debug(tt::LogOp, "\t{} = {}", name, value);
        }
    }

    log_debug(tt::LogOp, "Input std::vector<Tensor>:");
    for (auto index = 0; index < input_tensors.size(); index++) {
        const auto& tensor = input_tensors[index];
        log_debug(tt::LogOp, "\t{}: {}", index, tensor);
    }

    log_debug(tt::LogOp, "");
}
#else

void log_external_operation(const operation::ExternalOperation& operation, const std::vector<Tensor>& input_tensors) {}

#endif

template <typename T>
Tensor create_typed_tt_tensor_from_py_data(
    std::size_t py_data_ptr,
    const Shape& py_data_shape,
    const TensorLayout& tensor_layout,
    MeshDevice* device,
    const tt::tt_metal::MemoryPin& pydata_pin,
    std::optional<ttnn::QueueId> cq_id,
    float pad_value,
    const distributed::TensorToMesh* mesh_mapper) {
    TT_FATAL(
        !tensor_layout.get_memory_config().is_sharded() || tensor_layout.get_memory_config().shard_spec().has_value() ||
            tensor_layout.get_memory_config().nd_shard_spec().has_value(),
        "Sharded tensors must have a shard spec when converting to tt tensors!");

    tt::stl::Span<T> pydata_span(reinterpret_cast<T*>(py_data_ptr), py_data_shape.volume());

    // Shard pydata across mesh and apply `tensor_layout` at each shard.
    // Shapes of multi device shards will be derived automatically.
    if (mesh_mapper != nullptr) {
        return ttnn::distributed::create_distributed_tensor(
            pydata_span,
            py_data_shape,
            pydata_pin,
            tensor_layout,
            *mesh_mapper,
            device != nullptr ? std::make_optional(std::ref(*device)) : std::nullopt,
            cq_id,
            static_cast<T>(pad_value));
    }

    // Otherwise, create a single tt tensor from the pydata.
    const TensorSpec tensor_spec(py_data_shape, tensor_layout);
    if (const bool pydata_borrowable = tensor_spec.layout() == Layout::ROW_MAJOR &&
                                       tensor_spec.physical_shape() == tensor_spec.logical_2d_shape() &&
                                       tensor_spec.data_type() == convert_to_data_type<T>();
        pydata_borrowable) {
        auto output =
            Tensor::from_borrowed_data(pydata_span, tensor_spec.logical_shape(), pydata_pin, tensor_spec.tile());
        if (device != nullptr) {
            output = output.to_device(device, tensor_spec.memory_config(), cq_id);
        }
        return output;
    } else {
        return Tensor::from_span(
            tt::stl::make_const_span(pydata_span), tensor_spec, device, cq_id, static_cast<T>(pad_value));
    }
}

Tensor create_tt_tensor_from_py_data(
    std::size_t py_data_ptr,
    const Shape& py_data_shape,
    const TensorLayout& tensor_layout,
    MeshDevice* device,
    const tt::tt_metal::MemoryPin& pydata_pin,
    std::optional<ttnn::QueueId> cq_id,
    float pad_value,
    const distributed::TensorToMesh* mesh_mapper) {
    auto create_concrete = [&]<typename T>() {
        return create_typed_tt_tensor_from_py_data<T>(
            py_data_ptr, py_data_shape, tensor_layout, device, pydata_pin, cq_id, pad_value, mesh_mapper);
    };
    switch (tensor_layout.get_data_type()) {
        case DataType::UINT8: return create_concrete.operator()<uint8_t>();
        case DataType::UINT16: return create_concrete.operator()<uint16_t>();
        case DataType::INT32: return create_concrete.operator()<int32_t>();
        case DataType::UINT32: return create_concrete.operator()<uint32_t>();
        case DataType::FLOAT32: return create_concrete.operator()<float>();
        case DataType::BFLOAT16: return create_concrete.operator()<bfloat16>();
        case DataType::BFLOAT8_B:
        case DataType::BFLOAT4_B: {
            return create_concrete.operator()<float>();
        }
        case DataType::INVALID: {
            TT_THROW("Unsupported DataType: {}", tensor_layout.get_data_type());
        }
    }

    TT_THROW("Unsupported DataType: {}", tensor_layout.get_data_type());
}

// Preprocess the python tensor, optionally performing dtype conversion.
struct PreprocessedPyTensor {
    DataType data_type = DataType::INVALID;
    py::object contiguous_py_tensor;
    std::size_t num_elements = 0;
    std::size_t py_data_ptr = 0;
};

PreprocessedPyTensor parse_py_tensor(const py::handle& py_tensor, std::optional<DataType> optional_data_type) {
    const auto py_dtype = py_tensor.attr("dtype");
    if (py::object torch = py::module_::import("torch"); py::isinstance(py_tensor, torch.attr("Tensor"))) {
        py::object contiguous_py_tensor = py_tensor.attr("contiguous")();
        DataType data_type = DataType::INVALID;

        // Override the data type if there is a user-provided one
        // Otherwise, figure it out from torch dtype
        if (optional_data_type.has_value()) {
            data_type = optional_data_type.value();
        } else if (py_dtype.equal(torch.attr("float32"))) {
            data_type = DataType::FLOAT32;
        } else if (py_dtype.equal(torch.attr("float16")) || py_dtype.equal(torch.attr("bfloat16"))) {
            data_type = DataType::BFLOAT16;
        } else if (py_dtype.equal(torch.attr("int64"))) {
            data_type = DataType::UINT32;
        } else if (py_dtype.equal(torch.attr("int32"))) {
            data_type = DataType::INT32;
        } else if (py_dtype.equal(torch.attr("int16"))) {
            data_type = DataType::UINT16;
        } else if (py_dtype.equal(torch.attr("uint8"))) {
            data_type = DataType::UINT8;
        } else {
            TT_THROW("Unsupported DataType: {}", std::string(py::repr(py_dtype)));
        }

        auto maybe_convert_pytorch_tensor = [&contiguous_py_tensor, &py_dtype, &torch](const char* target_py_dtype) {
            if (not py_dtype.equal(torch.attr(target_py_dtype))) {
                contiguous_py_tensor = contiguous_py_tensor.attr("to")(torch.attr(target_py_dtype));
            }
        };
        switch (data_type) {
            case DataType::UINT8: {
                maybe_convert_pytorch_tensor("uint8");
                break;
            }
            case DataType::UINT16: {
                maybe_convert_pytorch_tensor("int16");
                break;
            }
            case DataType::INT32:
            case DataType::UINT32: {
                maybe_convert_pytorch_tensor("int32");
                break;
            }
            case DataType::BFLOAT4_B:
            case DataType::BFLOAT8_B:
            case DataType::FLOAT32: {
                maybe_convert_pytorch_tensor("float32");
                break;
            }
            case DataType::BFLOAT16: {
                maybe_convert_pytorch_tensor("bfloat16");
                break;
            }
            default: {
                TT_THROW("Unsupported DataType: {}", data_type);
                break;
            }
        }

        return PreprocessedPyTensor{
            .data_type = data_type,
            .contiguous_py_tensor = contiguous_py_tensor,
            .num_elements = py::cast<std::size_t>(contiguous_py_tensor.attr("numel")()),
            .py_data_ptr = py::cast<std::size_t>(contiguous_py_tensor.attr("data_ptr")()),
        };
    } else if (py::object np = py::module_::import("numpy"); py::isinstance(py_tensor, np.attr("ndarray"))) {
        py::object contiguous_py_tensor = np.attr("ascontiguousarray")(py_tensor);
        DataType data_type = DataType::INVALID;

        // Override the data type if there is a user-provided one
        // Otherwise, figure it out from numpy dtype
        if (optional_data_type.has_value()) {
            data_type = optional_data_type.value();
        } else if (py_dtype.equal(np.attr("float32"))) {
            data_type = DataType::FLOAT32;
        } else if (py_dtype.equal(np.attr("int64"))) {
            // TODO: add DataType::INT64?
            data_type = DataType::UINT32;
            // TODO: add np.float16 support?
        } else if (py_dtype.equal(np.attr("int32"))) {
            data_type = DataType::INT32;
        } else if (py_dtype.equal(np.attr("int16"))) {
            // TODO: add DataType::INT16?
            data_type = DataType::UINT16;
        } else if (py_dtype.equal(np.attr("ubyte"))) {
            data_type = DataType::UINT8;
        } else {
            TT_THROW("Unsupported DataType: {}", std::string(py::repr(py_dtype)));
        }

        auto maybe_convert_numpy_tensor = [&contiguous_py_tensor, &py_dtype, &np](const char* target_py_dtype) {
            if (not py_dtype.equal(np.attr(target_py_dtype))) {
                contiguous_py_tensor = contiguous_py_tensor.attr("astype")(np.attr(target_py_dtype));
            }
        };
        switch (data_type) {
            case DataType::UINT8: {
                maybe_convert_numpy_tensor("ubyte");
                break;
            }
            case DataType::UINT16: {
                maybe_convert_numpy_tensor("int16");
                break;
            }
            case DataType::INT32:
            case DataType::UINT32: {
                maybe_convert_numpy_tensor("int32");
                break;
            }
            case DataType::BFLOAT4_B:
            case DataType::BFLOAT8_B:
            case DataType::FLOAT32: {
                maybe_convert_numpy_tensor("float32");
                break;
            }
            default: {
                TT_THROW("Unsupported DataType: {}", data_type);
                break;
            }
        }

        return PreprocessedPyTensor{
            .data_type = data_type,
            .contiguous_py_tensor = contiguous_py_tensor,
            .num_elements = py::cast<std::size_t>(contiguous_py_tensor.attr("size")),
            .py_data_ptr = py::cast<std::size_t>(py::cast<py::tuple>(
                py::cast<py::dict>(contiguous_py_tensor.attr("__array_interface__"))[py::str("data")])[0]),
        };
    } else {
        TT_THROW("The argument must be of type torch.Tensor or numpy.ndarray!");
    }
}

Tensor convert_python_tensor_to_tt_tensor(
    const py::handle& py_tensor,
    std::optional<DataType> optional_data_type,
    std::optional<Layout> optional_layout,
    const std::optional<Tile>& optional_tile,
    const MemoryConfig& memory_config,
    MeshDevice* device,
    std::optional<ttnn::QueueId> cq_id,
    float pad_value,
    const distributed::TensorToMesh* mesh_mapper) {
    GraphTracker::instance().track_function_start(
        "tt::tt_metal::detail::convert_python_tensor_to_tt_tensor",
        py_tensor,
        optional_data_type,
        optional_layout,
        optional_tile,
        memory_config,
        device,
        cq_id,
        pad_value,
        mesh_mapper);

    auto preprocessed_py_tensor = parse_py_tensor(py_tensor, optional_data_type);
    const auto shape = ttnn::Shape(py::cast<ttnn::SmallVector<uint32_t>>(py_tensor.attr("shape")));

    TT_FATAL(
        preprocessed_py_tensor.num_elements == shape.volume(),
        "Number of elements from python tensor {} must match volume of shape {}!",
        preprocessed_py_tensor.num_elements,
        shape.volume());

    const Layout layout = [&]() {
        // Block float types require tile layout.
        // Choose tile by default and disallow overriding to anything else.
        if (preprocessed_py_tensor.data_type == DataType::BFLOAT8_B ||
            preprocessed_py_tensor.data_type == DataType::BFLOAT4_B) {
            TT_FATAL(
                !optional_layout.has_value() or *optional_layout == Layout::TILE,
                "Tile layout is required for tensor of type bfloat8_b or bfloat4_b; got {}.",
                *optional_layout);
            return Layout::TILE;
        } else {
            return optional_layout.value_or(Layout::ROW_MAJOR);
        }
    }();

    // Important: `py::object` copying and destruction must be done while holding GIL, which pybind ensures for a thread
    // that calls the C++ APIs. We wrap `py::object` in `MemoryPin` so that multi-threaded C++ code only increments /
    // decrements the reference count on the memory pin; the last decrement to the pin should be triggered from the
    // pybind caller thread, which will correctly decrement the `py::object` reference count while hodling GIL.
    tt::tt_metal::MemoryPin pydata_pin(std::make_shared<py::object>(preprocessed_py_tensor.contiguous_py_tensor));

    auto output = create_tt_tensor_from_py_data(
        preprocessed_py_tensor.py_data_ptr,
        shape,
        TensorLayout(preprocessed_py_tensor.data_type, PageConfig(layout, optional_tile), memory_config),
        device,
        pydata_pin,
        cq_id,
        pad_value,
        mesh_mapper);

    output = tt::tt_metal::set_tensor_id(output);
    GraphTracker::instance().track_function_end(output);
    return output;
}

// Wrapper around HostBuffer that provides a row-major view of the data, handles padding / logical view, and provides
// `shape` and `data_type` information.
struct RowMajorHostBuffer {
    static RowMajorHostBuffer create_padded(HostBuffer buffer, const ttnn::TensorSpec& tensor_spec) {
        tt::stl::Span<const uint32_t> shape_view = tensor_spec.padded_shape().view();
        return RowMajorHostBuffer{
            .buffer = std::move(buffer),
            .shape = std::vector<uint32_t>(shape_view.begin(), shape_view.end()),
            .data_type = tensor_spec.data_type(),
        };
    }

    static RowMajorHostBuffer create_logical(HostBuffer buffer, const ttnn::TensorSpec& tensor_spec) {
        tt::stl::Span<const uint32_t> shape_view = tensor_spec.logical_shape().view();
        return RowMajorHostBuffer{
            .buffer = std::move(buffer),
            .shape = std::vector<uint32_t>(shape_view.begin(), shape_view.end()),
            .data_type = tensor_spec.data_type(),
        };
    }

    HostBuffer buffer;
    std::vector<uint32_t> shape;
    ttnn::DataType data_type = ttnn::DataType::INVALID;
};

// Converts a TT tensor to a RowMajorHostBuffer.
//
// If `padded_output` is true, the returned buffer will be padded to the tile size.
// If `padded_output` is false, the returned buffer will be in logical view.
RowMajorHostBuffer convert_to_row_major_host_buffer(const Tensor& tt_tensor, const bool padded_output) {
    const auto& tensor_spec = tt_tensor.tensor_spec();

    // Performs logical data conversion on the concrete data type.
    auto dispatch_to_concrete = [&tensor_spec, padded_output]<typename T>(HostBuffer host_buffer) {
        if (padded_output) {
            if (tensor_spec.layout() == Layout::TILE) {
                auto row_major_data = tensor_impl::convert_layout_tile_to_row_major(
                    tensor_spec.physical_shape(), tensor_spec.tile(), host_buffer.view_as<const T>());
                return RowMajorHostBuffer::create_padded(HostBuffer(std::move(row_major_data)), tensor_spec);
            }
            return RowMajorHostBuffer::create_padded(std::move(host_buffer), tensor_spec);
        }

        // No modifications needed; direclty return buffer
        if (tensor_impl::logical_matches_physical(tensor_spec)) {
            return RowMajorHostBuffer::create_logical(std::move(host_buffer), tensor_spec);
        }

        auto logical_data = tensor_impl::decode_tensor_data(host_buffer.view_as<const T>(), tensor_spec);
        return RowMajorHostBuffer::create_logical(HostBuffer(std::move(logical_data)), tensor_spec);
    };

    auto convert_to_logical = [&tensor_spec, &dispatch_to_concrete](const HostBuffer& buffer) {
        const auto tt_dtype = tensor_spec.data_type();
        switch (tt_dtype) {
            case DataType::UINT8: return dispatch_to_concrete.template operator()<uint8_t>(buffer);
            case DataType::UINT16: return dispatch_to_concrete.template operator()<uint16_t>(buffer);
            case DataType::INT32: return dispatch_to_concrete.template operator()<int32_t>(buffer);
            case DataType::UINT32: return dispatch_to_concrete.template operator()<uint32_t>(buffer);
            case DataType::FLOAT32: return dispatch_to_concrete.template operator()<float>(buffer);
            case DataType::BFLOAT16: return dispatch_to_concrete.template operator()<bfloat16>(buffer);
            case DataType::BFLOAT8_B:
            case DataType::BFLOAT4_B: {
                const auto& tile = tensor_spec.tile();
                tt::stl::Span<const std::uint32_t> uint32_data = host_buffer::get_as<std::uint32_t>(buffer);
                auto float_unpacked_data = tt_dtype == DataType::BFLOAT8_B
                                               ? unpack_bfp8_tiles_into_float_vec(
                                                     uint32_data, /*row_major_output=*/false, /*is_exp_a=*/false, tile)
                                               : unpack_bfp4_tiles_into_float_vec(
                                                     uint32_data, /*row_major_output=*/false, /*is_exp_a=*/false, tile);
                auto input_float_buffer = tt::tt_metal::HostBuffer(std::move(float_unpacked_data));
                return dispatch_to_concrete.template operator()<float>(input_float_buffer);
            }
            case DataType::INVALID: TT_THROW("Unsupported DataType: {}", tt_dtype);
        }
        TT_THROW("Unreachable");
    };

    return convert_to_logical(std::visit(
        tt::stl::overloaded{
            [](const HostStorage& storage) {
                std::vector<HostBuffer> buffers;
                storage.buffer().apply([&buffers](const HostBuffer& shard) { buffers.push_back(shard); });
                TT_FATAL(
                    buffers.size() == 1,
                    "Can't convert a tensor distributed on {} mesh to row-major logical tensor. Supply a mesh composer "
                    "to concatenate multi-device shards.",
                    storage.buffer().shape());
                return buffers.front();
            },
            [&tt_tensor](auto&&) -> HostBuffer {
                TT_THROW(
                    "Tensor with {} cannot be converted to torch",
                    tt::stl::get_active_type_name_in_variant(tt_tensor.storage()));
            },
        },
        tt_tensor.storage()));
}

// Overload that converts a distributed tensor to a RowMajorHostBuffer.
//
// The returned buffer will be in logical view.
RowMajorHostBuffer convert_to_row_major_host_buffer(
    const Tensor& tt_tensor, const ttnn::distributed::MeshToTensor& mesh_composer) {
    auto dispatch_to_concrete = [&mesh_composer]<typename T>(const Tensor& tt_tensor) {
        auto [data, shape] = mesh_composer.compose<T>(tt_tensor);
        tt::stl::Span<const uint32_t> shape_view = shape.view();
        return RowMajorHostBuffer{
            .buffer = HostBuffer(std::move(data)),
            .shape = std::vector<uint32_t>(shape_view.begin(), shape_view.end()),
            .data_type = tt_tensor.dtype(),
        };
    };

    switch (tt_tensor.dtype()) {
        case DataType::UINT8: return dispatch_to_concrete.template operator()<uint8_t>(tt_tensor);
        case DataType::UINT16: return dispatch_to_concrete.template operator()<uint16_t>(tt_tensor);
        case DataType::INT32: return dispatch_to_concrete.template operator()<int32_t>(tt_tensor);
        case DataType::UINT32: return dispatch_to_concrete.template operator()<uint32_t>(tt_tensor);
        case DataType::BFLOAT16: return dispatch_to_concrete.template operator()<bfloat16>(tt_tensor);
        case DataType::BFLOAT8_B:
        case DataType::BFLOAT4_B:
        case DataType::FLOAT32: return dispatch_to_concrete.template operator()<float>(tt_tensor);
        case DataType::INVALID: TT_THROW("Unsupported DataType: {}", tt_tensor.dtype());
    }
    TT_THROW("Unreachable");
}

py::object convert_tt_tensor_to_torch_tensor(const RowMajorHostBuffer& row_major_host_buffer) {
    GraphTracker::instance().track_function_start(
        "tt::tt_metal::detail::convert_tt_tensor_to_torch_tensor", row_major_host_buffer);

    py::object torch = py::module_::import("torch");
    auto frombuffer = torch.attr("frombuffer");

    py::object torch_dtype = [&]() {
        switch (row_major_host_buffer.data_type) {
            case DataType::UINT8: return torch.attr("uint8");
            case DataType::UINT16: return torch.attr("int16");
            case DataType::INT32:
            case DataType::UINT32: return torch.attr("int32");
            case DataType::BFLOAT16: return torch.attr("bfloat16");
            case DataType::BFLOAT8_B:
            case DataType::BFLOAT4_B:
            case DataType::FLOAT32: return torch.attr("float32");
            case DataType::INVALID: TT_THROW("Invalid data type");
        }
        TT_THROW("Unreachable");
    }();

    auto tensor = [&]() {
        if (row_major_host_buffer.buffer.view_bytes().empty()) {
            auto pytorch_empty = torch.attr("empty");
            return pytorch_empty(row_major_host_buffer.shape, py::arg("dtype") = torch_dtype);
        }
        return frombuffer(row_major_host_buffer.buffer, py::arg("dtype") = torch_dtype);
    }();

    tensor = tensor.attr("reshape")(row_major_host_buffer.shape);
    tensor = tensor.attr("contiguous")();

    GraphTracker::instance().track_function_end(tensor);
    return tensor;
}

py::object convert_tt_tensor_to_numpy_tensor(const RowMajorHostBuffer& row_major_host_buffer) {
    GraphTracker::instance().track_function_start(
        "tt::tt_metal::detail::convert_tt_tensor_to_numpy_tensor", row_major_host_buffer);

    py::object np = py::module_::import("numpy");
    auto frombuffer = np.attr("frombuffer");

    py::object np_dtype = [&]() {
        switch (row_major_host_buffer.data_type) {
            case DataType::UINT8: return np.attr("ubyte");
            case DataType::UINT16: return np.attr("int16");
            case DataType::INT32:
            case DataType::UINT32: return np.attr("int32");
            case DataType::BFLOAT16: TT_THROW("Bfloat16 is not supported for numpy!");
            case DataType::BFLOAT8_B:
            case DataType::BFLOAT4_B:
            case DataType::FLOAT32: return np.attr("float32");
            case DataType::INVALID: TT_THROW("Invalid data type");
        }
        TT_THROW("Unreachable");
    }();

    auto tensor = frombuffer(row_major_host_buffer.buffer, py::arg("dtype") = np_dtype);
    tensor = tensor.attr("reshape")(row_major_host_buffer.shape);
    tensor = np.attr("ascontiguousarray")(tensor);
    GraphTracker::instance().track_function_end(tensor);
    return tensor;
}

auto parse_external_operation(
    const py::function& external_operation,
    const py::args& args,
    const py::kwargs& kwargs,
    std::optional<std::string> function_name_override = std::nullopt) {
    std::string function_name;
    if (function_name_override.has_value()) {
        function_name = function_name_override.value();
    } else {
        function_name = py::cast<std::string>(external_operation.attr("__qualname__"));
    }

    std::vector<Tensor> input_tensors;
    tt::stl::reflection::Attributes attributes;

    auto process_name_and_value = [&function_name, &input_tensors, &attributes](const auto& name, const auto& value) {
        py::object torch = py::module_::import("torch");
        py::object ttnn = py::module_::import("ttnn");
        if (py::isinstance<Tensor>(value)) {
            // TODO(arakhmati): figure out how to handle this without causing extra memory usage
            // auto tensor = py::cast<Tensor>(value);
            // input_tensors.push_back(tensor);
        } else if (py::isinstance(value, ttnn.attr("Tensor"))) {
            // TODO(arakhmati): figure out how to handle this without causing extra memory usage
            // auto tensor = py::cast<Tensor>(value.attr("value"));
            // input_tensors.push_back(tensor);
        } else if (py::isinstance(value, torch.attr("nn").attr("Module"))) {
            // do nothing
        } else if (py::isinstance(value, torch.attr("Tensor"))) {
            // TODO(arakhmati): figure out how to handle this without causing extra memory usage
            // auto tensor = detail::convert_torch_tensor_to_tt_tensor(value);
            // input_tensors.push_back(tensor);
        } else {
            // TODO(MO): Exclude tensor data as it is not an attribute
            // attributes.push_back({name, fmt::format("{}", value)});
        }
    };

    auto arg_index = 0;
    for (const auto& value : args) {
        auto name = fmt::format("arg_{}", arg_index++);
        process_name_and_value(name, value);
    }

    for (const auto& [name, value] : kwargs) {
        process_name_and_value(py::cast<std::string>(name), value);
    }

    auto operation = tt::tt_metal::operation::ExternalOperation{function_name, attributes};
    return std::make_tuple(operation, input_tensors);
}

}  // namespace
}  // namespace CMAKE_UNIQUE_NAMESPACE

void pytensor_module_types(py::module& m_tensor) {
    // Tensor constructors that accept device and .to_device() function use keep alive call policy to communicate that
    // Device needs to outlive Tensor. This is because when tensors on device are destroyed they need to deallocate
    // their buffers via device. keep_alive increases the ref count of the Device object being passed into the
    // constructor and .to_device() function. For additional info see:
    // https://pybind11.readthedocs.io/en/stable/advanced/functions.html#keep-alive
    auto pyTensor = py::class_<Tensor>(m_tensor, "Tensor", R"doc(

        Class constructor supports tensors of any rank.
        The constructor takes following arguments:

        +------------+--------------------------------------------------------+---------------------------+------------------------------------+----------+
        |  Argument  |                 Description                            |       Data type           |           Valid range              | Required |
        +============+========================================================+===========================+====================================+==========+
        | data       | Data to store in TT tensor                             | List[float/int]           |                                    | Yes      |
        +------------+--------------------------------------------------------+---------------------------+------------------------------------+----------+
        | shape      | Shape of TT tensor                                     | List[int]                 |                                    | Yes      |
        +------------+--------------------------------------------------------+---------------------------+------------------------------------+----------+
        | data_type  | Data type of numbers in TT tensor                      | ttnn.DataType             | ttnn.DataType.BFLOAT16             | Yes      |
        |            |                                                        |                           |                                    |          |
        |            |                                                        |                           | ttnn.DataType.FLOAT32              |          |
        |            |                                                        |                           |                                    |          |
        |            |                                                        |                           | ttnn.DataType.UINT32               |          |
        |            |                                                        |                           |                                    |          |
        |            |                                                        |                           | ttnn.DataType.BFLOAT8_B            |          |
        |            |                                                        |                           |                                    |          |
        |            |                                                        |                           | ttnn.DataType.BFLOAT4_B            |          |
        +------------+--------------------------------------------------------+---------------------------+------------------------------------+----------+
        | layout     | Layout of tensor data in memory                        | ttnn.Layout               | ttnn.Layout.ROW_MAJOR              | Yes      |
        |            |                                                        |                           |                                    |          |
        |            |                                                        |                           | ttnn.Layout.TILE                   |          |
        +------------+--------------------------------------------------------+---------------------------+------------------------------------+----------+
        | device     | Device on which tensor will be created                 | ttnn.Device               | Host or TT accelerator device      | No       |
        +------------+--------------------------------------------------------+---------------------------+------------------------------------+----------+
        | mem_config | Layout of tensor in TT Accelerator device memory banks | ttnn.MemoryConfig         |                                    | No       |
        +------------+--------------------------------------------------------+---------------------------+------------------------------------+----------+

    )doc");
}

void pytensor_module(py::module& m_tensor) {
    m_tensor.def(
        "decorate_external_operation",
        [](const py::function& function, const std::optional<std::string>& function_name) -> py::function {
            return py::cpp_function(
                std::function([function, function_name](const py::args& args, const py::kwargs& kwargs) {
                    ZoneScopedN("TT_DNN_FALLBACK_OP");
                    auto [operation, input_tensors] =
                        CMAKE_UNIQUE_NAMESPACE::parse_external_operation(function, args, kwargs, function_name);
                    GraphTracker::instance().track_function_start(operation.get_type_name(), args, kwargs);
                    CMAKE_UNIQUE_NAMESPACE::log_external_operation(operation, input_tensors);
                    auto output = function(*args, **kwargs);
                    TracyOpTTNNExternal(
                        operation,
                        input_tensors,
                        tt::tt_metal::CoreIDs::instance().fetch_and_increment_device_operation_id());
                    GraphTracker::instance().track_function_end(output);
                    return output;
                }));
        },
        py::arg("function").noconvert(),
        py::arg("function_name").noconvert() = std::nullopt,
        R"doc(
        Decorate external operation for purposes of reporting and profiling.

            +----------+----------------------+-----------+-------------+----------+
            | Argument | Description          | Data type | Valid range | Required |
            +==========+======================+===========+=============+==========+
            | function | Fallback Operation   | Function  |             | Yes      |
            +----------+----------------------+-----------+-------------+----------+
            | args     | Packed args          | tuple     |             | No       |
            +----------+----------------------+-----------+-------------+----------+
            | kwargs   | Packed kwargs        | dict      |             | No       |
            +----------+----------------------+-----------+-------------+----------+
    )doc");

    // Helper template to add tensor constructors for different data types
    auto add_typed_constructors = []<typename T>(py::class_<Tensor>& pyTensor, T default_pad_value) {
        // Constructor 1: Host-only (no device, no mem_config)
        pyTensor.def(
            py::init<>([](std::vector<T>&& data,
                          const ttnn::SmallVector<uint32_t>& shape,
                          DataType data_type,
                          Layout layout,
                          const std::optional<Tile>& tile,
                          T pad_value) {
                return Tensor::from_vector(
                    std::move(data),
                    TensorSpec(ttnn::Shape(shape), TensorLayout(data_type, PageConfig(layout, tile), MemoryConfig{})),
                    /*device=*/nullptr,
                    std::nullopt,
                    pad_value);
            }),
            py::arg("data"),
            py::arg("shape"),
            py::arg("data_type"),
            py::arg("layout"),
            py::arg("tile") = std::nullopt,
            py::arg("pad_value") = default_pad_value,
            py::return_value_policy::move,
            R"doc(
                Create a TT Tensor on host from data vector.

                +---------------+----------------------+
                | Argument      | Description          |
                +===============+======================+
                | data          | Data vector          |
                +---------------+----------------------+
                | shape         | Tensor shape         |
                +---------------+----------------------+
                | data_type     | Data type            |
                +---------------+----------------------+
                | layout        | Memory layout        |
                +---------------+----------------------+
                | tile          | Tile spec (optional) |
                +---------------+----------------------+
                | pad_value     | Pad value (optional) |
                +---------------+----------------------+

                .. code-block:: python

                    # Float tensor
                    ttnn.Tensor([1.0, 2.0, 3.0, 4.0], [1, 1, 2, 2],
                                ttnn.DataType.FLOAT32, ttnn.Layout.ROW_MAJOR)

                    # Integer tensor
                    ttnn.Tensor([1, 2, 3, 4], [1, 1, 2, 2],
                                ttnn.DataType.INT32, ttnn.Layout.ROW_MAJOR)
            )doc");

        // Constructor 2: With optional device
        pyTensor.def(
            py::init<>([](std::vector<T>&& data,
                          const ttnn::SmallVector<uint32_t>& shape,
                          DataType data_type,
                          Layout layout,
                          std::optional<MeshDevice*> device,
                          const std::optional<Tile>& tile,
                          T pad_value) {
                return Tensor::from_vector(
                    std::move(data),
                    TensorSpec(ttnn::Shape(shape), TensorLayout(data_type, PageConfig(layout, tile), MemoryConfig{})),
                    device.value_or(nullptr),
                    std::nullopt,
                    pad_value);
            }),
            py::keep_alive<1, 6>(),
            py::arg("data"),
            py::arg("shape"),
            py::arg("data_type"),
            py::arg("layout"),
            py::arg("device") = std::nullopt,
            py::arg("tile") = std::nullopt,
            py::arg("pad_value") = default_pad_value,
            py::return_value_policy::move,
            R"doc(
                Create a TT Tensor on device from data vector.

                +---------------+---------------------------+
                | Argument      | Description               |
                +===============+===========================+
                | data          | Data vector               |
                +---------------+---------------------------+
                | shape         | Tensor shape              |
                +---------------+---------------------------+
                | data_type     | Data type                 |
                +---------------+---------------------------+
                | layout        | Memory layout             |
                +---------------+---------------------------+
                | device        | Device ptr (optional)     |
                +---------------+---------------------------+
                | tile          | Tile spec (optional)      |
                +---------------+---------------------------+
                | pad_value     | Pad value (optional)      |
                +---------------+---------------------------+

                .. code-block:: python

                    device = ttnn.open_device(0)
                    ttnn.Tensor([1, 2, 3, 4], [1, 1, 2, 2],
                                ttnn.DataType.INT32, ttnn.Layout.ROW_MAJOR, device)
            )doc");

        // Constructor 3: With device and mem_config
        pyTensor.def(
            py::init<>([](std::vector<T>&& data,
                          const ttnn::SmallVector<uint32_t>& shape,
                          DataType data_type,
                          Layout layout,
                          std::optional<MeshDevice*> device,
                          const MemoryConfig& memory_config,
                          const std::optional<Tile>& tile,
                          T pad_value) {
                return Tensor::from_vector(
                    std::move(data),
                    TensorSpec(ttnn::Shape(shape), TensorLayout(data_type, PageConfig(layout, tile), memory_config)),
                    device.value_or(nullptr),
                    std::nullopt,
                    pad_value);
            }),
            py::keep_alive<1, 7>(),
            py::arg("data"),
            py::arg("shape"),
            py::arg("data_type"),
            py::arg("layout"),
            py::arg("device") = std::nullopt,
            py::arg("memory_config"),
            py::arg("tile") = std::nullopt,
            py::arg("pad_value") = default_pad_value,
            py::return_value_policy::move,
            R"doc(
                Create a TT Tensor on device with specified memory config.

                +---------------+---------------------------+
                | Argument      | Description               |
                +===============+===========================+
                | data          | Data vector               |
                +---------------+---------------------------+
                | shape         | Tensor shape              |
                +---------------+---------------------------+
                | data_type     | Data type                 |
                +---------------+---------------------------+
                | layout        | Memory layout             |
                +---------------+---------------------------+
                | device        | Device ptr (optional)     |
                +---------------+---------------------------+
                | mem_config    | Memory config             |
                +---------------+---------------------------+
                | tile          | Tile spec (optional)      |
                +---------------+---------------------------+
                | pad_value     | Pad value (optional)      |
                +---------------+---------------------------+

                .. code-block:: python

                    device = ttnn.open_device(0)
                    mem_config = ttnn.MemoryConfig(ttnn.TensorMemoryLayout.INTERLEAVED)
                    ttnn.Tensor([1, 2, 3, 4], [1, 1, 2, 2],
                                ttnn.DataType.INT32, ttnn.Layout.ROW_MAJOR,
                                device, mem_config)
            )doc");
    };

    auto pyTensor = static_cast<py::class_<Tensor>>(m_tensor.attr("Tensor"));
    pyTensor.def(py::init<ttnn::Tensor&>());

    // Register constructors for float and int32_t data types
    add_typed_constructors.operator()<float>(pyTensor, 0.0f);
    add_typed_constructors.operator()<int32_t>(pyTensor, 0);

    pyTensor
        .def(
            py::init<>([](const py::object& python_tensor,
                          std::optional<DataType> data_type,
                          std::optional<MeshDevice*> device,
                          std::optional<Layout> layout,
                          const std::optional<MemoryConfig>& mem_config,
                          const std::optional<Tile>& tile,
                          std::optional<ttnn::QueueId> cq_id,
                          std::optional<float> pad_value,
                          const distributed::TensorToMesh* mesh_mapper) {
                return CMAKE_UNIQUE_NAMESPACE::convert_python_tensor_to_tt_tensor(
                    python_tensor,
                    data_type,
                    layout,
                    tile,
                    mem_config.value_or(MemoryConfig{}),
                    device.value_or(nullptr),
                    cq_id,
                    pad_value.value_or(0.0f),
                    mesh_mapper);
            }),
            py::arg("tensor"),
            py::arg("data_type") = std::nullopt,
            py::arg("device") = std::nullopt,
            py::arg("layout").noconvert() = std::nullopt,
            py::arg("mem_config").noconvert() = std::nullopt,
            py::arg("tile").noconvert() = std::nullopt,
            py::arg("cq_id") = std::nullopt,
            py::arg("pad_value") = std::nullopt,
            py::arg("mesh_mapper") = nullptr,
            py::return_value_policy::move,
            R"doc(
                +--------------+--------------------------------+
                | Argument     | Description                    |
                +==============+================================+
                | tensor       | Pytorch or Numpy Tensor        |
                +--------------+--------------------------------+
                | data_type    | TT Tensor data type (optional) |
                +--------------+--------------------------------+
                | device       | TT device ptr (optional)       |
                +--------------+--------------------------------+
                | layout       | TT layout (optional)           |
                +--------------+--------------------------------+
                | mem_config   | TT memory_config (optional)    |
                +--------------+--------------------------------+
                | tile         | TT Tile Spec (optional)        |
                +--------------+--------------------------------+
                | cq_id        | TT Command Queue ID (optional) |
                +--------------+--------------------------------+
                | pad_value    | Padding value (optional)       |
                +--------------+--------------------------------+
                | mesh_mapper  | TT-NN Mesh Mapper (optional)    |
                +--------------+--------------------------------+

                Example of creating a TT Tensor from numpy tensor:

                .. code-block:: python

                    device = ttnn.open_device(device_id=0)
                    py_tensor = np.zeros((1, 1, 32, 32))
                    ttnn.Tensor(py_tensor, ttnn.bfloat16, device, ttnn.TILE_LAYOUT)
            )doc")
        .def_property_readonly("spec", [](const Tensor& self) { return self.tensor_spec(); })
        .def_property_readonly("shape", [](const Tensor& self) { return self.logical_shape(); })
        .def_property_readonly("padded_shape", [](const Tensor& self) { return self.padded_shape(); })
        .def_property_readonly("dtype", [](const Tensor& self) { return self.dtype(); })
        .def_property_readonly("layout", [](const Tensor& self) { return self.layout(); })
        .def_property_readonly("tile", [](const Tensor& self) { return self.tensor_spec().tile(); })
        .def(
            "deallocate",
            [](Tensor& self, bool force) { self.deallocate(force); },
            py::arg("force") = false,
            R"doc(
                Dellocates all data of a tensor. This either deletes all host data or deallocates tensor data from device memory.
            )doc")
        .def(
            "to",
            [](const Tensor& self,
               MeshDevice* device,
               std::optional<const MemoryConfig>& mem_config,
               std::optional<ttnn::QueueId> cq_id) { return self.to_device(device, mem_config, cq_id); },
            py::arg("device").noconvert(),
            py::arg("mem_config").noconvert() = std::nullopt,
            py::arg("cq_id") = std::nullopt,
            py::keep_alive<0, 2>(),
            R"doc(
            Move TT Tensor from host device to TT accelerator device.

            Only BFLOAT16 (in ROW_MAJOR or TILE layout) and BFLOAT8_B, BFLOAT4_B (in TILE layout) are supported on device.

            If ``arg1`` is not supplied, memory config from the source tensor will be used.

            +-----------+-------------------------------------------------+----------------------------+-----------------------+----------+
            | Argument  | Description                                     | Data type                  | Valid range           | Required |
            +===========+=================================================+============================+=======================+==========+
            | arg0      | MeshDevice to which tensor will be moved        | ttnn.MeshDevice            | TT accelerator device | Yes      |
            +-----------+-------------------------------------------------+----------------------------+-----------------------+----------+
            | arg1      | MemoryConfig of tensor of TT accelerator device | ttnn.MemoryConfig          |                       | No       |
            +-----------+-------------------------------------------------+----------------------------+-----------------------+----------+
            | arg2      | CQ ID of TT accelerator device to use           | uint8_t                    |                       | No       |
            +-----------+-------------------------------------------------+----------------------------+-----------------------+----------+

            .. code-block:: python

                tt_tensor = tt_tensor.to(tt_device)
        )doc")
        .def(
            "extract_shard",
            [](const Tensor& self, CoreCoord core) { return self.extract_shard(core); },
            py::arg("core").noconvert(),
            py::keep_alive<0, 2>(),
            R"doc(
            Move TT Tensor from host device to TT accelerator device.

            Only BFLOAT16 (in ROW_MAJOR or TILE layout) and BFLOAT8_B, BFLOAT4_B (in TILE layout) are supported on device.

            If ``arg1`` is not supplied, default ``MemoryConfig`` with ``interleaved`` set to ``True``.

            +-----------+-------------------------------------------------+----------------------------+-----------------------+----------+
            | Argument  | Description                                     | Data type                  | Valid range           | Required |
            +===========+=================================================+============================+=======================+==========+
            | arg0      | Core who's shard we want                        | ttnn.CoreCoord             | TT accelerator device | Yes      |
            +-----------+-------------------------------------------------+----------------------------+-----------------------+----------+


            .. code-block:: python

                tt_tensor = tt_tensor.to(tt_device)
        )doc")
        .def(
            "extract_shard",
            [](const Tensor& self, const uint32_t& core_id) { return self.extract_shard(core_id); },
            py::arg("core_id").noconvert(),
            py::keep_alive<0, 2>(),
            R"doc(
            Move TT Tensor from host device to TT accelerator device.

            Only BFLOAT16 (in ROW_MAJOR or TILE layout) and BFLOAT8_B, BFLOAT4_B (in TILE layout) are supported on device.

            If ``arg1`` is not supplied, default ``MemoryConfig`` with ``interleaved`` set to ``True``.

            +-----------+-------------------------------------------------+----------------------------+-----------------------+----------+
            | Argument  | Description                                     | Data type                  | Valid range           | Required |
            +===========+=================================================+============================+=======================+==========+
            | arg0      | Core who's shard we want                        | uint32_t                   | TT accelerator device | Yes      |
            +-----------+-------------------------------------------------+----------------------------+-----------------------+----------+


            .. code-block:: python

                tt_tensor = tt_tensor.to(tt_device)
        )doc")
        .def(
            "cpu",
            [](const Tensor& self, bool blocking, std::optional<ttnn::QueueId> cq_id) {
                return self.cpu(blocking, cq_id);
            },
            py::arg("blocking") = true,
            py::arg("cq_id") = std::nullopt,
            R"doc(
            Move TT Tensor from TT accelerator device to host device.

            .. code-block:: python

                tt_tensor = tt_tensor.cpu()
        )doc")
        .def(
            "item",
            [](const Tensor& self) -> py::object {
                switch (self.dtype()) {
                    case DataType::FLOAT32: return py::cast(self.item<float>());
                    case DataType::BFLOAT16: return py::cast(static_cast<float>(self.item<bfloat16>()));
                    case DataType::BFLOAT8_B:
                    case DataType::BFLOAT4_B: return py::cast(self.item<float>());
                    case DataType::INT32: return py::cast(self.item<int32_t>());
                    case DataType::UINT32: return py::cast(self.item<uint32_t>());
                    case DataType::UINT16: return py::cast(self.item<uint16_t>());
                    case DataType::UINT8: return py::cast(self.item<uint8_t>());
                    case DataType::INVALID: TT_THROW("Unsupported DataType");
                }
                TT_THROW("Unreachable");
            },
            R"doc(
                 Extract the scalar value from a tensor containing exactly one element.

                 Similar to PyTorch's tensor.item(), this method returns the value of this tensor as a standard Python number.
                 This only works for tensors with one element.

                 Returns:
                     Python scalar: The scalar value contained in the tensor.

                 Raises:
                     RuntimeError: If the tensor doesn't contain exactly one element.

                 .. code-block:: python

                     # Create a tensor with one element
                     scalar_tensor = ttnn.from_torch(torch.tensor([3.14]), device=device)
                     value = scalar_tensor.item()  # Returns 3.14
             )doc")
        .def(
            "to",
            py::overload_cast<Layout>(&Tensor::to_layout, py::const_),
            py::arg("target_layout").noconvert(),
            R"doc(
            Convert TT Tensor to provided memory layout. Available layouts conversions are:

            * ROW_MAJOR to TILE
            * TILE to ROW_MAJOR

            +-----------+-------------------------------------------------+----------------------------+--------------------------------+----------+
            | Argument  | Description                                     | Data type                  | Valid range                    | Required |
            +===========+=================================================+============================+================================+==========+
            | arg0      | Target memory layout                            | ttnn.Layout                | ROW_MAJOR, TILE                | Yes      |
            +-----------+-------------------------------------------------+----------------------------+--------------------------------+----------+

            .. code-block:: python

                tt_tensor = tt_tensor.to(ttnn.Layout.TILE)
        )doc")
        .def(
            "pad",
            [](const Tensor& self,
               const ttnn::SmallVector<uint32_t>& output_tensor_shape,
               const ttnn::SmallVector<uint32_t>& input_tensor_start,
               float pad_value) {
                return self.pad(ttnn::Shape(output_tensor_shape), ttnn::Shape(input_tensor_start), pad_value);
            },
            R"doc(
            Pad TT Tensor with given pad value ``arg2``.

            The input tensor must be on host and in ROW_MAJOR layout.

            Returns an output tensor that contains the input tensor at the given input tensor start indices ``arg1`` and the padded value everywhere else.

            +---------------------+------------------------------------------------------+--------------+-----------------------------------------------------+----------+
            | Argument            | Description                                          | Data type    | Valid range                                         | Required |
            +=====================+======================================================+==============+=====================================================+==========+
            | arg0                | Shape of output tensor                               | List[int[4]] |                                                     | Yes      |
            +---------------------+------------------------------------------------------+--------------+-----------------------------------------------------+----------+
            | arg1                | Start indices to place input tensor in output tensor | List[int[4]] | Values along each dim must be                       | Yes      |
            |                     |                                                      |              |                                                     |          |
            |                     |                                                      |              | <= (output_tensor_shape[i] - input_tensor_shape[i]) |          |
            +---------------------+------------------------------------------------------+--------------+-----------------------------------------------------+----------+
            | arg2                | Value to pad input tensor                            | float        |                                                     | Yes      |
            +---------------------+------------------------------------------------------+--------------+-----------------------------------------------------+----------+

            .. code-block:: python

                input_tensor_shape = [1, 1, 3, 3]
                output_tensor_shape = [1, 2, 5, 5]
                input_tensor_start = [0, 1, 1, 1]
                pad_value = 0

                inp = torch.Tensor(
                    [ 1, 2, 3,
                    4, 5, 6,
                    7, 8, 9 ]
                )
                tt_tensor = ttnn.Tensor(
                    inp.tolist(),
                    input_tensor_shape,
                    ttnn.DataType.BFLOAT16,
                    ttnn.Layout.ROW_MAJOR,
                )
                tt_tensor_padded = tt_tensor.pad(output_tensor_shape, input_tensor_start, pad_value)

                print("Input tensor:")
                print(tt_tensor)
                print("\nPadded tensor:")
                print(tt_tensor_padded)

            Example output:

            .. code-block::

                Input tensor:
                [ [[[1, 2, 3],
                    [4, 5, 6],
                    [7, 8, 9]]] dtype=bfloat16 ]

                Padded tensor:
                [ [[[0, 0, 0, 0, 0],
                    [0, 0, 0, 0, 0],
                    [0, 0, 0, 0, 0],
                    [0, 0, 0, 0, 0],
                    [0, 0, 0, 0, 0]],

                    [[0, 0, 0, 0, 0],
                    [0, 1, 2, 3, 0],
                    [0, 4, 5, 6, 0],
                    [0, 7, 8, 9, 0],
                    [0, 0, 0, 0, 0]]] dtype=bfloat16 ]
        )doc")
        .def(
            "unpad",
            [](const Tensor& self,
               const ttnn::SmallVector<uint32_t>& output_tensor_start,
               const ttnn::SmallVector<uint32_t>& output_tensor_end) {
                return self.unpad(ttnn::Shape(output_tensor_start), ttnn::Shape(output_tensor_end));
            },
            R"doc(
            Unpad this TT Tensor.

            This tensor must be on host and in ROW_MAJOR layout.

            Returns an output tensor from output tensor start indices ``arg0`` to output tensor end indices ``arg1`` (inclusive) of the input tensor.

            +---------------------+----------------------------------------------+--------------+-----------------------------------------------------+----------+
            | Argument            | Description                                  | Data type    | Valid range                                         | Required |
            +=====================+==============================================+==============+=====================================================+==========+
            | arg0                | Start indices of input tensor                | List[int]    | Values along each dim must be                       | Yes      |
            |                     |                                              |              |                                                     |          |
            |                     |                                              |              | < input_tensor_shape[i] and <= output_tensor_end[i] |          |
            +---------------------+----------------------------------------------+--------------+-----------------------------------------------------+----------+
            | arg1                | End indices of input tensor in output tensor | List[int]    | Values along each dim must be                       | Yes      |
            |                     |                                              |              |                                                     |          |
            |                     |                                              |              | < input_tensor_shape[i]                             |          |
            +---------------------+----------------------------------------------+--------------+-----------------------------------------------------+----------+

            .. code-block:: python

                input_tensor_shape = [1, 1, 5, 5]
                output_tensor_start = [0, 0, 1, 1]
                output_tensor_end = [0, 0, 3, 3]

                inp = torch.Tensor(
                    [ 0, 0, 0, 0, 0,
                    0, 1, 2, 3, 0,
                    0, 4, 5, 6, 0,
                    0, 7, 8, 9, 0,
                    0, 0, 0, 0, 0 ]
                )
                tt_tensor = ttnn.Tensor(
                    inp.tolist(),
                    input_tensor_shape,
                    ttnn.DataType.BFLOAT16,
                    ttnn.Layout.ROW_MAJOR,
                )
                tt_tensor_unpadded = tt_tensor.unpad(output_tensor_start, output_tensor_end)

                print("Input tensor:")
                print(tt_tensor)
                print("\nUnpadded tensor:")
                print(tt_tensor_unpadded)

            Example output:

            .. code-block::

                Input tensor:
                [ [[[0, 0, 0, 0, 0],
                    [0, 1, 2, 3, 0],
                    [0, 4, 5, 6, 0],
                    [0, 7, 8, 9, 0],
                    [0, 0, 0, 0, 0]]] dtype=bfloat16 ]

                Unpadded tensor:
                [ [[[1, 2, 3],
                    [4, 5, 6],
                    [7, 8, 9]]] dtype=bfloat16 ]
        )doc")
        .def(
            "pad_to_tile", [](const Tensor& self, float pad_value) { return self.pad_to_tile(pad_value); }, R"doc(
            Pads TT Tensor with given pad value ``arg0``.

            The input tensor must be on host and in ROW_MAJOR layout.

            Returns an output tensor that contains the input tensor padded with the padded value in the last two dims to multiples of 32.

            Padding will be added to the right and bottom of the tensor.

            +---------------------+------------------------------------------------------+--------------+-----------------------------------------------------+----------+
            | Argument            | Description                                          | Data type    | Valid range                                         | Required |
            +=====================+======================================================+==============+=====================================================+==========+
            | arg0                | Value to pad input tensor                            | float        |                                                     | Yes      |
            +---------------------+------------------------------------------------------+--------------+-----------------------------------------------------+----------+

            .. code-block:: python

                input_tensor_shape = [1, 1, 3, 3]
                pad_value = 0

                inp = torch.Tensor(
                    [ 1, 2, 3,
                    4, 5, 6,
                    7, 8, 9 ]
                )
                tt_tensor = ttnn.Tensor(
                    inp.tolist(),
                    input_tensor_shape,
                    ttnn.DataType.BFLOAT16,
                    ttnn.Layout.ROW_MAJOR,
                )
                tt_tensor_padded = tt_tensor.pad_to_tile(pad_value)

                print("Input tensor:")
                print(tt_tensor)
                print("\nPadded tensor:")
                print(tt_tensor_padded)

            Example output:

            .. code-block::

                Input tensor:
                [ [[[1, 2, 3],
                    [4, 5, 6],
                    [7, 8, 9]]] dtype=bfloat16 ]

                Padded tensor:
                [ [[[1, 2, 3, 0, ..., 0],
                    [4, 5, 6, 0, ..., 0],
                    [7, 8, 9, 0, ..., 0],
                    [0, 0, 0, 0, ..., 0],
                    ...,
                    [0, 0, 0, 0, ..., 0]]] dtype=bfloat16 ]
        )doc")
        .def(
            "unpad_from_tile",
            [](const Tensor& self, const ttnn::SmallVector<uint32_t>& output_tensor_shape) {
                return self.unpad_from_tile(ttnn::Shape(output_tensor_shape));
            },
            R"doc(
            Unpads TT Tensor from given input tensor ``arg0``.

            The input tensor must be on host and in ROW_MAJOR layout.

            This function expects the real data to aligned on the top left of the tensor.

            Returns an output tensor with padding removed from the right and bottom of the input tensor.

            +---------------------+----------------------------------------------+--------------+------------------------------------------------------------------------------+----------+
            | Argument            | Description                                  | Data type    | Valid range                                                                  | Required |
            +=====================+==============================================+==============+==============================================================================+==========+
            | arg0                | Shape of output tensor                       | List[int[4]] | All dims must match the input tensor dims apart from the last two dims.      | Yes      |
            |                     |                                              |              |                                                                              |          |
            |                     |                                              |              | Last two dims have the following restrictions:                               |          |
            |                     |                                              |              |                                                                              |          |
            |                     |                                              |              | input_tensor_shape[i] must be a multiple of 32                               |          |
            |                     |                                              |              |                                                                              |          |
            |                     |                                              |              | input_tensor_shape[i] - 32 < output_tensor_shape[i] <= input_tensor_shape[i] |          |
            +---------------------+----------------------------------------------+--------------+------------------------------------------------------------------------------+----------+


            .. code-block:: python

                input_tensor_shape = [1, 1, 32, 32]
                output_tensor_shape = [1, 1, 3, 3]

                inp = torch.arange(start=1.0, end=10.0).reshape(1, 1, 3, 3)
                inp = torch.nn.functional.pad(inp, [0, input_tensor_shape[3] - inp.shape[3], 0, input_tensor_shape[2] - inp.shape[2]]).reshape(-1)
                tt_tensor = ttnn.Tensor(
                    inp.tolist(),
                    input_tensor_shape,
                    ttnn.DataType.BFLOAT16,
                    ttnn.Layout.ROW_MAJOR,
                )
                tt_tensor_unpadded = tt_tensor.unpad_from_tile(output_tensor_shape)

                print("Input tensor:")
                print(tt_tensor)
                print("\nUnpadded tensor:")
                print(tt_tensor_unpadded)

            Example output:

            .. code-block::

                Input tensor:
                [ [[[1, 2, 3, 0, ..., 0],
                    [4, 5, 6, 0, ..., 0],
                    [7, 8, 9, 0, ..., 0],
                    [0, 0, 0, 0, ..., 0],
                    ...,
                    [0, 0, 0, 0, ..., 0]]] dtype=bfloat16 ]

                Unpadded tensor:
                [ [[[1, 2, 3],
                    [4, 5, 6],
                    [7, 8, 9]]] dtype=bfloat16 ]
        )doc")
        .def(
            "__repr__", [](const Tensor& self) { return ttnn::to_string(self); }, R"doc(
            Prints the tensor as list of nested lists. Number of levels of nesting is equal to tensor rank.

            .. code-block:: python

                print(tt_tensor)

            Example output for a rank 4 TT Tensor with shape (1, 1, 32, 32):

            .. code-block::

                [ [[[0.220703, 0.839844, 0.960938, ..., 0.378906, 0.507812],
                [0.03125, 0.511719, 0.0407715, ..., 0.945312, 0.671875],
                ...
                [0.433594, 0.165039, 0.980469, ..., , 0.349609]]] dtype=bfloat16 ]

        )doc")
        .def(
            // TODO: Rename to physical_volume
            "volume",
            [](const Tensor& self) { return self.physical_volume(); },
            R"doc(
            Get the volume of the tensor.

            .. code-block:: python

                volume = tt_tensor.physical_volume()

        )doc")
        .def(
            "logical_volume",
            [](const Tensor& self) { return self.logical_volume(); },
            R"doc(
            Get the logical volume of the tensor.

            .. code-block:: python

                volume = tt_tensor.logical_volume()

        )doc")
        .def(
            "storage_type", [](const Tensor& self) { return self.storage_type(); }, R"doc(
            Check if the tensor is on host

            .. code-block:: python

                storage_type = tt_tensor.storage_type()

        )doc")
        .def(
            "device",
            [](const Tensor& self) { return dynamic_cast<MeshDevice*>(self.device()); },
            R"doc(
            Get the device of the tensor.

            .. code-block:: python

                device = tt_tensor.device()

        )doc",
            py::return_value_policy::reference)
        .def(
            "devices",
            [](const Tensor& self) { return std::vector<MeshDevice*>{dynamic_cast<MeshDevice*>(self.device())}; },
            R"doc(
            Get devices tensor is mapped on to.

            .. code-block:: python

                devices = tt_tensor.devices()

        )doc",
            py::return_value_policy::reference)
        .def(
            "to_torch_with_padded_shape",
            [](const Tensor& self) -> py::object {
                using namespace CMAKE_UNIQUE_NAMESPACE;

                auto buffer = convert_to_row_major_host_buffer(self, /*padded_output=*/true);
                return convert_tt_tensor_to_torch_tensor(buffer);
            },
            R"doc(
            Convert tensor to torch tensor using legacy padded shape.
            WARNING: Will be deprecated soon!

            The tensor must be on host when calling this function.

            .. code-block:: python

                data = tt_tensor.cpu().to_torch_with_padded_shape() # move TT Tensor to host and convert it to torch tensor

        )doc")
        .def(
            "to_torch",
            [](const Tensor& self, const ttnn::distributed::MeshToTensor* mesh_composer) -> py::object {
                using namespace CMAKE_UNIQUE_NAMESPACE;

                auto buffer = mesh_composer ? convert_to_row_major_host_buffer(self, *mesh_composer)
                                            : convert_to_row_major_host_buffer(self, /*padded_output=*/false);
                return convert_tt_tensor_to_torch_tensor(buffer);
            },
            py::arg("mesh_composer") = nullptr,
            R"doc(
            Convert tensor to torch tensor.

            The tensor must be on host when calling this function.

            .. code-block:: python

                data = tt_tensor.cpu().to_torch() # move TT Tensor to host and convert it to torch tensor

        )doc")
        .def(
            "to_numpy",
            [](const Tensor& self, const ttnn::distributed::MeshToTensor* mesh_composer) -> py::object {
                using namespace CMAKE_UNIQUE_NAMESPACE;

                auto buffer = mesh_composer ? convert_to_row_major_host_buffer(self, *mesh_composer)
                                            : convert_to_row_major_host_buffer(self, /*padded_output=*/false);
                return convert_tt_tensor_to_numpy_tensor(buffer);
            },
            py::arg("mesh_composer") = nullptr,
            R"doc(
            Convert tensor to numpy tensor.

            The tensor must be on host when calling this function.

            .. code-block:: python

                data = tt_tensor.cpu().to_numpy() # move TT Tensor to host and convert it to numpy tensor

        )doc")
        .def(
            "host_buffer",
            [](Tensor& self) -> DistributedHostBuffer {
                TT_FATAL(self.storage_type() == StorageType::HOST, "Tensor must be on host to access host_buffer");
                return self.host_storage().buffer();
            },
            R"doc(
            Get the underlying host buffer.

            The tensor must be on the cpu when calling this function.

            .. code-block:: python

                buffer = tt_tensor.cpu().host_buffer() # move TT Tensor to host and get the buffer

        )doc")
        .def(
            "buffer_address",
            [](const Tensor& self) -> uint32_t {
                return std::visit(
                    tt::stl::overloaded{
                        [](const DeviceStorage& s) -> uint32_t {
                            TT_FATAL(s.mesh_buffer != nullptr, "Tensor is not allocated.");
                            return s.mesh_buffer->address();
                        },
                        [&](auto&&) -> uint32_t {
                            TT_THROW(
                                "{} doesn't support buffer_address method",
                                tt::stl::get_active_type_name_in_variant(self.storage()));
                        },
                    },
                    self.storage());
            },
            R"doc(
            Get the address of the underlying buffer.

            The tensor must be on the single device when calling this function.

            .. code-block:: python

                address = tt_tensor.buffer_address()

        )doc")
        .def(
            "get_layout", [](const Tensor& self) { return self.layout(); }, R"doc(
            Get memory layout of TT Tensor.

            .. code-block:: python

                layout = tt_tensor.layout()

        )doc")
        .def(
            "get_tile", [](const Tensor& self) { return self.tensor_spec().tile(); }, R"doc(
            Get tile dims of TT Tensor.

            .. code-block:: python

                tile = tt_tensor.get_tile()

        )doc")
        .def(
            "memory_config", [](const Tensor& self) { return self.memory_config(); }, R"doc(
            Get buffer type of TT Tensor.

            .. code-block:: python

                memory_config = tt_tensor.memory_config()

        )doc")
        .def(
            "is_allocated", [](const Tensor& self) { return self.is_allocated(); }, R"doc(
            Check if TT Tensor is allocated.

            .. code-block:: python

                is_sharded = tt_tensor.is_sharded()

        )doc")
        .def(
            "is_sharded", [](const Tensor& self) { return self.is_sharded(); }, R"doc(
            Check if TT Tensor is sharded.

            .. code-block:: python

                is_sharded = tt_tensor.is_sharded()

        )doc")
        .def(
            "get_dtype", [](const Tensor& self) { return self.dtype(); }, R"doc(
            Get dtype of TT Tensor.

            .. code-block:: python

                dtype = tt_tensor.dtype()
        )doc")
        .def(
            "reshape",
            [](Tensor& self, int N, int C, int H, int W) {
                return ttnn::reshape(self, infer_dims_for_reshape(self, ttnn::SmallVector<int>{N, C, H, W}));
            },
            R"doc(
                Reshapes TT tensor

                .. code-block:: python

                    reshaped_tensor = tt_tensor.reshape(N, C, H, W)
            )doc")
        .def(
            "reshape",
            [](Tensor& self, const ttnn::Shape& shape) -> Tensor { return ttnn::reshape(self, shape); },
            R"doc(
                Reshapes TT tensor

                .. code-block:: python

                    reshaped_tensor = tt_tensor.reshape((4, 3, 32))
            )doc")
        .def(
            "reshape",
            [](Tensor& self, const ttnn::SmallVector<int32_t>& shape) -> Tensor {
                return ttnn::reshape(self, infer_dims_for_reshape(self, shape));
            },
            R"doc(
                Reshapes TT tensor

                .. code-block:: python

                    reshaped_tensor = tt_tensor.reshape((4, -1, 32))
            )doc")
        .def(
            "to_list",
            [](Tensor& self) {
                using namespace tt::tt_metal::tensor_impl;
                return dispatch(self.dtype(), [&]<typename T>() -> py::list {
                    const auto& logical_shape = self.logical_shape();
                    std::vector<uint32_t> shape{logical_shape.cbegin(), logical_shape.cend()};

                    if constexpr (
                        std::is_same_v<T, bfloat8_b> || std::is_same_v<T, bfloat4_b> || std::is_same_v<T, bfloat16>) {
                        return py::array(shape, self.to_vector<float>().data()).attr("tolist")();
                    } else {
                        return py::array(shape, self.to_vector<T>().data()).attr("tolist")();
                    }
                });
            },
            R"doc(
                Return TT tensor values as python list

                .. code-block:: python

                    py_list = tt_tensor.to_list()
            )doc")
        .def(
            "tensor_topology",
            [](const Tensor& self) { return self.tensor_topology(); },
            R"doc(
                Get the topology of the tensor.

                .. code-block:: python

                    topology = tt_tensor.tensor_topology()
            )doc")
        .def_property(
            "tensor_id",
            [](const Tensor& self) { return self.tensor_id; },
            [](Tensor& self, std::size_t tensor_id) { self.tensor_id = tensor_id; });
}

}  // namespace ttnn::tensor<|MERGE_RESOLUTION|>--- conflicted
+++ resolved
@@ -42,12 +42,8 @@
 #include <tt-metalium/host_buffer.hpp>
 #include <tt_stl/overloaded.hpp>
 #include <tt_stl/span.hpp>
-<<<<<<< HEAD
-#include <tt-metalium/tensor/core_ids.hpp>
-=======
 #include <ttnn/tensor/to_string.hpp>
 
->>>>>>> 53202663
 #include <tracy/Tracy.hpp>
 
 using namespace tt::tt_metal;
@@ -677,9 +673,7 @@
                     CMAKE_UNIQUE_NAMESPACE::log_external_operation(operation, input_tensors);
                     auto output = function(*args, **kwargs);
                     TracyOpTTNNExternal(
-                        operation,
-                        input_tensors,
-                        tt::tt_metal::CoreIDs::instance().fetch_and_increment_device_operation_id());
+                        operation, input_tensors, ttnn::CoreIDs::instance().fetch_and_increment_device_operation_id());
                     GraphTracker::instance().track_function_end(output);
                     return output;
                 }));
