--- conflicted
+++ resolved
@@ -355,14 +355,11 @@
                 - units_per_core_group_1 (int): Work units per core in group 1
                 - units_per_core_group_2 (int): Work units per core in group 2
 
-<<<<<<< HEAD
-=======
         Example:
         >>> # Split 100 tiles across an 8x8 core grid
         >>> num_cores, all_cores, core_group_1, core_group_2, units_1, units_2 = \\
         ...     ttnn.split_work_to_cores(ttnn.CoreCoord(8, 8), 100)
         >>> print(f"Using {num_cores} cores, {units_1} units per core in group 1, {units_2} in group 2")
->>>>>>> 0913baa7
         )doc");
 
     module.def(
@@ -391,16 +388,13 @@
                 - core_group_2 (CoreRangeSet): Cores doing less work (empty if evenly divisible)
                 - units_per_core_group_1 (int): Work units per core in group 1
                 - units_per_core_group_2 (int): Work units per core in group 2
-<<<<<<< HEAD
-
-=======
+
         Example:
         >>> # Split 100 tiles across an 8x8 core grid
         >>> core_rangeset = ttnn.CoreRangeSet(ttnn.CoreRange(ttnn.CoreCoord(0,0), ttnn.CoreCoord(7,7)))
         >>> num_cores, all_cores, core_group_1, core_group_2, units_1, units_2 = \\
         ...     ttnn.split_work_to_cores(core_rangeset, 100)
         >>> print(f"Using {num_cores} cores, {units_1} units per core in group 1, {units_2} in group 2")
->>>>>>> 0913baa7
         )doc");
 }
 
