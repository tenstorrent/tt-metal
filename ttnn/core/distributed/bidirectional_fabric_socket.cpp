--- conflicted
+++ resolved
@@ -38,32 +38,25 @@
 std::unique_ptr<BidirectionalFabricSocket> BidirectionalFabricSocket::create(
     const std::shared_ptr<tt::tt_metal::distributed::MeshDevice>& mesh_device,
     tt::tt_metal::distributed::multihost::Rank rank,
-<<<<<<< HEAD
-    tt::tt_metal::distributed::SocketConfig socket_config) {
-    auto send_socket_config = socket_config;
-    send_socket_config.sender_rank = socket_config.distributed_context->rank();
-    send_socket_config.receiver_rank = rank;
-=======
     const tt::tt_metal::distributed::SocketConfig& socket_config) {
     auto sender_socket_config = socket_config;
     sender_socket_config.sender_rank = socket_config.distributed_context->rank();
     sender_socket_config.receiver_rank = rank;
->>>>>>> 236fb649
 
     auto recv_socket_config = socket_config;
     recv_socket_config.sender_rank = rank;
     recv_socket_config.receiver_rank = socket_config.distributed_context->rank();
 
-    if (send_socket_config.sender_rank == send_socket_config.receiver_rank) {
+    if (sender_socket_config.sender_rank == sender_socket_config.receiver_rank) {
         throw std::runtime_error("Sender and receiver ranks cannot be the same for bidirectional socket.");
     }
 
     // this ensures that sockets can perform handshake in correct order
-    if (send_socket_config.sender_rank < recv_socket_config.sender_rank) {
-        return std::make_unique<BidirectionalFabricSocket>(mesh_device, send_socket_config, recv_socket_config);
+    if (sender_socket_config.sender_rank < recv_socket_config.sender_rank) {
+        return std::make_unique<BidirectionalFabricSocket>(mesh_device, sender_socket_config, recv_socket_config);
     }
     // else
-    return std::make_unique<BidirectionalFabricSocket>(mesh_device, recv_socket_config, send_socket_config);
+    return std::make_unique<BidirectionalFabricSocket>(mesh_device, recv_socket_config, sender_socket_config);
 }
 
 }  // namespace ttnn::distributed