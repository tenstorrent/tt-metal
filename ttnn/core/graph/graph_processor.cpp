--- conflicted
+++ resolved
@@ -7,7 +7,6 @@
 #include "ttnn/graph/graph_consts.hpp"
 #include "ttnn/types.hpp"
 #include "ttnn/core.hpp"
-#include <tt-metalium/tensor/core_ids.hpp>
 #include <cxxabi.h>
 #include <memory>
 #include <string>
@@ -285,16 +284,11 @@
     if (tensor_id == tt::tt_metal::Tensor::INVALID_TENSOR_ID) {
         log_debug(
             tt::LogAlways,
-            "Tensor doesn't have tensor_id (sentinel value is INVALID_TENSOR_ID), generating new one. Ideally this should not happen. "
+            "Tensor doesn't have tensor_id (sentinel value is INVALID_TENSOR_ID), generating new one. Ideally this "
+            "should not happen. "
             "Please set tensor_id "
             "for this tensor ahead of time.");
-<<<<<<< HEAD
-        tensor_id = tt::tt_metal::CoreIDs::instance().fetch_and_increment_tensor_id();
-    } else {
-        tensor_id = t.tensor_id.value();
-=======
         tensor_id = tt::tt_metal::Tensor::next_tensor_id();
->>>>>>> 53202663
     }
     auto tensor_counter = tensor_id_to_counter.count(tensor_id) > 0 ? tensor_id_to_counter[tensor_id] : graph.size();
     auto shape = t.logical_shape();
