--- conflicted
+++ resolved
@@ -81,8 +81,7 @@
 
 std::vector<BufferInfo> get_buffers(const std::vector<tt::tt_metal::distributed::MeshDevice*>& devices) {
     std::vector<BufferInfo> buffer_infos;
-<<<<<<< HEAD
-    for (auto device : devices) {
+    for (auto* device : devices) {
         // For multi-device meshes, iterate through all physical devices
         auto physical_devices = device->get_devices();
         for (auto* physical_device : physical_devices) {
@@ -105,25 +104,6 @@
                         }
                         bank_to_num_pages[bank_id]++;
                         bank_id = (bank_id + 1) % num_banks;
-=======
-    for (auto* device : devices) {
-        const auto allocated_buffers = device->allocator()->get_allocated_buffers();
-        // NOLINTNEXTLINE(bugprone-nondeterministic-pointer-iteration-order)
-        for (const auto& buffer : allocated_buffers) {
-            auto device_id = device->id();
-            auto address = buffer->address();
-
-            auto num_pages = buffer->num_pages();
-            auto page_size = buffer->page_size();
-            auto num_banks = device->allocator()->get_num_banks(buffer->buffer_type());
-
-            std::map<uint32_t, uint32_t> bank_to_num_pages;
-            if (buffer->buffer_layout() == tt::tt_metal::TensorMemoryLayout::INTERLEAVED) {
-                uint32_t bank_id = 0;
-                for (int page_index = 0; page_index < num_pages; page_index++) {
-                    if (bank_to_num_pages.find(bank_id) == bank_to_num_pages.end()) {
-                        bank_to_num_pages[bank_id] = 0;
->>>>>>> 8853d2f2
                     }
                 } else {
                     const auto& buffer_page_mapping = *buffer->get_buffer_page_mapping();
@@ -161,8 +141,7 @@
 
 std::vector<BufferPageInfo> get_buffer_pages(const std::vector<tt::tt_metal::distributed::MeshDevice*>& devices) {
     std::vector<BufferPageInfo> buffer_page_infos;
-<<<<<<< HEAD
-    for (auto device : devices) {
+    for (auto* device : devices) {
         // For multi-device meshes, iterate through all physical devices
         auto physical_devices = device->get_devices();
         for (auto* physical_device : physical_devices) {
@@ -171,41 +150,6 @@
             for (const auto& buffer : allocated_buffers) {
                 if (not buffer->is_l1()) {
                     continue;
-=======
-    for (auto* device : devices) {
-        const auto allocated_buffers = device->allocator()->get_allocated_buffers();
-        // NOLINTNEXTLINE(bugprone-nondeterministic-pointer-iteration-order)
-        for (const auto& buffer : allocated_buffers) {
-            if (not buffer->is_l1()) {
-                continue;
-            }
-
-            auto device_id = device->id();
-            auto address = buffer->address();
-
-            auto page_size = buffer->page_size();
-            auto num_pages = buffer->num_pages();
-            auto num_banks = device->allocator()->get_num_banks(buffer->buffer_type());
-            auto buffer_type = buffer->buffer_type();
-
-            if (is_sharded(buffer->buffer_layout())) {
-                const auto& buffer_page_mapping = *buffer->get_buffer_page_mapping();
-                for (auto mapped_page : buffer_page_mapping) {
-                    auto core = buffer_page_mapping.all_cores[mapped_page.core_id];
-                    auto bank_id = device->allocator()->get_bank_ids_from_logical_core(buffer_type, core)[0];
-                    auto page_address = buffer->address() + (mapped_page.device_page * buffer->aligned_page_size());
-                    buffer_page_infos.push_back(BufferPageInfo{
-                        .device_id = device_id,
-                        .address = address,
-                        .core_y = core.y,
-                        .core_x = core.x,
-                        .bank_id = bank_id,
-                        .page_index = mapped_page.host_page,
-                        .page_address = page_address,
-                        .page_size = page_size,
-                        .buffer_type = buffer_type,
-                    });
->>>>>>> 8853d2f2
                 }
 
                 auto device_id = physical_device->id();
