--- conflicted
+++ resolved
@@ -1102,13 +1102,8 @@
     const std::optional<Tile>& optional_tile,
     const MemoryConfig& memory_config,
     const host_buffer_data_type& host_data_type,
-<<<<<<< HEAD
-    std::function<HostBuffer(DataType)> get_host_data,
-    tt::tt_metal::distributed::MeshDevice* device,
-=======
     const std::function<HostBuffer(DataType)>& get_host_data,
     ttnn::distributed::MeshDevice* device,
->>>>>>> aa280bcf
     std::optional<ttnn::QueueId> cq_id,
     float pad_value,
     const ttnn::distributed::TensorToMesh* mesh_mapper) {
