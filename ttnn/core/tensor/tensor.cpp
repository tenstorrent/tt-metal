// SPDX-FileCopyrightText: © 2023 Tenstorrent Inc.
//
// SPDX-License-Identifier: Apache-2.0

#include "ttnn/tensor/tensor.hpp"

#include <cstdint>
#include <memory>
#include <optional>
#include <type_traits>
#include <utility>

#include <tt_stl/assert.hpp>
#include <tt-metalium/bfloat16.hpp>
#include <tt-metalium/buffer.hpp>
#include <tt-metalium/buffer_types.hpp>
#include <tt_stl/overloaded.hpp>
#include "tensor/layout/layout.hpp"
#include "tt_stl/small_vector.hpp"
#include "tt_stl/span.hpp"
#include "ttnn/operations/core/core.hpp"
#include "ttnn/tensor/storage.hpp"

#include "tt-metalium/mesh_device_view.hpp"
#include "tensor/tensor_ops.hpp"
#include "ttnn/tensor/tensor_impl.hpp"
#include <tt-metalium/host_buffer.hpp>
#include "ttnn/tensor/tensor_utils.hpp"
#include "ttnn/tensor/types.hpp"
#include <tt-metalium/constants.hpp>
#include <tt-metalium/math.hpp>
#include <tt-metalium/tt_metal.hpp>
#include <tt-metalium/mesh_device.hpp>
#include <tt-metalium/mesh_buffer.hpp>
#include <tt-metalium/mesh_command_queue.hpp>
#include <tracy/Tracy.hpp>
#include <tt-metalium/graph_tracking.hpp>
#include "ttnn/core.hpp"
#include "ttnn/tensor/layout/tensor_layout.hpp"
#include "ttnn/distributed/api.hpp"
#include <ttnn/operations/copy/typecast/typecast.hpp>
#include <ttnn/distributed/distributed_tensor.hpp>

namespace tt::tt_metal {
namespace {

template <typename T>
HostBuffer create_host_buffer_from_row_major_data(std::vector<T>&& data, const TensorSpec& spec, T pad_value) {
    return tensor_impl::logical_matches_physical(spec)
               ? HostBuffer(std::move(data))
               : HostBuffer(tensor_impl::encode_tensor_data(tt::stl::make_const_span(data), spec, pad_value));
}

}  // namespace

std::atomic<std::uint64_t> Tensor::tensor_id_counter{0};

Tensor::Tensor(
    HostBuffer buffer,
    const tt::tt_metal::Shape& shape,
    DataType dtype,
    Layout layout,
    const std::optional<Tile>& tile) :
    Tensor(std::move(buffer), /* logical_shape */ shape, /* padded_shape */ shape, dtype, layout, tile) {}

Tensor::Tensor(
    HostBuffer buffer,
    const tt::tt_metal::Shape& logical_shape,
    const tt::tt_metal::Shape& padded_shape,
    DataType dtype,
    Layout layout,
    const std::optional<Tile>& tile) :
    Tensor(
        std::move(buffer),
        TensorSpec(
            logical_shape,
            TensorLayout::fromPaddedShape(
                dtype, PageConfig(layout, tile), MemoryConfig{}, logical_shape, padded_shape))) {
    using namespace tt::constants;
    if (tile.has_value() and  //
        (tile->get_tile_shape()[0] != TILE_WIDTH or tile->get_tile_shape()[1] != TILE_HEIGHT)) {
        log_warning(
            tt::LogTTNN,
            "only matmul op and ccl all-gather currently supports the customized tile shape: {}",
            tile->get_tile_shape());
    }
}

Tensor::Tensor(HostBuffer buffer, TensorSpec tensor_spec) :
    Tensor(Storage(HostStorage(std::move(buffer))), std::move(tensor_spec), TensorTopology{}) {}

Tensor::Tensor(Storage storage, TensorSpec tensor_spec, TensorTopology tensor_topology) : tensor_id(Tensor::next_tensor_id()) {
    init(Storage(std::move(storage)), std::move(tensor_spec), std::move(tensor_topology));
}

void Tensor::init(Storage storage, TensorSpec tensor_spec, TensorTopology tensor_topology) {
    tensor_attributes =
        std::make_shared<TensorAttributes>(std::move(storage), std::move(tensor_spec), std::move(tensor_topology));

    if (auto* device_storage = std::get_if<DeviceStorage>(&tensor_attributes->get_storage());
        device_storage != nullptr && device_storage->mesh_buffer != nullptr) {
        mesh_device_ = device_storage->mesh_buffer->device();
    }
}

Tensor& Tensor::operator=(const Tensor& other) {
    if (this == &other) {
        return *this;
    }
    this->tensor_id = other.tensor_id;
    if (this->tensor_attributes != other.tensor_attributes) {
        this->tensor_attributes = other.tensor_attributes;
    }
    this->mesh_device_ = other.mesh_device_;
    return *this;
}

Tensor& Tensor::operator=(Tensor&& other) noexcept {
    this->tensor_id = other.tensor_id;
    other.tensor_id = INVALID_TENSOR_ID;
    if (this->tensor_attributes != other.tensor_attributes) {
        this->tensor_attributes = std::move(other.tensor_attributes);
    }
    this->mesh_device_ = other.mesh_device_;
    return *this;
}

Tensor::Tensor(const Tensor& other) = default;

Tensor::~Tensor() { this->deallocate_impl(/*force=*/false); }

void Tensor::deallocate(bool force) { deallocate_impl(force); }

void Tensor::deallocate_impl(bool force) {
    auto can_deallocate = []<typename T>(const std::shared_ptr<T>& shared_resource, bool force) {
        // It is safe to deallocate a shared resource, if either it is not shared or `force` is set.
        return shared_resource.use_count() == 1 ||  //
               (shared_resource.use_count() > 1 && force);
    };

    // GraphTracker::instance().track_function_start("Tensor::deallocate", *this, force);
    if (can_deallocate(tensor_attributes, force)) {
        std::visit(
            tt::stl::overloaded{
                [](HostStorage&) {},
                [this, force, &can_deallocate](DeviceStorage& storage) {
                    if (can_deallocate(storage.mesh_buffer, force)) {
                        storage.mesh_buffer->deallocate();
                    }
                    storage.mesh_buffer.reset();
                }},
            this->tensor_attributes->get_storage());
    }
    // GraphTracker::instance().track_function_end();
}

std::uint64_t Tensor::get_tensor_id_counter() { return tensor_id_counter.load(std::memory_order_relaxed); }

void Tensor::set_tensor_id_counter(std::uint64_t id) { tensor_id_counter.store(id, std::memory_order_relaxed); }

std::uint64_t Tensor::next_tensor_id() { return tensor_id_counter.fetch_add(1, std::memory_order_relaxed); }

template <typename T>
Tensor Tensor::from_span(
    tt::stl::Span<const T> buffer,
    const TensorSpec& spec,
    distributed::MeshDevice* device,
    std::optional<tt::tt_metal::QueueId> cq_id,
    T pad_value) {
    return from_vector(std::vector<T>(buffer.begin(), buffer.end()), spec, device, cq_id, pad_value);
}

template <typename T>
Tensor Tensor::from_borrowed_data(
    tt::stl::Span<T> buffer,
    const tt::tt_metal::Shape& shape,
    tt::tt_metal::MemoryPin buffer_pin,
    const std::optional<Tile>& tile) {
    size_t volume = shape.volume();
    TT_FATAL(
        buffer.size() == volume, "Current buffer size is {} different from shape volume {}", buffer.size(), volume);
    return Tensor(HostBuffer(buffer, std::move(buffer_pin)), shape, convert_to_data_type<T>(), Layout::ROW_MAJOR, tile);
}

template <typename T>
Tensor Tensor::from_vector(
    std::vector<T>&& buffer,
    const TensorSpec& spec,
    distributed::MeshDevice* device,
    std::optional<tt::tt_metal::QueueId> cq_id,
    T pad_value) {
    size_t volume = spec.logical_shape().volume();
    TT_FATAL(
        buffer.size() == volume, "Current buffer size is {} different from shape volume {}", buffer.size(), volume);
    if (spec.data_type() == DataType::BFLOAT8_B || spec.data_type() == DataType::BFLOAT4_B) {
        TT_FATAL(spec.layout() == Layout::TILE, "Block float types are only supported in TILE layout");
    }

    // Create host tensor with DataType matching buffer
    auto buffer_dtype = convert_to_data_type<T>();
    auto buffer_spec =
        TensorSpec(spec.logical_shape(), TensorLayout(buffer_dtype, spec.page_config(), spec.memory_config()));
    auto res = Tensor(create_host_buffer_from_row_major_data(std::move(buffer), buffer_spec, pad_value), buffer_spec);
    // Convert to datatype from original spec
    res = ops::to_dtype(res, spec.data_type());
    if (device) {
        res = res.to_device(device, spec.memory_config(), cq_id);
    }
    return res;
}

template <>
std::vector<float> Tensor::to_vector<float>(std::optional<tt::tt_metal::QueueId> cq_id) const {
    Tensor cpu_tensor = this->cpu(/*blocking=*/true, cq_id);
    switch (cpu_tensor.dtype()) {
        case DataType::BFLOAT16: {
            auto buffer = host_buffer::get_as<bfloat16>(cpu_tensor);
            std::vector<float> physical_data;
            physical_data.reserve(buffer.size());
            std::transform(buffer.begin(), buffer.end(), std::back_inserter(physical_data), [](bfloat16 val) {
                return static_cast<float>(val);
            });
            if (tensor_impl::logical_matches_physical(cpu_tensor.tensor_spec())) {
                return physical_data;
            }
            return tensor_impl::decode_tensor_data(tt::stl::make_const_span(physical_data), cpu_tensor.tensor_spec());
        }
        case DataType::FLOAT32: {
            auto buffer = host_buffer::get_as<const float>(cpu_tensor);
            return tensor_impl::decode_tensor_data(buffer, cpu_tensor.tensor_spec());
        }
        case DataType::BFLOAT8_B:
        case DataType::BFLOAT4_B: {
            const auto& tile = cpu_tensor.tensor_spec().tile();
            auto buffer = host_buffer::get_as<const uint32_t>(cpu_tensor);
            std::vector<float> unpacked_data =
                cpu_tensor.tensor_spec().data_type() == DataType::BFLOAT8_B
                    ? unpack_bfp8_tiles_into_float_vec(buffer, /*row_major_output=*/false, /*is_exp_a=*/false, tile)
                    : unpack_bfp4_tiles_into_float_vec(buffer, /*row_major_output=*/false, /*is_exp_a=*/false, tile);
            return tensor_impl::decode_tensor_data(tt::stl::make_const_span(unpacked_data), cpu_tensor.tensor_spec());
        }
        default: {
            TT_THROW("Cannot convert tensor to vector for data type: {}", cpu_tensor.dtype());
        }
    }
}

template <typename T>
std::vector<T> Tensor::to_vector(std::optional<tt::tt_metal::QueueId> cq_id) const {
    TT_FATAL(
        this->dtype() == convert_to_data_type<T>(),
        "Unsupported data type for to_vector: got {}, expected: {}",
        this->dtype(),
        convert_to_data_type<T>());
    auto cpu_tensor = this->cpu(/*blocking=*/true, cq_id);
    auto data = host_buffer::get_as<const T>(cpu_tensor);
    if (tensor_impl::logical_matches_physical(cpu_tensor.tensor_spec())) {
        return std::vector<T>(data.begin(), data.end());
    }
    return tensor_impl::decode_tensor_data(data, cpu_tensor.tensor_spec());
}

template <typename T>
T Tensor::item(std::optional<tt::tt_metal::QueueId> cq_id) const {
    TT_FATAL(
        this->logical_shape().volume() == 1,
        "tensor.item() requires tensor to have exactly one element, but got {} elements",
        this->logical_shape().volume());

    // Use existing infrastructure: to_vector() already handles multi-device and host tensors correctly
    // by calling cpu() internally when needed
    auto vector_data = this->to_vector<T>(cq_id);
    return vector_data[0];
}

// Instantiate explicitly for the supported types.
template Tensor Tensor::from_span<bfloat16>(
    tt::stl::Span<const bfloat16> buffer,
    const TensorSpec& spec,
    distributed::MeshDevice* device,
    std::optional<tt::tt_metal::QueueId> cq_id,
    bfloat16 pad_value);
template Tensor Tensor::from_span<float>(
    tt::stl::Span<const float> buffer,
    const TensorSpec& spec,
    distributed::MeshDevice* device,
    std::optional<tt::tt_metal::QueueId> cq_id,
    float pad_value);
template Tensor Tensor::from_span<int32_t>(
    tt::stl::Span<const int32_t> buffer,
    const TensorSpec& spec,
    distributed::MeshDevice* device,
    std::optional<tt::tt_metal::QueueId> cq_id,
    int32_t pad_value);
template Tensor Tensor::from_span<uint8_t>(
    tt::stl::Span<const uint8_t> buffer,
    const TensorSpec& spec,
    distributed::MeshDevice* device,
    std::optional<tt::tt_metal::QueueId> cq_id,
    uint8_t pad_value);
template Tensor Tensor::from_span<uint16_t>(
    tt::stl::Span<const uint16_t> buffer,
    const TensorSpec& spec,
    distributed::MeshDevice* device,
    std::optional<tt::tt_metal::QueueId> cq_id,
    uint16_t pad_value);
template Tensor Tensor::from_span<uint32_t>(
    tt::stl::Span<const uint32_t> buffer,
    const TensorSpec& spec,
    distributed::MeshDevice* device,
    std::optional<tt::tt_metal::QueueId> cq_id,
    uint32_t pad_value);
template Tensor Tensor::from_borrowed_data<float>(
    tt::stl::Span<float> buffer,
    const tt::tt_metal::Shape& shape,
    tt::tt_metal::MemoryPin buffer_pin,
    const std::optional<Tile>& tile);
template Tensor Tensor::from_borrowed_data<bfloat16>(
    tt::stl::Span<bfloat16> buffer,
    const tt::tt_metal::Shape& shape,
    tt::tt_metal::MemoryPin buffer_pin,
    const std::optional<Tile>& tile);
template Tensor Tensor::from_borrowed_data<int32_t>(
    tt::stl::Span<int32_t> buffer,
    const tt::tt_metal::Shape& shape,
    tt::tt_metal::MemoryPin buffer_pin,
    const std::optional<Tile>& tile);
template Tensor Tensor::from_borrowed_data<uint8_t>(
    tt::stl::Span<uint8_t> buffer,
    const tt::tt_metal::Shape& shape,
    tt::tt_metal::MemoryPin buffer_pin,
    const std::optional<Tile>& tile);
template Tensor Tensor::from_borrowed_data<uint16_t>(
    tt::stl::Span<uint16_t> buffer,
    const tt::tt_metal::Shape& shape,
    tt::tt_metal::MemoryPin buffer_pin,
    const std::optional<Tile>& tile);
template Tensor Tensor::from_borrowed_data<uint32_t>(
    tt::stl::Span<uint32_t> buffer,
    const tt::tt_metal::Shape& shape,
    tt::tt_metal::MemoryPin buffer_pin,
    const std::optional<Tile>& tile);
template Tensor Tensor::from_vector<bfloat16>(
    std::vector<bfloat16>&& buffer,
    const TensorSpec& spec,
    distributed::MeshDevice* device,
    std::optional<tt::tt_metal::QueueId> cq_id,
    bfloat16 pad_value);
template Tensor Tensor::from_vector<float>(
    std::vector<float>&& buffer,
    const TensorSpec& spec,
    distributed::MeshDevice* device,
    std::optional<tt::tt_metal::QueueId> cq_id,
    float pad_value);
template Tensor Tensor::from_vector<int32_t>(
    std::vector<int32_t>&& buffer,
    const TensorSpec& spec,
    distributed::MeshDevice* device,
    std::optional<tt::tt_metal::QueueId> cq_id,
    int32_t pad_value);
template Tensor Tensor::from_vector<uint8_t>(
    std::vector<uint8_t>&& buffer,
    const TensorSpec& spec,
    distributed::MeshDevice* device,
    std::optional<tt::tt_metal::QueueId> cq_id,
    uint8_t pad_value);
template Tensor Tensor::from_vector<uint16_t>(
    std::vector<uint16_t>&& buffer,
    const TensorSpec& spec,
    distributed::MeshDevice* device,
    std::optional<tt::tt_metal::QueueId> cq_id,
    uint16_t pad_value);
template Tensor Tensor::from_vector<uint32_t>(
    std::vector<uint32_t>&& buffer,
    const TensorSpec& spec,
    distributed::MeshDevice* device,
    std::optional<tt::tt_metal::QueueId> cq_id,
    uint32_t pad_value);

template std::vector<bfloat16> Tensor::to_vector<bfloat16>(std::optional<tt::tt_metal::QueueId> cq_id) const;
template std::vector<int32_t> Tensor::to_vector<int32_t>(std::optional<tt::tt_metal::QueueId> cq_id) const;
template std::vector<uint8_t> Tensor::to_vector<uint8_t>(std::optional<tt::tt_metal::QueueId> cq_id) const;
template std::vector<uint16_t> Tensor::to_vector<uint16_t>(std::optional<tt::tt_metal::QueueId> cq_id) const;
template std::vector<uint32_t> Tensor::to_vector<uint32_t>(std::optional<tt::tt_metal::QueueId> cq_id) const;

template float Tensor::item<float>(std::optional<tt::tt_metal::QueueId> cq_id) const;
template bfloat16 Tensor::item<bfloat16>(std::optional<tt::tt_metal::QueueId> cq_id) const;
template int32_t Tensor::item<int32_t>(std::optional<tt::tt_metal::QueueId> cq_id) const;
template uint8_t Tensor::item<uint8_t>(std::optional<tt::tt_metal::QueueId> cq_id) const;
template uint16_t Tensor::item<uint16_t>(std::optional<tt::tt_metal::QueueId> cq_id) const;
template uint32_t Tensor::item<uint32_t>(std::optional<tt::tt_metal::QueueId> cq_id) const;

Tensor Tensor::to_device(
    distributed::MeshDevice* mesh_device,
    ttsl::optional_reference<const MemoryConfig> mem_config,
    std::optional<tt::tt_metal::QueueId> cq_id) const {
    return tensor_ops::tensor_to_device(*this, mesh_device, mem_config, cq_id);
}

Tensor Tensor::cpu(bool blocking, std::optional<tt::tt_metal::QueueId> cq_id) const {
    return tensor_ops::tensor_cpu(*this, blocking, cq_id);
}

Tensor Tensor::extract_shard(const CoreCoord& core) const {
    ZoneScoped;
    const auto& buffer_page_mapping = *this->buffer()->get_buffer_page_mapping();
    auto core_id = buffer_page_mapping.core_to_core_id.at(core);
    return this->extract_shard(core_id);
}

Tensor Tensor::extract_shard(const uint32_t& core_id) const { return tensor_impl::extract_shard(*this, core_id); }

Tensor Tensor::to_layout(Layout target_layout) const { return tensor_ops::tensor_to_layout(*this, target_layout); }

std::string Tensor::write_to_string() const { return tensor_impl::to_string(*this); }

Tensor Tensor::pad(
    const tt::tt_metal::Shape& output_padded_shape,
    const tt::tt_metal::Shape& input_tensor_start,
    float pad_value) const {
    return tensor_ops::tensor_pad(*this, output_padded_shape, input_tensor_start, pad_value);
}

Tensor Tensor::unpad(
    const tt::tt_metal::Shape& output_tensor_start, const tt::tt_metal::Shape& output_tensor_end) const {
    return tensor_ops::tensor_unpad(*this, output_tensor_start, output_tensor_end);
}

Tensor Tensor::pad_to_tile(float pad_value) const { return tensor_ops::tensor_pad_to_tile(*this, pad_value); }

Tensor Tensor::unpad_from_tile(const tt::tt_metal::Shape& output_tensor_shape) const {
    return tensor_ops::tensor_unpad_from_tile(*this, output_tensor_shape);
}

bool Tensor::is_sharded() const {
    return tt::tt_metal::is_device_tensor(*this) ? this->memory_config().is_sharded() : false;
}

uint32_t Tensor::element_size() const { return tensor_impl::element_size_bytes(this->dtype()); }

Tensor Tensor::reshape(const tt::tt_metal::Shape& new_shape) const { return tensor_ops::tensor_view(*this, new_shape); }

Tensor Tensor::reshape(
    const tt::tt_metal::Shape& new_logical_shape, const tt::tt_metal::Shape& new_padded_shape) const {
    return tensor_ops::tensor_view(*this, new_logical_shape, new_padded_shape);
}

Tensor Tensor::with_tensor_topology(TensorTopology tensor_topology) const {
    Tensor result = *this;
    result.tensor_attributes =
        std::make_shared<TensorAttributes>(tensor_attributes->with_tensor_topology(std::move(tensor_topology)));
    return result;
}

bool Tensor::is_allocated() const {
    auto output = std::visit(
        tt::stl::overloaded{
            [](const DeviceStorage& storage) { return storage.is_allocated(); },
            [](const HostStorage&) { return true; },
        },
        this->storage());
    return output;
}

StorageType Tensor::storage_type() const {
    return std::visit(
        tt::stl::overloaded{
            [](const HostStorage&) { return StorageType::HOST; },
            [](const DeviceStorage&) { return StorageType::DEVICE; },
        },
        this->storage());
}

tt::tt_metal::Shape Tensor::strides() const {
    auto s = tt::tt_metal::compute_strides(this->padded_shape());
    return tt::tt_metal::Shape(ttsl::SmallVector<uint32_t>(s.begin(), s.end()));
}

uint64_t Tensor::logical_volume() const { return logical_shape().volume(); }
uint64_t Tensor::physical_volume() const { return padded_shape().volume(); }

bool Tensor::is_scalar() const {
    const tt::tt_metal::Shape logical_shape = this->logical_shape();
    return logical_shape.rank() == 0 || logical_shape.volume() == 1;
}

Tensor create_device_tensor(const TensorSpec& tensor_spec, IDevice* device) {
    GraphTracker::instance().track_function_start(
        "tt::tt_metal::create_device_tensor",
        tensor_spec.logical_shape(),
        tensor_spec.tensor_layout().get_data_type(),
        tensor_spec.tensor_layout().get_layout(),
        device,
        tensor_spec.tensor_layout().get_memory_config());

    Tensor output;
    distributed::MeshDevice* mesh_device = dynamic_cast<distributed::MeshDevice*>(device);
    output = allocate_tensor_on_device(tensor_spec, mesh_device);
    output = tt::tt_metal::set_tensor_id(output);

    GraphTracker::instance().track_function_end(output);

    return output;
}

Tensor create_device_tensor(
    const tt::tt_metal::Shape& shape,
    DataType data_type,
    Layout layout,
    IDevice* device,
    const MemoryConfig& memory_config,
    const std::optional<Tile>& tile) {
    return create_device_tensor(
        TensorSpec(shape, TensorLayout(data_type, PageConfig(layout, tile), memory_config)), device);
}

void memcpy(
    distributed::MeshCommandQueue& queue,
    void* dst,
    const Tensor& src,
    const std::optional<BufferRegion>& region,
    bool blocking) {
    ZoneScoped;
    TT_FATAL(is_device_tensor(src), "memcpy: src tensor must be on device");

    TT_FATAL(queue.device()->num_devices() == 1, "memcpy only supports single device mesh");
    std::vector<distributed::MeshCommandQueue::ShardDataTransfer> shard_data_transfers = {{
        .shard_coord = *distributed::MeshCoordinateRange(queue.device()->shape()).begin(),
        .host_data = dst,
        .region = region,
    }};
    queue.enqueue_read_shards(shard_data_transfers, src.mesh_buffer(), blocking);
}

void memcpy(void* dst, const Tensor& src, const std::optional<BufferRegion>& region, bool blocking) {
    ZoneScoped;
    auto* mesh_device = src.device();
    TT_FATAL(mesh_device, "Tensor must be on device");
    memcpy(mesh_device->mesh_command_queue(), dst, src, region, blocking);
}

void memcpy(
    distributed::MeshCommandQueue& queue, Tensor& dst, const void* src, const std::optional<BufferRegion>& region) {
    ZoneScoped;
    TT_FATAL(is_device_tensor(dst), "memcpy: memcpy to non-device tensor is not supported!");
    TT_FATAL(queue.device()->num_devices() == 1, "memcpy only supports single device mesh");
    std::vector<distributed::MeshCommandQueue::ShardDataTransfer> shard_data_transfers = {{
        .shard_coord = *distributed::MeshCoordinateRange(queue.device()->shape()).begin(),
        .host_data = const_cast<void*>(src),
        .region = region,
    }};
    queue.enqueue_write_shards(dst.mesh_buffer(), shard_data_transfers, false);
}

void memcpy(Tensor& dst, const void* src, const std::optional<BufferRegion>& region) {
    ZoneScoped;
    auto* mesh_device = dst.device();
    TT_FATAL(mesh_device, "Tensor must be on device");
    memcpy(mesh_device->mesh_command_queue(), dst, src, region);
}

void memcpy(
    distributed::MeshCommandQueue& queue, Tensor& dst, const Tensor& src, const std::optional<BufferRegion>& region) {
    ZoneScoped;
    TT_ASSERT(dst.dtype() == src.dtype());
    TT_ASSERT(dst.layout() == src.layout());

    if (is_cpu_tensor(dst) && is_device_tensor(src)) {
        auto dst_buffer = host_buffer::get_host_buffer(dst);
        memcpy(queue, dst_buffer.view_bytes().data(), src, region);
    } else if (is_device_tensor(dst) && is_cpu_tensor(src)) {
        auto src_buffer = host_buffer::get_host_buffer(src);
        memcpy(queue, dst, src_buffer.view_bytes().data(), region);
    } else {
        TT_THROW("Unsupported memcpy");
    }
}

void memcpy(Tensor& dst, const Tensor& src, const std::optional<BufferRegion>& region) {
    ZoneScoped;
    if (is_cpu_tensor(dst) && is_device_tensor(src)) {
        auto* mesh_device = src.device();
        memcpy(mesh_device->mesh_command_queue(), dst, src, region);
    } else if (is_device_tensor(dst) && is_cpu_tensor(src)) {
        auto* mesh_device = dst.device();
        memcpy(mesh_device->mesh_command_queue(), dst, src, region);
    } else {
        TT_THROW("Unsupported memcpy");
    }
}

Tensor allocate_tensor_on_device(const TensorSpec& tensor_spec, distributed::MeshDevice* device) {
    auto mesh_buffer = tensor_impl::allocate_device_buffer(device, tensor_spec);
    std::vector<distributed::MeshCoordinate> coords;
    coords.reserve(device->shape().mesh_size());
    for (const auto& coord : distributed::MeshCoordinateRange(device->shape())) {
        coords.push_back(coord);
    }
    DeviceStorage device_storage(std::move(mesh_buffer), coords);
    // TODO (#25340): Implement correct logic and add test for this
    ttsl::SmallVector<distributed::MeshMapperConfig::Placement> placements(device->shape().dims());
    for (size_t i = 0; i < device->shape().dims(); i++) {
        placements[i] = tt::tt_metal::distributed::MeshMapperConfig::Replicate{};
    }

    auto tensor_topology = TensorTopology{device->shape(), placements, coords};
    return Tensor(std::move(device_storage), tensor_spec, tensor_topology);
}

Tensor allocate_tensor_on_host(const TensorSpec& tensor_spec, distributed::MeshDevice* device) {
    auto distributed_host_buffer = DistributedHostBuffer::create(device->get_view());

    std::vector<distributed::MeshCoordinate> coords;
    coords.reserve(device->shape().mesh_size());
    for (const auto& coord : distributed::MeshCoordinateRange(device->shape())) {
        coords.push_back(coord);
    }

    distributed_host_buffer.emplace_shards(
        coords,
        [&](const auto&) { return tensor_impl::allocate_host_buffer(tensor_spec); },
        DistributedHostBuffer::ProcessShardExecutionPolicy::PARALLEL);

    // TODO (#25340): Implement correct logic and add test for this
    return Tensor(HostStorage(std::move(distributed_host_buffer)), tensor_spec, TensorTopology{});
}

void write_tensor(const Tensor& src, Tensor& dst, bool blocking, std::optional<tt::tt_metal::QueueId> cq_id) {
    ZoneScoped;
    TT_FATAL(
        (is_device_tensor(src) && is_cpu_tensor(dst)) ||    // device to host
            (is_cpu_tensor(src) && is_device_tensor(dst)),  // host to device
        "Unsupported data transfer direction; source storage type: {}, destination storage type: {}",
        src.storage_type(),
        dst.storage_type());

    if (is_device_tensor(src)) {
        tensor_impl::copy_to_host(src, dst, blocking, cq_id);
        return;
    }

    TT_FATAL(
        src.logical_shape() == dst.logical_shape(),
        "Source and destination tensors must have the same logical shape. Source: {}, Destination: {}",
        src.logical_shape(),
        dst.logical_shape());
    TT_FATAL(
        src.dtype() == dst.dtype(),
        "Source and destination tensors must have the same data type. Source: {}, Destination: {}",
        src.dtype(),
        dst.dtype());
    TT_FATAL(
        src.tensor_spec().page_config() == dst.tensor_spec().page_config(),
        "Source and destination tensors must have the same page configuration");

    auto mesh_buffer = dst.device_storage().mesh_buffer;
    TT_FATAL(!blocking, "Blocking is not supported for host to device copy");
    tensor_impl::copy_to_device(src, dst, cq_id);
}

// TODO #32045: Remove this function since IDs are assigned in the constructor.
Tensor set_tensor_id(const Tensor& tensor) {
    if (not GraphTracker::instance().is_enabled()) {
        return tensor;
    }
    auto output = tensor;
    output.tensor_id = Tensor::next_tensor_id();
    return output;
};

Storage& Tensor::storage() { return this->tensor_attributes->get_storage(); }

const Storage& Tensor::storage() const { return this->tensor_attributes->get_storage(); }

const tt::tt_metal::Shape& Tensor::logical_shape() const {
    return this->tensor_attributes->get_tensor_spec().logical_shape();
}

const tt::tt_metal::Shape& Tensor::padded_shape() const {
    return this->tensor_attributes->get_tensor_spec().padded_shape();
}

DataType Tensor::dtype() const { return this->tensor_attributes->get_tensor_spec().tensor_layout().get_data_type(); }

Layout Tensor::layout() const { return this->tensor_attributes->get_tensor_spec().tensor_layout().get_layout(); }

const TensorSpec& Tensor::tensor_spec() const { return this->tensor_attributes->get_tensor_spec(); }

Buffer* Tensor::buffer() const { return device_storage().get_buffer(); }

const DeviceStorage& Tensor::device_storage() const& {
    const auto* device_storage = std::get_if<DeviceStorage>(&this->storage());
    TT_FATAL(device_storage != nullptr, "Expected Tensor with DeviceStorage, got {}", this->storage_type());
    return *device_storage;
}

const HostStorage& Tensor::host_storage() const& {
    const auto* host_storage = std::get_if<HostStorage>(&this->storage());
    TT_FATAL(host_storage != nullptr, "Expected Tensor with HostStorage, got {}", this->storage_type());
    return *host_storage;
}

distributed::MeshDevice* Tensor::device() const {
    if (this->mesh_device_.has_value()) {
        return this->mesh_device_.value();
    }
    return nullptr;
}

std::shared_ptr<distributed::MeshBuffer> Tensor::mesh_buffer() const { return device_storage().get_mesh_buffer(); }

const MemoryConfig& Tensor::memory_config() const { return tensor_spec().tensor_layout().get_memory_config(); }

const std::optional<ShardSpec>& Tensor::shard_spec() const { return this->memory_config().shard_spec(); }

const std::optional<NdShardSpec>& Tensor::nd_shard_spec() const { return this->memory_config().nd_shard_spec(); }

const TensorTopology& Tensor::tensor_topology() const { return this->tensor_attributes->get_tensor_topology(); }

<<<<<<< HEAD
}  // namespace tt::tt_metal

// host data to tensor conversion implementation

using namespace tt::tt_metal;
namespace {

Tensor create_tt_tensor_from_host_data(
    HostBuffer& host_buffer,
    DataType host_dtype,
    const TensorSpec& tensor_spec,
    float pad_value,
    bool is_device_available) {
    auto can_exec_ops_on_device = [](DataType type) {
        // TODO: Reprocude the bug and create github issue
        // bfloat16 to bfloat4b/bfloat8b conversions can zero half the tensor in some conditions.
        // The test triggering this bug is test_matmul.py::test_tiny_tiles_bfloat
        // TODO: can't create tile layout tensor on the device with custom tile shape

        switch (type) {
            case DataType::FLOAT32:
                // https://github.com/tenstorrent/tt-metal/issues/23405 (layout precision loss)
                // https://github.com/tenstorrent/tt-metal/issues/30147 (typecast rounding error)
                return false;
            case DataType::UINT32:
            case DataType::INT32:
                // https://github.com/tenstorrent/tt-metal/issues/23407 (to_layout(RM) is not working for uint32/int32)
                return false;
            case DataType::UINT16:
                // Tilize doesn't support uint16.
                return false;
            case DataType::UINT8:
                // https://github.com/tenstorrent/tt-metal/issues/21682 (typecast doesn't support uint8)
                return false;
            default: return true;
        }
    };

    auto create_tensor_from_host_buffer = [&]<typename T>() -> Tensor {
        const bool exec_on_device =
            can_exec_ops_on_device(tensor_spec.data_type()) && can_exec_ops_on_device(host_dtype);
        // TODO: Check if data borrowable
        if (exec_on_device && is_device_available) {
            return Tensor::from_borrowed_data(
                host_buffer.view_as<T>(), tensor_spec.logical_shape(), host_buffer.pin(), tensor_spec.tile());
        }

        // TODO: T=float but dtype can be bfloat8_b or bfloat4_b
        return Tensor::from_span(
            tt::stl::make_const_span(host_buffer.view_as<T>()),
            tensor_spec,
            nullptr,
            std::nullopt,
            static_cast<T>(pad_value));
    };

    switch (host_dtype) {
        case DataType::BFLOAT8_B:
        case DataType::BFLOAT4_B:
            // TODO: used to be float, need to connect directly with the logic from create_strategy
            return create_tensor_from_host_buffer.operator()<bfloat16>();
        case DataType::UINT32: return create_tensor_from_host_buffer.operator()<uint32_t>();
        case DataType::INT32: return create_tensor_from_host_buffer.operator()<int32_t>();
        case DataType::UINT8: return create_tensor_from_host_buffer.operator()<uint8_t>();
        case DataType::UINT16: return create_tensor_from_host_buffer.operator()<uint16_t>();
        case DataType::FLOAT32: return create_tensor_from_host_buffer.operator()<float>();
        case DataType::BFLOAT16: return create_tensor_from_host_buffer.operator()<bfloat16>();
        default: TT_THROW("Unsupported data type");
    }
}

DataType create_strategy(ttnn::PyDType src_dtype, const TensorLayout& tensor_layout) {
    auto is_pytype_borrowable = [](ttnn::PyDType type) {
        switch (type) {
            case ttnn::PyDType::UINT64:
            case ttnn::PyDType::FLOAT64:
            case ttnn::PyDType::FLOAT16:
            case ttnn::PyDType::INT64:
            case ttnn::PyDType::INT16:
            case ttnn::PyDType::INT8: return false;
            default: return true;
        }
    };

    auto to_ttnn_dtype = [](ttnn::PyDType type) {
        switch (type) {
            case ttnn::PyDType::FLOAT32: return DataType::FLOAT32;
            case ttnn::PyDType::BFLOAT16: return DataType::BFLOAT16;
            case ttnn::PyDType::INT32: return DataType::INT32;
            case ttnn::PyDType::UINT32: return DataType::UINT32;
            case ttnn::PyDType::UINT8: return DataType::UINT8;
            case ttnn::PyDType::UINT16: return DataType::UINT16;
            default: TT_THROW("Unsupported PyDType");
        }
    };

    auto dst_dtype = tensor_layout.get_data_type();
    if (!is_pytype_borrowable(src_dtype)) {
        if ((dst_dtype == DataType::BFLOAT4_B or dst_dtype == DataType::BFLOAT8_B)) {
            return DataType::BFLOAT16;
        }
        return dst_dtype;
    }

    return to_ttnn_dtype(src_dtype);  // borrow pytensor by default.
}
}  // namespace

// TODO: Add namepsace for tensor conversion
Tensor tt::tt_metal::convert_python_tensor_to_tt_tensor(
    const TensorSpec& tensor_spec,
    ttnn::PyDType src_dtype,
    const std::function<HostBuffer(DataType)>& get_host_data,
    std::optional<tt::tt_metal::distributed::MeshDevice*> device,
    std::optional<ttnn::QueueId> cq_id,
    const ttnn::distributed::TensorToMesh* mesh_mapper,
    std::optional<float> pad_value) {
    ZoneScoped;
    GraphTracker::instance().track_function_start(
        "tt::tt_metal::detail::convert_python_tensor_to_tt_tensor", tensor_spec, device, cq_id, mesh_mapper, pad_value);

    // TODO: exist scope for GraphTracker::instance().track_function_end(output);

    auto host_dtype = create_strategy(src_dtype, tensor_spec.tensor_layout());
    auto host_buffer = get_host_data(host_dtype);
    Tensor output = create_tt_tensor_from_host_data(
        host_buffer, host_dtype, tensor_spec, pad_value.value_or(0.0f), device.has_value());

    if (!device) {
        return output;
    }

    // Shard pydata across mesh and apply `tensor_layout` at each shard.
    // Shapes of multi device shards will be derived automatically.
    if (mesh_mapper != nullptr) {
        // TODO: pad is missing here?
        return ttnn::distributed::distribute_tensor(
            output,
            *mesh_mapper,
            device != nullptr
                ? std::make_optional(std::reference_wrapper<tt::tt_metal::distributed::MeshDevice>(*(device.value())))
                : std::nullopt,
            cq_id);
    }

    auto set_layout = [&](Layout target) {
        if (output.layout() != target) {
            output = ttnn::to_layout(output, target, std::nullopt, tensor_spec.memory_config());
        }
    };
    output = output.to_device(device.value(), tensor_spec.memory_config(), cq_id);
    if (output.dtype() != tensor_spec.data_type()) {
        // Need to perform final data conversion on device, typecast requires TILE layout.
        set_layout(Layout::TILE);
        output = ttnn::typecast(output, tensor_spec.data_type());
    }

    set_layout(tensor_spec.layout());
    return output;
}
=======
namespace ops {
Tensor view(const Tensor& input_tensor, const Shape& new_shape, const Shape& new_padded_shape) {
    return tensor_ops::tensor_view(input_tensor, new_shape, new_padded_shape);
}
Tensor view(const Tensor& input_tensor, const Shape& new_shape) {
    return tensor_ops::tensor_view(input_tensor, new_shape);
}
Tensor to_dtype(const Tensor& tensor, DataType dtype) { return tensor_ops::tensor_to_dtype(tensor, dtype); }

}  // namespace ops

}  // namespace tt::tt_metal
>>>>>>> 8e453b77
<|MERGE_RESOLUTION|>--- conflicted
+++ resolved
@@ -89,7 +89,8 @@
 Tensor::Tensor(HostBuffer buffer, TensorSpec tensor_spec) :
     Tensor(Storage(HostStorage(std::move(buffer))), std::move(tensor_spec), TensorTopology{}) {}
 
-Tensor::Tensor(Storage storage, TensorSpec tensor_spec, TensorTopology tensor_topology) : tensor_id(Tensor::next_tensor_id()) {
+Tensor::Tensor(Storage storage, TensorSpec tensor_spec, TensorTopology tensor_topology) :
+    tensor_id(Tensor::next_tensor_id()) {
     init(Storage(std::move(storage)), std::move(tensor_spec), std::move(tensor_topology));
 }
 
@@ -717,7 +718,17 @@
 
 const TensorTopology& Tensor::tensor_topology() const { return this->tensor_attributes->get_tensor_topology(); }
 
-<<<<<<< HEAD
+namespace ops {
+Tensor view(const Tensor& input_tensor, const Shape& new_shape, const Shape& new_padded_shape) {
+    return tensor_ops::tensor_view(input_tensor, new_shape, new_padded_shape);
+}
+Tensor view(const Tensor& input_tensor, const Shape& new_shape) {
+    return tensor_ops::tensor_view(input_tensor, new_shape);
+}
+Tensor to_dtype(const Tensor& tensor, DataType dtype) { return tensor_ops::tensor_to_dtype(tensor, dtype); }
+
+}  // namespace ops
+
 }  // namespace tt::tt_metal
 
 // host data to tensor conversion implementation
@@ -877,18 +888,4 @@
 
     set_layout(tensor_spec.layout());
     return output;
-}
-=======
-namespace ops {
-Tensor view(const Tensor& input_tensor, const Shape& new_shape, const Shape& new_padded_shape) {
-    return tensor_ops::tensor_view(input_tensor, new_shape, new_padded_shape);
-}
-Tensor view(const Tensor& input_tensor, const Shape& new_shape) {
-    return tensor_ops::tensor_view(input_tensor, new_shape);
-}
-Tensor to_dtype(const Tensor& tensor, DataType dtype) { return tensor_ops::tensor_to_dtype(tensor, dtype); }
-
-}  // namespace ops
-
-}  // namespace tt::tt_metal
->>>>>>> 8e453b77
+}