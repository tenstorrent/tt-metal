// SPDX-FileCopyrightText: © 2023 Tenstorrent Inc.
//
// SPDX-License-Identifier: Apache-2.0

#include "ttnn/tensor/tensor.hpp"

#include <cstdint>
#include <memory>
#include <utility>

#include <tt_stl/assert.hpp>
#include <tt-metalium/bfloat16.hpp>
#include <tt-metalium/buffer.hpp>
#include <tt-metalium/buffer_types.hpp>
#include <tt_stl/overloaded.hpp>
#include "tt_stl/small_vector.hpp"
#include "tt_stl/span.hpp"
#include "ttnn/operations/core/core.hpp"
#include "ttnn/tensor/storage.hpp"

#include "tt-metalium/mesh_device_view.hpp"
#include "tensor/tensor_ops.hpp"
#include "ttnn/tensor/tensor_impl.hpp"
#include "ttnn/tensor/tensor_impl_wrapper.hpp"
#include <tt-metalium/host_buffer.hpp>
#include "ttnn/tensor/tensor_utils.hpp"
#include "ttnn/tensor/types.hpp"
#include <tt-metalium/constants.hpp>
#include <tt-metalium/math.hpp>
#include <tt-metalium/tt_metal.hpp>
#include <tt-metalium/mesh_device.hpp>
#include <tt-metalium/mesh_buffer.hpp>
#include <tt-metalium/mesh_command_queue.hpp>
#include <tracy/Tracy.hpp>
#include <tt-metalium/graph_tracking.hpp>
#include "ttnn/core.hpp"
#include "ttnn/tensor/layout/tensor_layout.hpp"
#include "ttnn/distributed/api.hpp"

namespace tt::tt_metal {
namespace {

template <typename T>
HostBuffer create_host_buffer_from_row_major_data(std::vector<T>&& data, const TensorSpec& spec, T pad_value) {
    return tensor_impl::logical_matches_physical(spec)
               ? HostBuffer(std::move(data))
               : HostBuffer(tensor_impl::encode_tensor_data(tt::stl::make_const_span(data), spec, pad_value));
}

}  // namespace

Tensor::Tensor(
    HostBuffer buffer,
    const tt::tt_metal::Shape& shape,
    DataType dtype,
    Layout layout,
    const std::optional<Tile>& tile) :
    Tensor(std::move(buffer), /* logical_shape */ shape, /* padded_shape */ shape, dtype, layout, tile) {}

Tensor::Tensor(
    HostBuffer buffer,
    const tt::tt_metal::Shape& logical_shape,
    const tt::tt_metal::Shape& padded_shape,
    DataType dtype,
    Layout layout,
    const std::optional<Tile>& tile) :
    Tensor(
        std::move(buffer),
        TensorSpec(
            logical_shape,
            TensorLayout::fromPaddedShape(
                dtype, PageConfig(layout, tile), MemoryConfig{}, logical_shape, padded_shape))) {
    using namespace tt::constants;
    if (tile.has_value() and  //
        (tile->get_tile_shape()[0] != TILE_WIDTH or tile->get_tile_shape()[1] != TILE_HEIGHT)) {
        log_warning(
            tt::LogTTNN,
            "only matmul op and ccl all-gather currently supports the customized tile shape: {}",
            tile->get_tile_shape());
    }
}

Tensor::Tensor(HostBuffer buffer, TensorSpec tensor_spec) :
    Tensor(Storage(HostStorage(std::move(buffer))), std::move(tensor_spec), TensorTopology{}) {}

Tensor::Tensor(Storage storage, TensorSpec tensor_spec, TensorTopology tensor_topology) {
    init(Storage(std::move(storage)), std::move(tensor_spec), std::move(tensor_topology));
}

void Tensor::init(Storage storage, TensorSpec tensor_spec, TensorTopology tensor_topology) {
    tensor_attributes =
        std::make_shared<TensorAttributes>(std::move(storage), std::move(tensor_spec), std::move(tensor_topology));

    if (auto* device_storage = std::get_if<DeviceStorage>(&tensor_attributes->get_storage());
        device_storage != nullptr && device_storage->mesh_buffer != nullptr) {
        mesh_device_ = device_storage->mesh_buffer->device();
    }
}

Tensor& Tensor::operator=(const Tensor& other) {
    this->tensor_id = other.tensor_id;
    if (this->tensor_attributes != other.tensor_attributes) {
        this->tensor_attributes = other.tensor_attributes;
    }
    this->mesh_device_ = other.mesh_device_;
    return *this;
}

Tensor& Tensor::operator=(Tensor&& other) noexcept {
    this->tensor_id = other.tensor_id;
    if (this->tensor_attributes != other.tensor_attributes) {
        this->tensor_attributes = std::move(other.tensor_attributes);
    }
    this->mesh_device_ = other.mesh_device_;
    return *this;
}

Tensor::Tensor(const Tensor& other) = default;

Tensor::~Tensor() { this->deallocate_impl(/*force=*/false); }

void Tensor::deallocate(bool force) { deallocate_impl(force); }

void Tensor::deallocate_impl(bool force) {
    auto can_deallocate = []<typename T>(const std::shared_ptr<T>& shared_resource, bool force) {
        // It is safe to deallocate a shared resource, if either it is not shared or `force` is set.
        return shared_resource.use_count() == 1 ||  //
               (shared_resource.use_count() > 1 && force);
    };

    // GraphTracker::instance().track_function_start("Tensor::deallocate", *this, force);
    if (can_deallocate(tensor_attributes, force)) {
        std::visit(
            tt::stl::overloaded{
                [](HostStorage&) {},
                [this, force, &can_deallocate](DeviceStorage& storage) {
                    if (can_deallocate(storage.mesh_buffer, force)) {
                        storage.mesh_buffer->deallocate();
                    }
                    storage.mesh_buffer.reset();
                }},
            this->tensor_attributes->get_storage());
    }
    // GraphTracker::instance().track_function_end();
}

template <typename T>
Tensor Tensor::from_span(
    tt::stl::Span<const T> buffer,
    const TensorSpec& spec,
    distributed::MeshDevice* device,
    std::optional<tt::tt_metal::QueueId> cq_id,
    T pad_value) {
    return from_vector(std::vector<T>(buffer.begin(), buffer.end()), spec, device, cq_id, pad_value);
}

template <typename T>
Tensor Tensor::from_borrowed_data(
    tt::stl::Span<T> buffer,
    const tt::tt_metal::Shape& shape,
    tt::tt_metal::MemoryPin buffer_pin,
    const std::optional<Tile>& tile) {
    size_t volume = shape.volume();
    TT_FATAL(
        buffer.size() == volume, "Current buffer size is {} different from shape volume {}", buffer.size(), volume);
    return Tensor(HostBuffer(buffer, std::move(buffer_pin)), shape, convert_to_data_type<T>(), Layout::ROW_MAJOR, tile);
}

template <typename T>
Tensor Tensor::from_vector(
    std::vector<T>&& buffer,
    const TensorSpec& spec,
    distributed::MeshDevice* device,
    std::optional<tt::tt_metal::QueueId> cq_id,
    T pad_value) {
    size_t volume = spec.logical_shape().volume();
    TT_FATAL(
        buffer.size() == volume, "Current buffer size is {} different from shape volume {}", buffer.size(), volume);
    if (spec.data_type() == DataType::BFLOAT8_B || spec.data_type() == DataType::BFLOAT4_B) {
        TT_FATAL(spec.layout() == Layout::TILE, "Block float types are only supported in TILE layout");
    }

    // Create host tensor with DataType matching buffer
    auto buffer_dtype = convert_to_data_type<T>();
    auto buffer_spec =
        TensorSpec(spec.logical_shape(), TensorLayout(buffer_dtype, spec.page_config(), spec.memory_config()));
    auto res = Tensor(create_host_buffer_from_row_major_data(std::move(buffer), buffer_spec, pad_value), buffer_spec);
    // Convert to datatype from original spec
    res = ttnn::to_dtype(res, spec.data_type());
    if (device) {
        res = res.to_device(device, spec.memory_config(), cq_id);
    }
    return res;
}

template <>
std::vector<float> Tensor::to_vector<float>(std::optional<tt::tt_metal::QueueId> cq_id) const {
    Tensor cpu_tensor = this->cpu(/*blocking=*/true, cq_id);
    switch (cpu_tensor.dtype()) {
        case DataType::BFLOAT16: {
            auto buffer = host_buffer::get_as<bfloat16>(cpu_tensor);
            std::vector<float> physical_data;
            physical_data.reserve(buffer.size());
            std::transform(buffer.begin(), buffer.end(), std::back_inserter(physical_data), [](bfloat16 val) {
                return static_cast<float>(val);
            });
            if (tensor_impl::logical_matches_physical(cpu_tensor.tensor_spec())) {
                return physical_data;
            }
            return tensor_impl::decode_tensor_data(tt::stl::make_const_span(physical_data), cpu_tensor.tensor_spec());
        }
        case DataType::FLOAT32: {
            auto buffer = host_buffer::get_as<const float>(cpu_tensor);
            return tensor_impl::decode_tensor_data(buffer, cpu_tensor.tensor_spec());
        }
        case DataType::BFLOAT8_B:
        case DataType::BFLOAT4_B: {
            const auto& tile = cpu_tensor.tensor_spec().tile();
            auto buffer = host_buffer::get_as<const uint32_t>(cpu_tensor);
            std::vector<float> unpacked_data =
                cpu_tensor.tensor_spec().data_type() == DataType::BFLOAT8_B
                    ? unpack_bfp8_tiles_into_float_vec(buffer, /*row_major_output=*/false, /*is_exp_a=*/false, tile)
                    : unpack_bfp4_tiles_into_float_vec(buffer, /*row_major_output=*/false, /*is_exp_a=*/false, tile);
            return tensor_impl::decode_tensor_data(tt::stl::make_const_span(unpacked_data), cpu_tensor.tensor_spec());
        }
        default: {
            TT_THROW("Cannot convert tensor to vector for data type: {}", cpu_tensor.dtype());
        }
    }
}

template <typename T>
std::vector<T> Tensor::to_vector(std::optional<tt::tt_metal::QueueId> cq_id) const {
    TT_FATAL(
        this->dtype() == convert_to_data_type<T>(),
        "Unsupported data type for to_vector: got {}, expected: {}",
        this->dtype(),
        convert_to_data_type<T>());
    auto cpu_tensor = this->cpu(/*blocking=*/true, cq_id);
    auto data = host_buffer::get_as<const T>(cpu_tensor);
    if (tensor_impl::logical_matches_physical(cpu_tensor.tensor_spec())) {
        return std::vector<T>(data.begin(), data.end());
    }
    return tensor_impl::decode_tensor_data(data, cpu_tensor.tensor_spec());
}

template <typename T>
T Tensor::item(std::optional<tt::tt_metal::QueueId> cq_id) const {
    TT_FATAL(
        this->logical_shape().volume() == 1,
        "tensor.item() requires tensor to have exactly one element, but got {} elements",
        this->logical_shape().volume());

    // Use existing infrastructure: to_vector() already handles multi-device and host tensors correctly
    // by calling cpu() internally when needed
    auto vector_data = this->to_vector<T>(cq_id);
    return vector_data[0];
}

// Instantiate explicitly for the supported types.
template Tensor Tensor::from_span<bfloat16>(
    tt::stl::Span<const bfloat16> buffer,
    const TensorSpec& spec,
    distributed::MeshDevice* device,
    std::optional<tt::tt_metal::QueueId> cq_id,
    bfloat16 pad_value);
template Tensor Tensor::from_span<float>(
    tt::stl::Span<const float> buffer,
    const TensorSpec& spec,
    distributed::MeshDevice* device,
    std::optional<tt::tt_metal::QueueId> cq_id,
    float pad_value);
template Tensor Tensor::from_span<int32_t>(
    tt::stl::Span<const int32_t> buffer,
    const TensorSpec& spec,
    distributed::MeshDevice* device,
    std::optional<tt::tt_metal::QueueId> cq_id,
    int32_t pad_value);
template Tensor Tensor::from_span<uint8_t>(
    tt::stl::Span<const uint8_t> buffer,
    const TensorSpec& spec,
    distributed::MeshDevice* device,
    std::optional<tt::tt_metal::QueueId> cq_id,
    uint8_t pad_value);
template Tensor Tensor::from_span<uint16_t>(
    tt::stl::Span<const uint16_t> buffer,
    const TensorSpec& spec,
    distributed::MeshDevice* device,
    std::optional<tt::tt_metal::QueueId> cq_id,
    uint16_t pad_value);
template Tensor Tensor::from_span<uint32_t>(
    tt::stl::Span<const uint32_t> buffer,
    const TensorSpec& spec,
    distributed::MeshDevice* device,
    std::optional<tt::tt_metal::QueueId> cq_id,
    uint32_t pad_value);
template Tensor Tensor::from_borrowed_data<float>(
    tt::stl::Span<float> buffer,
    const tt::tt_metal::Shape& shape,
    tt::tt_metal::MemoryPin buffer_pin,
    const std::optional<Tile>& tile);
template Tensor Tensor::from_borrowed_data<bfloat16>(
    tt::stl::Span<bfloat16> buffer,
    const tt::tt_metal::Shape& shape,
    tt::tt_metal::MemoryPin buffer_pin,
    const std::optional<Tile>& tile);
template Tensor Tensor::from_borrowed_data<int32_t>(
    tt::stl::Span<int32_t> buffer,
    const tt::tt_metal::Shape& shape,
    tt::tt_metal::MemoryPin buffer_pin,
    const std::optional<Tile>& tile);
template Tensor Tensor::from_borrowed_data<uint8_t>(
    tt::stl::Span<uint8_t> buffer,
    const tt::tt_metal::Shape& shape,
    tt::tt_metal::MemoryPin buffer_pin,
    const std::optional<Tile>& tile);
template Tensor Tensor::from_borrowed_data<uint16_t>(
    tt::stl::Span<uint16_t> buffer,
    const tt::tt_metal::Shape& shape,
    tt::tt_metal::MemoryPin buffer_pin,
    const std::optional<Tile>& tile);
template Tensor Tensor::from_borrowed_data<uint32_t>(
    tt::stl::Span<uint32_t> buffer,
    const tt::tt_metal::Shape& shape,
    tt::tt_metal::MemoryPin buffer_pin,
    const std::optional<Tile>& tile);
template Tensor Tensor::from_vector<bfloat16>(
    std::vector<bfloat16>&& buffer,
    const TensorSpec& spec,
    distributed::MeshDevice* device,
    std::optional<tt::tt_metal::QueueId> cq_id,
    bfloat16 pad_value);
template Tensor Tensor::from_vector<float>(
    std::vector<float>&& buffer,
    const TensorSpec& spec,
    distributed::MeshDevice* device,
    std::optional<tt::tt_metal::QueueId> cq_id,
    float pad_value);
template Tensor Tensor::from_vector<int32_t>(
    std::vector<int32_t>&& buffer,
    const TensorSpec& spec,
    distributed::MeshDevice* device,
    std::optional<tt::tt_metal::QueueId> cq_id,
    int32_t pad_value);
template Tensor Tensor::from_vector<uint8_t>(
    std::vector<uint8_t>&& buffer,
    const TensorSpec& spec,
    distributed::MeshDevice* device,
    std::optional<tt::tt_metal::QueueId> cq_id,
    uint8_t pad_value);
template Tensor Tensor::from_vector<uint16_t>(
    std::vector<uint16_t>&& buffer,
    const TensorSpec& spec,
    distributed::MeshDevice* device,
    std::optional<tt::tt_metal::QueueId> cq_id,
    uint16_t pad_value);
template Tensor Tensor::from_vector<uint32_t>(
    std::vector<uint32_t>&& buffer,
    const TensorSpec& spec,
    distributed::MeshDevice* device,
    std::optional<tt::tt_metal::QueueId> cq_id,
    uint32_t pad_value);

template std::vector<bfloat16> Tensor::to_vector<bfloat16>(std::optional<tt::tt_metal::QueueId> cq_id) const;
template std::vector<int32_t> Tensor::to_vector<int32_t>(std::optional<tt::tt_metal::QueueId> cq_id) const;
template std::vector<uint8_t> Tensor::to_vector<uint8_t>(std::optional<tt::tt_metal::QueueId> cq_id) const;
template std::vector<uint16_t> Tensor::to_vector<uint16_t>(std::optional<tt::tt_metal::QueueId> cq_id) const;
template std::vector<uint32_t> Tensor::to_vector<uint32_t>(std::optional<tt::tt_metal::QueueId> cq_id) const;

template float Tensor::item<float>(std::optional<tt::tt_metal::QueueId> cq_id) const;
template bfloat16 Tensor::item<bfloat16>(std::optional<tt::tt_metal::QueueId> cq_id) const;
template int32_t Tensor::item<int32_t>(std::optional<tt::tt_metal::QueueId> cq_id) const;
template uint8_t Tensor::item<uint8_t>(std::optional<tt::tt_metal::QueueId> cq_id) const;
template uint16_t Tensor::item<uint16_t>(std::optional<tt::tt_metal::QueueId> cq_id) const;
template uint32_t Tensor::item<uint32_t>(std::optional<tt::tt_metal::QueueId> cq_id) const;

Tensor Tensor::to_device(
    distributed::MeshDevice* mesh_device,
    ttsl::optional_reference<const MemoryConfig> mem_config,
    std::optional<tt::tt_metal::QueueId> cq_id) const {
    return tensor_ops::tensor_to_device(*this, mesh_device, mem_config, cq_id);
}

Tensor Tensor::cpu(bool blocking, std::optional<tt::tt_metal::QueueId> cq_id) const {
    return tensor_ops::tensor_cpu(*this, blocking, cq_id);
}

Tensor Tensor::extract_shard(const CoreCoord& core) const {
    ZoneScoped;
    const auto& buffer_page_mapping = *this->buffer()->get_buffer_page_mapping();
    auto core_id = buffer_page_mapping.core_to_core_id.at(core);
    return this->extract_shard(core_id);
}

Tensor Tensor::extract_shard(const uint32_t& core_id) const {
    return tensor_impl::extract_shard_wrapper(*this, core_id);
}

Tensor Tensor::to_layout(Layout target_layout) const { return tensor_ops::tensor_to_layout(*this, target_layout); }

std::string Tensor::write_to_string() const { return tensor_impl::to_string_wrapper(*this); }

void Tensor::print() const { tensor_ops::tensor_print(*this); }

Tensor Tensor::pad(
    const tt::tt_metal::Shape& output_padded_shape,
    const tt::tt_metal::Shape& input_tensor_start,
    float pad_value) const {
    return tensor_ops::tensor_pad(*this, output_padded_shape, input_tensor_start, pad_value);
}

Tensor Tensor::unpad(
    const tt::tt_metal::Shape& output_tensor_start, const tt::tt_metal::Shape& output_tensor_end) const {
    return tensor_ops::tensor_unpad(*this, output_tensor_start, output_tensor_end);
}

Tensor Tensor::pad_to_tile(float pad_value) const { return tensor_ops::tensor_pad_to_tile(*this, pad_value); }

Tensor Tensor::unpad_from_tile(const tt::tt_metal::Shape& output_tensor_shape) const {
    return tensor_ops::tensor_unpad_from_tile(*this, output_tensor_shape);
}

bool Tensor::is_sharded() const {
    return tt::tt_metal::is_device_tensor(*this) ? this->memory_config().is_sharded() : false;
}

uint32_t Tensor::element_size() const { return tensor_impl::element_size_bytes(this->dtype()); }

Tensor Tensor::reshape(const tt::tt_metal::Shape& new_shape) const { return tensor_ops::tensor_view(*this, new_shape); }

Tensor Tensor::reshape(
    const tt::tt_metal::Shape& new_logical_shape, const tt::tt_metal::Shape& new_padded_shape) const {
    return tensor_ops::tensor_view(*this, new_logical_shape, new_padded_shape);
}

Tensor Tensor::with_tensor_topology(TensorTopology tensor_topology) const {
    Tensor result = *this;
    result.tensor_attributes =
        std::make_shared<TensorAttributes>(tensor_attributes->with_tensor_topology(std::move(tensor_topology)));
    return result;
}

bool Tensor::is_allocated() const {
    auto output = std::visit(
        tt::stl::overloaded{
            [](const DeviceStorage& storage) { return storage.is_allocated(); },
            [](const HostStorage&) { return true; },
        },
        this->storage());
    return output;
}

StorageType Tensor::storage_type() const {
    return std::visit(
        tt::stl::overloaded{
            [](const HostStorage&) { return StorageType::HOST; },
            [](const DeviceStorage&) { return StorageType::DEVICE; },
        },
        this->storage());
}

tt::tt_metal::Shape Tensor::strides() const {
    auto s = tt::tt_metal::compute_strides(this->padded_shape());
    return tt::tt_metal::Shape(ttsl::SmallVector<uint32_t>(s.begin(), s.end()));
}

uint64_t Tensor::logical_volume() const { return logical_shape().volume(); }
uint64_t Tensor::physical_volume() const { return padded_shape().volume(); }

bool Tensor::is_scalar() const {
    const tt::tt_metal::Shape logical_shape = this->logical_shape();
    return logical_shape.rank() == 0 || logical_shape.volume() == 1;
}

Tensor create_device_tensor(const TensorSpec& tensor_spec, IDevice* device) {
    GraphTracker::instance().track_function_start(
        "tt::tt_metal::create_device_tensor",
        tensor_spec.logical_shape(),
        tensor_spec.tensor_layout().get_data_type(),
        tensor_spec.tensor_layout().get_layout(),
        device,
        tensor_spec.tensor_layout().get_memory_config());

    Tensor output;
    distributed::MeshDevice* mesh_device = dynamic_cast<distributed::MeshDevice*>(device);
    output = allocate_tensor_on_device(tensor_spec, mesh_device);
    output = tt::tt_metal::set_tensor_id(output);

    GraphTracker::instance().track_function_end(output);

    return output;
}

Tensor create_device_tensor(
    const tt::tt_metal::Shape& shape,
    DataType data_type,
    Layout layout,
    IDevice* device,
    const MemoryConfig& memory_config,
    const std::optional<Tile>& tile) {
    return create_device_tensor(
        TensorSpec(shape, TensorLayout(data_type, PageConfig(layout, tile), memory_config)), device);
}

void memcpy(
    distributed::MeshCommandQueue& queue,
    void* dst,
    const Tensor& src,
    const std::optional<BufferRegion>& region,
    bool blocking) {
    ZoneScoped;
    TT_FATAL(is_device_tensor(src), "memcpy: src tensor must be on device");

    TT_FATAL(queue.device()->num_devices() == 1, "memcpy only supports single device mesh");
    std::vector<distributed::MeshCommandQueue::ShardDataTransfer> shard_data_transfers = {{
        .shard_coord = *distributed::MeshCoordinateRange(queue.device()->shape()).begin(),
        .host_data = dst,
        .region = region,
    }};
    queue.enqueue_read_shards(shard_data_transfers, src.mesh_buffer(), blocking);
}

void memcpy(void* dst, const Tensor& src, const std::optional<BufferRegion>& region, bool blocking) {
    ZoneScoped;
    auto mesh_device = src.device();
    TT_FATAL(mesh_device, "Tensor must be on device");
    memcpy(mesh_device->mesh_command_queue(), dst, src, region, blocking);
}

void memcpy(
    distributed::MeshCommandQueue& queue, Tensor& dst, const void* src, const std::optional<BufferRegion>& region) {
    ZoneScoped;
    TT_FATAL(is_device_tensor(dst), "memcpy: memcpy to non-device tensor is not supported!");
    TT_FATAL(queue.device()->num_devices() == 1, "memcpy only supports single device mesh");
    std::vector<distributed::MeshCommandQueue::ShardDataTransfer> shard_data_transfers = {{
        .shard_coord = *distributed::MeshCoordinateRange(queue.device()->shape()).begin(),
        .host_data = const_cast<void*>(src),
        .region = region,
    }};
    queue.enqueue_write_shards(dst.mesh_buffer(), shard_data_transfers, false);
}

void memcpy(Tensor& dst, const void* src, const std::optional<BufferRegion>& region) {
    ZoneScoped;
    auto mesh_device = dst.device();
    TT_FATAL(mesh_device, "Tensor must be on device");
    memcpy(mesh_device->mesh_command_queue(), dst, src, region);
}

void memcpy(
    distributed::MeshCommandQueue& queue, Tensor& dst, const Tensor& src, const std::optional<BufferRegion>& region) {
    ZoneScoped;
    TT_ASSERT(dst.dtype() == src.dtype());
    TT_ASSERT(dst.layout() == src.layout());

    if (is_cpu_tensor(dst) && is_device_tensor(src)) {
        auto dst_buffer = host_buffer::get_host_buffer(dst);
        memcpy(queue, dst_buffer.view_bytes().data(), src, region);
    } else if (is_device_tensor(dst) && is_cpu_tensor(src)) {
        auto src_buffer = host_buffer::get_host_buffer(src);
        memcpy(queue, dst, src_buffer.view_bytes().data(), region);
    } else {
        TT_THROW("Unsupported memcpy");
    }
}

void memcpy(Tensor& dst, const Tensor& src, const std::optional<BufferRegion>& region) {
    ZoneScoped;
    if (is_cpu_tensor(dst) && is_device_tensor(src)) {
        auto mesh_device = src.device();
        memcpy(mesh_device->mesh_command_queue(), dst, src, region);
    } else if (is_device_tensor(dst) && is_cpu_tensor(src)) {
        auto mesh_device = dst.device();
        memcpy(mesh_device->mesh_command_queue(), dst, src, region);
    } else {
        TT_THROW("Unsupported memcpy");
    }
}

Tensor allocate_tensor_on_device(const TensorSpec& tensor_spec, distributed::MeshDevice* device) {
    auto mesh_buffer = tensor_impl::allocate_device_buffer(device, tensor_spec);
    std::vector<distributed::MeshCoordinate> coords;
    coords.reserve(device->shape().mesh_size());
    for (const auto& coord : distributed::MeshCoordinateRange(device->shape())) {
        coords.push_back(coord);
    }
    DeviceStorage device_storage(std::move(mesh_buffer), coords);
    // TODO (#25340): Implement correct logic and add test for this
    ttsl::SmallVector<distributed::MeshMapperConfig::Placement> placements(device->shape().dims());
    for (size_t i = 0; i < device->shape().dims(); i++) {
        placements[i] = tt::tt_metal::distributed::MeshMapperConfig::Replicate{};
    }

    auto tensor_topology = TensorTopology{device->shape(), placements, coords};
    return Tensor(std::move(device_storage), tensor_spec, tensor_topology);
}

Tensor allocate_tensor_on_host(const TensorSpec& tensor_spec, distributed::MeshDevice* device) {
    auto distributed_host_buffer = DistributedHostBuffer::create(device->get_view());

    std::vector<distributed::MeshCoordinate> coords;
    coords.reserve(device->shape().mesh_size());
    for (const auto& coord : distributed::MeshCoordinateRange(device->shape())) {
        coords.push_back(coord);
    }

    distributed_host_buffer.emplace_shards(
        coords,
        [&](const auto&) { return tensor_impl::allocate_host_buffer(tensor_spec); },
        DistributedHostBuffer::ProcessShardExecutionPolicy::PARALLEL);

    // TODO (#25340): Implement correct logic and add test for this
    return Tensor(HostStorage(std::move(distributed_host_buffer)), tensor_spec, TensorTopology{});
}

void write_tensor(const Tensor& src, Tensor& dst, bool blocking, std::optional<tt::tt_metal::QueueId> cq_id) {
    ZoneScoped;
    TT_FATAL(
        (is_device_tensor(src) && is_cpu_tensor(dst)) ||    // device to host
            (is_cpu_tensor(src) && is_device_tensor(dst)),  // host to device
        "Unsupported data transfer direction; source storage type: {}, destination storage type: {}",
        src.storage_type(),
        dst.storage_type());

    if (is_device_tensor(src)) {
        tensor_impl::copy_to_host_wrapper(src, dst, blocking, cq_id);
        return;
    }

    TT_FATAL(
        src.logical_shape() == dst.logical_shape(),
        "Source and destination tensors must have the same logical shape. Source: {}, Destination: {}",
        src.logical_shape(),
        dst.logical_shape());
    TT_FATAL(
        src.dtype() == dst.dtype(),
        "Source and destination tensors must have the same data type. Source: {}, Destination: {}",
        src.dtype(),
        dst.dtype());
    TT_FATAL(
        src.tensor_spec().page_config() == dst.tensor_spec().page_config(),
        "Source and destination tensors must have the same page configuration");

    auto mesh_buffer = dst.device_storage().mesh_buffer;
    TT_FATAL(!blocking, "Blocking is not supported for host to device copy");
    tensor_impl::copy_to_device_wrapper(src, dst, cq_id);
}

Tensor set_tensor_id(const Tensor& tensor) {
    if (not GraphTracker::instance().is_enabled()) {
        return tensor;
    }
    auto output = tensor;
    output.tensor_id = ttnn::CoreIDs::instance().fetch_and_increment_tensor_id();
    return output;
};

Storage& Tensor::storage() { return this->tensor_attributes->get_storage(); }

const Storage& Tensor::storage() const { return this->tensor_attributes->get_storage(); }

const tt::tt_metal::Shape& Tensor::logical_shape() const {
    return this->tensor_attributes->get_tensor_spec().logical_shape();
}

const tt::tt_metal::Shape& Tensor::padded_shape() const {
    return this->tensor_attributes->get_tensor_spec().padded_shape();
}

DataType Tensor::dtype() const { return this->tensor_attributes->get_tensor_spec().tensor_layout().get_data_type(); }

Layout Tensor::layout() const { return this->tensor_attributes->get_tensor_spec().tensor_layout().get_layout(); }

const TensorSpec& Tensor::tensor_spec() const { return this->tensor_attributes->get_tensor_spec(); }

Buffer* Tensor::buffer() const { return device_storage().get_buffer(); }

const DeviceStorage& Tensor::device_storage() const& {
    const auto* device_storage = std::get_if<DeviceStorage>(&this->storage());
    TT_FATAL(device_storage != nullptr, "Expected Tensor with DeviceStorage, got {}", this->storage_type());
    return *device_storage;
}

const HostStorage& Tensor::host_storage() const& {
    const auto* host_storage = std::get_if<HostStorage>(&this->storage());
    TT_FATAL(host_storage != nullptr, "Expected Tensor with HostStorage, got {}", this->storage_type());
    return *host_storage;
}

distributed::MeshDevice* Tensor::device() const {
    if (this->mesh_device_.has_value()) {
        return this->mesh_device_.value();
    }
    return nullptr;
}

std::shared_ptr<distributed::MeshBuffer> Tensor::mesh_buffer() const { return device_storage().get_mesh_buffer(); }

const MemoryConfig& Tensor::memory_config() const { return tensor_spec().tensor_layout().get_memory_config(); }

const std::optional<ShardSpec>& Tensor::shard_spec() const { return this->memory_config().shard_spec(); }

const std::optional<NdShardSpec>& Tensor::nd_shard_spec() const { return this->memory_config().nd_shard_spec(); }

const TensorTopology& Tensor::tensor_topology() const { return this->tensor_attributes->get_tensor_topology(); }

namespace ops {
<<<<<<< HEAD
Tensor view(const Tensor& input_tensor, const Shape& new_shape, const Shape& new_padded_shape) {
    return tensor_ops::tensor_view(input_tensor, new_shape, new_padded_shape);
}
Tensor view(const Tensor& input_tensor, const Shape& new_shape) {
    return tensor_ops::tensor_view(input_tensor, new_shape);
}
=======
Tensor to_dtype(const Tensor& tensor, DataType dtype) { return tensor_ops::tensor_to_dtype(tensor, dtype); }
>>>>>>> 90267217
}  // namespace ops

}  // namespace tt::tt_metal<|MERGE_RESOLUTION|>--- conflicted
+++ resolved
@@ -705,16 +705,13 @@
 const TensorTopology& Tensor::tensor_topology() const { return this->tensor_attributes->get_tensor_topology(); }
 
 namespace ops {
-<<<<<<< HEAD
 Tensor view(const Tensor& input_tensor, const Shape& new_shape, const Shape& new_padded_shape) {
     return tensor_ops::tensor_view(input_tensor, new_shape, new_padded_shape);
 }
 Tensor view(const Tensor& input_tensor, const Shape& new_shape) {
     return tensor_ops::tensor_view(input_tensor, new_shape);
 }
-=======
 Tensor to_dtype(const Tensor& tensor, DataType dtype) { return tensor_ops::tensor_to_dtype(tensor, dtype); }
->>>>>>> 90267217
 }  // namespace ops
 
 }  // namespace tt::tt_metal