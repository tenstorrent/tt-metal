--- conflicted
+++ resolved
@@ -49,14 +49,11 @@
     const tt::tt_metal::Shape& new_logical_shape,
     const tt::tt_metal::Shape& new_padded_shape);
 
-<<<<<<< HEAD
 Tensor tensor_view(const Tensor& input_tensor, const tt::tt_metal::Shape& new_shape);
 Tensor tensor_view(
     const Tensor& input_tensor,
     const tt::tt_metal::Shape& new_logical_shape,
     const tt::tt_metal::Shape& new_padded_shape);
-=======
 Tensor tensor_to_dtype(const Tensor& input_tensor, DataType dtype);
->>>>>>> 90267217
 
 }  // namespace tt::tt_metal::tensor_ops