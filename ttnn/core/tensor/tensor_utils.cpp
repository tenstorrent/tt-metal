// SPDX-FileCopyrightText: © 2023 Tenstorrent Inc.
//
// SPDX-License-Identifier: Apache-2.0

#include "ttnn/tensor/tensor_utils.hpp"

#include <tt_stl/overloaded.hpp>

#include "ttnn/tensor/types.hpp"

#include <tracy/Tracy.hpp>

namespace tt::tt_metal {

tt::tt_metal::Shape infer_dims_for_reshape(const Tensor& tensor, tt::stl::Span<const int32_t> shape) {
    int64_t old_volume = tensor.logical_volume();
    int64_t new_volume = 1;
    int64_t index_of_negative_1 = -1;
    bool has_zero = false;
    for (auto index = 0; index < shape.size(); ++index) {
        if (shape[index] == -1) {
            if (index_of_negative_1 != -1) {
                std::string error_msg = "Shape cannot have more than 1 elements that is set to -1! Shape used: (";
                for (const auto& s : shape) {
                    error_msg += std::to_string(s) + ",";
                }
                error_msg += ")";
                TT_THROW("{}", error_msg);
            }
            index_of_negative_1 = index;
        } else {
            if (shape[index] == 0) {
                has_zero = true;
            }
            new_volume *= shape[index];
        }
    }
    if (has_zero && index_of_negative_1 != -1) {
        std::string error_msg = "cannot reshape tensor of 0 elements into shape (";
        for (const auto& s : shape) {
            error_msg += std::to_string(s) + ",";
        }
        error_msg += ") because the unspecified dimension size -1 can be any value and is ambiguous";
        TT_THROW("{}", error_msg);
    }

    ttsl::SmallVector<uint32_t> new_shape(shape.size());
    std::copy(shape.begin(), shape.end(), new_shape.begin());
    if (index_of_negative_1 == -1) {
        TT_FATAL(new_volume == old_volume, "Invalid arguments to reshape");
    } else {
        TT_FATAL(old_volume % new_volume == 0, "Invalid arguments to reshape");
        new_shape[index_of_negative_1] = old_volume / new_volume;
    }

    return tt::tt_metal::Shape(std::move(new_shape));
}

int compute_flat_indices(tt::stl::Span<const int> indices, tt::stl::Span<const uint64_t> strides) {
    int flat_index = 0;
    for (auto i = 0; i < indices.size(); i++) {
        flat_index += indices[i] * strides[i];
    }
    return flat_index;
};

std::size_t compute_buffer_size(const tt::tt_metal::Shape& shape, DataType data_type, const Tile& tile) {
    const size_t volume = shape.volume();
    auto tile_hw = tile.get_tile_hw();
    if (data_type == DataType::BFLOAT8_B) {
        auto tile_size_bytes = tile.get_tile_size(DataFormat::Bfp8_b);
        TT_ASSERT(volume % tile_hw == 0);
        const auto bfloat8_b_volume = volume / tile_hw * tile_size_bytes;
        TT_ASSERT(volume % sizeof(std::uint32_t) == 0);
        return bfloat8_b_volume / sizeof(std::uint32_t);
    }
    if (data_type == DataType::BFLOAT4_B) {
        auto tile_size_bytes = tile.get_tile_size(DataFormat::Bfp4_b);
        TT_ASSERT(volume % tile_hw == 0);
        const auto bfloat4_b_volume = volume / tile_hw * tile_size_bytes;
        TT_ASSERT(volume % sizeof(std::uint32_t) == 0);
        return bfloat4_b_volume / sizeof(std::uint32_t);
    }
    return volume;
}

bool is_arch_gs(const tt::ARCH& arch) { return arch == tt::ARCH::GRAYSKULL; }

bool is_arch_whb0(const tt::ARCH& arch) { return arch == tt::ARCH::WORMHOLE_B0; }

bool is_cpu_tensor(const Tensor& tensor) { return tensor.storage_type() == StorageType::HOST; }

bool is_device_tensor(const Tensor& tensor) { return tensor.storage_type() == StorageType::DEVICE; }

<<<<<<< HEAD
}  // namespace tt_metal
=======
ShardDivisionSpec compute_shard_division_spec(const Shape2D& shape, const Shape2D& shard_shape) {
    const auto num_shards_height = tt::div_up(shape.height(), shard_shape.height());
    const auto last_shard_height =
        shape.height() % shard_shape.height() > 0 ? shape.height() % shard_shape.height() : shard_shape.height();
    const auto num_shards_width = tt::div_up(shape.width(), shard_shape.width());
    const auto last_shard_width =
        shape.width() % shard_shape.width() > 0 ? shape.width() % shard_shape.width() : shard_shape.width();

    return ShardDivisionSpec{num_shards_height, last_shard_height, num_shards_width, last_shard_width};
};

CBDescriptor cb_descriptor_from_sharded_tensor(uint8_t cb_index, const Tensor& tensor) {
    TT_FATAL(tensor.is_sharded(), "Tensor must be sharded to automatically create a CBDescriptor");

    return CBDescriptor{
        .total_size = tensor.buffer()->aligned_size_per_bank(),
        .core_ranges = tensor.shard_spec()->grid,
        .format_descriptors = {CBFormatDescriptor{
            .buffer_index = cb_index,
            .data_format = datatype_to_dataformat_converter(tensor.tensor_spec().tensor_layout().get_data_type()),
            .page_size = tensor.buffer()->aligned_page_size(),
            .tile = TileDescriptor(tensor.tensor_spec().tile())}},
        .buffer = tensor.buffer(),
        .global_circular_buffer = nullptr};
}
>>>>>>> c5c84e1e

}  // namespace tt::tt_metal<|MERGE_RESOLUTION|>--- conflicted
+++ resolved
@@ -92,20 +92,6 @@
 
 bool is_device_tensor(const Tensor& tensor) { return tensor.storage_type() == StorageType::DEVICE; }
 
-<<<<<<< HEAD
-}  // namespace tt_metal
-=======
-ShardDivisionSpec compute_shard_division_spec(const Shape2D& shape, const Shape2D& shard_shape) {
-    const auto num_shards_height = tt::div_up(shape.height(), shard_shape.height());
-    const auto last_shard_height =
-        shape.height() % shard_shape.height() > 0 ? shape.height() % shard_shape.height() : shard_shape.height();
-    const auto num_shards_width = tt::div_up(shape.width(), shard_shape.width());
-    const auto last_shard_width =
-        shape.width() % shard_shape.width() > 0 ? shape.width() % shard_shape.width() : shard_shape.width();
-
-    return ShardDivisionSpec{num_shards_height, last_shard_height, num_shards_width, last_shard_width};
-};
-
 CBDescriptor cb_descriptor_from_sharded_tensor(uint8_t cb_index, const Tensor& tensor) {
     TT_FATAL(tensor.is_sharded(), "Tensor must be sharded to automatically create a CBDescriptor");
 
@@ -120,6 +106,5 @@
         .buffer = tensor.buffer(),
         .global_circular_buffer = nullptr};
 }
->>>>>>> c5c84e1e
 
 }  // namespace tt::tt_metal