// SPDX-FileCopyrightText: © 2023 Tenstorrent Inc.
//
// SPDX-License-Identifier: Apache-2.0

#include "ttnn/tensor/serialization.hpp"

#include <cstddef>
#include <cstdint>
#include <cstdio>
#include <string>
#include <sys/mman.h>
#include <sys/stat.h>
#include <fcntl.h>
#include <unistd.h>
#include <cstring>

#include <flatbuffers/flatbuffers.h>
#include <flatbuffers/reflection.h>
#include <flatbuffers/verifier.h>

#include <tt_stl/overloaded.hpp>
#include <tt_stl/cleanup.hpp>

#include "tensor/tensor_spec.hpp"
#include "tensor/flatbuffer/tensor_flatbuffer.hpp"

namespace tt::tt_metal {
namespace {

auto make_file_closer(FILE* file) {
    return ttsl::make_cleanup([file]() {
        if (file && fclose(file) != 0) {
            log_warning(tt::LogAlways, "Failed to close file");
        }
    });
}

void safe_fread(void* buffer, size_t size, size_t count, FILE* file) {
    TT_FATAL(fread(buffer, size, count, file) == count, "Failed to read tensor data, file must be corrupted");
}

void safe_fwrite(const void* buffer, size_t size, size_t count, FILE* file) {
    TT_FATAL(fwrite(buffer, size, count, file) == count, "Failed to write tensor data: file write failed");
}

constexpr std::uint32_t kFlatbufferAlignment = alignof(std::uint64_t);

}  // namespace

<<<<<<< HEAD
void dump_memory_config(FILE* output_file, const MemoryConfig& memory_config) {
    safe_fwrite(&VERSION_ID, sizeof(VERSION_ID), 1, output_file);
    flatbuffers::FlatBufferBuilder builder;
    auto flat_config = ttnn::to_flatbuffer(memory_config, builder);
    builder.Finish(flat_config);
    uint64_t buf_size = builder.GetSize();
    safe_fwrite(&buf_size, sizeof(buf_size), 1, output_file);
    safe_fwrite(builder.GetBufferPointer(), buf_size, 1, output_file);
}

void dump_memory_config(const std::string& file_name, const MemoryConfig& memory_config) {
    FILE* output_file = fopen(file_name.c_str(), "wb");
    if (not output_file) {
        TT_THROW("Cannot open \"{}\"", file_name);
    }
    auto cleanup = make_file_closer(output_file);
    dump_memory_config(output_file, memory_config);
}

MemoryConfig load_memory_config(FILE* input_file) {
    std::uint8_t version_id = 0;
    safe_fread(&version_id, sizeof(version_id), 1, input_file);
    validate_version(version_id);

    uint64_t bin_size = 0;
    safe_fread(&bin_size, sizeof(bin_size), 1, input_file);
    std::vector<uint8_t> bin(bin_size);
    safe_fread(bin.data(), bin_size, 1, input_file);
    flatbuffers::Verifier verifier(bin.data(), bin_size);
    if (!verifier.VerifyBuffer<ttnn::flatbuffer::MemoryConfig>()) {
        TT_THROW("MemoryConfig deserialization failed: invalid buffer");
    }
    auto mem_config = flatbuffers::GetRoot<ttnn::flatbuffer::MemoryConfig>(bin.data());
    return ttnn::from_flatbuffer(mem_config);
}

MemoryConfig load_memory_config(const std::string& file_name) {
    FILE* input_file = fopen(file_name.c_str(), "rb");
    if (not input_file) {
        TT_THROW("Cannot open \"{}\"", file_name);
    }
    auto cleanup = make_file_closer(input_file);
    return load_memory_config(input_file);
}

=======
>>>>>>> 14d24ac7
void dump_tensor_flatbuffer(const std::string& file_name, const Tensor& tensor) {
    FILE* output_file = fopen(file_name.c_str(), "wb");
    TT_FATAL(output_file != nullptr, "Cannot open \"{}\"", file_name);
    auto cleanup = make_file_closer(output_file);

    Tensor cpu_tensor = tensor.cpu();

    std::vector<HostBuffer> buffers;
    flatbuffers::FlatBufferBuilder builder;
    auto tensor_offset = ttnn::to_flatbuffer(cpu_tensor, builder, buffers);
    // To be able to read flatbuffer data with `mmap` safely, make sure the serialized flatbuffer is aligned to at least
    // 8 bytes, just like `header_size`. Individual `buffers` are aligned according to their element size, which is
    // already what we need for `mmap` to work.
    builder.Align(kFlatbufferAlignment);
    builder.Finish(tensor_offset);

    uint64_t header_size = builder.GetSize();
    safe_fwrite(&header_size, sizeof(header_size), 1, output_file);
    safe_fwrite(builder.GetBufferPointer(), header_size, 1, output_file);

    for (const auto& buffer : buffers) {
        auto buffer_view = buffer.view_bytes();
        safe_fwrite(buffer_view.data(), buffer_view.size(), 1, output_file);
    }
}

Tensor load_tensor_flatbuffer(const std::string& file_name, distributed::MeshDevice* device) {
    int fd = open(file_name.c_str(), O_RDONLY | O_CLOEXEC);
    TT_FATAL(fd != -1, "Cannot open \"{}\"", file_name);
    auto cleanup = ttsl::make_cleanup([fd]() { close(fd); });

    struct stat file_stat{};
    TT_FATAL(fstat(fd, &file_stat) == 0, "Failed to get file stats for \"{}\"", file_name);
    size_t file_size = file_stat.st_size;

    // Mmap the file to read tensor data lazily.
    void* mmap_addr = mmap(nullptr, file_size, PROT_READ, MAP_PRIVATE, fd, 0);
    TT_FATAL(mmap_addr != MAP_FAILED, "Failed to mmap file \"{}\": {}", file_name, strerror(errno));

    std::shared_ptr<void> mmap_ptr(mmap_addr, [file_size](void* addr) { munmap(addr, file_size); });
    MemoryPin memory_pin(mmap_ptr);

    auto* file_data = static_cast<std::byte*>(mmap_addr);
    uint64_t header_size = 0;
    std::memcpy(&header_size, file_data, sizeof(header_size));

    const auto* header_start = reinterpret_cast<const std::uint8_t*>(file_data) + sizeof(header_size);
    TT_FATAL(
        header_size < flatbuffers::Verifier::Options().max_size,
        "Tensor header size is too large; this most likely indicates data corruption.");
    flatbuffers::Verifier verifier(header_start, header_size);
    TT_FATAL(
        ttnn::flatbuffer::VerifyTensorBuffer(verifier),
        "Cannot validate tensor data; this most likely indicates data corruption.");
    auto fb_tensor = ttnn::flatbuffer::GetTensor(header_start);

    const uint64_t data_offset = sizeof(header_size) + header_size;
    const uint64_t data_size = file_size - data_offset;

    std::byte* data_region = file_data + data_offset;
    TT_FATAL(
        (reinterpret_cast<uintptr_t>(data_region) & (kFlatbufferAlignment - 1)) == 0,
        "Tensor data pointer must be 8-byte aligned!");

    Tensor tensor = ttnn::from_flatbuffer(fb_tensor, tt::stl::Span<std::byte>(data_region, data_size), memory_pin);
    if (device != nullptr) {
        tensor = tensor.to_device(device, tensor.tensor_spec().memory_config());
    }
    return tensor;
}

}  // namespace tt::tt_metal<|MERGE_RESOLUTION|>--- conflicted
+++ resolved
@@ -47,54 +47,6 @@
 
 }  // namespace
 
-<<<<<<< HEAD
-void dump_memory_config(FILE* output_file, const MemoryConfig& memory_config) {
-    safe_fwrite(&VERSION_ID, sizeof(VERSION_ID), 1, output_file);
-    flatbuffers::FlatBufferBuilder builder;
-    auto flat_config = ttnn::to_flatbuffer(memory_config, builder);
-    builder.Finish(flat_config);
-    uint64_t buf_size = builder.GetSize();
-    safe_fwrite(&buf_size, sizeof(buf_size), 1, output_file);
-    safe_fwrite(builder.GetBufferPointer(), buf_size, 1, output_file);
-}
-
-void dump_memory_config(const std::string& file_name, const MemoryConfig& memory_config) {
-    FILE* output_file = fopen(file_name.c_str(), "wb");
-    if (not output_file) {
-        TT_THROW("Cannot open \"{}\"", file_name);
-    }
-    auto cleanup = make_file_closer(output_file);
-    dump_memory_config(output_file, memory_config);
-}
-
-MemoryConfig load_memory_config(FILE* input_file) {
-    std::uint8_t version_id = 0;
-    safe_fread(&version_id, sizeof(version_id), 1, input_file);
-    validate_version(version_id);
-
-    uint64_t bin_size = 0;
-    safe_fread(&bin_size, sizeof(bin_size), 1, input_file);
-    std::vector<uint8_t> bin(bin_size);
-    safe_fread(bin.data(), bin_size, 1, input_file);
-    flatbuffers::Verifier verifier(bin.data(), bin_size);
-    if (!verifier.VerifyBuffer<ttnn::flatbuffer::MemoryConfig>()) {
-        TT_THROW("MemoryConfig deserialization failed: invalid buffer");
-    }
-    auto mem_config = flatbuffers::GetRoot<ttnn::flatbuffer::MemoryConfig>(bin.data());
-    return ttnn::from_flatbuffer(mem_config);
-}
-
-MemoryConfig load_memory_config(const std::string& file_name) {
-    FILE* input_file = fopen(file_name.c_str(), "rb");
-    if (not input_file) {
-        TT_THROW("Cannot open \"{}\"", file_name);
-    }
-    auto cleanup = make_file_closer(input_file);
-    return load_memory_config(input_file);
-}
-
-=======
->>>>>>> 14d24ac7
 void dump_tensor_flatbuffer(const std::string& file_name, const Tensor& tensor) {
     FILE* output_file = fopen(file_name.c_str(), "wb");
     TT_FATAL(output_file != nullptr, "Cannot open \"{}\"", file_name);
