--- conflicted
+++ resolved
@@ -579,14 +579,7 @@
     distributed::MeshCommandQueue& mesh_cq = device->mesh_command_queue(*cq_id);
 
     // For performance, perform all allocations via DistributedHostBuffer::transform, run from multiple threads.
-<<<<<<< HEAD
     auto distributed_host_buffer = DistributedHostBuffer::create(device->shape());
-=======
-    auto distributed_host_buffer = DistributedHostBuffer::create(device->get_view());
-    for (const auto& coord : storage.coords) {
-        distributed_host_buffer.emplace_shard(coord, []() { return HostBuffer(); });
-    }
->>>>>>> bbee2eab
 
     distributed_host_buffer.emplace_shards(
         storage.coords,
