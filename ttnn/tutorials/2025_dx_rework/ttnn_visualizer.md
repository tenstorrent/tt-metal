# TT-NN Visualizer

In this tutorial, we’ll explore the **TT-NN Visualizer** – a powerful tool designed to help developers understand and optimize models running on Tenstorrent hardware. This tool offers intuitive, in-depth insights into your neural network’s execution flow, memory usage, and performance characteristics.

**Main features include:**

* A detailed, searchable list of all operations used within the model.
* Interactive graph visualizations of operations and data flow.
* L1, DRAM, and circular buffer memory plots with interactivity.
* Tensor-level insights, including shape, layout, type, and memory placement.
* Complete overview of all buffers used during the model run.
* Core-level input/output visualization with sharding and tiling details.
* L1 memory usage over time, including peak memory visualization.
* Hierarchical view of device operations with associated memory buffers.
* High-level operation flow graph for the full model.
* Ability to load reports from local files or remote servers via SSH.
* Support for running multiple instances of the tool simultaneously.

TT-NN Visualizer gives you a comprehensive overview of how your model utilizes hardware resources. It helps identify optimization opportunities, debug bottlenecks, and better understand your model’s execution at the system level.

For more details, visit the official [ttnn-visualizer GitHub repository](https://github.com/tenstorrent/ttnn-visualizer). You can also watch the full walkthrough video [here](https://youtu.be/lHtcD8cHoes?feature=shared).

---

## Prerequisites

The visualization workflow is divided into two stages:

1. **Model Profiling and Data Collection**
2. **Visualization and Analysis with TT-NN Visualizer**

To collect profiling data, you’ll need the [tt-metal](https://github.com/tenstorrent/tt-metal) project. The visualizer expects two sets of files:

* A **memory report**
* A **performance report**

<<<<<<< HEAD
You can generate both by enabling profiling during model execution. Clone and build `tt-metal`:
=======
You can generate both by enabling profiling during model execution. To enable profiling, clone and build `tt-metal` with the profiler enabled:
>>>>>>> d49d2037

```bash
./build_metal.sh
```

Then, install `ttnn-visualizer` via pip:

```bash
pip install ttnn-visualizer
```

For installation from source or system requirements, see the [getting started guide](https://github.com/tenstorrent/ttnn-visualizer/blob/main/docs/getting-started.md).

> [!NOTE]
> You can run the visualizer on your local machine and either connect remotely to your Tenstorrent system via SSH or copy the generated profiling files to your local machine for offline analysis.

---

## Running TTNN Visualizer

Once installed, launch TT-NN Visualizer using:

```bash
ttnn-visualizer
```

This starts a local server at [http://localhost:8000](http://localhost:8000). Open this address in a browser (preferably Chrome). You’ll be greeted by the visualizer’s homepage:

![TTNN Visualizer Homepage](https://github.com/mgajewskiTT/ttnn-tutorials-images/blob/main/media/ttnn_visualizer/1_ttnn_visualizer_homepage.jpg?raw=true)

Initially, you’ll only see the **Reports** tab active. Once the memory and performance reports are uploaded, all other tabs become available.

---

## Model Profiling

In this tutorial, we’ll profile the YOLOv4 model (320x320 input) trained on the COCO dataset. The model can be found in:

[`tt-metal/models/demos/yolov4`](https://github.com/tenstorrent/tt-metal/tree/main/models/demos/yolov4)

> [!NOTE}
> This tutorial uses the predefined YOLOv4 model as an example, but you can profile any model by wrapping it in a pytest test case and following the same steps. For more information on creating custom test cases, refer to the [tt-metal documentation](https://github.com/tenstorrent/tt-metal).

### Generating the Memory Report

TT-NN uses configuration options for profiling. These can be set either through:

* A configuration file (`TTNN_CONFIG_PATH`)
* Inline overrides (`TTNN_CONFIG_OVERRIDES`)

We’ll use a config file for flexibility:

1. **Create a setup file** called `vis.setup` and paste in the following:

```json
{
    "enable_fast_runtime_mode": false,
    "enable_logging": true,
    "report_name": "ttnn_visualizer_tutorial",
    "enable_graph_report": false,
    "enable_detailed_buffer_report": true,
    "enable_detailed_tensor_report": false,
    "enable_comparison_mode": false
}
```

Each configuration option has a specific purpose:

* **enable_fast_runtime_mode** - Must be disabled to enable logging.
* **enable_logging** - Synchronizes main thread after every operation and logs the operation.
* **report_name** (*optional*) - Name of the report used by TT-NN Visualizer. If not provided, no data will be dumped to disk.
* **enable_detailed_buffer_report** (if *report_name* is set) - Enable to visualize the detailed buffer report after every operation.
* **enable_graph_report** (if *report_name* is set) - Enable to visualize the graph after every operation.
* **enable_detailed_tensor_report** (if *report_name* is set) - Enable to visualize the values of input and output tensors of every operation.
* **enable_comparison_mode** (if *report_name* is set) - Enable to test the output of operations against their golden implementation.

> [NOTE]
> This config file corresponds to the recommended setup in TT-NN Visualizer docs, feel free to adjust it to your needs.

2. **Set the path** to the following file in your environment:

```bash
export TTNN_CONFIG_PATH=path/to/vis.setup
```

> [Note]
> Ensure all required global variables from `tt-metal` are also exported.

3. Run the profiling by simply running pytest:

```bash
pytest models/demos/yolov4/tests/pcc/test_ttnn_yolov4.py::test_yolov4[0-pretrained_weight_true-0]
```

At the start of execution, you should see logs similar to the following sample output:

```bash
(python_env) /root/tt-metal$ pytest models/demos/yolov4/tests/pcc/test_ttnn_yolov4.py::test_yolov4[0-pretrained_weight_true-0]
2025-08-01 09:20:51.664 | DEBUG    | ttnn:<module>:73 - Loading ttnn configuration from /root/tt-metal/vis.setup
2025-08-01 09:20:51.665 | DEBUG    | ttnn:<module>:83 - Initial ttnn.CONFIG:
Config{cache_path=/root/.cache/ttnn,model_cache_path=/root/.cache/ttnn/models,tmp_dir=/tmp/ttnn,enable_model_cache=false, \
   enable_fast_runtime_mode=false,throw_exception_on_fallback=false,enable_logging=true,enable_graph_report=false,enable_detailed_buffer_report=true, \
   enable_detailed_tensor_report=false,enable_comparison_mode=false,comparison_mode_should_raise_exception=false, \
   comparison_mode_pcc=0.9999,root_report_path=generated/ttnn/reports,report_name=ttnn_visualizer_tutorial,4042956046390500517}
2025-08-01 09:20:51.754 | info     |   SiliconDriver | Opened PCI device 4; KMD version: 1.34.0; API: 1; IOMMU: disabled (pci_device.cpp:197)
2025-08-01 09:20:51.758 | info     |          Device | Opening user mode device driver (tt_cluster.cpp:192)
2025-08-01 09:20:51.758 | info     |   SiliconDriver | Opened PCI device 4; KMD version: 1.34.0; API: 1; IOMMU: disabled (pci_device.cpp:197)
2025-08-01 09:20:51.761 | info     |   SiliconDriver | Opened PCI device 4; KMD version: 1.34.0; API: 1; IOMMU: disabled (pci_device.cpp:197)
2025-08-01 09:20:51.764 | info     |   SiliconDriver | Harvesting mask for chip 0 is 0x80 (NOC0: 0x80, simulated harvesting mask: 0x0). (cluster.cpp:295)
2025-08-01 09:20:51.776 | info     |   SiliconDriver | Opened PCI device 4; KMD version: 1.34.0; API: 1; IOMMU: disabled (pci_device.cpp:197)
2025-08-01 09:20:51.836 | info     |   SiliconDriver | Opening local chip ids/pci ids: {0}/[4] and remote chip ids {} (cluster.cpp:157)
```

In the configuration output, look for the report path at the end:

```bash
Config{...root_report_path=generated/ttnn/reports,report_name=ttnn_visualizer_tutorial,4042956046390500517}
```

The final number (`4042956046390500517`) indicates the memory report output directory. Once execution completes, navigate to `generated/ttnn/reports/4042956046390500517/` which will contain:

* `config.json`
* `db.sqlite`

Upload this entire directory to TT-NN Visualizer under the **Memory reports** section.

---

### Generating Performance Reports

For the performance report, we'll use the `tracy profiler`. If you're using the same terminal session, unset the previous configuration to avoid regenerating the memory report:

```bash
unset TTNN_CONFIG_PATH
# Or if set inline:
unset TTNN_CONFIG_OVERRIDES
```

Run profiling using Tracy:

```bash
python -m tracy -p -r -v -m pytest models/demos/yolov4/tests/pcc/test_ttnn_yolov4.py::test_yolov4[0-pretrained_weight_true-0]
```

Tracy will output the path to a directory:

```bash
2025-08-01 10:51:02.731 | INFO     | tt_metal.tools.profiler.process_ops_logs:generate_reports:905 - OPs csv generated at: /root/tt-metal/generated/profiler/reports/2025_08_01_10_51_02/ops_perf_results_2025_08_01_10_51_02.csv
```

This diredtory contains the following output files:

* `ops_perf_results_<timestamp>.csv`
* `device_profile_log.txt`
* `<name>.tracy` (Tracy file)

Upload this entire directory to TT-NN Visualizer as the **Performance report**.

---

## Result Analysis

### Uploading Reports

Once both report directories are uploaded, all analysis tabs will become available:

![Upload](https://github.com/mgajewskiTT/ttnn-tutorials-images/blob/main/media/ttnn_visualizer/2_upload_files.jpg?raw=true)

> [!NOTE]
> If successful, a message will appear at the bottom of the page indicating both reports have been synchronized.

---

### Operations Tab

The operations tab provides a complete, interactive list of all operations in your model:

* Filter/search operations by name.
* View input and output tensors per operation.
* See Python-level execution time.
* Click “Memory Details” to inspect memory layout for each operation.

![Operations Tab](https://github.com/mgajewskiTT/ttnn-tutorials-images/blob/main/media/ttnn_visualizer/3_operations_tab.jpg?raw=true)

Memory Details offer the following breakdown:

* Per-core tensor placement (L1, DRAM).
* Tile layout and memory reuse.
* Operation-to-buffer relationships.

![Operation Memory Details](https://github.com/mgajewskiTT/ttnn-tutorials-images/blob/main/media/ttnn_visualizer/4_operation_details.jpg?raw=true)

---

### Tensors Tab

The Tensors tab provides detailed insights into all tensors used throughout your model's execution. View comprehensive tensor information including:

* Shape, datatype, layout (e.g., row-major or tiled).
* Placement (L1 or DRAM).
* Sharding details.
* Tensor movement between operations.

![Tensors Tab](https://github.com/mgajewskiTT/ttnn-tutorials-images/blob/main/media/ttnn_visualizer/5_tensors_tab.jpg?raw=true)

You can also filter tensors by high memory usage, making it easy to identify optimization candidates.

![High Usage Tensors](https://github.com/mgajewskiTT/ttnn-tutorials-images/blob/main/media/ttnn_visualizer/6_tensors_high_usage.jpg?raw=true)

---

### Buffers Tab

Visualize all memory buffers used during execution:

* Table and chart views available.
* See allocation location (L1, DRAM).
* Correlate buffers with operations and tensor flow.
* Understand buffer reuse and lifetimes.

Useful for estimating memory headroom or pinpointing inefficient allocations.

![Buffers Tab](https://github.com/mgajewskiTT/ttnn-tutorials-images/blob/main/media/ttnn_visualizer/7_buffers_tab.jpg?raw=true)

---

### Graph Tab

Visual representation of the model:

* Shows operations as nodes and tensor flow as edges.
* Click nodes for details on inputs, outputs, and execution.
* Zoom and pan to explore subnetworks or specific paths.
* Helpful for understanding overall model structure and execution paths.

![Graph Tab](https://github.com/mgajewskiTT/ttnn-tutorials-images/blob/main/media/ttnn_visualizer/8_graph_tab.jpg?raw=true)

---

### Performance Tab

Here you’ll find advanced profiling data:

* Operation runtime (ms) and execution order.
* Number of cores used per op.
* FLOPs and utilization analysis.
* Charts showing runtime distribution per operation category.
* Identify runtime bottlenecks or underutilized operations.

Toggle **Matmul Optimization Analysis** for hints about suboptimal matrix ops.

![Performance Tab](https://github.com/mgajewskiTT/ttnn-tutorials-images/blob/main/media/ttnn_visualizer/9_performance_tab.jpg?raw=true)

Use this tab to:

* Optimize kernel configurations.
* Increase parallelism.
* Understand memory and compute utilization in detail.

Visualize performance on graphs.

![Performance Graph](https://github.com/mgajewskiTT/ttnn-tutorials-images/blob/main/media/ttnn_visualizer/10_performance_graph.jpg?raw=true)

> [NOTE]
> A comprehensive performance report analysis guide can be found in the official [tt-perf-report](https://github.com/tenstorrent/tt-perf-report) repository.

---

## Recap

To summarize:

<<<<<<< HEAD
1. **Build tt-metal**:
=======
1. **Build tt-metal with Profiler Support**:
>>>>>>> d49d2037

   ```bash
   ./build_metal.sh
   ```
2. **Install and Launch TTNN Visualizer**:

   ```bash
   pip install ttnn-visualizer
   ttnn-visualizer
   ```
3. **Generate Profiling Data**:

   * Memory Report: Use `pytest` with config
   * Performance Report: Use `tracy`
4. **Upload Report Directories** to the visualizer
5. **Explore Model Details** using:

   * **Operations**: See execution flow and memory per operation
   * **Tensors**: Inspect data types, layout, and sharding
   * **Buffers**: Analyze memory allocation
   * **Graph**: Visualize the model’s structure
   * **Performance**: Find and fix performance bottlenecks

TT-NN Visualizer gives you everything you need to deeply understand your model’s interaction with the hardware — and where it can be improved.<|MERGE_RESOLUTION|>--- conflicted
+++ resolved
@@ -34,11 +34,7 @@
 * A **memory report**
 * A **performance report**
 
-<<<<<<< HEAD
 You can generate both by enabling profiling during model execution. Clone and build `tt-metal`:
-=======
-You can generate both by enabling profiling during model execution. To enable profiling, clone and build `tt-metal` with the profiler enabled:
->>>>>>> d49d2037
 
 ```bash
 ./build_metal.sh
@@ -311,11 +307,7 @@
 
 To summarize:
 
-<<<<<<< HEAD
 1. **Build tt-metal**:
-=======
-1. **Build tt-metal with Profiler Support**:
->>>>>>> d49d2037
 
    ```bash
    ./build_metal.sh
