// SPDX-FileCopyrightText: © 2023 Tenstorrent Inc.
//
// SPDX-License-Identifier: Apache-2.0

#pragma once

#include <experimental/type_traits>
#include <ttnn/tensor/tensor.hpp>

#include <tt-metalium/host_api.hpp>
#include <tt-metalium/program.hpp>
#include <tt-metalium/device.hpp>
#include <tt-metalium/mesh_workload.hpp>
#include <tt_stl/reflection.hpp>

#include "ttnn/config.hpp"
#include "ttnn/distributed/types.hpp"

#include <tracy/Tracy.hpp>

namespace tt {

namespace tt_metal {
namespace operation {

using Hash = tt::stl::hash::hash_t;

template <typename OperationType, typename... Types>
static Hash hash_operation(const Types&... objects) {
    return stl::hash::hash_objects_with_default_seed(tt::stl::hash::type_hash<OperationType>, objects...);
}

using Tensors = std::vector<Tensor>;
using OptionalTensors = std::vector<std::optional<Tensor>>;
using OptionalConstTensors = std::vector<std::optional<const Tensor>>;

template <typename OutputTensors = Tensors>
using OverrideRuntimeArgumentsCallback = std::function<void(
    const void* operation, Program&, const Tensors&, const OptionalConstTensors&, const OutputTensors&)>;

template <typename OutputTensors = Tensors>
struct CacheableProgram {
    Program program;
    std::optional<OverrideRuntimeArgumentsCallback<OutputTensors>> override_runtime_arguments_callback = std::nullopt;
};

template <typename OutputTensors = Tensors>
using OverrideRuntimeArgumentsWorkloadCallback = std::function<void(
    const void* operation,
    distributed::MeshWorkload&,
    const Tensors&,
    const OptionalConstTensors&,
    const OutputTensors&)>;

template <typename OutputTensors = Tensors>
struct CacheableMeshWorkload {
    distributed::MeshWorkload workload;

    // Either one of these callbacks can be set, but not both.
    // TODO: #19569 - `per_program_callbacks` is used to assist old infra migration, which relied on per-program
    // callbacks. This needs to be removed
    std::optional<OverrideRuntimeArgumentsWorkloadCallback<OutputTensors>> workload_callback = std::nullopt;
    std::unordered_map<ttnn::MeshCoordinateRange, OverrideRuntimeArgumentsCallback<OutputTensors>>
        per_program_callbacks;
};

template <typename... Args>
struct last_type;

template <typename T>
struct last_type<T> {
    using type = T;
};

template <typename First, typename... Rest>
struct last_type<First, Rest...> : last_type<Rest...> {};

// An alias template to map to a function
template <class TReturn, class... TArgs>
using fn = TReturn(TArgs...) const;

template <class FnPtr>
struct function_traits;

// "T::" means member of
// * means pointer
// fn<TReturn, TArgs...> represents the function member type
// conceptually it is TReturn (T::*)(TArgs...) but fn<TReturn, TArgs...>
// allows us to then get to TReturn
template <class T, class TReturn, class... TArgs>
struct function_traits<fn<TReturn, TArgs...> T::*> {
    using return_t = TReturn;
    using last_arg_t = typename last_type<TArgs...>::type;
};

// Just grab the last arg from the function_traits
template <class FnPtr>
using last_arg_of_function_t = typename function_traits<FnPtr>::last_arg_t;

template <class FnPtr>
using return_arg_of_function_t = typename function_traits<FnPtr>::return_t;

template <typename, typename = std::void_t<>>
struct has_create_program : std::false_type {};

template <typename ConcreteOperation>
struct has_create_program<ConcreteOperation, std::void_t<decltype(&ConcreteOperation::create_program)>>
    : std::true_type {};

template <typename ConcreteOperation, bool HasCreateProgram = has_create_program<ConcreteOperation>::value>
struct program_output_helper;

// If we have create_program, then we need to use the last argument for the OutputTensors
template <typename ConcreteOperation>
struct program_output_helper<ConcreteOperation, true> {
    using type = std::remove_const_t<std::remove_reference_t<
        last_arg_of_function_t<decltype(&std::remove_reference<ConcreteOperation>::type::create_program)>>>;
};

// If create_program does not exist on the ConcreteOperation this specialization will fallback to Tensors
template <typename ProgramType>
struct program_output_helper<ProgramType, false> {
    using type = Tensors;
};

template <typename ProgramType>
using ProgramOutputTensors = typename program_output_helper<ProgramType>::type;

template <class OutputTensorsT = Tensors>
struct OpPerformanceModelGeneral {
    using OutputTensors = OutputTensorsT;
    int ideal_compute_cycles = 1;
    int ideal_compute_ns = 1;
    int ideal_bandwidth_ns = 1;
    int ideal_ns = 1;
    std::vector<int> inputs_bytes = {};
    std::vector<int> outputs_bytes = {};

    OpPerformanceModelGeneral(Tensors input_tensors, OutputTensors output_tensors, int ideal_compute_cycles) {
        const auto& t = input_tensors.at(0);
        const auto arch = t.storage_type() == StorageType::DEVICE ? t.device()->arch() : ARCH::WORMHOLE_B0;

        this->ideal_compute_cycles = ideal_compute_cycles;

        float clock_rate_ghz = (arch == ARCH::WORMHOLE_B0) ? 1.0 : 1.2;
        this->ideal_compute_ns = std::ceil(ideal_compute_cycles / clock_rate_ghz);

        // GS L1 Bisection bandwidth
        // 655 B/cycle = sqrt(108) * 32 B/cycle * 2
        // 655 * 1.2Ghz = 786 GB/s
        // GS DRAM bandwidth
        // 96 GB/s = 12 GB/s * 8 channels

        // WH L1 Bisection bandwidth
        // 512 B/cycle = sqrt(64) * 32 B/cycle * 2
        // 512 * 1ghz clk
        // WH DRAM bandwidth
        // 258 GB/s = 21.5 GB/s * 6 channels * 2 banks

        float peak_dram_bw = (arch == ARCH::WORMHOLE_B0) ? 6 * 2 * 21.5 : 96.0;

        float noc_l1_bisection_bw = (arch == ARCH::WORMHOLE_B0) ? 512.0 : 786.0;

        auto tensor_ns = [peak_dram_bw, noc_l1_bisection_bw](const Tensor& t) {
            int size_bytes = t.physical_volume() * t.element_size();
            if (t.memory_config().is_dram()) {
                return size_bytes / peak_dram_bw / 1024 / 1024 / 1024 * 1000 * 1000 * 1000;
            } else if (t.memory_config().is_l1()) {
                return 1.0f;  // TODO: figure out better modelling scheme for L1->L1 Transfers
                // return size_bytes / noc_l1_bisection_bw / 1024 / 1024 / 1024 * 1000 * 1000 * 1000;
            }
            return 0.0f;
        };

        for (const auto& t : input_tensors) {
            this->inputs_bytes.push_back(t.physical_volume() * t.element_size());
            if (tensor_ns(t) > this->ideal_bandwidth_ns) {
                this->ideal_bandwidth_ns = tensor_ns(t);
            }
        }
        if constexpr (std::is_same_v<OutputTensors, Tensors>) {
            for (const auto& t : output_tensors) {
                this->outputs_bytes.push_back(t.physical_volume() * t.element_size());
                if (tensor_ns(t) > this->ideal_bandwidth_ns) {
                    this->ideal_bandwidth_ns = tensor_ns(t);
                }
            }
        } else if constexpr (std::is_same_v<OutputTensors, Tensor>) {
            this->outputs_bytes.push_back(output_tensors.physical_volume() * output_tensors.element_size());
        } else {
            for (const auto& ot : output_tensors) {
                if (!ot.has_value()) {
                    continue;
                }
                auto& t = ot.value();
                this->outputs_bytes.push_back(t.physical_volume() * t.element_size());
                if (tensor_ns(t) > this->ideal_bandwidth_ns) {
                    this->ideal_bandwidth_ns = tensor_ns(t);
                }
            }
        }

        this->ideal_ns = std::max(this->ideal_compute_ns, this->ideal_bandwidth_ns);
    }
    OpPerformanceModelGeneral() = default;
    ~OpPerformanceModelGeneral() = default;

    int get_compute_ns() const { return this->ideal_compute_ns; }
    int get_ideal_ns() const { return this->ideal_ns; }
    int get_bandwidth_ns() const { return this->ideal_bandwidth_ns; }
    std::vector<float> get_input_bws() const {
        std::vector<float> input_bws(inputs_bytes.size());
        TT_ASSERT(this->ideal_ns > 0);
        std::transform(inputs_bytes.cbegin(), inputs_bytes.cend(), input_bws.begin(), [this](float c) {
            return (float)c / this->ideal_ns;
        });
        return input_bws;
    }
    std::vector<float> get_output_bws() const {
        std::vector<float> output_bws(outputs_bytes.size());
        TT_ASSERT(this->ideal_ns > 0);
        std::transform(outputs_bytes.cbegin(), outputs_bytes.cend(), output_bws.begin(), [this](float c) {
            return (float)c / this->ideal_ns;
        });
        return output_bws;
    }

    static int fidelity_multiplier(MathFidelity f) {
        if (MathFidelity::LoFi == f) {
            return 1;
        } else if (MathFidelity::HiFi2 == f) {
            return 2;
        } else if (MathFidelity::HiFi3 == f) {
            return 3;
        } else if (MathFidelity::HiFi4 == f) {
            return 4;
        }

        return 0;
    }
};

using OpPerformanceModel = OpPerformanceModelGeneral<>;

struct ProfilerInfo {
    std::optional<std::string> preferred_name;
    std::optional<std::string> parallelization_strategy;
};

inline MemoryConfig DEFAULT_OUTPUT_MEMORY_CONFIG;

inline void set_default_operation_output_memory_config(const MemoryConfig& memory_config) {
    DEFAULT_OUTPUT_MEMORY_CONFIG = memory_config;
}

namespace detail {

// TODO: move 'NotImplemented' to a library file
class NotImplemented : public std::logic_error {
public:
    NotImplemented(const std::string& message) : std::logic_error(message) {};
};

template <class T, class... Args>
using has_get_type_name_t = decltype(std::declval<T>().get_type_name(std::declval<Args>()...));

template <class T>
constexpr bool implements_get_type_name() {
    return std::experimental::is_detected_v<has_get_type_name_t, T>;
}
template <class T, class... Args>
using has_validate_t = decltype(std::declval<T>().validate(std::declval<Args>()...));

template <class T>
constexpr bool implements_validate() {
    return std::experimental::is_detected_v<has_validate_t, T, const Tensors&>;
}

template <class T>
constexpr bool implements_validate_with_optional_input_tensors() {
    return std::experimental::
        is_detected_v<has_validate_t, T, const Tensors&, const std::vector<std::optional<const Tensor>>&>;
}

template <class T, class... Args>
using has_validate_with_output_tensors_t =
    decltype(std::declval<T>().validate_with_output_tensors(std::declval<Args>()...));

template <class T>
constexpr bool implements_validate_with_output_tensors() {
    return std::experimental::is_detected_v<
        has_validate_with_output_tensors_t,
        T,
        const Tensors&,           // input_tensors
        const OptionalTensors&>;  // optional output_tensors
}

template <class T>
constexpr bool implements_validate_with_output_tensors_and_optional_input_tensors() {
    return std::experimental::is_detected_v<
        has_validate_with_output_tensors_t,
        T,
        const Tensors&,                                   // input_tensors
        const std::vector<std::optional<const Tensor>>&,  // optional input_tensors
        const OptionalTensors&>;                          // optional output_tensors
}

template <class T, class... Args>
using has_compute_output_specs_t = decltype(std::declval<T>().compute_output_specs(std::declval<Args>()...));

template <class T>
constexpr bool implements_compute_output_specs_with_optional_output_tensors() {
    return std::experimental::is_detected_v<has_compute_output_specs_t, T, const Tensors&, const OptionalTensors&>;
}

template <class T>
constexpr bool implements_compute_output_specs() {
    return std::experimental::is_detected_v<has_compute_output_specs_t, T, const Tensors&> ||
           implements_compute_output_specs_with_optional_output_tensors<T>();
}

template <class T, class... Args>
using has_create_output_tensors_t = decltype(std::declval<T>().create_output_tensors(std::declval<Args>()...));

template <class T>
constexpr bool implements_create_output_tensors() {
    return std::experimental::is_detected_v<has_create_output_tensors_t, T, const Tensors&>;
}

template <class T>
constexpr bool implements_create_output_tensors_with_optional_output_tensors() {
    return std::experimental::is_detected_v<has_create_output_tensors_t, T, const Tensors&, const OptionalTensors&>;
}

template <class T, class... Args>
using has_create_program_t = decltype(std::declval<T>().create_program(std::declval<Args>()...));

template <class T, class... Args>
using has_create_mesh_workload_t = decltype(std::declval<T>().create_mesh_workload(std::declval<Args>()...));

template <class T>
constexpr bool implements_create_program() {
    return std::experimental::is_detected_v<has_create_program_t, T, const Tensors&, Tensors&> or
           std::experimental::is_detected_v<has_create_program_t, T, const Tensors&, OptionalTensors&>;
}

template <class T>
constexpr bool implements_create_program_with_optional_input_tensors() {
    return std::experimental::is_detected_v<
               has_create_program_t,
               T,
               const Tensors&,
               const std::vector<std::optional<const Tensor>>&,
               Tensors&> or
           std::experimental::is_detected_v<
               has_create_program_t,
               T,
               const Tensors&,
               const std::vector<std::optional<const Tensor>>&,
               OptionalTensors&>;
}

template <class T>
constexpr bool implements_create_mesh_workload() {
    return std::experimental::is_detected_v<
               has_create_mesh_workload_t,
               T,
               const ttnn::MeshCoordinateRangeSet&,
               const Tensors&,
               Tensors&> or
           std::experimental::is_detected_v<
               has_create_mesh_workload_t,
               T,
               const ttnn::MeshCoordinateRangeSet&,
               const Tensors&,
               OptionalTensors&>;
}

template <class T>
constexpr bool implements_create_mesh_workload_with_optional_input_tensors() {
    return std::experimental::is_detected_v<
               has_create_mesh_workload_t,
               T,
               const ttnn::MeshCoordinateRangeSet&,
               const Tensors&,
               const std::vector<std::optional<const Tensor>>&,
               Tensors&> or
           std::experimental::is_detected_v<
               has_create_mesh_workload_t,
               T,
               const ttnn::MeshCoordinateRangeSet&,
               const Tensors&,
               const std::vector<std::optional<const Tensor>>&,
               OptionalTensors&>;
}

template <class T, class... Args>
using has_create_op_performance_model_t =
    decltype(std::declval<T>().create_op_performance_model(std::declval<Args>()...));

template <class T>
constexpr bool implements_create_op_performance_model() {
    return std::experimental::is_detected_v<
        has_create_op_performance_model_t,
        T,
        const Tensors&,
        const std::vector<std::optional<const Tensor>>&,
        Tensors&>;
}

template <class T, class... Args>
using has_compute_program_hash_t = decltype(std::declval<T>().compute_program_hash(std::declval<Args>()...));

template <class T>
constexpr bool implements_compute_program_hash() {
    return std::experimental::is_detected_v<has_compute_program_hash_t, T, const Tensors&>;
}

template <class T, class... Args>
using has_compute_program_hash_with_optional_input_tensors_t =
    decltype(std::declval<T>().compute_program_hash(std::declval<Args>()...));

template <class T>
constexpr bool implements_compute_program_hash_with_optional_input_tensors() {
    return std::experimental::is_detected_v<
        has_compute_program_hash_with_optional_input_tensors_t,
        T,
        const Tensors&,
        const std::vector<std::optional<const Tensor>>&>;
}

template <class T>
constexpr bool is_device_operation() {
    return implements_create_program<T>() || implements_create_mesh_workload<T>() ||
           implements_create_program_with_optional_input_tensors<T>() ||
           implements_create_mesh_workload_with_optional_input_tensors<T>();
}

template <class T, class... Args>
using has_get_parallelization_strategy_t =
    decltype(std::declval<T>().get_parallelization_strategy(std::declval<Args>()...));

template <class T>
constexpr bool implements_get_parallelization_strategy() {
    return std::experimental::is_detected_v<has_get_parallelization_strategy_t, T, const Tensors&>;
}

}  // namespace detail

template <typename ConcreteOperation>
auto default_create_output_tensors(
    const ConcreteOperation& operation, const Tensors& input_tensors, const OptionalTensors& optional_output_tensors)
    -> ProgramOutputTensors<ConcreteOperation> {
    using OutputTensors = ProgramOutputTensors<ConcreteOperation>;
    OutputTensors output_tensors;

    if (!optional_output_tensors.empty() and optional_output_tensors[0].has_value()) {
        output_tensors.reserve(optional_output_tensors.size());
        for (const auto& optional_output_tensor : optional_output_tensors) {
            TT_FATAL(
                optional_output_tensor.has_value(),
                "If using optional output tensors, all output tensors must have a value");
            output_tensors.emplace_back(optional_output_tensor.value());
        }
        return output_tensors;
    }
    const auto& device = input_tensors.at(0).device();
    const auto& output_specs = operation.compute_output_specs(input_tensors);
    output_tensors.reserve(output_specs.size());
    for (const auto& output_spec : output_specs) {
        output_tensors.emplace_back(create_device_tensor(output_spec, device));
    }
    return output_tensors;
}

template <class OutputTensorsT = Tensors>
class DeviceOperation final {
public:
    using storage_t = std::array<std::byte, 1240>;
    using OutputTensors = OutputTensorsT;
    using ComputedSpecs = std::vector<ttnn::TensorSpec>;

    std::string get_type_name() const { return this->get_type_name_impl_(this->type_erased_storage); }

    void validate(
        const Tensors& input_tensors,
        const OptionalConstTensors& optional_input_tensors,
        const OptionalTensors& optional_output_tensors) const {
        return this->validate_impl_(
            this->type_erased_storage, input_tensors, optional_input_tensors, optional_output_tensors);
    }

    ComputedSpecs compute_output_specs(const Tensors& input_tensors, const OptionalTensors& output_tensors) const {
        return this->compute_output_specs_impl_(this->type_erased_storage, input_tensors, output_tensors);
    }

    OutputTensors create_output_tensors(const Tensors& input_tensors, const OptionalTensors& output_tensors) const {
        return this->create_output_tensors_impl_(this->type_erased_storage, input_tensors, output_tensors);
    }

    CacheableProgram<OutputTensors> create_program(
        const Tensors& input_tensors,
        const OptionalConstTensors& optional_input_tensors,
        OutputTensors& output_tensors) const {
        return this->create_program_impl_(
            this->type_erased_storage, input_tensors, optional_input_tensors, output_tensors);
    }

    CacheableMeshWorkload<OutputTensors> create_mesh_workload(
        const ttnn::MeshCoordinateRangeSet& tensor_coords,
        const Tensors& input_tensors,
        const OptionalConstTensors& optional_input_tensors,
        OutputTensors& output_tensors) const {
        return this->create_mesh_workload_impl_(
            this->type_erased_storage, tensor_coords, input_tensors, optional_input_tensors, output_tensors);
    }

    bool has_create_workload_method() const { return this->has_create_workload_method_impl_(); }

    OpPerformanceModelGeneral<OutputTensors> create_op_performance_model(
        const Tensors& input_tensors,
        const OptionalConstTensors& optional_input_tensors,
        OutputTensors& output_tensors) const {
        return this->create_op_performance_model_impl_(
            this->type_erased_storage, input_tensors, optional_input_tensors, output_tensors);
    }

    void override_runtime_arguments(
        OverrideRuntimeArgumentsCallback<OutputTensors>& override_runtime_arguments_callback,
        Program& program,
        const Tensors& input_tensors,
        const OptionalConstTensors& optional_input_tensors,
        OutputTensors& output_tensors) const {
        return this->override_runtime_arguments_program_impl_(
            this->type_erased_storage,
            override_runtime_arguments_callback,
            program,
            input_tensors,
            optional_input_tensors,
            output_tensors);
    }

    void override_runtime_arguments(
        OverrideRuntimeArgumentsWorkloadCallback<OutputTensors>& override_runtime_arguments_callback,
        distributed::MeshWorkload& workload,
        const Tensors& input_tensors,
        const OptionalConstTensors& optional_input_tensors,
        OutputTensors& output_tensors) const {
        return this->override_runtime_arguments_workload_impl_(
            this->type_erased_storage,
            override_runtime_arguments_callback,
            workload,
            input_tensors,
            optional_input_tensors,
            output_tensors);
    }

    bool uses_custom_program_hash() const { return this->uses_custom_program_hash_impl_(); }

    Hash compute_program_hash(const Tensors& input_tensors, const OptionalConstTensors& optional_input_tensors) const {
        ZoneScoped;
        return this->compute_program_hash_impl_(this->type_erased_storage, input_tensors, optional_input_tensors);
    }

    ProfilerInfo create_profiler_info(const Tensors& input_tensors) const {
        return this->create_profiler_info_impl_(this->type_erased_storage, input_tensors);
    }

    tt::stl::reflection::Attributes attributes() const { return this->attributes_impl_(this->type_erased_storage); }

    template <typename T>
        requires(not std::same_as<std::decay_t<T>, DeviceOperation<OutputTensorsT>>)
    explicit DeviceOperation(T&& operation) :

        pointer{new(&type_erased_storage) std::decay_t<T>{std::forward<T>(operation)}},

        delete_storage{[](storage_t& self) {
            using Type = std::decay_t<T>;
            reinterpret_cast<Type*>(&self)->~Type();
        }},
        copy_storage{[](storage_t& self, const void* other) -> void* {
            using Type = std::decay_t<T>;
            if constexpr (std::is_copy_constructible_v<Type>) {
                return new (&self) Type{*reinterpret_cast<const Type*>(other)};
            } else {
                static_assert(tt::stl::concepts::always_false_v<Type>);
            }
        }},
        move_storage{[](storage_t& self, void* other) -> void* {
            using Type = std::decay_t<T>;
            if constexpr (std::is_move_constructible_v<Type>) {
                return new (&self) Type{*reinterpret_cast<Type*>(other)};
            } else {
                static_assert(tt::stl::concepts::always_false_v<Type>);
            }
        }},

        // Initialize methods
        get_type_name_impl_{[](const storage_t& storage) -> std::string {
            const auto& operation = *reinterpret_cast<const std::decay_t<T>*>(&storage);
            if constexpr (detail::implements_get_type_name<T>()) {
                return operation.get_type_name();
            } else {
                return std::string(tt::stl::get_type_name<T>());
            }
        }},
        validate_impl_{
            [](const storage_t& storage,
               const Tensors& input_tensors,
               const OptionalConstTensors& optional_input_tensors,
               const OptionalTensors& optional_output_tensors) -> void {
                const auto& operation = *reinterpret_cast<const std::decay_t<T>*>(&storage);
                if constexpr (
                    (detail::implements_validate<T>() or
                     detail::implements_validate_with_optional_input_tensors<T>()) and
                    (detail::implements_validate_with_output_tensors<T>() or
                     detail::implements_validate_with_output_tensors_and_optional_input_tensors<T>())) {
                    static_assert(
                        tt::stl::concepts::always_false_v<T>,
                        "You cannot implement both validate and validate_with_output_tensors");
                } else if constexpr (
                    detail::implements_validate<T>() and
                    not(detail::implements_create_program<T>() || detail::implements_create_mesh_workload<T>())) {
                    static_assert(
                        tt::stl::concepts::always_false_v<T>,
                        "Operation doesn't implement both the validate and the correct create_program or "
                        "create_mesh_workload methods");
                } else if constexpr (
                    detail::implements_validate_with_optional_input_tensors<T>() and
                    not(detail::implements_create_program_with_optional_input_tensors<T>() ||
                        detail::implements_create_mesh_workload_with_optional_input_tensors<T>())) {
                    static_assert(
                        tt::stl::concepts::always_false_v<T>,
                        "Operation doesn't implement both the validate and the correct create_program or "
                        "create_mesh_workload methods with the "
                        "optional input tensors");
                }

                if constexpr (detail::implements_validate<T>()) {
                    TT_FATAL(optional_input_tensors.empty(), "Optional input tensors not allowed");
                    operation.validate(input_tensors);
                } else if constexpr (detail::implements_validate_with_optional_input_tensors<T>()) {
                    TT_FATAL(not optional_input_tensors.empty(), "Optional input tensors are expected");
                    operation.validate(input_tensors, optional_input_tensors);
                } else if constexpr (detail::implements_validate_with_output_tensors<T>()) {
                    TT_FATAL(optional_input_tensors.empty(), "Optional input tensors not allowed");
                    // TT_FATAL(not optional_output_tensors.empty(), "Error");
                    operation.validate_with_output_tensors(input_tensors, optional_output_tensors);
                } else if constexpr (detail::implements_validate_with_output_tensors_and_optional_input_tensors<T>()) {
                    TT_FATAL(not optional_input_tensors.empty(), "Optional input tensors are expected");
                    TT_FATAL(not optional_output_tensors.empty(), "Optional output tensors are expected");
                    operation.validate_with_output_tensors(
                        input_tensors, optional_input_tensors, optional_output_tensors);
                } else {
                    static_assert(
                        tt::stl::concepts::always_false_v<T>,
                        "Operation must implement either validate or validate_with_output_tensors");
                }
            }},
        compute_output_specs_impl_{
            [](const storage_t& storage,
               const Tensors& input_tensors,
               const OptionalTensors& output_tensors) -> ComputedSpecs {
                const auto& operation = *reinterpret_cast<const std::decay_t<T>*>(&storage);
                if constexpr (detail::implements_compute_output_specs_with_optional_output_tensors<T>()) {
                    return operation.compute_output_specs(input_tensors, output_tensors);
                } else if constexpr (detail::implements_compute_output_specs<T>()) {
                    return operation.compute_output_specs(input_tensors);
                } else {
                    static_assert(
                        tt::stl::concepts::always_false_v<T>, "Operation must implement compute_output_specs");
                }
            }},
        create_output_tensors_impl_{
            [](const storage_t& storage,
               const Tensors& input_tensors,
               const OptionalTensors& output_tensors) -> OutputTensors {
                const auto& operation = *reinterpret_cast<const std::decay_t<T>*>(&storage);
                if constexpr (detail::implements_create_output_tensors_with_optional_output_tensors<T>()) {
                    static_assert(
                        detail::implements_compute_output_specs<T>(),
                        "Operation must implement compute_output_specs if it implements create_output_tensors");
                    return operation.create_output_tensors(input_tensors, output_tensors);
                } else if constexpr (detail::implements_create_output_tensors<T>()) {
                    static_assert(
                        detail::implements_compute_output_specs<T>(),
                        "Operation must implement compute_output_specs if it implements create_output_tensors");
                    return operation.create_output_tensors(input_tensors);
                } else if constexpr (detail::implements_compute_output_specs<T>()) {
                    return default_create_output_tensors(operation, input_tensors, output_tensors);
                } else {
                    static_assert(
                        tt::stl::concepts::always_false_v<T>,
                        "Operation must implement either create_output_tensors or compute_output_specs");
                }
            }},
        create_program_impl_{
            [](const storage_t& storage,
               const Tensors& input_tensors,
               const OptionalConstTensors& optional_input_tensors,
               OutputTensors& output_tensors) -> CacheableProgram<OutputTensors> {
                const auto& operation = *reinterpret_cast<const std::decay_t<T>*>(&storage);
                if constexpr (detail::implements_create_program<T>()) {
                    TT_FATAL(
                        optional_input_tensors.empty(),
                        "Optional input tensors not supported by {}",
                        tt::stl::get_type_name<T>());
                    return operation.create_program(input_tensors, output_tensors);
                } else if constexpr (detail::implements_create_program_with_optional_input_tensors<T>()) {
                    TT_FATAL(
                        not optional_input_tensors.empty(),
                        "Non-optional input tensors not supported by {}",
                        tt::stl::get_type_name<T>());
                    return operation.create_program(input_tensors, optional_input_tensors, output_tensors);
                } else {
                    TT_THROW("Operation doesn't implement create_program");
                }
            }},
        create_mesh_workload_impl_{
            [](const storage_t& storage,
               const ttnn::MeshCoordinateRangeSet& tensor_coords,
               const Tensors& input_tensors,
               const OptionalConstTensors& optional_input_tensors,
               OutputTensors& output_tensors) -> CacheableMeshWorkload<OutputTensors> {
                const auto& operation = *reinterpret_cast<const std::decay_t<T>*>(&storage);
                if constexpr (detail::implements_create_mesh_workload<T>()) {
                    TT_FATAL(
                        optional_input_tensors.empty(),
                        "Optional input tensors not supported by {}",
                        tt::stl::get_type_name<T>());
                    return operation.create_mesh_workload(tensor_coords, input_tensors, output_tensors);
                } else if constexpr (detail::implements_create_mesh_workload_with_optional_input_tensors<T>()) {
                    TT_FATAL(
                        not optional_input_tensors.empty(),
                        "Non-optional input tensors not supported by {}",
                        tt::stl::get_type_name<T>());
                    return operation.create_mesh_workload(
                        tensor_coords, input_tensors, optional_input_tensors, output_tensors);
                } else {
                    TT_THROW("Operation doesn't implement create_mesh_workload");
                }
            }},
        create_op_performance_model_impl_{
            [](const storage_t& storage,
               const Tensors& input_tensors,
               const OptionalConstTensors& optional_input_tensors,
               OutputTensors& output_tensors) -> OpPerformanceModelGeneral<OutputTensors> {
                const auto& operation = *reinterpret_cast<const std::decay_t<T>*>(&storage);
                if constexpr (detail::implements_create_op_performance_model<T>()) {
                    return operation.create_op_performance_model(input_tensors, optional_input_tensors, output_tensors);
                } else {
                    return OpPerformanceModelGeneral<OutputTensors>(
                        input_tensors, output_tensors, 1);  // TODO: account for optional_input_tensors
                }
            }},
        override_runtime_arguments_program_impl_{
            [](const storage_t& storage,
               OverrideRuntimeArgumentsCallback<OutputTensors>& callback,
               Program& program,
               const Tensors& input_tensors,
               const OptionalConstTensors& optional_input_tensors,
               OutputTensors& output_tensors) -> void {
                const auto& operation = *reinterpret_cast<const std::decay_t<T>*>(&storage);
                callback(&operation, program, input_tensors, optional_input_tensors, output_tensors);
            }},
        override_runtime_arguments_workload_impl_{
            [](const storage_t& storage,
               OverrideRuntimeArgumentsWorkloadCallback<OutputTensors>& callback,
               distributed::MeshWorkload& workload,
               const Tensors& input_tensors,
               const OptionalConstTensors& optional_input_tensors,
               OutputTensors& output_tensors) -> void {
                const auto& operation = *reinterpret_cast<const std::decay_t<T>*>(&storage);
                callback(&operation, workload, input_tensors, optional_input_tensors, output_tensors);
            }},
        compute_program_hash_impl_{
            [](const storage_t& storage,
               const Tensors& input_tensors,
               const OptionalConstTensors& optional_input_tensors) -> Hash {
                const auto& operation = *reinterpret_cast<const std::decay_t<T>*>(&storage);

                if constexpr (detail::implements_compute_program_hash<T>()) {
                    static_assert(
                        detail::implements_create_program<T>() || detail::implements_create_mesh_workload<T>());
                    TT_FATAL(
                        optional_input_tensors.empty(),
                        "Optional input tensors not supported by {}",
                        tt::stl::get_type_name<T>());
                    return operation.compute_program_hash(input_tensors);
                } else if constexpr (detail::implements_compute_program_hash_with_optional_input_tensors<T>()) {
                    static_assert(
                        detail::implements_create_program_with_optional_input_tensors<T>() ||
                        detail::implements_create_mesh_workload_with_optional_input_tensors<T>());
                    TT_FATAL(
                        not optional_input_tensors.empty(),
                        "Non-optional input tensors not supported by {}",
                        tt::stl::get_type_name<T>());
                    return operation.compute_program_hash(input_tensors, optional_input_tensors);
                } else if constexpr (
                    detail::implements_create_program<T>() || detail::implements_create_mesh_workload<T>()) {
                    TT_FATAL(
                        optional_input_tensors.empty(),
                        "Optional input tensors not supported by {}",
                        tt::stl::get_type_name<T>());
                    return hash_operation<T>(operation, input_tensors);
                } else if constexpr (
                    detail::implements_create_program_with_optional_input_tensors<T>() ||
                    detail::implements_create_mesh_workload_with_optional_input_tensors<T>()) {
                    TT_FATAL(
                        not optional_input_tensors.empty(),
                        "Non-optional input tensors not supported by {}",
                        tt::stl::get_type_name<T>());
                    return hash_operation<T>(operation, input_tensors, optional_input_tensors);
                } else {
                    static_assert(
                        tt::stl::concepts::always_false_v<T>,
                        "Operation doesn't implement create_program or create_mesh_workload");
                }
            }},
        uses_custom_program_hash_impl_{[]() -> bool {
            if constexpr (detail::implements_compute_program_hash<T>()) {
                return true;
            } else if constexpr (detail::implements_compute_program_hash_with_optional_input_tensors<T>()) {
                return true;
            } else {
                return false;
            }
        }},
        has_create_workload_method_impl_{[]() -> bool {
            // Operation must implement exactly one of the `create_program` or `create_mesh_workload` methods.
            static_assert(
                (detail::implements_create_mesh_workload<T>() ||
                 detail::implements_create_mesh_workload_with_optional_input_tensors<T>()) !=
                (detail::implements_create_program<T>() ||  //
                 detail::implements_create_program_with_optional_input_tensors<T>()));
            return detail::implements_create_mesh_workload<T>() ||
                   detail::implements_create_mesh_workload_with_optional_input_tensors<T>();
        }},
        create_profiler_info_impl_{[](const storage_t& storage, const Tensors& input_tensors) -> ProfilerInfo {
            const auto& operation = *reinterpret_cast<const std::decay_t<T>*>(&storage);
            std::optional<std::string> preferred_name = std::string(tt::stl::get_type_name<T>());

            std::optional<std::string> parallelization_strategy = std::nullopt;
            if constexpr (detail::implements_get_parallelization_strategy<T>()) {
                parallelization_strategy = fmt::format("{}", operation.get_parallelization_strategy(input_tensors));
            }
            return {.preferred_name = preferred_name, .parallelization_strategy = parallelization_strategy};
        }},
        attributes_impl_{[](const storage_t& storage) -> tt::stl::reflection::Attributes {
            const auto& operation = *reinterpret_cast<const std::decay_t<T>*>(&storage);
            return tt::stl::reflection::get_attributes(operation);
        }} {
        static_assert(sizeof(T) <= sizeof(storage_t));
    }

    DeviceOperation(const DeviceOperation& other) :
        pointer{other.pointer ? other.copy_storage(this->type_erased_storage, other.pointer) : nullptr},
        delete_storage{other.delete_storage},
        copy_storage{other.copy_storage},
        move_storage{other.move_storage},
        get_type_name_impl_{other.get_type_name_impl_},
        validate_impl_{other.validate_impl_},
        compute_output_specs_impl_{other.compute_output_specs_impl_},
        create_output_tensors_impl_{other.create_output_tensors_impl_},
        create_program_impl_{other.create_program_impl_},
        create_mesh_workload_impl_{other.create_mesh_workload_impl_},
        create_op_performance_model_impl_{other.create_op_performance_model_impl_},
        override_runtime_arguments_program_impl_{other.override_runtime_arguments_program_impl_},
        override_runtime_arguments_workload_impl_{other.override_runtime_arguments_workload_impl_},
        uses_custom_program_hash_impl_{other.uses_custom_program_hash_impl_},
        has_create_workload_method_impl_{other.has_create_workload_method_impl_},
        compute_program_hash_impl_{other.compute_program_hash_impl_},
        create_profiler_info_impl_{other.create_profiler_info_impl_},
        attributes_impl_{other.attributes_impl_} {}

    DeviceOperation& operator=(const DeviceOperation& other) {
        if (other.pointer != this->pointer) {
            this->destruct();
            this->pointer = nullptr;
            if (other.pointer) {
                this->pointer = other.copy_storage(this->type_erased_storage, other.pointer);
            }
            this->delete_storage = other.delete_storage;
            this->copy_storage = other.copy_storage;
            this->move_storage = other.move_storage;
            this->get_type_name_impl_ = other.get_type_name_impl_;
            this->validate_impl_ = other.validate_impl_;
            this->compute_output_specs_impl_ = other.compute_output_specs_impl_;
            this->create_output_tensors_impl_ = other.create_output_tensors_impl_;
            this->create_program_impl_ = other.create_program_impl_;
            this->create_mesh_workload_impl_ = other.create_mesh_workload_impl_;
            this->create_op_performance_model_impl_ = other.create_op_performance_model_impl_;
            this->override_runtime_arguments_program_impl_ = other.override_runtime_arguments_program_impl_;
            this->override_runtime_arguments_workload_impl_ = other.override_runtime_arguments_workload_impl_;
            this->uses_custom_program_hash_impl_ = other.uses_custom_program_hash_impl_;
            this->has_create_workload_method_impl_ = other.has_create_workload_method_impl_;
            this->compute_program_hash_impl_ = other.compute_program_hash_impl_;
            this->create_profiler_info_impl_ = other.create_profiler_info_impl_;
            this->attributes_impl_ = other.attributes_impl_;
        }
        return *this;
    }

    DeviceOperation(DeviceOperation&& other) noexcept :
        pointer{other.pointer ? other.move_storage(this->type_erased_storage, other.pointer) : nullptr},
        delete_storage{other.delete_storage},
        copy_storage{other.copy_storage},
        move_storage{other.move_storage},
        get_type_name_impl_{other.get_type_name_impl_},
        validate_impl_{other.validate_impl_},
        compute_output_specs_impl_{other.compute_output_specs_impl_},
        create_output_tensors_impl_{other.create_output_tensors_impl_},
        create_program_impl_{other.create_program_impl_},
        create_mesh_workload_impl_{other.create_mesh_workload_impl_},
        create_op_performance_model_impl_{other.create_op_performance_model_impl_},
        override_runtime_arguments_program_impl_{other.override_runtime_arguments_program_impl_},
        override_runtime_arguments_workload_impl_{other.override_runtime_arguments_workload_impl_},
        uses_custom_program_hash_impl_{other.uses_custom_program_hash_impl_},
        has_create_workload_method_impl_{other.has_create_workload_method_impl_},
        compute_program_hash_impl_{other.compute_program_hash_impl_},
        create_profiler_info_impl_{other.create_profiler_info_impl_},
        attributes_impl_{other.attributes_impl_} {}

    DeviceOperation& operator=(DeviceOperation&& other) noexcept {
        if (other.pointer != this->pointer) {
            this->destruct();
            this->pointer = nullptr;
            if (other.pointer) {
                this->pointer = other.move_storage(this->type_erased_storage, other.pointer);
            }
            this->delete_storage = other.delete_storage;
            this->copy_storage = other.copy_storage;
            this->move_storage = other.move_storage;
            this->get_type_name_impl_ = other.get_type_name_impl_;
            this->validate_impl_ = other.validate_impl_;
            this->compute_output_specs_impl_ = other.compute_output_specs_impl_;
            this->create_output_tensors_impl_ = other.create_output_tensors_impl_;
            this->create_program_impl_ = other.create_program_impl_;
            this->create_mesh_workload_impl_ = other.create_mesh_workload_impl_;
            this->create_op_performance_model_impl_ = other.create_op_performance_model_impl_;
            this->override_runtime_arguments_program_impl_ = other.override_runtime_arguments_program_impl_;
            this->override_runtime_arguments_workload_impl_ = other.override_runtime_arguments_workload_impl_;
            this->uses_custom_program_hash_impl_ = other.uses_custom_program_hash_impl_;
            this->has_create_workload_method_impl_ = other.has_create_workload_method_impl_;
            this->compute_program_hash_impl_ = other.compute_program_hash_impl_;
            this->create_profiler_info_impl_ = other.create_profiler_info_impl_;
            this->attributes_impl_ = other.attributes_impl_;
        }
        return *this;
    }

    ~DeviceOperation() { this->destruct(); }

private:
<<<<<<< HEAD
    alignas(32) void* pointer = nullptr;
    alignas(32) storage_t type_erased_storage{};
=======
    alignas(max_align_t) storage_t type_erased_storage{};
    void* pointer = nullptr;
>>>>>>> ca676150

    void (*delete_storage)(storage_t&) = nullptr;
    void* (*copy_storage)(storage_t& storage, const void*) = nullptr;
    void* (*move_storage)(storage_t& storage, void*) = nullptr;

    std::string (*get_type_name_impl_)(const storage_t& value);
    void (*validate_impl_)(
        const storage_t& value,
        const Tensors&,
        const std::vector<std::optional<const Tensor>>&,
        const OptionalTensors&);
    ComputedSpecs (*compute_output_specs_impl_)(const storage_t& value, const Tensors&, const OptionalTensors&);
    OutputTensors (*create_output_tensors_impl_)(const storage_t& value, const Tensors&, const OptionalTensors&);

    CacheableProgram<OutputTensors> (*create_program_impl_)(
        const storage_t& value, const Tensors&, const std::vector<std::optional<const Tensor>>&, OutputTensors&);

    CacheableMeshWorkload<OutputTensors> (*create_mesh_workload_impl_)(
        const storage_t& value,
        const ttnn::MeshCoordinateRangeSet& tensor_coords,
        const Tensors&,
        const std::vector<std::optional<const Tensor>>&,
        OutputTensors&);

    OpPerformanceModelGeneral<OutputTensors> (*create_op_performance_model_impl_)(
        const storage_t& value, const Tensors&, const std::vector<std::optional<const Tensor>>&, OutputTensors&);
    void (*override_runtime_arguments_program_impl_)(
        const storage_t& value,
        OverrideRuntimeArgumentsCallback<OutputTensors>&,
        Program&,
        const Tensors&,
        const std::vector<std::optional<const Tensor>>&,
        OutputTensors&);
    void (*override_runtime_arguments_workload_impl_)(
        const storage_t& value,
        OverrideRuntimeArgumentsWorkloadCallback<OutputTensors>&,
        distributed::MeshWorkload&,
        const Tensors&,
        const std::vector<std::optional<const Tensor>>&,
        OutputTensors&);
    bool (*uses_custom_program_hash_impl_)();
    bool (*has_create_workload_method_impl_)();
    Hash (*compute_program_hash_impl_)(
        const storage_t& value, const Tensors&, const std::vector<std::optional<const Tensor>>&);
    ProfilerInfo (*create_profiler_info_impl_)(const storage_t& value, const Tensors& input_tensors);
    tt::stl::reflection::Attributes (*attributes_impl_)(const storage_t& value);

    void destruct() noexcept {
        if (this->pointer) {
            this->delete_storage(this->type_erased_storage);
        }
        this->pointer = nullptr;
    }
};

struct ExternalOperation {
    using OutputTensors = Tensors;
    const std::string function_name_;
    const tt::stl::reflection::Attributes attributes_;

    std::string get_type_name() const { return this->function_name_; }
    tt::stl::reflection::Attributes attributes() const { return this->attributes_; }
};

using ProgramWithCallbacks = CacheableProgram<Tensors>;
using ProgramWithOptionalOutputTensors = CacheableProgram<OptionalTensors>;

using MeshWorkloadWithCallbacks = CacheableMeshWorkload<Tensors>;
using MeshWorkloadWithOptionalOutputTensors = CacheableMeshWorkload<OptionalTensors>;

using Operation = std::variant<DeviceOperation<Tensors>, DeviceOperation<OptionalTensors>, ExternalOperation>;

}  // namespace operation
}  // namespace tt_metal
}  // namespace tt<|MERGE_RESOLUTION|>--- conflicted
+++ resolved
@@ -952,13 +952,8 @@
     ~DeviceOperation() { this->destruct(); }
 
 private:
-<<<<<<< HEAD
-    alignas(32) void* pointer = nullptr;
-    alignas(32) storage_t type_erased_storage{};
-=======
     alignas(max_align_t) storage_t type_erased_storage{};
     void* pointer = nullptr;
->>>>>>> ca676150
 
     void (*delete_storage)(storage_t&) = nullptr;
     void* (*copy_storage)(storage_t& storage, const void*) = nullptr;
