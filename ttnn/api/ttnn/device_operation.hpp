// SPDX-FileCopyrightText: © 2025 Tenstorrent AI ULC
//
// SPDX-License-Identifier: Apache-2.0

#pragma once

#include <concepts>
#include <optional>
#include <random>
#include <tt-logger/tt-logger.hpp>
#include <tt_stl/overloaded.hpp>
#include <tt_stl/indestructible.hpp>
#include "ttnn/tensor/tensor.hpp"
#include <unordered_map>

#include <tt-metalium/program_cache.hpp>
#include <tracy/Tracy.hpp>
#include "tools/profiler/op_profiler.hpp"
#include <tt_stl/reflection.hpp>
#include <tt_stl/concepts.hpp>
#include <tt-metalium/graph_tracking.hpp>
#include "ttnn/core.hpp"
#include "ttnn/distributed/api.hpp"
#include <tt-metalium/distributed.hpp>
#include <type_traits>
#include "ttnn/mesh_device_operation_adapter.hpp"
#include "ttnn/operation_concepts.hpp"
#include "ttnn/mesh_device_operation_utils.hpp"
#include "ttnn/distributed/types.hpp"

namespace ttnn {

namespace device_operation {

template <typename T>
using CachedProgram = tt::tt_metal::program_cache::detail::CachedProgram<T>;

// Used for adapting Ops that work with single-device programs and shared variables.
// Prefer to natively implement `CachedMeshWorkload` that overrides `override_runtime_arguments` at the
// workload level.
template <typename T>
using AdaptedCachedMeshWorkload = tt::tt_metal::program_cache::detail::AdaptedCachedMeshWorkload<T>;

template <typename T>
using CachedMeshWorkload = tt::tt_metal::program_cache::detail::CachedMeshWorkload<T>;

namespace detail {

using ::tt::tt_metal::program_cache::detail::CachedProgramFactory;

template <typename... Ts>
[[nodiscard]] std::variant<Ts...> map_index_to_variant(std::size_t i, std::variant<Ts...>) {
    assert(i < sizeof...(Ts));
    static constexpr std::variant<Ts...> table[] = {Ts{}...};
    return table[i];
}

inline const auto USE_FAST_DISPATCH = std::getenv("TT_METAL_SLOW_DISPATCH_MODE") == nullptr;

template <typename device_operation_t>
auto compute_program_hash(
    const typename device_operation_t::operation_attributes_t& operation_attributes,
    const typename device_operation_t::tensor_args_t& tensor_args) {
    if constexpr (DeviceOperationWithCustomProgramCacheConcept<device_operation_t>) {
        ZoneScopedN("Compute custom program hash");
        return device_operation_t::compute_program_hash(operation_attributes, tensor_args);
    } else {
        ZoneScopedN("Compute default program hash");
        return tt::stl::hash::hash_objects_with_default_seed(
            tt::stl::hash::type_hash<device_operation_t>, operation_attributes, tensor_args);
    }
}

// Helper to create a mesh workload from a WorkloadFactory that may or may not
// provide create_mesh_workload. If missing, synthesize it from create_at.
template <typename WorkloadFactory, typename device_operation_t>
static auto create_mesh_workload_from_workload_factory(
    const typename device_operation_t::operation_attributes_t& operation_attributes,
    const ttnn::MeshCoordinateRangeSet& tensor_coords,
    const typename device_operation_t::tensor_args_t& tensor_args,
    typename device_operation_t::tensor_return_value_t& tensor_return_value) {
    using cached_mesh_workload_t = typename WorkloadFactory::cached_mesh_workload_t;
    if constexpr (requires(
                      const typename device_operation_t::operation_attributes_t& operation_attributes,
                      const ttnn::MeshCoordinateRangeSet& tensor_coords,
                      const typename device_operation_t::tensor_args_t& tensor_args,
                      typename device_operation_t::tensor_return_value_t& tensor_return_value) {
                      WorkloadFactory::create_mesh_workload(
                          operation_attributes, tensor_coords, tensor_args, tensor_return_value);
                  }) {
        return WorkloadFactory::create_mesh_workload(
            operation_attributes, tensor_coords, tensor_args, tensor_return_value);
    } else if constexpr (requires(
                             const typename device_operation_t::operation_attributes_t& operation_attributes,
                             const ttnn::MeshCoordinate& mesh_coordinate,
                             const typename device_operation_t::tensor_args_t& tensor_args,
                             typename device_operation_t::tensor_return_value_t& tensor_return_value) {
                             WorkloadFactory::create_at(
                                 operation_attributes, mesh_coordinate, tensor_args, tensor_return_value);
                         }) {
        using shared_variables_t = typename WorkloadFactory::shared_variables_t;
        tt::tt_metal::distributed::MeshWorkload mesh_workload;
        std::unordered_map<ttnn::MeshCoordinateRange, shared_variables_t> shared_variables;
        for (const auto& coord : tensor_coords.coords()) {
            auto cached_program =
                WorkloadFactory::create_at(operation_attributes, coord, tensor_args, tensor_return_value);
            mesh_workload.add_program(ttnn::MeshCoordinateRange(coord), std::move(cached_program.program));
            shared_variables.emplace(coord, std::move(cached_program.shared_variables));
        }
        return cached_mesh_workload_t{std::move(mesh_workload), std::move(shared_variables)};
    } else {
        static_assert(
            tt::stl::concepts::always_false_v<WorkloadFactory>,
            "WorkloadFactory must implement create_mesh_workload(operation_attributes, tensor_coords, tensor_args, "
            "tensor_return_value) or create_at(operation_attributes, mesh_coordinate, tensor_args, "
            "tensor_return_value, tensor_coords)");
    }
}

struct CheckDeviceBufferIsAllocated {
    std::size_t index = 0;

    void operator()(const Tensor& tensor) {
        if (not tensor.is_allocated()) {
            log_debug(tt::LogOp, "Tensor at index {} is not allocated", index);
        }
        index++;
    }
};

template <typename device_operation_t>
auto get_operation_name(const typename device_operation_t::operation_attributes_t& operation_attributes) {
    if constexpr (is_mesh_device_operation_adapter_v<device_operation_t>) {
        // For MeshAdapter operations, we recurse to get the name of the underlying device operation
        return get_operation_name<typename device_operation_t::device_operation_t>(operation_attributes);
    } else if constexpr (requires { device_operation_t::get_type_name(operation_attributes); }) {
        // TODO: remove this if statement once OldInfraDeviceOperation is removed
        return device_operation_t::get_type_name(operation_attributes);
    } else {
        return tt::stl::get_type_name<device_operation_t>();
    }
}

// GCC 12 has a bug that causes a segfault when using reflection to log tensors in debug mode.
// If building with clang, allow this to be compiled
#if !defined(NDEBUG) && defined(__clang__)

template <typename device_operation_t>
inline void log_operation(
    std::size_t device_id,
    const typename device_operation_t::operation_attributes_t& operation_attributes,
    const typename device_operation_t::tensor_args_t& tensor_args,
    tt::stl::hash::hash_t program_hash,
    bool program_cache_hit) {
    log_debug(
        tt::LogOp, "Launching Device Operation: \"{}\"", get_operation_name<device_operation_t>(operation_attributes));

    log_debug(tt::LogOp, "Program Hash: {}", program_hash);
    log_debug(tt::LogOp, "Program Cache Hit: {}", program_cache_hit);

    log_debug(tt::LogOp, "Attributes:");
    for ([[maybe_unused]] const auto& [key, value] : tt::stl::reflection::get_attributes(operation_attributes)) {
        log_debug(tt::LogOp, "\t{} = {}", key, value);
    }

    log_debug(tt::LogOp, "Tensors Args:");
    auto index = 0;
    tt::stl::reflection::visit_object_of_type<Tensor>(
        [&index](auto&& tensor) {
            log_debug(tt::LogOp, "\t{}: {}", index, tensor);
            index++;
        },
        tensor_args);

    log_debug(tt::LogOp, "");
}

#else

template <typename device_operation_t>
inline void log_operation(
    std::size_t device_id,
    const typename device_operation_t::operation_attributes_t& operation_attributes,
    const typename device_operation_t::tensor_args_t& tensor_args,
    tt::stl::hash::hash_t program_hash,
    bool program_cache_hit) {}

#endif

template <DeviceOperationWithMeshDeviceAdapter mesh_device_operation_t>
void enqueue_mesh_workload(
    const typename mesh_device_operation_t::operation_attributes_t& operation_attributes,
    const typename mesh_device_operation_t::tensor_args_t& tensor_args,
    typename mesh_device_operation_t::tensor_return_value_t& tensor_return_value,
    distributed::MeshDevice* mesh_device,
    tt::tt_metal::distributed::MeshWorkload& workload) {
    mesh_device_operation_utils::set_runtime_id(workload);
    if (mesh_device_operation_utils::track_workload(workload, mesh_device)) {
        return;
    }
    {
        ZoneScopedN("EnqueueMeshWorkload");
        tt::tt_metal::distributed::EnqueueMeshWorkload(mesh_device->mesh_command_queue(), workload, false);
    }

    TracyOpMeshWorkload(
        mesh_device, workload, mesh_device_operation_t{}, operation_attributes, tensor_args, tensor_return_value);
}

// Dispatches `fn` to `program_factory` through either the `MeshWorkloadFactoryConcept` directly, or through the adapted
// path for `ProgramFactoryConcept` factories.
template <DeviceOperationWithMeshDeviceAdapter mesh_device_operation_t, typename ProgramFactory, typename Fn>
void dispatch_to_mesh_workload_factory(const ProgramFactory& program_factory, const Fn& fn) {
    std::visit(
        tt::stl::overloaded{
            [&]<ProgramFactoryConcept T>(const T&) {
                // Adapt ProgramFactory to MeshWorkloadFactory concept.
                using AdaptedMeshWorkloadFactory = mesh_device_operation_t::template MeshWorkloadFactoryAdapter<T>;
                fn.template operator()<AdaptedMeshWorkloadFactory>();
            },
            [&]<MeshWorkloadFactoryConcept WorkloadFactory>(const WorkloadFactory&) {
                fn.template operator()<WorkloadFactory>();
            }},
        program_factory);
}

template <DeviceOperationWithMeshDeviceAdapter mesh_device_operation_t>
void handle_mesh_adapter_cache_hit(
    const typename mesh_device_operation_t::operation_attributes_t& operation_attributes,
    const typename mesh_device_operation_t::tensor_args_t& tensor_args,
    typename mesh_device_operation_t::tensor_return_value_t& tensor_return_value,
    ttnn::MeshDevice* mesh_device,
    tt::tt_metal::program_cache::detail::ProgramCache& program_cache,
    tt::stl::hash::hash_t program_hash) {
    ZoneScopedN("Handle Mesh Adapter Cache Hit");
    mesh_device_operation_t::validate_on_program_cache_hit(operation_attributes, tensor_args);

    auto& cached_program_factory = program_cache.get(program_hash);
    auto program_factory_index = cached_program_factory.program_factory_index;
    auto program_factory = map_index_to_variant(
        program_factory_index, mesh_device_operation_t::select_program_factory(operation_attributes, tensor_args));

    dispatch_to_mesh_workload_factory<mesh_device_operation_t>(
        program_factory, [&]<MeshWorkloadFactoryConcept WorkloadFactory>() {
            using cached_mesh_workload_t = typename WorkloadFactory::cached_mesh_workload_t;
            auto& cached_mesh_workload = cached_program_factory.cached_program.template get<cached_mesh_workload_t>();

            WorkloadFactory::override_runtime_arguments(
                cached_mesh_workload, operation_attributes, tensor_args, tensor_return_value);

            enqueue_mesh_workload<mesh_device_operation_t>(
                operation_attributes, tensor_args, tensor_return_value, mesh_device, cached_mesh_workload.workload);
        });
}

// Helper for creating and caching a mesh workload
template <DeviceOperationConcept mesh_device_operation_t>
void create_and_cache_mesh_workload(
    const typename mesh_device_operation_t::operation_attributes_t& operation_attributes,
    const typename mesh_device_operation_t::tensor_args_t& tensor_args,
    typename mesh_device_operation_t::tensor_return_value_t& tensor_return_value,
    ttnn::MeshDevice* mesh_device,
    tt::tt_metal::program_cache::detail::ProgramCache& program_cache,
    tt::stl::hash::hash_t program_hash) {
    ZoneScopedN("Handle Mesh Adapter Cache Miss");
    mesh_device_operation_t::validate_on_program_cache_miss(operation_attributes, tensor_args);

    auto program_factory = mesh_device_operation_t::select_program_factory(operation_attributes, tensor_args);
    auto program_factory_index = program_factory.index();
    auto log_msg_func = [] {
        log_warning(
            tt::LogOp,
            "Tensors that are distributed across mesh device unevenly negatively affect Op dispatch performance.");
    };
    dispatch_to_mesh_workload_factory<mesh_device_operation_t>(
        program_factory, [&]<MeshWorkloadFactoryConcept WorkloadFactory>() {
            using cached_mesh_workload_t = typename WorkloadFactory::cached_mesh_workload_t;

            ttnn::MeshCoordinateRangeSet tensor_coords;
            if (mesh_device_operation_utils::all_tensors_have_uniform_storage(tensor_args)) {
                // Fast path - a range covers the entire mesh.
                tensor_coords.merge(ttnn::MeshCoordinateRange(mesh_device->shape()));
            } else {
                // Slow path - iterate over coordinates and merge them into a range set one by one.
                log_msg_func();  // Work around for g++12 compiler bug
                for (const auto& coord : mesh_device_operation_utils::extract_tensor_coordinates(tensor_args)) {
                    tensor_coords.merge(ttnn::MeshCoordinateRange(coord, coord));
                }
            }
            auto cached_workload = create_mesh_workload_from_workload_factory<WorkloadFactory, mesh_device_operation_t>(
                operation_attributes, tensor_coords, tensor_args, tensor_return_value);

            if (program_cache.is_enabled()) {
                program_cache.insert(
                    program_hash, CachedProgramFactory{std::move(cached_workload), program_factory_index});
                auto& cached_program_factory = program_cache.get(program_hash);
                auto& workload = cached_program_factory.cached_program.template get<cached_mesh_workload_t>().workload;
                enqueue_mesh_workload<mesh_device_operation_t>(
                    operation_attributes, tensor_args, tensor_return_value, mesh_device, workload);
            } else {
                enqueue_mesh_workload<mesh_device_operation_t>(
                    operation_attributes, tensor_args, tensor_return_value, mesh_device, cached_workload.workload);
            }
        });
}

// Main function to launch operations on mesh devices with special handling for MeshDeviceOperationAdapter
template <DeviceOperationWithMeshDeviceAdapter mesh_device_operation_t>
void launch_operation_with_adapter(
    const typename mesh_device_operation_t::operation_attributes_t& operation_attributes,
    const typename mesh_device_operation_t::tensor_args_t& tensor_args,
    typename mesh_device_operation_t::tensor_return_value_t& tensor_return_value,
    ttnn::MeshDevice* mesh_device) {
    ZoneScopedN("Launch With MeshDeviceAdapter");

    // Skip if operation should be skipped
    if constexpr (HasSkipLaunch<mesh_device_operation_t>) {
        if (mesh_device_operation_t::skip_launch(operation_attributes, tensor_args, tensor_return_value)) {
            return;
        }
    }

    auto& program_cache = mesh_device->get_program_cache();
    auto program_hash = 0;
    bool program_cache_hit = false;

    auto is_program_cache_enabled = program_cache.is_enabled();
    if (is_program_cache_enabled) {
        // Use device_operation's compute_program_hash if available
        program_hash =
            mesh_device_operation_t::compute_mesh_workload_hash(mesh_device, operation_attributes, tensor_args);
        program_cache_hit = program_cache.contains(program_hash);
        if (!program_cache_hit && !program_cache.cache_misses_allowed()) {
            auto op_name = get_operation_name<mesh_device_operation_t>(operation_attributes);
            TT_THROW("Device operation \"{}\": program cache miss occurred, but cache misses are forbidden", op_name);
        }
    }

    log_operation<mesh_device_operation_t>(
        mesh_device->id(), operation_attributes, tensor_args, program_hash, program_cache_hit);

    tt::stl::reflection::visit_object_of_type<Tensor>(CheckDeviceBufferIsAllocated{}, tensor_args);

    if (program_cache_hit) {
        handle_mesh_adapter_cache_hit<mesh_device_operation_t>(
            operation_attributes, tensor_args, tensor_return_value, mesh_device, program_cache, program_hash);
    } else {
        create_and_cache_mesh_workload<mesh_device_operation_t>(
            operation_attributes, tensor_args, tensor_return_value, mesh_device, program_cache, program_hash);
    }
}

// Default TensorTopology for output tensors is determined only by the input tensors with the highest distribution rank
// (highest number of dimensions). The output tensor will have the same distribution rank as these input tensors, taking
// the max strides of all input tensors. The placement for each distribution dimension will be Shard if at least one
// input tensor has a Shard placement for that dimension, otherwise it will be Replicate. Duplicate Shard placements are
// disallowed, Replicate is used instead. If two input tensors shard different tensor dimensions across the same
// distribution dimension, the earlier-seen shard dimension is kept.
template <DeviceOperationConcept device_operation_t>
std::pair<
    tt::stl::SmallVector<tt::tt_metal::distributed::MeshMapperConfig::Placement>,
    tt::tt_metal::distributed::MeshShape>
get_output_placements_and_shape(
    const typename device_operation_t::tensor_args_t& tensor_args, const Tensor& first_tensor) {
    size_t max_distribution_rank = 0;
    tt::stl::reflection::visit_object_of_type<Tensor>(
        [&](const Tensor& tensor) {
            max_distribution_rank =
                std::max(max_distribution_rank, tensor.tensor_topology().distribution_shape().dims());
        },
        tensor_args);

    auto result_strides = tt::stl::SmallVector<uint32_t>(max_distribution_rank, 1);
    auto result_placements = tt::stl::SmallVector<tt::tt_metal::distributed::MeshMapperConfig::Placement>(
        max_distribution_rank, tt::tt_metal::distributed::MeshMapperConfig::Replicate{});
    std::unordered_set<int> shard_dims;
    bool dim_mismatch = false;
<<<<<<< HEAD
=======

    // TODO: #25340 - Add back logging / validation. Currently, this results in a lot of log spam.
    constexpr bool kEnableLogging = false;
>>>>>>> e8373f2e
    tt::stl::reflection::visit_object_of_type<Tensor>(
        [&](const Tensor& tensor) {
            // Augment output tensor distribution shape with the max strides of all input tensors with the max
            // distribution rank
            const auto& tensor_distribution_shape = tensor.tensor_topology().distribution_shape();
            if (tensor_distribution_shape.dims() == max_distribution_rank) {
                for (int i = 0; i < std::min(result_strides.size(), tensor_distribution_shape.dims()); i++) {
                    result_strides[i] = std::max(result_strides[i], tensor_distribution_shape[i]);
                }

                const auto& tensor_placements = tensor.tensor_topology().placements();
                for (int i = 0; i < tensor_placements.size(); i++) {
                    tt::tt_metal::distributed::MeshMapperConfig::Placement output_placement = result_placements[i];
                    if (std::holds_alternative<tt::tt_metal::distributed::MeshMapperConfig::Shard>(
                            tensor_placements[i])) {
                        auto new_shard_placement =
                            std::get<tt::tt_metal::distributed::MeshMapperConfig::Shard>(tensor_placements[i]);

                        // Only shard if the tensor dimension is not already sharded
                        if (!shard_dims.contains(new_shard_placement.dim)) {
                            shard_dims.insert(new_shard_placement.dim);
                            if (std::holds_alternative<tt::tt_metal::distributed::MeshMapperConfig::Shard>(
                                    output_placement)) {
                                auto existing_shard_placement =
                                    std::get<tt::tt_metal::distributed::MeshMapperConfig::Shard>(output_placement);

                                // If a different tensor dim is sharded across this distribution dim, keep the
                                // earliest-seen shard dimension.
<<<<<<< HEAD
                                if (new_shard_placement.dim != existing_shard_placement.dim) {
=======
                                if (new_shard_placement.dim != existing_shard_placement.dim && kEnableLogging) {
>>>>>>> e8373f2e
                                    log_warning(
                                        tt::LogOp,
                                        "Output tensor cannot shard different tensor dimensions across the same "
                                        "distribution "
                                        "dimension: tensor dims {} (kept) and {} (ignored) across distribution dim {}",
                                        existing_shard_placement.dim,
                                        new_shard_placement.dim,
                                        i);
                                }
                                continue;
                            }
                            output_placement = new_shard_placement;
<<<<<<< HEAD
                        } else {
=======
                        } else if (kEnableLogging) {
>>>>>>> e8373f2e
                            log_warning(
                                tt::LogOp,
                                "Duplicate tensor shard dimension {} across distribution dim {} replaced with "
                                "Replicate",
                                new_shard_placement.dim,
                                i);
                        }
                    }
                    result_placements[i] = output_placement;
                }
            } else {
                dim_mismatch = true;
            }
        },
        tensor_args);
<<<<<<< HEAD
    if (dim_mismatch) {
=======
    if (dim_mismatch && kEnableLogging) {
>>>>>>> e8373f2e
        log_warning(
            tt::LogOp,
            "Input tensors have different distribution ranks, only imputing output tensor topology with tensors that "
            "have the max distribution rank");
    }
    return {result_placements, tt::tt_metal::distributed::MeshShape(result_strides)};
}

template <DeviceOperationConcept device_operation_t>
typename device_operation_t::tensor_return_value_t launch_on_device(
    const typename device_operation_t::operation_attributes_t& operation_attributes,
    const typename device_operation_t::tensor_args_t& tensor_args) {
    ZoneScopedN("Launch Device Operation");

    auto tensor_return_value = device_operation_t::create_output_tensors(operation_attributes, tensor_args);
    if (!mesh_device_operation_utils::all_tensors_have_uniform_storage(tensor_args)) {
        mesh_device_operation_utils::filter_tensor_shards(
            mesh_device_operation_utils::extract_tensor_coordinates(tensor_args), tensor_return_value);
    }

    auto first_tensor = tt::stl::reflection::get_first_object_of_type<Tensor>(tensor_args);
    auto mesh_device = first_tensor.device();
    auto [output_topology_placements, output_topology_shape] =
        detail::get_output_placements_and_shape<device_operation_t>(tensor_args, first_tensor);

    tensor_return_value = tt::stl::reflection::transform_object_of_type<Tensor>(
        [&output_topology_placements, &output_topology_shape](const Tensor& output_tensor) {
            auto topology = tt::tt_metal::TensorTopology(
                output_topology_shape, output_topology_placements, output_tensor.tensor_topology().mesh_coords());
            return output_tensor.with_tensor_topology(topology);
        },
        tensor_return_value);

    launch_operation_with_adapter<MeshDeviceOperationAdapter<device_operation_t>>(
        operation_attributes, tensor_args, tensor_return_value, mesh_device);
    return tensor_return_value;
}

template <DeviceOperationConcept device_operation_t>
typename device_operation_t::tensor_return_value_t invoke(
    const typename device_operation_t::operation_attributes_t& operation_attributes,
    const typename device_operation_t::tensor_args_t& tensor_args) {
    ZoneScopedN("Run Device Operation");

    // TODO: Add GraphTracker::instance().track_device_operation to track device operations specifically?
    tt::tt_metal::GraphTracker::instance().track_function_start(
        get_operation_name<device_operation_t>(operation_attributes), operation_attributes, tensor_args);

    using tensor_return_value_t = typename device_operation_t::tensor_return_value_t;
    static_assert(not std::same_as<tensor_return_value_t, void>, "Operation return type cannot be \"void\"");

    // TODO: support the case when tensor args are empty? Or pass in the device as an argument in that case
    auto first_tensor = tt::stl::reflection::get_first_object_of_type<Tensor>(tensor_args);
    const auto& storage = first_tensor.storage();

    tensor_return_value_t tensor_return_value;

    TT_FATAL(std::holds_alternative<tt::tt_metal::DeviceStorage>(storage), "Unsupported storage type");
    tensor_return_value = detail::launch_on_device<device_operation_t>(operation_attributes, tensor_args);

    // Should every output tensor be tracked?
    /*
    if (GraphTracker::instance().is_enabled()) {
        tensor_return_value = tt::stl::reflection::transform_object_of_type<Tensor>(tt::tt_metal::set_tensor_id,
    tensor_return_value);
    }
    */

    tt::tt_metal::GraphTracker::instance().track_function_end(tensor_return_value);
    return tensor_return_value;
}

}  // namespace detail

}  // namespace device_operation

}  // namespace ttnn<|MERGE_RESOLUTION|>--- conflicted
+++ resolved
@@ -375,12 +375,9 @@
         max_distribution_rank, tt::tt_metal::distributed::MeshMapperConfig::Replicate{});
     std::unordered_set<int> shard_dims;
     bool dim_mismatch = false;
-<<<<<<< HEAD
-=======
 
     // TODO: #25340 - Add back logging / validation. Currently, this results in a lot of log spam.
     constexpr bool kEnableLogging = false;
->>>>>>> e8373f2e
     tt::stl::reflection::visit_object_of_type<Tensor>(
         [&](const Tensor& tensor) {
             // Augment output tensor distribution shape with the max strides of all input tensors with the max
@@ -409,11 +406,7 @@
 
                                 // If a different tensor dim is sharded across this distribution dim, keep the
                                 // earliest-seen shard dimension.
-<<<<<<< HEAD
-                                if (new_shard_placement.dim != existing_shard_placement.dim) {
-=======
                                 if (new_shard_placement.dim != existing_shard_placement.dim && kEnableLogging) {
->>>>>>> e8373f2e
                                     log_warning(
                                         tt::LogOp,
                                         "Output tensor cannot shard different tensor dimensions across the same "
@@ -426,11 +419,7 @@
                                 continue;
                             }
                             output_placement = new_shard_placement;
-<<<<<<< HEAD
-                        } else {
-=======
                         } else if (kEnableLogging) {
->>>>>>> e8373f2e
                             log_warning(
                                 tt::LogOp,
                                 "Duplicate tensor shard dimension {} across distribution dim {} replaced with "
@@ -446,11 +435,7 @@
             }
         },
         tensor_args);
-<<<<<<< HEAD
-    if (dim_mismatch) {
-=======
     if (dim_mismatch && kEnableLogging) {
->>>>>>> e8373f2e
         log_warning(
             tt::LogOp,
             "Input tensors have different distribution ranks, only imputing output tensor topology with tensors that "
