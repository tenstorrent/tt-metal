// SPDX-FileCopyrightText: © 2025 Tenstorrent AI ULC
//
// SPDX-License-Identifier: Apache-2.0

#pragma once

#include <concepts>
#include <optional>
#include <random>
#include <tt-logger/tt-logger.hpp>
#include <tt_stl/overloaded.hpp>
#include <tt_stl/indestructible.hpp>
#include "ttnn/tensor/tensor.hpp"
#include <unordered_map>

#include <tt-metalium/program_cache.hpp>
#include <tracy/Tracy.hpp>
#include "tools/profiler/op_profiler.hpp"
#include <tt_stl/reflection.hpp>
#include <tt_stl/concepts.hpp>
#include <tt-metalium/graph_tracking.hpp>
#include "ttnn/core.hpp"
#include "ttnn/distributed/api.hpp"
#include <tt-metalium/distributed.hpp>
#include <type_traits>
#include "ttnn/mesh_device_operation_adapter.hpp"
#include "ttnn/operation_concepts.hpp"
#include "ttnn/mesh_device_operation_utils.hpp"
#include "ttnn/distributed/types.hpp"

namespace ttnn {

namespace device_operation {

template <typename T>
using CachedProgram = tt::tt_metal::program_cache::detail::CachedProgram<T>;

// Used for adapting Ops that work with single-device programs and shared variables.
// Prefer to natively implement `CachedMeshWorkload` that overrides `override_runtime_arguments` at the
// workload level.
template <typename T>
using AdaptedCachedMeshWorkload = tt::tt_metal::program_cache::detail::AdaptedCachedMeshWorkload<T>;

template <typename T>
using CachedMeshWorkload = tt::tt_metal::program_cache::detail::CachedMeshWorkload<T>;

namespace detail {

using ::tt::tt_metal::program_cache::detail::CachedProgramFactory;

template <typename... Ts>
[[nodiscard]] std::variant<Ts...> map_index_to_variant(std::size_t i, std::variant<Ts...>) {
    assert(i < sizeof...(Ts));
    static constexpr std::variant<Ts...> table[] = {Ts{}...};
    return table[i];
}

inline const auto USE_FAST_DISPATCH = std::getenv("TT_METAL_SLOW_DISPATCH_MODE") == nullptr;

template <typename device_operation_t>
auto compute_program_hash(
    const typename device_operation_t::operation_attributes_t& operation_attributes,
    const typename device_operation_t::tensor_args_t& tensor_args) {
    if constexpr (DeviceOperationWithCustomProgramCacheConcept<device_operation_t>) {
        ZoneScopedN("Compute custom program hash");
        return device_operation_t::compute_program_hash(operation_attributes, tensor_args);
    } else {
        ZoneScopedN("Compute default program hash");
        return tt::stl::hash::hash_objects_with_default_seed(
            tt::stl::hash::type_hash<device_operation_t>, operation_attributes, tensor_args);
    }
}

// Helper to create a mesh workload from a WorkloadFactory that may or may not
// provide create_mesh_workload. If missing, synthesize it from create_at.
template <typename WorkloadFactory, typename device_operation_t>
static auto create_mesh_workload_from_workload_factory(
    const typename device_operation_t::operation_attributes_t& operation_attributes,
    const ttnn::MeshCoordinateRangeSet& tensor_coords,
    const typename device_operation_t::tensor_args_t& tensor_args,
    typename device_operation_t::tensor_return_value_t& tensor_return_value) {
    using cached_mesh_workload_t = typename WorkloadFactory::cached_mesh_workload_t;
    if constexpr (requires(
                      const typename device_operation_t::operation_attributes_t& operation_attributes,
                      const ttnn::MeshCoordinateRangeSet& tensor_coords,
                      const typename device_operation_t::tensor_args_t& tensor_args,
                      typename device_operation_t::tensor_return_value_t& tensor_return_value) {
                      WorkloadFactory::create_mesh_workload(
                          operation_attributes, tensor_coords, tensor_args, tensor_return_value);
                  }) {
        return WorkloadFactory::create_mesh_workload(
            operation_attributes, tensor_coords, tensor_args, tensor_return_value);
    } else if constexpr (requires(
                             const typename device_operation_t::operation_attributes_t& operation_attributes,
                             const ttnn::MeshCoordinate& mesh_coordinate,
                             const typename device_operation_t::tensor_args_t& tensor_args,
                             typename device_operation_t::tensor_return_value_t& tensor_return_value) {
                             WorkloadFactory::create_at(
                                 operation_attributes, mesh_coordinate, tensor_args, tensor_return_value);
                         }) {
        using shared_variables_t = typename WorkloadFactory::shared_variables_t;
        tt::tt_metal::distributed::MeshWorkload mesh_workload;
        std::unordered_map<ttnn::MeshCoordinateRange, shared_variables_t> shared_variables;
        for (const auto& coord : tensor_coords.coords()) {
            auto cached_program =
                WorkloadFactory::create_at(operation_attributes, coord, tensor_args, tensor_return_value);
            mesh_workload.add_program(ttnn::MeshCoordinateRange(coord), std::move(cached_program.program));
            shared_variables.emplace(coord, std::move(cached_program.shared_variables));
        }
        return cached_mesh_workload_t{std::move(mesh_workload), std::move(shared_variables)};
    } else {
        static_assert(
            tt::stl::concepts::always_false_v<WorkloadFactory>,
            "WorkloadFactory must implement create_mesh_workload(operation_attributes, tensor_coords, tensor_args, "
            "tensor_return_value) or create_at(operation_attributes, mesh_coordinate, tensor_args, "
            "tensor_return_value, tensor_coords)");
    }
}

struct CheckDeviceBufferIsAllocated {
    std::size_t index = 0;

    void operator()(const Tensor& tensor) {
        if (not tensor.is_allocated()) {
            log_debug(tt::LogOp, "Tensor at index {} is not allocated", index);
        }
        index++;
    }
};

template <typename device_operation_t>
auto get_operation_name(const typename device_operation_t::operation_attributes_t& operation_attributes) {
    if constexpr (is_mesh_device_operation_adapter_v<device_operation_t>) {
        // For MeshAdapter operations, we recurse to get the name of the underlying device operation
        return get_operation_name<typename device_operation_t::device_operation_t>(operation_attributes);
    } else if constexpr (requires { device_operation_t::get_type_name(operation_attributes); }) {
        // TODO: remove this if statement once OldInfraDeviceOperation is removed
        return device_operation_t::get_type_name(operation_attributes);
    } else {
        return tt::stl::get_type_name<device_operation_t>();
    }
}

// GCC 12 has a bug that causes a segfault when using reflection to log tensors in debug mode.
// If building with clang, allow this to be compiled
#if !defined(NDEBUG) && defined(__clang__)

template <typename device_operation_t>
inline void log_operation(
    std::size_t device_id,
    const typename device_operation_t::operation_attributes_t& operation_attributes,
    const typename device_operation_t::tensor_args_t& tensor_args,
    tt::stl::hash::hash_t program_hash,
    bool program_cache_hit) {
    log_debug(
        tt::LogOp, "Launching Device Operation: \"{}\"", get_operation_name<device_operation_t>(operation_attributes));

    log_debug(tt::LogOp, "Program Hash: {}", program_hash);
    log_debug(tt::LogOp, "Program Cache Hit: {}", program_cache_hit);

    log_debug(tt::LogOp, "Attributes:");
    for ([[maybe_unused]] const auto& [key, value] : tt::stl::reflection::get_attributes(operation_attributes)) {
        log_debug(tt::LogOp, "\t{} = {}", key, value);
    }

    log_debug(tt::LogOp, "Tensors Args:");
    auto index = 0;
    tt::stl::reflection::visit_object_of_type<Tensor>(
        [&index](auto&& tensor) {
            log_debug(tt::LogOp, "\t{}: {}", index, tensor);
            index++;
        },
        tensor_args);

    log_debug(tt::LogOp, "");
}

#else

template <typename device_operation_t>
inline void log_operation(
    std::size_t device_id,
    const typename device_operation_t::operation_attributes_t& operation_attributes,
    const typename device_operation_t::tensor_args_t& tensor_args,
    tt::stl::hash::hash_t program_hash,
    bool program_cache_hit) {}

#endif

template <DeviceOperationWithMeshDeviceAdapter mesh_device_operation_t>
void enqueue_mesh_workload(
    const typename mesh_device_operation_t::operation_attributes_t& operation_attributes,
    const typename mesh_device_operation_t::tensor_args_t& tensor_args,
    typename mesh_device_operation_t::tensor_return_value_t& tensor_return_value,
    distributed::MeshDevice* mesh_device,
    tt::tt_metal::distributed::MeshWorkload& workload) {
    mesh_device_operation_utils::set_runtime_id(workload);
    if (mesh_device_operation_utils::track_workload(workload, mesh_device)) {
        return;
    }
    tt::tt_metal::distributed::EnqueueMeshWorkload(mesh_device->mesh_command_queue(), workload, false);

    TracyOpMeshWorkload(
        mesh_device, workload, mesh_device_operation_t{}, operation_attributes, tensor_args, tensor_return_value);
}

// Dispatches `fn` to `program_factory` through either the `MeshWorkloadFactoryConcept` directly, or through the adapted
// path for `ProgramFactoryConcept` factories.
template <DeviceOperationWithMeshDeviceAdapter mesh_device_operation_t, typename ProgramFactory, typename Fn>
void dispatch_to_mesh_workload_factory(const ProgramFactory& program_factory, const Fn& fn) {
    std::visit(
        tt::stl::overloaded{
            [&]<ProgramFactoryConcept T>(const T&) {
                // Adapt ProgramFactory to MeshWorkloadFactory concept.
                using AdaptedMeshWorkloadFactory = mesh_device_operation_t::template MeshWorkloadFactoryAdapter<T>;
                fn.template operator()<AdaptedMeshWorkloadFactory>();
            },
            [&]<MeshWorkloadFactoryConcept WorkloadFactory>(const WorkloadFactory&) {
                fn.template operator()<WorkloadFactory>();
            }},
        program_factory);
}

template <DeviceOperationWithMeshDeviceAdapter mesh_device_operation_t>
void handle_mesh_adapter_cache_hit(
    const typename mesh_device_operation_t::operation_attributes_t& operation_attributes,
    const typename mesh_device_operation_t::tensor_args_t& tensor_args,
    typename mesh_device_operation_t::tensor_return_value_t& tensor_return_value,
    ttnn::MeshDevice* mesh_device,
    tt::tt_metal::program_cache::detail::ProgramCache& program_cache,
    tt::stl::hash::hash_t program_hash) {
    mesh_device_operation_t::validate_on_program_cache_hit(operation_attributes, tensor_args);

    auto& cached_program_factory = program_cache.get(program_hash);
    auto program_factory_index = cached_program_factory.program_factory_index;
    auto program_factory = map_index_to_variant(
        program_factory_index, mesh_device_operation_t::select_program_factory(operation_attributes, tensor_args));

    dispatch_to_mesh_workload_factory<mesh_device_operation_t>(
        program_factory, [&]<MeshWorkloadFactoryConcept WorkloadFactory>() {
            using cached_mesh_workload_t = typename WorkloadFactory::cached_mesh_workload_t;
            auto& cached_mesh_workload = cached_program_factory.cached_program.template get<cached_mesh_workload_t>();

            WorkloadFactory::override_runtime_arguments(
                cached_mesh_workload, operation_attributes, tensor_args, tensor_return_value);

            enqueue_mesh_workload<mesh_device_operation_t>(
                operation_attributes, tensor_args, tensor_return_value, mesh_device, cached_mesh_workload.workload);
        });
}

// Helper for creating and caching a mesh workload
template <DeviceOperationConcept mesh_device_operation_t>
void create_and_cache_mesh_workload(
    const typename mesh_device_operation_t::operation_attributes_t& operation_attributes,
    const typename mesh_device_operation_t::tensor_args_t& tensor_args,
    typename mesh_device_operation_t::tensor_return_value_t& tensor_return_value,
    ttnn::MeshDevice* mesh_device,
    tt::tt_metal::program_cache::detail::ProgramCache& program_cache,
    tt::stl::hash::hash_t program_hash) {
    mesh_device_operation_t::validate_on_program_cache_miss(operation_attributes, tensor_args);

    auto program_factory = mesh_device_operation_t::select_program_factory(operation_attributes, tensor_args);
    auto program_factory_index = program_factory.index();
    auto log_msg_func = [] {
        log_warning(
            tt::LogOp,
            "Tensors that are distributed across mesh device unevenly negatively affect Op dispatch performance.");
    };
    dispatch_to_mesh_workload_factory<mesh_device_operation_t>(
        program_factory, [&]<MeshWorkloadFactoryConcept WorkloadFactory>() {
            using cached_mesh_workload_t = typename WorkloadFactory::cached_mesh_workload_t;

            ttnn::MeshCoordinateRangeSet tensor_coords;
            if (mesh_device_operation_utils::all_tensors_have_uniform_storage(tensor_args)) {
                // Fast path - a range covers the entire mesh.
                tensor_coords.merge(ttnn::MeshCoordinateRange(mesh_device->shape()));
            } else {
                // Slow path - iterate over coordinates and merge them into a range set one by one.
                log_msg_func();  // Work around for g++12 compiler bug
                for (const auto& coord :
                     mesh_device_operation_utils::extract_tensor_coordinates(tensor_args, mesh_device)) {
                    tensor_coords.merge(ttnn::MeshCoordinateRange(coord, coord));
                }
            }
            auto cached_workload = create_mesh_workload_from_workload_factory<WorkloadFactory, mesh_device_operation_t>(
                operation_attributes, tensor_coords, tensor_args, tensor_return_value);

            if (program_cache.is_enabled()) {
                program_cache.insert(
                    program_hash, CachedProgramFactory{std::move(cached_workload), program_factory_index});
                auto& cached_program_factory = program_cache.get(program_hash);
                auto& workload = cached_program_factory.cached_program.template get<cached_mesh_workload_t>().workload;
                enqueue_mesh_workload<mesh_device_operation_t>(
                    operation_attributes, tensor_args, tensor_return_value, mesh_device, workload);
            } else {
                enqueue_mesh_workload<mesh_device_operation_t>(
                    operation_attributes, tensor_args, tensor_return_value, mesh_device, cached_workload.workload);
            }
        });
}

// Main function to launch operations on mesh devices with special handling for MeshDeviceOperationAdapter
template <DeviceOperationWithMeshDeviceAdapter mesh_device_operation_t>
void launch_operation_with_adapter(
    const typename mesh_device_operation_t::operation_attributes_t& operation_attributes,
    const typename mesh_device_operation_t::tensor_args_t& tensor_args,
    typename mesh_device_operation_t::tensor_return_value_t& tensor_return_value,
    ttnn::MeshDevice* mesh_device) {
    // Skip if operation should be skipped
    if constexpr (HasSkipLaunch<mesh_device_operation_t>) {
        if (mesh_device_operation_t::skip_launch(operation_attributes, tensor_args, tensor_return_value)) {
            return;
        }
    }

    auto& program_cache = mesh_device->get_program_cache();
    auto program_hash = 0;
    bool program_cache_hit = false;

    auto is_program_cache_enabled = program_cache.is_enabled();
    if (is_program_cache_enabled) {
        // Use device_operation's compute_program_hash if available
        program_hash =
            mesh_device_operation_t::compute_mesh_workload_hash(mesh_device, operation_attributes, tensor_args);
        program_cache_hit = program_cache.contains(program_hash);
        if (!program_cache_hit && !program_cache.cache_misses_allowed()) {
            auto op_name = get_operation_name<mesh_device_operation_t>(operation_attributes);
            TT_THROW("Device operation \"{}\": program cache miss occurred, but cache misses are forbidden", op_name);
        }
    }

    log_operation<mesh_device_operation_t>(
        mesh_device->id(), operation_attributes, tensor_args, program_hash, program_cache_hit);

    tt::stl::reflection::visit_object_of_type<Tensor>(CheckDeviceBufferIsAllocated{}, tensor_args);

    if (program_cache_hit) {
        handle_mesh_adapter_cache_hit<mesh_device_operation_t>(
            operation_attributes, tensor_args, tensor_return_value, mesh_device, program_cache, program_hash);
    } else {
        create_and_cache_mesh_workload<mesh_device_operation_t>(
            operation_attributes, tensor_args, tensor_return_value, mesh_device, program_cache, program_hash);
    }
}

// Returns true if the tensor is fully replicated, false otherwise.
inline bool is_fully_replicated(const Tensor& tensor) {
    for (const auto& placement : tensor.tensor_topology().placements()) {
        if (std::holds_alternative<tt::tt_metal::distributed::MeshMapperConfig::Shard>(placement)) {
            return false;
        }
    }
    return true;
}

// Default TensorTopology for output tensors is determined only by the input tensors with the highest distribution rank
// (highest number of dimensions). The output tensor will have the same distribution rank as these input tensors, taking
// the max strides of all input tensors. The placement for each distribution dimension will be Shard if at least one
// input tensor has a Shard placement for that dimension, otherwise it will be Replicate. Duplicate Shard placements are
// disallowed, Replicate is used instead. If two input tensors shard different tensor dimensions across the same
// distribution dimension, the earlier-seen shard dimension is kept.
template <DeviceOperationConcept device_operation_t>
std::pair<
    tt::stl::SmallVector<tt::tt_metal::distributed::MeshMapperConfig::Placement>,
    tt::tt_metal::distributed::MeshShape>
get_output_placements_and_shape(
    const typename device_operation_t::tensor_args_t& tensor_args, const Tensor& first_tensor) {
    std::vector<Tensor> sharded_tensors;
    tt::stl::reflection::visit_object_of_type<Tensor>(
        [&](const Tensor& tensor) {
            if (!is_fully_replicated(tensor)) {
                sharded_tensors.push_back(tensor);
            }
        },
        tensor_args);

    // Compute max distribution rank: use only sharded tensors if they exist, otherwise use all tensors (fully
    // replicated)
    size_t max_distribution_rank = 0;
    if (!sharded_tensors.empty()) {
        tt::stl::reflection::visit_object_of_type<Tensor>(
            [&](const Tensor& tensor) {
                max_distribution_rank =
                    std::max(max_distribution_rank, tensor.tensor_topology().distribution_shape().dims());
            },
            sharded_tensors);
    } else {
        max_distribution_rank = first_tensor.tensor_topology().distribution_shape().dims();
    }

    auto result_strides = tt::stl::SmallVector<uint32_t>(max_distribution_rank, 1);
    auto result_placements = tt::stl::SmallVector<tt::tt_metal::distributed::MeshMapperConfig::Placement>(
        max_distribution_rank, tt::tt_metal::distributed::MeshMapperConfig::Replicate{});
    std::unordered_map<int, int> shard_dim_to_distribution_dim;
    bool dim_mismatch = false;

    // TODO: #25340 - Add back logging / validation. Currently, this results in a lot of log spam.
    constexpr bool kEnableLogging = false;
    tt::stl::reflection::visit_object_of_type<Tensor>(
        [&](const Tensor& tensor) {
            // Augment output tensor distribution shape with the max strides of all input tensors with the max
            // distribution rank
            const auto& tensor_distribution_shape = tensor.tensor_topology().distribution_shape();
            if (tensor_distribution_shape.dims() == max_distribution_rank) {
                for (int i = 0; i < std::min(result_strides.size(), tensor_distribution_shape.dims()); i++) {
                    result_strides[i] = std::max(result_strides[i], tensor_distribution_shape[i]);
                }

                const auto& tensor_placements = tensor.tensor_topology().placements();
                for (int i = 0; i < tensor_placements.size(); i++) {
                    tt::tt_metal::distributed::MeshMapperConfig::Placement output_placement = result_placements[i];
                    if (std::holds_alternative<tt::tt_metal::distributed::MeshMapperConfig::Shard>(
                            tensor_placements[i])) {
                        auto new_shard_placement =
                            std::get<tt::tt_metal::distributed::MeshMapperConfig::Shard>(tensor_placements[i]);

                        // Only shard if the tensor dimension is not already sharded
                        if (!shard_dim_to_distribution_dim.contains(new_shard_placement.dim)) {
                            shard_dim_to_distribution_dim.insert({new_shard_placement.dim, i});
                            if (std::holds_alternative<tt::tt_metal::distributed::MeshMapperConfig::Shard>(
                                    output_placement)) {
                                auto existing_shard_placement =
                                    std::get<tt::tt_metal::distributed::MeshMapperConfig::Shard>(output_placement);

                                // If a different tensor dim is sharded across this distribution dim, keep the
                                // earliest-seen shard dimension.
                                if (new_shard_placement.dim != existing_shard_placement.dim && kEnableLogging) {
                                    log_warning(
                                        tt::LogOp,
                                        "Output tensor cannot shard different tensor dimensions across the same "
                                        "distribution "
                                        "dimension: tensor dims {} (kept) and {} (ignored) across distribution dim {}",
                                        existing_shard_placement.dim,
                                        new_shard_placement.dim,
                                        i);
                                }
                                continue;
                            }
                            output_placement = new_shard_placement;
                        } else if (shard_dim_to_distribution_dim.at(new_shard_placement.dim) != i && kEnableLogging) {
                            log_warning(
                                tt::LogOp,
                                "Duplicate tensor shard dimension {} across distribution dim {} replaced with "
                                "Replicate",
                                new_shard_placement.dim,
                                i);
                        }
                    }
                    result_placements[i] = output_placement;
                }
            } else if (!is_fully_replicated(tensor)) {
                dim_mismatch = true;
            }
        },
        tensor_args);
    if (dim_mismatch && kEnableLogging) {
        log_warning(
            tt::LogOp,
            "Input tensors have different distribution ranks, only imputing output tensor topology with tensors that "
            "have the max distribution rank");
    }
    return {result_placements, tt::tt_metal::distributed::MeshShape(result_strides)};
}

template <DeviceOperationConcept device_operation_t>
typename device_operation_t::tensor_return_value_t launch_on_device(
    const typename device_operation_t::operation_attributes_t& operation_attributes,
    const typename device_operation_t::tensor_args_t& tensor_args) {
    auto tensor_return_value = device_operation_t::create_output_tensors(operation_attributes, tensor_args);

    ttnn::MeshDevice* mesh_device;
    auto first_tensor = tt::stl::reflection::get_first_object_of_type<Tensor>(tensor_args);
    // Try to get the mesh device from the first tensor
    if (first_tensor.has_value()) [[likely]] {
        mesh_device = first_tensor.value().device();
    } else {
        // If no tensor is found, try to get the mesh device from the operation attributes
        auto mesh_device_opt = tt::stl::reflection::get_first_object_of_type<ttnn::MeshDevice*>(operation_attributes);
        if (mesh_device_opt.has_value()) [[likely]] {
            mesh_device = mesh_device_opt.value();
        } else {
            TT_THROW("No mesh device found in operation attributes or tensor args");
        }
    }

    if (!mesh_device_operation_utils::all_tensors_have_uniform_storage(tensor_args)) {
        mesh_device_operation_utils::filter_tensor_shards(
            mesh_device_operation_utils::extract_tensor_coordinates(tensor_args, mesh_device), tensor_return_value);
    }

<<<<<<< HEAD
    if (first_tensor.has_value()) [[likely]] {
        auto [output_topology_placements, output_topology_shape] =
            detail::get_output_placements_and_shape<device_operation_t>(tensor_args, first_tensor.value());
=======
    auto first_tensor = tt::stl::reflection::get_first_object_of_type<Tensor>(tensor_args);
    auto mesh_device = first_tensor.device();

    // Check if op provides custom output topologies
    std::vector<tt::tt_metal::TensorTopology> custom_topologies;
    if constexpr (requires {
                      {
                          device_operation_t::compute_output_topologies(operation_attributes, tensor_args)
                      } -> std::same_as<std::vector<tt::tt_metal::TensorTopology>>;
                  }) {
        custom_topologies = device_operation_t::compute_output_topologies(operation_attributes, tensor_args);
    }

    if (!custom_topologies.empty()) {
        // Use custom topologies provided by the op
        tensor_return_value = tt::stl::reflection::transform_object_of_type<Tensor>(
            [&custom_topologies, topology_idx = size_t{0}](const Tensor& output_tensor) mutable {
                TT_FATAL(
                    topology_idx < custom_topologies.size(),
                    "Not enough custom topologies provided for output tensors");
                return output_tensor.with_tensor_topology(custom_topologies[topology_idx++]);
            },
            tensor_return_value);
    } else {
        // Fall back to default topology imputation
        auto [output_topology_placements, output_topology_shape] =
            detail::get_output_placements_and_shape<device_operation_t>(tensor_args, first_tensor);
>>>>>>> 4372bab1

        tensor_return_value = tt::stl::reflection::transform_object_of_type<Tensor>(
            [&output_topology_placements, &output_topology_shape](const Tensor& output_tensor) {
                auto topology = tt::tt_metal::TensorTopology(
                    output_topology_shape, output_topology_placements, output_tensor.tensor_topology().mesh_coords());
                return output_tensor.with_tensor_topology(topology);
            },
            tensor_return_value);
    }

    launch_operation_with_adapter<MeshDeviceOperationAdapter<device_operation_t>>(
        operation_attributes, tensor_args, tensor_return_value, mesh_device);
    return tensor_return_value;
}

template <DeviceOperationConcept device_operation_t>
typename device_operation_t::tensor_return_value_t invoke(
    const typename device_operation_t::operation_attributes_t& operation_attributes,
    const typename device_operation_t::tensor_args_t& tensor_args) {
    // TODO: Add GraphTracker::instance().track_device_operation to track device operations specifically?
    tt::tt_metal::GraphTracker::instance().track_function_start(
        get_operation_name<device_operation_t>(operation_attributes), operation_attributes, tensor_args);

    using tensor_return_value_t = typename device_operation_t::tensor_return_value_t;
    static_assert(not std::same_as<tensor_return_value_t, void>, "Operation return type cannot be \"void\"");

    auto first_tensor = tt::stl::reflection::get_first_object_of_type<Tensor>(tensor_args);
    if (first_tensor.has_value()) [[likely]] {
        const auto& storage = first_tensor.value().storage();
        TT_FATAL(std::holds_alternative<tt::tt_metal::DeviceStorage>(storage), "Unsupported storage type");
    }
    tensor_return_value_t tensor_return_value;
    tensor_return_value = detail::launch_on_device<device_operation_t>(operation_attributes, tensor_args);

    // Should every output tensor be tracked?
    /*
    if (GraphTracker::instance().is_enabled()) {
        tensor_return_value = tt::stl::reflection::transform_object_of_type<Tensor>(tt::tt_metal::set_tensor_id,
    tensor_return_value);
    }
    */

    tt::tt_metal::GraphTracker::instance().track_function_end(tensor_return_value);
    return tensor_return_value;
}

}  // namespace detail

}  // namespace device_operation

}  // namespace ttnn<|MERGE_RESOLUTION|>--- conflicted
+++ resolved
@@ -464,11 +464,9 @@
 }
 
 template <DeviceOperationConcept device_operation_t>
-typename device_operation_t::tensor_return_value_t launch_on_device(
+ttnn::MeshDevice* get_mesh_device(
     const typename device_operation_t::operation_attributes_t& operation_attributes,
     const typename device_operation_t::tensor_args_t& tensor_args) {
-    auto tensor_return_value = device_operation_t::create_output_tensors(operation_attributes, tensor_args);
-
     ttnn::MeshDevice* mesh_device;
     auto first_tensor = tt::stl::reflection::get_first_object_of_type<Tensor>(tensor_args);
     // Try to get the mesh device from the first tensor
@@ -484,52 +482,59 @@
         }
     }
 
+    return mesh_device;
+}
+
+template <DeviceOperationConcept device_operation_t>
+typename device_operation_t::tensor_return_value_t launch_on_device(
+    const typename device_operation_t::operation_attributes_t& operation_attributes,
+    const typename device_operation_t::tensor_args_t& tensor_args) {
+    auto tensor_return_value = device_operation_t::create_output_tensors(operation_attributes, tensor_args);
+
+    ttnn::MeshDevice* mesh_device = get_mesh_device<device_operation_t>(operation_attributes, tensor_args);
+
     if (!mesh_device_operation_utils::all_tensors_have_uniform_storage(tensor_args)) {
         mesh_device_operation_utils::filter_tensor_shards(
             mesh_device_operation_utils::extract_tensor_coordinates(tensor_args, mesh_device), tensor_return_value);
     }
 
-<<<<<<< HEAD
+    auto first_tensor = tt::stl::reflection::get_first_object_of_type<Tensor>(tensor_args);
     if (first_tensor.has_value()) [[likely]] {
-        auto [output_topology_placements, output_topology_shape] =
-            detail::get_output_placements_and_shape<device_operation_t>(tensor_args, first_tensor.value());
-=======
-    auto first_tensor = tt::stl::reflection::get_first_object_of_type<Tensor>(tensor_args);
-    auto mesh_device = first_tensor.device();
-
-    // Check if op provides custom output topologies
-    std::vector<tt::tt_metal::TensorTopology> custom_topologies;
-    if constexpr (requires {
-                      {
-                          device_operation_t::compute_output_topologies(operation_attributes, tensor_args)
-                      } -> std::same_as<std::vector<tt::tt_metal::TensorTopology>>;
-                  }) {
-        custom_topologies = device_operation_t::compute_output_topologies(operation_attributes, tensor_args);
-    }
-
-    if (!custom_topologies.empty()) {
-        // Use custom topologies provided by the op
-        tensor_return_value = tt::stl::reflection::transform_object_of_type<Tensor>(
-            [&custom_topologies, topology_idx = size_t{0}](const Tensor& output_tensor) mutable {
-                TT_FATAL(
-                    topology_idx < custom_topologies.size(),
-                    "Not enough custom topologies provided for output tensors");
-                return output_tensor.with_tensor_topology(custom_topologies[topology_idx++]);
-            },
-            tensor_return_value);
-    } else {
-        // Fall back to default topology imputation
-        auto [output_topology_placements, output_topology_shape] =
-            detail::get_output_placements_and_shape<device_operation_t>(tensor_args, first_tensor);
->>>>>>> 4372bab1
-
-        tensor_return_value = tt::stl::reflection::transform_object_of_type<Tensor>(
-            [&output_topology_placements, &output_topology_shape](const Tensor& output_tensor) {
-                auto topology = tt::tt_metal::TensorTopology(
-                    output_topology_shape, output_topology_placements, output_tensor.tensor_topology().mesh_coords());
-                return output_tensor.with_tensor_topology(topology);
-            },
-            tensor_return_value);
+        // Check if op provides custom output topologies
+        std::vector<tt::tt_metal::TensorTopology> custom_topologies;
+        if constexpr (requires {
+                          {
+                              device_operation_t::compute_output_topologies(operation_attributes, tensor_args)
+                          } -> std::same_as<std::vector<tt::tt_metal::TensorTopology>>;
+                      }) {
+            custom_topologies = device_operation_t::compute_output_topologies(operation_attributes, tensor_args);
+        }
+
+        if (!custom_topologies.empty()) {
+            // Use custom topologies provided by the op
+            tensor_return_value = tt::stl::reflection::transform_object_of_type<Tensor>(
+                [&custom_topologies, topology_idx = size_t{0}](const Tensor& output_tensor) mutable {
+                    TT_FATAL(
+                        topology_idx < custom_topologies.size(),
+                        "Not enough custom topologies provided for output tensors");
+                    return output_tensor.with_tensor_topology(custom_topologies[topology_idx++]);
+                },
+                tensor_return_value);
+        } else {
+            // Fall back to default topology imputation
+            auto [output_topology_placements, output_topology_shape] =
+                detail::get_output_placements_and_shape<device_operation_t>(tensor_args, first_tensor.value());
+
+            tensor_return_value = tt::stl::reflection::transform_object_of_type<Tensor>(
+                [&output_topology_placements, &output_topology_shape](const Tensor& output_tensor) {
+                    auto topology = tt::tt_metal::TensorTopology(
+                        output_topology_shape,
+                        output_topology_placements,
+                        output_tensor.tensor_topology().mesh_coords());
+                    return output_tensor.with_tensor_topology(topology);
+                },
+                tensor_return_value);
+        }
     }
 
     launch_operation_with_adapter<MeshDeviceOperationAdapter<device_operation_t>>(
