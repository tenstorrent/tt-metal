// SPDX-FileCopyrightText: © 2023 Tenstorrent Inc.
//
// SPDX-License-Identifier: Apache-2.0

#pragma once

#include <optional>
#include <utility>
#include <ttnn/tensor/tensor.hpp>

#include "ttnn/operations/experimental/auto_format/auto_format.hpp"
#include "ttnn/operation.hpp"
#include <tt-metalium/device.hpp>
#include <tt_stl/type_name.hpp>

namespace tt::tt_metal {

namespace operation {

using ttnn::operations::experimental::auto_format::FormatParams;

template <class OutputTensors = Tensors>
OutputTensors run(
    DeviceOperation<OutputTensors>&& operation,
    const Tensors& input_tensors,
    const OptionalConstTensors& optional_input_tensors = {},
    const OptionalTensors& optional_output_tensors = {});

template <typename ConcreteOperation>
inline auto run(
    ConcreteOperation&& concrete_op,
    const Tensors& input_tensors,
    const OptionalConstTensors& optional_input_tensors = {},
    const OptionalTensors& optional_output_tensors = {}) -> ProgramOutputTensors<ConcreteOperation> {
    using OutputTensors = ProgramOutputTensors<ConcreteOperation>;
    if constexpr (detail::is_device_operation<ConcreteOperation>()) {
<<<<<<< HEAD
        auto operation = DeviceOperation(std::forward<ConcreteOperation>(concrete_op));
        return run<OutputTensors>(
            std::move(operation), input_tensors, optional_input_tensors, optional_output_tensors, cq_id);
=======
        auto operation = DeviceOperation(concrete_op);
        return run<OutputTensors>(std::move(operation), input_tensors, optional_input_tensors, optional_output_tensors);
>>>>>>> fb22ebd0
    } else {
        static_assert(tt::stl::concepts::always_false_v<ConcreteOperation>, "Unsupported Operation");
    }
}

template <class OutputTensors = Tensors>
OutputTensors run_without_autoformat(
    DeviceOperation<OutputTensors>&& operation,
    const Tensors& input_tensors,
    const OptionalConstTensors& optional_input_tensors = {},
    const OptionalTensors& optional_output_tensors = {});
template <typename ConcreteOperation>
inline auto run_without_autoformat(
    ConcreteOperation&& concrete_op,
    const std::vector<Tensor>& input_tensors,
    const std::vector<std::optional<const Tensor>>& optional_input_tensors = {},
    const std::vector<std::optional<Tensor>>& optional_output_tensors = {}) -> ProgramOutputTensors<ConcreteOperation> {
    using OutputTensors = ProgramOutputTensors<ConcreteOperation>;
    auto operation = DeviceOperation<OutputTensors>(std::forward<ConcreteOperation>(concrete_op));
    return run_without_autoformat<OutputTensors>(
        std::move(operation), input_tensors, optional_input_tensors, optional_output_tensors);
}

Tensors run_with_autoformat(
    DeviceOperation<Tensors>&& operation,
    const Tensors& input_tensors,
    const OptionalConstTensors& optional_input_tensors = {},
    const OptionalTensors& optional_output_tensors = {},
    float pad_value = 0);

template <typename ConcreteOperation>
inline auto run_with_autoformat(
    ConcreteOperation&& concrete_op,
    const std::vector<Tensor>& input_tensors,
    const std::vector<std::optional<const Tensor>>& optional_input_tensors = {},
    const std::vector<std::optional<Tensor>>& optional_output_tensors = {},
<<<<<<< HEAD
    const float pad_value = 0,
    ttnn::QueueId cq_id = ttnn::DefaultQueueId) -> Tensors {
    auto operation = DeviceOperation<Tensors>(std::forward<ConcreteOperation>(concrete_op));
=======
    const float pad_value = 0) -> Tensors {
    auto operation = DeviceOperation<Tensors>(concrete_op);
>>>>>>> fb22ebd0
    return run_with_autoformat(
        std::move(operation), input_tensors, optional_input_tensors, optional_output_tensors, pad_value);
}

Tensors run_with_autoformat(
    DeviceOperation<Tensors>&& operation,
    const Tensors& input_tensors,
    const std::vector<FormatParams>& input_formatting,
    const std::vector<Layout>& output_layouts,
    const OptionalConstTensors& optional_input_tensors = {},
    const std::vector<std::optional<FormatParams>>& optional_input_formatting = {},
    const OptionalTensors& optional_output_tensors = {});

template <typename ConcreteOperation>
inline auto run_with_autoformat(
    ConcreteOperation&& concrete_op,
    const std::vector<Tensor>& input_tensors,
    const std::vector<FormatParams>& input_formatting,
    const std::vector<Layout>& output_layouts,
    const std::vector<std::optional<const Tensor>>& optional_input_tensors = {},
    const std::vector<std::optional<FormatParams>>& optional_input_formatting = {},
    const OptionalTensors& optional_output_tensors = {}) -> ProgramOutputTensors<ConcreteOperation> {
    using OutputTensors = ProgramOutputTensors<ConcreteOperation>;
    auto operation = DeviceOperation<OutputTensors>(std::forward<ConcreteOperation>(concrete_op));
    return run_with_autoformat(
        std::move(operation),
        input_tensors,
        input_formatting,
        output_layouts,
        optional_input_tensors,
        optional_input_formatting,
        optional_output_tensors);
}

namespace detail {
distributed::MeshDevice* get_device(
    const Tensors& input_tensors, const OptionalConstTensors& optional_input_tensors = {});
}

}  // namespace operation

}  // namespace tt::tt_metal<|MERGE_RESOLUTION|>--- conflicted
+++ resolved
@@ -34,14 +34,8 @@
     const OptionalTensors& optional_output_tensors = {}) -> ProgramOutputTensors<ConcreteOperation> {
     using OutputTensors = ProgramOutputTensors<ConcreteOperation>;
     if constexpr (detail::is_device_operation<ConcreteOperation>()) {
-<<<<<<< HEAD
         auto operation = DeviceOperation(std::forward<ConcreteOperation>(concrete_op));
-        return run<OutputTensors>(
-            std::move(operation), input_tensors, optional_input_tensors, optional_output_tensors, cq_id);
-=======
-        auto operation = DeviceOperation(concrete_op);
         return run<OutputTensors>(std::move(operation), input_tensors, optional_input_tensors, optional_output_tensors);
->>>>>>> fb22ebd0
     } else {
         static_assert(tt::stl::concepts::always_false_v<ConcreteOperation>, "Unsupported Operation");
     }
@@ -78,14 +72,8 @@
     const std::vector<Tensor>& input_tensors,
     const std::vector<std::optional<const Tensor>>& optional_input_tensors = {},
     const std::vector<std::optional<Tensor>>& optional_output_tensors = {},
-<<<<<<< HEAD
-    const float pad_value = 0,
-    ttnn::QueueId cq_id = ttnn::DefaultQueueId) -> Tensors {
+    const float pad_value = 0) -> Tensors {
     auto operation = DeviceOperation<Tensors>(std::forward<ConcreteOperation>(concrete_op));
-=======
-    const float pad_value = 0) -> Tensors {
-    auto operation = DeviceOperation<Tensors>(concrete_op);
->>>>>>> fb22ebd0
     return run_with_autoformat(
         std::move(operation), input_tensors, optional_input_tensors, optional_output_tensors, pad_value);
 }
