// SPDX-FileCopyrightText: © 2023 Tenstorrent AI ULC
<<<<<<< HEAD
=======
//
>>>>>>> 762c76a0
// SPDX-License-Identifier: Apache-2.0

#pragma once

#include <cstdint>
#include <memory>
#include <optional>
#include <variant>
#include <vector>
#include <algorithm>

#include <tt-metalium/bfloat16.hpp>
#include <tt-metalium/core_coord.hpp>
#include <tt-metalium/buffer.hpp>
#include <tt-metalium/mesh_buffer.hpp>
#include <tt-metalium/device.hpp>
#include <tt-metalium/tt_backend_api_types.hpp>
#include <tt_stl/reflection.hpp>
#include <tt_stl/span.hpp>
#include "ttnn/distributed/distributed_tensor_config.hpp"
#include "ttnn/tensor/enum_types.hpp"

#include "ttnn/tensor/shape/shape.hpp"

namespace tt {

namespace tt_metal {

static constexpr std::uint8_t VERSION_ID = 5;

enum class DataType {
    BFLOAT16 = 0,
    FLOAT32 = 1,
    UINT32 = 2,
    BFLOAT8_B = 3,
    BFLOAT4_B = 4,
    UINT8 = 5,
    UINT16 = 6,
    INT32 = 7,
    INVALID = 8,
};

std::ostream& operator<<(std::ostream& os, const tt::tt_metal::DataType& data_type);

template <typename T>
consteval inline DataType convert_to_data_type() {
    if constexpr (std::is_same_v<T, uint8_t>) {
        return DataType::UINT8;
    } else if constexpr (std::is_same_v<T, uint16_t>) {
        return DataType::UINT16;
    } else if constexpr (std::is_same_v<T, int32_t>) {
        return DataType::INT32;
    } else if constexpr (std::is_same_v<T, uint32_t>) {
        return DataType::UINT32;
    } else if constexpr (std::is_same_v<T, float>) {
        return DataType::FLOAT32;
    } else if constexpr (std::is_same_v<T, ::bfloat16>) {
        return DataType::BFLOAT16;
    } else {
        static_assert(tt::stl::concepts::always_false_v<T>, "Unsupported DataType!");
    }
}

bool is_floating_point(DataType dtype);

bool is_block_float(DataType dtype);

// Enums are explicitly enumerated due to serialization dependency
// TODO: #16067 - This shouldn't be needed. Serialize this enum to flatbuffer.
enum class StorageType {
    HOST = 0,
    DEVICE = 1,
    MULTI_DEVICE_HOST = 4,  // host storage for multi-device context
};

tt::DataFormat datatype_to_dataformat_converter(DataType datatype);

static constexpr std::size_t MAX_NUM_DIMENSIONS = 8;

using Array1D = std::array<uint32_t, 1>;
using Array2D = std::array<uint32_t, 2>;
using Array3D = std::array<uint32_t, 3>;
using Array4D = std::array<uint32_t, 4>;
using Array5D = std::array<uint32_t, 5>;
using Array6D = std::array<uint32_t, 6>;
using Array7D = std::array<uint32_t, 7>;
using Array8D = std::array<uint32_t, 8>;

struct NdShardSpec {
    Shape shard_shape;
    std::optional<CoreRangeSet> cores;  // Distribute over all cores if not specified
    ShardOrientation shard_orientation = ShardOrientation::ROW_MAJOR;
};

class MemoryConfig final {
public:
    MemoryConfig() = default;  // Interleaved DRAM
    explicit MemoryConfig(
        TensorMemoryLayout memory_layout,
        BufferType buffer_type = BufferType::DRAM,
        std::optional<ShardSpec> shard_spec = std::nullopt);
    explicit MemoryConfig(BufferType buffer_type,
        NdShardSpec nd_shard_spec);
    MemoryConfig(const MemoryConfig& other) = default;
    MemoryConfig& operator=(const MemoryConfig& other) = default;
    MemoryConfig(MemoryConfig&& other) noexcept = default;
    MemoryConfig& operator=(MemoryConfig&& other) noexcept = default;

    TensorMemoryLayout memory_layout() const { return memory_layout_; }
    BufferType buffer_type() const { return buffer_type_; }
    const std::optional<ShardSpec>& shard_spec() const { return shard_spec_; }
    const std::optional<NdShardSpec>& nd_shard_spec() const { return nd_shard_spec_; }
    bool created_with_nd_shard_spec() const { return created_with_nd_shard_spec_; }

    MemoryConfig with_shard_spec(std::optional<ShardSpec> shard_spec) const {
        return MemoryConfig(memory_layout_, buffer_type_, std::move(shard_spec));
    }

    bool is_sharded() const;
    bool is_l1() const;
    bool is_dram() const;

    static constexpr auto attribute_names = std::forward_as_tuple(
        "memory_layout", "buffer_type", "shard_spec", "nd_shard_spec", "created_with_nd_shard_spec");
    auto attribute_values() const {
        return std::forward_as_tuple(
            memory_layout_, buffer_type_, shard_spec_, nd_shard_spec_, created_with_nd_shard_spec_);
    }

    MemoryConfig(
        TensorMemoryLayout memory_layout,
        BufferType buffer_type,
        std::optional<ShardSpec> shard_spec,
        std::optional<NdShardSpec> nd_shard_spec,
        bool created_with_nd_shard_spec);

    friend std::ostream& operator<<(std::ostream& os, const MemoryConfig& config);

private:
    TensorMemoryLayout memory_layout_ = TensorMemoryLayout::INTERLEAVED;  // Interleave the data across multiple banks
    BufferType buffer_type_ = BufferType::DRAM;                           // Can be either DRAM or L1
    std::optional<ShardSpec> shard_spec_ = std::nullopt;
    std::optional<NdShardSpec> nd_shard_spec_ = std::nullopt;
    bool created_with_nd_shard_spec_ = false;
};

std::ostream& operator<<(std::ostream& os, const MemoryConfig& config);

bool operator==(const MemoryConfig& config_a, const MemoryConfig& config_b);
bool operator!=(const MemoryConfig& config_a, const MemoryConfig& config_b);

}  // namespace tt_metal
}  // namespace tt

template <>
struct tt::stl::json::to_json_t<tt::tt_metal::MemoryConfig> {
    nlohmann::json operator()(const tt::tt_metal::MemoryConfig& config) const;
};

template <>
struct tt::stl::json::from_json_t<tt::tt_metal::MemoryConfig> {
    tt::tt_metal::MemoryConfig operator()(const nlohmann::json& json_object) const;
};<|MERGE_RESOLUTION|>--- conflicted
+++ resolved
@@ -1,8 +1,5 @@
 // SPDX-FileCopyrightText: © 2023 Tenstorrent AI ULC
-<<<<<<< HEAD
-=======
 //
->>>>>>> 762c76a0
 // SPDX-License-Identifier: Apache-2.0
 
 #pragma once
