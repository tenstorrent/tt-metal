#pragma once

<<<<<<< HEAD
#include <tt-metalium/tensor/layout/alignment.hpp>
=======
#include <tt_stl/small_vector.hpp>
#include <tt-metalium/shape_base.hpp>

namespace tt::tt_metal {

class Alignment final : protected ShapeBase {
public:
    using ShapeBase::ShapeBase;
    using ShapeBase::operator[];
    using ShapeBase::cbegin;
    using ShapeBase::cend;
    using ShapeBase::empty;
    using ShapeBase::size;
    using ShapeBase::view;

    template <std::size_t N>
    bool operator==(const std::array<uint32_t, N>& other) const {
        const bool sameSize = value_.size() == N;
        return sameSize && std::equal(value_.begin(), value_.end(), other.begin());
    }

    bool operator==(const Alignment& other) const;
    bool operator==(const ttsl::SmallVector<uint32_t>& other) const;

    // Needed for reflect / fmt
    static constexpr auto attribute_names = std::forward_as_tuple("value");
    auto attribute_values() const { return std::forward_as_tuple(this->value_); }
>>>>>>> b7618aef

// namespace ttnn {

// using Alignment = tt::tt_metal::Alignment;

// }  // namespace ttnn<|MERGE_RESOLUTION|>--- conflicted
+++ resolved
@@ -1,39 +1,3 @@
 #pragma once
 
-<<<<<<< HEAD
-#include <tt-metalium/tensor/layout/alignment.hpp>
-=======
-#include <tt_stl/small_vector.hpp>
-#include <tt-metalium/shape_base.hpp>
-
-namespace tt::tt_metal {
-
-class Alignment final : protected ShapeBase {
-public:
-    using ShapeBase::ShapeBase;
-    using ShapeBase::operator[];
-    using ShapeBase::cbegin;
-    using ShapeBase::cend;
-    using ShapeBase::empty;
-    using ShapeBase::size;
-    using ShapeBase::view;
-
-    template <std::size_t N>
-    bool operator==(const std::array<uint32_t, N>& other) const {
-        const bool sameSize = value_.size() == N;
-        return sameSize && std::equal(value_.begin(), value_.end(), other.begin());
-    }
-
-    bool operator==(const Alignment& other) const;
-    bool operator==(const ttsl::SmallVector<uint32_t>& other) const;
-
-    // Needed for reflect / fmt
-    static constexpr auto attribute_names = std::forward_as_tuple("value");
-    auto attribute_values() const { return std::forward_as_tuple(this->value_); }
->>>>>>> b7618aef
-
-// namespace ttnn {
-
-// using Alignment = tt::tt_metal::Alignment;
-
-// }  // namespace ttnn+#include <tt-metalium/tensor/layout/alignment.hpp>