--- conflicted
+++ resolved
@@ -327,7 +327,6 @@
 
 Tensor set_tensor_id(const Tensor& tensor);
 
-<<<<<<< HEAD
 enum class host_buffer_data_type {
     FLOAT32,
     FLOAT64,
@@ -353,7 +352,7 @@
     std::optional<ttnn::QueueId> cq_id,
     float pad_value,
     const ttnn::distributed::TensorToMesh* mesh_mapper);
-=======
+
 namespace ops {
 Tensor view(
     const Tensor& input_tensor, const tt::tt_metal::Shape& new_shape, const tt::tt_metal::Shape& new_padded_shape);
@@ -363,7 +362,6 @@
 std::string to_string(const Tensor& tensor);
 }  // namespace ops
 
->>>>>>> 90336ff5
 }  // namespace tt_metal
 
 }  // namespace tt
