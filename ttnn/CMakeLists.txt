####################################################################################################
# Build TTNN and TTNNCPP
####################################################################################################

##################################################
# Set options
##################################################
if(ENABLE_COVERAGE AND CMAKE_CXX_COMPILER_ID MATCHES "GNU|Clang")
    message(STATUS "Enabling code coverage flags for all ttnn targets")
    add_compile_options(--coverage)
    add_link_options(--coverage)
endif()

set(LIB_TYPE OBJECT)
if(ENABLE_TTNN_SHARED_SUBLIBS)
    # Building various components as .so reduces the final link of ttnn.so (and will make loading a bit slower).
    # This is important for development iterations in TT-NN.
    # TODO: Measure whether linker improvements (choice of linker + parallelism flags) render this obsolete.
    set(LIB_TYPE SHARED)
endif()

add_library(ttnn_core ${LIB_TYPE})
add_library(TTNN::Core ALIAS ttnn_core)

target_compile_definitions(ttnn_core PUBLIC "$<$<CXX_COMPILER_ID:GNU>:DISABLE_NAMESPACE_STATIC_ASSERT>")
target_precompile_headers(ttnn_core REUSE_FROM TT::CommonPCH)

set(TENSOR_FLATBUFFER_SCHEMAS
    ${CMAKE_CURRENT_SOURCE_DIR}/core/tensor/flatbuffer/mesh_shape.fbs
    ${CMAKE_CURRENT_SOURCE_DIR}/core/tensor/flatbuffer/tensor_spec.fbs
    ${CMAKE_CURRENT_SOURCE_DIR}/core/tensor/flatbuffer/tensor.fbs
)

set(TENSOR_FLATBUFFER_GENERATED_HEADERS)
foreach(FBS_FILE ${TENSOR_FLATBUFFER_SCHEMAS})
    GENERATE_FBS_HEADER(${FBS_FILE} TARGET TTNN::Core)
    list(APPEND TENSOR_FLATBUFFER_GENERATED_HEADERS ${FBS_GENERATED_HEADER_FILE})
endforeach()

set_target_properties(
    ttnn_core
    PROPERTIES
        VERIFY_INTERFACE_HEADER_SETS
            FALSE
)
target_sources(
    ttnn_core
    PUBLIC
        FILE_SET jit_api
        TYPE HEADERS
        BASE_DIRS ${CMAKE_CURRENT_SOURCE_DIR}
        FILES cpp/ttnn/kernel/kernel_common_utils.hpp cpp/ttnn/kernel/kernel_utils.hpp api/ttnn/tensor/enum_types.hpp
    PRIVATE
        ${TENSOR_FLATBUFFER_GENERATED_HEADERS}
        core/async_runtime.cpp
        core/cluster.cpp
        core/config.cpp
        core/core.cpp
        core/device.cpp
        core/distributed/api.cpp
        core/distributed/distributed_tensor.cpp
        core/distributed/distributed_tensor_config.cpp
        core/distributed/distributed_configs.cpp
        core/distributed/host_ccl.cpp
        core/distributed/tensor_topology.cpp
        core/distributed/bidirectional_fabric_socket.cpp
        core/distributed/create_socket.cpp
        core/distributed/fabric_socket.cpp
        core/distributed/mpi_socket.cpp
        core/events.cpp
        core/global_circular_buffer.cpp
        core/global_semaphore.cpp
        core/graph/graph_argument_serializer.cpp
        core/graph/graph_processor.cpp
        core/graph/graph_trace_utils.cpp
        core/old_infra_device_operation.cpp
        core/reports.cpp
        core/run_operation.cpp
        core/tensor/flatbuffer/tensor_flatbuffer.cpp
        core/tensor/flatbuffer/tensor_spec_flatbuffer.cpp
        core/tensor/host_buffer/functions.cpp
        core/tensor/layout/alignment.cpp
        core/tensor/layout/page_config.cpp
        core/tensor/layout/tensor_layout.cpp
        core/tensor/serialization.cpp
        core/tensor/storage.cpp
        core/tensor/tensor.cpp
        core/tensor/tensor_attributes.cpp
        core/tensor/tensor_impl.cpp
        core/tensor/tensor_ops.cpp
        core/tensor/tensor_spec.cpp
        core/tensor/tensor_utils.cpp
        core/tensor/types.cpp
        core/tensor/xtensor/partition.cpp
)
target_include_directories(
    ttnn_core
    PUBLIC
        $<BUILD_INTERFACE:${CMAKE_CURRENT_SOURCE_DIR}/api>
        $<INSTALL_INTERFACE:include>
    PRIVATE
        ${CMAKE_CURRENT_SOURCE_DIR}/api/ttnn
        ${CMAKE_CURRENT_SOURCE_DIR}/core
        ${CMAKE_CURRENT_SOURCE_DIR}/cpp # FIXME: Depend on the Ops needed (make the circular obvious)
)
target_include_directories(ttnn_core SYSTEM PRIVATE ${CMAKE_CURRENT_BINARY_DIR}/flatbuffers)
target_link_libraries(
    ttnn_core
    PUBLIC
        TT::Metalium
    PRIVATE
        xtensor
        FlatBuffers::FlatBuffers
        Boost::algorithm
)

install(
    TARGETS
        ttnn_core
    LIBRARY
        DESTINATION ${CMAKE_INSTALL_LIBDIR}
    FILE_SET
    jit_api
        DESTINATION ${CMAKE_INSTALL_LIBEXECDIR}/tt-metalium/ttnn
        COMPONENT ttnn-runtime
)

##################################################
# Collect all the files and folders that TTNN will use
##################################################
set(TTNN_SRC_PYBIND
    ${CMAKE_CURRENT_SOURCE_DIR}/core/distributed/distributed_${PY_BINDING}.cpp
    ${CMAKE_CURRENT_SOURCE_DIR}/core/graph/graph_${PY_BINDING}.cpp
    ${CMAKE_CURRENT_SOURCE_DIR}/cpp/ttnn/operations/bernoulli/bernoulli_${PY_BINDING}.cpp
    ${CMAKE_CURRENT_SOURCE_DIR}/cpp/ttnn/operations/conv/conv1d/conv1d_${PY_BINDING}.cpp
    ${CMAKE_CURRENT_SOURCE_DIR}/cpp/ttnn/operations/conv/conv2d/conv2d_${PY_BINDING}.cpp
    ${CMAKE_CURRENT_SOURCE_DIR}/cpp/ttnn/operations/conv/conv_${PY_BINDING}.cpp
    ${CMAKE_CURRENT_SOURCE_DIR}/cpp/ttnn/operations/conv/conv_transpose2d/conv_transpose2d_${PY_BINDING}.cpp
    ${CMAKE_CURRENT_SOURCE_DIR}/cpp/ttnn/operations/data_movement/data_movement_${PY_BINDING}.cpp
    ${CMAKE_CURRENT_SOURCE_DIR}/cpp/ttnn/operations/data_movement/concat/concat_${PY_BINDING}.cpp
    ${CMAKE_CURRENT_SOURCE_DIR}/cpp/ttnn/operations/data_movement/bcast/bcast_${PY_BINDING}.cpp
    ${CMAKE_CURRENT_SOURCE_DIR}/cpp/ttnn/operations/data_movement/chunk/chunk_${PY_BINDING}.cpp
    ${CMAKE_CURRENT_SOURCE_DIR}/cpp/ttnn/operations/data_movement/clone/clone_${PY_BINDING}.cpp
    ${CMAKE_CURRENT_SOURCE_DIR}/cpp/ttnn/operations/data_movement/concat/concat_${PY_BINDING}.cpp
    ${CMAKE_CURRENT_SOURCE_DIR}/cpp/ttnn/operations/data_movement/copy/copy_${PY_BINDING}.cpp
    ${CMAKE_CURRENT_SOURCE_DIR}/cpp/ttnn/operations/data_movement/chunk/chunk_${PY_BINDING}.cpp
    ${CMAKE_CURRENT_SOURCE_DIR}/cpp/ttnn/operations/data_movement/expand/expand_${PY_BINDING}.cpp
    ${CMAKE_CURRENT_SOURCE_DIR}/cpp/ttnn/operations/data_movement/fill_pad/fill_pad_${PY_BINDING}.cpp
    ${CMAKE_CURRENT_SOURCE_DIR}/cpp/ttnn/operations/data_movement/fill_rm/fill_rm_${PY_BINDING}.cpp
    ${CMAKE_CURRENT_SOURCE_DIR}/cpp/ttnn/operations/data_movement/fold/fold_${PY_BINDING}.cpp
    ${CMAKE_CURRENT_SOURCE_DIR}/cpp/ttnn/operations/data_movement/indexed_fill/indexed_fill_${PY_BINDING}.cpp
    ${CMAKE_CURRENT_SOURCE_DIR}/cpp/ttnn/operations/data_movement/moe_expert_token_remap/moe_expert_token_remap_${PY_BINDING}.cpp
    ${CMAKE_CURRENT_SOURCE_DIR}/cpp/ttnn/operations/data_movement/move/move_${PY_BINDING}.cpp
    ${CMAKE_CURRENT_SOURCE_DIR}/cpp/ttnn/operations/data_movement/non_zero_indices/non_zero_indices_${PY_BINDING}.cpp
    ${CMAKE_CURRENT_SOURCE_DIR}/cpp/ttnn/operations/data_movement/pad/pad_${PY_BINDING}.cpp
    ${CMAKE_CURRENT_SOURCE_DIR}/cpp/ttnn/operations/data_movement/permute/permute_${PY_BINDING}.cpp
    ${CMAKE_CURRENT_SOURCE_DIR}/cpp/ttnn/operations/data_movement/repeat/repeat_${PY_BINDING}.cpp
    ${CMAKE_CURRENT_SOURCE_DIR}/cpp/ttnn/operations/data_movement/repeat_interleave/repeat_interleave_${PY_BINDING}.cpp
    ${CMAKE_CURRENT_SOURCE_DIR}/cpp/ttnn/operations/data_movement/reshape_view/reshape_${PY_BINDING}.cpp
    ${CMAKE_CURRENT_SOURCE_DIR}/cpp/ttnn/operations/data_movement/reshape_on_device/reshape_${PY_BINDING}.cpp
    ${CMAKE_CURRENT_SOURCE_DIR}/cpp/ttnn/operations/data_movement/reshape_view/reshape_${PY_BINDING}.cpp
    ${CMAKE_CURRENT_SOURCE_DIR}/cpp/ttnn/operations/data_movement/reshape_on_device/reshape_${PY_BINDING}.cpp
    ${CMAKE_CURRENT_SOURCE_DIR}/cpp/ttnn/operations/data_movement/roll/roll_${PY_BINDING}.cpp
    ${CMAKE_CURRENT_SOURCE_DIR}/cpp/ttnn/operations/data_movement/stack/stack_${PY_BINDING}.cpp
    ${CMAKE_CURRENT_SOURCE_DIR}/cpp/ttnn/operations/data_movement/scatter/scatter_${PY_BINDING}.cpp
    ${CMAKE_CURRENT_SOURCE_DIR}/cpp/ttnn/operations/data_movement/scatter/tosa_scatter_${PY_BINDING}.cpp
    ${CMAKE_CURRENT_SOURCE_DIR}/cpp/ttnn/operations/data_movement/sharded/interleaved_to_sharded/interleaved_to_sharded_${PY_BINDING}.cpp
    ${CMAKE_CURRENT_SOURCE_DIR}/cpp/ttnn/operations/data_movement/sharded/reshard/reshard_${PY_BINDING}.cpp
    ${CMAKE_CURRENT_SOURCE_DIR}/cpp/ttnn/operations/data_movement/sharded/sharded_to_interleaved/sharded_to_interleaved_${PY_BINDING}.cpp
    ${CMAKE_CURRENT_SOURCE_DIR}/cpp/ttnn/operations/data_movement/sharded_partial/interleaved_to_sharded_partial/interleaved_to_sharded_partial_${PY_BINDING}.cpp
    ${CMAKE_CURRENT_SOURCE_DIR}/cpp/ttnn/operations/data_movement/sharded_partial/sharded_to_interleaved_partial/sharded_to_interleaved_partial_${PY_BINDING}.cpp
    ${CMAKE_CURRENT_SOURCE_DIR}/cpp/ttnn/operations/data_movement/slice/slice_${PY_BINDING}.cpp
    ${CMAKE_CURRENT_SOURCE_DIR}/cpp/ttnn/operations/data_movement/split/split_${PY_BINDING}.cpp
    ${CMAKE_CURRENT_SOURCE_DIR}/cpp/ttnn/operations/data_movement/squeeze/squeeze_${PY_BINDING}.cpp
    ${CMAKE_CURRENT_SOURCE_DIR}/cpp/ttnn/operations/data_movement/stack/stack_${PY_BINDING}.cpp
    ${CMAKE_CURRENT_SOURCE_DIR}/cpp/ttnn/operations/data_movement/tilize/tilize_${PY_BINDING}.cpp
    ${CMAKE_CURRENT_SOURCE_DIR}/cpp/ttnn/operations/data_movement/tilize_with_val_padding/tilize_with_val_padding_${PY_BINDING}.cpp
    ${CMAKE_CURRENT_SOURCE_DIR}/cpp/ttnn/operations/data_movement/transpose/transpose_${PY_BINDING}.cpp
    ${CMAKE_CURRENT_SOURCE_DIR}/cpp/ttnn/operations/data_movement/unsqueeze/unsqueeze_${PY_BINDING}.cpp
    ${CMAKE_CURRENT_SOURCE_DIR}/cpp/ttnn/operations/data_movement/untilize/untilize_${PY_BINDING}.cpp
    ${CMAKE_CURRENT_SOURCE_DIR}/cpp/ttnn/operations/data_movement/untilize_with_unpadding/untilize_with_unpadding_${PY_BINDING}.cpp
    ${CMAKE_CURRENT_SOURCE_DIR}/cpp/ttnn/operations/data_movement/view/view_${PY_BINDING}.cpp
    ${CMAKE_CURRENT_SOURCE_DIR}/cpp/ttnn/operations/eltwise/binary/binary_${PY_BINDING}.cpp
    ${CMAKE_CURRENT_SOURCE_DIR}/cpp/ttnn/operations/eltwise/binary_backward/binary_backward_${PY_BINDING}.cpp
    ${CMAKE_CURRENT_SOURCE_DIR}/cpp/ttnn/operations/eltwise/complex/complex_${PY_BINDING}.cpp
    ${CMAKE_CURRENT_SOURCE_DIR}/cpp/ttnn/operations/eltwise/complex_unary/complex_unary_${PY_BINDING}.cpp
    ${CMAKE_CURRENT_SOURCE_DIR}/cpp/ttnn/operations/eltwise/complex_unary_backward/complex_unary_backward_${PY_BINDING}.cpp
    ${CMAKE_CURRENT_SOURCE_DIR}/cpp/ttnn/operations/eltwise/quantization/quantization_${PY_BINDING}.cpp
    ${CMAKE_CURRENT_SOURCE_DIR}/cpp/ttnn/operations/eltwise/ternary/ternary_${PY_BINDING}.cpp
    ${CMAKE_CURRENT_SOURCE_DIR}/cpp/ttnn/operations/eltwise/ternary_backward/ternary_backward_${PY_BINDING}.cpp
    ${CMAKE_CURRENT_SOURCE_DIR}/cpp/ttnn/operations/eltwise/unary/unary_${PY_BINDING}.cpp
    ${CMAKE_CURRENT_SOURCE_DIR}/cpp/ttnn/operations/eltwise/unary_backward/unary_backward_${PY_BINDING}.cpp
    ${CMAKE_CURRENT_SOURCE_DIR}/cpp/ttnn/operations/embedding/embedding_${PY_BINDING}.cpp
    ${CMAKE_CURRENT_SOURCE_DIR}/cpp/ttnn/operations/embedding_backward/embedding_backward_${PY_BINDING}.cpp
    ${CMAKE_CURRENT_SOURCE_DIR}/cpp/ttnn/operations/examples/example/example_${PY_BINDING}.cpp
    ${CMAKE_CURRENT_SOURCE_DIR}/cpp/ttnn/operations/examples/example_multiple_return/example_multiple_return_${PY_BINDING}.cpp
    ${CMAKE_CURRENT_SOURCE_DIR}/cpp/ttnn/operations/examples/examples_${PY_BINDING}.cpp
    ${CMAKE_CURRENT_SOURCE_DIR}/cpp/ttnn/operations/experimental/bcast_to/bcast_to_${PY_BINDING}.cpp
    ${CMAKE_CURRENT_SOURCE_DIR}/cpp/ttnn/operations/experimental/cnn/convert_to_chw/convert_to_chw_${PY_BINDING}.cpp
    ${CMAKE_CURRENT_SOURCE_DIR}/cpp/ttnn/operations/experimental/cnn/convert_to_hwc/convert_to_hwc_${PY_BINDING}.cpp
    ${CMAKE_CURRENT_SOURCE_DIR}/cpp/ttnn/operations/experimental/conv3d/conv3d_${PY_BINDING}.cpp
    ${CMAKE_CURRENT_SOURCE_DIR}/cpp/ttnn/operations/experimental/copy/typecast/typecast_${PY_BINDING}.cpp
    ${CMAKE_CURRENT_SOURCE_DIR}/cpp/ttnn/operations/experimental/dropout/dropout_${PY_BINDING}.cpp
    ${CMAKE_CURRENT_SOURCE_DIR}/cpp/ttnn/operations/experimental/experimental_${PY_BINDING}.cpp
    ${CMAKE_CURRENT_SOURCE_DIR}/cpp/ttnn/operations/experimental/matmul/attn_matmul/attn_matmul_${PY_BINDING}.cpp
    ${CMAKE_CURRENT_SOURCE_DIR}/cpp/ttnn/operations/experimental/matmul/group_attn_matmul/group_attn_matmul_${PY_BINDING}.cpp
    ${CMAKE_CURRENT_SOURCE_DIR}/cpp/ttnn/operations/experimental/paged_cache/paged_cache_${PY_BINDING}.cpp
    ${CMAKE_CURRENT_SOURCE_DIR}/cpp/ttnn/operations/experimental/plusone/plusone_${PY_BINDING}.cpp
    ${CMAKE_CURRENT_SOURCE_DIR}/cpp/ttnn/operations/experimental/reduction/argmax/argmax_${PY_BINDING}.cpp
    ${CMAKE_CURRENT_SOURCE_DIR}/cpp/ttnn/operations/experimental/reduction/fast_reduce_nc/fast_reduce_nc_${PY_BINDING}.cpp
    ${CMAKE_CURRENT_SOURCE_DIR}/cpp/ttnn/operations/experimental/reduction/fast_reduce_nc/fast_reduce_nc_${PY_BINDING}.cpp
    ${CMAKE_CURRENT_SOURCE_DIR}/cpp/ttnn/operations/experimental/reshape/view_${PY_BINDING}.cpp
    ${CMAKE_CURRENT_SOURCE_DIR}/cpp/ttnn/operations/experimental/slice_write/slice_write_${PY_BINDING}.cpp
    ${CMAKE_CURRENT_SOURCE_DIR}/cpp/ttnn/operations/experimental/padded_slice/padded_slice_${PY_BINDING}.cpp
    ${CMAKE_CURRENT_SOURCE_DIR}/cpp/ttnn/operations/experimental/ssm/hc_sum_reduce/hc_sum_reduce_${PY_BINDING}.cpp
    ${CMAKE_CURRENT_SOURCE_DIR}/cpp/ttnn/operations/experimental/ssm/prefix_scan/prefix_scan_${PY_BINDING}.cpp
    ${CMAKE_CURRENT_SOURCE_DIR}/cpp/ttnn/operations/experimental/ssm/repeat_and_interleave_eltwise_mul/repeat_and_interleave_eltwise_mul_${PY_BINDING}.cpp
    ${CMAKE_CURRENT_SOURCE_DIR}/cpp/ttnn/operations/experimental/transformer/all_reduce_create_qkv_heads/all_reduce_create_qkv_heads_${PY_BINDING}.cpp
    ${CMAKE_CURRENT_SOURCE_DIR}/cpp/ttnn/operations/experimental/transformer/concatenate_heads/concatenate_heads_${PY_BINDING}.cpp
    ${CMAKE_CURRENT_SOURCE_DIR}/cpp/ttnn/operations/experimental/transformer/create_qkv_heads/create_qkv_heads_${PY_BINDING}.cpp
    ${CMAKE_CURRENT_SOURCE_DIR}/cpp/ttnn/operations/experimental/transformer/create_qkv_heads_from_separate_tensors/create_qkv_heads_from_separate_tensors_${PY_BINDING}.cpp
    ${CMAKE_CURRENT_SOURCE_DIR}/cpp/ttnn/operations/experimental/transformer/nlp_concat_heads/nlp_concat_heads_${PY_BINDING}.cpp
    ${CMAKE_CURRENT_SOURCE_DIR}/cpp/ttnn/operations/experimental/transformer/nlp_concat_heads_decode/nlp_concat_heads_decode_${PY_BINDING}.cpp
    ${CMAKE_CURRENT_SOURCE_DIR}/cpp/ttnn/operations/experimental/transformer/nlp_concat_heads_boltz/nlp_concat_heads_boltz_${PY_BINDING}.cpp
    ${CMAKE_CURRENT_SOURCE_DIR}/cpp/ttnn/operations/experimental/transformer/nlp_create_qkv_heads/nlp_create_qkv_heads_${PY_BINDING}.cpp
    ${CMAKE_CURRENT_SOURCE_DIR}/cpp/ttnn/operations/experimental/transformer/nlp_create_qkv_heads_decode/nlp_create_qkv_heads_decode_${PY_BINDING}.cpp
    ${CMAKE_CURRENT_SOURCE_DIR}/cpp/ttnn/operations/experimental/transformer/nlp_create_qkv_heads_falcon7b/nlp_create_qkv_heads_falcon7b_${PY_BINDING}.cpp
    ${CMAKE_CURRENT_SOURCE_DIR}/cpp/ttnn/operations/experimental/transformer/nlp_create_qkv_heads_segformer/nlp_create_qkv_heads_segformer_${PY_BINDING}.cpp
    ${CMAKE_CURRENT_SOURCE_DIR}/cpp/ttnn/operations/experimental/transformer/nlp_create_qkv_heads_vit/nlp_create_qkv_heads_vit_${PY_BINDING}.cpp
    ${CMAKE_CURRENT_SOURCE_DIR}/cpp/ttnn/operations/experimental/transformer/nlp_create_qkv_heads_boltz/nlp_create_qkv_heads_boltz_${PY_BINDING}.cpp
    ${CMAKE_CURRENT_SOURCE_DIR}/cpp/ttnn/operations/experimental/transformer/nlp_kv_cache_load_slice/nlp_kv_cache_load_slice_${PY_BINDING}.cpp
    ${CMAKE_CURRENT_SOURCE_DIR}/cpp/ttnn/operations/experimental/transformer/rotary_embedding/rotary_embedding_${PY_BINDING}.cpp
    ${CMAKE_CURRENT_SOURCE_DIR}/cpp/ttnn/operations/experimental/transformer/rotary_embedding_llama/rotary_embedding_llama_${PY_BINDING}.cpp
    ${CMAKE_CURRENT_SOURCE_DIR}/cpp/ttnn/operations/experimental/transformer/rotary_embedding_llama/rotary_embedding_llama_${PY_BINDING}.cpp
    ${CMAKE_CURRENT_SOURCE_DIR}/cpp/ttnn/operations/experimental/transformer/rotary_embedding_llama_fused_qk/rotary_embedding_llama_fused_qk_${PY_BINDING}.cpp
    ${CMAKE_CURRENT_SOURCE_DIR}/cpp/ttnn/operations/experimental/transformer/rotate_half/rotate_half_${PY_BINDING}.cpp
    ${CMAKE_CURRENT_SOURCE_DIR}/cpp/ttnn/operations/experimental/transformer/split_query_key_value_and_split_heads/split_query_key_value_and_split_heads_${PY_BINDING}.cpp
    ${CMAKE_CURRENT_SOURCE_DIR}/cpp/ttnn/operations/experimental/unary_backward/gelu_backward/gelu_backward_${PY_BINDING}.cpp
    ${CMAKE_CURRENT_SOURCE_DIR}/cpp/ttnn/operations/full/full_${PY_BINDING}.cpp
    ${CMAKE_CURRENT_SOURCE_DIR}/cpp/ttnn/operations/full_like/full_like_${PY_BINDING}.cpp
    ${CMAKE_CURRENT_SOURCE_DIR}/cpp/ttnn/operations/generic/generic_op_${PY_BINDING}.cpp
    ${CMAKE_CURRENT_SOURCE_DIR}/cpp/ttnn/operations/index_fill/index_fill_${PY_BINDING}.cpp
    ${CMAKE_CURRENT_SOURCE_DIR}/cpp/ttnn/operations/kv_cache/kv_cache_${PY_BINDING}.cpp
    ${CMAKE_CURRENT_SOURCE_DIR}/cpp/ttnn/operations/loss/loss_${PY_BINDING}.cpp
    ${CMAKE_CURRENT_SOURCE_DIR}/cpp/ttnn/operations/matmul/matmul_${PY_BINDING}.cpp
    ${CMAKE_CURRENT_SOURCE_DIR}/cpp/ttnn/operations/moreh/moreh_${PY_BINDING}.cpp
    ${CMAKE_CURRENT_SOURCE_DIR}/cpp/ttnn/operations/moreh/moreh_abs_pow/moreh_abs_pow_${PY_BINDING}.cpp
    ${CMAKE_CURRENT_SOURCE_DIR}/cpp/ttnn/operations/moreh/moreh_adam/moreh_adam_${PY_BINDING}.cpp
    ${CMAKE_CURRENT_SOURCE_DIR}/cpp/ttnn/operations/moreh/moreh_adamw/moreh_adamw_${PY_BINDING}.cpp
    ${CMAKE_CURRENT_SOURCE_DIR}/cpp/ttnn/operations/moreh/moreh_arange/moreh_arange_${PY_BINDING}.cpp
    ${CMAKE_CURRENT_SOURCE_DIR}/cpp/ttnn/operations/moreh/moreh_bmm/moreh_bmm_${PY_BINDING}.cpp
    ${CMAKE_CURRENT_SOURCE_DIR}/cpp/ttnn/operations/moreh/moreh_bmm_backward/moreh_bmm_backward_${PY_BINDING}.cpp
    ${CMAKE_CURRENT_SOURCE_DIR}/cpp/ttnn/operations/moreh/moreh_clip_grad_norm/moreh_clip_grad_norm_${PY_BINDING}.cpp
    ${CMAKE_CURRENT_SOURCE_DIR}/cpp/ttnn/operations/moreh/moreh_cumsum/moreh_cumsum_${PY_BINDING}.cpp
    ${CMAKE_CURRENT_SOURCE_DIR}/cpp/ttnn/operations/moreh/moreh_dot/moreh_dot_${PY_BINDING}.cpp
    ${CMAKE_CURRENT_SOURCE_DIR}/cpp/ttnn/operations/moreh/moreh_dot/moreh_dot_${PY_BINDING}.cpp
    ${CMAKE_CURRENT_SOURCE_DIR}/cpp/ttnn/operations/moreh/moreh_dot_backward/moreh_dot_backward_${PY_BINDING}.cpp
    ${CMAKE_CURRENT_SOURCE_DIR}/cpp/ttnn/operations/moreh/moreh_fold/fold_${PY_BINDING}.cpp
    ${CMAKE_CURRENT_SOURCE_DIR}/cpp/ttnn/operations/moreh/moreh_getitem/moreh_getitem_${PY_BINDING}.cpp
    ${CMAKE_CURRENT_SOURCE_DIR}/cpp/ttnn/operations/moreh/moreh_group_norm/moreh_group_norm_${PY_BINDING}.cpp
    ${CMAKE_CURRENT_SOURCE_DIR}/cpp/ttnn/operations/moreh/moreh_group_norm_backward/moreh_group_norm_backward_${PY_BINDING}.cpp
    ${CMAKE_CURRENT_SOURCE_DIR}/cpp/ttnn/operations/moreh/moreh_layer_norm/moreh_layer_norm_${PY_BINDING}.cpp
    ${CMAKE_CURRENT_SOURCE_DIR}/cpp/ttnn/operations/moreh/moreh_layer_norm_backward/moreh_layer_norm_backward_${PY_BINDING}.cpp
    ${CMAKE_CURRENT_SOURCE_DIR}/cpp/ttnn/operations/moreh/moreh_linear/moreh_linear_${PY_BINDING}.cpp
    ${CMAKE_CURRENT_SOURCE_DIR}/cpp/ttnn/operations/moreh/moreh_linear_backward/moreh_linear_backward_${PY_BINDING}.cpp
    ${CMAKE_CURRENT_SOURCE_DIR}/cpp/ttnn/operations/moreh/moreh_matmul/moreh_matmul_${PY_BINDING}.cpp
    ${CMAKE_CURRENT_SOURCE_DIR}/cpp/ttnn/operations/moreh/moreh_matmul_backward/moreh_matmul_backward_${PY_BINDING}.cpp
    ${CMAKE_CURRENT_SOURCE_DIR}/cpp/ttnn/operations/moreh/moreh_mean/moreh_mean_${PY_BINDING}.cpp
    ${CMAKE_CURRENT_SOURCE_DIR}/cpp/ttnn/operations/moreh/moreh_mean_backward/moreh_mean_backward_${PY_BINDING}.cpp
    ${CMAKE_CURRENT_SOURCE_DIR}/cpp/ttnn/operations/moreh/moreh_nll_loss/moreh_nll_loss_${PY_BINDING}.cpp
    ${CMAKE_CURRENT_SOURCE_DIR}/cpp/ttnn/operations/moreh/moreh_nll_loss_backward/moreh_nll_loss_backward_${PY_BINDING}.cpp
    ${CMAKE_CURRENT_SOURCE_DIR}/cpp/ttnn/operations/moreh/moreh_nll_loss_unreduced_backward/moreh_nll_loss_unreduced_backward_${PY_BINDING}.cpp
    ${CMAKE_CURRENT_SOURCE_DIR}/cpp/ttnn/operations/moreh/moreh_norm/moreh_norm_${PY_BINDING}.cpp
    ${CMAKE_CURRENT_SOURCE_DIR}/cpp/ttnn/operations/moreh/moreh_norm_backward/moreh_norm_backward_${PY_BINDING}.cpp
    ${CMAKE_CURRENT_SOURCE_DIR}/cpp/ttnn/operations/moreh/moreh_sgd/moreh_sgd_${PY_BINDING}.cpp
    ${CMAKE_CURRENT_SOURCE_DIR}/cpp/ttnn/operations/moreh/moreh_softmax/moreh_softmax_${PY_BINDING}.cpp
    ${CMAKE_CURRENT_SOURCE_DIR}/cpp/ttnn/operations/moreh/moreh_softmax/moreh_softmax_${PY_BINDING}.cpp
    ${CMAKE_CURRENT_SOURCE_DIR}/cpp/ttnn/operations/moreh/moreh_softmax_backward/moreh_softmax_backward_${PY_BINDING}.cpp
    ${CMAKE_CURRENT_SOURCE_DIR}/cpp/ttnn/operations/moreh/moreh_sum/moreh_sum_${PY_BINDING}.cpp
    ${CMAKE_CURRENT_SOURCE_DIR}/cpp/ttnn/operations/moreh/moreh_sum_backward/moreh_sum_backward_${PY_BINDING}.cpp
    ${CMAKE_CURRENT_SOURCE_DIR}/cpp/ttnn/operations/normalization/batch_norm/batch_norm_${PY_BINDING}.cpp
    ${CMAKE_CURRENT_SOURCE_DIR}/cpp/ttnn/operations/normalization/groupnorm/groupnorm_${PY_BINDING}.cpp
    ${CMAKE_CURRENT_SOURCE_DIR}/cpp/ttnn/operations/normalization/layernorm/layernorm_${PY_BINDING}.cpp
    ${CMAKE_CURRENT_SOURCE_DIR}/cpp/ttnn/operations/normalization/layernorm_distributed/layernorm_distributed_${PY_BINDING}.cpp
    ${CMAKE_CURRENT_SOURCE_DIR}/cpp/ttnn/operations/normalization/normalization_${PY_BINDING}.cpp
    ${CMAKE_CURRENT_SOURCE_DIR}/cpp/ttnn/operations/normalization/rmsnorm/rmsnorm_${PY_BINDING}.cpp
    ${CMAKE_CURRENT_SOURCE_DIR}/cpp/ttnn/operations/normalization/rmsnorm/rmsnorm_${PY_BINDING}.cpp
    ${CMAKE_CURRENT_SOURCE_DIR}/cpp/ttnn/operations/normalization/rmsnorm_distributed/rmsnorm_distributed_${PY_BINDING}.cpp
    ${CMAKE_CURRENT_SOURCE_DIR}/cpp/ttnn/operations/normalization/softmax/softmax_${PY_BINDING}.cpp
    ${CMAKE_CURRENT_SOURCE_DIR}/cpp/ttnn/operations/pool/generic/generic_pools_${PY_BINDING}.cpp
    ${CMAKE_CURRENT_SOURCE_DIR}/cpp/ttnn/operations/pool/global_avg_pool/global_avg_pool_${PY_BINDING}.cpp
    ${CMAKE_CURRENT_SOURCE_DIR}/cpp/ttnn/operations/pool/grid_sample/grid_sample_${PY_BINDING}.cpp
    ${CMAKE_CURRENT_SOURCE_DIR}/cpp/ttnn/operations/pool/upsample/upsample_${PY_BINDING}.cpp
    ${CMAKE_CURRENT_SOURCE_DIR}/cpp/ttnn/operations/prefetcher/prefetcher/dram_prefetcher_${PY_BINDING}.cpp
    ${CMAKE_CURRENT_SOURCE_DIR}/cpp/ttnn/operations/prefetcher/prefetcher_${PY_BINDING}.cpp
    ${CMAKE_CURRENT_SOURCE_DIR}/cpp/ttnn/operations/reduction/reduction_${PY_BINDING}.cpp
    ${CMAKE_CURRENT_SOURCE_DIR}/cpp/ttnn/operations/reduction/argmax/argmax_${PY_BINDING}.cpp
    ${CMAKE_CURRENT_SOURCE_DIR}/cpp/ttnn/operations/reduction/accumulation/cumprod/cumprod_${PY_BINDING}.cpp
    ${CMAKE_CURRENT_SOURCE_DIR}/cpp/ttnn/operations/reduction/accumulation/cumsum/cumsum_${PY_BINDING}.cpp
    ${CMAKE_CURRENT_SOURCE_DIR}/cpp/ttnn/operations/reduction/moe/moe_${PY_BINDING}.cpp
    ${CMAKE_CURRENT_SOURCE_DIR}/cpp/ttnn/operations/reduction/sampling/sampling_${PY_BINDING}.cpp
    ${CMAKE_CURRENT_SOURCE_DIR}/cpp/ttnn/operations/reduction/topk/topk_${PY_BINDING}.cpp
    ${CMAKE_CURRENT_SOURCE_DIR}/cpp/ttnn/operations/sliding_window/sliding_window_${PY_BINDING}.cpp
    ${CMAKE_CURRENT_SOURCE_DIR}/cpp/ttnn/operations/transformer/attention_softmax/attention_softmax_${PY_BINDING}.cpp
    ${CMAKE_CURRENT_SOURCE_DIR}/cpp/ttnn/operations/transformer/concatenate_heads/concatenate_heads_${PY_BINDING}.cpp
    ${CMAKE_CURRENT_SOURCE_DIR}/cpp/ttnn/operations/transformer/sdpa/sdpa_${PY_BINDING}.cpp
    ${CMAKE_CURRENT_SOURCE_DIR}/cpp/ttnn/operations/transformer/sdpa_decode/sdpa_decode_${PY_BINDING}.cpp
    ${CMAKE_CURRENT_SOURCE_DIR}/cpp/ttnn/operations/transformer/split_query_key_value_and_split_heads/split_query_key_value_and_split_heads_${PY_BINDING}.cpp
    ${CMAKE_CURRENT_SOURCE_DIR}/cpp/ttnn/operations/transformer/transformer_${PY_BINDING}.cpp
    ${CMAKE_CURRENT_SOURCE_DIR}/cpp/ttnn/operations/uniform/uniform_${PY_BINDING}.cpp
    ${CMAKE_CURRENT_SOURCE_DIR}/cpp/ttnn/operations/experimental/transformer/all_reduce_create_qkv_heads/all_reduce_create_qkv_heads_${PY_BINDING}.cpp
    ${CMAKE_CURRENT_SOURCE_DIR}/cpp/ttnn/operations/experimental/where/where_${PY_BINDING}.cpp
    ${CMAKE_CURRENT_SOURCE_DIR}/cpp/ttnn/operations/rand/rand_${PY_BINDING}.cpp
    ${CMAKE_CURRENT_SOURCE_DIR}/cpp/ttnn/operations/data_movement/sort/sort_${PY_BINDING}.cpp
    ${CMAKE_CURRENT_SOURCE_DIR}/cpp/ttnn/operations/data_movement/gather/gather_${PY_BINDING}.cpp
    ${CMAKE_CURRENT_SOURCE_DIR}/cpp/ttnn/operations/data_movement/gather/tosa/gather_tosa_${PY_BINDING}.cpp
)

set(CCL_EXPERIMENTAL_TTNN_SRCS_PYBIND
    ${CMAKE_CURRENT_SOURCE_DIR}/cpp/ttnn/operations/experimental/ccl/all_gather_async/all_gather_async_${PY_BINDING}.cpp
    ${CMAKE_CURRENT_SOURCE_DIR}/cpp/ttnn/operations/experimental/ccl/llama_all_gather_matmul_async/llama_all_gather_matmul_async_${PY_BINDING}.cpp
    ${CMAKE_CURRENT_SOURCE_DIR}/cpp/ttnn/operations/experimental/ccl/all_broadcast_async/all_broadcast_async_${PY_BINDING}.cpp
    ${CMAKE_CURRENT_SOURCE_DIR}/cpp/ttnn/operations/experimental/ccl/all_gather_concat_heads_fused/all_gather_concat_${PY_BINDING}.cpp
    ${CMAKE_CURRENT_SOURCE_DIR}/cpp/ttnn/operations/experimental/ccl/llama_reduce_scatter_matmul/rs_matmul_${PY_BINDING}.cpp
    ${CMAKE_CURRENT_SOURCE_DIR}/cpp/ttnn/operations/experimental/ccl/all_reduce_async/all_reduce_async_${PY_BINDING}.cpp
    ${CMAKE_CURRENT_SOURCE_DIR}/cpp/ttnn/operations/experimental/ccl/ccl_experimental_${PY_BINDING}.cpp
    ${CMAKE_CURRENT_SOURCE_DIR}/cpp/ttnn/operations/experimental/ccl/reduce_scatter_async/reduce_scatter_${PY_BINDING}.cpp
    ${CMAKE_CURRENT_SOURCE_DIR}/cpp/ttnn/operations/experimental/ccl/rms_allgather/rms_allgather_${PY_BINDING}.cpp
    ${CMAKE_CURRENT_SOURCE_DIR}/cpp/ttnn/operations/experimental/ccl/llama_reduce_scatter/llama_reduce_scatter_${PY_BINDING}.cpp
    ${CMAKE_CURRENT_SOURCE_DIR}/cpp/ttnn/operations/experimental/ccl/llama_reduce_scatter_create_heads/llama_reduce_scatter_create_heads_${PY_BINDING}.cpp
    ${CMAKE_CURRENT_SOURCE_DIR}/cpp/ttnn/operations/experimental/ccl/all_to_all_async/all_to_all_async_${PY_BINDING}.cpp
    ${CMAKE_CURRENT_SOURCE_DIR}/cpp/ttnn/operations/experimental/ccl/reduce_scatter_minimal_async/reduce_scatter_minimal_async_${PY_BINDING}.cpp
    ${CMAKE_CURRENT_SOURCE_DIR}/cpp/ttnn/operations/experimental/ccl/all_gather_matmul_async/all_gather_matmul_async_${PY_BINDING}.cpp
    ${CMAKE_CURRENT_SOURCE_DIR}/cpp/ttnn/operations/experimental/ccl/matmul_reduce_scatter_async/matmul_reduce_scatter_async_${PY_BINDING}.cpp
    ${CMAKE_CURRENT_SOURCE_DIR}/cpp/ttnn/operations/experimental/ccl/ring_attention_all_gather_async/ring_attention_all_gather_async_${PY_BINDING}.cpp
    ${CMAKE_CURRENT_SOURCE_DIR}/cpp/ttnn/operations/experimental/ccl/send_recv_async/send_async/send_async_${PY_BINDING}.cpp
    ${CMAKE_CURRENT_SOURCE_DIR}/cpp/ttnn/operations/experimental/ccl/send_recv_async/recv_async/recv_async_${PY_BINDING}.cpp
)

set(TTNN_P2P_PYBIND ${CMAKE_CURRENT_SOURCE_DIR}/cpp/ttnn/operations/point_to_point/point_to_point_${PY_BINDING}.cpp)

set(CCL_TTNN_SRCS_PYBIND
    ${CMAKE_CURRENT_SOURCE_DIR}/cpp/ttnn/operations/ccl/ccl_${PY_BINDING}.cpp
    ${CMAKE_CURRENT_SOURCE_DIR}/cpp/ttnn/operations/ccl/all_to_all_combine/all_to_all_combine_${PY_BINDING}.cpp
    ${CMAKE_CURRENT_SOURCE_DIR}/cpp/ttnn/operations/ccl/all_to_all_dispatch/all_to_all_dispatch_${PY_BINDING}.cpp
    ${CMAKE_CURRENT_SOURCE_DIR}/cpp/ttnn/operations/ccl/mesh_partition/mesh_partition_${PY_BINDING}.cpp
    ${CMAKE_CURRENT_SOURCE_DIR}/cpp/ttnn/operations/ccl/barrier/barrier_${PY_BINDING}.cpp
)

set(DEBUG_TTNN_SRCS_PYBIND
    ${CMAKE_CURRENT_SOURCE_DIR}/cpp/ttnn/operations/debug/debug_${PY_BINDING}.cpp
    ${CMAKE_CURRENT_SOURCE_DIR}/cpp/ttnn/operations/debug/apply_device_delay_${PY_BINDING}.cpp
)

#TODO : should be using pybind11_add_module, but right now it introduces many build problems
#pybinds will always be built as a shared library
list(
    APPEND
    TTNN_SRC_PYBIND
    ${CMAKE_CURRENT_SOURCE_DIR}/cpp/ttnn-${PY_BINDING}/__init__.cpp
    ${CMAKE_CURRENT_SOURCE_DIR}/cpp/ttnn-${PY_BINDING}/activation.cpp
    ${CMAKE_CURRENT_SOURCE_DIR}/cpp/ttnn-${PY_BINDING}/cluster.cpp
    ${CMAKE_CURRENT_SOURCE_DIR}/cpp/ttnn-${PY_BINDING}/core.cpp
    ${CMAKE_CURRENT_SOURCE_DIR}/cpp/ttnn-${PY_BINDING}/device.cpp
    ${CMAKE_CURRENT_SOURCE_DIR}/cpp/ttnn-${PY_BINDING}/events.cpp
    ${CMAKE_CURRENT_SOURCE_DIR}/cpp/ttnn-${PY_BINDING}/fabric.cpp
    ${CMAKE_CURRENT_SOURCE_DIR}/cpp/ttnn-${PY_BINDING}/global_circular_buffer.cpp
    ${CMAKE_CURRENT_SOURCE_DIR}/cpp/ttnn-${PY_BINDING}/global_semaphore.cpp
    ${CMAKE_CURRENT_SOURCE_DIR}/cpp/ttnn-${PY_BINDING}/mesh_socket.cpp
    ${CMAKE_CURRENT_SOURCE_DIR}/cpp/ttnn-${PY_BINDING}/profiler.cpp
    ${CMAKE_CURRENT_SOURCE_DIR}/cpp/ttnn-${PY_BINDING}/program_descriptors.cpp
    ${CMAKE_CURRENT_SOURCE_DIR}/cpp/ttnn-${PY_BINDING}/pytensor.cpp
    ${CMAKE_CURRENT_SOURCE_DIR}/cpp/ttnn-${PY_BINDING}/reports.cpp
    ${CMAKE_CURRENT_SOURCE_DIR}/cpp/ttnn-${PY_BINDING}/tensor.cpp
    ${CMAKE_CURRENT_SOURCE_DIR}/cpp/ttnn-${PY_BINDING}/types.cpp
    ${CMAKE_CURRENT_SOURCE_DIR}/cpp/ttnn-${PY_BINDING}/operations/copy.cpp
    ${CMAKE_CURRENT_SOURCE_DIR}/cpp/ttnn-${PY_BINDING}/operations/core.cpp
    ${CMAKE_CURRENT_SOURCE_DIR}/cpp/ttnn-${PY_BINDING}/operations/creation.cpp
    ${CMAKE_CURRENT_SOURCE_DIR}/cpp/ttnn-${PY_BINDING}/operations/trace.cpp
    ${CMAKE_CURRENT_SOURCE_DIR}/cpp/ttnn-${PY_BINDING}/tensor_accessor_args.cpp
)

##################################################
# Build the libraries!
##################################################

#there are two ways to build TTNN
# 1) Without Python bindings
#        ttnncpp will be a dynamic library that can be linked to any project
# 2) With python bindings
#        ttnn will be a dynamic library with ttnncpp statically linked to it
# so if a user wants to consume ttnncpp for a project but also is interested on having
# ttnn as well, it should build it first without python bindings and then with them.
# Most of the use cases will link to ttnn without caring a lot about the backend, but
# for those who need this second use case, now it is officially supported

add_library(ttnncpp SHARED)
add_library(TTNN::CPP ALIAS ttnncpp)
add_library(Metalium::TTNNCPP ALIAS ttnncpp) # backwards compatibility. FIXME: remove

target_compile_definitions(ttnncpp PUBLIC "$<$<CXX_COMPILER_ID:GNU>:DISABLE_NAMESPACE_STATIC_ASSERT>")
target_precompile_headers(ttnncpp REUSE_FROM TT::CommonPCH)
TT_ENABLE_UNITY_BUILD(ttnncpp)

set_target_properties(
    ttnncpp
    PROPERTIES
        EXPORT_NAME
            TTNN
        PREFIX
            "_"
        BUILD_RPATH
            "${PROJECT_BINARY_DIR}/tt_metal;${PROJECT_BINARY_DIR}/ttnn"
        INSTALL_RPATH
            "${PROJECT_BINARY_DIR}/lib;$ORIGIN/build/lib;$ORIGIN" # FIXME: Install RPATH should not have a build path!
        CXX_VISIBILITY_PRESET
            "default" # FIXME: Export the symbols we want, and use hidden visibility instead of default
        ADDITIONAL_CLEAN_FILES
            "${PROJECT_SOURCE_DIR}/ttnn/ttnn/_'${LIBRARY_NAME}'.so;${PROJECT_SOURCE_DIR}/ttnn/'${LIBRARY_NAME}'.egg-info" # FIXME: Confirm this is a relic of the past and can be deleted; No generated files should land in the source tree!
        INTERFACE_HEADER_SETS_TO_VERIFY
            api
)

file(GLOB_RECURSE ttnn_kernels cpp/ttnn/operations/copy/typecast/device/kernels/*)
file(GLOB_RECURSE api api/*)
target_sources(
    ttnncpp
    PUBLIC
        FILE_SET api
        TYPE HEADERS
        BASE_DIRS ${CMAKE_CURRENT_SOURCE_DIR}/api ${CMAKE_CURRENT_SOURCE_DIR}/cpp
        FILES
            ${api}
<<<<<<< HEAD
            cpp/ttnn/operations/creation.hpp
            cpp/ttnn/operations/functions.hpp
            cpp/ttnn/operations/cb_utils.hpp
            cpp/ttnn/operations/compute_throttle_utils.hpp
            cpp/ttnn/operations/math.hpp
            cpp/ttnn/operations/sharding_utilities.hpp
            cpp/ttnn/operations/trace.hpp
=======
            cpp/ttnn/operations/copy/typecast/typecast.hpp
            cpp/ttnn/operations/creation.hpp
            cpp/ttnn/operations/functions.hpp
            cpp/ttnn/operations/compute_throttle_utils.hpp
        FILE_SET kernels
        TYPE HEADERS
        BASE_DIRS ${CMAKE_CURRENT_SOURCE_DIR}
        FILES ${ttnn_kernels}
>>>>>>> 034a34bd
    PRIVATE
        # FIXME: Move these out to appropriate sub targets
        cpp/ttnn/operations/compute_throttle_utils.cpp
        cpp/ttnn/operations/sharding_utilities.cpp
        cpp/ttnn/operations/trace.cpp
        cpp/ttnn/operations/ccl/sharding_addrgen_helper.cpp
        cpp/ttnn/operations/generic/generic_op.cpp
        cpp/ttnn/operations/generic/device/generic_op_program_factory.cpp
        cpp/ttnn/operations/generic/device/generic_op_device_operation.cpp
        cpp/ttnn/operations/experimental/padded_slice/device/padded_slice_op.cpp
        cpp/ttnn/operations/experimental/padded_slice/device/padded_slice_program_factory.cpp
        cpp/ttnn/operations/experimental/padded_slice/padded_slice.cpp
        cpp/ttnn/operations/experimental/slice_write/device/slice_write_op.cpp
        cpp/ttnn/operations/experimental/slice_write/device/slice_write_program_factory.cpp
        cpp/ttnn/operations/experimental/slice_write/slice_write.cpp
        cpp/ttnn/operations/experimental/ccl/rms_allgather/device/rms_allgather_op.cpp
        cpp/ttnn/operations/experimental/ccl/rms_allgather/rms_allgather.cpp
        cpp/ttnn/operations/experimental/ccl/rms_allgather/device/multi_core/rms_allgather_pf.cpp
        cpp/ttnn/operations/normalization/rmsnorm_distributed/rmsnorm_pre_all_gather.cpp
        cpp/ttnn/operations/normalization/rmsnorm_distributed/rmsnorm_post_all_gather.cpp
        cpp/ttnn/operations/normalization/softmax/softmax.cpp
        cpp/ttnn/operations/normalization/softmax/device/multi_core/softmax_op_multi_core.cpp
        cpp/ttnn/operations/normalization/softmax/device/softmax_op.cpp
        cpp/ttnn/operations/copy/typecast/device/typecast_device_op.cpp
        cpp/ttnn/operations/copy/typecast/device/typecast_program_factory.cpp
        cpp/ttnn/operations/copy/typecast/device/typecast_sharded_program_factory.cpp
        cpp/ttnn/operations/copy/typecast/typecast.cpp
)

target_include_directories(
    ttnncpp
    PUBLIC
        "$<BUILD_INTERFACE:${CMAKE_CURRENT_SOURCE_DIR}/api>"
        # FIXME: decide what to do about this dir. Device includes complicate matters.
        "$<BUILD_INTERFACE:${CMAKE_CURRENT_SOURCE_DIR}/cpp>"
)

target_link_libraries(
    ttnncpp
    PUBLIC
        TT::Metalium
        xtensor
    PRIVATE
        TTNN::Core
        TTNN::Ops::Bernoulli
        TTNN::Ops::CCL
        TTNN::Ops::Conv
        TTNN::Ops::Core
        TTNN::Ops::DataMovement
        TTNN::Ops::Eltwise::Binary
        TTNN::Ops::Eltwise::Binary::Backward
        TTNN::Ops::Eltwise::Binary::NG
        TTNN::Ops::Eltwise::Complex
        TTNN::Ops::Eltwise::Complex::Binary
        TTNN::Ops::Eltwise::Complex::Unary
        TTNN::Ops::Eltwise::Complex::Unary::Backward
        TTNN::Ops::Eltwise::Quantization
        TTNN::Ops::Eltwise::Ternary
        TTNN::Ops::Eltwise::Ternary::Backward
        TTNN::Ops::Eltwise::Unary
        TTNN::Ops::Eltwise::Unary::Backward
        TTNN::Ops::Embedding
        TTNN::Ops::Embedding::Backward
        TTNN::Ops::Examples
        TTNN::Ops::Experimental::AutoFormat
        TTNN::Ops::Experimental::BcastTo
        TTNN::Ops::Experimental::CCL
        TTNN::Ops::Experimental::CNN
        TTNN::Ops::Experimental::Conv3d
        TTNN::Ops::Experimental::Copy
        TTNN::Ops::Experimental::Dropout
        TTNN::Ops::Experimental::Matmul
        TTNN::Ops::Experimental::PagedCache
        TTNN::Ops::Experimental::PlusOne
        TTNN::Ops::Experimental::Reduction
        TTNN::Ops::Experimental::Reshape
        TTNN::Ops::Experimental::SSM
        TTNN::Ops::Experimental::Transformer
        TTNN::Ops::Experimental::UnaryBackward
        TTNN::Ops::Experimental::Where
        TTNN::Ops::Full
        TTNN::Ops::FullLike
        TTNN::Ops::IndexFill
        TTNN::Ops::KvCache
        TTNN::Ops::Loss
        TTNN::Ops::Matmul
        TTNN::Ops::Moreh
        TTNN::Ops::Prefetcher
        TTNN::Ops::Reduction
        TTNN::Ops::SlidingWindow
        TTNN::Ops::Transformer
        TTNN::Ops::Uniform
        TTNN::Ops::Debug
        TTNN::Ops::PointToPoint
        TTNN::Ops::Pool
        TTNN::Ops::Normalization
        TTNN::Ops::Rand
)
if(TT_INSTALL)
    install(
        TARGETS
            ttnncpp
        LIBRARY
            DESTINATION ${CMAKE_INSTALL_LIBDIR}
            COMPONENT tar
    )
    install(
        TARGETS
            ttnncpp
        EXPORT TT-NN
        FILE_SET
        api
            COMPONENT ttnn-dev
        FILE_SET
        kernels
            DESTINATION ${CMAKE_INSTALL_LIBEXECDIR}/tt-metalium/ttnn
            COMPONENT ttnn-runtime
        LIBRARY
            COMPONENT ttnn-runtime
    )
endif()

if(WITH_PYTHON_BINDINGS)
    add_library(ttnn SHARED)
    add_library(TTNN::PYTHON ALIAS ttnn)
    add_library(Metalium::TTNN ALIAS ttnn) # backwards compatibility. FIXME: remove
    target_compile_definitions(ttnn PUBLIC "$<$<CXX_COMPILER_ID:GNU>:DISABLE_NAMESPACE_STATIC_ASSERT>")
    TT_ENABLE_UNITY_BUILD(ttnn)

    set_target_properties(
        ttnn
        PROPERTIES
            EXPORT_NAME
                Python
            PREFIX
                "_"
            BUILD_RPATH
                "${PROJECT_BINARY_DIR}/tt_metal;${PROJECT_BINARY_DIR}/ttnn"
            INSTALL_RPATH
                "${PROJECT_BINARY_DIR}/lib;$ORIGIN/build/lib;$ORIGIN" # FIXME: Install RPATH should not have a build path!
            CXX_VISIBILITY_PRESET
                "default" # FIXME: Export the symbols we want, and use hidden visibility instead of default
            ADDITIONAL_CLEAN_FILES
                "${PROJECT_SOURCE_DIR}/ttnn/ttnn/_'${LIBRARY_NAME}'.so;${PROJECT_SOURCE_DIR}/ttnn/'${LIBRARY_NAME}'.egg-info" # FIXME: Confirm this is a relic of the past and can be deleted; No generated files should land in the source tree!
    )

    target_sources(
        ttnn
        PRIVATE
            ${SRC_PYBIND}
            ${TTNN_SRC_PYBIND}
            ${CCL_TTNN_SRCS_PYBIND}
            ${CCL_EXPERIMENTAL_TTNN_SRCS_PYBIND}
            ${DEBUG_TTNN_SRCS_PYBIND}
            ${TTNN_P2P_PYBIND}
    )
    target_include_directories(
        ttnn
        PUBLIC
            "$<BUILD_INTERFACE:${CMAKE_CURRENT_SOURCE_DIR}>"
            "$<BUILD_INTERFACE:${CMAKE_CURRENT_SOURCE_DIR}/cpp>"
    )

    target_link_libraries(
        ttnn
        PUBLIC
            "$<BUILD_INTERFACE:TTNN::CPP>"
        PRIVATE
            pybind11::module
            Boost::algorithm
            TT::Metalium
    )
    if(TT_INSTALL)
        install(TARGETS ttnn EXPORT TT-NN LIBRARY COMPONENT ttnn-runtime)
    endif()

    # Install .so into src files for pybinds implementation
    install(
        TARGETS
            ttnn
        ARCHIVE
            DESTINATION ${CMAKE_INSTALL_LIBDIR}
        LIBRARY
            DESTINATION ${CMAKE_INSTALL_LIBDIR}
            COMPONENT tar
    )

    install(
        TARGETS
            ttnn
            DESTINATION
            ${PROJECT_SOURCE_DIR}/ttnn/ttnn
            COMPONENT
            tt_pybinds
    )
endif()
if(TT_INSTALL)
    install(EXPORT TT-NN NAMESPACE TTNN:: DESTINATION ${CMAKE_INSTALL_LIBDIR}/cmake/tt-nn COMPONENT ttnn-dev)
endif()

if(TTNN_BUILD_TESTS)
    add_subdirectory(test)
endif()

set(FixmeOpAPIDir ${CMAKE_CURRENT_SOURCE_DIR}/cpp)
set(FixmeOpIncDirs
    ${CMAKE_CURRENT_SOURCE_DIR}
    ${CMAKE_CURRENT_SOURCE_DIR}/cpp
)

add_subdirectory(cpp/ttnn/operations/bernoulli)
add_subdirectory(cpp/ttnn/operations/ccl)
add_subdirectory(cpp/ttnn/operations/conv)
add_subdirectory(cpp/ttnn/operations/core)
add_subdirectory(cpp/ttnn/operations/data_movement)
add_subdirectory(cpp/ttnn/operations/eltwise/binary)
add_subdirectory(cpp/ttnn/operations/eltwise/binary_backward)
add_subdirectory(cpp/ttnn/operations/eltwise/binary_ng)
add_subdirectory(cpp/ttnn/operations/eltwise/complex)
add_subdirectory(cpp/ttnn/operations/eltwise/complex_binary)
add_subdirectory(cpp/ttnn/operations/eltwise/complex_unary)
add_subdirectory(cpp/ttnn/operations/eltwise/complex_unary_backward)
add_subdirectory(cpp/ttnn/operations/eltwise/quantization)
add_subdirectory(cpp/ttnn/operations/eltwise/ternary)
add_subdirectory(cpp/ttnn/operations/eltwise/ternary_backward)
add_subdirectory(cpp/ttnn/operations/eltwise/unary)
add_subdirectory(cpp/ttnn/operations/eltwise/unary_backward)
add_subdirectory(cpp/ttnn/operations/embedding)
add_subdirectory(cpp/ttnn/operations/embedding_backward)
add_subdirectory(cpp/ttnn/operations/examples)
add_subdirectory(cpp/ttnn/operations/experimental/auto_format)
add_subdirectory(cpp/ttnn/operations/experimental/bcast_to)
add_subdirectory(cpp/ttnn/operations/experimental/ccl)
add_subdirectory(cpp/ttnn/operations/experimental/cnn)
add_subdirectory(cpp/ttnn/operations/experimental/conv3d)
add_subdirectory(cpp/ttnn/operations/experimental/copy)
add_subdirectory(cpp/ttnn/operations/experimental/dropout)
add_subdirectory(cpp/ttnn/operations/experimental/matmul)
add_subdirectory(cpp/ttnn/operations/experimental/paged_cache)
add_subdirectory(cpp/ttnn/operations/experimental/plusone)
add_subdirectory(cpp/ttnn/operations/experimental/reduction)
add_subdirectory(cpp/ttnn/operations/experimental/reshape)
add_subdirectory(cpp/ttnn/operations/experimental/ssm)
add_subdirectory(cpp/ttnn/operations/experimental/transformer)
add_subdirectory(cpp/ttnn/operations/experimental/unary_backward)
add_subdirectory(cpp/ttnn/operations/experimental/where)
add_subdirectory(cpp/ttnn/operations/full)
add_subdirectory(cpp/ttnn/operations/full_like)
add_subdirectory(cpp/ttnn/operations/index_fill)
add_subdirectory(cpp/ttnn/operations/kv_cache)
add_subdirectory(cpp/ttnn/operations/loss)
add_subdirectory(cpp/ttnn/operations/matmul)
add_subdirectory(cpp/ttnn/operations/moreh)
add_subdirectory(cpp/ttnn/operations/prefetcher)
add_subdirectory(cpp/ttnn/operations/reduction)
add_subdirectory(cpp/ttnn/operations/sliding_window)
add_subdirectory(cpp/ttnn/operations/transformer)
add_subdirectory(cpp/ttnn/operations/uniform)
add_subdirectory(cpp/ttnn/operations/pool)
add_subdirectory(cpp/ttnn/operations/point_to_point)
add_subdirectory(cpp/ttnn/operations/normalization)
add_subdirectory(cpp/ttnn/operations/rand)
add_subdirectory(cpp/ttnn/operations/debug)
add_subdirectory(cpp/ttnn/deprecated)

add_subdirectory(examples)<|MERGE_RESOLUTION|>--- conflicted
+++ resolved
@@ -431,24 +431,18 @@
         BASE_DIRS ${CMAKE_CURRENT_SOURCE_DIR}/api ${CMAKE_CURRENT_SOURCE_DIR}/cpp
         FILES
             ${api}
-<<<<<<< HEAD
-            cpp/ttnn/operations/creation.hpp
-            cpp/ttnn/operations/functions.hpp
-            cpp/ttnn/operations/cb_utils.hpp
-            cpp/ttnn/operations/compute_throttle_utils.hpp
-            cpp/ttnn/operations/math.hpp
-            cpp/ttnn/operations/sharding_utilities.hpp
-            cpp/ttnn/operations/trace.hpp
-=======
             cpp/ttnn/operations/copy/typecast/typecast.hpp
             cpp/ttnn/operations/creation.hpp
             cpp/ttnn/operations/functions.hpp
             cpp/ttnn/operations/compute_throttle_utils.hpp
+            cpp/ttnn/operations/cb_utils.hpp
+            cpp/ttnn/operations/math.hpp
+            cpp/ttnn/operations/sharding_utilities.hpp
+            cpp/ttnn/operations/trace.hpp
         FILE_SET kernels
         TYPE HEADERS
         BASE_DIRS ${CMAKE_CURRENT_SOURCE_DIR}
         FILES ${ttnn_kernels}
->>>>>>> 034a34bd
     PRIVATE
         # FIXME: Move these out to appropriate sub targets
         cpp/ttnn/operations/compute_throttle_utils.cpp
