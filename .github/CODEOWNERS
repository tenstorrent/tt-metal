--- conflicted
+++ resolved
@@ -307,10 +307,8 @@
 # tt-train
 tt-train/** @dmakoviichuk-tt @rfurko-tt @ayerofieiev-tt
 
-<<<<<<< HEAD
 # tt-telemetry
 tt_telemetry/** @btrzynadlowski-tt
-=======
+
 # .clang-tidy files - Metalium infra team owns all clang-tidy configuration files
 **/.clang-tidy @tenstorrent/metalium-developers-infra
->>>>>>> 3246a9b1
