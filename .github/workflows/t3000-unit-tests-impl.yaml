--- conflicted
+++ resolved
@@ -23,21 +23,6 @@
       fail-fast: false
       matrix:
         test-group: [
-<<<<<<< HEAD
-          { name: "t3k ttmetal tests", arch: wormhole_b0, cmd: run_t3000_ttmetal_tests, timeout: 30, owner_id: ULMEPM2MA}, #Sean Nijjar
-          { name: "t3k ttnn tests", arch: wormhole_b0, cmd: run_t3000_ttnn_tests, timeout: 40, owner_id: UBHPP2NDP}, #Joseph Chu
-          { name: "t3k falcon7b tests", arch: wormhole_b0, cmd: run_t3000_falcon7b_tests, timeout: 30, owner_id: UBHPP2NDP}, #Joseph Chu
-          { name: "t3k falcon40b tests", arch: wormhole_b0, cmd: run_t3000_falcon40b_tests, timeout: 30, owner_id: U053W15B6JF}, #Djordje Ivanovic
-          { name: "t3k llama3-small tests", arch: wormhole_b0, cmd: run_t3000_llama3-small_tests, timeout: 30, owner_id: U03PUAKE719},  #Miguel Tairum Cruz
-          { name: "t3k llama3.2-11b tests", arch: wormhole_b0, cmd: run_t3000_llama3.2-11b_tests, timeout: 30, owner_id: U03PUAKE719},  #Miguel Tairum Cruz
-          { name: "t3k llama3.2-11b-vision tests", arch: wormhole_b0, cmd: run_t3000_llama3.2-11b-vision_unit_tests, timeout: 30, owner_id: U03FJB5TM5Y},  #Colman Glagovich
-          { name: "t3k n300 mesh llama3.2-11b-vision tests", arch: wormhole_b0, cmd: run_t3000_spoof_n300_llama3.2-11b-vision_unit_tests, timeout: 30, owner_id: U03FJB5TM5Y},  #Colman Glagovich
-          { name: "t3k llama3.1-70b tests", arch: wormhole_b0, cmd: run_t3000_llama3.1-70b_tests, timeout: 30, owner_id: U03PUAKE719},  #Miguel Tairum Cruz
-          { name: "t3k mixtral tests", arch: wormhole_b0, cmd: run_t3000_mixtral_tests, timeout: 30, owner_id: U03PUAKE719}, #Miguel Tairum Cruz
-          { name: "t3k mistral tests", arch: wormhole_b0, cmd: run_t3000_mistral_tests, timeout: 30, label: pipeline-functional, owner_id: U03PUAKE719}, #Miguel Tairum Cruz
-          { name: "t3k grok tests", arch: wormhole_b0, cmd: run_t3000_grok_tests, timeout: 30, owner_id: U03HY7MK4BT}, #Mark O'Connor
-          { name: "t3k unet shallow tests", arch: wormhole_b0, cmd: run_t3000_unet_shallow_tests, timeout: 30, owner_id: U06ECNVR0EN}, #Evan Smal
-=======
           { name: "t3k ttmetal tests", arch: wormhole_b0, cmd: run_t3000_ttmetal_tests, timeout: 30, label: pipeline-functional, owner_id: ULMEPM2MA}, #Sean Nijjar
           { name: "t3k ttnn tests", arch: wormhole_b0, cmd: run_t3000_ttnn_tests, timeout: 120, label: pipeline-fabric, owner_id: UBHPP2NDP}, #Joseph Chu
           { name: "t3k falcon7b tests", arch: wormhole_b0, cmd: run_t3000_falcon7b_tests, timeout: 30, label: pipeline-functional, owner_id: UBHPP2NDP}, #Joseph Chu
@@ -51,7 +36,6 @@
           { name: "t3k mistral tests", arch: wormhole_b0, cmd: run_t3000_mistral_tests, timeout: 30, label: pipeline-functional, owner_id: U03PUAKE719}, #Miguel Tairum Cruz
           { name: "t3k grok tests", arch: wormhole_b0, cmd: run_t3000_grok_tests, timeout: 30, label: pipeline-functional, owner_id: U03HY7MK4BT}, #Mark O'Connor
           { name: "t3k unet shallow tests", arch: wormhole_b0, cmd: run_t3000_unet_shallow_tests, timeout: 30, label: pipeline-functional, owner_id: U06ECNVR0EN}, #Evan Smal
->>>>>>> b0838b9d
         ]
     name: ${{ matrix.test-group.name }}
     runs-on:
