--- conflicted
+++ resolved
@@ -600,11 +600,8 @@
         run: python3 tests/sweep_framework/sweeps_parameter_generator.py --module-name ${{ github.event.inputs.sweep_name }} --dump-file --tag ci-main --explicit
       - name: Run ttnn sweeps generation (all sweeps)
         if: ${{ github.event_name == 'schedule' || github.event.inputs.sweep_name == 'ALL SWEEPS (Nightly)' }}
-<<<<<<< HEAD
         run: python3 tests/sweep_framework/sweeps_parameter_generator.py --dump-file --tag ci-main --explicit
-=======
-        run: python3 tests/sweep_framework/sweeps_parameter_generator.py --dump-file --tag ci-main --explicit --skip-modules ccl.all_gather_n300,ccl.all_gather_n300_focused,ccl.line_all_gather
->>>>>>> 5639e942
+
       - name: Upload sweep vectors
         uses: actions/upload-artifact@v4
         with:
@@ -676,25 +673,16 @@
         run: python3 tests/sweep_framework/sweeps_runner.py --module-name ${{ github.event.inputs.sweep_name }} --vector-source vectors_export --result-dest results_export --tag ci-main --summary
       - name: Run ttnn sweeps (all sweeps, nightly)
         if: ${{ github.event_name == 'schedule' || github.event.inputs.sweep_name == 'ALL SWEEPS (Nightly)' }}
-<<<<<<< HEAD
         run: python3 tests/sweep_framework/sweeps_runner.py --vector-source vectors_export --result-dest results_export --tag ci-main --suite-name nightly --summary --skip-on-timeout --skip-modules conv2d.full.conv2d_misc,conv2d.full.conv2d_sharding,conv2d.full.conv2d_sliding_window,conv2d.short.conv2d_short_sweep,conv2d.short.conv2d_ttforge_sweep,conv_transpose2d.short.conv_transpose2d_short_sweep
       - name: Upload sweep results
         if: ${{ always() }}
-=======
-        run: python3 tests/sweep_framework/sweeps_runner.py --vector-source vectors_export --result-dest results_export --tag ci-main --suite-name nightly --summary --skip-on-timeout --skip-modules ccl.all_gather_n300,ccl.all_gather_n300_focused,ccl.line_all_gather,conv2d.full.conv2d_misc,conv2d.full.conv2d_sharding,conv2d.full.conv2d_sliding_window,conv2d.short.conv2d_short_sweep,conv2d.short.conv2d_ttforge_sweep,conv_transpose2d.short.conv_transpose2d_short_sweep
-      - name: Upload sweep results
->>>>>>> 5639e942
         uses: actions/upload-artifact@v4
         with:
           name: sweeps-results
           path: /work/tests/sweep_framework/results_export/
           retention-days: 1
       - name: Upload sweep results to SFTP server
-<<<<<<< HEAD
         if: ${{ always() && github.event.inputs.upload_results }}
-=======
-        if: ${{ github.event.inputs.upload_results }}
->>>>>>> 5639e942
         uses: ./.github/actions/upload-data-via-sftp
         with:
           ssh-private-key: ${{ secrets.SFTP_CICD_WRITER_KEY }}
