name: "ttnn - Run sweeps"

on:
  workflow_dispatch:
    inputs:
      sweep_name:
        type: choice
        description: "Which sweep module to run?"
        required: true
        default: "ALL SWEEPS (Nightly)"
        options:
          - ALL SWEEPS (Nightly)
          - add
          - line_all_gather
          - logical_and_
<<<<<<< HEAD
          - eltwise.subtract.subtract_interleaved
          - eltwise.subalpha.subalpha_interleaved
          - eltwise.rsub.rsub_interleaved
=======
          - eltwise.frac.frac_interleaved
          - eltwise.ceil.ceil_interleaved
          - eltwise.trunc.trunc_interleaved
>>>>>>> a6eee0a3
          - matmul.full.matmul_default_block_sharded
          - matmul.full.matmul_default_height_sharded
          - matmul.full.matmul_default_interleaved
          - matmul.full.matmul_default_width_sharded
          - matmul.short.matmul_create_program_config
          - matmul.short.matmul_default_sharded
          - matmul.short.matmul_default
          - matmul.short.matmul_user_program_config_mcast_1d
          - matmul.short.matmul_user_program_config_mcast_2d
          - matmul.short.matmul_user_program_config
          - matmul.short.matmul
          - data_movement.concat.concat_interleaved_n_tensors
          - data_movement.concat.concat_interleaved
          - data_movement.concat.concat_sharded
          - data_movement.slice.slice_pytorch2_rm
          - data_movement.slice.slice_pytorch2_tiled
          - data_movement.permute.permute_pytorch2_rm
          - data_movement.permute.permute_pytorch2_tiled
  schedule:
    - cron: "0 21 * * *" # This cron schedule runs the workflow at 9:00pm UTC nightly

jobs:
  build-artifact:
    uses: ./.github/workflows/build-artifact.yaml
    secrets: inherit

  ttnn-generate-sweeps:
    needs: build-artifact
    env:
      TT_METAL_ENV: ${{ vars.TT_METAL_ENV }}
      ARCH_NAME: wormhole_b0
      ELASTIC_USERNAME: ${{ secrets.SWEEPS_ELASTIC_USERNAME }}
      ELASTIC_PASSWORD: ${{ secrets.SWEEPS_ELASTIC_PASSWORD }}
      LD_LIBRARY_PATH: ${{ github.workspace }}/build/lib
    environment: dev
    timeout-minutes: 30
    runs-on: [build, in-service]
    steps:
      - uses: tenstorrent-metal/metal-workflows/.github/actions/checkout-with-submodule-lfs@v2.0.0
      - name: Set up dynamic env vars for build
        run: |
          echo "TT_METAL_HOME=$(pwd)" >> $GITHUB_ENV
      - uses: ./.github/actions/prepare-metal-run
        with:
          arch: wormhole_b0
      - name: Run ttnn sweeps generation (single sweep)
        if: ${{ github.event_name == 'workflow_dispatch' && github.event.inputs.sweep_name != 'ALL SWEEPS (Nightly)' }}
        run: |
          source ${{ github.workspace }}/python_env/bin/activate
          cd $TT_METAL_HOME
          export PYTHONPATH=$TT_METAL_HOME
          python tests/sweep_framework/parameter_generator.py --module-name ${{ github.event.inputs.sweep_name }} --elastic cloud --tag ci-main --explicit
      - name: Run ttnn sweeps generation (all sweeps)
        if: ${{ github.event_name == 'schedule' || github.event.inputs.sweep_name == 'ALL SWEEPS (Nightly)' }}
        run: |
          source ${{ github.workspace }}/python_env/bin/activate
          cd $TT_METAL_HOME
          export PYTHONPATH=$TT_METAL_HOME
          python tests/sweep_framework/parameter_generator.py --elastic cloud --tag ci-main --explicit

  ttnn-run-sweeps:
    needs: ttnn-generate-sweeps
    strategy:
      # Do not fail-fast because we need to ensure all tests go to completion
      # so we try not to get hanging machines
      fail-fast: false
      matrix:
        test-group:
          [
            {
              name: "Grayskull E150 Sweeps",
              arch: grayskull,
              runs-on: ["cloud-virtual-machine", "E150", "in-service"],
              tt-smi-cmd: "tt-smi-metal -r 0"
            },
            {
              name: "Wormhole N150 Sweeps",
              arch: wormhole_b0,
              runs-on: ["cloud-virtual-machine", "N150", "in-service"],
              tt-smi-cmd: "tt-smi-metal -r 0"
            },
            {
              name: "Wormhole N300 Sweeps",
              arch: wormhole_b0,
              runs-on: ["cloud-virtual-machine", "N300", "in-service"],
              tt-smi-cmd: "tt-smi-metal -r 0"
            }
          ]
    env:
      TT_METAL_ENV: ${{ vars.TT_METAL_ENV }}
      ARCH_NAME: ${{ matrix.test-group.arch }}
      ELASTIC_USERNAME: ${{ secrets.SWEEPS_ELASTIC_USERNAME }}
      ELASTIC_PASSWORD: ${{ secrets.SWEEPS_ELASTIC_PASSWORD }}
      TT_SMI_RESET_COMMAND: ${{ matrix.test-group.tt-smi-cmd }}
      LD_LIBRARY_PATH: ${{ github.workspace }}/build/lib
    environment: dev
    timeout-minutes: 720
    runs-on: ${{ matrix.test-group.runs-on }}
    steps:
      - uses: tenstorrent-metal/metal-workflows/.github/actions/checkout-with-submodule-lfs@v2.0.0
      - name: Set up dynamic env vars for build
        run: |
          echo "TT_METAL_HOME=$(pwd)" >> $GITHUB_ENV
      - uses: ./.github/actions/prepare-metal-run
        with:
          arch: ${{ matrix.test-group.arch }}
      - name: Run ttnn sweeps (single sweep)
        if: ${{ github.event_name == 'workflow_dispatch' && github.event.inputs.sweep_name != 'ALL SWEEPS (Nightly)' }}
        run: |
          source ${{ github.workspace }}/python_env/bin/activate
          cd $TT_METAL_HOME
          export PYTHONPATH=$TT_METAL_HOME
          python tests/sweep_framework/runner.py --module-name ${{ github.event.inputs.sweep_name }} --elastic cloud --tag ci-main
      - name: Run ttnn sweeps (all sweeps, nightly)
        if: ${{ github.event_name == 'schedule' || github.event.inputs.sweep_name == 'ALL SWEEPS (Nightly)' }}
        run: |
          source ${{ github.workspace }}/python_env/bin/activate
          cd $TT_METAL_HOME
          export PYTHONPATH=$TT_METAL_HOME
          python tests/sweep_framework/runner.py --elastic cloud --tag ci-main --suite-name nightly<|MERGE_RESOLUTION|>--- conflicted
+++ resolved
@@ -13,15 +13,12 @@
           - add
           - line_all_gather
           - logical_and_
-<<<<<<< HEAD
           - eltwise.subtract.subtract_interleaved
           - eltwise.subalpha.subalpha_interleaved
           - eltwise.rsub.rsub_interleaved
-=======
           - eltwise.frac.frac_interleaved
           - eltwise.ceil.ceil_interleaved
           - eltwise.trunc.trunc_interleaved
->>>>>>> a6eee0a3
           - matmul.full.matmul_default_block_sharded
           - matmul.full.matmul_default_height_sharded
           - matmul.full.matmul_default_interleaved
