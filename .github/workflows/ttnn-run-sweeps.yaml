name: "ttnn - Run sweeps"

on:
  workflow_dispatch:
    inputs:
      sweep_name:
        type: choice
        description: "Which sweep module to run?"
        required: true
        default: "ALL SWEEPS (Nightly)"
        options:
          - ALL SWEEPS (Nightly)
          - add
          - ccl.line_all_gather
          - ccl.all_gather_n300
          - ccl.all_gather_n300_focused
          - creation.zeros.zeros
          - creation.empty.empty
          - creation.zeros_like.zeros_like
          - eltwise.unary.abs.abs_pytorch2
          - eltwise.unary.relu.relu
          - eltwise.unary.relu.relu_pytorch2
          - eltwise.unary.gelu.gelu
          - eltwise.unary.gelu.gelu_pytorch2
          - eltwise.unary.hardsigmoid.hardsigmoid_pytorch2
          - eltwise.unary.leaky_relu.leaky_relu_pytorch2
          - eltwise.unary.abs.abs
          - eltwise.unary.cos.cos
          - eltwise.unary.cos.cos_pytorch2
          - eltwise.unary.sin.sin
          - eltwise.unary.sin.sin_pytorch2
          - eltwise.unary.tril.tril_pytorch2
          - eltwise.unary.clamp.clamp
          - eltwise.unary.clamp.clamp_pytorch2
          - eltwise.unary.clamp.clamp_min_pytorch2
          - eltwise.unary.clip.clip
          - eltwise.unary.cbrt.cbrt
          - eltwise.unary.rsub.rsub
          - eltwise.unary.rsub.rsub_pytorch2
          - eltwise.unary.rsqrt.rsqrt_pytorch2
          - eltwise.unary.rdiv.rdiv
          - eltwise.unary.frac.frac
          - eltwise.unary.ceil.ceil
          - eltwise.unary.ceil.ceil_pytorch2
          - eltwise.unary.trunc.trunc
          - eltwise.unary.floor.floor
          - eltwise.unary.floor.floor_pytorch2
          - eltwise.unary.clone.clone
          - eltwise.unary.elu.elu
          - eltwise.unary.elu.elu_pytorch2
          - eltwise.unary.erfc.erfc
          - eltwise.unary.exp.exp
          - eltwise.unary.exp.exp_pytorch2
          - eltwise.unary.exp2.exp2
          - eltwise.unary.expm1.expm1
          - eltwise.unary.tanh.tanh
          - eltwise.unary.tanh.tanh_pytorch2
          - eltwise.unary.atanh.atanh
          - eltwise.unary.atan.atan
          - eltwise.unary.sign.sign
          - eltwise.unary.rad2deg.rad2deg
          - eltwise.unary.deg2rad.deg2rad
          - eltwise.unary.relu6.relu6
          - eltwise.unary.log.log
          - eltwise.unary.log.log_pytorch2
          - eltwise.unary.log1p.log1p
          - eltwise.unary.log2.log2
          - eltwise.unary.log10.log10
          - eltwise.unary.bitwise.bitwise_and
          - eltwise.unary.bitwise.bitwise_left_shift
          - eltwise.unary.bitwise.bitwise_not
          - eltwise.unary.bitwise.bitwise_not_pytorch2
          - eltwise.unary.bitwise.bitwise_or
          - eltwise.unary.bitwise.bitwise_right_shift
          - eltwise.unary.bitwise.bitwise_xor
          - eltwise.unary.log_sigmoid.log_sigmoid
          - eltwise.unary.logical_not.logical_not_
          - eltwise.unary.logical_not.logical_not
          - eltwise.unary.logical_not.logical_not_output
          - eltwise.unary.logical_not.logical_not_pytorch2
          - eltwise.unary.neg.neg_pytorch2
          - eltwise.unary.erf.erf
          - eltwise.unary.erfinv.erfinv
          - eltwise.unary.i0.i0
          - eltwise.unary.silu.silu
          - eltwise.unary.silu.silu_pytorch2
          - eltwise.unary.glu.glu
          - eltwise.unary.geglu.geglu
          - eltwise.unary.swiglu.swiglu
          - eltwise.unary.sigmoid.sigmoid
          - eltwise.unary.sigmoid.sigmoid_pytorch2
          - eltwise.unary.sigmoid_accurate.sigmoid_accurate
          - eltwise.unary.tril.tril
          - eltwise.unary.triu.triu
          - eltwise.unary.normalize_hw.normalize_hw
          - eltwise.unary.normalize_global.normalize_global
          - eltwise.unary.heaviside.heaviside
          - eltwise.unary.hardtanh.hardtanh
          - eltwise.unary.hardswish.hardswish
          - eltwise.unary.hardsigmoid.hardsigmoid
          - eltwise.unary.hardshrink.hardshrink
          - eltwise.unary.softmax.softmax
          - eltwise.unary.identity.identity
          - eltwise.unary.neg.neg
          - eltwise.unary.sinh.sinh
          - eltwise.unary.asinh.asinh
          - eltwise.unary.cosh.cosh
          - eltwise.unary.relu_min.relu_min
          - eltwise.unary.relu_max.relu_max
          - eltwise.unary.softplus.softplus
          - eltwise.unary_backward.acos_bw
          - eltwise.unary_backward.acosh_bw
          - eltwise.unary_backward.atan_bw
          - eltwise.unary_backward.cos_bw
          - eltwise.unary_backward.frac_bw
          - eltwise.unary_backward.i0_bw
          - eltwise.unary_backward.rad2deg_bw
          - eltwise.unary_backward.relu_bw
          - eltwise.unary_backward.rsqrt_bw
          - eltwise.unary_backward.sigmoid_bw
          - eltwise.unary_backward.tan_bw
          - eltwise.unary_backward.trunc_bw
          - eltwise.unary_backward.clamp_bw.clamp_bw
          - eltwise.unary_backward.hardtanh_bw.hardtanh_bw
          - eltwise.unary_backward.mul_bw.mul_bw
          - eltwise.unary_backward.softplus_bw.softplus_bw
          - eltwise.unary_backward.threshold_bw.threshold_bw
          - eltwise.unary_backward.div_bw.div_bw
          - eltwise.unary_backward.log_bw.log_bw
          - eltwise.unary_backward.relu6_bw.relu6_bw
          - eltwise.unary_backward.log10_bw.log10_bw
          - eltwise.unary_backward.abs_bw.abs_bw
          - eltwise.unary_backward.sinh_bw.sinh_bw
          - eltwise.unary_backward.sin_bw.sin_bw
          - eltwise.unary_backward.square_bw.square_bw
          - eltwise.unary_backward.rdiv_bw.rdiv_bw
          - eltwise.unary_backward.bias_gelu_bw.bias_gelu_bw
          - eltwise.unary_backward.pow_bw.pow_bw
          - eltwise.unary_backward.exp_bw.exp_bw
          - eltwise.unary_backward.tanh_bw.tanh_bw
          - eltwise.unary_backward.sqrt_bw.sqrt_bw
          - eltwise.unary_backward.add_bw.add_bw
          - eltwise.unary_backward.assign_bw.assign_bw
          - eltwise.unary_backward.fill_bw.fill_bw
          - eltwise.unary_backward.hardsigmoid_bw.hardsigmoid_bw
          - eltwise.unary_backward.lgamma_bw.lgamma_bw
          - eltwise.unary_backward.multigammaln_bw.multigammaln_bw
          - eltwise.unary_backward.leaky_relu_bw.leaky_relu_bw
          - eltwise.unary_backward.elu_bw.elu_bw
          - eltwise.unary_backward.celu_bw.celu_bw
          - eltwise.unary_backward.selu_bw.selu_bw
          - eltwise.unary_backward.silu_bw.silu_bw
          - eltwise.unary_backward.floor_bw.floor_bw
          - eltwise.unary_backward.tanhshrink_bw.tanhshrink_bw
          - eltwise.unary_backward.hardswish_bw.hardswish_bw
          - eltwise.unary_backward.rpow_bw.rpow_bw
          - eltwise.unary.lgamma
          - eltwise.unary.logit
          - eltwise.unary.mish
          - eltwise.unary.multigammaln
          - eltwise.unary.isfinite
          - eltwise.unary.isinf
          - eltwise.unary.isnan
          - eltwise.unary.isneginf
          - eltwise.unary.isposinf
          - eltwise.binary.add.add_all_pytorch2
          - eltwise.binary.add.add_different_memory_configs
          - eltwise.unary.gtz.gtz
          - eltwise.unary.ltz.ltz
          - eltwise.unary.gez.gez
          - eltwise.unary.lez.lez
          - eltwise.unary.nez.nez
          - eltwise.unary.prelu.prelu
          - eltwise.unary.hardswish.hardswish_pytorch2
          - eltwise.unary.hardtanh.hardtanh_pytorch2
          - eltwise.unary.leaky_relu.leaky_relu
          - eltwise.unary.reglu.reglu
          - eltwise.unary_complex.polar.polar
          - eltwise.unary_complex.angle.angle
          - eltwise.unary_complex.polar_bw.polar_bw
          - eltwise.unary_complex.angle_bw.angle_bw
          - eltwise.binary.subtract.subtract
          - eltwise.binary.subtract.subtract_tensor_pytorch2
          - eltwise.binary.multiply.multiply
          - eltwise.binary.multiply.mul_tensor_pytorch2
          - eltwise.binary.multiply.multiply_scalar_pytorch2
          - eltwise.binary.div.div
          - eltwise.binary.div.div_tensor_pytorch2
          - eltwise.binary.div_no_nan.div_no_nan
          - eltwise.binary.logical_or.logical_or_
          - eltwise.binary.logical_or.logical_or
          - eltwise.binary.logical_or.logical_or_output
          - eltwise.binary.logical_xor.logical_xor_
          - eltwise.binary.logical_xor.logical_xor
          - eltwise.binary.logical_and.logical_and_
          - eltwise.binary.logical_and.logical_and
          - eltwise.binary.logical_and.logical_and_output
          - eltwise.binary.polyval.polyval
          - eltwise.binary.remainder.remainder
          - eltwise.binary.squared_difference.squared_difference
          - eltwise.binary.squared_difference_output.squared_difference_output
          - eltwise.binary.remainder.remainder_scalar_pytorch2
          - eltwise.binary.bcast.bcast_h_sharded
          - eltwise.binary.bcast.bcast
          - eltwise.binary.eq.eq_scalar_pytorch2
          - eltwise.binary.gt.gt_scalar_pytorch2
          - eltwise.binary.le.le_tensor_pytorch2
          - eltwise.binary.fmod.fmod
          - eltwise.binary.floor_divide.floor_divide_pytorch2
          - eltwise.binary.logaddexp.logaddexp
          - eltwise.binary.logaddexp2.logaddexp2
          - eltwise.binary.ldexp.ldexp
          - eltwise.binary.lt.lt_tensor_pytorch2
          - eltwise.binary.lt.lt_scalar_pytorch2
          - eltwise.binary.ne.ne_scalar_pytorch2
          - eltwise.binary.hypot.hypot
          - eltwise.binary.xlogy.xlogy
          - eltwise.binary_backward.embedding_bw.embedding_bw
          - eltwise.binary_backward.addalpha_bw.addalpha_bw
          - eltwise.binary_backward.subalpha_bw.subalpha_bw
          - eltwise.binary_backward.xlogy_bw.xlogy_bw
          - eltwise.binary_backward.hypot_bw.hypot_bw
<<<<<<< HEAD
          - eltwise.binary_backward.add_bw.add_bw
          - eltwise.binary_backward.sub_bw.sub_bw
          - eltwise.binary_backward.mul_bw.mul_bw
          - eltwise.binary_backward.div_bw.div_bw
          - eltwise.binary_backward.fmod_bw.fmod_bw
          - eltwise.binary_backward.remainder_bw.remainder_bw
=======
          - eltwise.binary_backward.rsub_bw.rsub_bw
          - eltwise.binary_backward.squared_difference_bw.squared_difference_bw
>>>>>>> c5a8e588
          - eltwise.composite.binary.addalpha.addalpha
          - eltwise.composite.binary.subalpha.subalpha
          - eltwise.composite.binary.minimum.minimum
          - eltwise.composite.binary.minimum.minimum_pytorch2
          - eltwise.composite.binary.maximum.maximum
          - eltwise.composite.binary.maximum.maximum_pytorch2
          - eltwise.composite.binary.pow.pow_pytorch2
          - eltwise.composite.binary.pow.pow_scalar_pytorch2
          - eltwise.composite.binary.pow.pow_tensor_pytorch2
          - eltwise.ternary.addcmul.addcmul
          - eltwise.ternary.addcdiv.addcdiv
          - eltwise.ternary.mac.mac
          - eltwise.ternary.lerp
          - eltwise.ternary.where.where
          - eltwise.ternary.where.where_pytorch2
          - reduction.topk.topk
          - reduction.argmax.argmax
          - embedding.embedding
          - matmul.full.matmul_default_block_sharded
          - matmul.full.matmul_default_height_sharded
          - matmul.full.matmul_default_interleaved
          - matmul.full.matmul_default_width_sharded
          - matmul.short.matmul_create_program_config
          - matmul.short.matmul_default_sharded
          - matmul.short.matmul_default
          - matmul.short.matmul_user_program_config_mcast_1d
          - matmul.short.matmul_user_program_config_mcast_2d
          - matmul.short.matmul_user_program_config
          - matmul.short.matmul
          - data_movement.concat.concat_interleaved_n_tensors
          - data_movement.concat.concat_interleaved
          - data_movement.concat.concat_sharded
          - data_movement.concat.concat_pytorch2
          - data_movement.slice.slice_pytorch2_rm
          - data_movement.slice.slice_pytorch2_tiled
          - data_movement.permute.permute
          - data_movement.permute.permute_pytorch2_tiled
          - data_movement.permute.permute_pytorch2_rm
          - data_movement.transpose.transpose_pytorch2
          - data_movement.transpose.transpose_interleaved
          - data_movement.transpose.t_pytorch2
          - data_movement.copy.copy
          - data_movement.expand.expand_pytorch2
          - data_movement.fill.fill_pytorch2
          - data_movement.index_select.index_select_pytorch2
          - data_movement.split.split_with_sizes_pytorch2
          - data_movement.repeat.repeat
          - data_movement.nonzero.nonzero
          - conv2d.full.conv2d_misc
          - conv2d.full.conv2d_sharding
          - conv2d.full.conv2d_sliding_window
          - conv2d.short.conv2d_short_sweep
          - max_pool2d.short.max_pool2d_short_sweep
  schedule:
    - cron: "0 21 * * *" # This cron schedule runs the workflow at 9:00pm UTC nightly

jobs:
  build-artifact:
    uses: ./.github/workflows/build-artifact.yaml
    secrets: inherit

  ttnn-generate-sweeps:
    needs: build-artifact
    env:
      TT_METAL_ENV: ${{ vars.TT_METAL_ENV }}
      ARCH_NAME: wormhole_b0
      ELASTIC_USERNAME: ${{ secrets.SWEEPS_ELASTIC_USERNAME }}
      ELASTIC_PASSWORD: ${{ secrets.SWEEPS_ELASTIC_PASSWORD }}
      LD_LIBRARY_PATH: ${{ github.workspace }}/build/lib
    environment: dev
    timeout-minutes: 30
    runs-on: [build, in-service]
    steps:
      - uses: tenstorrent-metal/metal-workflows/.github/actions/checkout-with-submodule-lfs@v2.0.0
      - name: Set up dynamic env vars for build
        run: |
          echo "TT_METAL_HOME=$(pwd)" >> $GITHUB_ENV
      - uses: ./.github/actions/prepare-metal-run
        with:
          arch: wormhole_b0
      - name: Run ttnn sweeps generation (single sweep)
        if: ${{ github.event_name == 'workflow_dispatch' && github.event.inputs.sweep_name != 'ALL SWEEPS (Nightly)' }}
        run: |
          source ${{ github.workspace }}/python_env/bin/activate
          cd $TT_METAL_HOME
          export PYTHONPATH=$TT_METAL_HOME
          python tests/sweep_framework/sweeps_parameter_generator.py --module-name ${{ github.event.inputs.sweep_name }} --elastic cloud --tag ci-main --explicit
      - name: Run ttnn sweeps generation (all sweeps)
        if: ${{ github.event_name == 'schedule' || github.event.inputs.sweep_name == 'ALL SWEEPS (Nightly)' }}
        run: |
          source ${{ github.workspace }}/python_env/bin/activate
          cd $TT_METAL_HOME
          export PYTHONPATH=$TT_METAL_HOME
          python tests/sweep_framework/sweeps_parameter_generator.py --elastic cloud --tag ci-main --explicit

  ttnn-run-sweeps:
    needs: ttnn-generate-sweeps
    strategy:
      # Do not fail-fast because we need to ensure all tests go to completion
      # so we try not to get hanging machines
      fail-fast: false
      matrix:
        test-group:
          [
            {
              name: "Grayskull E150 Sweeps",
              arch: grayskull,
              runs-on: ["cloud-virtual-machine", "E150", "in-service"],
              tt-smi-cmd: "tt-smi-metal -r 0"
            },
            {
              name: "Wormhole N150 Sweeps",
              arch: wormhole_b0,
              runs-on: ["cloud-virtual-machine", "N150", "in-service"],
              tt-smi-cmd: "tt-smi-metal -r 0"
            },
            {
              name: "Wormhole N300 Sweeps",
              arch: wormhole_b0,
              runs-on: ["cloud-virtual-machine", "N300", "in-service"],
              tt-smi-cmd: "tt-smi-metal -r 0"
            }
          ]
    env:
      TT_METAL_ENV: ${{ vars.TT_METAL_ENV }}
      ARCH_NAME: ${{ matrix.test-group.arch }}
      ELASTIC_USERNAME: ${{ secrets.SWEEPS_ELASTIC_USERNAME }}
      ELASTIC_PASSWORD: ${{ secrets.SWEEPS_ELASTIC_PASSWORD }}
      TT_SMI_RESET_COMMAND: ${{ matrix.test-group.tt-smi-cmd }}
      LD_LIBRARY_PATH: ${{ github.workspace }}/build/lib
    environment: dev
    timeout-minutes: 720
    runs-on: ${{ matrix.test-group.runs-on }}
    steps:
      - uses: tenstorrent-metal/metal-workflows/.github/actions/checkout-with-submodule-lfs@v2.0.0
      - name: Set up dynamic env vars for build
        run: |
          echo "TT_METAL_HOME=$(pwd)" >> $GITHUB_ENV
      - uses: ./.github/actions/prepare-metal-run
        with:
          arch: ${{ matrix.test-group.arch }}
      - name: Run ttnn sweeps (single sweep)
        if: ${{ github.event_name == 'workflow_dispatch' && github.event.inputs.sweep_name != 'ALL SWEEPS (Nightly)' }}
        run: |
          source ${{ github.workspace }}/python_env/bin/activate
          cd $TT_METAL_HOME
          export PYTHONPATH=$TT_METAL_HOME
          python tests/sweep_framework/sweeps_runner.py --module-name ${{ github.event.inputs.sweep_name }} --elastic cloud --tag ci-main
      - name: Run ttnn sweeps (all sweeps, nightly)
        if: ${{ github.event_name == 'schedule' || github.event.inputs.sweep_name == 'ALL SWEEPS (Nightly)' }}
        run: |
          source ${{ github.workspace }}/python_env/bin/activate
          cd $TT_METAL_HOME
          export PYTHONPATH=$TT_METAL_HOME
          python tests/sweep_framework/sweeps_runner.py --elastic cloud --tag ci-main --suite-name nightly<|MERGE_RESOLUTION|>--- conflicted
+++ resolved
@@ -220,17 +220,14 @@
           - eltwise.binary_backward.subalpha_bw.subalpha_bw
           - eltwise.binary_backward.xlogy_bw.xlogy_bw
           - eltwise.binary_backward.hypot_bw.hypot_bw
-<<<<<<< HEAD
           - eltwise.binary_backward.add_bw.add_bw
           - eltwise.binary_backward.sub_bw.sub_bw
           - eltwise.binary_backward.mul_bw.mul_bw
           - eltwise.binary_backward.div_bw.div_bw
           - eltwise.binary_backward.fmod_bw.fmod_bw
           - eltwise.binary_backward.remainder_bw.remainder_bw
-=======
           - eltwise.binary_backward.rsub_bw.rsub_bw
           - eltwise.binary_backward.squared_difference_bw.squared_difference_bw
->>>>>>> c5a8e588
           - eltwise.composite.binary.addalpha.addalpha
           - eltwise.composite.binary.subalpha.subalpha
           - eltwise.composite.binary.minimum.minimum
