--- conflicted
+++ resolved
@@ -836,25 +836,6 @@
           name: sweeps-run-result
           path: /work/tests/sweep_framework/results_export/oprun_*.json
           retention-days: 7
-<<<<<<< HEAD
-      - name: Upload sweep results to SFTP server
-        if: ${{ always() && github.event_name == 'workflow_dispatch' && github.event.inputs.upload_results }}
-        run: |
-          # Generate SSH key file
-          echo "${{ secrets.SFTP_CICD_WRITER_KEY }}" > /work/id_key
-          chmod 600 /work/id_key
-
-          # Upload oprun files via SFTP
-          cd /work
-          sftp -oStrictHostKeyChecking=no -i id_key ml-kernel-op-test-writer@s-dbd4b8a190fa40a4b.server.transfer.us-east-2.amazonaws.com <<EOF
-          put tests/sweep_framework/results_export/oprun_*
-          ls -hal
-          bye
-          EOF
-
-          # Clean up key file
-          rm -f /work/id_key
-=======
 
   ttnn-upload-results:
     name: Upload sweep results to SFTP server
@@ -903,5 +884,4 @@
           sftp-batchfile: .github/actions/upload-data-via-sftp/optest_batchfile.txt
           username: ml-kernel-op-test-writer
           hostname: s-dbd4b8a190fa40a4b.server.transfer.us-east-2.amazonaws.com
-          path: ${{ github.workspace }}
->>>>>>> b6ebfeb7
+          path: ${{ github.workspace }}