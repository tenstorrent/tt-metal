--- conflicted
+++ resolved
@@ -21,7 +21,6 @@
           - creation.zeros.zeros
           - creation.empty.empty
           - creation.zeros_like.zeros_like
-<<<<<<< HEAD
           - eltwise.unary.cos.cos_sharded
           - eltwise.unary.cosh.cosh_sharded
           - eltwise.unary.deg2rad.deg2rad_sharded
@@ -30,10 +29,8 @@
           - eltwise.unary.log2.log2_sharded
           - eltwise.unary.nez.nez_sharded
           - eltwise.unary.relu6.relu6_sharded
-=======
           - composite.binary.gcd.gcd
           - composite.binary.lcm.lcm
->>>>>>> e258476e
           - eltwise.unary.abs.abs_pytorch2
           - eltwise.unary.relu.relu
           - eltwise.unary.relu.relu_pytorch2
