--- conflicted
+++ resolved
@@ -563,12 +563,10 @@
         description: "Upload sweep results to Superset?"
         type: boolean
         default: true
-<<<<<<< HEAD
       measure_device_perf:
         description: "Measure device performance using device profiler (--device-perf flag)."
         type: boolean
         default: false
-=======
       arch:
         required: true
         type: choice
@@ -592,7 +590,6 @@
           - BH-LoudBox
         default: "N150"
 
->>>>>>> 4e127270
   schedule:
     - cron: "0 4 * * 1,2,4,5" # This cron schedule runs the workflow at 4:00 AM UTC on Mon, Tue, Thu, Fri (nightly runs)
     - cron: "0 4 * * 3" # This cron schedule runs the workflow at 4:00 AM UTC on Wednesdays (comprehensive run)
