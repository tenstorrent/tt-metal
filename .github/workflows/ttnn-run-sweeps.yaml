--- conflicted
+++ resolved
@@ -74,18 +74,15 @@
           - eltwise.unary.sinh.sinh
           - eltwise.unary.relu_min.relu_min
           - eltwise.unary.relu_max.relu_max
-<<<<<<< HEAD
+          - eltwise.unary.softplus.softplus
           - eltwise.unary_backward.clamp_bw.clamp_bw
           - eltwise.unary_backward.hardtanh_bw.hardtanh_bw
           - eltwise.unary_backward.mul_bw.mul_bw
           - eltwise.unary_backward.softplus_bw.softplus_bw
           - eltwise.unary_backward.threshold_bw.threshold_bw
           - eltwise.unary_backward.div_bw.div_bw
-=======
-          - eltwise.unary.softplus.softplus
           - eltwise.unary_backward.log_bw.log_bw
           - eltwise.unary_backward.relu6_bw.relu6_bw
->>>>>>> a62720d8
           - eltwise.binary.subtract.subtract
           - eltwise.binary.multiply.multiply
           - eltwise.binary.div.div
