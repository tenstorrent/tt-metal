--- conflicted
+++ resolved
@@ -737,15 +737,9 @@
       fail-fast: false
       matrix:
         test-group:
-<<<<<<< HEAD
-          - name: ttnn sweep tests ${{ github.event.inputs.arch || 'wormhole_b0' }} ${{ github.event.inputs['runner-label'] || 'N150' }}
-            arch: ${{ github.event.inputs.arch || 'wormhole_b0' }}
+          - name: ttnn sweep tests ${{ github.event.inputs['arch'] || 'wormhole_b0' }} ${{ github.event.inputs['runner-label'] || 'N150' }}
+            arch: ${{ github.event.inputs['arch'] || 'wormhole_b0' }}
             tt-smi-cmd: ${{ ((github.event.inputs['runner-label'] || 'N150') == 'topology-6u' ) && 'tt-smi -glx_reset_auto' || 'tt-smi -r'}}
-=======
-          - name: ttnn sweep tests ${{ inputs['arch'] }} ${{ inputs['runner-label'] }}
-            arch: ${{ inputs['arch'] }}
-            tt-smi-cmd: ${{ (inputs['runner-label'] == 'topology-6u' ) && 'tt-smi -glx_reset_auto' || 'tt-smi -r'}}
->>>>>>> 810ff2c8
             runs-on: >-
               ${{
                 ((github.event.inputs['runner-label'] || 'N150') == 'topology-6u' || (github.event.inputs['runner-label'] || 'N150') == 'BH-LLMBox' || (github.event.inputs['runner-label'] || 'N150') == 'BH-DeskBox' || (github.event.inputs['runner-label'] || 'N150') == 'BH-LoudBox' ) && fromJSON(format('["{0}", "in-service", "bare-metal"]', github.event.inputs['runner-label'] || 'N150'))
