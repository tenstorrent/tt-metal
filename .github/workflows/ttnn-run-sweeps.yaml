name: "ttnn - Run sweeps"

on:
  workflow_dispatch:
    inputs:
      sweep_name:
        type: choice
        description: "Which sweep module to run?"
        required: true
        default: "ALL SWEEPS (Nightly)"
        options:
          - ALL SWEEPS (Nightly)
          - add
          - tilize
          - untilize
          - ccl.line_all_gather
          - ccl.all_gather_n300
          - ccl.all_gather_n300_focused
          - creation.zeros.zeros
          - creation.empty.empty
          - creation.zeros_like.zeros_like
          - eltwise.unary.abs.abs_pytorch2
          - eltwise.unary.relu.relu
          - eltwise.unary.relu.relu_pytorch2
          - eltwise.unary.gelu.gelu
          - eltwise.unary.gelu.gelu_pytorch2
          - eltwise.unary.hardsigmoid.hardsigmoid_pytorch2
          - eltwise.unary.leaky_relu.leaky_relu_pytorch2
          - eltwise.unary.abs.abs
          - eltwise.unary.cos.cos
          - eltwise.unary.cos.cos_pytorch2
          - eltwise.unary.sin.sin
          - eltwise.unary.sin.sin_pytorch2
          - eltwise.unary.tril.tril_pytorch2
          - eltwise.unary.clamp.clamp
          - eltwise.unary.clamp.clamp_pytorch2
          - eltwise.unary.clamp.clamp_min_pytorch2
          - eltwise.unary.clip.clip
          - eltwise.unary.cbrt.cbrt
          - eltwise.unary.rsub.rsub
          - eltwise.unary.rsub.rsub_pytorch2
          - eltwise.unary.rsqrt.rsqrt_pytorch2
          - eltwise.unary.rdiv.rdiv
          - eltwise.unary.frac.frac
          - eltwise.unary.ceil.ceil
          - eltwise.unary.ceil.ceil_pytorch2
          - eltwise.unary.trunc.trunc
          - eltwise.unary.floor.floor
          - eltwise.unary.floor.floor_pytorch2
          - eltwise.unary.clone.clone
          - eltwise.unary.elu.elu
          - eltwise.unary.elu.elu_pytorch2
          - eltwise.unary.erfc.erfc
          - eltwise.unary.exp.exp
          - eltwise.unary.exp.exp_pytorch2
          - eltwise.unary.exp2.exp2
          - eltwise.unary.expm1.expm1
          - eltwise.unary.tanh.tanh
          - eltwise.unary.tanh.tanh_pytorch2
          - eltwise.unary.atanh.atanh
          - eltwise.unary.atan.atan
          - eltwise.unary.sign.sign
          - eltwise.unary.rad2deg.rad2deg
          - eltwise.unary.deg2rad.deg2rad
          - eltwise.unary.relu6.relu6
          - eltwise.unary.log.log
          - eltwise.unary.log.log_pytorch2
          - eltwise.unary.log1p.log1p
          - eltwise.unary.log2.log2
          - eltwise.unary.log10.log10
          - eltwise.unary.bitwise.bitwise_and
          - eltwise.unary.bitwise.bitwise_left_shift
          - eltwise.unary.bitwise.bitwise_not
          - eltwise.unary.bitwise.bitwise_not_pytorch2
          - eltwise.unary.bitwise.bitwise_or
          - eltwise.unary.bitwise.bitwise_right_shift
          - eltwise.unary.bitwise.bitwise_xor
          - eltwise.unary.log_sigmoid.log_sigmoid
          - eltwise.unary.logical_not.logical_not_
          - eltwise.unary.logical_not.logical_not
          - eltwise.unary.logical_not.logical_not_output
          - eltwise.unary.logical_not.logical_not_pytorch2
          - eltwise.unary.neg.neg_pytorch2
          - eltwise.unary.erf.erf
          - eltwise.unary.erfinv.erfinv
          - eltwise.unary.i0.i0
          - eltwise.unary.silu.silu
          - eltwise.unary.silu.silu_pytorch2
          - eltwise.unary.glu.glu
          - eltwise.unary.geglu.geglu
          - eltwise.unary.swiglu.swiglu
          - eltwise.unary.sigmoid.sigmoid
          - eltwise.unary.sigmoid.sigmoid_pytorch2
          - eltwise.unary.sigmoid_accurate.sigmoid_accurate
          - eltwise.unary.tril.tril
          - eltwise.unary.triu.triu
          - eltwise.unary.normalize_hw.normalize_hw
          - eltwise.unary.normalize_global.normalize_global
          - eltwise.unary.heaviside.heaviside
          - eltwise.unary.hardtanh.hardtanh
          - eltwise.unary.hardswish.hardswish
          - eltwise.unary.hardsigmoid.hardsigmoid
          - eltwise.unary.hardshrink.hardshrink
          - eltwise.unary.softmax.softmax
          - eltwise.unary.identity.identity
          - eltwise.unary.neg.neg
          - eltwise.unary.sinh.sinh
          - eltwise.unary.asinh.asinh
          - eltwise.unary.cosh.cosh
          - eltwise.unary.relu_min.relu_min
          - eltwise.unary.relu_max.relu_max
          - eltwise.unary.softplus.softplus
          - eltwise.unary_backward.fill_zero_bw
          - eltwise.unary_backward.log_sigmoid_bw
          - eltwise.unary_backward.logit_bw
          - eltwise.unary_backward.neg_bw
          - eltwise.unary_backward.hardshrink_bw
          - eltwise.unary_backward.softshrink_bw
          - eltwise.unary_backward.acos_bw.acos_bw
          - eltwise.unary_backward.acosh_bw.acosh_bw
          - eltwise.unary_backward.atan_bw.atan_bw
          - eltwise.unary_backward.cos_bw.cos_bw
          - eltwise.unary_backward.frac_bw.frac_bw
          - eltwise.unary_backward.i0_bw.i0_bw
          - eltwise.unary_backward.rad2deg_bw.rad2deg_bw
          - eltwise.unary_backward.relu_bw.relu_bw
          - eltwise.unary_backward.rsqrt_bw.rsqrt_bw
          - eltwise.unary_backward.sigmoid_bw.sigmoid_bw
          - eltwise.unary_backward.tan_bw.tan_bw
          - eltwise.unary_backward.trunc_bw.trunc_bw
          - eltwise.unary_backward.clamp_bw.clamp_bw
          - eltwise.unary_backward.hardtanh_bw.hardtanh_bw
          - eltwise.unary_backward.mul_bw.mul_bw
          - eltwise.unary_backward.softplus_bw.softplus_bw
          - eltwise.unary_backward.threshold_bw.threshold_bw
          - eltwise.unary_backward.div_bw.div_bw
          - eltwise.unary_backward.log_bw.log_bw
          - eltwise.unary_backward.relu6_bw.relu6_bw
          - eltwise.unary_backward.log10_bw.log10_bw
          - eltwise.unary_backward.abs_bw.abs_bw
          - eltwise.unary_backward.sinh_bw.sinh_bw
          - eltwise.unary_backward.sin_bw.sin_bw
          - eltwise.unary_backward.square_bw.square_bw
          - eltwise.unary_backward.rdiv_bw.rdiv_bw
          - eltwise.unary_backward.bias_gelu_bw.bias_gelu_bw
          - eltwise.unary_backward.pow_bw.pow_bw
          - eltwise.unary_backward.exp_bw.exp_bw
          - eltwise.unary_backward.tanh_bw.tanh_bw
          - eltwise.unary_backward.sqrt_bw.sqrt_bw
          - eltwise.unary_backward.add_bw.add_bw
          - eltwise.unary_backward.assign_bw.assign_bw
          - eltwise.unary_backward.fill_bw.fill_bw
          - eltwise.unary_backward.hardsigmoid_bw.hardsigmoid_bw
          - eltwise.unary_backward.lgamma_bw.lgamma_bw
          - eltwise.unary_backward.multigammaln_bw.multigammaln_bw
          - eltwise.unary_backward.leaky_relu_bw.leaky_relu_bw
          - eltwise.unary_backward.elu_bw.elu_bw
          - eltwise.unary_backward.celu_bw.celu_bw
          - eltwise.unary_backward.selu_bw.selu_bw
          - eltwise.unary_backward.silu_bw.silu_bw
          - eltwise.unary_backward.floor_bw.floor_bw
          - eltwise.unary_backward.round_bw.round_bw
          - eltwise.unary_backward.tanhshrink_bw.tanhshrink_bw
          - eltwise.unary_backward.hardswish_bw.hardswish_bw
          - eltwise.unary_backward.rpow_bw.rpow_bw
          - eltwise.unary_complex.conj
          - eltwise.unary_complex.reciprocal
          - eltwise.unary_complex.reciprocal_bw
          - eltwise.binary_complex.div_bw.div_bw
          - eltwise.binary_complex.add_bw.add_bw
          - eltwise.unary.lgamma
          - eltwise.unary.logit
          - eltwise.unary.mish
          - eltwise.unary.multigammaln
          - eltwise.unary.isfinite
          - eltwise.unary.isinf
          - eltwise.unary.isnan
          - eltwise.unary.isneginf
          - eltwise.unary.isposinf
          - eltwise.binary.add.add_all_pytorch2
          - eltwise.binary.add.add_different_memory_configs
          - eltwise.unary.gtz.gtz
          - eltwise.unary.ltz.ltz
          - eltwise.unary.gez.gez
          - eltwise.unary.lez.lez
          - eltwise.unary.nez.nez
          - eltwise.unary.prelu.prelu
          - eltwise.unary.hardswish.hardswish_pytorch2
          - eltwise.unary.hardtanh.hardtanh_pytorch2
          - eltwise.unary.leaky_relu.leaky_relu
          - eltwise.unary.reglu.reglu
          - eltwise.unary_complex.polar.polar
          - eltwise.unary_complex.angle.angle
          - eltwise.unary_complex.polar_bw.polar_bw
          - eltwise.unary_complex.angle_bw.angle_bw
          - eltwise.binary.subtract.subtract
          - eltwise.binary.subtract.subtract_tensor_pytorch2
          - eltwise.binary.multiply.multiply
          - eltwise.binary.multiply.mul_tensor_pytorch2
          - eltwise.binary.multiply.multiply_scalar_pytorch2
          - eltwise.binary.div.div
          - eltwise.binary.div.div_tensor_pytorch2
          - eltwise.binary.div_no_nan.div_no_nan
          - eltwise.binary.logical_or.logical_or_
          - eltwise.binary.logical_or.logical_or
          - eltwise.binary.logical_or.logical_or_output
          - eltwise.binary.logical_xor.logical_xor_
          - eltwise.binary.logical_xor.logical_xor
          - eltwise.binary.logical_and.logical_and_
          - eltwise.binary.logical_and.logical_and
          - eltwise.binary.logical_and.logical_and_output
          - eltwise.binary.polyval.polyval
          - eltwise.binary.remainder.remainder
          - eltwise.binary.squared_difference.squared_difference
          - eltwise.binary.squared_difference_output.squared_difference_output
          - eltwise.binary.remainder.remainder_scalar_pytorch2
          - eltwise.binary.bcast.bcast_h_sharded
          - eltwise.binary.bcast.bcast
          - eltwise.binary.eq.eq_scalar_pytorch2
          - eltwise.binary.gt.gt_scalar_pytorch2
          - eltwise.binary.le.le_tensor_pytorch2
          - eltwise.binary.fmod.fmod
          - eltwise.binary.floor_divide.floor_divide_pytorch2
          - eltwise.binary.logaddexp.logaddexp
          - eltwise.binary.logaddexp2.logaddexp2
          - eltwise.binary.ldexp.ldexp
          - eltwise.binary.lt.lt_tensor_pytorch2
          - eltwise.binary.lt.lt_scalar_pytorch2
          - eltwise.binary.ne.ne_scalar_pytorch2
          - eltwise.binary.hypot.hypot
          - eltwise.binary.xlogy.xlogy
          - eltwise.binary_backward.ldexp_bw
          - eltwise.binary_backward.logaddexp_bw
          - eltwise.binary_backward.logaddexp2_bw
          - eltwise.binary_backward.embedding_bw.embedding_bw
          - eltwise.binary_backward.addalpha_bw.addalpha_bw
          - eltwise.binary_backward.subalpha_bw.subalpha_bw
          - eltwise.binary_backward.xlogy_bw.xlogy_bw
          - eltwise.binary_backward.hypot_bw.hypot_bw
          - eltwise.binary_backward.add_bw.add_bw
          - eltwise.binary_backward.sub_bw.sub_bw
          - eltwise.binary_backward.mul_bw.mul_bw
          - eltwise.binary_backward.div_bw.div_bw
          - eltwise.binary_backward.fmod_bw.fmod_bw
          - eltwise.binary_backward.remainder_bw.remainder_bw
          - eltwise.binary_backward.rsub_bw.rsub_bw
          - eltwise.binary_backward.squared_difference_bw.squared_difference_bw
          - eltwise.composite.binary.addalpha.addalpha
          - eltwise.composite.binary.subalpha.subalpha
          - eltwise.composite.binary.minimum.minimum
          - eltwise.composite.binary.minimum.minimum_pytorch2
          - eltwise.composite.binary.maximum.maximum
          - eltwise.composite.binary.maximum.maximum_pytorch2
          - eltwise.composite.binary.pow.pow_pytorch2
          - eltwise.composite.binary.pow.pow_scalar_pytorch2
          - eltwise.composite.binary.pow.pow_tensor_pytorch2
          - eltwise.ternary.addcmul.addcmul
          - eltwise.ternary.addcdiv.addcdiv
          - eltwise.ternary.mac.mac
          - eltwise.ternary.lerp.lerp
          - eltwise.ternary.where.where
          - eltwise.ternary.where.where_pytorch2
          - eltwise.ternary_backward.addcmul_bw
          - eltwise.ternary_backward.addcdiv_bw
          - embedding.embedding
          - reduction.topk.topk
          - reduction.argmax.argmax
          - reduction.prod
          - reduction.sum
          - matmul.full.matmul_default_block_sharded
          - matmul.full.matmul_default_height_sharded
          - matmul.full.matmul_default_interleaved
          - matmul.full.matmul_default_width_sharded
          - matmul.short.matmul_create_program_config
          - matmul.short.matmul_default_sharded
          - matmul.short.matmul_default
          - matmul.short.matmul_user_program_config_mcast_1d
          - matmul.short.matmul_user_program_config_mcast_2d
          - matmul.short.matmul_user_program_config
          - matmul.short.matmul
          - losses.l1_loss
          - losses.mse_loss
          - data_movement.concat.concat_interleaved_n_tensors
          - data_movement.concat.concat_interleaved
          - data_movement.concat.concat_sharded
          - data_movement.concat.concat_pytorch2
          - data_movement.slice.slice_pytorch2_rm
          - data_movement.slice.slice_pytorch2_tiled
          - data_movement.permute.permute
          - data_movement.permute.permute_pytorch2_tiled
          - data_movement.permute.permute_pytorch2_rm
          - data_movement.transpose.transpose_pytorch2
          - data_movement.transpose.transpose_interleaved
          - data_movement.transpose.t_pytorch2
          - data_movement.copy.copy
          - data_movement.expand.expand_pytorch2
          - data_movement.fill.fill_pytorch2
          - data_movement.index_select.index_select_pytorch2
          - data_movement.split.split_with_sizes_pytorch2
          - data_movement.repeat.repeat
          - data_movement.reshape.reshape
          - data_movement.repeat_interleave.repeat_interleave
          - data_movement.nonzero.nonzero
          - conv2d.full.conv2d_misc
          - conv2d.full.conv2d_sharding
          - conv2d.full.conv2d_sliding_window
          - conv2d.short.conv2d_short_sweep
          - max_pool2d.short.max_pool2d_short_sweep
<<<<<<< HEAD
          - eltwise.binary_backward.min_bw.min_bw
          - eltwise.binary_backward.max_bw.max_bw

=======
          - transformer.concatenate_heads.concatenate_heads
          - transformer.split_query_key_value_and_split_heads.split_query_key_value_and_split_heads
          - transformer.split_query_key_value_and_split_heads.split_query_key_value_and_split_heads_kv_input
          - data_movement.stack.stack_pytorch2
          - data_movement.repeat.repeat_pytorch2
          - data_movement.split.split_pytorch2
          - data_movement.unsqueeze.unsqueeze_pytorch2
          - data_movement.squeeze.squeeze_pytorch2
          - data_movement.embedding.embedding_pytorch2
          - data_movement.view.view_pytorch2
>>>>>>> d4008907
  schedule:
    - cron: "0 21 * * *" # This cron schedule runs the workflow at 9:00pm UTC nightly

jobs:
  build-artifact:
    uses: ./.github/workflows/build-artifact.yaml
    secrets: inherit

  ttnn-generate-sweeps:
    needs: build-artifact
    env:
      TT_METAL_ENV: ${{ vars.TT_METAL_ENV }}
      ARCH_NAME: wormhole_b0
      ELASTIC_USERNAME: ${{ secrets.SWEEPS_ELASTIC_USERNAME }}
      ELASTIC_PASSWORD: ${{ secrets.SWEEPS_ELASTIC_PASSWORD }}
      LD_LIBRARY_PATH: ${{ github.workspace }}/build/lib
    timeout-minutes: 30
    runs-on: [build, in-service]
    steps:
      - uses: tenstorrent-metal/metal-workflows/.github/actions/checkout-with-submodule-lfs@v2.0.0
      - name: Set up dynamic env vars for build
        run: |
          echo "TT_METAL_HOME=$(pwd)" >> $GITHUB_ENV
      - uses: ./.github/actions/prepare-metal-run
        with:
          arch: wormhole_b0
      - name: Run ttnn sweeps generation (single sweep)
        if: ${{ github.event_name == 'workflow_dispatch' && github.event.inputs.sweep_name != 'ALL SWEEPS (Nightly)' }}
        run: |
          source ${{ github.workspace }}/python_env/bin/activate
          cd $TT_METAL_HOME
          export PYTHONPATH=$TT_METAL_HOME
          python tests/sweep_framework/sweeps_parameter_generator.py --module-name ${{ github.event.inputs.sweep_name }} --elastic cloud --tag ci-main --explicit
      - name: Run ttnn sweeps generation (all sweeps)
        if: ${{ github.event_name == 'schedule' || github.event.inputs.sweep_name == 'ALL SWEEPS (Nightly)' }}
        run: |
          source ${{ github.workspace }}/python_env/bin/activate
          cd $TT_METAL_HOME
          export PYTHONPATH=$TT_METAL_HOME
          python tests/sweep_framework/sweeps_parameter_generator.py --elastic cloud --tag ci-main --explicit

  ttnn-run-sweeps:
    needs: ttnn-generate-sweeps
    strategy:
      # Do not fail-fast because we need to ensure all tests go to completion
      # so we try not to get hanging machines
      fail-fast: false
      matrix:
        test-group:
          [
            {
              name: "Grayskull E150 Sweeps",
              arch: grayskull,
              runs-on: ["cloud-virtual-machine", "E150", "in-service"],
              tt-smi-cmd: "tt-smi-metal -r 0"
            },
            {
              name: "Wormhole N150 Sweeps",
              arch: wormhole_b0,
              runs-on: ["cloud-virtual-machine", "N150", "in-service"],
              tt-smi-cmd: "tt-smi-metal -r 0"
            },
            {
              name: "Wormhole N300 Sweeps",
              arch: wormhole_b0,
              runs-on: ["cloud-virtual-machine", "N300", "in-service"],
              tt-smi-cmd: "tt-smi-metal -r 0"
            }
          ]
    env:
      TT_METAL_ENV: ${{ vars.TT_METAL_ENV }}
      ARCH_NAME: ${{ matrix.test-group.arch }}
      ELASTIC_USERNAME: ${{ secrets.SWEEPS_ELASTIC_USERNAME }}
      ELASTIC_PASSWORD: ${{ secrets.SWEEPS_ELASTIC_PASSWORD }}
      TT_SMI_RESET_COMMAND: ${{ matrix.test-group.tt-smi-cmd }}
      LD_LIBRARY_PATH: ${{ github.workspace }}/build/lib
    timeout-minutes: 720
    runs-on: ${{ matrix.test-group.runs-on }}
    steps:
      - uses: tenstorrent-metal/metal-workflows/.github/actions/checkout-with-submodule-lfs@v2.0.0
      - name: Set up dynamic env vars for build
        run: |
          echo "TT_METAL_HOME=$(pwd)" >> $GITHUB_ENV
      - uses: ./.github/actions/prepare-metal-run
        with:
          arch: ${{ matrix.test-group.arch }}
      - name: Run ttnn sweeps (single sweep)
        if: ${{ github.event_name == 'workflow_dispatch' && github.event.inputs.sweep_name != 'ALL SWEEPS (Nightly)' }}
        run: |
          source ${{ github.workspace }}/python_env/bin/activate
          cd $TT_METAL_HOME
          export PYTHONPATH=$TT_METAL_HOME
          python tests/sweep_framework/sweeps_runner.py --module-name ${{ github.event.inputs.sweep_name }} --elastic cloud --tag ci-main
      - name: Run ttnn sweeps (all sweeps, nightly)
        if: ${{ github.event_name == 'schedule' || github.event.inputs.sweep_name == 'ALL SWEEPS (Nightly)' }}
        run: |
          source ${{ github.workspace }}/python_env/bin/activate
          cd $TT_METAL_HOME
          export PYTHONPATH=$TT_METAL_HOME
          python tests/sweep_framework/sweeps_runner.py --elastic cloud --tag ci-main --suite-name nightly<|MERGE_RESOLUTION|>--- conflicted
+++ resolved
@@ -306,11 +306,6 @@
           - conv2d.full.conv2d_sliding_window
           - conv2d.short.conv2d_short_sweep
           - max_pool2d.short.max_pool2d_short_sweep
-<<<<<<< HEAD
-          - eltwise.binary_backward.min_bw.min_bw
-          - eltwise.binary_backward.max_bw.max_bw
-
-=======
           - transformer.concatenate_heads.concatenate_heads
           - transformer.split_query_key_value_and_split_heads.split_query_key_value_and_split_heads
           - transformer.split_query_key_value_and_split_heads.split_query_key_value_and_split_heads_kv_input
@@ -321,7 +316,8 @@
           - data_movement.squeeze.squeeze_pytorch2
           - data_movement.embedding.embedding_pytorch2
           - data_movement.view.view_pytorch2
->>>>>>> d4008907
+          - eltwise.binary_backward.min_bw.min_bw
+          - eltwise.binary_backward.max_bw.max_bw
   schedule:
     - cron: "0 21 * * *" # This cron schedule runs the workflow at 9:00pm UTC nightly
 
