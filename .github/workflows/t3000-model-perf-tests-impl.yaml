--- conflicted
+++ resolved
@@ -28,11 +28,7 @@
           { name: "t3k CNN resnet50 model perf tests", model: "resnet50", model-type: "CNN", arch: wormhole_b0, cmd: run_t3000_resnet50_tests, timeout: 75, owner_id: U0837MYG788}, # Marko Radosavljevic
           { name: "t3k CNN sentence_bert model perf tests", model: "sentence_bert", model-type: "LLM", arch: wormhole_b0, cmd: run_t3000_sentence_bert_tests, timeout: 75, owner_id: U045U3DEKM4}, # Mohamed Bahnas (Aniruddha Tupe)
           { name: "t3k DiT SD3.5 model perf tests", model: "stable_diffusion_35_large", model-type: "DiT", arch: wormhole_b0, cmd: run_t3000_stable_diffusion_35_large_tests, timeout: 75, owner_id: U03FJB5TM5Y}, # Colman Glagovich
-<<<<<<< HEAD
-          { name: "t3k DiT Flux.1 model perf tests", model: "flux1-dev", model-type: "DiT", arch: wormhole_b0, cmd: run_t3000_flux1_tests, timeout: 75, owner_id: U03FJB5TM5Y}, # Colman Glagovich (Samuel Adesoye)
-=======
           { name: "t3k DiT Flux.1-dev model perf tests", model: "flux1-dev", model-type: "DiT", arch: wormhole_b0, cmd: run_t3000_flux1_tests, timeout: 75, owner_id: U08TED0JM9D}, # Samuel Adesoye
->>>>>>> ae5830b9
         ]
     name: ${{ matrix.test-group.name }}
     runs-on:
