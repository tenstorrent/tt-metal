name: "[internal] C++ tests impl"

on:
  workflow_call:
    inputs:
      arch:
        required: true
        type: string
      runner-label:
        required: true
        type: string
      timeout:
        required: false
        type: number
        default: 35
      docker-image:
        required: true
        type: string
      build-artifact-name:
        required: true
        type: string
      wheel-artifact-name:
        required: true
        type: string
      enable-watcher:
        description: 'Enable watcher'
        default: false
        type: boolean

jobs:
  cpp-unit-tests:
    strategy:
      # Do not fail-fast because we need to ensure all tests go to completion
      # so we try not to get hanging machines
      fail-fast: false
      matrix:
        test-group:
          - name: All C++
            cmd: ./tests/scripts/run_cpp_unit_tests.sh # 15 minutes
          - name: CCL
            cmd: |
              ./build/test/ttnn/unit_tests_ttnn_ccl
              ./build/test/ttnn/unit_tests_ttnn_ccl_ops
          - name: dispatch
            cmd: "TT_METAL_ENABLE_ERISC_IRAM=1 ./build/test/tt_metal/unit_tests_dispatch" # 15 minutes
          - name: dispatch multicmd queue
            cmd: |
              TT_METAL_ENABLE_ERISC_IRAM=1 TT_METAL_GTEST_NUM_HW_CQS=2 ./build/test/tt_metal/unit_tests_dispatch --gtest_filter=UnitMeshMultiCQ*Fixture.*
          - name: distributed
            cmd: |
              ./build/test/tt_metal/distributed/distributed_unit_tests
              ./tests/tt_metal/multihost/run_multiprocess_socket_tests.sh
          - name: eth and misc
            cmd: |
<<<<<<< HEAD
              TT_METAL_ENABLE_ERISC_IRAM=1 TT_METAL_GTEST_NUM_HW_CQS=2 ./build/test/tt_metal/unit_tests_dispatch --gtest_filter=UnitMeshMultiCQ*Fixture.*
=======
              ./build/test/tt_metal/unit_tests_eth
              ./build/test/tt_metal/unit_tests_misc
          - name: tools
            cmd: |
              ./tests/scripts/run_tools_tests.sh
              ./build/test/tt_metal/unit_tests_debug_tools
>>>>>>> d65641d0
          - name: ttnn tensor accessor
            cmd: "./build/test/ttnn/unit_tests_ttnn_accessor"
          - name: user kernel path
            cmd: |
              rm -rf /tmp/kernels
              TT_METAL_KERNEL_PATH=/tmp/kernels ./build/test/tt_metal/unit_tests_api --gtest_filter=CompileProgramWithKernelPathEnvVarFixture.*
    name: ${{ matrix.test-group.name }} ${{ inputs.arch }} ${{ inputs.runner-label }}
    container:
      image: ${{ inputs.docker-image }}
      env:
        ARCH_NAME: ${{ inputs.arch }}
        LOGURU_LEVEL: INFO
        PYTHONPATH: /work
        LD_LIBRARY_PATH: /work/build/lib
        GTEST_OUTPUT: xml:/work/generated/test_reports/
        TT_METAL_HOME: /work
      volumes:
        - ${{ github.workspace }}/docker-job:/work # Subdir to workaround https://github.com/actions/runner/issues/691
        - /dev/hugepages-1G:/dev/hugepages-1G
      options: "--device /dev/tenstorrent"
    defaults:
      run:
        shell: bash
        working-directory: /work # https://github.com/actions/runner/issues/878
    runs-on: >-
      ${{
        (startsWith(inputs.runner-label, 'tt-beta-ubuntu') && fromJSON(format('["{0}"]', inputs.runner-label)))
        || (github.event.pull_request.head.repo.fork == true || inputs.runner-label == 'P150b') && format('tt-beta-ubuntu-2204-{0}-large-stable', inputs.runner-label)
        || fromJSON(format('["{0}", "in-service", "cloud-virtual-machine"]', inputs.runner-label))
      }}
    steps:
      - name: ⬇️  Setup Job
        uses: tenstorrent/tt-metal/.github/actions/setup-job@main
        timeout-minutes: 10
        with:
          build-artifact-name: ${{ inputs.build-artifact-name }}
          # Unsure why these C++ tests need the wheel...  a cleanup to do separately
          # https://github.com/tenstorrent/tt-metal/issues/20166
          wheel-artifact-name: ${{ inputs.wheel-artifact-name }}
          enable-watcher: ${{ inputs.enable-watcher }}
      - name: ${{ matrix.test-group.name }} tests
        #GH Issue 16167
        if: ${{ !(inputs.runner-label == 'BH' && matrix.test-group.name == 'tools') }}
        timeout-minutes: ${{ inputs.timeout }}
        run: |
            mkdir -p generated/test_reports
            ${{ matrix.test-group.cmd }}
      - uses: tenstorrent/tt-metal/.github/actions/slack-report@main
        if: ${{ failure() }}
        with:
          slack_webhook_url: ${{ secrets.SLACK_WEBHOOK_URL }}
          owner: U06CXU895AP # Michael Chiou
      - uses: tenstorrent/tt-metal/.github/actions/upload-artifact-with-job-uuid@main
        timeout-minutes: 10
        if: ${{ !cancelled() }}
        with:
          prefix: "test_reports_"
      - name: Generate gtest annotations on failure
        uses: tenstorrent/tt-metal/.github/actions/generate-gtest-failure-message@main
        if: ${{ failure() }}<|MERGE_RESOLUTION|>--- conflicted
+++ resolved
@@ -52,16 +52,12 @@
               ./tests/tt_metal/multihost/run_multiprocess_socket_tests.sh
           - name: eth and misc
             cmd: |
-<<<<<<< HEAD
-              TT_METAL_ENABLE_ERISC_IRAM=1 TT_METAL_GTEST_NUM_HW_CQS=2 ./build/test/tt_metal/unit_tests_dispatch --gtest_filter=UnitMeshMultiCQ*Fixture.*
-=======
               ./build/test/tt_metal/unit_tests_eth
               ./build/test/tt_metal/unit_tests_misc
           - name: tools
             cmd: |
               ./tests/scripts/run_tools_tests.sh
               ./build/test/tt_metal/unit_tests_debug_tools
->>>>>>> d65641d0
           - name: ttnn tensor accessor
             cmd: "./build/test/ttnn/unit_tests_ttnn_accessor"
           - name: user kernel path
