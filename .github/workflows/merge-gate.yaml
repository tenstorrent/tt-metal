name: Merge Gate
# This pipeline is the minimum bar a PR must pass before it can pass the merge queue.
# It is intended to be relatively fast and lightweight that the delay between completing
# a PR and having the changes available on main is not onerous.

# Requirements for all jobs in this workflow:
# - End-to-end (excluding wait times for runners) must be less than 15mins.
#   This includes the cost of checking out the code, preparing a runner, etc.
# - Individual test cases must be less than 5s.

run-name: >-
  ${{ github.event_name == 'merge_group' && github.event.action == 'destroyed' && github.event.reason == 'merged' && format('[Merge Queue] 🎯 Merged {0}', github.sha) ||
      github.event_name == 'merge_group' && github.event.action == 'destroyed' && github.event.reason == 'dequeued' && format('[Merge Queue] ↩️ Dequeued {0}', github.sha) ||
      github.event_name == 'merge_group' && github.event.action == 'destroyed' && github.event.reason == 'invalidated' && format('[Merge Queue] 💔 Invalidated {0}', github.sha) ||
      github.event_name == 'merge_group' && github.event.action == 'destroyed' && format('[Merge Queue] {0} {1}', github.event.reason, github.sha) ||
      github.event_name == 'merge_group' && format('[Merge Queue] 💫 Processing {0}: {1}', github.actor, github.sha) ||
      '' }}

on:
  workflow_dispatch:
  pull_request:
    types:
      - opened
      - reopened
      - synchronize
      - ready_for_review
  merge_group:
    types:
      - checks_requested
      - destroyed
  push:
    branches:
      - main # Builds on main will populate the shared ccache to speed up builds on branches

concurrency:
  # Groups to control cancelling of obsolete runs.
  # main (or any protected branch): run_id (ie: never cancel other jobs)
  # PRs: PR #
  # Merge Queue: branch name; will be paired with the 'destroyed' trigger to cause a cancel when it leaves or moves in the queue.
  #              See https://github.com/orgs/community/discussions/137976#discussioncomment-14004793
  # All others: branch name (ie: one run per branch)
  group: >-
    ${{ github.workflow }}-
    ${{ (github.ref_protected && github.run_id)
        || github.event.pull_request.number
        || github.ref }}
  cancel-in-progress: true

permissions:
  contents: write
  pull-requests: write
  checks: write
  packages: write

jobs:
  static-checks:
    # Workaround for https://github.com/orgs/community/discussions/46757?sort=old#discussioncomment-4909336
    # We must have this workflow trigger on PRs in order to allow us to require them in the merge queue.
    # But we don't actually WANT to run it on PRs -- that's the whole point.  GitHub strikes again.
    if: github.event.action != 'destroyed' && github.event_name != 'pull_request'
    uses: ./.github/workflows/all-static-checks.yaml
    secrets: inherit

  code-analysis:
    # Workaround for https://github.com/orgs/community/discussions/46757?sort=old#discussioncomment-4909336
    # We must have this workflow trigger on PRs in order to allow us to require them in the merge queue.
    # But we don't actually WANT to run it on PRs -- that's the whole point.  GitHub strikes again.
    if: github.event.action != 'destroyed' && github.event_name != 'pull_request'
    uses: ./.github/workflows/code-analysis.yaml
    secrets: inherit
    with:
      version: 24.04

  fail-fast:
    if: failure()
    runs-on: ubuntu-latest
    needs: [code-analysis]
    permissions:
      actions: write
    steps:
      - uses: action-pack/cancel@bb57491c99942855e9da36ffbe86a686b2bd35a3

  find-changes:
    if: github.event.action != 'destroyed' && github.event_name != 'pull_request'
    runs-on: ubuntu-latest
    outputs:
      any-code-changed: ${{ steps.find-changes.outputs.any-code-changed }}
      docs-changed: ${{ steps.find-changes.outputs.docs-changed }}
      cmake-changed: ${{ steps.find-changes.outputs.cmake-changed }}
      tt-metalium-changed: ${{ steps.find-changes.outputs.tt-metalium-changed }}
      tt-nn-changed: ${{ steps.find-changes.outputs.tt-nn-changed }}
      tt-metalium-or-tt-nn-tests-changed: ${{ steps.find-changes.outputs.tt-metalium-or-tt-nn-tests-changed }}
      build-workflows-changed: ${{ steps.find-changes.outputs.build-workflows-changed }}
    steps:
      - id: find-changes
        uses: tenstorrent/tt-metal/.github/actions/find-changed-files@v0.63.0

  build:
    if: ${{ github.ref_name == 'main' ||
            needs.find-changes.outputs.cmake-changed == 'true' ||
            needs.find-changes.outputs.any-code-changed == 'true' ||
            needs.find-changes.outputs.docs-changed == 'true' ||
            needs.find-changes.outputs.build-workflows-changed == 'true'
        }}
    needs: find-changes
    uses: ./.github/workflows/build-artifact.yaml
    permissions:
      packages: write
    secrets: inherit
    with:
      build-type: Release
      build-wheel: true
      version: 22.04
      skip-tt-train: false

  build-asan:
    if: ${{ github.ref_name == 'main' ||
            needs.find-changes.outputs.cmake-changed == 'true' ||
            needs.find-changes.outputs.any-code-changed == 'true' ||
            needs.find-changes.outputs.build-workflows-changed == 'true'
        }}
    needs: find-changes
    uses: ./.github/workflows/build-artifact.yaml
    permissions:
      packages: write
    secrets: inherit
    with:
      build-type: ASan
      version: 22.04
      skip-tt-train: false
      publish-artifact: false

  build-tsan:
    if: ${{ github.ref_name == 'main' ||
            needs.find-changes.outputs.cmake-changed == 'true' ||
            needs.find-changes.outputs.any-code-changed == 'true' ||
            needs.find-changes.outputs.build-workflows-changed == 'true'
        }}
    needs: find-changes
    uses: ./.github/workflows/build-artifact.yaml
    permissions:
      packages: write
    secrets: inherit
    with:
      build-type: TSan
      version: 24.04
      skip-tt-train: false
      publish-artifact: false
      toolchain: cmake/x86_64-linux-clang-20-libstdcpp-toolchain.cmake

  metalium-smoke-tests:
    needs: [find-changes, build-tsan]
    if: ${{ github.ref_name == 'main' ||
            needs.find-changes.outputs.cmake-changed == 'true' ||
            needs.find-changes.outputs.tt-metalium-changed == 'true' ||
            needs.find-changes.outputs.tt-metalium-or-tt-nn-tests-changed == 'true'
        }}
    strategy:
      fail-fast: false
      matrix:
        platform: [
          "N300-viommu",
          "test-in-service-dedicated-merge-gate", # run t3k tests on CIv1 for now in order to have dedicated machine
        ]
    uses: ./.github/workflows/smoke.yaml
    with:
      docker-image: ${{ needs.build-tsan.outputs.dev-docker-image }}
      package-artifact-name: ${{ needs.build-tsan.outputs.packages-artifact-name }}
      runner: ${{ matrix.platform }}
      per-test-timeout: 11 # TSan can be slow; relax the timeout somewhat
      product: tt-metalium

  ttnn-smoke-tests:
    needs: [find-changes, build-tsan]
    if: ${{ github.ref_name == 'main' ||
            needs.find-changes.outputs.cmake-changed == 'true' ||
            needs.find-changes.outputs.tt-metalium-changed == 'true' ||
            needs.find-changes.outputs.tt-nn-changed == 'true' ||
            needs.find-changes.outputs.tt-metalium-or-tt-nn-tests-changed == 'true'
        }}
    strategy:
      fail-fast: false
      matrix:
        platform: [
          "test-in-service-dedicated-merge-gate", # run t3k tests on CIv1 for now in order to have dedicated machine
        ]
    uses: ./.github/workflows/smoke.yaml
    with:
      docker-image: ${{ needs.build-tsan.outputs.dev-docker-image }}
      package-artifact-name: ${{ needs.build-tsan.outputs.packages-artifact-name }}
      runner: ${{ matrix.platform }}
      per-test-timeout: 11 # TSan can be slow; relax the timeout somewhat
<<<<<<< HEAD
      product: tt-nn
=======
      product: tt-nn

  build-asan:
    if: ${{ github.ref_name == 'main' ||
            needs.find-changes.outputs.cmake-changed == 'true' ||
            needs.find-changes.outputs.any-code-changed == 'true' ||
            needs.find-changes.outputs.build-workflows-changed == 'true'
        }}
    needs: find-changes
    uses: ./.github/workflows/build-artifact.yaml
    permissions:
      packages: write
    secrets: inherit
    with:
      build-type: ASan
      version: 22.04
      skip-tt-train: false
      publish-artifact: false

  metalium-basic-tests:
    if: ${{
        github.ref_name == 'main' ||
        needs.find-changes.outputs.cmake-changed == 'true' ||
        needs.find-changes.outputs.tt-metalium-changed == 'true' ||
        needs.find-changes.outputs.tt-metalium-or-tt-nn-tests-changed == 'true'
      }}
    needs: [ build-asan, find-changes ]
    strategy:
      fail-fast: false
      matrix:
        platform: [
          "N150-viommu",
        ]
    uses: ./.github/workflows/basic.yaml
    with:
      docker-image: ${{ needs.build-asan.outputs.dev-docker-image }}
      package-artifact-name: ${{ needs.build-asan.outputs.packages-artifact-name }}
      per-test-timeout: 11
      runner: ${{ matrix.platform }}
      product: tt-metalium

  ttnn-basic-tests:
    needs: [build-asan, find-changes]
    if: ${{ github.ref_name == 'main' ||
            needs.find-changes.outputs.cmake-changed == 'true' ||
            needs.find-changes.outputs.tt-metalium-changed == 'true' ||
            needs.find-changes.outputs.tt-nn-changed == 'true' ||
            needs.find-changes.outputs.tt-metalium-or-tt-nn-tests-changed == 'true'
        }}
    strategy:
      fail-fast: false
      matrix:
        platform: [
          "N150-viommu",
        ]
    uses: ./.github/workflows/basic.yaml
    with:
      docker-image: ${{ needs.build-asan.outputs.dev-docker-image }}
      package-artifact-name: ${{ needs.build-asan.outputs.packages-artifact-name }}
      per-test-timeout: 11
      runner: ${{ matrix.platform }}
      product: tt-nn

  ttnn-merge-gate-tests:
    needs: [build, find-changes]
    if: ${{ github.ref_name == 'main' ||
            needs.find-changes.outputs.cmake-changed == 'true' ||
            needs.find-changes.outputs.tt-metalium-changed == 'true' ||
            needs.find-changes.outputs.tt-nn-changed == 'true' ||
            needs.find-changes.outputs.tt-metalium-or-tt-nn-tests-changed == 'true'
        }}
    strategy:
      fail-fast: false
      matrix:
        test-group: [
          { arch: wormhole_b0, runner-label: N300 }
        ]
    uses: ./.github/workflows/ttnn-post-commit.yaml
    secrets: inherit
    with:
      docker-image: ${{ needs.build.outputs.dev-docker-image }}
      wheel-artifact-name: ${{ needs.build.outputs.wheel-artifact-name }}
      arch: ${{ matrix.test-group.arch }}
      runner-label: ${{ matrix.test-group.runner-label }}
      merge-gate-call: true

  # TT-CNN Unit tests
  tt-cnn-unit-tests:
    needs: [build, find-changes]
    if: ${{ github.ref_name == 'main' ||
            needs.find-changes.outputs.cmake-changed == 'true' ||
            needs.find-changes.outputs.tt-metalium-changed == 'true' ||
            needs.find-changes.outputs.tt-nn-changed == 'true' ||
            needs.find-changes.outputs.tt-metalium-or-tt-nn-tests-changed == 'true'
        }}
    secrets: inherit
    strategy:
      fail-fast: false
      matrix:
        test-group: [
          { arch: wormhole_b0, runner-label: N150 },
          { arch: wormhole_b0, runner-label: N300 },
        ]
    uses: ./.github/workflows/tt-cnn-post-commit.yaml
    with:
      arch: ${{ matrix.test-group.arch }}
      runner-label: ${{ matrix.test-group.runner-label }}
      docker-image: ${{ needs.build.outputs.dev-docker-image }}
      wheel-artifact-name: ${{ needs.build.outputs.wheel-artifact-name }}

  fabric-unit-tests:
    needs: [build, find-changes]
    if: ${{ github.ref_name == 'main' ||
            needs.find-changes.outputs.cmake-changed == 'true' ||
            needs.find-changes.outputs.tt-metalium-changed == 'true' ||
            needs.find-changes.outputs.tt-nn-changed == 'true' ||
            needs.find-changes.outputs.tt-metalium-or-tt-nn-tests-changed == 'true'
        }}
    secrets: inherit
    strategy:
      fail-fast: false
      matrix:
        test-group: [
          { arch: wormhole_b0, runner-label: N300 },
        ]
    uses: ./.github/workflows/fabric-build-and-unit-tests.yaml
    with:
      arch: ${{ matrix.test-group.arch }}
      runner-label: ${{ matrix.test-group.runner-label }}
      docker-image: ${{ needs.build.outputs.dev-docker-image }}
      build-artifact-name: ${{ needs.build.outputs.build-artifact-name }}
      wheel-artifact-name: ${{ needs.build.outputs.wheel-artifact-name }}

  ttsim-unit-tests:
    if: ${{ github.ref_name == 'main' ||
            needs.find-changes.outputs.any-code-changed == 'true'
        }}
    needs: [build, find-changes]
    strategy:
      fail-fast: false
    uses: ./.github/workflows/ttsim.yaml
    with:
      basic-docker-image: ${{ needs.build.outputs.basic-dev-docker-image }}
      test-docker-image: ${{ needs.build.outputs.ci-test-docker-image }}
      wheel-artifact-name: ${{ needs.build.outputs.wheel-artifact-name }}
      build-artifact-name: ${{ needs.build.outputs.build-artifact-name }}
      run-ttsim-integration-tests: false
      run-metal-cpp-unit-tests: true

  triage-tests:
    needs: [ build, find-changes ]
    strategy:
      fail-fast: false
      matrix:
        platform: [
          "N150",
        ]
    uses: ./.github/workflows/triage.yaml
    with:
      runner-label: ${{ matrix.platform }}
      docker-image: ${{ needs.build.outputs.dev-docker-image }}
      wheel-artifact-name: ${{ needs.build.outputs.wheel-artifact-name }}
      build-artifact-name: ${{ needs.build.outputs.build-artifact-name }}
      timeout: 11

  # GitHub has so many design limitations it's not even funny.
  # This job is purely so we can capture the essence of the workflow as a whole in our status checks.
  workflow-status:
    name: Merge Gate Status
    # Force this job to run so GH can 'see' it, provided some other job has actually run.
    # Otherwise if the entire workflow has been skipped (eg: the PR was in Draft), then this will
    # report FAILED instead of SKIPPED.
    if: >-
      ${{
        always() &&
        contains(join(needs.*.result, ','), 'success') ||
        contains(join(needs.*.result, ','), 'failure')
      }}
    needs: [static-checks, code-analysis, find-changes, build, build-tsan, build-sweeps, metalium-smoke-tests, ttnn-smoke-tests, ttnn-basic-tests, metalium-basic-tests, ttsim-unit-tests, triage-tests]
    runs-on: ubuntu-latest
    steps:
      - name: Check if all jobs passed
        uses: tenstorrent/tt-metal/.github/actions/workflow-status@main
        with:
          required-jobs: "static-checks, code-analysis, find-changes"
          optional-jobs: "build, build-tsan, build-sweeps, metalium-smoke-tests, ttnn-smoke-tests, ttnn-basic-tests, metalium-basic-tests, ttsim-unit-tests, triage-tests"
        env:
          NEEDS_CONTEXT: '${{ toJSON(needs) }}'
      - if: (failure() && contains(join(needs.*.result, ','), 'failure') && github.event_name == 'merge_group')
        uses: tenstorrent/tt-metal/.github/actions/slack-report-merge-gate@main
        with:
          slack_webhook_url: ${{ secrets.SLACK_METAL_INFRA_WEBHOOK_URL }}
          owner: "U08GTDV8MDH"
      - if: (failure() && contains(join(needs.*.result, ','), 'failure') && github.ref == 'refs/heads/main')
        uses: tenstorrent/tt-metal/.github/actions/slack-report-merge-gate-main@main
        with:
          slack_webhook_url: ${{ secrets.SLACK_METAL_INFRA_WEBHOOK_URL }}
          owner: "U08GTDV8MDH,U0908S3LUMD,U0982FCD80N,U08VC9954CE,U08TVGQGGAE,U08LG51QALX,U08DEGUJY3H,U08BNDNLUCD,U084DCKE0B0,U0883RN6CRE,U088NCP32NP,U07J3K6KS1K,U07HTBQPHFG,U085LTYEC00,U014XCQ9CF8"
>>>>>>> 9d68a3e9
<|MERGE_RESOLUTION|>--- conflicted
+++ resolved
@@ -113,7 +113,7 @@
       version: 22.04
       skip-tt-train: false
 
-  build-asan:
+  build-tsan:
     if: ${{ github.ref_name == 'main' ||
             needs.find-changes.outputs.cmake-changed == 'true' ||
             needs.find-changes.outputs.any-code-changed == 'true' ||
@@ -125,28 +125,22 @@
       packages: write
     secrets: inherit
     with:
-      build-type: ASan
-      version: 22.04
+      build-type: TSan
+      version: 24.04
+      toolchain: cmake/x86_64-linux-clang-20-libstdcpp-toolchain.cmake
       skip-tt-train: false
       publish-artifact: false
 
-  build-tsan:
-    if: ${{ github.ref_name == 'main' ||
-            needs.find-changes.outputs.cmake-changed == 'true' ||
-            needs.find-changes.outputs.any-code-changed == 'true' ||
-            needs.find-changes.outputs.build-workflows-changed == 'true'
+  build-sweeps:
+    if: ${{ github.ref_name == 'main' ||
+            needs.find-changes.outputs.cmake-changed == 'true' ||
+            needs.find-changes.outputs.any-code-changed == 'true'
         }}
     needs: find-changes
-    uses: ./.github/workflows/build-artifact.yaml
+    uses: ./.github/workflows/build-wrapper.yaml
     permissions:
       packages: write
     secrets: inherit
-    with:
-      build-type: TSan
-      version: 24.04
-      skip-tt-train: false
-      publish-artifact: false
-      toolchain: cmake/x86_64-linux-clang-20-libstdcpp-toolchain.cmake
 
   metalium-smoke-tests:
     needs: [find-changes, build-tsan]
@@ -160,7 +154,7 @@
       matrix:
         platform: [
           "N300-viommu",
-          "test-in-service-dedicated-merge-gate", # run t3k tests on CIv1 for now in order to have dedicated machine
+          "in-service-dedicated-merge-gate", # run t3k tests on CIv1 for now in order to have dedicated machine
         ]
     uses: ./.github/workflows/smoke.yaml
     with:
@@ -182,7 +176,8 @@
       fail-fast: false
       matrix:
         platform: [
-          "test-in-service-dedicated-merge-gate", # run t3k tests on CIv1 for now in order to have dedicated machine
+          "N300-viommu",
+          "in-service-dedicated-merge-gate", # run t3k tests on CIv1 for now in order to have dedicated machine
         ]
     uses: ./.github/workflows/smoke.yaml
     with:
@@ -190,9 +185,6 @@
       package-artifact-name: ${{ needs.build-tsan.outputs.packages-artifact-name }}
       runner: ${{ matrix.platform }}
       per-test-timeout: 11 # TSan can be slow; relax the timeout somewhat
-<<<<<<< HEAD
-      product: tt-nn
-=======
       product: tt-nn
 
   build-asan:
@@ -209,6 +201,7 @@
     with:
       build-type: ASan
       version: 22.04
+      toolchain: cmake/x86_64-linux-clang-20-libstdcpp-toolchain.cmake
       skip-tt-train: false
       publish-artifact: false
 
@@ -390,5 +383,4 @@
         uses: tenstorrent/tt-metal/.github/actions/slack-report-merge-gate-main@main
         with:
           slack_webhook_url: ${{ secrets.SLACK_METAL_INFRA_WEBHOOK_URL }}
-          owner: "U08GTDV8MDH,U0908S3LUMD,U0982FCD80N,U08VC9954CE,U08TVGQGGAE,U08LG51QALX,U08DEGUJY3H,U08BNDNLUCD,U084DCKE0B0,U0883RN6CRE,U088NCP32NP,U07J3K6KS1K,U07HTBQPHFG,U085LTYEC00,U014XCQ9CF8"
->>>>>>> 9d68a3e9
+          owner: "U08GTDV8MDH,U0908S3LUMD,U0982FCD80N,U08VC9954CE,U08TVGQGGAE,U08LG51QALX,U08DEGUJY3H,U08BNDNLUCD,U084DCKE0B0,U0883RN6CRE,U088NCP32NP,U07J3K6KS1K,U07HTBQPHFG,U085LTYEC00,U014XCQ9CF8"