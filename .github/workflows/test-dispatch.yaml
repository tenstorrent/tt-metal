--- conflicted
+++ resolved
@@ -97,11 +97,6 @@
         timeout-minutes: 10
         with:
           name: ${{ needs.build-artifact.outputs.build-artifact-name }}
-<<<<<<< HEAD
-      - name: Extract files
-        run: tar --zstd -xvf ttm_any.tar.zst
-      - name: ⬇️ Download Wheel
-=======
           path: docker-job
       - name: 📂 Extract Build Files
         timeout-minutes: 10
@@ -109,7 +104,6 @@
         run: tar --zstd -xf ttm_any.tar.zst
         shell: bash
       - name: 🧪 Download Python Wheel
->>>>>>> cc5de7c4
         uses: actions/download-artifact@634f93cb2916e3fdff6788551b99b062d0335ce0 # v5.0
         timeout-minutes: 10
         with:
