name: "Custom test dispatch"

on:
  workflow_dispatch:
    inputs:
      arch:
        required: true
        type: choice
        options:
          - wormhole_b0
          - blackhole
      runner-label:
        description: 'Optional: N150, N300, BH, config-t3000, config-tg'
        required: true
        type: string
        default: '["in-service"]'
      build-type:
        required: false
        type: choice
        options:
          - Release
          - Debug
          - RelWithDebInfo
          - ASan
          - TSan
      tracy:
        required: false
        type: boolean
        default: false
        description: "Build with tracy enabled"
      command:
        required: true
        type: string
      description:
        type: string
        default: "Custom test dispatch"
        required: false
      version:
        required: false
        type: choice
        default: "22.04"
        options:
            - "22.04"
            - "24.04"
      commit:
        required: false
        type: string
        default: ""
        description: 'Commit SHA to test (default: HEAD)'

run-name: ${{ inputs.description }}
jobs:
  # setup:
  #   name: Setup runner labels for deploy
  #   runs-on: ubuntu-latest
  #   outputs:
  #     deployrunner: ${{ steps.step1.outputs.deployrunner }}
  #   steps:
  #     - name: Set runs-on for deploy
  #       id: step1
  #       run: |
  #         # local_var="\'[\"${{ inputs.hw-config }}\", \"${{ inputs.runner-label }}\"]\'"
  #         echo "deployrunner=${{ inputs.runner-label }}" >> $GITHUB_OUTPUT
  build-artifact:
    uses: ./.github/workflows/build-artifact.yaml
    permissions:
      packages: write
    secrets: inherit
    with:
      build-type: ${{ inputs.build-type }}
      tracy: ${{ inputs.tracy }}
      version: ${{ inputs.version }}
      build-wheel: true
      ref: ${{ inputs.commit || github.sha }}
  test-dispatch:
    # needs: setup
    needs: build-artifact
    timeout-minutes: 1440
    runs-on: ${{ fromJSON(inputs.runner-label) }}
    steps:
      - name: ⬇️ Checkout
        uses: actions/checkout@v4
        with:
          submodules: recursive
          ref: ${{ inputs.commit || github.sha }}
      - uses: ./.github/actions/ensure-active-weka-mount
        timeout-minutes: 3
        if: ${{ inputs.arch != 'blackhole' }}
      - name: ⬇️ Download Build
        uses: actions/download-artifact@v4
        timeout-minutes: 10
        with:
          name: ${{ needs.build-artifact.outputs.build-artifact-name }}
      - name: Extract files
        run: tar -xvf ttm_any.tar
      - name: ⬇️ Download Wheel
        uses: actions/download-artifact@v4
        timeout-minutes: 10
        with:
          name: ${{ needs.build-artifact.outputs.wheel-artifact-name }}
      - name: Run regression in loop in docker
        uses: ./.github/actions/docker-run
        with:
          docker_image: ${{ needs.build-artifact.outputs.dev-docker-image }}
          docker_password: ${{ secrets.GITHUB_TOKEN }}
          install_wheel: true
          docker_opts: |
            -v /mnt/MLPerf:/mnt/MLPerf:ro
            -e TT_METAL_HOME=${{ github.workspace }}
            -e ARCH_NAME=${{ inputs.arch }}
            -e LD_LIBRARY_PATH=${{ github.workspace }}/build/lib
            -e GTEST_OUTPUT=xml:generated/test_reports/
<<<<<<< HEAD
            ${{ (inputs.arch == 'wormhole_b0' && '-e WH_ARCH_YAML=wormhole_b0_80_arch_eth_dispatch.yaml') || '' }}
            # -e HF_HOME=/mnt/MLPerf/tt_dnn-models/hf_home
            -e HF_HUB_CACHE=/mnt/MLPerf/huggingface
=======
>>>>>>> eadba9b9
          run_args: |
            pip3 install pytest-repeat
            ${{ inputs.command }}<|MERGE_RESOLUTION|>--- conflicted
+++ resolved
@@ -110,12 +110,9 @@
             -e ARCH_NAME=${{ inputs.arch }}
             -e LD_LIBRARY_PATH=${{ github.workspace }}/build/lib
             -e GTEST_OUTPUT=xml:generated/test_reports/
-<<<<<<< HEAD
             ${{ (inputs.arch == 'wormhole_b0' && '-e WH_ARCH_YAML=wormhole_b0_80_arch_eth_dispatch.yaml') || '' }}
             # -e HF_HOME=/mnt/MLPerf/tt_dnn-models/hf_home
             -e HF_HUB_CACHE=/mnt/MLPerf/huggingface
-=======
->>>>>>> eadba9b9
           run_args: |
             pip3 install pytest-repeat
             ${{ inputs.command }}