--- conflicted
+++ resolved
@@ -137,12 +137,8 @@
             # NOTE: may be inaccurate if we have >1 build runner on the same machine, using the same local cache
             ccache -z
 
-<<<<<<< HEAD
             # Disable Unity builds to detect any bitrot from not building each TU independently
-            build_command="./build_metal.sh --build-type ${{ inputs.build-type }} --build-tests --build-programming-examples --enable-ccache --disable-unity-builds"
-=======
-            build_command="./build_metal.sh --build-type ${{ inputs.build-type }} --build-all --enable-ccache"
->>>>>>> 268f4298
+            build_command="./build_metal.sh --build-type ${{ inputs.build-type }} --build-all --enable-ccache --disable-unity-builds"
             echo "${{ inputs.tracy }}"
             if [ "${{ inputs.tracy }}" = "true" ]; then
               build_command="$build_command --enable-profiler"
