--- conflicted
+++ resolved
@@ -151,11 +151,7 @@
           cat build/ccache.stats >> $GITHUB_STEP_SUMMARY
           echo '```' >> $GITHUB_STEP_SUMMARY
       - name: 'Tar files'
-<<<<<<< HEAD
-        run: tar -cvhf ttm_${{ matrix.arch }}.tar ttnn/ttnn/*.so build runtime
-=======
         run: tar -cvhf ttm_${{ matrix.arch }}.tar ttnn/ttnn/*.so build/lib ttnn/ttnn/*.so build/programming_examples build/test build/tools build/tt-train runtime
->>>>>>> 268f4298
       - name: 'Upload Artifact'
         uses: actions/upload-artifact@v4
         with:
