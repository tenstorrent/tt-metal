name: "(Galaxy) Choose your pipeline"

on:
  workflow_dispatch:
    inputs:
      trigger_type:
        description: "⚠️ CHECKBOX options below are used only when 'manual' is selected; otherwise, predefined settings apply. ⚠️"
        required: true
        type: choice
        options:
          - manual
          - model-pr
          - op-pr
          - nightly
          - hw-self-test
        default: "manual"
      build-type:
        required: false
        type: choice
        options:
          - Release
          - Debug
          - RelWithDebInfo
          - ASan
          - TSan
        default: "Release"
      extra-tag:
        required: true
        type: string
        default: "in-service"
      galaxy-quick:
        required: false
        type: boolean
        default: false
      galaxy-demo:
        required: false
        type: boolean
        default: false
      galaxy-unit:
        required: false
        type: boolean
        default: false
      galaxy-frequent:
        required: false
        type: boolean
        default: false
      galaxy-model-perf:
        description: "galaxy-model-perf (Requires tracy build)"
        required: false
        type: boolean
        default: false
      galaxy-stress:
        required: false
        type: boolean
        default: false
run-name: ${{ inputs.description }}
jobs:
  # Centralized logic to determine what should run
  determine-tests:
    runs-on: ubuntu-latest
    outputs:
      run-quick: ${{ steps.logic.outputs.run-quick }}
      run-unit: ${{ steps.logic.outputs.run-unit }}
      run-frequent: ${{ steps.logic.outputs.run-frequent }}
      run-demo: ${{ steps.logic.outputs.run-demo }}
      run-model-perf: ${{ steps.logic.outputs.run-model-perf }}
      run-stress: ${{ steps.logic.outputs.run-stress }}
      clean-extra-tag: ${{ steps.logic.outputs.clean-extra-tag }}
      is-config-tg: ${{ steps.logic.outputs.is-config-tg }}
    steps:
      - name: Determine test execution
        id: logic
        # Skip all but galaxy-quick if trigger-type is not manual
        run: |
          EXTRA_TAG="${{ inputs.extra-tag }}"
          # (remove both config-tg and topology-6u) from EXTRA_TAG
          # and clean up any extra commas
          # e.g. "config-tg,in-service" -> "in-service"
          CLEANED=$(echo "$EXTRA_TAG" | sed -e 's/\bconfig-tg\b//g' -e 's/\btopology-6u\b//g' -e 's/,,/,/g' -e 's/^,//' -e 's/,$//')

          # Check which tag is present
          if [[ "$EXTRA_TAG" == *"topology-6u"* ]]; then
            IS_CONFIG_TG=false
          else
            IS_CONFIG_TG=true  # set config-tg if topology-6u is not present
          fi

          echo "clean-extra-tag=$CLEANED" >> $GITHUB_OUTPUT
          echo "is-config-tg=$IS_CONFIG_TG" >> $GITHUB_OUTPUT

          case "${{ inputs.trigger_type }}" in
            "manual")
              echo "run-quick=${{ inputs.galaxy-quick }}" >> $GITHUB_OUTPUT
              echo "run-unit=${{ inputs.galaxy-unit }}" >> $GITHUB_OUTPUT
              echo "run-frequent=${{ inputs.galaxy-frequent }}" >> $GITHUB_OUTPUT
              echo "run-demo=${{ inputs.galaxy-demo }}" >> $GITHUB_OUTPUT
              echo "run-model-perf=${{ inputs.galaxy-model-perf }}" >> $GITHUB_OUTPUT
              echo "run-stress=${{ inputs.galaxy-stress }}" >> $GITHUB_OUTPUT
              ;;
            "model-pr")
              echo "run-quick=true" >> $GITHUB_OUTPUT
              echo "run-unit=false" >> $GITHUB_OUTPUT
              echo "run-frequent=true" >> $GITHUB_OUTPUT
              echo "run-demo=true" >> $GITHUB_OUTPUT
              echo "run-model-perf=true" >> $GITHUB_OUTPUT
              echo "run-stress=true" >> $GITHUB_OUTPUT
              ;;
            "op-pr")
              echo "run-quick=false" >> $GITHUB_OUTPUT
              echo "run-unit=true" >> $GITHUB_OUTPUT
              echo "run-frequent=false" >> $GITHUB_OUTPUT
              echo "run-demo=false" >> $GITHUB_OUTPUT
              echo "run-model-perf=false" >> $GITHUB_OUTPUT
              echo "run-stress=false" >> $GITHUB_OUTPUT
              ;;
            "nightly")
              echo "run-quick=false" >> $GITHUB_OUTPUT
              echo "run-unit=true" >> $GITHUB_OUTPUT
              echo "run-frequent=true" >> $GITHUB_OUTPUT
              echo "run-demo=true" >> $GITHUB_OUTPUT
              echo "run-model-perf=true" >> $GITHUB_OUTPUT
              echo "run-stress=true" >> $GITHUB_OUTPUT
              ;;
            "hw-self-test")
              echo "run-quick=false" >> $GITHUB_OUTPUT
              echo "run-unit=false" >> $GITHUB_OUTPUT
              echo "run-frequent=true" >> $GITHUB_OUTPUT
              echo "run-demo=false" >> $GITHUB_OUTPUT
              echo "run-model-perf=true" >> $GITHUB_OUTPUT
              echo "run-stress=true" >> $GITHUB_OUTPUT
              ;;
            *)
              echo "run-quick=true" >> $GITHUB_OUTPUT
              echo "run-unit=false" >> $GITHUB_OUTPUT
              echo "run-frequent=false" >> $GITHUB_OUTPUT
              echo "run-demo=false" >> $GITHUB_OUTPUT
              echo "run-model-perf=false" >> $GITHUB_OUTPUT
              echo "run-stress=false" >> $GITHUB_OUTPUT
              ;;
          esac
  build-artifact:
    uses: ./.github/workflows/build-artifact.yaml
    permissions:
      packages: write
    secrets: inherit
    needs: determine-tests
    with:
      build-type: ${{ inputs.build-type }}
      tracy: ${{ needs.determine-tests.outputs.run-model-perf == 'true' }}
      build-wheel: true
      version: 22.04
  galaxy-quick:
    if: ${{ needs.determine-tests.outputs.run-quick == 'true' }}
    needs: [build-artifact, determine-tests]
    secrets: inherit
    uses: ./.github/workflows/galaxy-quick-impl.yaml
    with:
      extra-tag: ${{ needs.determine-tests.outputs.clean-extra-tag }}
      docker-image: ${{ needs.build-artifact.outputs.dev-docker-image }}
      wheel-artifact-name: ${{ needs.build-artifact.outputs.wheel-artifact-name }}
      build-artifact-name: ${{ needs.build-artifact.outputs.build-artifact-name }}
      topology-6u: ${{ needs.determine-tests.outputs.is-config-tg == 'false'}}
<<<<<<< HEAD

=======
>>>>>>> 9ec96110
  galaxy-unit-tests:
    if: ${{ needs.determine-tests.outputs.run-unit == 'true' }}
    needs: [build-artifact, determine-tests]
    secrets: inherit
    uses: ./.github/workflows/tg-unit-tests-impl.yaml
    with:
      extra-tag: ${{ needs.determine-tests.outputs.clean-extra-tag }}
      docker-image: ${{ needs.build-artifact.outputs.dev-docker-image }}
      wheel-artifact-name: ${{ needs.build-artifact.outputs.wheel-artifact-name }}
      build-artifact-name: ${{ needs.build-artifact.outputs.build-artifact-name }}
      topology: 'topology-6u'
  galaxy-frequent-tests:
    if: ${{ needs.determine-tests.outputs.run-frequent == 'true' }}
    needs: [build-artifact, determine-tests]
    secrets: inherit
    uses: ./.github/workflows/tg-frequent-tests-impl.yaml
    with:
      extra-tag: ${{ needs.determine-tests.outputs.clean-extra-tag }}
      docker-image: ${{ needs.build-artifact.outputs.dev-docker-image }}
      wheel-artifact-name: ${{ needs.build-artifact.outputs.wheel-artifact-name }}
      build-artifact-name: ${{ needs.build-artifact.outputs.build-artifact-name }}
      topology: 'topology-6u'
  galaxy-demo-tests:
    if: ${{ needs.determine-tests.outputs.run-demo == 'true' }}
    needs: [build-artifact, determine-tests]
    secrets: inherit
    uses: ./.github/workflows/galaxy-demo-tests-impl.yaml
    with:
      extra-tag: ${{ needs.determine-tests.outputs.clean-extra-tag }}
      docker-image: ${{ needs.build-artifact.outputs.dev-docker-image }}
      wheel-artifact-name: ${{ needs.build-artifact.outputs.wheel-artifact-name }}
      build-artifact-name: ${{ needs.build-artifact.outputs.build-artifact-name }}
      topology: 'topology-6u'
  galaxy-model-perf-tests:
    if: ${{ needs.determine-tests.outputs.run-model-perf == 'true' }}
    needs: [build-artifact, determine-tests]
    secrets: inherit
    uses: ./.github/workflows/tg-model-perf-tests-impl.yaml
    with:
      extra-tag: ${{ needs.determine-tests.outputs.clean-extra-tag }}
      docker-image: ${{ needs.build-artifact.outputs.dev-docker-image }}
      wheel-artifact-name: ${{ needs.build-artifact.outputs.wheel-artifact-name }}
      build-artifact-name: ${{ needs.build-artifact.outputs.build-artifact-name }}
      topology: 'topology-6u'
  galaxy-stress-test:
    if: ${{ needs.determine-tests.outputs.run-stress == 'true' }}
    needs: [build-artifact, determine-tests]
    secrets: inherit
    uses: ./.github/workflows/tg-stress.yaml
    with:
      extra-tag: ${{ needs.determine-tests.outputs.clean-extra-tag }}
      docker-image: ${{ needs.build-artifact.outputs.dev-docker-image }}
      wheel-artifact-name: ${{ needs.build-artifact.outputs.wheel-artifact-name }}
      build-artifact-name: ${{ needs.build-artifact.outputs.build-artifact-name }}
      topology-6u: true<|MERGE_RESOLUTION|>--- conflicted
+++ resolved
@@ -160,10 +160,6 @@
       wheel-artifact-name: ${{ needs.build-artifact.outputs.wheel-artifact-name }}
       build-artifact-name: ${{ needs.build-artifact.outputs.build-artifact-name }}
       topology-6u: ${{ needs.determine-tests.outputs.is-config-tg == 'false'}}
-<<<<<<< HEAD
-
-=======
->>>>>>> 9ec96110
   galaxy-unit-tests:
     if: ${{ needs.determine-tests.outputs.run-unit == 'true' }}
     needs: [build-artifact, determine-tests]
