--- conflicted
+++ resolved
@@ -91,19 +91,11 @@
           case "${{ inputs.trigger_type }}" in
             "manual")
               echo "run-quick=${{ inputs.galaxy-quick }}" >> $GITHUB_OUTPUT
-<<<<<<< HEAD
-              echo "run-unit=${{ inputs.tg-unit }}" >> $GITHUB_OUTPUT
-              echo "run-frequent=${{ inputs.galaxy-frequent }}" >> $GITHUB_OUTPUT
-              echo "run-demo=${{ inputs.tg-demo }}" >> $GITHUB_OUTPUT
-              echo "run-model-perf=${{ inputs.tg-model-perf }}" >> $GITHUB_OUTPUT
-              echo "run-stress=${{ inputs.tg-stress }}" >> $GITHUB_OUTPUT
-=======
               echo "run-unit=${{ inputs.galaxy-unit }}" >> $GITHUB_OUTPUT
               echo "run-frequent=${{ inputs.galaxy-frequent }}" >> $GITHUB_OUTPUT
               echo "run-demo=${{ inputs.galaxy-demo }}" >> $GITHUB_OUTPUT
               echo "run-model-perf=${{ inputs.galaxy-model-perf }}" >> $GITHUB_OUTPUT
               echo "run-stress=${{ inputs.galaxy-stress }}" >> $GITHUB_OUTPUT
->>>>>>> 1185eceb
               ;;
             "model-pr")
               echo "run-quick=true" >> $GITHUB_OUTPUT
@@ -178,11 +170,7 @@
       docker-image: ${{ needs.build-artifact.outputs.dev-docker-image }}
       wheel-artifact-name: ${{ needs.build-artifact.outputs.wheel-artifact-name }}
       build-artifact-name: ${{ needs.build-artifact.outputs.build-artifact-name }}
-<<<<<<< HEAD
-      topology: ${{ needs.determine-tests.outputs.is-config-tg == 'true' && 'config-tg' || 'topology-6u' }}
-=======
-      topology: 'topology-6u'
->>>>>>> 1185eceb
+      topology: 'topology-6u'
   galaxy-frequent-tests:
     if: ${{ needs.determine-tests.outputs.run-frequent == 'true' }}
     needs: [build-artifact, determine-tests]
@@ -193,13 +181,8 @@
       docker-image: ${{ needs.build-artifact.outputs.dev-docker-image }}
       wheel-artifact-name: ${{ needs.build-artifact.outputs.wheel-artifact-name }}
       build-artifact-name: ${{ needs.build-artifact.outputs.build-artifact-name }}
-<<<<<<< HEAD
-      topology: ${{ 'topology-6u' }}
-  tg-demo-tests:
-=======
       topology: 'topology-6u'
   galaxy-demo-tests:
->>>>>>> 1185eceb
     if: ${{ needs.determine-tests.outputs.run-demo == 'true' }}
     needs: [build-artifact, determine-tests]
     secrets: inherit
