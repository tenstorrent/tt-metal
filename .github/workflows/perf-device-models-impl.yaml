name: "[internal] Single-card Device perf regressions impl"

on:
  workflow_call:
    inputs:
      os:
        required: false
        type: string
        default: "ubuntu-22.04"
      docker-image:
        required: true
        type: string
      build-artifact-name:
        required: true
        type: string
      wheel-artifact-name:
        required: true
        type: string

jobs:
  device-perf:
    strategy:
      # Do not fail-fast because we need to ensure all tests go to completion
      # so we try not to get hanging machines
      fail-fast: false
      matrix:
        test-info: [
          {name: "N300 WH B0 not yet ported", arch: wormhole_b0, runs-on: ["N300", "pipeline-perf", "bare-metal", "in-service"], machine-type: "bare_metal", civ2-compatible: false, timeout: 30},
          {name: "N300 WH B0", arch: wormhole_b0, runs-on: ["tt-beta-ubuntu-2204-n300-large-stable"], machine-type: "CIv2", civ2-compatible: true, timeout: 120},
        ]
    name: "${{ matrix.test-info.name }} device perf"
    runs-on: ${{ matrix.test-info.runs-on }}
    container:
      image: ${{ inputs.docker-image || 'docker-image-unresolved!' }}
      env:
        TT_METAL_HOME: /work
        PYTHONPATH: /work
        LD_LIBRARY_PATH: /work/build/lib
        ARCH_NAME: ${{ matrix.test-info.arch }}
        LOGURU_LEVEL: INFO
        GITHUB_ACTIONS: true
      volumes:
        - ${{ github.workspace }}/docker-job:/work # Subdir to workaround https://github.com/actions/runner/issues/691
        - /dev/hugepages-1G:/dev/hugepages-1G
        - /mnt/MLPerf:/mnt/MLPerf:ro
      options: "--device /dev/tenstorrent"
    defaults:
      run:
        shell: bash
        working-directory: /work # https://github.com/actions/runner/issues/878
    steps:
      - name: ⬇️  Setup Job
        uses: tenstorrent/tt-metal/.github/actions/setup-job@main
        timeout-minutes: 10
        with:
          build-artifact-name: ${{ inputs.build-artifact-name }}
          wheel-artifact-name: ${{ inputs.wheel-artifact-name }}

      - name: ${{ matrix.test-info.name }} tests
        id: generate-device-perf-report
        timeout-minutes: ${{ matrix.test-info.timeout }}
        env:
          TRACY_NO_INVARIANT_CHECK: 1
        run: |
          set -x
          if [[ "${{ matrix.test-info.arch }}" == "wormhole_b0" ]]; then
            export MAGIC_ENV=wormhole_b0_80_arch_eth_dispatch.yaml
          fi

          if [[ "${{ matrix.test-info.civ2-compatible }}" != "true" ]]; then
            echo "Running tests that are not yet ported to CIv2"
            pytest models/demos/convnet_mnist/tests/ -m models_device_performance_bare_metal
            pytest models/demos/mnist/tests -m models_device_performance_bare_metal
            WH_ARCH_YAML=$MAGIC_ENV pytest models/demos/falcon7b_common/tests -m models_device_performance_bare_metal
            WH_ARCH_YAML=$MAGIC_ENV pytest models/demos/segformer/tests -m models_device_performance_bare_metal
          else
            echo "Running CIv2 compatible tests"
            WH_ARCH_YAML=$MAGIC_ENV pytest models/demos/yolov11/tests -m models_device_performance_bare_metal
            pytest models/demos/wormhole/stable_diffusion/tests -m models_device_performance_bare_metal --timeout=600
            pytest models/demos/distilbert/tests -m models_device_performance_bare_metal
            pytest models/demos/vgg/tests/ -m models_device_performance_bare_metal
            pytest models/demos/bert_tiny/tests/ -m models_device_performance_bare_metal
            pytest models/demos/squeezebert/tests -m models_device_performance_bare_metal
            pytest models/demos/roberta/tests/ -m models_device_performance_bare_metal
            WH_ARCH_YAML=$MAGIC_ENV pytest models/demos/wormhole/resnet50/tests -m models_device_performance_bare_metal
            WH_ARCH_YAML=$MAGIC_ENV pytest models/demos/ufld_v2/tests -m models_device_performance_bare_metal
<<<<<<< HEAD
            WH_ARCH_YAML=$MAGIC_ENV pytest models/experimental/yolov11/tests -m models_device_performance_bare_metal
=======
            WH_ARCH_YAML=$MAGIC_ENV pytest models/demos/sentence_bert/tests -m models_device_performance_bare_metal
>>>>>>> 4f000593
            WH_ARCH_YAML=$MAGIC_ENV pytest models/experimental/functional_unet/tests/test_unet_perf.py -m models_device_performance_bare_metal
            WH_ARCH_YAML=$MAGIC_ENV pytest models/demos/wormhole/mamba/tests -m models_device_performance_bare_metal
            WH_ARCH_YAML=$MAGIC_ENV pytest models/demos/metal_BERT_large_11/tests -m models_device_performance_bare_metal
            WH_ARCH_YAML=$MAGIC_ENV pytest models/demos/wormhole/bert_tiny/tests -m models_device_performance_bare_metal
            WH_ARCH_YAML=$MAGIC_ENV pytest models/demos/yolov4/tests -m models_device_performance_bare_metal
            WH_ARCH_YAML=$MAGIC_ENV pytest models/demos/wormhole/distilbert/tests -m models_device_performance_bare_metal
            # WH_ARCH_YAML=$MAGIC_ENV pytest models/demos/mobilenetv2/tests -m models_device_performance_bare_metal
            WH_ARCH_YAML=$MAGIC_ENV pytest models/demos/yolov8x/tests -m models_device_performance_bare_metal
            WH_ARCH_YAML=$MAGIC_ENV pytest models/demos/yolov8s/tests -m models_device_performance_bare_metal
            WH_ARCH_YAML=$MAGIC_ENV pytest models/experimental/functional_vanilla_unet/test -m models_device_performance_bare_metal
            WH_ARCH_YAML=$MAGIC_ENV pytest models/demos/yolov8s_world/tests -m models_device_performance_bare_metal
            WH_ARCH_YAML=$MAGIC_ENV pytest models/demos/vgg_unet/tests -m models_device_performance_bare_metal
            WH_ARCH_YAML=$MAGIC_ENV pytest models/experimental/yolov10/tests -m models_device_performance_bare_metal
            WH_ARCH_YAML=$MAGIC_ENV pytest models/demos/yolov7/tests/perf/test_perf.py -m models_device_performance_bare_metal
            WH_ARCH_YAML=$MAGIC_ENV pytest models/demos/wormhole/vit/demo/test_vit_device_perf.py -m models_device_performance_bare_metal
            WH_ARCH_YAML=$MAGIC_ENV pytest models/experimental/stable_diffusion_xl_base/tests/test_sdxl_perf.py -m models_device_performance_bare_metal
          fi

          export DEVICE_PERF_REPORT_FILENAME=Models_Device_Perf_${{ matrix.test-info.test-type }}_$(date +%Y_%m_%d).csv
          python3 models/perf/merge_device_perf_results.py $DEVICE_PERF_REPORT_FILENAME
          echo "device_perf_report_filename=$DEVICE_PERF_REPORT_FILENAME" >> "$GITHUB_OUTPUT"

      - name: Check device perf report exists
        id: check-device-perf-report
        if: ${{ !cancelled() }}
        run: |
          ls -hal ${{ steps.generate-device-perf-report.outputs.device_perf_report_filename }}

      - name: Upload device perf report
        timeout-minutes: 5
        if: ${{ !cancelled() && steps.check-device-perf-report.conclusion == 'success' }}
        uses: actions/upload-artifact@v4
        with:
          name: device-perf-report-csv-${{ matrix.test-info.test-type }}-${{ matrix.test-info.arch }}-${{ matrix.test-info.machine-type }}
          path: /work/${{ steps.generate-device-perf-report.outputs.device_perf_report_filename }}

      - uses: tenstorrent/tt-metal/.github/actions/upload-artifact-with-job-uuid@main
        timeout-minutes: 10
        if: ${{ !cancelled() }}
        with:
          prefix: "test_reports_"

      - uses: tenstorrent/tt-metal/.github/actions/cleanup@main
        if: always()<|MERGE_RESOLUTION|>--- conflicted
+++ resolved
@@ -84,11 +84,8 @@
             pytest models/demos/roberta/tests/ -m models_device_performance_bare_metal
             WH_ARCH_YAML=$MAGIC_ENV pytest models/demos/wormhole/resnet50/tests -m models_device_performance_bare_metal
             WH_ARCH_YAML=$MAGIC_ENV pytest models/demos/ufld_v2/tests -m models_device_performance_bare_metal
-<<<<<<< HEAD
             WH_ARCH_YAML=$MAGIC_ENV pytest models/experimental/yolov11/tests -m models_device_performance_bare_metal
-=======
             WH_ARCH_YAML=$MAGIC_ENV pytest models/demos/sentence_bert/tests -m models_device_performance_bare_metal
->>>>>>> 4f000593
             WH_ARCH_YAML=$MAGIC_ENV pytest models/experimental/functional_unet/tests/test_unet_perf.py -m models_device_performance_bare_metal
             WH_ARCH_YAML=$MAGIC_ENV pytest models/demos/wormhole/mamba/tests -m models_device_performance_bare_metal
             WH_ARCH_YAML=$MAGIC_ENV pytest models/demos/metal_BERT_large_11/tests -m models_device_performance_bare_metal
