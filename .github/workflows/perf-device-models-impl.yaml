--- conflicted
+++ resolved
@@ -341,26 +341,25 @@
         if: ${{ !cancelled() && matrix.test-info.civ2-compatible && !matrix.test-info.job-set1 && !matrix.test-info.job-blackhole-set1 }}
         timeout-minutes: ${{ matrix.test-info.timeout }}
 
-<<<<<<< HEAD
-      - name: panoptic_deeplab tests
-=======
       - name: oft tests
->>>>>>> ae1d5fee
         env:
           TT_METAL_CORE_GRID_OVERRIDE_TODEPRECATE: "4,3"
         uses: tenstorrent/tt-metal/.github/actions/single-card-perf-test@main
         with:
-<<<<<<< HEAD
+          device_perf_model_name: "oft"
+          commands: |
+            pytest models/experimental/oft/tests/test_device_perf_oft.py -m models_device_performance_bare_metal --timeout=600
+        if: ${{ !cancelled() && matrix.test-info.civ2-compatible &&  matrix.test-info.job-blackhole-set1 }}
+      
+      - name: panoptic_deeplab tests
+        env:
+          TT_METAL_CORE_GRID_OVERRIDE_TODEPRECATE: "4,3"
+        uses: tenstorrent/tt-metal/.github/actions/single-card-perf-test@main
+        with:
           device_perf_model_name: "panoptic_deeplab"
           commands: |
             pytest models/experimental/panoptic_deeplab/tests/test_device_perf_pdl.py -m models_device_performance_bare_metal --timeout=600
         if: ${{ !cancelled() && matrix.test-info.civ2-compatible && matrix.test-info.job-blackhole-set1 }}
-=======
-          device_perf_model_name: "oft"
-          commands: |
-            pytest models/experimental/oft/tests/test_device_perf_oft.py -m models_device_performance_bare_metal --timeout=600
-        if: ${{ !cancelled() && matrix.test-info.civ2-compatible &&  matrix.test-info.job-blackhole-set1 }}
->>>>>>> ae1d5fee
 
       - name: Merge test reports
         id: generate-device-perf-report
