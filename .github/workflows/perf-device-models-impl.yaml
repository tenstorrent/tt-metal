name: "[internal] Single-card Device perf regressions impl"

on:
  workflow_call:
    inputs:
      os:
        required: false
        type: string
        default: "ubuntu-22.04"
      docker-image:
        required: true
        type: string
      build-artifact-name:
        required: true
        type: string
      wheel-artifact-name:
        required: true
        type: string
      extra-tag:
        required: false
        type: string
        default: "in-service"
      requested-models:
        default: "all"
        type: string

jobs:
  define-models:
    runs-on: ubuntu-latest
    outputs:
      models-to-run: ${{ steps.compute-models.outputs.models-to-run }}
    steps:
      - name: Compute models to run
        id: compute-models
        run: |
          set -euo pipefail

          requested_models='${{ inputs.requested-models }}'
          echo "[info] requested-models: $requested_models"

          # Initialize models JSON with all false
          models_json='{
            "stable-diffusion-xl": false,
            "stable-diffusion-1-4": false,
            "distilbert": false,
            "vgg": false,
            "vgg-unet": false,
            "bert-tiny": false,
            "squeezebert": false,
            "resnet50": false,
            "ufld-v2": false,
            "sentence-bert": false,
            "functional-unet": false,
            "mamba": false,
            "metal-bert-large-11": false,
            "mobilenetv2": false,
            "vit": false,
            "vanilla-unet": false,
            "swin-v2": false,
            "swin-s": false,
            "vovnet": false,
            "efficientnetb0": false,
            "oft": false,
            "panoptic-deeplab": false,
            "non-civ2": false
          }'

          if [[ "$requested_models" == "all" ]]; then
            echo "[info] Running all models"
            models_json=$(echo "$models_json" | jq 'with_entries(.value = true)')
          else
            echo "[info] Processing specific model requests"
            models_json=$(echo "$requested_models" | jq --argjson models "$models_json" '
              reduce .[] as $req ($models;
                if has($req) then
                  .[$req] = true
                else
                  .
                end
              )')
          fi

          echo "[info] Final models selection:"
          echo "$models_json" | jq .

          # Output the JSON (compact format for GitHub Actions)
          echo "models-to-run=$(echo "$models_json" | jq -c .)" >> "$GITHUB_OUTPUT"

  generate-matrix:
    needs: define-models
    runs-on: ubuntu-latest
    outputs:
      matrix: ${{ steps.generate-matrix.outputs.matrix }}
    steps:
      - name: Generate filtered matrix
        id: generate-matrix
        run: |
          set -euo pipefail

          models_json='${{ needs.define-models.outputs.models-to-run }}'
          echo "[info] Models to run: $models_json"

          # Define which models belong to each matrix group
          group_models='{
            "N300 WH B0 not yet ported": ["non-civ2"],
            "N300 WH B0 Set 1": ["stable-diffusion-xl", "stable-diffusion-1-4", "distilbert", "vgg", "bert-tiny", "squeezebert", "vgg-unet", "resnet50", "ufld-v2", "sentence-bert", "functional-unet", "vit"],
            "N300 WH B0 Set 2": ["mamba", "metal-bert-large-11", "mobilenetv2", "vanilla-unet", "swin-v2", "swin-s", "vovnet", "efficientnetb0"],
            "P150 BH": ["stable-diffusion-1-4", "vgg-unet", "resnet50", "ufld-v2", "sentence-bert", "functional-unet", "vit", "oft", "panoptic-deeplab"]
          }'

          # Original matrix definition
          original_matrix='[
            {"name": "N300 WH B0 not yet ported", "arch": "wormhole_b0", "runs-on": ["N300", "pipeline-perf", "bare-metal", "${{ inputs.extra-tag }}"], "machine-type": "bare_metal", "civ2-compatible": false, "timeout": 30, "job-set1": false},
            {"name": "N300 WH B0 Set 1", "arch": "wormhole_b0", "runs-on": ["tt-ubuntu-2204-n300-stable"], "machine-type": "CIv2", "civ2-compatible": true, "timeout": 120, "job-set1": true},
            {"name": "N300 WH B0 Set 2", "arch": "wormhole_b0", "runs-on": ["tt-ubuntu-2204-n300-stable"], "machine-type": "CIv2", "civ2-compatible": true, "timeout": 120, "job-set1": false},
            {"name": "P150 BH", "arch": "blackhole", "runs-on": ["tt-ubuntu-2204-p150b-stable"], "machine-type": "CIv2", "civ2-compatible": true, "timeout": 120, "job-blackhole-set1": true}
          ]'

          # Filter matrix based on selected models
          filtered_matrix=$(echo "$original_matrix" | jq --argjson models "$models_json" --argjson groups "$group_models" '[
            .[] | select(
              ($groups[.name] | map($models[.] // false) | any)
            )
          ]')

          echo "[info] Filtered matrix:"
          echo "$filtered_matrix" | jq .

          # Check if matrix is empty
          matrix_length=$(echo "$filtered_matrix" | jq 'length')
          echo "[info] Matrix length: $matrix_length"

          if [ "$matrix_length" -eq 0 ]; then
            echo "[warning] No matrix entries selected - using empty matrix"
            filtered_matrix='[]'
          fi

          # Output the filtered matrix
          echo "matrix={\"test-info\": $(echo "$filtered_matrix" | jq -c .)}" >> "$GITHUB_OUTPUT"

  device-perf:
    needs: [define-models, generate-matrix]
    if: ${{ fromJSON(needs.generate-matrix.outputs.matrix).test-info != '[]' && fromJSON(needs.generate-matrix.outputs.matrix).test-info != null }}
    strategy:
      # Do not fail-fast because we need to ensure all tests go to completion
      # so we try not to get hanging machines
      fail-fast: false
      matrix: ${{ fromJSON(needs.generate-matrix.outputs.matrix) }}
    name: "${{ matrix.test-info.name }} device perf"
    runs-on: ${{ matrix.test-info.runs-on }}
    container:
      image: ${{ inputs.docker-image || 'docker-image-unresolved!' }}
      env:
        TT_METAL_HOME: /work
        PYTHONPATH: /work
        LD_LIBRARY_PATH: /work/build/lib
        ARCH_NAME: ${{ matrix.test-info.arch }}
        LOGURU_LEVEL: INFO
        GITHUB_ACTIONS: true
      volumes:
        - ${{ github.workspace }}/docker-job:/work # Subdir to workaround https://github.com/actions/runner/issues/691
        - /dev/hugepages-1G:/dev/hugepages-1G
        - /mnt/MLPerf:/mnt/MLPerf:ro
      options: "--device /dev/tenstorrent -e TT_GH_CI_INFRA"
    defaults:
      run:
        shell: bash
        working-directory: /work # https://github.com/actions/runner/issues/878
    steps:
      - name: ⬇️  Setup Job
        uses: tenstorrent/tt-metal/.github/actions/setup-job@5b5c6ff5b54025e165d189371cda93d2b9ef6115
        timeout-minutes: 10
        with:
          build-artifact-name: ${{ inputs.build-artifact-name }}
          wheel-artifact-name: ${{ inputs.wheel-artifact-name }}
      - name: non-civ2 tests
        uses: tenstorrent/tt-metal/.github/actions/single-card-perf-test@main
        env:
          HF_HUB_CACHE: /mnt/MLPerf/huggingface/hub
        with:
          device_perf_model_name: "non-civ2_tests"
          commands: |
            pytest models/demos/vision/classification/mnist/tests -m models_device_performance_bare_metal
            # TODO: return this once issue https://github.com/tenstorrent/tt-metal/issues/33467 is resolved
            # pytest models/demos/falcon7b_common/tests -m models_device_performance_bare_metal
            pytest models/demos/vision/segmentation/segformer/tests/perf -m models_device_performance_bare_metal
        if: ${{ !cancelled() && !matrix.test-info.civ2-compatible && fromJSON(needs.define-models.outputs.models-to-run)['non-civ2'] }}
        timeout-minutes: ${{ matrix.test-info.timeout }}

      - name: stable_diffusion_xl tests
        uses: tenstorrent/tt-metal/.github/actions/single-card-perf-test@main
        with:
          device_perf_model_name: "stable_diffusion_xl"
          commands: |
<<<<<<< HEAD
            pytest models/demos/vision/generative/stable_diffusion/${{ matrix.test-info.arch == 'blackhole' && 'blackhole' || 'wormhole' }}/tests -m models_device_performance_bare_metal --timeout=600
=======
>>>>>>> 9ad6bf3b
            ${{ matrix.test-info.arch == 'wormhole_b0' && 'pytest models/experimental/stable_diffusion_xl_base/tests/test_sdxl_perf.py -m models_device_performance_bare_metal' || '' }}
        if: ${{ !cancelled() && matrix.test-info.civ2-compatible && (matrix.test-info.job-set1 || matrix.test-info.job-blackhole-set1) && fromJSON(needs.define-models.outputs.models-to-run)['stable-diffusion-xl'] }}
        timeout-minutes: ${{ matrix.test-info.timeout }}

      - name: stable_diffusion_1_4 tests
        uses: tenstorrent/tt-metal/.github/actions/single-card-perf-test@main
        with:
          device_perf_model_name: "stable_diffusion_1_4"
          commands: |
            pytest models/demos/${{ matrix.test-info.arch == 'blackhole' && 'blackhole' || 'wormhole' }}/stable_diffusion/tests -m models_device_performance_bare_metal --timeout=600
        if: ${{ !cancelled() && matrix.test-info.civ2-compatible && (matrix.test-info.job-set1 || matrix.test-info.job-blackhole-set1) && fromJSON(needs.define-models.outputs.models-to-run)['stable-diffusion-1-4'] }}
        timeout-minutes: ${{ matrix.test-info.timeout }}

      - name: distilbert tests
        uses: tenstorrent/tt-metal/.github/actions/single-card-perf-test@main
        with:
          device_perf_model_name: "distilbert"
          commands: |
            pytest models/demos/distilbert/tests -m models_device_performance_bare_metal
            pytest models/demos/wormhole/distilbert/tests -m models_device_performance_bare_metal
        if: ${{ !cancelled() && matrix.test-info.civ2-compatible && matrix.test-info.job-set1 && fromJSON(needs.define-models.outputs.models-to-run)['distilbert'] }}
        timeout-minutes: ${{ matrix.test-info.timeout }}

      - name: vgg tests
        uses: tenstorrent/tt-metal/.github/actions/single-card-perf-test@main
        with:
          device_perf_model_name: "vgg"
          commands: |
            pytest models/demos/vision/classification/vgg/tests/ -m models_device_performance_bare_metal
        if: ${{ !cancelled() && matrix.test-info.civ2-compatible && matrix.test-info.job-set1 && fromJSON(needs.define-models.outputs.models-to-run)['vgg'] }}
        timeout-minutes: ${{ matrix.test-info.timeout }}

      - name: vgg_unet tests
        uses: tenstorrent/tt-metal/.github/actions/single-card-perf-test@main
        with:
          device_perf_model_name: "vgg_unet"
          commands: |
            pytest models/demos/vision/segmentation/vgg_unet/${{ matrix.test-info.arch == 'blackhole' && 'blackhole' || 'wormhole' }}/tests/perf -m models_device_performance_bare_metal
        if: ${{ !cancelled() && matrix.test-info.civ2-compatible && (matrix.test-info.job-set1 || matrix.test-info.job-blackhole-set1) && fromJSON(needs.define-models.outputs.models-to-run)['vgg-unet'] }}
        timeout-minutes: ${{ matrix.test-info.timeout }}

      - name: bert_tiny tests
        uses: tenstorrent/tt-metal/.github/actions/single-card-perf-test@main
        with:
          device_perf_model_name: "bert_tiny"
          commands: |
            pytest models/demos/bert_tiny/tests/ -m models_device_performance_bare_metal
            pytest models/demos/wormhole/bert_tiny/tests -m models_device_performance_bare_metal
        if: ${{ !cancelled() && matrix.test-info.civ2-compatible && matrix.test-info.job-set1 && fromJSON(needs.define-models.outputs.models-to-run)['bert-tiny'] }}
        timeout-minutes: ${{ matrix.test-info.timeout }}

      - name: squeezebert tests
        uses: tenstorrent/tt-metal/.github/actions/single-card-perf-test@main
        with:
          device_perf_model_name: "squeezebert"
          commands: |
            pytest models/demos/squeezebert/tests -m models_device_performance_bare_metal
        if: ${{ !cancelled() && matrix.test-info.civ2-compatible && matrix.test-info.job-set1 && fromJSON(needs.define-models.outputs.models-to-run)['squeezebert'] }}
        timeout-minutes: ${{ matrix.test-info.timeout }}


      - name: resnet50 tests
        uses: tenstorrent/tt-metal/.github/actions/single-card-perf-test@main
        with:
          device_perf_model_name: "resnet50"
          commands: |
            pytest models/demos/vision/classification/resnet50/${{ matrix.test-info.arch == 'blackhole' && 'blackhole' || 'wormhole' }}/tests -m models_device_performance_bare_metal
        if: ${{ !cancelled() && matrix.test-info.civ2-compatible && (matrix.test-info.job-set1 || matrix.test-info.job-blackhole-set1) && fromJSON(needs.define-models.outputs.models-to-run)['resnet50'] }}
        timeout-minutes: ${{ matrix.test-info.timeout }}

      - name: ufld_v2 tests
        uses: tenstorrent/tt-metal/.github/actions/single-card-perf-test@main
        with:
          device_perf_model_name: "ufld_v2"
          commands: |
            pytest models/demos/vision/segmentation/ufld_v2/${{ matrix.test-info.arch == 'blackhole' && 'blackhole' || 'wormhole' }}/tests/perf -m models_device_performance_bare_metal
        if: ${{ !cancelled() && matrix.test-info.civ2-compatible && (matrix.test-info.job-set1 || matrix.test-info.job-blackhole-set1) && fromJSON(needs.define-models.outputs.models-to-run)['ufld-v2'] }}
        timeout-minutes: ${{ matrix.test-info.timeout }}

      - name: sentence_bert tests
        uses: tenstorrent/tt-metal/.github/actions/single-card-perf-test@main
        with:
          device_perf_model_name: "sentence_bert"
          commands: |
            pytest models/demos/${{ matrix.test-info.arch == 'blackhole' && 'blackhole' || 'wormhole' }}/sentence_bert/tests/perf -m models_device_performance_bare_metal
        if: ${{ !cancelled() && matrix.test-info.civ2-compatible && (matrix.test-info.job-set1 || matrix.test-info.job-blackhole-set1) && fromJSON(needs.define-models.outputs.models-to-run)['sentence-bert'] }}
        timeout-minutes: ${{ matrix.test-info.timeout }}

      - name: functional_unet tests
        uses: tenstorrent/tt-metal/.github/actions/single-card-perf-test@main
        with:
          device_perf_model_name: "functional_unet"
          commands: |
            pytest models/experimental/functional_unet/tests/test_unet_perf.py -m models_device_performance_bare_metal
        if: ${{ !cancelled() && matrix.test-info.civ2-compatible && (matrix.test-info.job-set1 || matrix.test-info.job-blackhole-set1) && fromJSON(needs.define-models.outputs.models-to-run)['functional-unet'] }}
        timeout-minutes: ${{ matrix.test-info.timeout }}

      - name: mamba tests
        uses: tenstorrent/tt-metal/.github/actions/single-card-perf-test@main
        with:
          device_perf_model_name: "mamba"
          commands: |
            pytest models/demos/wormhole/mamba/tests -m models_device_performance_bare_metal
        if: ${{ !cancelled() && matrix.test-info.civ2-compatible && !matrix.test-info.job-set1 && !matrix.test-info.job-blackhole-set1 && fromJSON(needs.define-models.outputs.models-to-run)['mamba'] }}
        timeout-minutes: ${{ matrix.test-info.timeout }}

      - name: metal_BERT_large_11 tests
        uses: tenstorrent/tt-metal/.github/actions/single-card-perf-test@main
        with:
          device_perf_model_name: "metal_BERT_large_11"
          commands: |
            # pytest models/demos/metal_BERT_large_11/tests -m models_device_performance_bare_metal
        if: ${{ !cancelled() && matrix.test-info.civ2-compatible && !matrix.test-info.job-set1 && !matrix.test-info.job-blackhole-set1 && fromJSON(needs.define-models.outputs.models-to-run)['metal-bert-large-11'] }}
        timeout-minutes: ${{ matrix.test-info.timeout }}

      - name: mobilenetv2 tests
        uses: tenstorrent/tt-metal/.github/actions/single-card-perf-test@main
        with:
          device_perf_model_name: "mobilenetv2"
          commands: |
            pytest models/demos/vision/classification/mobilenetv2/tests/perf -m models_device_performance_bare_metal
        if: ${{ !cancelled() && matrix.test-info.civ2-compatible && !matrix.test-info.job-set1 && !matrix.test-info.job-blackhole-set1 && fromJSON(needs.define-models.outputs.models-to-run)['mobilenetv2'] }}
        timeout-minutes: ${{ matrix.test-info.timeout }}

      - name: vit tests
        uses: tenstorrent/tt-metal/.github/actions/single-card-perf-test@main
        with:
          device_perf_model_name: "vit"
          commands: |
            pytest models/demos/vision/classification/vit/${{ matrix.test-info.arch == 'blackhole' && 'blackhole' || 'wormhole' }}/tests/ -m models_device_performance_bare_metal
        if: ${{ !cancelled() && matrix.test-info.civ2-compatible && (matrix.test-info.job-set1 || matrix.test-info.job-blackhole-set1) && fromJSON(needs.define-models.outputs.models-to-run)['vit'] }}
        timeout-minutes: ${{ matrix.test-info.timeout }}

      - name: vanilla_unet tests
        uses: tenstorrent/tt-metal/.github/actions/single-card-perf-test@main
        with:
          device_perf_model_name: "vanilla_unet"
          commands: |
            pytest models/demos/vision/segmentation/vanilla_unet/tests -m models_device_performance_bare_metal
        if: ${{ !cancelled() && matrix.test-info.civ2-compatible && !matrix.test-info.job-set1 && !matrix.test-info.job-blackhole-set1 && fromJSON(needs.define-models.outputs.models-to-run)['vanilla-unet'] }}
        timeout-minutes: ${{ matrix.test-info.timeout }}

      - name: swin_v2 tests
        uses: tenstorrent/tt-metal/.github/actions/single-card-perf-test@main
        with:
          device_perf_model_name: "swin_v2"
          commands: |
            pytest models/experimental/swin_v2/tests/perf -m models_device_performance_bare_metal
        if: ${{ !cancelled() && matrix.test-info.civ2-compatible && !matrix.test-info.job-set1 && !matrix.test-info.job-blackhole-set1 && fromJSON(needs.define-models.outputs.models-to-run)['swin-v2'] }}
        timeout-minutes: ${{ matrix.test-info.timeout }}

      - name: swin_s tests
        uses: tenstorrent/tt-metal/.github/actions/single-card-perf-test@main
        with:
          device_perf_model_name: "swin_s"
          commands: |
            pytest models/experimental/swin_s/tests/perf -m models_device_performance_bare_metal
        if: ${{ !cancelled() && matrix.test-info.civ2-compatible && !matrix.test-info.job-set1 && !matrix.test-info.job-blackhole-set1 && fromJSON(needs.define-models.outputs.models-to-run)['swin-s'] }}
        timeout-minutes: ${{ matrix.test-info.timeout }}

      - name: vovnet tests
        uses: tenstorrent/tt-metal/.github/actions/single-card-perf-test@main
        with:
          device_perf_model_name: "VoVNet"
          commands: |
            pytest models/experimental/vovnet/tests/perf -m models_device_performance_bare_metal
        if: ${{ !cancelled() && matrix.test-info.civ2-compatible && !matrix.test-info.job-set1 && !matrix.test-info.job-blackhole-set1 && fromJSON(needs.define-models.outputs.models-to-run)['vovnet'] }}
        timeout-minutes: ${{ matrix.test-info.timeout }}

      - name: efficientnetb0 tests
        uses: tenstorrent/tt-metal/.github/actions/single-card-perf-test@main
        with:
          device_perf_model_name: "efficientnetb0"
          commands: |
            pytest models/experimental/efficientnetb0/tests/perf -m models_device_performance_bare_metal
        if: ${{ !cancelled() && matrix.test-info.civ2-compatible && !matrix.test-info.job-set1 && !matrix.test-info.job-blackhole-set1 && fromJSON(needs.define-models.outputs.models-to-run)['efficientnetb0'] }}
        timeout-minutes: ${{ matrix.test-info.timeout }}

      - name: oft tests
        env:
          TT_METAL_CORE_GRID_OVERRIDE_TODEPRECATE: "4,3"
        uses: tenstorrent/tt-metal/.github/actions/single-card-perf-test@main
        with:
          device_perf_model_name: "oft"
          commands: |
            pytest models/experimental/oft/tests/test_device_perf_oft.py -m models_device_performance_bare_metal --timeout=600
        if: ${{ !cancelled() && matrix.test-info.civ2-compatible &&  matrix.test-info.job-blackhole-set1 && fromJSON(needs.define-models.outputs.models-to-run)['oft'] }}

      - name: panoptic_deeplab tests
        env:
          TT_METAL_CORE_GRID_OVERRIDE_TODEPRECATE: "4,3"
        uses: tenstorrent/tt-metal/.github/actions/single-card-perf-test@main
        with:
          device_perf_model_name: "panoptic_deeplab"
          commands: |
            pytest models/experimental/panoptic_deeplab/tests/test_device_perf_pdl.py -m models_device_performance_bare_metal --timeout=600
        if: ${{ !cancelled() && matrix.test-info.civ2-compatible && matrix.test-info.job-blackhole-set1 && fromJSON(needs.define-models.outputs.models-to-run)['panoptic-deeplab'] }}

      - name: Merge test reports
        id: generate-device-perf-report
        if: ${{ !cancelled() }}
        timeout-minutes: ${{ matrix.test-info.timeout }}
        env:
          TRACY_NO_INVARIANT_CHECK: 1
        run: |
          CLEAN_NAME=$(echo "${{ matrix.test-info.name }}" | tr ' ' '-')
          export DEVICE_PERF_REPORT_FILENAME=Models_Device_Perf_${{ matrix.test-info.test-type }}_${CLEAN_NAME}_$(date +%Y_%m_%d).csv
          cat Models_Device_Perf_$(date +%Y_%m_%d).csv > Models_Device_Perf_${{ matrix.test-info.test-type }}_${CLEAN_NAME}_$(date +%Y_%m_%d).csv
          cat Models_Device_Perf_${{ matrix.test-info.test-type }}_${CLEAN_NAME}_$(date +%Y_%m_%d).csv
          python3 models/perf/merge_device_perf_results.py $DEVICE_PERF_REPORT_FILENAME CHECK
          echo "device_perf_report_filename=$DEVICE_PERF_REPORT_FILENAME" >> "$GITHUB_OUTPUT"

      - name: Save environment data
        id: save-environment-data
        if: ${{ !cancelled() }}
        run: |
          if [ -d "generated/benchmark_data" ]; then
            echo "has_benchmark_data=true" >> $GITHUB_OUTPUT
            python3 .github/scripts/data_analysis/create_benchmark_with_environment_json.py
          else
            echo "::warning::Benchmark data directory 'generated/benchmark_data' does not exist"
            echo "has_benchmark_data=false" >> $GITHUB_OUTPUT
          fi

      - name: Upload benchmark data
        if: ${{ !cancelled() && steps.save-environment-data.conclusion == 'success' && steps.save-environment-data.outputs.has_benchmark_data == 'true' }}
        uses: tenstorrent/tt-metal/.github/actions/upload-data-via-sftp@main
        with:
          ssh-private-key: ${{ secrets.SFTP_BENCHMARK_WRITER_KEY }}
          sftp-batchfile: /work/.github/actions/upload-data-via-sftp/benchmark_data_batchfile.txt
          username: ${{ secrets.SFTP_BENCHMARK_WRITER_USERNAME }}
          hostname: ${{ secrets.SFTP_BENCHMARK_WRITER_HOSTNAME }}
          path: /work

      - name: Check device perf report exists
        id: check-device-perf-report
        if: ${{ !cancelled() }}
        run: |
          test -f ${{ steps.generate-device-perf-report.outputs.device_perf_report_filename }}

      - name: Clean test name for artifact
        run: |
          CLEAN_NAME=$(echo "${{ matrix.test-info.name }}" | tr ' ' '-')
          echo "ARTIFACT_NAME=device-perf-report-csv-${{ matrix.test-info.test-type }}-${{ matrix.test-info.arch }}-${{ matrix.test-info.machine-type }}-${CLEAN_NAME}" >> "$GITHUB_ENV"

      - name: Upload device perf report
        timeout-minutes: 5
        if: ${{ !cancelled() && steps.check-device-perf-report.conclusion == 'success' }}
        uses: actions/upload-artifact@v4
        with:
          name: ${{ env.ARTIFACT_NAME }}
          path: /work/${{ steps.generate-device-perf-report.outputs.device_perf_report_filename }}

      - uses: tenstorrent/tt-metal/.github/actions/upload-artifact-with-job-uuid@main
        timeout-minutes: 10
        if: ${{ !cancelled() }}
        with:
          prefix: "test_reports_"

      - uses: tenstorrent/tt-metal/.github/actions/cleanup@main
        if: always()<|MERGE_RESOLUTION|>--- conflicted
+++ resolved
@@ -192,10 +192,6 @@
         with:
           device_perf_model_name: "stable_diffusion_xl"
           commands: |
-<<<<<<< HEAD
-            pytest models/demos/vision/generative/stable_diffusion/${{ matrix.test-info.arch == 'blackhole' && 'blackhole' || 'wormhole' }}/tests -m models_device_performance_bare_metal --timeout=600
-=======
->>>>>>> 9ad6bf3b
             ${{ matrix.test-info.arch == 'wormhole_b0' && 'pytest models/experimental/stable_diffusion_xl_base/tests/test_sdxl_perf.py -m models_device_performance_bare_metal' || '' }}
         if: ${{ !cancelled() && matrix.test-info.civ2-compatible && (matrix.test-info.job-set1 || matrix.test-info.job-blackhole-set1) && fromJSON(needs.define-models.outputs.models-to-run)['stable-diffusion-xl'] }}
         timeout-minutes: ${{ matrix.test-info.timeout }}
@@ -205,8 +201,8 @@
         with:
           device_perf_model_name: "stable_diffusion_1_4"
           commands: |
-            pytest models/demos/${{ matrix.test-info.arch == 'blackhole' && 'blackhole' || 'wormhole' }}/stable_diffusion/tests -m models_device_performance_bare_metal --timeout=600
-        if: ${{ !cancelled() && matrix.test-info.civ2-compatible && (matrix.test-info.job-set1 || matrix.test-info.job-blackhole-set1) && fromJSON(needs.define-models.outputs.models-to-run)['stable-diffusion-1-4'] }}
+            pytest models/demos/vision/generative/stable_diffusion/${{ matrix.test-info.arch == 'blackhole' && 'blackhole' || 'wormhole' }}/tests -m models_device_performance_bare_metal --timeout=600
+        if: ${{ !cancelled() && matrix.test-info.civ2-compatible && (matrix.test-info.job-set1 || matrix.test-info.job-blackhole-set1) && fromJSON(needs.define-models.outputs.models-to-run)['stable-diffusion'] }}
         timeout-minutes: ${{ matrix.test-info.timeout }}
 
       - name: distilbert tests
