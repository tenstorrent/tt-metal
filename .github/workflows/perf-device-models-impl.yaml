name: "[internal] Single-card Device perf regressions impl"

on:
  workflow_call:
    inputs:
      os:
        required: false
        type: string
        default: "ubuntu-22.04"
      docker-image:
        required: true
        type: string
      build-artifact-name:
        required: true
        type: string
      wheel-artifact-name:
        required: true
        type: string

jobs:
  device-perf:
    strategy:
      # Do not fail-fast because we need to ensure all tests go to completion
      # so we try not to get hanging machines
      fail-fast: false
      matrix:
        test-info: [
          {name: "N300 WH B0", arch: wormhole_b0, runs-on: ["N300", "pipeline-perf", "bare-metal", "in-service"], machine-type: "bare_metal", timeout: 75},
        ]
    name: "${{ matrix.test-info.name }} device perf"
    runs-on: ${{ matrix.test-info.runs-on }}
    container:
      image: ${{ inputs.docker-image || 'docker-image-unresolved!' }}
      env:
        TT_METAL_HOME: /work
        PYTHONPATH: /work
        LD_LIBRARY_PATH: /work/build/lib
        ARCH_NAME: ${{ matrix.test-info.arch }}
        LOGURU_LEVEL: INFO
        GITHUB_ACTIONS: true
      volumes:
        - ${{ github.workspace }}/docker-job:/work # Subdir to workaround https://github.com/actions/runner/issues/691
        - /dev/hugepages-1G:/dev/hugepages-1G
        - /mnt/MLPerf:/mnt/MLPerf:ro
      options: "--device /dev/tenstorrent"
    defaults:
      run:
        shell: bash
        working-directory: /work # https://github.com/actions/runner/issues/878
    steps:
      - name: ⬇️  Setup Job
        uses: tenstorrent/tt-metal/.github/actions/setup-job@main
        timeout-minutes: 10
        with:
          build-artifact-name: ${{ inputs.build-artifact-name }}
          wheel-artifact-name: ${{ inputs.wheel-artifact-name }}

      - name: ${{ matrix.test-info.name }} tests
        timeout-minutes: ${{ matrix.test-info.timeout }}
        run: |
          if [[ "${{ matrix.test-info.arch }}" == "wormhole_b0" ]]; then
            export MAGIC_ENV=wormhole_b0_80_arch_eth_dispatch.yaml
          fi
          pytest models/demos/wormhole/stable_diffusion/tests -m models_device_performance_bare_metal --timeout=600
          pytest models/demos/distilbert/tests -m models_device_performance_bare_metal
          pytest models/demos/vgg/tests/ -m models_device_performance_bare_metal
          pytest models/demos/convnet_mnist/tests/ -m models_device_performance_bare_metal
          pytest models/demos/bert_tiny/tests/ -m models_device_performance_bare_metal
          pytest models/demos/mnist/tests -m models_device_performance_bare_metal
          pytest models/demos/squeezebert/tests -m models_device_performance_bare_metal
          pytest models/demos/roberta/tests/ -m models_device_performance_bare_metal
          WH_ARCH_YAML=$MAGIC_ENV pytest models/demos/wormhole/resnet50/tests -m models_device_performance_bare_metal
          WH_ARCH_YAML=$MAGIC_ENV pytest models/experimental/functional_unet/tests/test_unet_perf.py -m models_device_performance_bare_metal
          WH_ARCH_YAML=$MAGIC_ENV pytest models/demos/wormhole/mamba/tests -m models_device_performance_bare_metal
          WH_ARCH_YAML=$MAGIC_ENV pytest models/demos/metal_BERT_large_11/tests -m models_device_performance_bare_metal
          WH_ARCH_YAML=$MAGIC_ENV pytest models/demos/falcon7b_common/tests -m models_device_performance_bare_metal
          WH_ARCH_YAML=$MAGIC_ENV pytest models/demos/wormhole/bert_tiny/tests -m models_device_performance_bare_metal
          WH_ARCH_YAML=$MAGIC_ENV pytest models/demos/yolov4/tests -m models_device_performance_bare_metal
          WH_ARCH_YAML=$MAGIC_ENV pytest models/demos/wormhole/distilbert/tests -m models_device_performance_bare_metal
<<<<<<< HEAD
          WH_ARCH_YAML=$MAGIC_ENV pytest models/experimental/mobilenetv2/tests -m models_device_performance_bare_metal
          WH_ARCH_YAML=$MAGIC_ENV pytest models/demos/yolov9c/tests/perf -m models_device_performance_bare_metal
=======
          WH_ARCH_YAML=$MAGIC_ENV pytest models/demos/mobilenetv2/tests -m models_device_performance_bare_metal
>>>>>>> e39e01c1
          WH_ARCH_YAML=$MAGIC_ENV pytest models/demos/yolov8x/tests -m models_device_performance_bare_metal
          WH_ARCH_YAML=$MAGIC_ENV pytest models/experimental/functional_vanilla_unet/test -m models_device_performance_bare_metal
          WH_ARCH_YAML=$MAGIC_ENV pytest models/experimental/yolov8s_world/tests -m models_device_performance_bare_metal
          WH_ARCH_YAML=$MAGIC_ENV pytest models/experimental/functional_vgg_unet/tests -m models_device_performance_bare_metal
          WH_ARCH_YAML=$MAGIC_ENV pytest models/demos/segformer/tests/perf -m models_device_performance_bare_metal
          WH_ARCH_YAML=$MAGIC_ENV pytest models/experimental/yolov10/tests -m models_device_performance_bare_metal
          WH_ARCH_YAML=$MAGIC_ENV pytest models/demos/ufld_v2/tests -m models_device_performance_bare_metal
          python3 models/perf/merge_device_perf_results.py

      - name: Check device perf report exists
        id: check-device-perf-report
        if: ${{ !cancelled() }}
        run: |
          ls -hal
          export DEVICE_PERF_REPORT_FILENAME=Models_Device_Perf_$(date +%Y_%m_%d).csv
          ls -hal $DEVICE_PERF_REPORT_FILENAME
          echo "device_perf_report_filename=$DEVICE_PERF_REPORT_FILENAME" >> "$GITHUB_OUTPUT"

      - name: Upload device perf report
        timeout-minutes: 5
        if: ${{ !cancelled() && steps.check-device-perf-report.conclusion == 'success' }}
        uses: actions/upload-artifact@v4
        with:
          name: device-perf-report-csv-${{ matrix.test-info.arch }}-${{ matrix.test-info.machine-type }}
          path: /work/${{ steps.check-device-perf-report.outputs.device_perf_report_filename }}

      - uses: tenstorrent/tt-metal/.github/actions/upload-artifact-with-job-uuid@main
        timeout-minutes: 10
        if: ${{ !cancelled() }}
        with:
          prefix: "test_reports_"

      - uses: tenstorrent/tt-metal/.github/actions/cleanup@main
        if: always()<|MERGE_RESOLUTION|>--- conflicted
+++ resolved
@@ -77,12 +77,8 @@
           WH_ARCH_YAML=$MAGIC_ENV pytest models/demos/wormhole/bert_tiny/tests -m models_device_performance_bare_metal
           WH_ARCH_YAML=$MAGIC_ENV pytest models/demos/yolov4/tests -m models_device_performance_bare_metal
           WH_ARCH_YAML=$MAGIC_ENV pytest models/demos/wormhole/distilbert/tests -m models_device_performance_bare_metal
-<<<<<<< HEAD
-          WH_ARCH_YAML=$MAGIC_ENV pytest models/experimental/mobilenetv2/tests -m models_device_performance_bare_metal
           WH_ARCH_YAML=$MAGIC_ENV pytest models/demos/yolov9c/tests/perf -m models_device_performance_bare_metal
-=======
           WH_ARCH_YAML=$MAGIC_ENV pytest models/demos/mobilenetv2/tests -m models_device_performance_bare_metal
->>>>>>> e39e01c1
           WH_ARCH_YAML=$MAGIC_ENV pytest models/demos/yolov8x/tests -m models_device_performance_bare_metal
           WH_ARCH_YAML=$MAGIC_ENV pytest models/experimental/functional_vanilla_unet/test -m models_device_performance_bare_metal
           WH_ARCH_YAML=$MAGIC_ENV pytest models/experimental/yolov8s_world/tests -m models_device_performance_bare_metal
