name: "[internal] Single-card Device perf regressions impl"

on:
  workflow_call:
    inputs:
      os:
        required: false
        type: string
        default: "ubuntu-22.04"
      docker-image:
        required: true
        type: string
      build-artifact-name:
        required: true
        type: string
      wheel-artifact-name:
        required: true
        type: string
      extra-tag:
        required: false
        type: string
        default: "in-service"

jobs:
  device-perf:
    strategy:
      # Do not fail-fast because we need to ensure all tests go to completion
      # so we try not to get hanging machines
      fail-fast: false
      matrix:
        test-info: [
          {name: "N300 WH B0 not yet ported", arch: wormhole_b0, runs-on: ["N300", "pipeline-perf", "bare-metal", "${{ inputs.extra-tag }}"], machine-type: "bare_metal", civ2-compatible: false, timeout: 30, job-set1: false},
          {name: "N300 WH B0 Set 1", arch: wormhole_b0, runs-on: ["tt-beta-ubuntu-2204-n300-large-stable"], machine-type: "CIv2", civ2-compatible: true, timeout: 120, job-set1: true},
          {name: "N300 WH B0 Set 2", arch: wormhole_b0, runs-on: ["tt-beta-ubuntu-2204-n300-large-stable"], machine-type: "CIv2", civ2-compatible: true, timeout: 120, job-set1: false},
        ]
    name: "${{ matrix.test-info.name }} device perf"
    runs-on: ${{ matrix.test-info.runs-on }}
    container:
      image: ${{ inputs.docker-image || 'docker-image-unresolved!' }}
      env:
        TT_METAL_HOME: /work
        PYTHONPATH: /work
        LD_LIBRARY_PATH: /work/build/lib
        ARCH_NAME: ${{ matrix.test-info.arch }}
        LOGURU_LEVEL: INFO
        GITHUB_ACTIONS: true
      volumes:
        - ${{ github.workspace }}/docker-job:/work # Subdir to workaround https://github.com/actions/runner/issues/691
        - /dev/hugepages-1G:/dev/hugepages-1G
        - /mnt/MLPerf:/mnt/MLPerf:ro
      options: "--device /dev/tenstorrent -e TT_GH_CI_INFRA"
    defaults:
      run:
        shell: bash
        working-directory: /work # https://github.com/actions/runner/issues/878
    steps:
      - name: ⬇️  Setup Job
        uses: tenstorrent/tt-metal/.github/actions/setup-job@main
        timeout-minutes: 10
        with:
          build-artifact-name: ${{ inputs.build-artifact-name }}
          wheel-artifact-name: ${{ inputs.wheel-artifact-name }}
      - name: non-civ2 tests
        uses: tenstorrent/tt-metal/.github/actions/device-perf-test@main
        with:
          model_name: "non-civ2_tests"
          commands: |
            pytest models/demos/convnet_mnist/tests/ -m models_device_performance_bare_metal
            pytest models/demos/mnist/tests -m models_device_performance_bare_metal
            pytest models/demos/falcon7b_common/tests -m models_device_performance_bare_metal
            pytest models/demos/segformer/tests/perf -m models_device_performance_bare_metal
        if: ${{ !cancelled() && !matrix.test-info.civ2-compatible }}
        timeout-minutes: ${{ matrix.test-info.timeout }}

      - name: yolov11 tests
        uses: tenstorrent/tt-metal/.github/actions/device-perf-test@main
        with:
          model_name: "yolov11"
          commands: |
            pytest models/demos/yolov11/tests/perf -m models_device_performance_bare_metal
        if: ${{ !cancelled() && matrix.test-info.civ2-compatible && matrix.test-info.job-set1 }}
        timeout-minutes: ${{ matrix.test-info.timeout }}

      - name: yolov10x tests
        uses: tenstorrent/tt-metal/.github/actions/device-perf-test@main
        with:
          model_name: "yolov10x"
          commands: |
            pytest models/demos/yolov10x/tests/perf -m models_device_performance_bare_metal
        if: ${{ !cancelled() && matrix.test-info.civ2-compatible && matrix.test-info.job-set1}}
        timeout-minutes: ${{ matrix.test-info.timeout }}

      - name: stable_diffusion tests
        uses: tenstorrent/tt-metal/.github/actions/device-perf-test@main
        with:
          model_name: "stable_diffusion"
          commands: |
            pytest models/demos/wormhole/stable_diffusion/tests -m models_device_performance_bare_metal --timeout=600
            pytest models/experimental/stable_diffusion_xl_base/tests/test_sdxl_perf.py -m models_device_performance_bare_metal
        if: ${{ !cancelled() && matrix.test-info.civ2-compatible && matrix.test-info.job-set1 }}
        timeout-minutes: ${{ matrix.test-info.timeout }}

      - name: distilbert tests
        uses: tenstorrent/tt-metal/.github/actions/device-perf-test@main
        with:
          model_name: "distilbert"
          commands: |
            pytest models/demos/distilbert/tests -m models_device_performance_bare_metal
            pytest models/demos/wormhole/distilbert/tests -m models_device_performance_bare_metal
        if: ${{ !cancelled() && matrix.test-info.civ2-compatible && matrix.test-info.job-set1 }}
        timeout-minutes: ${{ matrix.test-info.timeout }}

      - name: vgg tests
        uses: tenstorrent/tt-metal/.github/actions/device-perf-test@main
        with:
          model_name: "vgg"
          commands: |
            pytest models/demos/vgg/tests/ -m models_device_performance_bare_metal
            pytest models/demos/vgg_unet/tests/perf -m models_device_performance_bare_metal
        if: ${{ !cancelled() && matrix.test-info.civ2-compatible && matrix.test-info.job-set1 }}
        timeout-minutes: ${{ matrix.test-info.timeout }}

      - name: bert_tiny tests
        uses: tenstorrent/tt-metal/.github/actions/device-perf-test@main
        with:
          model_name: "bert_tiny"
          commands: |
            pytest models/demos/bert_tiny/tests/ -m models_device_performance_bare_metal
            pytest models/demos/wormhole/bert_tiny/tests -m models_device_performance_bare_metal
        if: ${{ !cancelled() && matrix.test-info.civ2-compatible && matrix.test-info.job-set1 }}
        timeout-minutes: ${{ matrix.test-info.timeout }}

      - name: squeezebert tests
        uses: tenstorrent/tt-metal/.github/actions/device-perf-test@main
        with:
          model_name: "squeezebert"
          commands: |
            pytest models/demos/squeezebert/tests -m models_device_performance_bare_metal
        if: ${{ !cancelled() && matrix.test-info.civ2-compatible && matrix.test-info.job-set1 }}
        timeout-minutes: ${{ matrix.test-info.timeout }}

      - name: roberta tests
        uses: tenstorrent/tt-metal/.github/actions/device-perf-test@main
        with:
          model_name: "roberta"
          commands: |
            pytest models/demos/roberta/tests/ -m models_device_performance_bare_metal
        if: ${{ !cancelled() && matrix.test-info.civ2-compatible && matrix.test-info.job-set1 }}
        timeout-minutes: ${{ matrix.test-info.timeout }}

      - name: resnet50 tests
        uses: tenstorrent/tt-metal/.github/actions/device-perf-test@main
        with:
          model_name: "resnet50"
          commands: |
            pytest models/demos/wormhole/resnet50/tests -m models_device_performance_bare_metal
        if: ${{ !cancelled() && matrix.test-info.civ2-compatible && matrix.test-info.job-set1 }}
        timeout-minutes: ${{ matrix.test-info.timeout }}

      - name: ufld_v2 tests
        uses: tenstorrent/tt-metal/.github/actions/device-perf-test@main
        with:
          model_name: "ufld_v2"
          commands: |
            pytest models/demos/ufld_v2/tests/perf -m models_device_performance_bare_metal
        if: ${{ !cancelled() && matrix.test-info.civ2-compatible && matrix.test-info.job-set1 }}
        timeout-minutes: ${{ matrix.test-info.timeout }}

      - name: sentence_bert tests
        uses: tenstorrent/tt-metal/.github/actions/device-perf-test@main
        with:
          model_name: "sentence_bert"
          commands: |
            pytest models/demos/sentence_bert/tests/perf -m models_device_performance_bare_metal
        if: ${{ !cancelled() && matrix.test-info.civ2-compatible && matrix.test-info.job-set1 }}
        timeout-minutes: ${{ matrix.test-info.timeout }}

      - name: functional_unet tests
        uses: tenstorrent/tt-metal/.github/actions/device-perf-test@main
        with:
          model_name: "functional_unet"
          commands: |
            pytest models/experimental/functional_unet/tests/test_unet_perf.py -m models_device_performance_bare_metal
        if: ${{ !cancelled() && matrix.test-info.civ2-compatible && matrix.test-info.job-set1 }}
        timeout-minutes: ${{ matrix.test-info.timeout }}

      - name: mamba tests
        uses: tenstorrent/tt-metal/.github/actions/device-perf-test@main
        with:
          model_name: "mamba"
          commands: |
            pytest models/demos/wormhole/mamba/tests -m models_device_performance_bare_metal
        if: ${{ !cancelled() && matrix.test-info.civ2-compatible && !matrix.test-info.job-set1 }}
        timeout-minutes: ${{ matrix.test-info.timeout }}

      - name: metal_BERT_large_11 tests
        uses: tenstorrent/tt-metal/.github/actions/device-perf-test@main
        with:
          model_name: "metal_BERT_large_11"
          commands: |
            # pytest models/demos/metal_BERT_large_11/tests -m models_device_performance_bare_metal
        if: ${{ !cancelled() && matrix.test-info.civ2-compatible && !matrix.test-info.job-set1 }}
        timeout-minutes: ${{ matrix.test-info.timeout }}

      - name: yolov4 tests
        uses: tenstorrent/tt-metal/.github/actions/device-perf-test@main
        with:
          model_name: "yolov4"
          commands: |
            pytest models/demos/yolov4/tests -m models_device_performance_bare_metal
        if: ${{ !cancelled() && matrix.test-info.civ2-compatible && !matrix.test-info.job-set1 }}
        timeout-minutes: ${{ matrix.test-info.timeout }}

      - name: mobilenetv2 tests
        uses: tenstorrent/tt-metal/.github/actions/device-perf-test@main
        with:
          model_name: "mobilenetv2"
          commands: |
            pytest models/demos/mobilenetv2/tests/perf -m models_device_performance_bare_metal
        if: ${{ !cancelled() && matrix.test-info.civ2-compatible && !matrix.test-info.job-set1 }}
        timeout-minutes: ${{ matrix.test-info.timeout }}

      - name: yolov8 tests
        uses: tenstorrent/tt-metal/.github/actions/device-perf-test@main
        with:
          model_name: "yolov8"
          commands: |
            pytest models/demos/yolov8x/tests/perf -m models_device_performance_bare_metal
            pytest models/demos/yolov8s/tests/perf -m models_device_performance_bare_metal
            pytest models/demos/yolov8s_world/tests/perf -m models_device_performance_bare_metal
        if: ${{ !cancelled() && matrix.test-info.civ2-compatible && !matrix.test-info.job-set1 }}
        timeout-minutes: ${{ matrix.test-info.timeout }}

      - name: yolov7 tests
        uses: tenstorrent/tt-metal/.github/actions/device-perf-test@main
        with:
          model_name: "yolov7"
          commands: |
            pytest models/demos/yolov7/tests/perf -m models_device_performance_bare_metal
        if: ${{ !cancelled() && matrix.test-info.civ2-compatible && !matrix.test-info.job-set1 }}
        timeout-minutes: ${{ matrix.test-info.timeout }}

      - name: vit tests
        uses: tenstorrent/tt-metal/.github/actions/device-perf-test@main
        with:
          model_name: "vit"
          commands: |
            pytest models/demos/wormhole/vit/demo/ -m models_device_performance_bare_metal
        if: ${{ !cancelled() && matrix.test-info.civ2-compatible && !matrix.test-info.job-set1 }}
        timeout-minutes: ${{ matrix.test-info.timeout }}

      - name: yolov6l tests
        uses: tenstorrent/tt-metal/.github/actions/device-perf-test@main
        with:
          model_name: "yolov6l"
          commands: |
            pytest models/demos/yolov6l/tests/perf -m models_device_performance_bare_metal
        if: ${{ !cancelled() && matrix.test-info.civ2-compatible && !matrix.test-info.job-set1 }}
        timeout-minutes: ${{ matrix.test-info.timeout }}

      - name: yolov9c tests
        uses: tenstorrent/tt-metal/.github/actions/device-perf-test@main
        with:
          model_name: "yolov9c"
          commands: |
            pytest models/demos/yolov9c/tests/perf -m models_device_performance_bare_metal
        if: ${{ !cancelled() && matrix.test-info.civ2-compatible && !matrix.test-info.job-set1 }}
        timeout-minutes: ${{ matrix.test-info.timeout }}

      - name: vanilla_unet tests
        uses: tenstorrent/tt-metal/.github/actions/device-perf-test@main
        with:
          model_name: "vanilla_unet"
          commands: |
            pytest models/experimental/vanilla_unet/tests/perf -m models_device_performance_bare_metal
        if: ${{ !cancelled() && matrix.test-info.civ2-compatible && !matrix.test-info.job-set1 }}
        timeout-minutes: ${{ matrix.test-info.timeout }}

<<<<<<< HEAD
      - name: swin_v2 tests
        uses: tenstorrent/tt-metal/.github/actions/device-perf-test@main
        with:
          model_name: "swin_v2"
          commands: |
            pytest models/experimental/swin_v2/tests/perf -m models_device_performance_bare_metal
        if: ${{ !cancelled() && matrix.test-info.civ2-compatible }}
=======
      - name: yolov5x tests
        uses: tenstorrent/tt-metal/.github/actions/device-perf-test@main
        with:
          model_name: "yolov5x"
          commands: |
            pytest models/experimental/yolov5x/tests/perf -m models_device_performance_bare_metal
        if: ${{ !cancelled() && matrix.test-info.civ2-compatible && !matrix.test-info.job-set1 }}
>>>>>>> 415138ad
        timeout-minutes: ${{ matrix.test-info.timeout }}

      - name: Merge test reports
        id: generate-device-perf-report
        timeout-minutes: ${{ matrix.test-info.timeout }}
        env:
          TRACY_NO_INVARIANT_CHECK: 1
        run: |
          CLEAN_NAME=$(echo "${{ matrix.test-info.name }}" | tr ' ' '-')
          export DEVICE_PERF_REPORT_FILENAME=Models_Device_Perf_${{ matrix.test-info.test-type }}_${CLEAN_NAME}_$(date +%Y_%m_%d).csv
          cat Models_Device_Perf_$(date +%Y_%m_%d).csv > Models_Device_Perf_${{ matrix.test-info.test-type }}_${CLEAN_NAME}_$(date +%Y_%m_%d).csv
          cat Models_Device_Perf_${{ matrix.test-info.test-type }}_${CLEAN_NAME}_$(date +%Y_%m_%d).csv
          python3 models/perf/merge_device_perf_results.py $DEVICE_PERF_REPORT_FILENAME CHECK
          echo "device_perf_report_filename=$DEVICE_PERF_REPORT_FILENAME" >> "$GITHUB_OUTPUT"

      - name: Check device perf report exists
        id: check-device-perf-report
        if: ${{ !cancelled() }}
        run: |
          ls -hal ${{ steps.generate-device-perf-report.outputs.device_perf_report_filename }}

      - name: Clean test name for artifact
        run: |
          CLEAN_NAME=$(echo "${{ matrix.test-info.name }}" | tr ' ' '-')
          echo "ARTIFACT_NAME=device-perf-report-csv-${{ matrix.test-info.test-type }}-${{ matrix.test-info.arch }}-${{ matrix.test-info.machine-type }}-${CLEAN_NAME}" >> "$GITHUB_ENV"

      - name: Upload device perf report
        timeout-minutes: 5
        if: ${{ !cancelled() && steps.check-device-perf-report.conclusion == 'success' }}
        uses: actions/upload-artifact@v4
        with:
          name: ${{ env.ARTIFACT_NAME }}
          path: /work/${{ steps.generate-device-perf-report.outputs.device_perf_report_filename }}

      - uses: tenstorrent/tt-metal/.github/actions/upload-artifact-with-job-uuid@main
        timeout-minutes: 10
        if: ${{ !cancelled() }}
        with:
          prefix: "test_reports_"

      - uses: tenstorrent/tt-metal/.github/actions/cleanup@main
        if: always()<|MERGE_RESOLUTION|>--- conflicted
+++ resolved
@@ -276,7 +276,6 @@
         if: ${{ !cancelled() && matrix.test-info.civ2-compatible && !matrix.test-info.job-set1 }}
         timeout-minutes: ${{ matrix.test-info.timeout }}
 
-<<<<<<< HEAD
       - name: swin_v2 tests
         uses: tenstorrent/tt-metal/.github/actions/device-perf-test@main
         with:
@@ -284,7 +283,7 @@
           commands: |
             pytest models/experimental/swin_v2/tests/perf -m models_device_performance_bare_metal
         if: ${{ !cancelled() && matrix.test-info.civ2-compatible }}
-=======
+
       - name: yolov5x tests
         uses: tenstorrent/tt-metal/.github/actions/device-perf-test@main
         with:
@@ -292,7 +291,6 @@
           commands: |
             pytest models/experimental/yolov5x/tests/perf -m models_device_performance_bare_metal
         if: ${{ !cancelled() && matrix.test-info.civ2-compatible && !matrix.test-info.job-set1 }}
->>>>>>> 415138ad
         timeout-minutes: ${{ matrix.test-info.timeout }}
 
       - name: Merge test reports
