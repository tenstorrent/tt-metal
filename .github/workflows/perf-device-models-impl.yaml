--- conflicted
+++ resolved
@@ -276,7 +276,6 @@
         if: ${{ !cancelled() && matrix.test-info.civ2-compatible && !matrix.test-info.job-set1 }}
         timeout-minutes: ${{ matrix.test-info.timeout }}
 
-<<<<<<< HEAD
       - name: swin_s tests
         uses: tenstorrent/tt-metal/.github/actions/device-perf-test@main
         with:
@@ -286,8 +285,6 @@
         if: ${{ !cancelled() && matrix.test-info.civ2-compatible }}
         timeout-minutes: ${{ matrix.test-info.timeout }}
 
-
-=======
       - name: yolov5x tests
         uses: tenstorrent/tt-metal/.github/actions/device-perf-test@main
         with:
@@ -297,7 +294,6 @@
         if: ${{ !cancelled() && matrix.test-info.civ2-compatible && !matrix.test-info.job-set1 }}
         timeout-minutes: ${{ matrix.test-info.timeout }}
 
->>>>>>> 22b50a56
       - name: Merge test reports
         id: generate-device-perf-report
         timeout-minutes: ${{ matrix.test-info.timeout }}
