name: "[internal] Single-card Device perf regressions impl"

on:
  workflow_call:
    inputs:
      os:
        required: false
        type: string
        default: "ubuntu-22.04"
      docker-image:
        required: true
        type: string
      build-artifact-name:
        required: true
        type: string
      wheel-artifact-name:
        required: true
        type: string

jobs:
  device-perf:
    strategy:
      # Do not fail-fast because we need to ensure all tests go to completion
      # so we try not to get hanging machines
      fail-fast: false
      matrix:
        test-info: [
          {name: "N300 WH B0 not yet ported", arch: wormhole_b0, runs-on: ["N300", "pipeline-perf", "bare-metal", "in-service"], machine-type: "bare_metal", civ2-compatible: false, timeout: 120},
          {name: "N300 WH B0", arch: wormhole_b0, runs-on: ["tt-beta-ubuntu-2204-n300-large-stable"], machine-type: "CIv2", civ2-compatible: true, timeout: 120},
        ]
    name: "${{ matrix.test-info.name }} device perf"
    runs-on: ${{ matrix.test-info.runs-on }}
    container:
      image: ${{ inputs.docker-image || 'docker-image-unresolved!' }}
      env:
        TT_METAL_HOME: /work
        PYTHONPATH: /work
        LD_LIBRARY_PATH: /work/build/lib
        ARCH_NAME: ${{ matrix.test-info.arch }}
        LOGURU_LEVEL: INFO
        GITHUB_ACTIONS: true
      volumes:
        - ${{ github.workspace }}/docker-job:/work # Subdir to workaround https://github.com/actions/runner/issues/691
        - /dev/hugepages-1G:/dev/hugepages-1G
        - /mnt/MLPerf:/mnt/MLPerf:ro
      options: "--device /dev/tenstorrent"
    defaults:
      run:
        shell: bash
        working-directory: /work # https://github.com/actions/runner/issues/878
    steps:
      - name: ⬇️  Setup Job
        uses: tenstorrent/tt-metal/.github/actions/setup-job@main
        timeout-minutes: 10
        with:
          build-artifact-name: ${{ inputs.build-artifact-name }}
          wheel-artifact-name: ${{ inputs.wheel-artifact-name }}

      - name: ${{ matrix.test-info.name }} tests
        timeout-minutes: ${{ matrix.test-info.timeout }}
        env:
          TRACY_NO_INVARIANT_CHECK: 1
        run: |
          set -x
          if [[ "${{ matrix.test-info.arch }}" == "wormhole_b0" ]]; then
            export MAGIC_ENV=wormhole_b0_80_arch_eth_dispatch.yaml
          fi
<<<<<<< HEAD
          pytest models/demos/wormhole/stable_diffusion/tests -m models_device_performance_bare_metal --timeout=600
          pytest models/demos/distilbert/tests -m models_device_performance_bare_metal
          pytest models/demos/vgg/tests/ -m models_device_performance_bare_metal
          pytest models/demos/convnet_mnist/tests/ -m models_device_performance_bare_metal
          pytest models/demos/bert_tiny/tests/ -m models_device_performance_bare_metal
          pytest models/demos/mnist/tests -m models_device_performance_bare_metal
          pytest models/demos/squeezebert/tests -m models_device_performance_bare_metal
          pytest models/demos/roberta/tests/ -m models_device_performance_bare_metal
          WH_ARCH_YAML=$MAGIC_ENV pytest models/demos/wormhole/resnet50/tests -m models_device_performance_bare_metal
          WH_ARCH_YAML=$MAGIC_ENV pytest models/experimental/sentence_bert/tests -m models_device_performance_bare_metal
          WH_ARCH_YAML=$MAGIC_ENV pytest models/experimental/functional_unet/tests/test_unet_perf.py -m models_device_performance_bare_metal
          WH_ARCH_YAML=$MAGIC_ENV pytest models/demos/wormhole/mamba/tests -m models_device_performance_bare_metal
          WH_ARCH_YAML=$MAGIC_ENV pytest models/demos/metal_BERT_large_11/tests -m models_device_performance_bare_metal
          WH_ARCH_YAML=$MAGIC_ENV pytest models/demos/falcon7b_common/tests -m models_device_performance_bare_metal
          WH_ARCH_YAML=$MAGIC_ENV pytest models/demos/wormhole/bert_tiny/tests -m models_device_performance_bare_metal
          WH_ARCH_YAML=$MAGIC_ENV pytest models/demos/yolov4/tests -m models_device_performance_bare_metal
          WH_ARCH_YAML=$MAGIC_ENV pytest models/demos/wormhole/distilbert/tests -m models_device_performance_bare_metal
          WH_ARCH_YAML=$MAGIC_ENV pytest models/demos/yolov9c/tests/perf -m models_device_performance_bare_metal
          WH_ARCH_YAML=$MAGIC_ENV pytest models/demos/mobilenetv2/tests -m models_device_performance_bare_metal
          WH_ARCH_YAML=$MAGIC_ENV pytest models/demos/yolov8x/tests -m models_device_performance_bare_metal
          WH_ARCH_YAML=$MAGIC_ENV pytest models/experimental/yolov8s/tests -m models_device_performance_bare_metal
          WH_ARCH_YAML=$MAGIC_ENV pytest models/experimental/functional_vanilla_unet/test -m models_device_performance_bare_metal
          WH_ARCH_YAML=$MAGIC_ENV pytest models/demos/yolov8s_world/tests -m models_device_performance_bare_metal
          WH_ARCH_YAML=$MAGIC_ENV pytest models/demos/vgg_unet/tests -m models_device_performance_bare_metal
          WH_ARCH_YAML=$MAGIC_ENV pytest models/demos/segformer/tests/perf -m models_device_performance_bare_metal
          WH_ARCH_YAML=$MAGIC_ENV pytest models/experimental/yolov10/tests -m models_device_performance_bare_metal
          WH_ARCH_YAML=$MAGIC_ENV pytest models/demos/ufld_v2/tests -m models_device_performance_bare_metal
          WH_ARCH_YAML=$MAGIC_ENV pytest models/demos/wormhole/vit/demo/test_vit_device_perf.py -m models_device_performance_bare_metal
          WH_ARCH_YAML=$MAGIC_ENV pytest models/experimental/stable_diffusion_xl_base/tests/test_sdxl_perf.py -m models_device_performance_bare_metal
=======

          if [[ "${{ matrix.test-info.civ2-compatible }}" != "true" ]]; then
            echo "Running tests that are not yet ported to CIv2"
            pytest models/demos/convnet_mnist/tests/ -m models_device_performance_bare_metal
            pytest models/demos/mnist/tests -m models_device_performance_bare_metal
            WH_ARCH_YAML=$MAGIC_ENV pytest models/demos/falcon7b_common/tests -m models_device_performance_bare_metal
            WH_ARCH_YAML=$MAGIC_ENV pytest models/demos/segformer/tests/perf -m models_device_performance_bare_metal
          else
            echo "Running CIv2 compatible tests"
            pytest models/demos/wormhole/stable_diffusion/tests -m models_device_performance_bare_metal --timeout=600
            pytest models/demos/distilbert/tests -m models_device_performance_bare_metal
            pytest models/demos/vgg/tests/ -m models_device_performance_bare_metal
            pytest models/demos/bert_tiny/tests/ -m models_device_performance_bare_metal
            pytest models/demos/squeezebert/tests -m models_device_performance_bare_metal
            pytest models/demos/roberta/tests/ -m models_device_performance_bare_metal
            WH_ARCH_YAML=$MAGIC_ENV pytest models/demos/wormhole/resnet50/tests -m models_device_performance_bare_metal
            WH_ARCH_YAML=$MAGIC_ENV pytest models/experimental/sentence_bert/tests -m models_device_performance_bare_metal
            WH_ARCH_YAML=$MAGIC_ENV pytest models/experimental/functional_unet/tests/test_unet_perf.py -m models_device_performance_bare_metal
            WH_ARCH_YAML=$MAGIC_ENV pytest models/demos/wormhole/mamba/tests -m models_device_performance_bare_metal
            WH_ARCH_YAML=$MAGIC_ENV pytest models/demos/metal_BERT_large_11/tests -m models_device_performance_bare_metal
            WH_ARCH_YAML=$MAGIC_ENV pytest models/demos/wormhole/bert_tiny/tests -m models_device_performance_bare_metal
            WH_ARCH_YAML=$MAGIC_ENV pytest models/demos/yolov4/tests -m models_device_performance_bare_metal
            WH_ARCH_YAML=$MAGIC_ENV pytest models/demos/wormhole/distilbert/tests -m models_device_performance_bare_metal
            WH_ARCH_YAML=$MAGIC_ENV pytest models/demos/yolov9c/tests/perf -m models_device_performance_bare_metal
            WH_ARCH_YAML=$MAGIC_ENV pytest models/demos/mobilenetv2/tests -m models_device_performance_bare_metal
            WH_ARCH_YAML=$MAGIC_ENV pytest models/demos/yolov8x/tests -m models_device_performance_bare_metal
            WH_ARCH_YAML=$MAGIC_ENV pytest models/experimental/yolov8s/tests -m models_device_performance_bare_metal
            WH_ARCH_YAML=$MAGIC_ENV pytest models/experimental/functional_vanilla_unet/test -m models_device_performance_bare_metal
            WH_ARCH_YAML=$MAGIC_ENV pytest models/experimental/yolov8s_world/tests -m models_device_performance_bare_metal
            WH_ARCH_YAML=$MAGIC_ENV pytest models/demos/vgg_unet/tests -m models_device_performance_bare_metal
            WH_ARCH_YAML=$MAGIC_ENV pytest models/experimental/yolov10/tests -m models_device_performance_bare_metal
            WH_ARCH_YAML=$MAGIC_ENV pytest models/demos/ufld_v2/tests -m models_device_performance_bare_metal
            WH_ARCH_YAML=$MAGIC_ENV pytest models/demos/wormhole/vit/demo/test_vit_device_perf.py -m models_device_performance_bare_metal
            WH_ARCH_YAML=$MAGIC_ENV pytest models/experimental/stable_diffusion_xl_base/tests/test_sdxl_perf.py -m models_device_performance_bare_metal
          fi

>>>>>>> 71e46e6d
          python3 models/perf/merge_device_perf_results.py

      - name: Check device perf report exists
        id: check-device-perf-report
        if: ${{ !cancelled() }}
        run: |
          ls -hal
          export DEVICE_PERF_REPORT_FILENAME=Models_Device_Perf_$(date +%Y_%m_%d).csv
          ls -hal $DEVICE_PERF_REPORT_FILENAME
          echo "device_perf_report_filename=$DEVICE_PERF_REPORT_FILENAME" >> "$GITHUB_OUTPUT"

      - name: Upload device perf report
        timeout-minutes: 5
        if: ${{ !cancelled() && steps.check-device-perf-report.conclusion == 'success' }}
        uses: actions/upload-artifact@v4
        with:
          name: device-perf-report-csv-${{ matrix.test-info.arch }}-${{ matrix.test-info.machine-type }}
          path: /work/${{ steps.check-device-perf-report.outputs.device_perf_report_filename }}

      - uses: tenstorrent/tt-metal/.github/actions/upload-artifact-with-job-uuid@main
        timeout-minutes: 10
        if: ${{ !cancelled() }}
        with:
          prefix: "test_reports_"

      - uses: tenstorrent/tt-metal/.github/actions/cleanup@main
        if: always()<|MERGE_RESOLUTION|>--- conflicted
+++ resolved
@@ -65,37 +65,6 @@
           if [[ "${{ matrix.test-info.arch }}" == "wormhole_b0" ]]; then
             export MAGIC_ENV=wormhole_b0_80_arch_eth_dispatch.yaml
           fi
-<<<<<<< HEAD
-          pytest models/demos/wormhole/stable_diffusion/tests -m models_device_performance_bare_metal --timeout=600
-          pytest models/demos/distilbert/tests -m models_device_performance_bare_metal
-          pytest models/demos/vgg/tests/ -m models_device_performance_bare_metal
-          pytest models/demos/convnet_mnist/tests/ -m models_device_performance_bare_metal
-          pytest models/demos/bert_tiny/tests/ -m models_device_performance_bare_metal
-          pytest models/demos/mnist/tests -m models_device_performance_bare_metal
-          pytest models/demos/squeezebert/tests -m models_device_performance_bare_metal
-          pytest models/demos/roberta/tests/ -m models_device_performance_bare_metal
-          WH_ARCH_YAML=$MAGIC_ENV pytest models/demos/wormhole/resnet50/tests -m models_device_performance_bare_metal
-          WH_ARCH_YAML=$MAGIC_ENV pytest models/experimental/sentence_bert/tests -m models_device_performance_bare_metal
-          WH_ARCH_YAML=$MAGIC_ENV pytest models/experimental/functional_unet/tests/test_unet_perf.py -m models_device_performance_bare_metal
-          WH_ARCH_YAML=$MAGIC_ENV pytest models/demos/wormhole/mamba/tests -m models_device_performance_bare_metal
-          WH_ARCH_YAML=$MAGIC_ENV pytest models/demos/metal_BERT_large_11/tests -m models_device_performance_bare_metal
-          WH_ARCH_YAML=$MAGIC_ENV pytest models/demos/falcon7b_common/tests -m models_device_performance_bare_metal
-          WH_ARCH_YAML=$MAGIC_ENV pytest models/demos/wormhole/bert_tiny/tests -m models_device_performance_bare_metal
-          WH_ARCH_YAML=$MAGIC_ENV pytest models/demos/yolov4/tests -m models_device_performance_bare_metal
-          WH_ARCH_YAML=$MAGIC_ENV pytest models/demos/wormhole/distilbert/tests -m models_device_performance_bare_metal
-          WH_ARCH_YAML=$MAGIC_ENV pytest models/demos/yolov9c/tests/perf -m models_device_performance_bare_metal
-          WH_ARCH_YAML=$MAGIC_ENV pytest models/demos/mobilenetv2/tests -m models_device_performance_bare_metal
-          WH_ARCH_YAML=$MAGIC_ENV pytest models/demos/yolov8x/tests -m models_device_performance_bare_metal
-          WH_ARCH_YAML=$MAGIC_ENV pytest models/experimental/yolov8s/tests -m models_device_performance_bare_metal
-          WH_ARCH_YAML=$MAGIC_ENV pytest models/experimental/functional_vanilla_unet/test -m models_device_performance_bare_metal
-          WH_ARCH_YAML=$MAGIC_ENV pytest models/demos/yolov8s_world/tests -m models_device_performance_bare_metal
-          WH_ARCH_YAML=$MAGIC_ENV pytest models/demos/vgg_unet/tests -m models_device_performance_bare_metal
-          WH_ARCH_YAML=$MAGIC_ENV pytest models/demos/segformer/tests/perf -m models_device_performance_bare_metal
-          WH_ARCH_YAML=$MAGIC_ENV pytest models/experimental/yolov10/tests -m models_device_performance_bare_metal
-          WH_ARCH_YAML=$MAGIC_ENV pytest models/demos/ufld_v2/tests -m models_device_performance_bare_metal
-          WH_ARCH_YAML=$MAGIC_ENV pytest models/demos/wormhole/vit/demo/test_vit_device_perf.py -m models_device_performance_bare_metal
-          WH_ARCH_YAML=$MAGIC_ENV pytest models/experimental/stable_diffusion_xl_base/tests/test_sdxl_perf.py -m models_device_performance_bare_metal
-=======
 
           if [[ "${{ matrix.test-info.civ2-compatible }}" != "true" ]]; then
             echo "Running tests that are not yet ported to CIv2"
@@ -132,7 +101,6 @@
             WH_ARCH_YAML=$MAGIC_ENV pytest models/experimental/stable_diffusion_xl_base/tests/test_sdxl_perf.py -m models_device_performance_bare_metal
           fi
 
->>>>>>> 71e46e6d
           python3 models/perf/merge_device_perf_results.py
 
       - name: Check device perf report exists
