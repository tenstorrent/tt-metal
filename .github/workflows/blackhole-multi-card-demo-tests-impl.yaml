--- conflicted
+++ resolved
@@ -84,8 +84,6 @@
       - uses: tenstorrent/tt-metal/.github/actions/ensure-bh-links-online@main
         with:
           runner-label: ${{ inputs.runner-label }}
-<<<<<<< HEAD
-=======
       - name: Download Llama model weights from LFC
         if: ${{ inputs.extra-tag == 'pipeline-yyz2-lfc' && contains(matrix.test-group.name, 'llama') }}
         timeout-minutes: 15
@@ -93,7 +91,6 @@
           set -e
           mkdir -p /localdev/blackhole_demos/huggingface_data/meta-llama
           wget -r -nH -x --cut-dirs=5 -np --progress=dot:giga -R "index.html*" -P /localdev/blackhole_demos/huggingface_data/meta-llama http://yyz2-lfcache564.yyz2.tenstorrent.com/mldata/model_checkpoints/pytorch/huggingface/meta-llama/Llama-3.1-8B-Instruct/
->>>>>>> 818f6fc9
       - name: Run demo regression tests
         timeout-minutes: 70
         run: |
