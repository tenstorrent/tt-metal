--- conflicted
+++ resolved
@@ -241,9 +241,6 @@
       runner-label: ${{ matrix.test-group.runner-label}}
       docker-image: ${{ needs.build-artifact.outputs.dev-docker-image }}
       build-artifact-name: ${{ needs.build-artifact.outputs.build-artifact-name }}
-<<<<<<< HEAD
-      wheel-artifact-name: ${{ needs.build-artifact.outputs.wheel-artifact-name }}
-=======
       wheel-artifact-name: ${{ needs.build-artifact.outputs.wheel-artifact-name }}
   tt-train-cpp-unit-tests:
     if: ${{ github.event_name == 'schedule' || inputs.run_bos_tests }}
@@ -261,5 +258,4 @@
       runner-label: ${{ matrix.test-group.runner-label }}
       docker-image: ${{ needs.build-artifact.outputs.dev-docker-image }}
       build-artifact-name: ${{ needs.build-artifact.outputs.build-artifact-name }}
-      gtest_filter: "*"
->>>>>>> a82d07e2
+      gtest_filter: "*"