--- conflicted
+++ resolved
@@ -255,15 +255,7 @@
       docker-image: ${{ needs.build-artifact.outputs.dev-docker-image }}
       build-artifact-name: ${{ needs.build-artifact.outputs.build-artifact-name }}
       wheel-artifact-name: ${{ needs.build-artifact.outputs.wheel-artifact-name }}
-<<<<<<< HEAD
-  build:
-    if: ${{ inputs.tests-to-run == '' || inputs.tests-to-run == 'all' || contains(inputs.tests-to-run, 'build') }}
-    uses: ./.github/workflows/build-artifact.yaml
-    permissions:
-      packages: write
-=======
   test-ttnn-tutorials:
->>>>>>> 93212a61
     needs: build-artifact
     secrets: inherit
     uses: ./.github/workflows/ttnn-tutorials-post-commit.yaml
