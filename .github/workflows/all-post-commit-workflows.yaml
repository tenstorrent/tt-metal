name: "All post-commit tests"

on:
  workflow_call:
    inputs:
      build-type:
        required: false
        default: Release
        type: string
      version:
        required: false
        default: "22.04"
        type: string
  workflow_dispatch:
    inputs:
      build-type:
        required: false
        default: Release
        type: choice
        options:
          - Release
          - Debug
          - RelWithDebInfo
          - ASan
          - TSan
      version:
        required: false
        default: "22.04"
        type: choice
        options:
          - "22.04"
          - "24.04"
      with-retries:
        default: false
        type: boolean
        description: "Re-run failed jobs (max 3)"
      force-test-everything:
        default: true
        type: boolean
        description: "Force test everything regardless of file changes"
  push:
    branches: ["main"]

permissions:
  actions: read
  contents: write
  pull-requests: write
  pages: write
  id-token: write
  packages: write
  checks: write

run-name: All post-commit tests${{ (github.event_name == 'workflow_dispatch' && inputs.with-retries) && ' (with retries)' || ''}}
jobs:
  build-artifact:
    uses: ./.github/workflows/build-artifact.yaml
    permissions:
      packages: write
    secrets: inherit
    with:
      build-type: ${{ inputs.build-type || 'Release' }}
      build-wheel: true
      tracy: true
      version: ${{ inputs.version || '22.04' }}
      skip-tt-train: false

  find-changed-files:
    runs-on: ubuntu-latest
    outputs:
      cmake-changed: ${{ steps.find-changes.outputs.cmake-changed }}
      clang-tidy-config-changed: ${{ steps.find-changes.outputs.clang-tidy-config-changed }}
      tt-metalium-changed: ${{ steps.find-changes.outputs.tt-metalium-changed }}
      tt-nn-changed: ${{ steps.find-changes.outputs.tt-nn-changed }}
      tt-metalium-tests-changed: ${{ steps.find-changes.outputs.tt-metalium-tests-changed }}
      tt-nn-tests-changed: ${{ steps.find-changes.outputs.tt-nn-tests-changed }}
      tt-metalium-or-tt-nn-tests-changed: ${{ steps.find-changes.outputs.tt-metalium-or-tt-nn-tests-changed }}
      tt-train-changed: ${{ steps.find-changes.outputs.tt-train-changed }}
      tools-changed: ${{ steps.find-changes.outputs.tools-changed }}
      submodule-changed: ${{ steps.find-changes.outputs.submodule-changed }}
      any-code-changed: ${{ steps.find-changes.outputs.any-code-changed }}
      docs-changed: ${{ steps.find-changes.outputs.docs-changed }}
      model-charts-changed: ${{ steps.find-changes.outputs.model-charts-changed }}
      models-changed: ${{ steps.find-changes.outputs.models-changed }}
      test-metalium: ${{ steps.set-test-metalium.outputs.test-metalium }}
      test-ttnn: ${{ steps.set-test-ttnn.outputs.test-ttnn }}
      test-tt-train: ${{ steps.set-test-tt-train.outputs.test-tt-train }}
      test-everything: ${{ steps.set-test-everything.outputs.test-everything }}
    steps:
      - id: find-changes
        uses: tenstorrent/tt-metal/.github/actions/find-changed-files@blozano-apc-savior
      - id: set-test-metalium
        run: |
          echo "test-metalium=${{ github.event_name != 'workflow_dispatch' ||
                                 (github.event_name == 'workflow_dispatch' && inputs.force-test-everything) ||
                                 steps.find-changes.outputs['cmake-changed'] == 'true' ||
                                 steps.find-changes.outputs['submodule-changed'] == 'true' ||
                                 steps.find-changes.outputs['tt-metalium-changed'] == 'true' ||
                                 steps.find-changes.outputs['tt-metalium-tests-changed'] == 'true' }}" >> "$GITHUB_OUTPUT"
      - id: set-test-ttnn
        run: |
          echo "test-ttnn=${{ steps.set-test-metalium.outputs['test-metalium'] == 'true' ||
                              steps.find-changes.outputs['tt-nn-changed'] == 'true' ||
                              steps.find-changes.outputs['tt-nn-tests-changed'] == 'true' }}" >> "$GITHUB_OUTPUT"
      - id: set-test-tt-train
        run: |
          echo "test-tt-train=${{ steps.set-test-ttnn.outputs['test-ttnn'] == 'true' ||
                                  steps.find-changes.outputs['tt-train-changed'] == 'true' }}" >> "$GITHUB_OUTPUT"
      - id: set-test-everything
        run: |
          echo "test-everything=${{ github.event_name != 'workflow_dispatch' ||
                                  (github.event_name == 'workflow_dispatch' && inputs.force-test-everything) ||
                                  steps.find-changes.outputs['any-code-changed'] == 'true' }}" >> "$GITHUB_OUTPUT"

  # Fabric Unit Tests
  fabric-unit-tests:
    needs: [build-artifact, find-changed-files]
    secrets: inherit
    strategy:
      fail-fast: false
      matrix:
        test-group: [
          { arch: wormhole_b0, runner-label: N300 },
        ]
    if: ${{ needs.find-changed-files.outputs.test-metalium == 'true' }}
    uses: ./.github/workflows/fabric-build-and-unit-tests.yaml
    with:
      arch: ${{ matrix.test-group.arch }}
      runner-label: ${{ matrix.test-group.runner-label }}
      docker-image: ${{ needs.build-artifact.outputs.dev-docker-image }}
      build-artifact-name: ${{ needs.build-artifact.outputs.build-artifact-name }}
      wheel-artifact-name: ${{ needs.build-artifact.outputs.wheel-artifact-name }}
  # TTNN FD Unit tests
  ttnn-unit-tests:
    needs: [build-artifact, find-changed-files]
    secrets: inherit
    strategy:
      fail-fast: false
      matrix:
        test-group: [
          { arch: wormhole_b0, runner-label: N300 }
        ]
    if: ${{ needs.find-changed-files.outputs.test-ttnn == 'true' }}
    uses: ./.github/workflows/ttnn-post-commit.yaml
    with:
      arch: ${{ matrix.test-group.arch }}
      runner-label: ${{ matrix.test-group.runner-label }}
      docker-image: ${{ needs.build-artifact.outputs.dev-docker-image }}
      build-artifact-name: ${{ needs.build-artifact.outputs.build-artifact-name }}
      wheel-artifact-name: ${{ needs.build-artifact.outputs.wheel-artifact-name }}

  # FD Model Tests
  models-unit-tests:
    needs: [build-artifact, find-changed-files]
    secrets: inherit
    strategy:
      fail-fast: false
      matrix:
        test-group: [
          { arch: wormhole_b0, runner-label: N150 },
          { arch: wormhole_b0, runner-label: N300 },
        ]
    if: ${{ needs.find-changed-files.outputs.test-everything == 'true' }}
    uses: ./.github/workflows/models-post-commit.yaml
    with:
      arch: ${{ matrix.test-group.arch }}
      runner-label: ${{ matrix.test-group.runner-label }}
      docker-image: ${{ needs.build-artifact.outputs.dev-docker-image }}
      wheel-artifact-name: ${{ needs.build-artifact.outputs.wheel-artifact-name }}
  # FD C++ Unit Tests
  cpp-unit-tests:
    needs: [build-artifact, find-changed-files]
    secrets: inherit
    strategy:
      fail-fast: false
      matrix:
        test-group: [
          { arch: wormhole_b0, runner-label: N150 },
          { arch: wormhole_b0, runner-label: N300 },
        ]
    if: ${{ needs.find-changed-files.outputs.test-everything == 'true' }}
    uses: ./.github/workflows/cpp-post-commit.yaml
    with:
      arch: ${{ matrix.test-group.arch }}
      runner-label: ${{ matrix.test-group.runner-label }}
      docker-image: ${{ needs.build-artifact.outputs.dev-docker-image }}
      build-artifact-name: ${{ needs.build-artifact.outputs.build-artifact-name }}
      wheel-artifact-name: ${{ needs.build-artifact.outputs.wheel-artifact-name }}
      gtest_filter: "*-*NIGHTLY_*"
  tt-train-cpp-unit-tests:
    needs: [build-artifact, find-changed-files]
    secrets: inherit
    strategy:
      fail-fast: false
      matrix:
        test-group: [
          { arch: wormhole_b0, runner-label: N150 },
          { arch: wormhole_b0, runner-label: N300 },
        ]
    if: ${{ needs.find-changed-files.outputs.test-tt-train == 'true' }}
    uses: ./.github/workflows/tt-train-post-commit.yaml
    with:
      arch: ${{ matrix.test-group.arch }}
      runner-label: ${{ matrix.test-group.runner-label }}
      docker-image: ${{ needs.build-artifact.outputs.dev-docker-image }}
      build-artifact-name: ${{ needs.build-artifact.outputs.build-artifact-name }}
      gtest_filter: "*-*NIGHTLY_*"
  # TT-CNN Unit tests
  tt-cnn-unit-tests:
    needs: [build-artifact, find-changed-files]
    secrets: inherit
    strategy:
      fail-fast: false
      matrix:
        test-group: [
          { arch: wormhole_b0, runner-label: N150 },
          { arch: wormhole_b0, runner-label: N300 },
        ]
    uses: ./.github/workflows/tt-cnn-post-commit.yaml
    if: ${{ needs.find-changed-files.outputs.test-everything == 'true' }}
    with:
      arch: ${{ matrix.test-group.arch }}
      runner-label: ${{ matrix.test-group.runner-label }}
      docker-image: ${{ needs.build-artifact.outputs.dev-docker-image }}
      build-artifact-name: ${{ needs.build-artifact.outputs.build-artifact-name }}
      wheel-artifact-name: ${{ needs.build-artifact.outputs.wheel-artifact-name }}

  run-profiler-regression:
    needs: [build-artifact, find-changed-files]

    strategy:
      fail-fast: false
      matrix:
        test-group: [
          { arch: wormhole_b0, runner-label: N150 },
          { arch: wormhole_b0, runner-label: N300 },
        ]
    if: ${{ needs.find-changed-files.outputs.test-everything == 'true' }}
    uses: ./.github/workflows/run-profiler-regression.yaml
    secrets: inherit
    with:
      arch: ${{ matrix.test-group.arch}}
      runner-label: ${{ matrix.test-group.runner-label}}
      docker-image: ${{ needs.build-artifact.outputs.dev-docker-image }}
      build-artifact-name: ${{ needs.build-artifact.outputs.build-artifact-name }}
      wheel-artifact-name: ${{ needs.build-artifact.outputs.wheel-artifact-name }}
  t3000-apc-fast-tests:
    if: ${{ needs.find-changed-files.outputs.test-everything == 'true' }}
    needs: [build-artifact, find-changed-files]
    secrets: inherit
    uses: ./.github/workflows/t3000-fast-tests-impl.yaml
    with:
      docker-image: ${{ needs.build-artifact.outputs.dev-docker-image }}
      build-artifact-name: ${{ needs.build-artifact.outputs.build-artifact-name }}
      wheel-artifact-name: ${{ needs.build-artifact.outputs.wheel-artifact-name }}
<<<<<<< HEAD
  galaxy-apc-fast-tests:
    if: ${{ github.event.pull_request.head.repo.fork == false && needs.find-changed-files.outputs.test-everything == 'true' }}
    needs: [build-artifact, find-changed-files]
    secrets: inherit
    strategy:
      fail-fast: false
      matrix:
        test-group: [
          { arch: wormhole_b0, runner-label: in-service, topology: topology-6u },
        ]
    uses: ./.github/workflows/galaxy-apc-fast-tests-impl.yaml
    with:
      docker-image: ${{ needs.build-artifact.outputs.dev-docker-image }}
      wheel-artifact-name: ${{ needs.build-artifact.outputs.wheel-artifact-name }}
      build-artifact-name: ${{ needs.build-artifact.outputs.build-artifact-name }}
      runner-label: ${{ matrix.test-group.runner-label }}
      topology: ${{ matrix.test-group.topology }}
=======
>>>>>>> 00837798
  build-docs:
    needs: [build-artifact, find-changed-files]
    if: ${{ github.event_name == 'push' && github.ref == 'refs/heads/main' }}
    uses: ./.github/workflows/docs-latest-public.yaml
    secrets: inherit
    with:
      docker-image: ${{ needs.build-artifact.outputs.dev-docker-image }}
      build-artifact-name: ${{ needs.build-artifact.outputs.build-artifact-name }}
      wheel-artifact-name: ${{ needs.build-artifact.outputs.wheel-artifact-name }}<|MERGE_RESOLUTION|>--- conflicted
+++ resolved
@@ -252,26 +252,6 @@
       docker-image: ${{ needs.build-artifact.outputs.dev-docker-image }}
       build-artifact-name: ${{ needs.build-artifact.outputs.build-artifact-name }}
       wheel-artifact-name: ${{ needs.build-artifact.outputs.wheel-artifact-name }}
-<<<<<<< HEAD
-  galaxy-apc-fast-tests:
-    if: ${{ github.event.pull_request.head.repo.fork == false && needs.find-changed-files.outputs.test-everything == 'true' }}
-    needs: [build-artifact, find-changed-files]
-    secrets: inherit
-    strategy:
-      fail-fast: false
-      matrix:
-        test-group: [
-          { arch: wormhole_b0, runner-label: in-service, topology: topology-6u },
-        ]
-    uses: ./.github/workflows/galaxy-apc-fast-tests-impl.yaml
-    with:
-      docker-image: ${{ needs.build-artifact.outputs.dev-docker-image }}
-      wheel-artifact-name: ${{ needs.build-artifact.outputs.wheel-artifact-name }}
-      build-artifact-name: ${{ needs.build-artifact.outputs.build-artifact-name }}
-      runner-label: ${{ matrix.test-group.runner-label }}
-      topology: ${{ matrix.test-group.topology }}
-=======
->>>>>>> 00837798
   build-docs:
     needs: [build-artifact, find-changed-files]
     if: ${{ github.event_name == 'push' && github.ref == 'refs/heads/main' }}
