--- conflicted
+++ resolved
@@ -333,9 +333,6 @@
       - test-bh-image
       - test-bh-p300-image
       - test-bh-multicard-image
-<<<<<<< HEAD
-      - test-bh-glx-image
-=======
     runs-on: ubuntu-latest
     outputs:
       images-to-push: ${{ steps.calculate-images.outputs.images-to-push }}
@@ -493,27 +490,12 @@
       }}
     needs:
       - calculate-to-publish
->>>>>>> c4d49e9d
     permissions:
       packages: write
       contents: read
     strategy:
       matrix:
-<<<<<<< HEAD
-        image-config:
-          - image-tag: ${{ needs.get-image-tags.outputs.wh-6u-image-tag }}
-          - image-tag: ${{ needs.get-image-tags.outputs.wh-6u-profiler-image-tag }}
-          - image-tag: ${{ needs.get-image-tags.outputs.bh-image-tag }}
-          - image-tag: ${{ needs.get-image-tags.outputs.bh-profiler-image-tag }}
-          - image-tag: ${{ needs.get-image-tags.outputs.bh-llmbox-image-tag }}
-          - image-tag: ${{ needs.get-image-tags.outputs.bh-deskbox-image-tag }}
-          - image-tag: ${{ needs.get-image-tags.outputs.bh-loudbox-image-tag }}
-          - image-tag: ${{ needs.get-image-tags.outputs.bh-p300-image-tag }}
-          - image-tag: ${{ needs.get-image-tags.outputs.bh-qb-ge-image-tag }}
-          - image-tag: ${{ needs.get-image-tags.outputs.bh-glx-image-tag }}
-=======
         image-config: ${{ fromJSON(needs.calculate-to-publish.outputs.images-to-push) }}
->>>>>>> c4d49e9d
     runs-on: ubuntu-latest
     steps:
       - uses: actions/checkout@v4
