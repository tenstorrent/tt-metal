--- conflicted
+++ resolved
@@ -234,15 +234,9 @@
       - name: Run image
         timeout-minutes: 30
         env:
-<<<<<<< HEAD
-          HF_MODEL: meta-llama/Llama-3.1-8B-Instruct
-        run: docker run --network none -v /dev/hugepages-1G:/dev/hugepages-1G --device /dev/tenstorrent -v $HF_MODEL:$HF_MODEL:ro -e HF_MODEL ${{ matrix.bh-config.image-name }}
-  test-bh-multicard-image-ignore-status:
-=======
           LLAMA_DIR: /localdev/blackhole_demos/huggingface_data/meta-llama/Llama-3.1-8B-Instruct
         run: docker run --network none -v /dev/hugepages-1G:/dev/hugepages-1G --device /dev/tenstorrent -v $LLAMA_DIR:$LLAMA_DIR:ro -e LLAMA_DIR ${{ matrix.bh-config.image-name }}
   test-bh-p300-image:
->>>>>>> 8342e3f2
     needs:
       - get-image-tags
       - build-images
@@ -264,14 +258,8 @@
       - name: Run image
         timeout-minutes: 60
         env:
-<<<<<<< HEAD
-          HF_HOME: /mnt/MLPerf/huggingface
-          HF_MODEL: meta-llama/Llama-3.1-8B-Instruct
-        run: docker run --network none -v /dev/hugepages-1G:/dev/hugepages-1G --device /dev/tenstorrent -v /mnt/MLPerf:/mnt/MLPerf:ro -e HF_HOME -e HF_MODEL ${{ needs.get-image-tags.outputs.bh-llmbox-image-tag }}
-=======
           LLAMA_DIR: /localdev/blackhole_demos/huggingface_data/meta-llama/Llama-3.1-8B-Instruct
         run: docker run --network none --device /dev/tenstorrent -v $LLAMA_DIR:$LLAMA_DIR:ro -e LLAMA_DIR ${{ matrix.bh-config.image-name }}
->>>>>>> 8342e3f2
   test-bh-image:
     needs:
       - get-image-tags
