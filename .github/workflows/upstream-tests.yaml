--- conflicted
+++ resolved
@@ -246,15 +246,10 @@
       - name: Run image
         timeout-minutes: 30
         env:
-<<<<<<< HEAD
           # HF_HOME: /mnt/MLPerf/tt_dnn-models/hf_home
           HF_HUB_CACHE: /mnt/MLPerf/huggingface
           HF_MODEL: meta-llama/Llama-3.1-8B-Instruct
         run: docker run --network none -v /dev/hugepages-1G:/dev/hugepages-1G --device /dev/tenstorrent -v /mnt/MLPerf:/mnt/MLPerf:ro -e HF_HUB_CACHE -e HF_MODEL ${{ needs.get-image-tags.outputs.bh-llmbox-image-tag }}
-=======
-          LLAMA_DIR: ${{ contains(runner.name, 'tt-metal-ci') && !contains(runner.name, 'qb') && '/mnt/MLPerf/tt_dnn-models/meta-llama/Llama-3.1-8B-Instruct' || '/localdev/blackhole_demos/huggingface_data/meta-llama/Llama-3.1-8B-Instruct' }}
-        run: docker run --network none -v /dev/hugepages-1G:/dev/hugepages-1G --device /dev/tenstorrent -v $LLAMA_DIR:$LLAMA_DIR:ro -e LLAMA_DIR ${{ matrix.bh-config.image-name }}
->>>>>>> eadba9b9
   test-bh-image:
     needs:
       - get-image-tags
