--- conflicted
+++ resolved
@@ -32,11 +32,9 @@
           { name: "Galaxy Llama3 8B data-parallel demo tests", arch: wormhole_b0, model: llama3_8b_dp, timeout: 30, owner_id: U08BH66EXAL}, # Radoica Draskic
           { name: "Galaxy Llama3 70B data-parallel demo tests", arch: wormhole_b0, model: llama3_70b_dp, timeout: 30, owner_id: U08BH66EXAL}, # Radoica Draskic
           { name: "Galaxy Falcon7b demo tests", arch: wormhole_b0, model: falcon7b, timeout: 30, owner_id: U05RWH3QUPM}, # Salar Hosseini
-<<<<<<< HEAD
           { name: "Galaxy SentenceBert demo tests", arch: wormhole_b0, model: sentence_bert, timeout: 30, owner_id: U088413NP0Q}, # Ashai Reddy
-=======
           { name: "Galaxy Stable Diffusion 3.5 Large demo tests", arch: wormhole_b0, model: sd35, timeout: 30, owner_id: U03FJB5TM5Y}, # Colman Glagovich
->>>>>>> ee72c43d
+
         ]
     runs-on:
       - arch-wormhole_b0
