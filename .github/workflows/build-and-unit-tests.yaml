--- conflicted
+++ resolved
@@ -45,12 +45,7 @@
           {name: eth, cmd: "./build/test/tt_metal/unit_tests_eth"},
           {name: llk, cmd: "./build/test/tt_metal/unit_tests_llk"},
           {name: sfpi, cmd: "./build/test/tt_metal/unit_tests_sfpi"},
-<<<<<<< HEAD
-          {name: stl, cmd: "./build/test/tt_metal/unit_tests_stl"},
           {name: distributed, cmd: "./build/test/tt_metal/distributed/distributed_unit_tests --gtest_filter=MeshDeviceSuite.*"},
-=======
-          {name: distributed, cmd: "./build/test/tt_metal/distributed/distributed_unit_tests_${{ inputs.arch }} --gtest_filter=MeshDeviceSuite.*"},
->>>>>>> e91a3f05
           {name: FD2, cmd: ./tests/scripts/run_cpp_fd2_tests.sh},
         ]
     name: ${{ inputs.arch }} ${{ inputs.runner-label }} ${{ matrix.test-group.name }}
