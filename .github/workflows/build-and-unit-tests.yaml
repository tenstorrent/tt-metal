--- conflicted
+++ resolved
@@ -47,14 +47,6 @@
               mkdir -p /tmp/kernels
               TT_METAL_KERNEL_PATH=/tmp/kernels ./build/test/tt_metal/unit_tests_api --gtest_filter=CompileProgramWithKernelPathEnvVarFixture.*
           - name: data_movement
-<<<<<<< HEAD
-            cmd: ./build/test/tt_metal/unit_tests_data_movement --gtest_filter=*-*NIGHTLY_*
-          - name: debug_tools and device and dispatch
-            cmd: |
-              ./build/test/tt_metal/unit_tests_debug_tools --gtest_filter=*-*NIGHTLY_*
-              ./build/test/tt_metal/unit_tests_device --gtest_filter=*-*NIGHTLY_*
-              ./build/test/tt_metal/unit_tests_dispatch --gtest_filter=*-*NIGHTLY_*
-=======
             cmd: |
               ./build/test/tt_metal/unit_tests_data_movement $GTEST_FILTER
           - name: debug_tools and device and dispatch
@@ -62,7 +54,6 @@
               ./build/test/tt_metal/unit_tests_debug_tools $GTEST_FILTER
               ./build/test/tt_metal/unit_tests_device $GTEST_FILTER
               ./build/test/tt_metal/unit_tests_dispatch $GTEST_FILTER
->>>>>>> 0b9c2c0d
           - name: llk
             cmd: ./build/test/tt_metal/unit_tests_llk
           - name: FD2
@@ -83,7 +74,6 @@
         GTEST_OUTPUT: xml:/work/generated/test_reports/
         TT_METAL_SLOW_DISPATCH_MODE: 1
         TT_METAL_HOME: /work
-        NIGHTLY: ${{ inputs.nightly }}
       volumes:
         - ${{ github.workspace }}/docker-job:/work # Subdir to workaround https://github.com/actions/runner/issues/691
         - /dev/hugepages-1G:/dev/hugepages-1G
@@ -105,15 +95,7 @@
         timeout-minutes: ${{ inputs.timeout }}
         run: |
           mkdir -p generated/test_reports
-<<<<<<< HEAD
-          if [ "${NIGHTLY}" = "true" ]; then
-            GTEST_FILTER=""
-          else
-            GTEST_FILTER='--gtest_filter=*-*NIGHTLY_*'
-          fi
-=======
           GTEST_FILTER="--gtest_filter=${{inputs.gtest_filter}}"
->>>>>>> 0b9c2c0d
           ${{ matrix.test-group.cmd }}
       - uses: tenstorrent/tt-metal/.github/actions/slack-report@main
         if: ${{ failure() }}
