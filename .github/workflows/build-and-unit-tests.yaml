name: "[internal] Slow Dispatch unit tests impl"

on:
  workflow_call:
    inputs:
      arch:
        required: true
        type: string
      runner-label:
        required: true
        type: string
      docker-image:
        required: true
        type: string
      timeout:
        required: false
        type: number
        default: 35
      os:
        required: false
        type: string
        default: "ubuntu-20.04"
      build-artifact-name:
        required: true
        type: string
      wheel-artifact-name:
        required: true
        type: string
  workflow_dispatch:
    inputs:
      arch:
        required: true
        type: choice
        options:
          - wormhole_b0
          - blackhole
      runner-label:
        required: true
        type: choice
        options:
          - N150
          - N300
          - BH
      docker-image:
        required: true
        type: string
      timeout:
        required: false
        type: number
        default: 35
      os:
        required: false
        type: string
        default: "ubuntu-20.04"
      build-artifact-name:
        required: true
        type: string
      wheel-artifact-name:
        required: true
        type: string

jobs:
  cpp-unit-tests-slow-dispatch:
    strategy:
      # Do not fail-fast because we need to ensure all tests go to completion
      # so we try not to get hanging machines
      fail-fast: false
      matrix:
        test-group: [
          {name: All C++, cmd: ./tests/scripts/run_cpp_unit_tests.sh},
          {name: tools, cmd: ./tests/scripts/run_tools_tests.sh},

          {name: user kernel path, cmd: "rm -rf /tmp/kernels && TT_METAL_KERNEL_PATH=/tmp/kernels ./build/test/tt_metal/unit_tests_api_${{ inputs.arch }} --gtest_filter=CompileProgramWithKernelPathEnvVarFixture.*"},
          {name: api, cmd: "./build/test/tt_metal/unit_tests_api_${{ inputs.arch }}"},
          {name: debug_tools, cmd: "./build/test/tt_metal/unit_tests_debug_tools_${{ inputs.arch }}"},
          {name: device, cmd: "./build/test/tt_metal/unit_tests_device"},
          {name: dispatch, cmd: "./build/test/tt_metal/unit_tests_dispatch"},
          {name: eth, cmd: "./build/test/tt_metal/unit_tests_eth_${{ inputs.arch }}"},
          {name: llk, cmd: "./build/test/tt_metal/unit_tests_llk"},
          {name: stl, cmd: "./build/test/tt_metal/unit_tests_stl"},
          {name: distributed, cmd: "./build/test/tt_metal/distributed/distributed_unit_tests_${{ inputs.arch }} --gtest_filter=MeshDeviceSuite.*"},
          {name: FD2, cmd: ./tests/scripts/run_cpp_fd2_tests.sh},
        ]
    name: ${{ inputs.arch }} ${{ inputs.runner-label }} ${{ matrix.test-group.name }}
    runs-on:
      - ${{ inputs.runner-label }}
      - cloud-virtual-machine
      - in-service
    container:
      image: ${{ inputs.docker-image }}
      env:
        TT_METAL_HOME: /work
        PYTHONPATH: /work
        LD_LIBRARY_PATH: /work/build/lib
        ARCH_NAME: ${{ inputs.arch }}
        LOGURU_LEVEL: INFO
        TT_METAL_SLOW_DISPATCH_MODE: 1
        GTEST_OUTPUT: xml:generated/test_reports/
        DONT_USE_VIRTUAL_ENVIRONMENT: 1
        GITHUB_ACTIONS: true
      volumes:
        - ${{ github.workspace }}/docker-job:/work # Subdir to workaround https://github.com/actions/runner/issues/691
        - /dev/hugepages-1G:/dev/hugepages-1G
        - /mnt/MLPerf:/mnt/MLPerf
      options: "--device /dev/tenstorrent"
    
    defaults:
      run:
        shell: bash
        working-directory: /work # https://github.com/actions/runner/issues/878
    steps:
      - name: ⬇️ Checkout
        uses: actions/checkout@v4
        with:
          submodules: recursive
          path: docker-job # Here be dragons; keep it scoped to our desired volume, yet must be under github.workspace and be sure to clean up at the end
      - name: ⬇️ Download Build
        uses: actions/download-artifact@v4
        with:
          name: ${{ inputs.build-artifact-name }}
          path: docker-job
      - name: Extract files
        run: tar -xvf ttm_any.tar
      - name: ⬇️ Download Wheel
        uses: actions/download-artifact@v4
        with:
          name: ${{ inputs.wheel-artifact-name }}
          path: docker-job
      - name: Install Wheel
        run: |
          WHEEL_FILENAME=$(ls -1 *.whl)
          pip3 install $WHEEL_FILENAME
      - name: ${{ matrix.test-group.name }} tests
        timeout-minutes: ${{ inputs.timeout }}
        run: |
          pip install --force-reinstall pip==21.2.4
          pip install -r tt_metal/python_env/requirements-dev.txt
          pip install -e .
          mkdir -p generated/test_reports
          ${{ matrix.test-group.cmd }}
      - uses: ./.github/actions/slack-report
        if: ${{ failure() }}
        with:
          slack_webhook_url: ${{ secrets.SLACK_WEBHOOK_URL }}
          owner: U06CXU895AP # Michael Chiou
<<<<<<< HEAD
      - name: Cleanup
        if: always()
        run: |
          # We are forced to checkout the repo into a subdir of the host's workdir; this pollutes the host
          # with root-owned files.  Be sure to clean up after ourselves in case we're on a non-ephemeral runner.
          echo "pre rm"
          ls -al /__w/tt-metal/tt-metal
          rm -rf /__w/tt-metal/tt-metal/docker-job
          echo "post rm"
          ls -al /__w/tt-metal/tt-metal
    # steps:
    #   - uses: tenstorrent/tt-metal/.github/actions/checkout-with-submodule-lfs@main
    #   - uses: ./.github/actions/prepare-metal-run
    #   - name: ${{ matrix.test-group.name }} tests
    #     timeout-minutes: ${{ inputs.timeout }}
    #     uses: ./.github/actions/docker-run
    #     with:
    #       docker_os_arch: tt-metalium/${{ inputs.os }}-amd64
    #       docker_password: ${{ secrets.GITHUB_TOKEN }}
    #       docker_opts: |
    #         -e ARCH_NAME=${{ inputs.arch}}
    #         -e TT_METAL_HOME=${{ github.workspace }}
    #         -e TT_METAL_SLOW_DISPATCH_MODE=1
    #         -e LD_LIBRARY_PATH=${{ github.workspace }}/build/lib
    #         -e GTEST_OUTPUT=xml:generated/test_reports/
    #       run_args: |
    #         pip install --force-reinstall pip==21.2.4
    #         pip install -r tt_metal/python_env/requirements-dev.txt
    #         pip install -e .
    #         mkdir -p generated/test_reports
    #         ${{ matrix.test-group.cmd }}
    #   - uses: ./.github/actions/slack-report
    #     if: ${{ failure() }}
    #     with:
    #       slack_webhook_url: ${{ secrets.SLACK_WEBHOOK_URL }}
    #       owner: U06CXU895AP # Michael Chiou
    #   - uses: ./.github/actions/upload-artifact-with-job-uuid
    #     if: ${{ !cancelled() }}
    #     with:
    #       path: |
    #         generated/test_reports/
    #       prefix: "test_reports_"
    #   - name: Generate system logs on failure
    #     uses: ./.github/actions/generate-system-logs
    #     if: ${{ failure() }}
    #   - name: Generate gtest annotations on failure
    #     uses: ./.github/actions/generate-gtest-failure-message
    #     if: ${{ failure() }}
    #     with:
    #       path: |
    #         generated/test_reports/
=======
      - uses: tenstorrent/tt-metal/.github/actions/upload-artifact-with-job-uuid@main
        timeout-minutes: 10
        if: ${{ !cancelled() }}
        with:
          path: |
            generated/test_reports/
          prefix: "test_reports_"
      - name: Generate system logs on failure
        uses: ./.github/actions/generate-system-logs
        if: ${{ failure() }}
      - name: Generate gtest annotations on failure
        uses: ./.github/actions/generate-gtest-failure-message
        if: ${{ failure() }}
        with:
          path: |
            generated/test_reports/
>>>>>>> 0a6bebc3
<|MERGE_RESOLUTION|>--- conflicted
+++ resolved
@@ -143,7 +143,15 @@
         with:
           slack_webhook_url: ${{ secrets.SLACK_WEBHOOK_URL }}
           owner: U06CXU895AP # Michael Chiou
-<<<<<<< HEAD
+      - name: Generate system logs on failure
+        uses: ./.github/actions/generate-system-logs
+        if: ${{ failure() }}
+      - name: Generate gtest annotations on failure
+        uses: ./.github/actions/generate-gtest-failure-message
+        if: ${{ failure() }}
+        with:
+          path: |
+            generated/test_reports/
       - name: Cleanup
         if: always()
         run: |
@@ -153,63 +161,4 @@
           ls -al /__w/tt-metal/tt-metal
           rm -rf /__w/tt-metal/tt-metal/docker-job
           echo "post rm"
-          ls -al /__w/tt-metal/tt-metal
-    # steps:
-    #   - uses: tenstorrent/tt-metal/.github/actions/checkout-with-submodule-lfs@main
-    #   - uses: ./.github/actions/prepare-metal-run
-    #   - name: ${{ matrix.test-group.name }} tests
-    #     timeout-minutes: ${{ inputs.timeout }}
-    #     uses: ./.github/actions/docker-run
-    #     with:
-    #       docker_os_arch: tt-metalium/${{ inputs.os }}-amd64
-    #       docker_password: ${{ secrets.GITHUB_TOKEN }}
-    #       docker_opts: |
-    #         -e ARCH_NAME=${{ inputs.arch}}
-    #         -e TT_METAL_HOME=${{ github.workspace }}
-    #         -e TT_METAL_SLOW_DISPATCH_MODE=1
-    #         -e LD_LIBRARY_PATH=${{ github.workspace }}/build/lib
-    #         -e GTEST_OUTPUT=xml:generated/test_reports/
-    #       run_args: |
-    #         pip install --force-reinstall pip==21.2.4
-    #         pip install -r tt_metal/python_env/requirements-dev.txt
-    #         pip install -e .
-    #         mkdir -p generated/test_reports
-    #         ${{ matrix.test-group.cmd }}
-    #   - uses: ./.github/actions/slack-report
-    #     if: ${{ failure() }}
-    #     with:
-    #       slack_webhook_url: ${{ secrets.SLACK_WEBHOOK_URL }}
-    #       owner: U06CXU895AP # Michael Chiou
-    #   - uses: ./.github/actions/upload-artifact-with-job-uuid
-    #     if: ${{ !cancelled() }}
-    #     with:
-    #       path: |
-    #         generated/test_reports/
-    #       prefix: "test_reports_"
-    #   - name: Generate system logs on failure
-    #     uses: ./.github/actions/generate-system-logs
-    #     if: ${{ failure() }}
-    #   - name: Generate gtest annotations on failure
-    #     uses: ./.github/actions/generate-gtest-failure-message
-    #     if: ${{ failure() }}
-    #     with:
-    #       path: |
-    #         generated/test_reports/
-=======
-      - uses: tenstorrent/tt-metal/.github/actions/upload-artifact-with-job-uuid@main
-        timeout-minutes: 10
-        if: ${{ !cancelled() }}
-        with:
-          path: |
-            generated/test_reports/
-          prefix: "test_reports_"
-      - name: Generate system logs on failure
-        uses: ./.github/actions/generate-system-logs
-        if: ${{ failure() }}
-      - name: Generate gtest annotations on failure
-        uses: ./.github/actions/generate-gtest-failure-message
-        if: ${{ failure() }}
-        with:
-          path: |
-            generated/test_reports/
->>>>>>> 0a6bebc3
+          ls -al /__w/tt-metal/tt-metal