--- conflicted
+++ resolved
@@ -72,11 +72,8 @@
               - models/demos/yolov8x/tests/perf/
               # e2e performant test is present in .../vit/demo folder only
               - models/demos/wormhole/vit/demo/
-<<<<<<< HEAD
               - models/experimental/swin_v2/tests/perf/
-=======
               - models/experimental/swin_s/tests/perf/
->>>>>>> 3b30f2bd
               - models/experimental/yolov5x/tests/perf/
               - models/experimental/vovnet/tests/perf/
               - models/experimental/yolov12x/tests/perf/
