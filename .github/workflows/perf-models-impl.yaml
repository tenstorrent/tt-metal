name: "[internal] Perf models impl"

on:
  workflow_call:
    inputs:
      build-artifact-name:
        required: true
        type: string
      wheel-artifact-name:
        required: true
        type: string
      docker-image:
        required: true
        type: string
      extra-tag:
        required: false
        type: string
        default: "in-service"

jobs:
  models-perf:
    strategy:
      # Do not fail-fast because we need to ensure all tests go to completion
      # so we try not to get hanging machines
      fail-fast: false
      matrix:
        test-info: [
          {name: "N300 WH B0", model-group: "llm_javelin", timeout: 20, arch: wormhole_b0, runs-on: ["N300", "pipeline-perf", "bare-metal", "${{ inputs.extra-tag }}"], machine-type: "bare_metal"},
          {name: "N300 WH B0", model-group: "cnn_javelin", timeout: 10, arch: wormhole_b0, runs-on: ["N300", "pipeline-perf", "bare-metal", "${{ inputs.extra-tag }}"], machine-type: "bare_metal"},
          {name: "N300 WH B0", model-group: "other", timeout: 5, arch: wormhole_b0, runs-on: ["N300", "pipeline-perf", "bare-metal", "${{ inputs.extra-tag }}"], machine-type: "bare_metal"},
          {name: "N300 WH B0", model-group: "other_magic_env", timeout: 45, arch: wormhole_b0, runs-on: ["N300", "pipeline-perf", "bare-metal", "${{ inputs.extra-tag }}"], machine-type: "bare_metal"},
          # Doesn't work on blackhole P150 {name: "P150 BH", model-group: "llm_javelin", timeout: 20, arch: blackhole, runs-on: ["P150", "pipeline-functional", "cloud-virtual-machine", "${{ inputs.extra-tag }}"], machine-type: "virtual_machine"},
          {name: "P150 BH", model-group: "cnn_javelin", timeout: 10, arch: blackhole, runs-on: ["P150", "pipeline-functional", "cloud-virtual-machine", "${{ inputs.extra-tag }}"], machine-type: "virtual_machine"},
          {name: "P150 BH", model-group: "other", timeout: 5, arch: blackhole, runs-on: ["P150", "pipeline-perf", "bare-metal", "${{ inputs.extra-tag }}"], machine-type: "bare_metal"},
          {name: "P150 BH", model-group: "other_magic_env", timeout: 45, arch: blackhole, runs-on: ["P150", "pipeline-perf", "bare-metal", "${{ inputs.extra-tag }}"], machine-type: "bare_metal"},
        ]

    name: "${{ matrix.test-info.model-group }} ${{ matrix.test-info.name }}"
    runs-on: ${{ matrix.test-info.runs-on }}
    container:
      image: ${{ inputs.docker-image || 'docker-image-unresolved!' }}
      env:
        TT_METAL_HOME: /work
        PYTHONPATH: /work
        LD_LIBRARY_PATH: /work/build/lib
        ARCH_NAME: ${{ matrix.test-info.arch }}
        LOGURU_LEVEL: INFO
        GITHUB_ACTIONS: true
        GTEST_OUTPUT: xml:/work/generated/test_reports/
        HF_HUB_CACHE: ${{ ((matrix.test-info.arch == 'wormhole_b0' || (matrix.test-info.arch == 'blackhole' && matrix.test-info.model-group == 'cnn_javelin')) && '/mnt/MLPerf/huggingface/hub') || '' }}
      volumes:
        - ${{ github.workspace }}/docker-job:/work # Subdir to workaround https://github.com/actions/runner/issues/691
        - /dev/hugepages-1G:/dev/hugepages-1G
        - /mnt/MLPerf:/mnt/MLPerf:ro
      options: "--device /dev/tenstorrent -e TT_GH_CI_INFRA"
    defaults:
      run:
        shell: bash
        working-directory: /work # https://github.com/actions/runner/issues/878
    steps:
      - name: ⬇️  Setup Job
        uses: tenstorrent/tt-metal/.github/actions/setup-job@main
        timeout-minutes: 10
        with:
          build-artifact-name: ${{ inputs.build-artifact-name }}
          wheel-artifact-name: ${{ inputs.wheel-artifact-name }}
      - name: Extract files
        run: tar --zstd -xvf ttm_any.tar.zst
      - name: ⬇️ Download Wheel
        uses: actions/download-artifact@634f93cb2916e3fdff6788551b99b062d0335ce0 # v5.0
        timeout-minutes: 10
        with:
          name: ${{ inputs.wheel-artifact-name }}
      - name: Run falcon7b model_perf test
        timeout-minutes: ${{ matrix.test-info.timeout }}
        uses: tenstorrent/tt-metal/.github/actions/single-card-perf-test@main
        with:
          commands: pytest -n auto models/demos/falcon7b_common/tests -m models_performance_bare_metal
        if: ${{ !cancelled() && matrix.test-info.model-group == 'llm_javelin' }}
      - name: Run mamba model_perf test
        timeout-minutes: ${{ matrix.test-info.timeout }}
        uses: tenstorrent/tt-metal/.github/actions/single-card-perf-test@main
        with:
          commands: pytest -n auto models/demos/wormhole/mamba/tests -m models_performance_bare_metal
        if: ${{ !cancelled() && matrix.test-info.model-group == 'llm_javelin' }}
      - name: Run functional_unet model_perf test
        timeout-minutes: ${{ matrix.test-info.timeout }}
        uses: tenstorrent/tt-metal/.github/actions/single-card-perf-test@main
        with:
          commands: pytest -n auto models/experimental/functional_unet/tests -m models_performance_bare_metal --timeout=480
        if: ${{ !cancelled() && matrix.test-info.model-group == 'cnn_javelin' }}
      - name: Run stable_diffusion model_perf test
        timeout-minutes: ${{ matrix.test-info.timeout }}
        uses: tenstorrent/tt-metal/.github/actions/single-card-perf-test@main
        with:
          commands: pytest -n auto models/demos/${{ matrix.test-info.arch == 'blackhole' && 'blackhole' || 'wormhole' }}/stable_diffusion/tests -m models_performance_bare_metal --timeout=480
        if: ${{ !cancelled() && matrix.test-info.model-group == 'cnn_javelin' }}
      - name: Run bert_tiny model_perf test
        timeout-minutes: ${{ matrix.test-info.timeout }}
        uses: tenstorrent/tt-metal/.github/actions/single-card-perf-test@main
        with:
          commands: pytest -n auto models/demos/bert_tiny/tests/test_performance.py -m models_performance_bare_metal
        if: ${{ !cancelled() && matrix.test-info.model-group == 'other' }}
      - name: Run squeezebert model_perf test
        timeout-minutes: ${{ matrix.test-info.timeout }}
        uses: tenstorrent/tt-metal/.github/actions/single-card-perf-test@main
        with:
          commands: pytest -n auto models/demos/squeezebert/tests/test_performance.py -m models_performance_bare_metal
        if: ${{ !cancelled() && matrix.test-info.model-group == 'other' }}
<<<<<<< HEAD
      - name: Run roberta model_perf test
        timeout-minutes: ${{ matrix.test-info.timeout }}
        uses: tenstorrent/tt-metal/.github/actions/single-card-perf-test@main
        with:
          commands: pytest -n auto models/demos/roberta/tests/test_performance.py -m models_performance_bare_metal
        if: ${{ !cancelled() && matrix.test-info.model-group == 'other' }}
=======
>>>>>>> 64051a98
      - name: Run yolov10x model_perf test
        timeout-minutes: ${{ matrix.test-info.timeout }}
        uses: tenstorrent/tt-metal/.github/actions/single-card-perf-test@main
        with:
          commands: pytest -n auto models/demos/yolov10x/tests/perf/ -m models_performance_bare_metal
        if: ${{ !cancelled() && matrix.test-info.model-group == 'other_magic_env' }}
      - name: Run sentence_bert model_perf test
        timeout-minutes: ${{ matrix.test-info.timeout }}
        uses: tenstorrent/tt-metal/.github/actions/single-card-perf-test@main
        with:
          commands: pytest -n auto models/demos/sentence_bert/tests/perf/ -m models_performance_bare_metal
        if: ${{ !cancelled() && matrix.test-info.model-group == 'other_magic_env' }}
      - name: Run resnet50 model_perf test
        timeout-minutes: ${{ matrix.test-info.timeout }}
        uses: tenstorrent/tt-metal/.github/actions/single-card-perf-test@main
        with:
          commands: pytest -n auto models/demos/${{ matrix.test-info.arch == 'blackhole' && 'blackhole' || 'wormhole' }}/resnet50/tests/test_perf_e2e_resnet50.py -m models_performance_bare_metal
        if: ${{ !cancelled() && matrix.test-info.model-group == 'other_magic_env' }}
      - name: Run yolov11 model_perf test
        timeout-minutes: ${{ matrix.test-info.timeout }}
        uses: tenstorrent/tt-metal/.github/actions/single-card-perf-test@main
        with:
          commands: pytest -n auto models/demos/yolov11/tests/perf/ -m models_performance_bare_metal
        if: ${{ !cancelled() && matrix.test-info.model-group == 'other_magic_env' }}
      - name: Run yolov11m model_perf test
        timeout-minutes: ${{ matrix.test-info.timeout }}
        uses: tenstorrent/tt-metal/.github/actions/single-card-perf-test@main
        with:
          commands: pytest -n auto models/demos/yolov11m/tests/perf/ -m models_performance_bare_metal
        if: ${{ !cancelled() && matrix.test-info.model-group == 'other_magic_env' }}
      - name: Run bert_tiny model_perf test
        timeout-minutes: ${{ matrix.test-info.timeout }}
        uses: tenstorrent/tt-metal/.github/actions/single-card-perf-test@main
        with:
          commands: pytest -n auto models/demos/wormhole/bert_tiny/tests/test_performance.py -m models_performance_bare_metal
        if: ${{ !cancelled() && matrix.test-info.model-group == 'other_magic_env' }}
      - name: Run yolov4 model_perf test
        timeout-minutes: ${{ matrix.test-info.timeout }}
        uses: tenstorrent/tt-metal/.github/actions/single-card-perf-test@main
        with:
          commands: pytest -n auto models/demos/yolov4/tests/perf/ -m models_performance_bare_metal
        if: ${{ !cancelled() && matrix.test-info.model-group == 'other_magic_env' }}
      - name: Run yolov7 model_perf test
        timeout-minutes: ${{ matrix.test-info.timeout }}
        uses: tenstorrent/tt-metal/.github/actions/single-card-perf-test@main
        with:
          commands: pytest -n auto models/demos/yolov7/tests/perf/ -m models_performance_bare_metal
        if: ${{ !cancelled() && matrix.test-info.model-group == 'other_magic_env' }}
      - name: Run distilbert model_perf test
        timeout-minutes: ${{ matrix.test-info.timeout }}
        uses: tenstorrent/tt-metal/.github/actions/single-card-perf-test@main
        with:
          commands: pytest -n auto models/demos/wormhole/distilbert/tests/test_perf_distilbert.py -m models_performance_bare_metal
        if: ${{ !cancelled() && matrix.test-info.model-group == 'other_magic_env' }}
      - name: Run segformer model_perf test
        timeout-minutes: ${{ matrix.test-info.timeout }}
        uses: tenstorrent/tt-metal/.github/actions/single-card-perf-test@main
        with:
          commands: pytest -n auto models/demos/segformer/tests/perf/ -m models_performance_bare_metal
        if: ${{ !cancelled() && matrix.test-info.model-group == 'other_magic_env' }}
      - name: Run metal_BERT_large_11 model_perf test
        timeout-minutes: ${{ matrix.test-info.timeout }}
        uses: tenstorrent/tt-metal/.github/actions/single-card-perf-test@main
        with:
          commands: pytest -n auto models/demos/metal_BERT_large_11/tests/ -m models_performance_bare_metal
        if: ${{ !cancelled() && matrix.test-info.model-group == 'other_magic_env' }}
      - name: Run yolov8s_world model_perf test
        timeout-minutes: ${{ matrix.test-info.timeout }}
        uses: tenstorrent/tt-metal/.github/actions/single-card-perf-test@main
        with:
          commands: pytest -n auto models/demos/yolov8s_world/tests/perf/ -m models_performance_bare_metal
        if: ${{ !cancelled() && matrix.test-info.model-group == 'other_magic_env' }}
      - name: Run yolov8s model_perf test
        timeout-minutes: ${{ matrix.test-info.timeout }}
        uses: tenstorrent/tt-metal/.github/actions/single-card-perf-test@main
        with:
          commands: pytest -n auto models/demos/yolov8s/tests/perf/ -m models_performance_bare_metal
        if: ${{ !cancelled() && matrix.test-info.model-group == 'other_magic_env' }}
      - name: Run yolov6l model_perf test
        timeout-minutes: ${{ matrix.test-info.timeout }}
        uses: tenstorrent/tt-metal/.github/actions/single-card-perf-test@main
        with:
          commands: pytest -n auto models/demos/yolov6l/tests/perf/ -m models_performance_bare_metal
        if: ${{ !cancelled() && matrix.test-info.model-group == 'other_magic_env' }}
      - name: Run mobilenetv2 model_perf test
        timeout-minutes: ${{ matrix.test-info.timeout }}
        uses: tenstorrent/tt-metal/.github/actions/single-card-perf-test@main
        with:
          commands: pytest -n auto models/demos/mobilenetv2/tests/perf/ -m models_performance_bare_metal
        if: ${{ !cancelled() && matrix.test-info.model-group == 'other_magic_env' }}
      - name: Run vgg_unet model_perf test
        timeout-minutes: ${{ matrix.test-info.timeout }}
        uses: tenstorrent/tt-metal/.github/actions/single-card-perf-test@main
        with:
          commands: pytest -n auto models/demos/vgg_unet/tests/ -m models_performance_bare_metal
        if: ${{ !cancelled() && matrix.test-info.model-group == 'other_magic_env' }}
      - name: Run yolov9c model_perf test
        timeout-minutes: ${{ matrix.test-info.timeout }}
        uses: tenstorrent/tt-metal/.github/actions/single-card-perf-test@main
        with:
          commands: pytest -n auto models/demos/yolov9c/tests/perf/ -m models_performance_bare_metal
        if: ${{ !cancelled() && matrix.test-info.model-group == 'other_magic_env' }}
      - name: Run vanilla_unet model_perf test
        timeout-minutes: ${{ matrix.test-info.timeout }}
        uses: tenstorrent/tt-metal/.github/actions/single-card-perf-test@main
        with:
          commands: pytest -n auto models/demos/vanilla_unet/tests/perf/ -m models_performance_bare_metal
        if: ${{ !cancelled() && matrix.test-info.model-group == 'other_magic_env' }}
      - name: Run yolov8x model_perf test
        timeout-minutes: ${{ matrix.test-info.timeout }}
        uses: tenstorrent/tt-metal/.github/actions/single-card-perf-test@main
        with:
          commands: pytest -n auto models/demos/yolov8x/tests/perf/ -m models_performance_bare_metal
        if: ${{ !cancelled() && matrix.test-info.model-group == 'other_magic_env' }}
      - name: Run swin_v2 model_perf test
        timeout-minutes: ${{ matrix.test-info.timeout }}
        uses: tenstorrent/tt-metal/.github/actions/single-card-perf-test@main
        with:
          commands: pytest -n auto models/experimental/swin_v2/tests/perf/ -m models_performance_bare_metal
        if: ${{ !cancelled() && matrix.test-info.model-group == 'other_magic_env' }}
      - name: Run swin_s model_perf test
        timeout-minutes: ${{ matrix.test-info.timeout }}
        uses: tenstorrent/tt-metal/.github/actions/single-card-perf-test@main
        with:
          commands: pytest -n auto models/experimental/swin_s/tests/perf/ -m models_performance_bare_metal
        if: ${{ !cancelled() && matrix.test-info.model-group == 'other_magic_env' }}
      - name: Run yolov5x model_perf test
        timeout-minutes: ${{ matrix.test-info.timeout }}
        uses: tenstorrent/tt-metal/.github/actions/single-card-perf-test@main
        with:
          commands: pytest -n auto models/demos/yolov5x/tests/perf/ -m models_performance_bare_metal
        if: ${{ !cancelled() && matrix.test-info.model-group == 'other_magic_env' }}
      - name: Run vovnet model_perf test
        timeout-minutes: ${{ matrix.test-info.timeout }}
        uses: tenstorrent/tt-metal/.github/actions/single-card-perf-test@main
        with:
          commands: pytest -n auto models/experimental/vovnet/tests/perf/ -m models_performance_bare_metal
        if: ${{ !cancelled() && matrix.test-info.model-group == 'other_magic_env' }}
      - name: Run yolov12x model_perf test
        timeout-minutes: ${{ matrix.test-info.timeout }}
        uses: tenstorrent/tt-metal/.github/actions/single-card-perf-test@main
        with:
          commands: pytest -n auto models/demos/yolov12x/tests/perf/ -m models_performance_bare_metal
        if: ${{ !cancelled() && matrix.test-info.model-group == 'other_magic_env' }}
      - name: Run ufld_v2 model_perf test
        timeout-minutes: ${{ matrix.test-info.timeout }}
        uses: tenstorrent/tt-metal/.github/actions/single-card-perf-test@main
        with:
          commands: pytest -n auto models/demos/ufld_v2/tests/perf/ -m models_performance_bare_metal
        if: ${{ !cancelled() && matrix.test-info.model-group == 'other_magic_env' }}
      - name: Run efficientnetb0 model_perf test
        timeout-minutes: ${{ matrix.test-info.timeout }}
        uses: tenstorrent/tt-metal/.github/actions/single-card-perf-test@main
        with:
          commands: pytest -n auto models/experimental/efficientnetb0/tests/perf/ -m models_performance_bare_metal
        if: ${{ !cancelled() && matrix.test-info.model-group == 'other_magic_env' }}
      - name: Merge all the generated reports
        timeout-minutes: 10
        run: |
          # Merge all the generated reports
          env python3 models/perf/merge_perf_results.py
        if: ${{ !cancelled() }}

      # TODO: Fix the pipeline before enabling notifications.
      #- uses: tenstorrent/tt-metal/.github/actions/slack-report@main
      #  if: ${{ failure() }}
      #  with:
      #    slack_webhook_url: ${{ secrets.SLACK_METAL_INFRA_PIPELINE_STATUS_ALERT }}
      - name: Check perf report exists
        id: check-perf-report
        if: ${{ !cancelled() }}
        run: |
          ls -hal
          export PERF_REPORT_FILENAME=Models_Perf_$(date +%Y_%m_%d).csv
          ls -hal $PERF_REPORT_FILENAME
          echo "perf_report_filename=$PERF_REPORT_FILENAME" >> "$GITHUB_OUTPUT"
      - name: Upload perf report
        if: ${{ !cancelled() && steps.check-perf-report.conclusion == 'success' }}
        uses: actions/upload-artifact@v4
        timeout-minutes: 10
        with:
          name: perf-report-csv-${{ matrix.test-info.model-group }}-${{ matrix.test-info.arch }}-${{ matrix.test-info.machine-type }}
          path: "${{ steps.check-perf-report.outputs.perf_report_filename }}"
      - uses: tenstorrent/tt-metal/.github/actions/upload-artifact-with-job-uuid@main
        timeout-minutes: 10
        if: ${{ !cancelled() }}
        with:
          path: generated/test_reports/
          prefix: "test_reports_"<|MERGE_RESOLUTION|>--- conflicted
+++ resolved
@@ -107,15 +107,6 @@
         with:
           commands: pytest -n auto models/demos/squeezebert/tests/test_performance.py -m models_performance_bare_metal
         if: ${{ !cancelled() && matrix.test-info.model-group == 'other' }}
-<<<<<<< HEAD
-      - name: Run roberta model_perf test
-        timeout-minutes: ${{ matrix.test-info.timeout }}
-        uses: tenstorrent/tt-metal/.github/actions/single-card-perf-test@main
-        with:
-          commands: pytest -n auto models/demos/roberta/tests/test_performance.py -m models_performance_bare_metal
-        if: ${{ !cancelled() && matrix.test-info.model-group == 'other' }}
-=======
->>>>>>> 64051a98
       - name: Run yolov10x model_perf test
         timeout-minutes: ${{ matrix.test-info.timeout }}
         uses: tenstorrent/tt-metal/.github/actions/single-card-perf-test@main
