--- conflicted
+++ resolved
@@ -52,11 +52,7 @@
         -e GTEST_OUTPUT=xml:generated/test_reports/
         -e GITHUB_ACTIONS=true
         -e LOGURU_LEVEL=INFO
-<<<<<<< HEAD
-        -e HF_HUB_CACHE=/mnt/MLPerf/huggingface/hub
-=======
         ${{ (matrix.test-info.arch == 'wormhole_b0' || (matrix.test-info.arch == 'blackhole' && matrix.test-info.model-group == 'other_mlperf_required')) && '-e HF_HUB_CACHE=/mnt/MLPerf/huggingface/hub' || '' }}
->>>>>>> 80e9a5c4
       PIPELINE: model-perf
     steps:
       - name: ⬇️ Checkout
