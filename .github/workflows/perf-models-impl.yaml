name: "[internal] Perf models impl"

on:
  workflow_call:
    inputs:
      build-artifact-name:
        required: true
        type: string
      wheel-artifact-name:
        required: true
        type: string
      docker-image:
        required: true
        type: string
      extra-tag:
        required: false
        type: string
        default: "in-service"

jobs:
  models-perf:
    strategy:
      # Do not fail-fast because we need to ensure all tests go to completion
      # so we try not to get hanging machines
      fail-fast: false
      matrix:
        test-info: [
          {name: "N300 WH B0", model-group: "llm_javelin", timeout: 20, arch: wormhole_b0, runs-on: ["N300", "pipeline-perf", "bare-metal", "${{ inputs.extra-tag }}"], machine-type: "bare_metal"},
          {name: "N300 WH B0", model-group: "cnn_javelin", timeout: 10, arch: wormhole_b0, runs-on: ["N300", "pipeline-perf", "bare-metal", "${{ inputs.extra-tag }}"], machine-type: "bare_metal"},
          {name: "N300 WH B0", model-group: "other", timeout: 5, arch: wormhole_b0, runs-on: ["N300", "pipeline-perf", "bare-metal", "${{ inputs.extra-tag }}"], machine-type: "bare_metal"},
          {name: "N300 WH B0", model-group: "other_magic_env", timeout: 45, arch: wormhole_b0, runs-on: ["N300", "pipeline-perf", "bare-metal", "${{ inputs.extra-tag }}"], machine-type: "bare_metal"},
          # Doesn't work on blackhole P150 {name: "P150 BH", model-group: "llm_javelin", timeout: 20, arch: blackhole, runs-on: ["P150", "pipeline-functional", "cloud-virtual-machine", "${{ inputs.extra-tag }}"], machine-type: "virtual_machine"},
          {name: "P150 BH", model-group: "cnn_javelin", timeout: 10, arch: blackhole, runs-on: ["P150", "pipeline-functional", "cloud-virtual-machine", "${{ inputs.extra-tag }}"], machine-type: "virtual_machine"},
          {name: "P150 BH", model-group: "other", timeout: 5, arch: blackhole, runs-on: ["P150", "pipeline-perf", "bare-metal", "${{ inputs.extra-tag }}"], machine-type: "bare_metal"},
          {name: "P150 BH", model-group: "other_magic_env", timeout: 45, arch: blackhole, runs-on: ["P150", "pipeline-perf", "bare-metal", "${{ inputs.extra-tag }}"], machine-type: "bare_metal"},
        ]

    name: "${{ matrix.test-info.model-group }} ${{ matrix.test-info.name }}"
    defaults:
      run:
        shell: bash
    runs-on: ${{ matrix.test-info.runs-on }}
    env:
      DOCKER_IMAGE: ${{ inputs.docker-image }}
      DOCKER_PASSWORD: ${{ secrets.GITHUB_TOKEN }}
      DOCKER_OPTS: |
        -v /mnt/MLPerf:/mnt/MLPerf:ro
        -e TT_METAL_HOME=${{ github.workspace }}
        -e ARCH_NAME=${{ matrix.test-info.arch }}
        -e LD_LIBRARY_PATH=${{ github.workspace }}/build/lib
        -e GTEST_OUTPUT=xml:generated/test_reports/
        -e GITHUB_ACTIONS=true
        -e LOGURU_LEVEL=INFO
        ${{ (matrix.test-info.arch == 'wormhole_b0' || (matrix.test-info.arch == 'blackhole' && matrix.test-info.model-group == 'cnn_javelin')) && '-e HF_HUB_CACHE=/mnt/MLPerf/huggingface/hub' || '' }}
      PIPELINE: model-perf
    steps:
      - name: ⬇️ Checkout
        uses: actions/checkout@v4
        with:
          submodules: recursive
      - name: ⬇️ Download Build
        uses: actions/download-artifact@634f93cb2916e3fdff6788551b99b062d0335ce0 # v5.0
        timeout-minutes: 10
        with:
          name: ${{ inputs.build-artifact-name }}
      - name: Extract files
        run: tar --zstd -xvf ttm_any.tar.zst
      - name: ⬇️ Download Wheel
        uses: actions/download-artifact@634f93cb2916e3fdff6788551b99b062d0335ce0 # v5.0
        timeout-minutes: 10
        with:
          name: ${{ inputs.wheel-artifact-name }}
      - name: Run falcon7b model_perf test
        timeout-minutes: ${{ matrix.test-info.timeout }}
        uses: ./.github/actions/single-card-perf-test
        with:
          commands: pytest -n auto models/demos/falcon7b_common/tests -m models_performance_bare_metal
        if: ${{ !cancelled() && matrix.test-info.model-group == 'llm_javelin' }}
      - name: Run mamba model_perf test
        timeout-minutes: ${{ matrix.test-info.timeout }}
        uses: ./.github/actions/single-card-perf-test
        with:
          commands: pytest -n auto models/demos/wormhole/mamba/tests -m models_performance_bare_metal
        if: ${{ !cancelled() && matrix.test-info.model-group == 'llm_javelin' }}
      - name: Run functional_unet model_perf test
        timeout-minutes: ${{ matrix.test-info.timeout }}
        uses: ./.github/actions/single-card-perf-test
        with:
          commands: pytest -n auto models/experimental/functional_unet/tests -m models_performance_bare_metal --timeout=480
        if: ${{ !cancelled() && matrix.test-info.model-group == 'cnn_javelin' }}
      - name: Run stable_diffusion model_perf test
        timeout-minutes: ${{ matrix.test-info.timeout }}
        uses: ./.github/actions/docker-run
        with:
          docker_image: ${{ inputs.docker-image }}
          docker_password: ${{ secrets.GITHUB_TOKEN }}
<<<<<<< HEAD
          docker_opts: |
            -v /mnt/MLPerf:/mnt/MLPerf:ro
            -e TT_METAL_HOME=${{ github.workspace }}
            -e ARCH_NAME=${{ matrix.test-info.arch }}
            -e LD_LIBRARY_PATH=${{ github.workspace }}/build/lib
            -e GTEST_OUTPUT=xml:generated/test_reports/
            -e GITHUB_ACTIONS=true
            -e HF_HOME=/mnt/MLPerf/huggingface
            -e HF_DATASETS_CACHE=~/.cache/huggingface/datasets
=======
          docker_opts: ${{ env.DOCKER_OPTS }}
>>>>>>> 8342e3f2
          install_wheel: true
          run_args: pytest -n auto models/demos/${{ matrix.test-info.arch == 'blackhole' && 'blackhole' || 'wormhole' }}/stable_diffusion/tests -m models_performance_bare_metal --timeout=480
        if: ${{ !cancelled() && matrix.test-info.model-group == 'cnn_javelin' }}
      - name: Run bert_tiny model_perf test
        timeout-minutes: ${{ matrix.test-info.timeout }}
        uses: ./.github/actions/single-card-perf-test
        with:
          commands: pytest -n auto models/demos/bert_tiny/tests/test_performance.py -m models_performance_bare_metal
        if: ${{ !cancelled() && matrix.test-info.model-group == 'other' }}
      - name: Run squeezebert model_perf test
        timeout-minutes: ${{ matrix.test-info.timeout }}
        uses: ./.github/actions/single-card-perf-test
        with:
          commands: pytest -n auto models/demos/squeezebert/tests/test_performance.py -m models_performance_bare_metal
        if: ${{ !cancelled() && matrix.test-info.model-group == 'other' }}
      - name: Run roberta model_perf test
        timeout-minutes: ${{ matrix.test-info.timeout }}
        uses: ./.github/actions/single-card-perf-test
        with:
          commands: pytest -n auto models/demos/roberta/tests/test_performance.py -m models_performance_bare_metal
        if: ${{ !cancelled() && matrix.test-info.model-group == 'other' }}
      - name: Run yolov10x model_perf test
        timeout-minutes: ${{ matrix.test-info.timeout }}
        uses: ./.github/actions/single-card-perf-test
        with:
          commands: pytest -n auto models/demos/yolov10x/tests/perf/ -m models_performance_bare_metal
        if: ${{ !cancelled() && matrix.test-info.model-group == 'other_magic_env' }}
      - name: Run sentence_bert model_perf test
        timeout-minutes: ${{ matrix.test-info.timeout }}
        uses: ./.github/actions/single-card-perf-test
        with:
          commands: pytest -n auto models/demos/sentence_bert/tests/perf/ -m models_performance_bare_metal
        if: ${{ !cancelled() && matrix.test-info.model-group == 'other_magic_env' }}
      - name: Run resnet50 model_perf test
        timeout-minutes: ${{ matrix.test-info.timeout }}
        uses: ./.github/actions/single-card-perf-test
        with:
          commands: pytest -n auto models/demos/${{ matrix.test-info.arch == 'blackhole' && 'blackhole' || 'wormhole' }}/resnet50/tests/test_perf_e2e_resnet50.py -m models_performance_bare_metal
        if: ${{ !cancelled() && matrix.test-info.model-group == 'other_magic_env' }}
      - name: Run yolov11 model_perf test
        timeout-minutes: ${{ matrix.test-info.timeout }}
        uses: ./.github/actions/single-card-perf-test
        with:
          commands: pytest -n auto models/demos/yolov11/tests/perf/ -m models_performance_bare_metal
        if: ${{ !cancelled() && matrix.test-info.model-group == 'other_magic_env' }}
      - name: Run yolov11m model_perf test
        timeout-minutes: ${{ matrix.test-info.timeout }}
        uses: ./.github/actions/single-card-perf-test
        with:
          commands: pytest -n auto models/demos/yolov11m/tests/perf/ -m models_performance_bare_metal
        if: ${{ !cancelled() && matrix.test-info.model-group == 'other_magic_env' }}
      - name: Run bert_tiny model_perf test
        timeout-minutes: ${{ matrix.test-info.timeout }}
        uses: ./.github/actions/single-card-perf-test
        with:
          commands: pytest -n auto models/demos/wormhole/bert_tiny/tests/test_performance.py -m models_performance_bare_metal
        if: ${{ !cancelled() && matrix.test-info.model-group == 'other_magic_env' }}
      - name: Run yolov4 model_perf test
        timeout-minutes: ${{ matrix.test-info.timeout }}
        uses: ./.github/actions/single-card-perf-test
        with:
          commands: pytest -n auto models/demos/yolov4/tests/perf/ -m models_performance_bare_metal
        if: ${{ !cancelled() && matrix.test-info.model-group == 'other_magic_env' }}
      - name: Run yolov7 model_perf test
        timeout-minutes: ${{ matrix.test-info.timeout }}
        uses: ./.github/actions/single-card-perf-test
        with:
          commands: pytest -n auto models/demos/yolov7/tests/perf/ -m models_performance_bare_metal
        if: ${{ !cancelled() && matrix.test-info.model-group == 'other_magic_env' }}
      - name: Run distilbert model_perf test
        timeout-minutes: ${{ matrix.test-info.timeout }}
        uses: ./.github/actions/single-card-perf-test
        with:
          commands: pytest -n auto models/demos/wormhole/distilbert/tests/test_perf_distilbert.py -m models_performance_bare_metal
        if: ${{ !cancelled() && matrix.test-info.model-group == 'other_magic_env' }}
      - name: Run segformer model_perf test
        timeout-minutes: ${{ matrix.test-info.timeout }}
        uses: ./.github/actions/single-card-perf-test
        with:
          commands: pytest -n auto models/demos/segformer/tests/perf/ -m models_performance_bare_metal
        if: ${{ !cancelled() && matrix.test-info.model-group == 'other_magic_env' }}
      - name: Run metal_BERT_large_11 model_perf test
        timeout-minutes: ${{ matrix.test-info.timeout }}
        uses: ./.github/actions/single-card-perf-test
        with:
          commands: pytest -n auto models/demos/metal_BERT_large_11/tests/ -m models_performance_bare_metal
        if: ${{ !cancelled() && matrix.test-info.model-group == 'other_magic_env' }}
      - name: Run yolov8s_world model_perf test
        timeout-minutes: ${{ matrix.test-info.timeout }}
        uses: ./.github/actions/single-card-perf-test
        with:
          commands: pytest -n auto models/demos/yolov8s_world/tests/perf/ -m models_performance_bare_metal
        if: ${{ !cancelled() && matrix.test-info.model-group == 'other_magic_env' }}
      - name: Run yolov8s model_perf test
        timeout-minutes: ${{ matrix.test-info.timeout }}
        uses: ./.github/actions/single-card-perf-test
        with:
          commands: pytest -n auto models/demos/yolov8s/tests/perf/ -m models_performance_bare_metal
        if: ${{ !cancelled() && matrix.test-info.model-group == 'other_magic_env' }}
      - name: Run yolov6l model_perf test
        timeout-minutes: ${{ matrix.test-info.timeout }}
        uses: ./.github/actions/single-card-perf-test
        with:
          commands: pytest -n auto models/demos/yolov6l/tests/perf/ -m models_performance_bare_metal
        if: ${{ !cancelled() && matrix.test-info.model-group == 'other_magic_env' }}
      - name: Run mobilenetv2 model_perf test
        timeout-minutes: ${{ matrix.test-info.timeout }}
        uses: ./.github/actions/single-card-perf-test
        with:
          commands: pytest -n auto models/demos/mobilenetv2/tests/perf/ -m models_performance_bare_metal
        if: ${{ !cancelled() && matrix.test-info.model-group == 'other_magic_env' }}
      - name: Run vgg_unet model_perf test
        timeout-minutes: ${{ matrix.test-info.timeout }}
        uses: ./.github/actions/single-card-perf-test
        with:
          commands: pytest -n auto models/demos/vgg_unet/tests/ -m models_performance_bare_metal
        if: ${{ !cancelled() && matrix.test-info.model-group == 'other_magic_env' }}
      - name: Run yolov9c model_perf test
        timeout-minutes: ${{ matrix.test-info.timeout }}
        uses: ./.github/actions/single-card-perf-test
        with:
          commands: pytest -n auto models/demos/yolov9c/tests/perf/ -m models_performance_bare_metal
        if: ${{ !cancelled() && matrix.test-info.model-group == 'other_magic_env' }}
      - name: Run vanilla_unet model_perf test
        timeout-minutes: ${{ matrix.test-info.timeout }}
        uses: ./.github/actions/single-card-perf-test
        with:
          commands: pytest -n auto models/demos/vanilla_unet/tests/perf/ -m models_performance_bare_metal
        if: ${{ !cancelled() && matrix.test-info.model-group == 'other_magic_env' }}
      - name: Run yolov8x model_perf test
        timeout-minutes: ${{ matrix.test-info.timeout }}
        uses: ./.github/actions/single-card-perf-test
        with:
          commands: pytest -n auto models/demos/yolov8x/tests/perf/ -m models_performance_bare_metal
        if: ${{ !cancelled() && matrix.test-info.model-group == 'other_magic_env' }}
      - name: Run swin_v2 model_perf test
        timeout-minutes: ${{ matrix.test-info.timeout }}
        uses: ./.github/actions/single-card-perf-test
        with:
          commands: pytest -n auto models/experimental/swin_v2/tests/perf/ -m models_performance_bare_metal
        if: ${{ !cancelled() && matrix.test-info.model-group == 'other_magic_env' }}
      - name: Run swin_s model_perf test
        timeout-minutes: ${{ matrix.test-info.timeout }}
        uses: ./.github/actions/single-card-perf-test
        with:
          commands: pytest -n auto models/experimental/swin_s/tests/perf/ -m models_performance_bare_metal
        if: ${{ !cancelled() && matrix.test-info.model-group == 'other_magic_env' }}
      - name: Run yolov5x model_perf test
        timeout-minutes: ${{ matrix.test-info.timeout }}
        uses: ./.github/actions/single-card-perf-test
        with:
          commands: pytest -n auto models/demos/yolov5x/tests/perf/ -m models_performance_bare_metal
        if: ${{ !cancelled() && matrix.test-info.model-group == 'other_magic_env' }}
      - name: Run vovnet model_perf test
        timeout-minutes: ${{ matrix.test-info.timeout }}
        uses: ./.github/actions/single-card-perf-test
        with:
          commands: pytest -n auto models/experimental/vovnet/tests/perf/ -m models_performance_bare_metal
        if: ${{ !cancelled() && matrix.test-info.model-group == 'other_magic_env' }}
      - name: Run yolov12x model_perf test
        timeout-minutes: ${{ matrix.test-info.timeout }}
        uses: ./.github/actions/single-card-perf-test
        with:
          commands: pytest -n auto models/demos/yolov12x/tests/perf/ -m models_performance_bare_metal
        if: ${{ !cancelled() && matrix.test-info.model-group == 'other_magic_env' }}
      - name: Run ufld_v2 model_perf test
        timeout-minutes: ${{ matrix.test-info.timeout }}
        uses: ./.github/actions/single-card-perf-test
        with:
          commands: pytest -n auto models/demos/ufld_v2/tests/perf/ -m models_performance_bare_metal
        if: ${{ !cancelled() && matrix.test-info.model-group == 'other_magic_env' }}
      - name: Run efficientnetb0 model_perf test
        timeout-minutes: ${{ matrix.test-info.timeout }}
        uses: ./.github/actions/single-card-perf-test
        with:
          commands: pytest -n auto models/experimental/efficientnetb0/tests/perf/ -m models_performance_bare_metal
        if: ${{ !cancelled() && matrix.test-info.model-group == 'other_magic_env' }}
      - name: Merge all the generated reports
        timeout-minutes: 10
        uses: ./.github/actions/docker-run
        with:
          docker_image: ${{ inputs.docker-image }}
          docker_password: ${{ secrets.GITHUB_TOKEN }}
          docker_opts: ${{ env.DOCKER_OPTS }}
          run_args: |
            # Merge all the generated reports
            env python3 models/perf/merge_perf_results.py CHECK
        if: ${{ !cancelled() }}

      # TODO: Fix the pipeline before enabling notifications.
      #- uses: tenstorrent/tt-metal/.github/actions/slack-report@main
      #  if: ${{ failure() }}
      #  with:
      #    slack_webhook_url: ${{ secrets.SLACK_METAL_INFRA_PIPELINE_STATUS_ALERT }}
      - name: Check perf report exists
        id: check-perf-report
        if: ${{ !cancelled() }}
        run: |
          ls -hal
          export PERF_REPORT_FILENAME=Models_Perf_$(date +%Y_%m_%d).csv
          ls -hal $PERF_REPORT_FILENAME
          echo "perf_report_filename=$PERF_REPORT_FILENAME" >> "$GITHUB_OUTPUT"
      - name: Upload perf report
        if: ${{ !cancelled() && steps.check-perf-report.conclusion == 'success' }}
        uses: actions/upload-artifact@v4
        timeout-minutes: 10
        with:
          name: perf-report-csv-${{ matrix.test-info.model-group }}-${{ matrix.test-info.arch }}-${{ matrix.test-info.machine-type }}
          path: "${{ steps.check-perf-report.outputs.perf_report_filename }}"
      - uses: tenstorrent/tt-metal/.github/actions/upload-artifact-with-job-uuid@main
        timeout-minutes: 10
        if: ${{ !cancelled() }}
        with:
          path: generated/test_reports/
          prefix: "test_reports_"<|MERGE_RESOLUTION|>--- conflicted
+++ resolved
@@ -94,19 +94,7 @@
         with:
           docker_image: ${{ inputs.docker-image }}
           docker_password: ${{ secrets.GITHUB_TOKEN }}
-<<<<<<< HEAD
-          docker_opts: |
-            -v /mnt/MLPerf:/mnt/MLPerf:ro
-            -e TT_METAL_HOME=${{ github.workspace }}
-            -e ARCH_NAME=${{ matrix.test-info.arch }}
-            -e LD_LIBRARY_PATH=${{ github.workspace }}/build/lib
-            -e GTEST_OUTPUT=xml:generated/test_reports/
-            -e GITHUB_ACTIONS=true
-            -e HF_HOME=/mnt/MLPerf/huggingface
-            -e HF_DATASETS_CACHE=~/.cache/huggingface/datasets
-=======
           docker_opts: ${{ env.DOCKER_OPTS }}
->>>>>>> 8342e3f2
           install_wheel: true
           run_args: pytest -n auto models/demos/${{ matrix.test-info.arch == 'blackhole' && 'blackhole' || 'wormhole' }}/stable_diffusion/tests -m models_performance_bare_metal --timeout=480
         if: ${{ !cancelled() && matrix.test-info.model-group == 'cnn_javelin' }}
