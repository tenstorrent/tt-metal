name: "[internal] Perf models impl"

on:
  workflow_call:
    inputs:
      build-artifact-name:
        required: true
        type: string
      wheel-artifact-name:
        required: true
        type: string
      docker-image:
        required: true
        type: string
      extra-tag:
        required: false
        type: string
        default: "in-service"

jobs:
  models-perf:
    strategy:
      # Do not fail-fast because we need to ensure all tests go to completion
      # so we try not to get hanging machines
      fail-fast: false
      matrix:
        test-info: [
          {name: "N300 WH B0", model-group: "llm_javelin", timeout: 20, arch: wormhole_b0, runs-on: ["N300", "pipeline-perf", "bare-metal", "${{ inputs.extra-tag }}"], machine-type: "bare_metal"},
          {name: "N300 WH B0", model-group: "cnn_javelin", timeout: 10, arch: wormhole_b0, runs-on: ["N300", "pipeline-perf", "bare-metal", "${{ inputs.extra-tag }}"], machine-type: "bare_metal"},
          {name: "N300 WH B0", model-group: "other", timeout: 5, arch: wormhole_b0, runs-on: ["N300", "pipeline-perf", "bare-metal", "${{ inputs.extra-tag }}"], machine-type: "bare_metal"},
          {name: "N300 WH B0", model-group: "other_magic_env", timeout: 45, arch: wormhole_b0, runs-on: ["N300", "pipeline-perf", "bare-metal", "${{ inputs.extra-tag }}"], machine-type: "bare_metal"},
          # Doesn't work on blackhole P150 {name: "P150 BH", model-group: "llm_javelin", timeout: 20, arch: blackhole, runs-on: ["P150", "pipeline-functional", "cloud-virtual-machine", "${{ inputs.extra-tag }}"], machine-type: "virtual_machine"},
          {name: "P150 BH", model-group: "cnn_javelin", timeout: 10, arch: blackhole, runs-on: ["P150", "pipeline-perf", "bare-metal", "${{ inputs.extra-tag }}"], machine-type: "bare_metal"},
          {name: "P150 BH", model-group: "other", timeout: 5, arch: blackhole, runs-on: ["P150", "pipeline-perf", "bare-metal", "${{ inputs.extra-tag }}"], machine-type: "bare_metal"},
          {name: "P150 BH", model-group: "other_magic_env", timeout: 45, arch: blackhole, runs-on: ["P150", "pipeline-perf", "bare-metal", "${{ inputs.extra-tag }}"], machine-type: "bare_metal"},
        ]

    name: "${{ matrix.test-info.model-group }} ${{ matrix.test-info.name }}"
    runs-on: ${{ matrix.test-info.runs-on }}
    container:
      image: ${{ inputs.docker-image || 'docker-image-unresolved!' }}
      env:
        TT_METAL_HOME: /work
        PYTHONPATH: /work
        LD_LIBRARY_PATH: /work/build/lib
        ARCH_NAME: ${{ matrix.test-info.arch }}
        LOGURU_LEVEL: INFO
        GITHUB_ACTIONS: true
        GTEST_OUTPUT: xml:/work/generated/test_reports/
        HF_HUB_CACHE: ${{ (matrix.test-info.arch == 'wormhole_b0' && '/mnt/MLPerf/huggingface/hub') || '' }}
      volumes:
        - ${{ github.workspace }}/docker-job:/work # Subdir to workaround https://github.com/actions/runner/issues/691
        - /dev/hugepages-1G:/dev/hugepages-1G
        - /mnt/MLPerf:/mnt/MLPerf:ro
      options: "--device /dev/tenstorrent -e TT_GH_CI_INFRA"
    defaults:
      run:
        shell: bash
        working-directory: /work # https://github.com/actions/runner/issues/878
    steps:
      - name: ⬇️  Setup Job
        uses: tenstorrent/tt-metal/.github/actions/setup-job@main
        timeout-minutes: 10
        with:
<<<<<<< HEAD
          build-artifact-name: ${{ inputs.build-artifact-name }}
          wheel-artifact-name: ${{ inputs.wheel-artifact-name }}
=======
          name: ${{ inputs.build-artifact-name }}
      - name: Extract files
        run: tar --zstd -xvf ttm_any.tar.zst
      - name: ⬇️ Download Wheel
        uses: actions/download-artifact@634f93cb2916e3fdff6788551b99b062d0335ce0 # v5.0
        timeout-minutes: 10
        with:
          name: ${{ inputs.wheel-artifact-name }}
>>>>>>> 3e16b65d
      - name: Run falcon7b model_perf test
        timeout-minutes: ${{ matrix.test-info.timeout }}
        uses: tenstorrent/tt-metal/.github/actions/single-card-perf-test@main
        with:
          commands: pytest -n auto models/demos/falcon7b_common/tests -m models_performance_bare_metal
        if: ${{ !cancelled() && matrix.test-info.model-group == 'llm_javelin' }}
      - name: Run mamba model_perf test
        timeout-minutes: ${{ matrix.test-info.timeout }}
        uses: tenstorrent/tt-metal/.github/actions/single-card-perf-test@main
        with:
          commands: pytest -n auto models/demos/wormhole/mamba/tests -m models_performance_bare_metal
        if: ${{ !cancelled() && matrix.test-info.model-group == 'llm_javelin' }}
      - name: Run functional_unet model_perf test
        timeout-minutes: ${{ matrix.test-info.timeout }}
        uses: tenstorrent/tt-metal/.github/actions/single-card-perf-test@main
        with:
          commands: pytest -n auto models/experimental/functional_unet/tests -m models_performance_bare_metal --timeout=480
        if: ${{ !cancelled() && matrix.test-info.model-group == 'cnn_javelin' }}
      - name: Run stable_diffusion model_perf test
        timeout-minutes: ${{ matrix.test-info.timeout }}
        uses: tenstorrent/tt-metal/.github/actions/single-card-perf-test@main
        with:
          commands: pytest -n auto models/demos/${{ matrix.test-info.arch == 'blackhole' && 'blackhole' || 'wormhole' }}/stable_diffusion/tests -m models_performance_bare_metal --timeout=480
        if: ${{ !cancelled() && matrix.test-info.model-group == 'cnn_javelin' }}
      - name: Run bert_tiny model_perf test
        timeout-minutes: ${{ matrix.test-info.timeout }}
        uses: tenstorrent/tt-metal/.github/actions/single-card-perf-test@main
        with:
          commands: pytest -n auto models/demos/bert_tiny/tests/test_performance.py -m models_performance_bare_metal
        if: ${{ !cancelled() && matrix.test-info.model-group == 'other' }}
      - name: Run squeezebert model_perf test
        timeout-minutes: ${{ matrix.test-info.timeout }}
        uses: tenstorrent/tt-metal/.github/actions/single-card-perf-test@main
        with:
          commands: pytest -n auto models/demos/squeezebert/tests/test_performance.py -m models_performance_bare_metal
        if: ${{ !cancelled() && matrix.test-info.model-group == 'other' }}
      - name: Run roberta model_perf test
        timeout-minutes: ${{ matrix.test-info.timeout }}
        uses: tenstorrent/tt-metal/.github/actions/single-card-perf-test@main
        with:
          commands: pytest -n auto models/demos/roberta/tests/test_performance.py -m models_performance_bare_metal
        if: ${{ !cancelled() && matrix.test-info.model-group == 'other' }}
      - name: Run yolov10x model_perf test
        timeout-minutes: ${{ matrix.test-info.timeout }}
        uses: tenstorrent/tt-metal/.github/actions/single-card-perf-test@main
        with:
          commands: pytest -n auto models/demos/yolov10x/tests/perf/ -m models_performance_bare_metal
        if: ${{ !cancelled() && matrix.test-info.model-group == 'other_magic_env' }}
      - name: Run sentence_bert model_perf test
        timeout-minutes: ${{ matrix.test-info.timeout }}
        uses: tenstorrent/tt-metal/.github/actions/single-card-perf-test@main
        with:
          commands: pytest -n auto models/demos/sentence_bert/tests/perf/ -m models_performance_bare_metal
        if: ${{ !cancelled() && matrix.test-info.model-group == 'other_magic_env' }}
      - name: Run resnet50 model_perf test
        timeout-minutes: ${{ matrix.test-info.timeout }}
        uses: tenstorrent/tt-metal/.github/actions/single-card-perf-test@main
        with:
          commands: pytest -n auto models/demos/${{ matrix.test-info.arch == 'blackhole' && 'blackhole' || 'wormhole' }}/resnet50/tests/test_perf_e2e_resnet50.py -m models_performance_bare_metal
        if: ${{ !cancelled() && matrix.test-info.model-group == 'other_magic_env' }}
      - name: Run yolov11 model_perf test
        timeout-minutes: ${{ matrix.test-info.timeout }}
        uses: tenstorrent/tt-metal/.github/actions/single-card-perf-test@main
        with:
          commands: pytest -n auto models/demos/yolov11/tests/perf/ -m models_performance_bare_metal
        if: ${{ !cancelled() && matrix.test-info.model-group == 'other_magic_env' }}
      - name: Run yolov11m model_perf test
        timeout-minutes: ${{ matrix.test-info.timeout }}
        uses: tenstorrent/tt-metal/.github/actions/single-card-perf-test@main
        with:
          commands: pytest -n auto models/demos/yolov11m/tests/perf/ -m models_performance_bare_metal
        if: ${{ !cancelled() && matrix.test-info.model-group == 'other_magic_env' }}
      - name: Run bert_tiny model_perf test
        timeout-minutes: ${{ matrix.test-info.timeout }}
        uses: tenstorrent/tt-metal/.github/actions/single-card-perf-test@main
        with:
          commands: pytest -n auto models/demos/wormhole/bert_tiny/tests/test_performance.py -m models_performance_bare_metal
        if: ${{ !cancelled() && matrix.test-info.model-group == 'other_magic_env' }}
      - name: Run yolov4 model_perf test
        timeout-minutes: ${{ matrix.test-info.timeout }}
        uses: tenstorrent/tt-metal/.github/actions/single-card-perf-test@main
        with:
          commands: pytest -n auto models/demos/yolov4/tests/perf/ -m models_performance_bare_metal
        if: ${{ !cancelled() && matrix.test-info.model-group == 'other_magic_env' }}
      - name: Run yolov7 model_perf test
        timeout-minutes: ${{ matrix.test-info.timeout }}
        uses: tenstorrent/tt-metal/.github/actions/single-card-perf-test@main
        with:
          commands: pytest -n auto models/demos/yolov7/tests/perf/ -m models_performance_bare_metal
        if: ${{ !cancelled() && matrix.test-info.model-group == 'other_magic_env' }}
      - name: Run distilbert model_perf test
        timeout-minutes: ${{ matrix.test-info.timeout }}
        uses: tenstorrent/tt-metal/.github/actions/single-card-perf-test@main
        with:
          commands: pytest -n auto models/demos/wormhole/distilbert/tests/test_perf_distilbert.py -m models_performance_bare_metal
        if: ${{ !cancelled() && matrix.test-info.model-group == 'other_magic_env' }}
      - name: Run segformer model_perf test
        timeout-minutes: ${{ matrix.test-info.timeout }}
        uses: tenstorrent/tt-metal/.github/actions/single-card-perf-test@main
        with:
          commands: pytest -n auto models/demos/segformer/tests/perf/ -m models_performance_bare_metal
        if: ${{ !cancelled() && matrix.test-info.model-group == 'other_magic_env' }}
      - name: Run metal_BERT_large_11 model_perf test
        timeout-minutes: ${{ matrix.test-info.timeout }}
        uses: tenstorrent/tt-metal/.github/actions/single-card-perf-test@main
        with:
          commands: pytest -n auto models/demos/metal_BERT_large_11/tests/ -m models_performance_bare_metal
        if: ${{ !cancelled() && matrix.test-info.model-group == 'other_magic_env' }}
      - name: Run yolov8s_world model_perf test
        timeout-minutes: ${{ matrix.test-info.timeout }}
        uses: tenstorrent/tt-metal/.github/actions/single-card-perf-test@main
        with:
          commands: pytest -n auto models/demos/yolov8s_world/tests/perf/ -m models_performance_bare_metal
        if: ${{ !cancelled() && matrix.test-info.model-group == 'other_magic_env' }}
      - name: Run yolov8s model_perf test
        timeout-minutes: ${{ matrix.test-info.timeout }}
        uses: tenstorrent/tt-metal/.github/actions/single-card-perf-test@main
        with:
          commands: pytest -n auto models/demos/yolov8s/tests/perf/ -m models_performance_bare_metal
        if: ${{ !cancelled() && matrix.test-info.model-group == 'other_magic_env' }}
      - name: Run yolov6l model_perf test
        timeout-minutes: ${{ matrix.test-info.timeout }}
        uses: tenstorrent/tt-metal/.github/actions/single-card-perf-test@main
        with:
          commands: pytest -n auto models/demos/yolov6l/tests/perf/ -m models_performance_bare_metal
        if: ${{ !cancelled() && matrix.test-info.model-group == 'other_magic_env' }}
      - name: Run mobilenetv2 model_perf test
        timeout-minutes: ${{ matrix.test-info.timeout }}
        uses: tenstorrent/tt-metal/.github/actions/single-card-perf-test@main
        with:
          commands: pytest -n auto models/demos/mobilenetv2/tests/perf/ -m models_performance_bare_metal
        if: ${{ !cancelled() && matrix.test-info.model-group == 'other_magic_env' }}
      - name: Run vgg_unet model_perf test
        timeout-minutes: ${{ matrix.test-info.timeout }}
        uses: tenstorrent/tt-metal/.github/actions/single-card-perf-test@main
        with:
          commands: pytest -n auto models/demos/vgg_unet/tests/ -m models_performance_bare_metal
        if: ${{ !cancelled() && matrix.test-info.model-group == 'other_magic_env' }}
      - name: Run yolov9c model_perf test
        timeout-minutes: ${{ matrix.test-info.timeout }}
        uses: tenstorrent/tt-metal/.github/actions/single-card-perf-test@main
        with:
          commands: pytest -n auto models/demos/yolov9c/tests/perf/ -m models_performance_bare_metal
        if: ${{ !cancelled() && matrix.test-info.model-group == 'other_magic_env' }}
      - name: Run vanilla_unet model_perf test
        timeout-minutes: ${{ matrix.test-info.timeout }}
        uses: tenstorrent/tt-metal/.github/actions/single-card-perf-test@main
        with:
          commands: pytest -n auto models/demos/vanilla_unet/tests/perf/ -m models_performance_bare_metal
        if: ${{ !cancelled() && matrix.test-info.model-group == 'other_magic_env' }}
      - name: Run yolov8x model_perf test
        timeout-minutes: ${{ matrix.test-info.timeout }}
        uses: tenstorrent/tt-metal/.github/actions/single-card-perf-test@main
        with:
          commands: pytest -n auto models/demos/yolov8x/tests/perf/ -m models_performance_bare_metal
        if: ${{ !cancelled() && matrix.test-info.model-group == 'other_magic_env' }}
      - name: Run swin_v2 model_perf test
        timeout-minutes: ${{ matrix.test-info.timeout }}
        uses: tenstorrent/tt-metal/.github/actions/single-card-perf-test@main
        with:
          commands: pytest -n auto models/experimental/swin_v2/tests/perf/ -m models_performance_bare_metal
        if: ${{ !cancelled() && matrix.test-info.model-group == 'other_magic_env' }}
      - name: Run swin_s model_perf test
        timeout-minutes: ${{ matrix.test-info.timeout }}
        uses: tenstorrent/tt-metal/.github/actions/single-card-perf-test@main
        with:
          commands: pytest -n auto models/experimental/swin_s/tests/perf/ -m models_performance_bare_metal
        if: ${{ !cancelled() && matrix.test-info.model-group == 'other_magic_env' }}
      - name: Run yolov5x model_perf test
        timeout-minutes: ${{ matrix.test-info.timeout }}
        uses: tenstorrent/tt-metal/.github/actions/single-card-perf-test@main
        with:
          commands: pytest -n auto models/demos/yolov5x/tests/perf/ -m models_performance_bare_metal
        if: ${{ !cancelled() && matrix.test-info.model-group == 'other_magic_env' }}
      - name: Run vovnet model_perf test
        timeout-minutes: ${{ matrix.test-info.timeout }}
        uses: tenstorrent/tt-metal/.github/actions/single-card-perf-test@main
        with:
          commands: pytest -n auto models/experimental/vovnet/tests/perf/ -m models_performance_bare_metal
        if: ${{ !cancelled() && matrix.test-info.model-group == 'other_magic_env' }}
      - name: Run yolov12x model_perf test
        timeout-minutes: ${{ matrix.test-info.timeout }}
        uses: tenstorrent/tt-metal/.github/actions/single-card-perf-test@main
        with:
          commands: pytest -n auto models/demos/yolov12x/tests/perf/ -m models_performance_bare_metal
        if: ${{ !cancelled() && matrix.test-info.model-group == 'other_magic_env' }}
      - name: Run ufld_v2 model_perf test
        timeout-minutes: ${{ matrix.test-info.timeout }}
        uses: tenstorrent/tt-metal/.github/actions/single-card-perf-test@main
        with:
          commands: pytest -n auto models/demos/ufld_v2/tests/perf/ -m models_performance_bare_metal
        if: ${{ !cancelled() && matrix.test-info.model-group == 'other_magic_env' }}
      - name: Run efficientnetb0 model_perf test
        timeout-minutes: ${{ matrix.test-info.timeout }}
        uses: tenstorrent/tt-metal/.github/actions/single-card-perf-test@main
        with:
          commands: pytest -n auto models/experimental/efficientnetb0/tests/perf/ -m models_performance_bare_metal
        if: ${{ !cancelled() && matrix.test-info.model-group == 'other_magic_env' }}
      - name: Merge all the generated reports
        timeout-minutes: 10
        run: |
          # Merge all the generated reports
          env python3 models/perf/merge_perf_results.py
        if: ${{ !cancelled() }}

      # TODO: Fix the pipeline before enabling notifications.
      #- uses: tenstorrent/tt-metal/.github/actions/slack-report@main
      #  if: ${{ failure() }}
      #  with:
      #    slack_webhook_url: ${{ secrets.SLACK_METAL_INFRA_PIPELINE_STATUS_ALERT }}
      - name: Check perf report exists
        id: check-perf-report
        if: ${{ !cancelled() }}
        run: |
          ls -hal
          export PERF_REPORT_FILENAME=Models_Perf_$(date +%Y_%m_%d).csv
          ls -hal $PERF_REPORT_FILENAME
          echo "perf_report_filename=$PERF_REPORT_FILENAME" >> "$GITHUB_OUTPUT"
      - name: Upload perf report
        if: ${{ !cancelled() && steps.check-perf-report.conclusion == 'success' }}
        uses: actions/upload-artifact@v4
        timeout-minutes: 10
        with:
          name: perf-report-csv-${{ matrix.test-info.model-group }}-${{ matrix.test-info.arch }}-${{ matrix.test-info.machine-type }}
          path: "${{ steps.check-perf-report.outputs.perf_report_filename }}"
      - uses: tenstorrent/tt-metal/.github/actions/upload-artifact-with-job-uuid@main
        timeout-minutes: 10
        if: ${{ !cancelled() }}
        with:
          path: generated/test_reports/
          prefix: "test_reports_"<|MERGE_RESOLUTION|>--- conflicted
+++ resolved
@@ -62,11 +62,8 @@
         uses: tenstorrent/tt-metal/.github/actions/setup-job@main
         timeout-minutes: 10
         with:
-<<<<<<< HEAD
           build-artifact-name: ${{ inputs.build-artifact-name }}
           wheel-artifact-name: ${{ inputs.wheel-artifact-name }}
-=======
-          name: ${{ inputs.build-artifact-name }}
       - name: Extract files
         run: tar --zstd -xvf ttm_any.tar.zst
       - name: ⬇️ Download Wheel
@@ -74,7 +71,6 @@
         timeout-minutes: 10
         with:
           name: ${{ inputs.wheel-artifact-name }}
->>>>>>> 3e16b65d
       - name: Run falcon7b model_perf test
         timeout-minutes: ${{ matrix.test-info.timeout }}
         uses: tenstorrent/tt-metal/.github/actions/single-card-perf-test@main
