--- conflicted
+++ resolved
@@ -47,6 +47,7 @@
         -e GTEST_OUTPUT=xml:generated/test_reports/
         -e GITHUB_ACTIONS=true
         -e LOGURU_LEVEL=INFO
+        -e HF_HUB_CACHE=/mnt/MLPerf/huggingface/hub
       PIPELINE: model-perf
     steps:
       - name: ⬇️ Checkout
@@ -91,18 +92,7 @@
         with:
           docker_image: ${{ inputs.docker-image }}
           docker_password: ${{ secrets.GITHUB_TOKEN }}
-<<<<<<< HEAD
-          docker_opts: |
-            -v /mnt/MLPerf:/mnt/MLPerf:ro
-            -e TT_METAL_HOME=${{ github.workspace }}
-            -e ARCH_NAME=${{ matrix.test-info.arch }}
-            -e LD_LIBRARY_PATH=${{ github.workspace }}/build/lib
-            -e GTEST_OUTPUT=xml:generated/test_reports/
-            -e GITHUB_ACTIONS=true
-            -e HF_HUB_CACHE=/mnt/MLPerf/huggingface/hub
-=======
           docker_opts: ${{ env.DOCKER_OPTS }}
->>>>>>> 5a88e5ed
           install_wheel: true
           run_args: pytest -n auto models/demos/wormhole/stable_diffusion/tests -m models_performance_bare_metal --timeout=480
         if: ${{ !cancelled() && matrix.test-info.model-group == 'cnn_javelin' }}
