name: "[internal] Perf models impl"

on:
  workflow_call:
    inputs:
      build-artifact-name:
        required: true
        type: string
      wheel-artifact-name:
        required: true
        type: string
      docker-image:
        required: true
        type: string
      model:
        required: false
        type: string
        default: "all"
      extra-tag:
        required: false
        type: string
        default: "in-service"

jobs:
  models-perf:
    strategy:
      # Do not fail-fast because we need to ensure all tests go to completion
      # so we try not to get hanging machines
      fail-fast: false
      matrix:
        test-info: [
          {name: "N300 WH B0", model-group: "llm_javelin", timeout: 20, arch: wormhole_b0, runs-on: ["N300", "pipeline-perf", "bare-metal", "${{ inputs.extra-tag }}"], machine-type: "bare_metal"},
          {name: "N300 WH B0", model-group: "cnn_javelin", timeout: 10, arch: wormhole_b0, runs-on: ["N300", "pipeline-perf", "bare-metal", "${{ inputs.extra-tag }}"], machine-type: "bare_metal"},
          {name: "N300 WH B0", model-group: "other_magic_env", timeout: 45, arch: wormhole_b0, runs-on: ["N300", "pipeline-perf", "bare-metal", "${{ inputs.extra-tag }}"], machine-type: "bare_metal"},
          # Doesn't work on blackhole P150 {name: "P150 BH", model-group: "llm_javelin", timeout: 20, arch: blackhole, runs-on: ["P150", "pipeline-functional", "cloud-virtual-machine", "${{ inputs.extra-tag }}"], machine-type: "virtual_machine"},
          {name: "P150 BH", model-group: "cnn_javelin", timeout: 10, arch: blackhole, runs-on: ["P150", "pipeline-functional", "cloud-virtual-machine", "${{ inputs.extra-tag }}"], machine-type: "virtual_machine"},
          {name: "P150 BH", model-group: "other_magic_env", timeout: 45, arch: blackhole, runs-on: ["P150", "pipeline-perf", "bare-metal", "${{ inputs.extra-tag }}"], machine-type: "bare_metal"},
        ]

    name: "${{ matrix.test-info.model-group }} ${{ matrix.test-info.name }}"
    runs-on: ${{ matrix.test-info.runs-on }}
    container:
      image: ${{ inputs.docker-image || 'docker-image-unresolved!' }}
      env:
        TT_METAL_HOME: /work
        PYTHONPATH: /work
        LD_LIBRARY_PATH: /work/build/lib
        ARCH_NAME: ${{ matrix.test-info.arch }}
        LOGURU_LEVEL: INFO
        GITHUB_ACTIONS: true
        GTEST_OUTPUT: xml:/work/generated/test_reports/
        HF_HUB_CACHE: ${{ ((matrix.test-info.arch == 'wormhole_b0' || (matrix.test-info.arch == 'blackhole' && matrix.test-info.model-group == 'cnn_javelin')) && '/mnt/MLPerf/huggingface/hub') || '' }}
      volumes:
        - ${{ github.workspace }}/docker-job:/work # Subdir to workaround https://github.com/actions/runner/issues/691
        - /dev/hugepages-1G:/dev/hugepages-1G
        - /mnt/MLPerf:/mnt/MLPerf:ro
      options: "--device /dev/tenstorrent"
    defaults:
      run:
        shell: bash
        working-directory: /work # https://github.com/actions/runner/issues/878
    steps:
      - name: ⬇️  Setup Job
        uses: tenstorrent/tt-metal/.github/actions/setup-job@main
        timeout-minutes: 10
        with:
          build-artifact-name: ${{ inputs.build-artifact-name }}
          wheel-artifact-name: ${{ inputs.wheel-artifact-name }}
      - name: Run falcon7b model_perf test
        timeout-minutes: ${{ matrix.test-info.timeout }}
        uses: tenstorrent/tt-metal/.github/actions/single-card-perf-test@main
        with:
          commands: pytest -n auto models/demos/falcon7b_common/tests -m models_performance_bare_metal
        if: ${{ !cancelled() && matrix.test-info.model-group == 'llm_javelin' && (inputs.model == 'all' || inputs.model == 'falcon7b') }}
      - name: Run mamba model_perf test
        timeout-minutes: ${{ matrix.test-info.timeout }}
        uses: tenstorrent/tt-metal/.github/actions/single-card-perf-test@main
        with:
          commands: pytest -n auto models/demos/wormhole/mamba/tests -m models_performance_bare_metal
        if: ${{ !cancelled() && matrix.test-info.model-group == 'llm_javelin' }}
      - name: Run vanilla_unet model_perf test
        timeout-minutes: ${{ matrix.test-info.timeout }}
        uses: tenstorrent/tt-metal/.github/actions/single-card-perf-test@main
        with:
          commands: pytest -n auto models/demos/vanilla_unet/tests/ -m models_performance_bare_metal
<<<<<<< HEAD
        if: ${{ !cancelled() && matrix.test-info.model-group == 'other_magic_env' }}
=======
        if: ${{ !cancelled() && matrix.test-info.model-group == 'cnn_javelin' && (inputs.model == 'all' || inputs.model == 'vanilla_unet') }}
>>>>>>> 6ff23d72
      - name: Run functional_unet model_perf test
        timeout-minutes: ${{ matrix.test-info.timeout }}
        uses: tenstorrent/tt-metal/.github/actions/single-card-perf-test@main
        with:
          commands: pytest -n auto models/experimental/functional_unet/tests -m models_performance_bare_metal --timeout=480
        if: ${{ !cancelled() && matrix.test-info.model-group == 'cnn_javelin' && (inputs.model == 'all' || inputs.model == 'functional_unet') }}
      - name: Run stable_diffusion model_perf test
        timeout-minutes: ${{ matrix.test-info.timeout }}
        uses: tenstorrent/tt-metal/.github/actions/single-card-perf-test@main
        with:
          commands: pytest -n auto models/demos/${{ matrix.test-info.arch == 'blackhole' && 'blackhole' || 'wormhole' }}/stable_diffusion/tests -m models_performance_bare_metal --timeout=480
        if: ${{ !cancelled() && matrix.test-info.model-group == 'cnn_javelin' && (inputs.model == 'all' || inputs.model == 'stable_diffusion') }}
      - name: Run yolov10x model_perf test
        timeout-minutes: ${{ matrix.test-info.timeout }}
        uses: tenstorrent/tt-metal/.github/actions/single-card-perf-test@main
        with:
          commands: pytest -n auto models/demos/yolov10x/tests/perf/ -m models_performance_bare_metal
        if: ${{ !cancelled() && matrix.test-info.model-group == 'other_magic_env' && (inputs.model == 'all' || inputs.model == 'yolov10x') }}
      - name: Run sentence_bert model_perf test
        timeout-minutes: ${{ matrix.test-info.timeout }}
        uses: tenstorrent/tt-metal/.github/actions/single-card-perf-test@main
        with:
<<<<<<< HEAD
          commands: pytest -n auto models/demos/${{ matrix.test-info.arch == 'blackhole' && 'blackhole' || 'wormhole' }}/sentence_bert/tests/perf/ -m models_performance_bare_metal
        if: ${{ !cancelled() && matrix.test-info.model-group == 'cnn_javelin' }}
=======
          commands: pytest -n auto models/demos/sentence_bert/tests/perf/ -m models_performance_bare_metal
        if: ${{ !cancelled() && matrix.test-info.model-group == 'other_magic_env' && (inputs.model == 'all' || inputs.model == 'sentence_bert') }}
>>>>>>> 6ff23d72
      - name: Run resnet50 model_perf test
        timeout-minutes: ${{ matrix.test-info.timeout }}
        uses: tenstorrent/tt-metal/.github/actions/single-card-perf-test@main
        with:
          commands: pytest -n auto models/demos/${{ matrix.test-info.arch == 'blackhole' && 'blackhole' || 'wormhole' }}/resnet50/tests/test_perf_e2e_resnet50.py -m models_performance_bare_metal
        if: ${{ !cancelled() && matrix.test-info.model-group == 'other_magic_env' && (inputs.model == 'all' || inputs.model == 'resnet50') }}
      - name: Run yolov11 model_perf test
        timeout-minutes: ${{ matrix.test-info.timeout }}
        uses: tenstorrent/tt-metal/.github/actions/single-card-perf-test@main
        with:
          commands: pytest -n auto models/demos/yolov11/tests/perf/ -m models_performance_bare_metal
        if: ${{ !cancelled() && matrix.test-info.model-group == 'other_magic_env' && (inputs.model == 'all' || inputs.model == 'yolov11') }}
      - name: Run yolov11m model_perf test
        timeout-minutes: ${{ matrix.test-info.timeout }}
        uses: tenstorrent/tt-metal/.github/actions/single-card-perf-test@main
        with:
          commands: pytest -n auto models/demos/yolov11m/tests/perf/ -m models_performance_bare_metal
        if: ${{ !cancelled() && matrix.test-info.model-group == 'other_magic_env' && (inputs.model == 'all' || inputs.model == 'yolov11m') }}
      - name: Run bert_tiny model_perf test
        timeout-minutes: ${{ matrix.test-info.timeout }}
        uses: tenstorrent/tt-metal/.github/actions/single-card-perf-test@main
        with:
          commands: pytest -n auto models/demos/wormhole/bert_tiny/tests/test_performance.py -m models_performance_bare_metal
        if: ${{ !cancelled() && matrix.test-info.model-group == 'other_magic_env' && (inputs.model == 'all' || inputs.model == 'bert_tiny') }}
      - name: Run yolov4 model_perf test
        timeout-minutes: ${{ matrix.test-info.timeout }}
        uses: tenstorrent/tt-metal/.github/actions/single-card-perf-test@main
        with:
          commands: pytest -n auto models/demos/yolov4/tests/perf/ -m models_performance_bare_metal
        if: ${{ !cancelled() && matrix.test-info.model-group == 'other_magic_env' && (inputs.model == 'all' || inputs.model == 'yolov4') }}
      - name: Run yolov7 model_perf test
        timeout-minutes: ${{ matrix.test-info.timeout }}
        uses: tenstorrent/tt-metal/.github/actions/single-card-perf-test@main
        with:
          commands: pytest -n auto models/demos/yolov7/tests/perf/ -m models_performance_bare_metal
        if: ${{ !cancelled() && matrix.test-info.model-group == 'other_magic_env' && (inputs.model == 'all' || inputs.model == 'yolov7') }}
      - name: Run distilbert model_perf test
        timeout-minutes: ${{ matrix.test-info.timeout }}
        uses: tenstorrent/tt-metal/.github/actions/single-card-perf-test@main
        with:
          commands: pytest -n auto models/demos/wormhole/distilbert/tests/test_perf_distilbert.py -m models_performance_bare_metal
        if: ${{ !cancelled() && matrix.test-info.model-group == 'other_magic_env' && (inputs.model == 'all' || inputs.model == 'distilbert') }}
      - name: Run segformer model_perf test
        timeout-minutes: ${{ matrix.test-info.timeout }}
        uses: tenstorrent/tt-metal/.github/actions/single-card-perf-test@main
        with:
          commands: pytest -n auto models/demos/segformer/tests/perf/ -m models_performance_bare_metal
        if: ${{ !cancelled() && matrix.test-info.model-group == 'other_magic_env' && (inputs.model == 'all' || inputs.model == 'segformer') }}
      - name: Run metal_BERT_large_11 model_perf test
        timeout-minutes: ${{ matrix.test-info.timeout }}
        uses: tenstorrent/tt-metal/.github/actions/single-card-perf-test@main
        with:
          commands: pytest -n auto models/demos/metal_BERT_large_11/tests/ -m models_performance_bare_metal
        if: ${{ !cancelled() && matrix.test-info.model-group == 'other_magic_env' && (inputs.model == 'all' || inputs.model == 'metal_BERT_large_11') }}
      - name: Run yolov8s_world model_perf test
        timeout-minutes: ${{ matrix.test-info.timeout }}
        uses: tenstorrent/tt-metal/.github/actions/single-card-perf-test@main
        with:
          commands: pytest -n auto models/demos/yolov8s_world/tests/perf/ -m models_performance_bare_metal
        if: ${{ !cancelled() && matrix.test-info.model-group == 'other_magic_env' && (inputs.model == 'all' || inputs.model == 'yolov8s_world') }}
      - name: Run yolov8s model_perf test
        timeout-minutes: ${{ matrix.test-info.timeout }}
        uses: tenstorrent/tt-metal/.github/actions/single-card-perf-test@main
        with:
          commands: pytest -n auto models/demos/yolov8s/tests/perf/ -m models_performance_bare_metal
        if: ${{ !cancelled() && matrix.test-info.model-group == 'other_magic_env' && (inputs.model == 'all' || inputs.model == 'yolov8s') }}
      - name: Run yolov6l model_perf test
        timeout-minutes: ${{ matrix.test-info.timeout }}
        uses: tenstorrent/tt-metal/.github/actions/single-card-perf-test@main
        with:
          commands: pytest -n auto models/demos/yolov6l/tests/perf/ -m models_performance_bare_metal
        if: ${{ !cancelled() && matrix.test-info.model-group == 'other_magic_env' && (inputs.model == 'all' || inputs.model == 'yolov6l') }}
      - name: Run mobilenetv2 model_perf test
        timeout-minutes: ${{ matrix.test-info.timeout }}
        uses: tenstorrent/tt-metal/.github/actions/single-card-perf-test@main
        with:
          commands: pytest -n auto models/demos/mobilenetv2/tests/perf/ -m models_performance_bare_metal
        if: ${{ !cancelled() && matrix.test-info.model-group == 'other_magic_env' && (inputs.model == 'all' || inputs.model == 'mobilenetv2') }}
      - name: Run vgg_unet model_perf test
        timeout-minutes: ${{ matrix.test-info.timeout }}
        uses: tenstorrent/tt-metal/.github/actions/single-card-perf-test@main
        with:
<<<<<<< HEAD
          commands: pytest -n auto models/demos/${{ matrix.test-info.arch == 'blackhole' && 'blackhole' || 'wormhole' }}/vgg_unet/tests/ -m models_performance_bare_metal
        if: ${{ !cancelled() && matrix.test-info.model-group == 'cnn_javelin' }}
=======
          commands: pytest -n auto models/demos/vgg_unet/tests/ -m models_performance_bare_metal
        if: ${{ !cancelled() && matrix.test-info.model-group == 'other_magic_env' && (inputs.model == 'all' || inputs.model == 'vgg_unet') }}
>>>>>>> 6ff23d72
      - name: Run yolov9c model_perf test
        timeout-minutes: ${{ matrix.test-info.timeout }}
        uses: tenstorrent/tt-metal/.github/actions/single-card-perf-test@main
        with:
          commands: pytest -n auto models/demos/yolov9c/tests/perf/ -m models_performance_bare_metal
        if: ${{ !cancelled() && matrix.test-info.model-group == 'other_magic_env' && (inputs.model == 'all' || inputs.model == 'yolov9c') }}
      - name: Run yolov8x model_perf test
        timeout-minutes: ${{ matrix.test-info.timeout }}
        uses: tenstorrent/tt-metal/.github/actions/single-card-perf-test@main
        with:
          commands: pytest -n auto models/demos/yolov8x/tests/perf/ -m models_performance_bare_metal
        if: ${{ !cancelled() && matrix.test-info.model-group == 'other_magic_env' && (inputs.model == 'all' || inputs.model == 'yolov8x') }}
      - name: Run swin_v2 model_perf test
        timeout-minutes: ${{ matrix.test-info.timeout }}
        uses: tenstorrent/tt-metal/.github/actions/single-card-perf-test@main
        with:
          commands: pytest -n auto models/experimental/swin_v2/tests/perf/ -m models_performance_bare_metal
        if: ${{ !cancelled() && matrix.test-info.model-group == 'other_magic_env' && (inputs.model == 'all' || inputs.model == 'swin_v2') }}
      - name: Run swin_s model_perf test
        timeout-minutes: ${{ matrix.test-info.timeout }}
        uses: tenstorrent/tt-metal/.github/actions/single-card-perf-test@main
        with:
          commands: pytest -n auto models/experimental/swin_s/tests/perf/ -m models_performance_bare_metal
        if: ${{ !cancelled() && matrix.test-info.model-group == 'other_magic_env' && (inputs.model == 'all' || inputs.model == 'swin_s') }}
      - name: Run yolov5x model_perf test
        timeout-minutes: ${{ matrix.test-info.timeout }}
        uses: tenstorrent/tt-metal/.github/actions/single-card-perf-test@main
        with:
          commands: pytest -n auto models/demos/yolov5x/tests/perf/ -m models_performance_bare_metal
        if: ${{ !cancelled() && matrix.test-info.model-group == 'other_magic_env' && (inputs.model == 'all' || inputs.model == 'yolov5x') }}
      - name: Run vovnet model_perf test
        timeout-minutes: ${{ matrix.test-info.timeout }}
        uses: tenstorrent/tt-metal/.github/actions/single-card-perf-test@main
        with:
          commands: pytest -n auto models/experimental/vovnet/tests/perf/ -m models_performance_bare_metal
        if: ${{ !cancelled() && matrix.test-info.model-group == 'other_magic_env' && (inputs.model == 'all' || inputs.model == 'vovnet') }}
      - name: Run yolov12x model_perf test
        timeout-minutes: ${{ matrix.test-info.timeout }}
        uses: tenstorrent/tt-metal/.github/actions/single-card-perf-test@main
        with:
          commands: pytest -n auto models/demos/yolov12x/tests/perf/ -m models_performance_bare_metal
        if: ${{ !cancelled() && matrix.test-info.model-group == 'other_magic_env' && (inputs.model == 'all' || inputs.model == 'yolov12x') }}
      - name: Run ufld_v2 model_perf test
        timeout-minutes: ${{ matrix.test-info.timeout }}
        uses: tenstorrent/tt-metal/.github/actions/single-card-perf-test@main
        with:
<<<<<<< HEAD
          commands: pytest -n auto models/demos/${{ matrix.test-info.arch == 'blackhole' && 'blackhole' || 'wormhole' }}/ufld_v2/tests/perf/ -m models_performance_bare_metal
        if: ${{ !cancelled() && matrix.test-info.model-group == 'cnn_javelin' }}
=======
          commands: pytest -n auto models/demos/ufld_v2/tests/perf/ -m models_performance_bare_metal
        if: ${{ !cancelled() && matrix.test-info.model-group == 'other_magic_env' && (inputs.model == 'all' || inputs.model == 'ufld_v2') }}
>>>>>>> 6ff23d72
      - name: Run efficientnetb0 model_perf test
        timeout-minutes: ${{ matrix.test-info.timeout }}
        uses: tenstorrent/tt-metal/.github/actions/single-card-perf-test@main
        with:
          commands: pytest -n auto models/experimental/efficientnetb0/tests/perf/ -m models_performance_bare_metal
        if: ${{ !cancelled() && matrix.test-info.model-group == 'other_magic_env' && (inputs.model == 'all' || inputs.model == 'efficientnetb0') }}
      - name: Merge all the generated reports
        timeout-minutes: 10
        run: |
          # Merge all the generated reports
          env python3 models/perf/merge_perf_results.py
        if: ${{ !cancelled() }}

      - name: Save environment data
        if: ${{ !cancelled() }}
        shell: bash
        env:
          ARCH_NAME: ${{ matrix.test-info.arch }}
        run: python3 .github/scripts/data_analysis/create_benchmark_with_environment_json.py

      - name: Upload benchmark data
        if: ${{ !cancelled() }}
        uses: tenstorrent/tt-metal/.github/actions/upload-data-via-sftp@main
        with:
          ssh-private-key: ${{ secrets.SFTP_BENCHMARK_WRITER_KEY }}
          sftp-batchfile: .github/actions/upload-data-via-sftp/benchmark_data_batchfile.txt
          username: ${{ secrets.SFTP_BENCHMARK_WRITER_USERNAME }}
          hostname: ${{ secrets.SFTP_BENCHMARK_WRITER_HOSTNAME }}
          path: /work

      # TODO: Fix the pipeline before enabling notifications.
      #- uses: tenstorrent/tt-metal/.github/actions/slack-report@main
      #  if: ${{ failure() }}
      #  with:
      #    slack_webhook_url: ${{ secrets.SLACK_METAL_INFRA_PIPELINE_STATUS_ALERT }}
      - name: Check perf report exists
        id: check-perf-report
        if: ${{ !cancelled() }}
        run: |
          ls -hal
          export PERF_REPORT_FILENAME=Models_Perf_$(date +%Y_%m_%d).csv
          ls -hal $PERF_REPORT_FILENAME
          echo "perf_report_filename=$PERF_REPORT_FILENAME" >> "$GITHUB_OUTPUT"
      - name: Upload perf report
        if: ${{ !cancelled() && steps.check-perf-report.conclusion == 'success' }}
        uses: actions/upload-artifact@v4
        timeout-minutes: 10
        with:
          name: perf-report-csv-${{ matrix.test-info.model-group }}-${{ matrix.test-info.arch }}-${{ matrix.test-info.machine-type }}
          path: "${{ steps.check-perf-report.outputs.perf_report_filename }}"
      - uses: tenstorrent/tt-metal/.github/actions/upload-artifact-with-job-uuid@main
        timeout-minutes: 10
        if: ${{ !cancelled() }}
        with:
          path: generated/test_reports/
          prefix: "test_reports_"<|MERGE_RESOLUTION|>--- conflicted
+++ resolved
@@ -83,11 +83,7 @@
         uses: tenstorrent/tt-metal/.github/actions/single-card-perf-test@main
         with:
           commands: pytest -n auto models/demos/vanilla_unet/tests/ -m models_performance_bare_metal
-<<<<<<< HEAD
-        if: ${{ !cancelled() && matrix.test-info.model-group == 'other_magic_env' }}
-=======
         if: ${{ !cancelled() && matrix.test-info.model-group == 'cnn_javelin' && (inputs.model == 'all' || inputs.model == 'vanilla_unet') }}
->>>>>>> 6ff23d72
       - name: Run functional_unet model_perf test
         timeout-minutes: ${{ matrix.test-info.timeout }}
         uses: tenstorrent/tt-metal/.github/actions/single-card-perf-test@main
@@ -110,13 +106,8 @@
         timeout-minutes: ${{ matrix.test-info.timeout }}
         uses: tenstorrent/tt-metal/.github/actions/single-card-perf-test@main
         with:
-<<<<<<< HEAD
           commands: pytest -n auto models/demos/${{ matrix.test-info.arch == 'blackhole' && 'blackhole' || 'wormhole' }}/sentence_bert/tests/perf/ -m models_performance_bare_metal
-        if: ${{ !cancelled() && matrix.test-info.model-group == 'cnn_javelin' }}
-=======
-          commands: pytest -n auto models/demos/sentence_bert/tests/perf/ -m models_performance_bare_metal
-        if: ${{ !cancelled() && matrix.test-info.model-group == 'other_magic_env' && (inputs.model == 'all' || inputs.model == 'sentence_bert') }}
->>>>>>> 6ff23d72
+        if: ${{ !cancelled() && matrix.test-info.model-group == 'cnn_javelin' && (inputs.model == 'all' || inputs.model == 'sentence_bert') }}
       - name: Run resnet50 model_perf test
         timeout-minutes: ${{ matrix.test-info.timeout }}
         uses: tenstorrent/tt-metal/.github/actions/single-card-perf-test@main
@@ -199,13 +190,8 @@
         timeout-minutes: ${{ matrix.test-info.timeout }}
         uses: tenstorrent/tt-metal/.github/actions/single-card-perf-test@main
         with:
-<<<<<<< HEAD
           commands: pytest -n auto models/demos/${{ matrix.test-info.arch == 'blackhole' && 'blackhole' || 'wormhole' }}/vgg_unet/tests/ -m models_performance_bare_metal
-        if: ${{ !cancelled() && matrix.test-info.model-group == 'cnn_javelin' }}
-=======
-          commands: pytest -n auto models/demos/vgg_unet/tests/ -m models_performance_bare_metal
-        if: ${{ !cancelled() && matrix.test-info.model-group == 'other_magic_env' && (inputs.model == 'all' || inputs.model == 'vgg_unet') }}
->>>>>>> 6ff23d72
+        if: ${{ !cancelled() && matrix.test-info.model-group == 'cnn_javelin' && (inputs.model == 'all' || inputs.model == 'vgg_unet') }}
       - name: Run yolov9c model_perf test
         timeout-minutes: ${{ matrix.test-info.timeout }}
         uses: tenstorrent/tt-metal/.github/actions/single-card-perf-test@main
@@ -252,13 +238,8 @@
         timeout-minutes: ${{ matrix.test-info.timeout }}
         uses: tenstorrent/tt-metal/.github/actions/single-card-perf-test@main
         with:
-<<<<<<< HEAD
           commands: pytest -n auto models/demos/${{ matrix.test-info.arch == 'blackhole' && 'blackhole' || 'wormhole' }}/ufld_v2/tests/perf/ -m models_performance_bare_metal
-        if: ${{ !cancelled() && matrix.test-info.model-group == 'cnn_javelin' }}
-=======
-          commands: pytest -n auto models/demos/ufld_v2/tests/perf/ -m models_performance_bare_metal
-        if: ${{ !cancelled() && matrix.test-info.model-group == 'other_magic_env' && (inputs.model == 'all' || inputs.model == 'ufld_v2') }}
->>>>>>> 6ff23d72
+        if: ${{ !cancelled() && matrix.test-info.model-group == 'cnn_javelin' && (inputs.model == 'all' || inputs.model == 'ufld_v2') }}
       - name: Run efficientnetb0 model_perf test
         timeout-minutes: ${{ matrix.test-info.timeout }}
         uses: tenstorrent/tt-metal/.github/actions/single-card-perf-test@main
