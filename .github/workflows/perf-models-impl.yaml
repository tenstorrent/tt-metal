--- conflicted
+++ resolved
@@ -67,7 +67,8 @@
             "vovnet": {"model-group": "other_magic_env", "timeout": 45, "archs": ["wormhole_b0", "blackhole"], "commands": "pytest -n auto models/experimental/vovnet/tests/perf/ -m models_performance_bare_metal"},
             "yolov12x": {"model-group": "other_magic_env", "timeout": 45, "archs": ["wormhole_b0", "blackhole"], "commands": "pytest -n auto models/demos/yolov12x/tests/perf/ -m models_performance_bare_metal"},
             "ufld_v2": {"model-group": "other_magic_env", "timeout": 45, "archs": ["wormhole_b0", "blackhole"], "commands": "pytest -n auto models/demos/ufld_v2/tests/perf/ -m models_performance_bare_metal"},
-            "efficientnetb0": {"model-group": "other_magic_env", "timeout": 45, "archs": ["wormhole_b0", "blackhole"], "commands": "pytest -n auto models/experimental/efficientnetb0/tests/perf/ -m models_performance_bare_metal"}
+            "efficientnetb0": {"model-group": "other_magic_env", "timeout": 45, "archs": ["wormhole_b0", "blackhole"], "commands": "pytest -n auto models/experimental/efficientnetb0/tests/perf/ -m models_performance_bare_metal"},
+            "yolov10x": {"model-group": "other_magic_env", "timeout": 45, "archs": ["wormhole_b0", "blackhole"], "commands": "pytest -n auto models/demos/yolov10x/tests/perf/ -m models_performance_bare_metal"}
           }'
 
           # Architecture-specific configuration mapping
@@ -228,93 +229,7 @@
         timeout-minutes: 10
         with:
           name: ${{ inputs.wheel-artifact-name }}
-<<<<<<< HEAD
       - name: Run ${{ matrix.test-info.model }} model_perf test (single-card)
-=======
-      - name: Run falcon7b model_perf test
-        timeout-minutes: ${{ matrix.test-info.timeout }}
-        uses: ./.github/actions/single-card-perf-test
-        with:
-          commands: pytest -n auto models/demos/falcon7b_common/tests -m models_performance_bare_metal
-        if: ${{ !cancelled() && matrix.test-info.model-group == 'llm_javelin' }}
-      - name: Run mamba model_perf test
-        timeout-minutes: ${{ matrix.test-info.timeout }}
-        uses: ./.github/actions/single-card-perf-test
-        with:
-          commands: pytest -n auto models/demos/wormhole/mamba/tests -m models_performance_bare_metal
-        if: ${{ !cancelled() && matrix.test-info.model-group == 'llm_javelin' }}
-      - name: Run functional_unet model_perf test
-        timeout-minutes: ${{ matrix.test-info.timeout }}
-        uses: ./.github/actions/single-card-perf-test
-        with:
-          commands: pytest -n auto models/experimental/functional_unet/tests -m models_performance_bare_metal --timeout=480
-        if: ${{ !cancelled() && matrix.test-info.model-group == 'cnn_javelin' }}
-      - name: Run stable_diffusion model_perf test
-        timeout-minutes: ${{ matrix.test-info.timeout }}
-        uses: ./.github/actions/docker-run
-        with:
-          docker_image: ${{ inputs.docker-image }}
-          docker_password: ${{ secrets.GITHUB_TOKEN }}
-          docker_opts: ${{ env.DOCKER_OPTS }}
-          install_wheel: true
-          run_args: pytest -n auto models/demos/${{ matrix.test-info.arch == 'blackhole' && 'blackhole' || 'wormhole' }}/stable_diffusion/tests -m models_performance_bare_metal --timeout=480
-        if: ${{ !cancelled() && matrix.test-info.model-group == 'cnn_javelin' }}
-      - name: Run covnet_mnist model_perf test
-        timeout-minutes: ${{ matrix.test-info.timeout }}
-        uses: ./.github/actions/single-card-perf-test
-        with:
-          commands: pytest -n auto models/demos/convnet_mnist/tests/ -m models_performance_bare_metal
-        if: ${{ !cancelled() && ((matrix.test-info.arch == 'wormhole_b0' && matrix.test-info.model-group == 'other') || (matrix.test-info.arch == 'blackhole' && matrix.test-info.model-group == 'other_mlperf_required')) }}
-      - name: Run bert_tiny model_perf test
-        timeout-minutes: ${{ matrix.test-info.timeout }}
-        uses: ./.github/actions/single-card-perf-test
-        with:
-          commands: pytest -n auto models/demos/bert_tiny/tests/test_performance.py -m models_performance_bare_metal
-        if: ${{ !cancelled() && matrix.test-info.model-group == 'other' }}
-      - name: Run squeezebert model_perf test
-        timeout-minutes: ${{ matrix.test-info.timeout }}
-        uses: ./.github/actions/single-card-perf-test
-        with:
-          commands: pytest -n auto models/demos/squeezebert/tests/test_performance.py -m models_performance_bare_metal
-        if: ${{ !cancelled() && matrix.test-info.model-group == 'other' }}
-      - name: Run roberta model_perf test
-        timeout-minutes: ${{ matrix.test-info.timeout }}
-        uses: ./.github/actions/single-card-perf-test
-        with:
-          commands: pytest -n auto models/demos/roberta/tests/test_performance.py -m models_performance_bare_metal
-        if: ${{ !cancelled() && matrix.test-info.model-group == 'other' }}
-      - name: Run yolov10x model_perf test
-        timeout-minutes: ${{ matrix.test-info.timeout }}
-        uses: ./.github/actions/single-card-perf-test
-        with:
-          commands: pytest -n auto models/demos/yolov10x/tests/perf/ -m models_performance_bare_metal
-        if: ${{ !cancelled() && matrix.test-info.model-group == 'other_magic_env' }}
-      - name: Run sentence_bert model_perf test
-        timeout-minutes: ${{ matrix.test-info.timeout }}
-        uses: ./.github/actions/single-card-perf-test
-        with:
-          commands: pytest -n auto models/demos/sentence_bert/tests/perf/ -m models_performance_bare_metal
-        if: ${{ !cancelled() && matrix.test-info.model-group == 'other_magic_env' }}
-      - name: Run resnet50 model_perf test
-        timeout-minutes: ${{ matrix.test-info.timeout }}
-        uses: ./.github/actions/single-card-perf-test
-        with:
-          commands: pytest -n auto models/demos/${{ matrix.test-info.arch == 'blackhole' && 'blackhole' || 'wormhole' }}/resnet50/tests/test_perf_e2e_resnet50.py -m models_performance_bare_metal
-        if: ${{ !cancelled() && matrix.test-info.model-group == 'other_magic_env' }}
-      - name: Run yolov11 model_perf test
-        timeout-minutes: ${{ matrix.test-info.timeout }}
-        uses: ./.github/actions/single-card-perf-test
-        with:
-          commands: pytest -n auto models/demos/yolov11/tests/perf/ -m models_performance_bare_metal
-        if: ${{ !cancelled() && matrix.test-info.model-group == 'other_magic_env' }}
-      - name: Run yolov11m model_perf test
-        timeout-minutes: ${{ matrix.test-info.timeout }}
-        uses: ./.github/actions/single-card-perf-test
-        with:
-          commands: pytest -n auto models/demos/yolov11m/tests/perf/ -m models_performance_bare_metal
-        if: ${{ !cancelled() && matrix.test-info.model-group == 'other_magic_env' }}
-      - name: Run bert_tiny model_perf test
->>>>>>> 85c70700
         timeout-minutes: ${{ matrix.test-info.timeout }}
         uses: ./.github/actions/single-card-perf-test
         with:
