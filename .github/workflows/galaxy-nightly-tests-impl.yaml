name: "[internal] Galaxy nightly tests impl"

on:
  workflow_call:
    inputs:
      docker-image:
        required: true
        type: string
      wheel-artifact-name:
        required: true
        type: string
      build-artifact-name:
        required: true
        type: string
      extra-tag:
        required: false
        type: string
        default: "in-service"
      topology:
        required: false
        type: string
        default: "topology-6u"

jobs:
  galaxy-nightly-tests:
    strategy:
      fail-fast: false
      matrix:
        test-group: [
<<<<<<< HEAD
          #{ name: "Galaxy CCL tests", arch: wormhole_b0, cmd: "pytest tests/nightly/tg/ccl", timeout: 120, owner_id: ULMEPM2MA}, # Sean Nijjar
          #{ name: "Galaxy Fabric unit tests", arch: wormhole_b0, cmd: build/test/tt_metal/tt_fabric/fabric_unit_tests --gtest_filter="NightlyFabric*Fixture.*", timeout: 60, owner_id: U08UBDUKH6Z}, # Neel Nyamagoudar
          { name: "Galaxy Fabric 2D Torus Nightly Tests", arch: wormhole_b0, cmd: ./build/test/tt_metal/perf_microbenchmark/routing/test_tt_fabric --test_config tests/tt_metal/tt_metal/perf_microbenchmark/routing/test_fabric_2d_torus_nightly.yaml, timeout: 180, owner_id: U08UBDUKH6Z}, # Neel Nyamagoudar

          #{
          #  name: "Llama Galaxy Accuracy Test",
          #  arch: wormhole_b0,
          #  cmd: "LLAMA_DIR=/mnt/MLPerf/tt_dnn-models/llama/Llama3.3-70B-Instruct/ FAKE_DEVICE=TG pytest models/demos/llama3_70b_galaxy/tests/test_llama_accuracy.py",
          #  timeout: 30,
          #  owner_id: U053W15B6JF
          #}, # Djordje Ivanovic
          #{
          #  name: "Llama Galaxy Long Stress Test",
          #  arch: wormhole_b0,
          #  cmd: "LLAMA_DIR=/mnt/MLPerf/tt_dnn-models/llama/Llama3.3-70B-Instruct/ FAKE_DEVICE=TG pytest models/demos/llama3_70b_galaxy/demo/demo_decode.py  -k 'stress-test and not mini-stress-test'",
          #  timeout: 240,
          #  owner_id: U053W15B6JF
          #}, # Djordje Ivanovic
=======
          { name: "Galaxy CCL tests", arch: wormhole_b0, cmd: "pytest tests/nightly/tg/ccl", timeout: 120, owner_id: U05ACKAJTHS}, # Naif Tarafdar
          { name: "Galaxy Fabric unit tests", arch: wormhole_b0, cmd: build/test/tt_metal/tt_fabric/fabric_unit_tests --gtest_filter="NightlyFabric*Fixture.*", timeout: 60, owner_id: U08UBDUKH6Z}, # Neel Nyamagoudar
          {
            name: "Llama Galaxy Accuracy Test",
            arch: wormhole_b0,
            cmd: "LLAMA_DIR=/mnt/MLPerf/tt_dnn-models/llama/Llama3.3-70B-Instruct/ FAKE_DEVICE=TG pytest models/demos/llama3_70b_galaxy/tests/test_llama_accuracy.py",
            timeout: 30,
            owner_id: U053W15B6JF
          }, # Djordje Ivanovic
          {
            name: "Llama Galaxy Long Stress Test",
            arch: wormhole_b0,
            cmd: "LLAMA_DIR=/mnt/MLPerf/tt_dnn-models/llama/Llama3.3-70B-Instruct/ FAKE_DEVICE=TG pytest models/demos/llama3_70b_galaxy/demo/demo_decode.py  -k 'stress-test and not mini-stress-test'",
            timeout: 240,
            owner_id: U053W15B6JF
          }, # Djordje Ivanovic
>>>>>>> 5f6aaada
        ]
    name: ${{ matrix.test-group.name }}
    runs-on:
      - arch-wormhole_b0
      - pipeline-functional
      - ${{ inputs.topology }}
      - ${{ inputs.extra-tag }}
    container:
      image: ${{ inputs.docker-image || 'docker-image-unresolved!' }}
      env:
        TT_METAL_HOME: /work
        PYTHONPATH: /work
        LD_LIBRARY_PATH: /work/build/lib
        LOGURU_LEVEL: INFO
        ARCH_NAME: ${{ matrix.test-group.arch }}
      volumes:
        - ${{ github.workspace }}/docker-job:/work # Subdir to workaround https://github.com/actions/runner/issues/691
        - /dev/hugepages-1G:/dev/hugepages-1G
        - /mnt/MLPerf:/mnt/MLPerf:ro
      options: "--device /dev/tenstorrent"
    defaults:
      run:
        shell: bash
        working-directory: /work # https://github.com/actions/runner/issues/878
    steps:
      - name: ⬇️  Setup Job
        uses: tenstorrent/tt-metal/.github/actions/setup-job@main
        timeout-minutes: 10
        with:
          build-artifact-name: ${{ inputs.build-artifact-name }}
          wheel-artifact-name: ${{ inputs.wheel-artifact-name }}
      - name: Run tests
        timeout-minutes: ${{ matrix.test-group.timeout }}
        run: |
          ${{ matrix.test-group.cmd }}
      - uses: tenstorrent/tt-metal/.github/actions/slack-report@main
        if: ${{ failure() }}
        with:
          slack_webhook_url: ${{ secrets.SLACK_WEBHOOK_URL }}
          owner: ${{ matrix.test-group.owner_id }}
      - uses: tenstorrent/tt-metal/.github/actions/upload-artifact-with-job-uuid@main
        timeout-minutes: 10
        if: ${{ !cancelled() }}
        with:
          prefix: "test_reports_"
      - uses: tenstorrent/tt-metal/.github/actions/cleanup@main
        if: always()<|MERGE_RESOLUTION|>--- conflicted
+++ resolved
@@ -27,28 +27,9 @@
       fail-fast: false
       matrix:
         test-group: [
-<<<<<<< HEAD
-          #{ name: "Galaxy CCL tests", arch: wormhole_b0, cmd: "pytest tests/nightly/tg/ccl", timeout: 120, owner_id: ULMEPM2MA}, # Sean Nijjar
-          #{ name: "Galaxy Fabric unit tests", arch: wormhole_b0, cmd: build/test/tt_metal/tt_fabric/fabric_unit_tests --gtest_filter="NightlyFabric*Fixture.*", timeout: 60, owner_id: U08UBDUKH6Z}, # Neel Nyamagoudar
-          { name: "Galaxy Fabric 2D Torus Nightly Tests", arch: wormhole_b0, cmd: ./build/test/tt_metal/perf_microbenchmark/routing/test_tt_fabric --test_config tests/tt_metal/tt_metal/perf_microbenchmark/routing/test_fabric_2d_torus_nightly.yaml, timeout: 180, owner_id: U08UBDUKH6Z}, # Neel Nyamagoudar
-
-          #{
-          #  name: "Llama Galaxy Accuracy Test",
-          #  arch: wormhole_b0,
-          #  cmd: "LLAMA_DIR=/mnt/MLPerf/tt_dnn-models/llama/Llama3.3-70B-Instruct/ FAKE_DEVICE=TG pytest models/demos/llama3_70b_galaxy/tests/test_llama_accuracy.py",
-          #  timeout: 30,
-          #  owner_id: U053W15B6JF
-          #}, # Djordje Ivanovic
-          #{
-          #  name: "Llama Galaxy Long Stress Test",
-          #  arch: wormhole_b0,
-          #  cmd: "LLAMA_DIR=/mnt/MLPerf/tt_dnn-models/llama/Llama3.3-70B-Instruct/ FAKE_DEVICE=TG pytest models/demos/llama3_70b_galaxy/demo/demo_decode.py  -k 'stress-test and not mini-stress-test'",
-          #  timeout: 240,
-          #  owner_id: U053W15B6JF
-          #}, # Djordje Ivanovic
-=======
           { name: "Galaxy CCL tests", arch: wormhole_b0, cmd: "pytest tests/nightly/tg/ccl", timeout: 120, owner_id: U05ACKAJTHS}, # Naif Tarafdar
           { name: "Galaxy Fabric unit tests", arch: wormhole_b0, cmd: build/test/tt_metal/tt_fabric/fabric_unit_tests --gtest_filter="NightlyFabric*Fixture.*", timeout: 60, owner_id: U08UBDUKH6Z}, # Neel Nyamagoudar
+          { name: "Galaxy Fabric 2D Torus Nightly Tests", arch: wormhole_b0, cmd: ./build/test/tt_metal/perf_microbenchmark/routing/test_tt_fabric --test_config tests/tt_metal/tt_metal/perf_microbenchmark/routing/test_fabric_2d_torus_nightly.yaml, timeout: 60, owner_id: U08UBDUKH6Z}, # Neel Nyamagoudar
           {
             name: "Llama Galaxy Accuracy Test",
             arch: wormhole_b0,
@@ -63,7 +44,6 @@
             timeout: 240,
             owner_id: U053W15B6JF
           }, # Djordje Ivanovic
->>>>>>> 5f6aaada
         ]
     name: ${{ matrix.test-group.name }}
     runs-on:
