name: "[internal] TG model perf tests impl"

on:
  workflow_call:

jobs:
  tg-model-perf-tests:
    strategy:
      fail-fast: false
      matrix:
        test-group: [
          {
            name: "TG LLM model perf tests",
            model-type: "LLM",
            arch: wormhole_b0,
            runs-on: ["arch-wormhole_b0", "config-tg", "in-service", "bare-metal", "pipeline-perf"],
            cmd: './tests/scripts/run_tests.sh --tt-arch wormhole_b0 --pipeline-type llm_model_perf_tg_device --dispatch-mode ""'
          },
          {
            name: "TG CNN model perf tests",
            model-type: "CNN",
            arch: wormhole_b0,
            runs-on: ["arch-wormhole_b0", "config-tg", "in-service", "bare-metal", "pipeline-perf"],
            cmd: './tests/scripts/run_tests.sh --tt-arch wormhole_b0 --pipeline-type cnn_model_perf_tg_device --dispatch-mode ""'
<<<<<<< HEAD
=======
          },
          { name: "TG CCL perf tests",
            arch: wormhole_b0,
            cmd: './tests/scripts/run_tests.sh --tt-arch wormhole_b0 --pipeline-type ccl_perf_tg_device --dispatch-mode ""',
            timeout: 75,
            tracy: true,
            runs-on: ["arch-wormhole_b0", "config-tg", "in-service", "bare-metal", "pipeline-perf"],
            owner_id: ULMEPM2MA
          }, # Sean Nijjar
          {
            name: "Llama TG Perf Unit Tests",
            arch: wormhole_b0,
            cmd: 'pytest models/demos/llama3_subdevices/tests/tg_perf_unit_tests',
            timeout: 75,
            tracy: true,
            runs-on: ["arch-wormhole_b0", "config-tg", "in-service", "bare-metal", "pipeline-perf"],
            owner_id: U071CKL4AFK # Ammar Vora
>>>>>>> 22ac8e26
          }
        ]
    name: ${{ matrix.test-group.name }}
    env:
      ARCH_NAME: ${{ matrix.test-group.arch }}
      LOGURU_LEVEL: INFO
      LD_LIBRARY_PATH: ${{ github.workspace }}/build/lib
    runs-on: ${{ matrix.test-group.runs-on }}
    steps:
      - uses: tenstorrent/tt-metal/.github/actions/checkout-with-submodule-lfs@main
      - name: Enable performance mode
        run: |
          sudo cpupower frequency-set -g performance
      - uses: ./.github/actions/ensure-active-weka-mount
      - name: Set up dynamic env vars for build
        run: |
          echo "TT_METAL_HOME=$(pwd)" >> $GITHUB_ENV
          echo "PYTHONPATH=$(pwd)" >> $GITHUB_ENV
      - name: Download profiler build artifact
        uses: actions/download-artifact@v4
        with:
          name: TTMetal_build_any_profiler
      - name: Extract files
        run: tar -xvf ttm_any.tar
      - uses: ./.github/actions/install-python-deps
      - name: Run model perf regression tests
        timeout-minutes: 60
        run: |
          source ${{ github.workspace }}/python_env/bin/activate
          cd $TT_METAL_HOME
          export PYTHONPATH=$TT_METAL_HOME
          ${{ matrix.test-group.cmd }}
      - name: Save environment data
        if: ${{ (matrix.test-group.name == 'Llama TG Perf Unit Tests') && !cancelled() }}
        env:
          PYTHONPATH: ${{ github.workspace }}
        run: |
          source ${{ github.workspace }}/python_env/bin/activate
          python3 .github/scripts/data_analysis/create_benchmark_with_environment_json.py
      - name: Upload benchmark data
        if: ${{ (matrix.test-group.name == 'Llama TG Perf Unit Tests') && !cancelled() }}
        uses: ./.github/actions/upload-data-via-sftp
        with:
          ssh-private-key: ${{ secrets.SFTP_BENCHMARK_WRITER_KEY }}
          sftp-batchfile: .github/actions/upload-data-via-sftp/benchmark_data_batchfile.txt
          username: ${{ secrets.SFTP_BENCHMARK_WRITER_USERNAME }}
          hostname: ${{ secrets.SFTP_BENCHMARK_WRITER_HOSTNAME }}
      - name: Check perf report exists
        id: check-perf-report
        if: ${{ !(matrix.test-group.name == 'Llama TG Perf Unit Tests') && !cancelled() }}
        run: |
          TODAY=$(date +%Y_%m_%d)
          PERF_REPORT_FILENAME_MODELS="Models_Perf_${TODAY}.csv"
          PERF_REPORT_FILENAME_CCL_ALL_GATHER="CCL_all_gather_Perf_${TODAY}.csv"
          PERF_REPORT_FILENAME_CCL_REDUCE_SCATTER="CCL_reduce_scatter_Perf_${TODAY}.csv"
          if [ "${{ matrix.test-group.tracy }}" == "true" ]; then
            found_reports=false
            if [ -f "$PERF_REPORT_FILENAME_CCL_ALL_GATHER" ]; then
              echo "Found CCL AllGather Perf report: $PERF_REPORT_FILENAME_CCL_ALL_GATHER"
              echo "perf_report_filename_all_gather=$PERF_REPORT_FILENAME_CCL_ALL_GATHER" >> "$GITHUB_OUTPUT"
              found_reports=true
            fi
            if [ -f "$PERF_REPORT_FILENAME_CCL_REDUCE_SCATTER" ]; then
              echo "Found CCL ReduceScatter Perf report: $PERF_REPORT_FILENAME_CCL_REDUCE_SCATTER"
              echo "perf_report_filename_reduce_scatter=$PERF_REPORT_FILENAME_CCL_REDUCE_SCATTER" >> "$GITHUB_OUTPUT"
              found_reports=true
            fi
            if [ "$found_reports" = false ]; then
              echo "No CCL perf report found for today."
              exit 1
            fi
          else
            if [ -f "$PERF_REPORT_FILENAME_MODELS" ]; then
              echo "Found Models Perf report: $PERF_REPORT_FILENAME_MODELS"
              echo "perf_report_filename=$PERF_REPORT_FILENAME_MODELS" >> "$GITHUB_OUTPUT"
            else
              echo "No Models perf report found for today."
              exit 1
            fi
          fi
      - name: Upload Models perf report
        if: ${{ !cancelled() && steps.check-perf-report.conclusion == 'success' && !matrix.test-group.tracy}}
        uses: actions/upload-artifact@v4
        timeout-minutes: 10
        with:
          name: perf-report-csv-${{ matrix.test-group.model-type }}-${{ matrix.test-group.arch }}-${{ matrix.test-group.machine-type }}
          path: "${{ steps.check-perf-report.outputs.perf_report_filename }}"
      - name: Upload CCL perf report
        if: ${{ !cancelled() && steps.check-perf-report.conclusion == 'success' && matrix.test-group.tracy}}
        uses: actions/upload-artifact@v4
        timeout-minutes: 10
        with:
          name: perf-report-csv-${{ matrix.test-group.model-type }}-${{ matrix.test-group.arch }}-${{ matrix.test-group.model }}-bare-metal
          path:
            ${{ steps.check-perf-report.outputs.perf_report_filename_all_gather }}
      - uses: tenstorrent/tt-metal/.github/actions/upload-artifact-with-job-uuid@main
        timeout-minutes: 10
        if: ${{ !cancelled() }}
        with:
          path: |
            generated/test_reports/
          prefix: "test_reports_"
      - name: Disable performance mode
        if: always()
        run: |
          sudo cpupower frequency-set -g ondemand<|MERGE_RESOLUTION|>--- conflicted
+++ resolved
@@ -22,17 +22,7 @@
             arch: wormhole_b0,
             runs-on: ["arch-wormhole_b0", "config-tg", "in-service", "bare-metal", "pipeline-perf"],
             cmd: './tests/scripts/run_tests.sh --tt-arch wormhole_b0 --pipeline-type cnn_model_perf_tg_device --dispatch-mode ""'
-<<<<<<< HEAD
-=======
           },
-          { name: "TG CCL perf tests",
-            arch: wormhole_b0,
-            cmd: './tests/scripts/run_tests.sh --tt-arch wormhole_b0 --pipeline-type ccl_perf_tg_device --dispatch-mode ""',
-            timeout: 75,
-            tracy: true,
-            runs-on: ["arch-wormhole_b0", "config-tg", "in-service", "bare-metal", "pipeline-perf"],
-            owner_id: ULMEPM2MA
-          }, # Sean Nijjar
           {
             name: "Llama TG Perf Unit Tests",
             arch: wormhole_b0,
@@ -41,7 +31,6 @@
             tracy: true,
             runs-on: ["arch-wormhole_b0", "config-tg", "in-service", "bare-metal", "pipeline-perf"],
             owner_id: U071CKL4AFK # Ammar Vora
->>>>>>> 22ac8e26
           }
         ]
     name: ${{ matrix.test-group.name }}
