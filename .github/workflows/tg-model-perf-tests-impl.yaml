name: "[internal] TG model perf tests impl"

on:
  workflow_call:
    inputs:
      build-artifact-name:
        required: true
        type: string
      wheel-artifact-name:
        required: true
        type: string
      docker-image:
        required: true
        type: string
      extra-tag:
        required: false
        type: string
        default: "in-service"
      topology:
        required: false
        type: string
        default: "config-tg"

jobs:
  tg-model-perf-tests:
    strategy:
      fail-fast: false
      matrix:
        test-group: [
          {
            name: "Galaxy CNN model perf tests",
            model-type: "CNN",
            arch: wormhole_b0,
            save-perf-data: false,
            cmd: './tests/scripts/run_tests.sh --tt-arch wormhole_b0 --pipeline-type cnn_model_perf_tg_device --dispatch-mode ""'
          },  # Pavle Josipovic
          # {
          #   name: "Galaxy Llama 70B model perf tests", #see GH issue #26295
          #   model-type: "Llama-70B",
          #   arch: wormhole_b0,
          #   runs-on: ["arch-wormhole_b0", "config-tg", "${{ inputs.extra-tag }}"],
          #   save-perf-data: true,
          #   cmd: './tests/scripts/run_tests.sh --tt-arch wormhole_b0 --pipeline-type tg_llama_model_perf_tg_device --dispatch-mode ""',
          #   owner_id: U053W15B6JF # Djordje Ivanovic
          # },
          {
            name: "Llama Galaxy Perf Unit Tests",
            arch: wormhole_b0,
            cmd: 'LLAMA_DIR=/mnt/MLPerf/tt_dnn-models/llama/Llama3.3-70B-Instruct/ pytest models/demos/llama3_70b_galaxy/tests/tg_perf_unit_tests',
            timeout: 100,
            tracy: true,
            save-perf-data: true,
            owner_id: U071CKL4AFK # Ammar Vora
          },
          {
            name: "Galaxy Llama 70B prefill perf tests",
            model-type: "Llama-70B",
            arch: wormhole_b0,
            save-perf-data: true,
            cmd: './tests/scripts/run_tests.sh --tt-arch wormhole_b0 --pipeline-type tg_llama_prefill_model_perf_tg_device --dispatch-mode ""',
            owner_id: U03PUAKE719 # Miguel Tairum
          },
          {
            name: "Galaxy DiT SD3.5 model perf tests",
            model-type: "SD3.5",
            arch: wormhole_b0,
            save-perf-data: true,
            cmd: 'TT_MM_THROTTLE_PERF=5 pytest models/experimental/stable_diffusion_35_large/tests/test_performance.py -k "tg_cfg2_sp4_tp4"',
            owner_id: U03FJB5TM5Y # Colman Glagovich
          },
        ]
    name: ${{ matrix.test-group.name }}
    env:
      ARCH_NAME: ${{ matrix.test-group.arch }}
      LOGURU_LEVEL: INFO
      LD_LIBRARY_PATH: ${{ github.workspace }}/build/lib
      TT_METAL_HOME: ${{ github.workspace }}
      PYTHONPATH: ${{ github.workspace }}
<<<<<<< HEAD
      # HF_HOME: /mnt/MLPerf/tt_dnn-models/hf_home
        HF_HUB_CACHE: /mnt/MLPerf/huggingface
    runs-on: ${{ matrix.test-group.runs-on }}
=======
    runs-on:
      - arch-wormhole_b0
      - ${{ inputs.topology }}
      - ${{ inputs.extra-tag }}
>>>>>>> ede9b9f2
    steps:
      - name: ⬇️ Checkout
        uses: actions/checkout@v4
        with:
          submodules: recursive
      - name: Enable performance mode
        run: |
          sudo cpupower frequency-set -g performance
      - uses: ./.github/actions/ensure-active-weka-mount
      - name: ⬇️ Download Build
        uses: actions/download-artifact@v4
        timeout-minutes: 10
        with:
          name: ${{ inputs.build-artifact-name || 'build artifact not specified' }}
      - name: Extract files
        run: tar -xvf ttm_any.tar
      - name: ⬇️ Download Wheel
        uses: actions/download-artifact@v4
        timeout-minutes: 10
        with:
          name: ${{ inputs.wheel-artifact-name || 'wheel artifact not specified' }}
      - name: Run model perf regression tests
        timeout-minutes: 60
        uses: ./.github/actions/docker-run
        env:
          LOGURU_LEVEL: INFO
        with:
          docker_image: ${{ inputs.docker-image }}
          docker_password: ${{ secrets.GITHUB_TOKEN }}
          docker_opts: |
            -e TT_METAL_HOME=${{ github.workspace }}
            -e ARCH_NAME=${{ matrix.test-group.arch }}
            -e LD_LIBRARY_PATH=${{ github.workspace }}/build/lib
            # -e HF_HOME=/mnt/MLPerf/tt_dnn-models/hf_home
            -e HF_HUB_CACHE=/mnt/MLPerf/huggingface
            -v /mnt/MLPerf:/mnt/MLPerf:ro
          install_wheel: true
          run_args: |
            ${{ matrix.test-group.cmd }}
      - name: Save environment data
        if: ${{ matrix.test-group.save-perf-data && !cancelled() }}
        uses: ./.github/actions/docker-run
        with:
          docker_image: ${{ inputs.docker-image }}
          docker_password: ${{ secrets.GITHUB_TOKEN }}
          docker_opts: |
            -e TT_METAL_HOME=${{ github.workspace }}
            -e ARCH_NAME=${{ matrix.test-group.arch }}
            -e LD_LIBRARY_PATH=${{ github.workspace }}/build/lib
            # -e HF_HOME=/mnt/MLPerf/tt_dnn-models/hf_home
            -e HF_HUB_CACHE=/mnt/MLPerf/huggingface
          install_wheel: true
          run_args: python3 .github/scripts/data_analysis/create_benchmark_with_environment_json.py
      - name: Upload benchmark data
        if: ${{ matrix.test-group.save-perf-data && !cancelled() }}
        uses: ./.github/actions/upload-data-via-sftp
        with:
          ssh-private-key: ${{ secrets.SFTP_BENCHMARK_WRITER_KEY }}
          sftp-batchfile: .github/actions/upload-data-via-sftp/benchmark_data_batchfile.txt
          username: ${{ secrets.SFTP_BENCHMARK_WRITER_USERNAME }}
          hostname: ${{ secrets.SFTP_BENCHMARK_WRITER_HOSTNAME }}
      - name: Check perf report exists
        id: check-perf-report
        if: ${{ !(matrix.test-group.save-perf-data) && !cancelled() }}
        run: |
          TODAY=$(date +%Y_%m_%d)
          PERF_REPORT_FILENAME_MODELS="Models_Perf_${TODAY}.csv"
          PERF_REPORT_FILENAME_CCL_ALL_GATHER="CCL_all_gather_Perf_${TODAY}.csv"
          PERF_REPORT_FILENAME_CCL_REDUCE_SCATTER="CCL_reduce_scatter_Perf_${TODAY}.csv"
          if [ "${{ matrix.test-group.tracy }}" == "true" ]; then
            found_reports=false
            if [ -f "$PERF_REPORT_FILENAME_CCL_ALL_GATHER" ]; then
              echo "Found CCL AllGather Perf report: $PERF_REPORT_FILENAME_CCL_ALL_GATHER"
              echo "perf_report_filename_all_gather=$PERF_REPORT_FILENAME_CCL_ALL_GATHER" >> "$GITHUB_OUTPUT"
              found_reports=true
            fi
            if [ -f "$PERF_REPORT_FILENAME_CCL_REDUCE_SCATTER" ]; then
              echo "Found CCL ReduceScatter Perf report: $PERF_REPORT_FILENAME_CCL_REDUCE_SCATTER"
              echo "perf_report_filename_reduce_scatter=$PERF_REPORT_FILENAME_CCL_REDUCE_SCATTER" >> "$GITHUB_OUTPUT"
              found_reports=true
            fi
            if [ "$found_reports" = false ]; then
              echo "No CCL perf report found for today."
              exit 1
            fi
          else
            if [ -f "$PERF_REPORT_FILENAME_MODELS" ]; then
              echo "Found Models Perf report: $PERF_REPORT_FILENAME_MODELS"
              echo "perf_report_filename=$PERF_REPORT_FILENAME_MODELS" >> "$GITHUB_OUTPUT"
            else
              echo "No Models perf report found for today."
              exit 1
            fi
          fi
      - name: Upload Models perf report
        if: ${{ !cancelled() && steps.check-perf-report.conclusion == 'success' && !matrix.test-group.tracy}}
        uses: actions/upload-artifact@v4
        timeout-minutes: 10
        with:
          name: perf-report-csv-${{ matrix.test-group.model-type }}-${{ matrix.test-group.arch }}-${{ matrix.test-group.machine-type }}
          path: "${{ steps.check-perf-report.outputs.perf_report_filename }}"
      - name: Upload CCL perf report
        if: ${{ !cancelled() && steps.check-perf-report.conclusion == 'success' && matrix.test-group.tracy}}
        uses: actions/upload-artifact@v4
        timeout-minutes: 10
        with:
          name: perf-report-csv-${{ matrix.test-group.model-type }}-${{ matrix.test-group.arch }}-${{ matrix.test-group.model }}-bare-metal
          path:
            ${{ steps.check-perf-report.outputs.perf_report_filename_all_gather }}
      - uses: tenstorrent/tt-metal/.github/actions/upload-artifact-with-job-uuid@main
        timeout-minutes: 10
        if: ${{ !cancelled() }}
        with:
          path: generated/test_reports/
          prefix: "test_reports_"
      - name: Disable performance mode
        if: always()
        run: |
          sudo cpupower frequency-set -g ondemand<|MERGE_RESOLUTION|>--- conflicted
+++ resolved
@@ -76,16 +76,12 @@
       LD_LIBRARY_PATH: ${{ github.workspace }}/build/lib
       TT_METAL_HOME: ${{ github.workspace }}
       PYTHONPATH: ${{ github.workspace }}
-<<<<<<< HEAD
       # HF_HOME: /mnt/MLPerf/tt_dnn-models/hf_home
-        HF_HUB_CACHE: /mnt/MLPerf/huggingface
-    runs-on: ${{ matrix.test-group.runs-on }}
-=======
+      HF_HUB_CACHE: /mnt/MLPerf/huggingface
     runs-on:
       - arch-wormhole_b0
       - ${{ inputs.topology }}
       - ${{ inputs.extra-tag }}
->>>>>>> ede9b9f2
     steps:
       - name: ⬇️ Checkout
         uses: actions/checkout@v4
