--- conflicted
+++ resolved
@@ -34,17 +34,6 @@
             save-perf-data: false,
             cmd: './tests/scripts/run_tests.sh --tt-arch wormhole_b0 --pipeline-type cnn_model_perf_tg_device --dispatch-mode ""'
           },  # Pavle Josipovic
-<<<<<<< HEAD
-          {
-            name: "Galaxy Llama 70B model perf tests",
-            if: false, #see GH issue #26295
-            model-type: "Llama-70B",
-            arch: wormhole_b0,
-            save-perf-data: true,
-            cmd: './tests/scripts/run_tests.sh --tt-arch wormhole_b0 --pipeline-type tg_llama_model_perf_tg_device --dispatch-mode ""',
-            owner_id: U053W15B6JF # Djordje Ivanovic
-          },
-=======
           # {
           #   name: "Galaxy Llama 70B model perf tests", #see GH issue #26295
           #   model-type: "Llama-70B",
@@ -54,7 +43,6 @@
           #   cmd: './tests/scripts/run_tests.sh --tt-arch wormhole_b0 --pipeline-type tg_llama_model_perf_tg_device --dispatch-mode ""',
           #   owner_id: U053W15B6JF # Djordje Ivanovic
           # },
->>>>>>> 7d2a352f
           {
             name: "Llama Galaxy Perf Unit Tests",
             arch: wormhole_b0,
