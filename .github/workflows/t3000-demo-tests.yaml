--- conflicted
+++ resolved
@@ -17,12 +17,8 @@
       fail-fast: false
       matrix:
         test-group: [
-<<<<<<< HEAD
           { name: "t3k falcon40b tests", arch: wormhole_b0, cmd: run_t3000_falcon40b_tests, timeout: 40, owner_id: U044T8U8DEF}, #Johanna Rock
-=======
-          { name: "t3k falcon40b tests", arch: wormhole_b0, cmd: run_t3000_falcon40b_tests, timeout: 30, owner_id: U044T8U8DEF}, #Johanna Rock
           { name: "t3k llama3_70b tests", arch: wormhole_b0, cmd: run_t3000_llama3_70b_tests, timeout: 30, owner_id: U03FJB5TM5Y}, #Colman Glagovich
->>>>>>> 28a8a1a3
           { name: "t3k falcon7b tests", arch: wormhole_b0, cmd: run_t3000_falcon7b_tests, timeout: 90, owner_id: U05RWH3QUPM}, #Salar Hosseini
           { name: "t3k mixtral tests", arch: wormhole_b0, cmd: run_t3000_mixtral_tests, timeout: 30, owner_id: U03PUAKE719}, # Miguel Tairum
         ]
