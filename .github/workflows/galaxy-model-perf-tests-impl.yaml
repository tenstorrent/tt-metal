--- conflicted
+++ resolved
@@ -89,28 +89,6 @@
 
           ACTIVE_MODELS=$(jq -n '[
             {
-<<<<<<< HEAD
-              "name": "Galaxy LLM falcon3_1b model perf tests",
-              "model-type": "LLM",
-              "model-name": "falcon3_1b",
-              "arch": "wormhole_b0",
-              "save-perf-data": true,
-              "timeout": 50,
-              "cmd": "HF_MODEL=tiiuae/Falcon3-1B-Instruct pytest models/tt_transformers/demo/simple_text_demo.py -k \"performance and batch-1\"",
-              "owner_id": "U05RWH3QUPM"
-            }, # Salar Hosseini
-            {
-              "name": "Galaxy CNN model perf tests",
-              "model-type": "CNN",
-              "model-name": "cnn",
-              "arch": "wormhole_b0",
-              "save-perf-data": false,
-              "timeout": 50,
-              "cmd": "TT_METAL_CORE_GRID_OVERRIDE_TODEPRECATE=\"7,7\" pytest -n auto models/demos/ttnn_resnet/tests/test_perf_e2e_resnet50.py -m \"model_perf_tg\" && python3 models/perf/merge_perf_results.py --upper-threshold 1.10"
-            }, # Pavle Josipovic
-            {
-=======
->>>>>>> 8340ecf3
               "name": "Galaxy DiT SD3.5 model perf tests",
               "model-type": "SD3.5",
               "model-name": "sd35",
