--- conflicted
+++ resolved
@@ -101,7 +101,6 @@
             owner_id: U088413NP0Q, # Ashai Reddy
           },
           {
-<<<<<<< HEAD
             name: "Galaxy DiT Wan2.2 model perf tests",
             model-type: "Wan2.2",
             arch: wormhole_b0,
@@ -109,7 +108,8 @@
             timeout: 60,
             cmd: 'export TT_DIT_CACHE_DIR="/tmp/TT_DIT_CACHE" && pytest models/experimental/tt_dit/tests/models/wan2_2/test_transformer_wan.py::test_wan_transformer_model_caching -k "wh_4x8sp1tp0" && TT_MM_THROTTLE_PERF=5 pytest models/experimental/tt_dit/tests/models/wan2_2/test_performance_wan.py -k "wh_4x8sp1tp0"',
             owner_id: U03FJB5TM5Y # Colman Glagovich
-=======
+	  },
+	  {
             name: "Galaxy Mochi model perf tests",
             model-type: "mochi",
             arch: wormhole_b0,
@@ -117,7 +117,6 @@
             timeout: 60,
             cmd: 'export TT_DIT_CACHE_DIR="/tmp/TT_DIT_CACHE" && pytest models/experimental/tt_dit/tests/models/mochi/test_transformer_mochi.py::test_mochi_transformer_model_caching -k "4x8sp1tp0" && TT_MM_THROTTLE_PERF=5 pytest models/experimental/tt_dit/tests/models/mochi/test_performance_mochi.py -k "4x8sp1tp0 and yes_use_cache"',
             owner_id: U09ELB03XRU # Stephen Osborne
->>>>>>> 879ead61
           }
         ]
     name: ${{ matrix.test-group.name }}
