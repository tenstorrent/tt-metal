name: "[internal] Galaxy model perf tests impl"

on:
  workflow_call:
    inputs:
      build-artifact-name:
        required: true
        type: string
      wheel-artifact-name:
        required: true
        type: string
      docker-image:
        required: true
        type: string
      model:
        required: false
        type: string
        default: "all"
      extra-tag:
        required: false
        type: string
        default: "in-service"
      topology:
        required: false
        type: string
        default: "topology-6u"

jobs:
  generate-matrix:
    runs-on: ubuntu-latest
    outputs:
      matrix: ${{ steps.set-matrix.outputs.matrix }}
    steps:
      - name: Generate Matrix
        id: set-matrix
        run: |
          # Create matrix in two parts: disabled and active models
          DISABLED_MODELS=$(jq -n '[
            {
              "name": "Galaxy Llama 70B model perf tests",
              "model-type": "Llama-70B",
              "model-name": "llama70b",
              "arch": "wormhole_b0",
              "save-perf-data": true,
              "timeout": 60,
              "cmd": "TT_METAL_KERNELS_EARLY_RETURN=1 TT_METAL_ENABLE_ERISC_IRAM=1 FAKE_DEVICE=TG LLAMA_DIR=/mnt/MLPerf/tt_dnn-models/llama/Llama3.3-70B-Instruct/ pytest -n auto models/demos/llama3_70b_galaxy/tests/test_decoder_device_perf.py::test_llama_TG_perf_device_non_overlapped_dispatch --timeout=600 && TT_METAL_ENABLE_ERISC_IRAM=1 FAKE_DEVICE=TG LLAMA_DIR=/mnt/MLPerf/tt_dnn-models/llama/Llama3.3-70B-Instruct/ pytest -n auto models/demos/llama3_70b_galaxy/tests/test_decoder_device_perf.py::test_llama_TG_perf_device --timeout=600",
              "owner_id": "U053W15B6JF"
            }, # Djordje Ivanovic
            {
              "name": "Llama Galaxy Perf Unit Tests",
              "model-name": "llama_unit_tests",
              "arch": "wormhole_b0",
              "cmd": "LLAMA_DIR=/mnt/MLPerf/tt_dnn-models/llama/Llama3.3-70B-Instruct/ pytest models/demos/llama3_70b_galaxy/tests/tg_perf_unit_tests",
              "timeout": 100,
              "tracy": true,
              "save-perf-data": true,
              "owner_id": "U053W15B6JF"
            }, # Djordje Ivanovic
            {
              "name": "Galaxy Llama 70B prefill perf tests",
              "model-type": "Llama-70B",
              "model-name": "llama70b_prefill",
              "arch": "wormhole_b0",
              "save-perf-data": true,
              "timeout": 60,
              "cmd": "FAKE_DEVICE=TG LLAMA_DIR=/mnt/MLPerf/tt_dnn-models/llama/Llama3.3-70B-Instruct/ pytest -n auto models/demos/llama3_70b_galaxy/tests/test_prefill_device_perf.py::test_llama_TG_perf_device --timeout=1000",
              "owner_id": "U03PUAKE719"
            } # Miguel Tairum
          ]' --compact-output)

          ACTIVE_MODELS=$(jq -n '[
            {
              "name": "Galaxy CNN model perf tests",
              "model-type": "CNN",
              "model-name": "cnn",
              "arch": "wormhole_b0",
              "save-perf-data": false,
              "timeout": 30,
<<<<<<< HEAD
              "cmd": "TT_METAL_CORE_GRID_OVERRIDE_TODEPRECATE=\"7,7\" pytest -n auto models/demos/vision/classification/resnet50/ttnn_resnet/tests/test_perf_e2e_resnet50.py -m \"model_perf_tg\" && python3 models/perf/merge_perf_results.py"
=======
              "cmd": "TT_METAL_CORE_GRID_OVERRIDE_TODEPRECATE=\"7,7\" pytest -n auto models/demos/ttnn_resnet/tests/test_perf_e2e_resnet50.py -m \"model_perf_tg\" && python3 models/perf/merge_perf_results.py --upper-threshold 1.10"
>>>>>>> 491867be
            },
            {
              "name": "Galaxy DiT SD3.5 model perf tests",
              "model-type": "SD3.5",
              "model-name": "sd35",
              "arch": "wormhole_b0",
              "save-perf-data": true,
              "timeout": 25,
              "cmd": "pytest models/experimental/tt_dit/tests/models/sd35/test_performance_sd35.py -k \"4x8cfg1sp0tp1\"",
              "owner_id": "U03FJB5TM5Y"
            }, # Colman Glagovich
            {
              "name": "Galaxy DiT Flux.1 model perf tests",
              "model-type": "Flux.1-Dev",
              "model-name": "flux1-dev",
              "arch": "wormhole_b0",
              "save-perf-data": true,
              "timeout": 25,
              "cmd": "HF_HUB_CACHE=/mnt/MLPerf/huggingface/hub pytest models/experimental/tt_dit/tests/models/flux1/test_performance_flux1.py -k \"4x8sp0tp1\"",
              "owner_id": "U08TED0JM9D"
            }, # Samuel Adesoye
            {
              "name": "Galaxy DiT Motif model perf tests",
              "model-type": "Motif",
              "model-name": "motif",
              "arch": "wormhole_b0",
              "save-perf-data": true,
              "timeout": 15,
              "cmd": "HF_HUB_CACHE=/mnt/MLPerf/huggingface/hub pytest models/experimental/tt_dit/tests/models/motif/test_performance_motif.py -k \"4x8cfg1sp0tp1\"",
              "owner_id": "U08TED0JM9D"
            }, # Samuel Adesoye
            {
              "name": "Galaxy Sentence Bert tests",
              "arch": "wormhole_b0",
              "model-type": "sentence_bert",
              "model-name": "sentence_bert",
              "save-perf-data": false,
              "cmd": "pytest models/demos/tg/sentence_bert/tests/device_perf_test.py && python3 models/perf/merge_perf_results.py",
              "timeout": 15,
              "owner_id": "U088413NP0Q"
            }, # Ashai Reddy
            {
              "name": "Galaxy DiT Wan2.2 model perf tests",
              "model-type": "Wan2.2",
              "model-name": "wan2-2",
              "arch": "wormhole_b0",
              "save-perf-data": true,
              "timeout": 35,
              "cmd": "export TT_DIT_CACHE_DIR=\"/tmp/TT_DIT_CACHE\" && pytest models/experimental/tt_dit/tests/models/wan2_2/test_performance_wan.py -k \"wh_4x8sp1tp0 and resolution_720p\"",
              "owner_id": "U03FJB5TM5Y"
            }, # Colman Glagovich
            {
              "name": "Galaxy Mochi model perf tests",
              "model-type": "mochi",
              "model-name": "mochi",
              "arch": "wormhole_b0",
              "save-perf-data": true,
              "timeout": 20,
              "cmd": "export TT_DIT_CACHE_DIR=\"/tmp/TT_DIT_CACHE\" && export NO_PROMPT=1 && pytest models/experimental/tt_dit/tests/models/mochi/test_performance_mochi.py -k \"4x8sp1tp0 and yes_use_cache\"",
              "owner_id": "U09ELB03XRU"
            } # Stephen Osborne
          ]' --compact-output)

          # Combine both arrays into full matrix
          FULL_MATRIX=$ACTIVE_MODELS

          # Filter matrix based on model selection
          if [ "${{ inputs.model }}" = "all" ]; then
            echo "matrix=$FULL_MATRIX" >> $GITHUB_OUTPUT
          else
            FILTERED_MATRIX=$(echo "$FULL_MATRIX" | jq --arg model "${{ inputs.model }}" '[.[] | select(.["model-name"] == $model)]' --compact-output)
            echo "matrix=$FILTERED_MATRIX" >> $GITHUB_OUTPUT
          fi

  galaxy-model-perf-tests:
    needs: generate-matrix
    strategy:
      fail-fast: false
      matrix:
        test-group: ${{ fromJson(needs.generate-matrix.outputs.matrix) }}
    name: ${{ matrix.test-group.name }}
    env:
      ARCH_NAME: ${{ matrix.test-group.arch }}
      LOGURU_LEVEL: INFO
      LD_LIBRARY_PATH: ${{ github.workspace }}/build/lib
      TT_METAL_HOME: ${{ github.workspace }}
      PYTHONPATH: ${{ github.workspace }}
    runs-on:
      - arch-wormhole_b0
      - ${{ inputs.topology }}
      - ${{ inputs.extra-tag }}
    steps:
      - name: ⬇️ Checkout
        uses: actions/checkout@v4
        with:
          submodules: recursive
      - name: Enable performance mode
        run: |
          sudo cpupower frequency-set -g performance
      - uses: ./.github/actions/ensure-active-weka-mount
      - name: ⬇️ Download Build
        uses: actions/download-artifact@634f93cb2916e3fdff6788551b99b062d0335ce0 # v5.0
        timeout-minutes: 10
        with:
          name: ${{ inputs.build-artifact-name || 'build artifact not specified' }}
      - name: Extract files
        run: tar --zstd -xvf ttm_any.tar.zst
      - name: ⬇️ Download Wheel
        uses: actions/download-artifact@634f93cb2916e3fdff6788551b99b062d0335ce0 # v5.0
        timeout-minutes: 10
        with:
          name: ${{ inputs.wheel-artifact-name || 'wheel artifact not specified' }}
      - name: Run model perf regression tests
        timeout-minutes: ${{ matrix.test-group.timeout }}
        uses: ./.github/actions/docker-run
        env:
          LOGURU_LEVEL: INFO
        with:
          docker_image: ${{ inputs.docker-image }}
          docker_password: ${{ secrets.GITHUB_TOKEN }}
          docker_opts: |
            -e TT_METAL_HOME=${{ github.workspace }}
            -e ARCH_NAME=${{ matrix.test-group.arch }}
            -e LD_LIBRARY_PATH=${{ github.workspace }}/build/lib
            -v /mnt/MLPerf:/mnt/MLPerf:ro
          install_wheel: true
          run_args: |
            ${{ matrix.test-group.cmd }}
      - name: Check if benchmark data directory exists
        id: check-benchmark-data-directory
        if: ${{ matrix.test-group.save-perf-data && !cancelled() }}
        run: |
          if [ -d "generated/benchmark_data" ]; then
            echo "has_benchmark_data=true" >> $GITHUB_OUTPUT
          else
            echo "::warning::Benchmark data directory 'generated/benchmark_data' does not exist"
            echo "has_benchmark_data=false" >> $GITHUB_OUTPUT
          fi
      - name: Save environment data
        id: save-environment-data
        if: ${{ matrix.test-group.save-perf-data && !cancelled() && steps.check-benchmark-data-directory.outputs.has_benchmark_data == 'true' }}
        uses: ./.github/actions/docker-run
        with:
          docker_image: ${{ inputs.docker-image }}
          docker_password: ${{ secrets.GITHUB_TOKEN }}
          docker_opts: |
            -e TT_METAL_HOME=${{ github.workspace }}
            -e ARCH_NAME=${{ matrix.test-group.arch }}
            -e LD_LIBRARY_PATH=${{ github.workspace }}/build/lib
          install_wheel: true
          run_args: |
            python3 .github/scripts/data_analysis/create_benchmark_with_environment_json.py
      - name: Upload benchmark data
        if: ${{ matrix.test-group.save-perf-data && !cancelled() && steps.save-environment-data.conclusion == 'success' }}
        uses: ./.github/actions/upload-data-via-sftp
        with:
          ssh-private-key: ${{ secrets.SFTP_BENCHMARK_WRITER_KEY }}
          sftp-batchfile: .github/actions/upload-data-via-sftp/benchmark_data_batchfile.txt
          username: ${{ secrets.SFTP_BENCHMARK_WRITER_USERNAME }}
          hostname: ${{ secrets.SFTP_BENCHMARK_WRITER_HOSTNAME }}
      - name: Check perf report exists
        id: check-perf-report
        if: ${{ !(matrix.test-group.save-perf-data) && !cancelled() }}
        run: |
          TODAY=$(date +%Y_%m_%d)
          PERF_REPORT_FILENAME_MODELS="Models_Perf_${TODAY}.csv"
          PERF_REPORT_FILENAME_CCL_ALL_GATHER="CCL_all_gather_Perf_${TODAY}.csv"
          PERF_REPORT_FILENAME_CCL_REDUCE_SCATTER="CCL_reduce_scatter_Perf_${TODAY}.csv"
          if [ "${{ matrix.test-group.tracy }}" == "true" ]; then
            found_reports=false
            if [ -f "$PERF_REPORT_FILENAME_CCL_ALL_GATHER" ]; then
              echo "Found CCL AllGather Perf report: $PERF_REPORT_FILENAME_CCL_ALL_GATHER"
              echo "perf_report_filename_all_gather=$PERF_REPORT_FILENAME_CCL_ALL_GATHER" >> "$GITHUB_OUTPUT"
              found_reports=true
            fi
            if [ -f "$PERF_REPORT_FILENAME_CCL_REDUCE_SCATTER" ]; then
              echo "Found CCL ReduceScatter Perf report: $PERF_REPORT_FILENAME_CCL_REDUCE_SCATTER"
              echo "perf_report_filename_reduce_scatter=$PERF_REPORT_FILENAME_CCL_REDUCE_SCATTER" >> "$GITHUB_OUTPUT"
              found_reports=true
            fi
            if [ "$found_reports" = false ]; then
              echo "No CCL perf report found for today."
              exit 1
            fi
          else
            if [ -f "$PERF_REPORT_FILENAME_MODELS" ]; then
              echo "Found Models Perf report: $PERF_REPORT_FILENAME_MODELS"
              echo "perf_report_filename=$PERF_REPORT_FILENAME_MODELS" >> "$GITHUB_OUTPUT"
            else
              echo "No Models perf report found for today."
              exit 1
            fi
          fi
      - name: Upload Models perf report
        if: ${{ !cancelled() && steps.check-perf-report.conclusion == 'success' && !matrix.test-group.tracy }}
        uses: actions/upload-artifact@v4
        timeout-minutes: 10
        with:
          name: perf-report-csv-${{ matrix.test-group.model-type }}-${{ matrix.test-group.arch }}-${{ matrix.test-group.machine-type }}
          path: "${{ steps.check-perf-report.outputs.perf_report_filename }}"
      - name: Upload CCL perf report
        if: ${{ !cancelled() && steps.check-perf-report.conclusion == 'success' && matrix.test-group.tracy }}
        uses: actions/upload-artifact@v4
        timeout-minutes: 10
        with:
          name: perf-report-csv-${{ matrix.test-group.model-type }}-${{ matrix.test-group.arch }}-${{ matrix.test-group.model }}-bare-metal
          path:
            ${{ steps.check-perf-report.outputs.perf_report_filename_all_gather }}
      - uses: tenstorrent/tt-metal/.github/actions/slack-report@main
        if: ${{ failure() }}
        with:
          slack_webhook_url: ${{ secrets.SLACK_METAL_INFRA_PIPELINE_STATUS_ALERT }}
          owner: ${{ matrix.test-group.owner_id }}
      - uses: tenstorrent/tt-metal/.github/actions/upload-artifact-with-job-uuid@main
        timeout-minutes: 10
        if: ${{ !cancelled() }}
        with:
          path: generated/test_reports/
          prefix: "test_reports_"
      - name: Disable performance mode
        if: always()
        run: |
          sudo cpupower frequency-set -g ondemand<|MERGE_RESOLUTION|>--- conflicted
+++ resolved
@@ -76,11 +76,7 @@
               "arch": "wormhole_b0",
               "save-perf-data": false,
               "timeout": 30,
-<<<<<<< HEAD
-              "cmd": "TT_METAL_CORE_GRID_OVERRIDE_TODEPRECATE=\"7,7\" pytest -n auto models/demos/vision/classification/resnet50/ttnn_resnet/tests/test_perf_e2e_resnet50.py -m \"model_perf_tg\" && python3 models/perf/merge_perf_results.py"
-=======
-              "cmd": "TT_METAL_CORE_GRID_OVERRIDE_TODEPRECATE=\"7,7\" pytest -n auto models/demos/ttnn_resnet/tests/test_perf_e2e_resnet50.py -m \"model_perf_tg\" && python3 models/perf/merge_perf_results.py --upper-threshold 1.10"
->>>>>>> 491867be
+              "cmd": "TT_METAL_CORE_GRID_OVERRIDE_TODEPRECATE=\"7,7\" pytest -n auto models/demos/vision/classification/resnet50/ttnn_resnet/tests/test_perf_e2e_resnet50.py -m \"model_perf_tg\" && python3 models/perf/merge_perf_results.py --upper-threshold 1.10"
             },
             {
               "name": "Galaxy DiT SD3.5 model perf tests",
