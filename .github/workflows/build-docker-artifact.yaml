name: "Build tt-metal docker artifact"

on:
  workflow_call:
    inputs:
      distro:
        required: false
        type: string
        default: "ubuntu"
      version:
        required: false
        type: string
        default: "20.04"
      architecture:
        required: false
        type: string
        default: "amd64"
  workflow_dispatch:
    inputs:
      distro:
        required: false
        type: choice
        default: "ubuntu"
        options:
            - "ubuntu"
      version:
        required: false
        type: choice
        default: "20.04"
        options:
            - "20.04"
            - "22.04"
            - "24.04"
      architecture:
        required: false
        type: choice
        default: "amd64"
        options:
            - "amd64"
jobs:
  build-docker-image:
    name: "🐳️ Build ${{ inputs.distro }} {inputs.version }} image"
    timeout-minutes: 30
    env:
      CONFIG: ci
      SILENT: 0
      VERBOSE: 1
<<<<<<< HEAD
      TT_METAL_DOCKER_IMAGE: ${{ inputs.os }}
=======
      IMAGE_PARAMS: "${{ inputs.distro }}-${{ inputs.version }}-${{ inputs.architecture }}"
      IMAGE: tt-metalium/ubuntu-20.04-amd64
>>>>>>> 27d22536
      DOCKERFILE: ubuntu-20.04-amd64
    runs-on:
      - build-docker
      - in-service
    steps:
      - uses: tenstorrent/tt-metal/.github/actions/checkout-with-submodule-lfs@main
        with:
          fetch-depth: 0
      - name: Login to GitHub Container Registry
        uses: docker/login-action@v3
        with:
          registry: https://ghcr.io
          username: ${{ github.actor }}
          password: ${{ secrets.GITHUB_TOKEN }}
      - name: Get all test, doc and src files that have changed
        id: changed-files-specific
        uses: tj-actions/changed-files@v45
        with:
          files: |
              install_dependencies.sh
              dockerfile/Dockerfile
              scripts/docker/install_test_deps.sh
              scripts/docker/requirements*
              pyproject.toml
              tt_metal/python_env/requirements-dev.txt
          base_sha: 'main'
      - name: Determine docker image tag
        uses: ./.github/actions/generate-docker-tag
        with:
<<<<<<< HEAD
          image: tt-metalium/${{ inputs.os }}
      - name: Extract numeric version
        run: echo "UBUNTU_VERSION=$(echo '${{ inputs.os }}' | sed -E 's/[^0-9.]*([0-9]+\.[0-9]+).*/\1/')" >> $GITHUB_ENV
=======
          image: tt-metalium/${{ env.IMAGE_PARAMS }}
>>>>>>> 27d22536
      - name: Build Docker image and push to GHCR
        if: steps.changed-files-specific.outputs.any_changed == 'true'
        uses: docker/build-push-action@v6
        with:
          context: ${{ github.workspace }}
<<<<<<< HEAD
          file: dockerfile/Dockerfile
          target: dev
          push: true
          tags: ${{ env.TT_METAL_DOCKER_IMAGE_TAG}}
          build-args: UBUNTU_VERSION=${{ env.UBUNTU_VERSION }}
=======
          file: dockerfile/${{ env.IMAGE_PARAMS }}.Dockerfile
          push: true
          tags: ${{ env.TT_METAL_DOCKER_IMAGE_TAG}}
          build-args: UBUNTU_VERSION=${{ inputs.version }}
>>>>>>> 27d22536
          cache-from: type=registry,ref=${{ env.TT_METAL_REF_IMAGE_TAG }}
          cache-to: type=inline
          pull: true
      - name: Tag Docker main image as current image
        if: steps.changed-files-specific.outputs.any_changed != 'true'
        run: |
          docker pull ghcr.io/${{ github.repository }}/tt-metalium/${{ env.IMAGE_PARAMS }}:latest
          docker tag ghcr.io/${{ github.repository }}/tt-metalium/${{ env.IMAGE_PARAMS }}:latest ${{ env.TT_METAL_DOCKER_IMAGE_TAG}}
      - name: Push Docker image to GitHub Container Registry
        run: |
          docker push ${{ env.TT_METAL_DOCKER_IMAGE_TAG }}<|MERGE_RESOLUTION|>--- conflicted
+++ resolved
@@ -45,12 +45,7 @@
       CONFIG: ci
       SILENT: 0
       VERBOSE: 1
-<<<<<<< HEAD
-      TT_METAL_DOCKER_IMAGE: ${{ inputs.os }}
-=======
       IMAGE_PARAMS: "${{ inputs.distro }}-${{ inputs.version }}-${{ inputs.architecture }}"
-      IMAGE: tt-metalium/ubuntu-20.04-amd64
->>>>>>> 27d22536
       DOCKERFILE: ubuntu-20.04-amd64
     runs-on:
       - build-docker
@@ -80,30 +75,17 @@
       - name: Determine docker image tag
         uses: ./.github/actions/generate-docker-tag
         with:
-<<<<<<< HEAD
-          image: tt-metalium/${{ inputs.os }}
-      - name: Extract numeric version
-        run: echo "UBUNTU_VERSION=$(echo '${{ inputs.os }}' | sed -E 's/[^0-9.]*([0-9]+\.[0-9]+).*/\1/')" >> $GITHUB_ENV
-=======
           image: tt-metalium/${{ env.IMAGE_PARAMS }}
->>>>>>> 27d22536
       - name: Build Docker image and push to GHCR
         if: steps.changed-files-specific.outputs.any_changed == 'true'
         uses: docker/build-push-action@v6
         with:
           context: ${{ github.workspace }}
-<<<<<<< HEAD
           file: dockerfile/Dockerfile
           target: dev
           push: true
           tags: ${{ env.TT_METAL_DOCKER_IMAGE_TAG}}
-          build-args: UBUNTU_VERSION=${{ env.UBUNTU_VERSION }}
-=======
-          file: dockerfile/${{ env.IMAGE_PARAMS }}.Dockerfile
-          push: true
-          tags: ${{ env.TT_METAL_DOCKER_IMAGE_TAG}}
           build-args: UBUNTU_VERSION=${{ inputs.version }}
->>>>>>> 27d22536
           cache-from: type=registry,ref=${{ env.TT_METAL_REF_IMAGE_TAG }}
           cache-to: type=inline
           pull: true
