--- conflicted
+++ resolved
@@ -96,15 +96,6 @@
     needs: check-docker-images
     if: needs.check-docker-images.outputs.ci-build-exists != 'true'
     timeout-minutes: 30
-<<<<<<< HEAD
-    env:
-      CONFIG: ci
-      SILENT: 0
-      VERBOSE: 1
-      IMAGE_PARAMS: "${{ inputs.distro }}-${{ inputs.version }}-${{ inputs.architecture }}"
-      DOCKERFILE: ubuntu-20.04-amd64
-=======
->>>>>>> 5815e04e
     runs-on:
       - build-docker
       - in-service
@@ -116,35 +107,12 @@
           registry: https://ghcr.io
           username: ${{ github.actor }}
           password: ${{ secrets.GITHUB_TOKEN }}
-<<<<<<< HEAD
-      - name: Get all test, doc and src files that have changed
-        id: changed-files-specific
-        uses: tj-actions/changed-files@v45
-        with:
-          files: |
-              install_dependencies.sh
-              dockerfile/Dockerfile
-              scripts/docker/install_test_deps.sh
-              scripts/docker/requirements*
-              pyproject.toml
-              tt_metal/python_env/requirements-dev.txt
-          base_sha: 'main'
-      - name: Determine docker image tag
-        uses: ./.github/actions/generate-docker-tag
-        with:
-          image: tt-metalium/${{ env.IMAGE_PARAMS }}
-=======
->>>>>>> 5815e04e
       - name: Build Docker image and push to GHCR
         uses: docker/build-push-action@v6
         with:
           context: ${{ github.workspace }}
-<<<<<<< HEAD
           file: dockerfile/Dockerfile
           target: dev
-=======
-          file: dockerfile/${{ env.IMAGE_NAME }}.Dockerfile
->>>>>>> 5815e04e
           push: true
           tags: ${{ needs.check-docker-images.outputs.ci-build-tag }}
           build-args: UBUNTU_VERSION=${{ inputs.version }}
