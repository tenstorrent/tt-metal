--- conflicted
+++ resolved
@@ -51,24 +51,21 @@
         type: string
         default: "3"
         description: "Number of retries (default 3)"
-<<<<<<< HEAD
-      gist-url:
-        required: false
-        type: string
-        default: ""
-        description: "Optional GitHub gist URL for a .sh script to run instead of command"
-=======
       download-artifacts:
         required: false
         type: boolean
         default: true
         description: "Download artifacts from GitHub for each commit (requires gh cli to be authenticated)"
+      gist-url:
+        required: false
+        type: string
+        default: ""
+        description: "Optional GitHub gist URL for a .sh script to run instead of command"
 
 permissions:
   actions: write
   contents: write
 
->>>>>>> 3e22acc5
 run-name: "Bisect on ${{ inputs.runner-label }}"
 jobs:
   test-dispatch:
@@ -131,7 +128,46 @@
         with:
           fetch-depth: 0
 
-<<<<<<< HEAD
+      - name: 🔧 Setup GitHub CLI and jq
+        if: ${{ inputs.download-artifacts == true }}
+        run: |
+          echo "Checking GitHub CLI, jq, and zstd installation..."
+
+          # Check and install GitHub CLI
+          if ! command -v gh >/dev/null 2>&1; then
+            echo "Installing GitHub CLI 2.81.0..."
+            apt-get update
+            wget -O gh_2.81.0_linux_amd64.deb https://github.com/cli/cli/releases/download/v2.81.0/gh_2.81.0_linux_amd64.deb
+            apt-get install -y --no-install-recommends ./gh_2.81.0_linux_amd64.deb
+            rm -f gh_2.81.0_linux_amd64.deb
+            echo "GitHub CLI 2.81.0 installed successfully"
+          else
+            echo "GitHub CLI is already installed"
+          fi
+
+          # Check and install jq and zstd
+          if ! command -v jq >/dev/null 2>&1 || ! command -v zstd >/dev/null 2>&1; then
+            echo "Installing jq and zstd..."
+            apt-get update
+            apt-get install -y --no-install-recommends jq zstd
+            echo "jq and zstd installed successfully"
+          else
+            echo "jq and zstd are already installed"
+          fi
+
+          # Verify installations
+          echo "Verifying installations:"
+          gh --version
+          jq --version
+          zstd --version
+
+          # Check GitHub CLI authentication (GH_TOKEN is provided via env)
+          echo "Checking GitHub CLI authentication status:"
+          gh auth status || echo "WARNING: Authentication check failed"
+
+          echo "Testing gh CLI with current repository:"
+          echo "Repository: $(gh repo view --repo tenstorrent/tt-metal --json nameWithOwner --jq .nameWithOwner 2>/dev/null || echo 'Failed to get repo info')"
+        shell: bash
       - name: Download Gist Script
         if: ${{ inputs.gist-url != '' }}
         shell: bash
@@ -178,48 +214,6 @@
           curl -fsSL "$RAW_URL" -o /work/bisect_gist_script.sh
           chmod +x /work/bisect_gist_script.sh
           echo "Gist script downloaded and made executable"
-=======
-      - name: 🔧 Setup GitHub CLI and jq
-        if: ${{ inputs.download-artifacts == true }}
-        run: |
-          echo "Checking GitHub CLI, jq, and zstd installation..."
-
-          # Check and install GitHub CLI
-          if ! command -v gh >/dev/null 2>&1; then
-            echo "Installing GitHub CLI 2.81.0..."
-            apt-get update
-            wget -O gh_2.81.0_linux_amd64.deb https://github.com/cli/cli/releases/download/v2.81.0/gh_2.81.0_linux_amd64.deb
-            apt-get install -y --no-install-recommends ./gh_2.81.0_linux_amd64.deb
-            rm -f gh_2.81.0_linux_amd64.deb
-            echo "GitHub CLI 2.81.0 installed successfully"
-          else
-            echo "GitHub CLI is already installed"
-          fi
-
-          # Check and install jq and zstd
-          if ! command -v jq >/dev/null 2>&1 || ! command -v zstd >/dev/null 2>&1; then
-            echo "Installing jq and zstd..."
-            apt-get update
-            apt-get install -y --no-install-recommends jq zstd
-            echo "jq and zstd installed successfully"
-          else
-            echo "jq and zstd are already installed"
-          fi
-
-          # Verify installations
-          echo "Verifying installations:"
-          gh --version
-          jq --version
-          zstd --version
-
-          # Check GitHub CLI authentication (GH_TOKEN is provided via env)
-          echo "Checking GitHub CLI authentication status:"
-          gh auth status || echo "WARNING: Authentication check failed"
-
-          echo "Testing gh CLI with current repository:"
-          echo "Repository: $(gh repo view --repo tenstorrent/tt-metal --json nameWithOwner --jq .nameWithOwner 2>/dev/null || echo 'Failed to get repo info')"
-        shell: bash
->>>>>>> 3e22acc5
 
       - name: Run Git Bisect
         shell: bash
@@ -234,7 +228,7 @@
           cp ./tests/scripts/tt_bisect.sh ./build_bisect/
           cp ./tests/scripts/download_artifacts.sh ./build_bisect/
           chmod +x ./build_bisect/tt_bisect.sh
-<<<<<<< HEAD
+          chmod +x ./build_bisect/download_artifacts.sh
 
           # Determine which script to run
           SCRIPT_PATH=""
@@ -284,10 +278,6 @@
 
           # Run bisect with clean, properly quoted arguments
           ./build_bisect/tt_bisect.sh "${bisect_args[@]}"
-=======
-          chmod +x ./build_bisect/download_artifacts.sh
-          ./build_bisect/tt_bisect.sh -t ${{ inputs.timeout }} -f '${{ inputs.command }}' -b ${{ inputs.bad-commit }} -g ${{ inputs.good-commit }} ${{ inputs.tracy == true && '-p' || '' }} -r ${{ inputs.retries }} ${{ inputs.nd-mode == true && '-n' || '' }} ${{ inputs.download-artifacts == true && '-a' || '' }}
->>>>>>> 3e22acc5
 
       - name: Upload ND results CSV
         if: ${{ hashFiles('docker-job/bisect_nd_results.csv') != '' }}
