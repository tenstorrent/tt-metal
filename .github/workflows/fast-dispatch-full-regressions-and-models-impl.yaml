name: "[internal] Nightly fast dispatch tests impl"

on:
  workflow_call:
    inputs:
      build-artifact-name:
        required: true
        type: string
      wheel-artifact-name:
        required: true
        type: string
      docker-image:
        required: true
        type: string

jobs:
  fd-nightly:
    strategy:
      # Do not fail-fast because we need to ensure all tests go to completion
      # so we try not to get hanging machines
      fail-fast: false
      matrix:
        test-group:
          [
            {
              name: "WH N150 ttnn nightly",
              arch: wormhole_b0,
              runs-on: ["cloud-virtual-machine", "N150", "in-service"],
              cmd: tests/scripts/single_card/nightly/run_ttnn.sh,
              timeout: 70
            }, # Nathan Sidwell
            {
              name: "WH N300 ttnn nightly",
              arch: wormhole_b0,
              runs-on: ["cloud-virtual-machine", "N300", "in-service"],
              cmd: tests/scripts/single_card/nightly/run_ttnn.sh,
              timeout: 70
            }, # Nathan Sidwell
          ]
    defaults:
      run:
        shell: bash
    name: FD ${{ matrix.test-group.name }} ${{ matrix.test-group.arch }}
    runs-on: ${{ matrix.test-group.runs-on }}
    steps:
      - name: ⬇️ Checkout
        uses: actions/checkout@v4
        with:
          submodules: recursive
      - name: ⬇️ Download Build
        uses: actions/download-artifact@v4
        timeout-minutes: 10
        with:
          name: ${{ inputs.build-artifact-name }}
      - name: Extract files
        run: tar -xvf ttm_any.tar
      - name: ⬇️ Download Wheel
        uses: actions/download-artifact@v4
        timeout-minutes: 10
        with:
          name: ${{ inputs.wheel-artifact-name }}
      - uses: ./.github/actions/ensure-active-weka-mount
      - name: Run frequent reg tests scripts
        timeout-minutes: ${{ matrix.test-group.timeout }}
        uses: ./.github/actions/docker-run
        with:
          docker_image: ${{ inputs.docker-image }}
          docker_password: ${{ secrets.GITHUB_TOKEN }}
          install_wheel: true
          docker_opts: |
            -v /mnt/MLPerf:/mnt/MLPerf:ro
            -e TT_METAL_HOME=${{ github.workspace }}
            -e ARCH_NAME=wormhole_b0
            -e LD_LIBRARY_PATH=${{ github.workspace }}/build/lib
            -e GTEST_OUTPUT=xml:generated/test_reports/
          run_args: ${{ matrix.test-group.cmd }}
      - uses: tenstorrent/tt-metal/.github/actions/upload-artifact-with-job-uuid@main
        timeout-minutes: 10
        if: ${{ !cancelled() }}
        with:
          path: generated/test_reports/
          prefix: "test_reports_"
  nightly-wh-models:
    strategy:
      # Do not fail-fast because we need to ensure all tests go to completion
      # so we try not to get hanging machines
      fail-fast: false
      matrix:
        card: [N150, N300]
<<<<<<< HEAD
        model: [common_models, functional_unet, llama3.2-1B, qwen, mistral7b, mistral7b_eth, resnet50, yolov4, whisper, yolov8s_world, stable_diffusion_xl_base, mobilenetv2]
=======
        model: [common_models, functional_unet, llama3.2-1B, qwen, mistral7b, mistral7b_eth, resnet50, yolov4, whisper, yolov8s_world, stable_diffusion_xl_base, vgg_unet, ufld_v2]
>>>>>>> 0a31680b
    name: Nightly ${{ matrix.card }} ${{ matrix.model }}
    defaults:
      run:
        shell: bash
    runs-on: ["cloud-virtual-machine", "in-service", "${{ matrix.card }}"]
    steps:
      - name: ⬇️ Checkout
        uses: actions/checkout@v4
        with:
          submodules: recursive
      - name: ⬇️ Download Build
        uses: actions/download-artifact@v4
        timeout-minutes: 10
        with:
          name: ${{ inputs.build-artifact-name }}
      - name: Extract files
        run: tar -xvf ttm_any.tar
      - name: ⬇️ Download Wheel
        uses: actions/download-artifact@v4
        timeout-minutes: 10
        with:
          name: ${{ inputs.wheel-artifact-name }}
      - uses: ./.github/actions/ensure-active-weka-mount
      - name: Run frequent reg tests scripts
        timeout-minutes: 30
        uses: ./.github/actions/docker-run
        with:
          docker_image: ${{ inputs.docker-image }}
          docker_password: ${{ secrets.GITHUB_TOKEN }}
          install_wheel: true
          docker_opts: |
            -v /mnt/MLPerf:/mnt/MLPerf:ro
            -e TT_METAL_HOME=${{ github.workspace }}
            -e ARCH_NAME=wormhole_b0
            -e LD_LIBRARY_PATH=${{ github.workspace }}/build/lib
            -e GTEST_OUTPUT=xml:generated/test_reports/
          # Llama3 has a single pytest for multiple llama models, hence it requires calling it multiple times.
          # Due to host OOM issues in CI vm, we currently only run llama-1B in the model matrix.
          run_args: |
            if [[ "${{ matrix.model }}" != "mistral7b" ]]; then
              export WH_ARCH_YAML=wormhole_b0_80_arch_eth_dispatch.yaml
            fi

            if [[ "${{ matrix.model }}" == *"llama3"* ]]; then
              pytest -n auto tests/nightly/single_card/llama3 -k ${{ matrix.model }}
            else
              pytest tests/nightly/single_card/${{ matrix.model }}
            fi
      - uses: tenstorrent/tt-metal/.github/actions/upload-artifact-with-job-uuid@main
        timeout-minutes: 10
        if: ${{ !cancelled() }}
        with:
          path: generated/test_reports/
          prefix: "test_reports_"
  nightly-wh-unstable-models:
    strategy:
      # Do not fail-fast because we need to ensure all tests go to completion
      # so we try not to get hanging machines
      fail-fast: false
      matrix:
        test-config:
          - model: "stable_diffusion"
            cmd: SLOW_MATMULS=1 pytest --timeout 1000 -n auto tests/nightly/single_card/stable_diffusion
              # Skipping due to issue #15932
              # - model: "mamba 1"
              # cmd: pytest --timeout 900 -n auto tests/nightly/single_card/mamba --splits 6 --group 1
              # - model: "mamba 2"
              # cmd: pytest --timeout 900 -n auto tests/nightly/single_card/mamba --splits 6 --group 2
              # - model: "mamba 3"
              # cmd: pytest --timeout 900 -n auto tests/nightly/single_card/mamba --splits 6 --group 3
              # - model: "mamba 4"
              # cmd: pytest --timeout 900 -n auto tests/nightly/single_card/mamba --splits 6 --group 4
          - model: "mamba 5"
            cmd: pytest --timeout 900 -n auto tests/nightly/single_card/mamba --splits 6 --group 5
              # - model: "mamba 6"
              # cmd: pytest --timeout 900 -n auto tests/nightly/single_card/mamba --splits 6 --group 6
        card: [N150, N300]
    name: "[Unstable] Nightly ${{ matrix.card }} ${{ matrix.test-config.model }}"
    defaults:
      run:
        shell: bash
    runs-on: ["cloud-virtual-machine", "in-service", "${{ matrix.card }}"]
    steps:
      - name: ⬇️ Checkout
        uses: actions/checkout@v4
        with:
          submodules: recursive
      - name: ⬇️ Download Build
        uses: actions/download-artifact@v4
        timeout-minutes: 10
        with:
          name: ${{ inputs.build-artifact-name }}
      - name: Extract files
        run: tar -xvf ttm_any.tar
      - name: ⬇️ Download Wheel
        uses: actions/download-artifact@v4
        timeout-minutes: 10
        with:
          name: ${{ inputs.wheel-artifact-name }}
      - uses: ./.github/actions/ensure-active-weka-mount
      - name: Run frequent reg tests scripts
        timeout-minutes: 60
        uses: ./.github/actions/docker-run
        with:
          docker_image: ${{ inputs.docker-image }}
          docker_password: ${{ secrets.GITHUB_TOKEN }}
          install_wheel: true
          docker_opts: |
            -v /mnt/MLPerf:/mnt/MLPerf:ro
            -e TT_METAL_HOME=${{ github.workspace }}
            -e ARCH_NAME=wormhole_b0
            -e LD_LIBRARY_PATH=${{ github.workspace }}/build/lib
            -e GTEST_OUTPUT=xml:generated/test_reports/
            -e WH_ARCH_YAML=wormhole_b0_80_arch_eth_dispatch.yaml
          run_args: ${{ matrix.test-config.cmd }}
      - uses: tenstorrent/tt-metal/.github/actions/upload-artifact-with-job-uuid@main
        timeout-minutes: 10
        if: ${{ !cancelled() }}
        with:
          path: generated/test_reports/
          prefix: "test_reports_"<|MERGE_RESOLUTION|>--- conflicted
+++ resolved
@@ -87,11 +87,7 @@
       fail-fast: false
       matrix:
         card: [N150, N300]
-<<<<<<< HEAD
-        model: [common_models, functional_unet, llama3.2-1B, qwen, mistral7b, mistral7b_eth, resnet50, yolov4, whisper, yolov8s_world, stable_diffusion_xl_base, mobilenetv2]
-=======
-        model: [common_models, functional_unet, llama3.2-1B, qwen, mistral7b, mistral7b_eth, resnet50, yolov4, whisper, yolov8s_world, stable_diffusion_xl_base, vgg_unet, ufld_v2]
->>>>>>> 0a31680b
+        model: [common_models, functional_unet, llama3.2-1B, qwen, mistral7b, mistral7b_eth, resnet50, yolov4, whisper, yolov8s_world, stable_diffusion_xl_base, vgg_unet, ufld_v2, mobilenetv2]
     name: Nightly ${{ matrix.card }} ${{ matrix.model }}
     defaults:
       run:
