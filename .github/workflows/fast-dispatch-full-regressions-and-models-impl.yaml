--- conflicted
+++ resolved
@@ -190,17 +190,10 @@
             -e ARCH_NAME=wormhole_b0
             -e LD_LIBRARY_PATH=${{ github.workspace }}/build/lib
             -e GTEST_OUTPUT=xml:generated/test_reports/
-<<<<<<< HEAD
-            -e HF_HOME=/mnt/MLPerf/huggingface
-            -e HF_DATASETS_CACHE=~/.cache/huggingface/datasets
-            -e HF_METRICS_CACHE=~/.cache/huggingface/metrics
-            ${{ matrix.model == 'stable_diffusion_xl_base' && '-e TT_MM_THROTTLE_PERF=5' || '' }}
-=======
             -e HF_HUB_CACHE=/mnt/MLPerf/huggingface/hub
             ${{ matrix.test-config.model == 'stable_diffusion_xl_base' && '-e TT_MM_THROTTLE_PERF=5' || '' }}
             ${{ matrix.test-config.model == 'stable_diffusion_xl_refiner' && '-e TT_MM_THROTTLE_PERF=5' || '' }}
             ${{ matrix.test-config.model == 'stable_diffusion' && '-e TT_MM_THROTTLE_PERF=5' || '' }}
->>>>>>> 8342e3f2
           # TT-Transformer models have a single ci-dispatch test that contains all tests.
           # Due to host OOM issues in CI vm, we currently only run llama-1B (on TT-Transformers) in the model matrix.
           run_args: |
