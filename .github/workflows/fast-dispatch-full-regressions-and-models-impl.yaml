--- conflicted
+++ resolved
@@ -191,10 +191,7 @@
             -e GTEST_OUTPUT=xml:generated/test_reports/
             -e HF_HUB_CACHE=/mnt/MLPerf/huggingface/hub
             ${{ matrix.test-config.model == 'stable_diffusion_xl_base' && '-e TT_MM_THROTTLE_PERF=5' || '' }}
-<<<<<<< HEAD
-=======
             ${{ matrix.test-config.model == 'stable_diffusion' && '-e TT_MM_THROTTLE_PERF=5' || '' }}
->>>>>>> 80e9a5c4
           # TT-Transformer models have a single ci-dispatch test that contains all tests.
           # Due to host OOM issues in CI vm, we currently only run llama-1B (on TT-Transformers) in the model matrix.
           run_args: |
