name: "[internal] T3000 demo tests impl"

on:
  workflow_call:
    inputs:
      build-artifact-name:
        required: true
        type: string
      wheel-artifact-name:
        required: true
        type: string
      docker-image:
        required: true
        type: string
      extra-tag:
        required: false
        type: string
        default: "in-service"

jobs:
  t3000-demo-tests:
    strategy:
      fail-fast: false
      matrix:
        test-group: [
          { name: "t3k_mixtral_tests", arch: wormhole_b0, cmd: run_t3000_mixtral_tests, timeout: 50, owner_id: U03PUAKE719}, # Harry Zhou
          { name: "t3k llama3_load_checkpoints tests", arch: wormhole_b0, cmd: run_t3000_llama3_load_checkpoints_tests, timeout: 30, owner_id: U07RY6B5FLJ}, #Gongyu Wang
          { name: "t3k_falcon40b_tests", arch: wormhole_b0, cmd: run_t3000_falcon40b_tests, timeout: 50, owner_id: U053W15B6JF}, #Djordje Ivanovic
          { name: "t3k_llama3_tests", arch: wormhole_b0, cmd: run_t3000_llama3_tests, timeout: 60, owner_id: U03PUAKE719}, # Miguel Tairum
          { name: "t3k_qwen25_tests", arch: wormhole_b0, cmd: run_t3000_qwen25_tests, timeout: 60, owner_id: U03HY7MK4BT}, # Mark O'Connor
          { name: "t3k_llama3_vision_tests", arch: wormhole_b0, cmd: run_t3000_llama3_vision_tests, timeout: 30, owner_id: U03FJB5TM5Y}, #Colman Glagovich
          { name: "t3k_llama3_90b_vision_tests", arch: wormhole_b0, cmd: run_t3000_llama3_90b_vision_tests, timeout: 20, owner_id: U07RY6B5FLJ},  #Gongyu Wang
          { name: "t3k_llama3_70b_tests", arch: wormhole_b0, cmd: run_t3000_llama3_70b_tests, timeout: 60, owner_id: U03FJB5TM5Y}, #Colman Glagovich
          { name: "t3k_falcon7b_tests", arch: wormhole_b0, cmd: run_t3000_falcon7b_tests, timeout: 90, owner_id: U05RWH3QUPM}, #Salar Hosseini
          { name: "t3k_resnet50_tests", arch: wormhole_b0, cmd: run_t3000_resnet50_tests, timeout: 50, owner_id: U0837MYG788}, # Marko Radosavljevic
          { name: "t3k_sentence_bert_tests", arch: wormhole_b0, cmd: run_t3000_sentence_bert_tests, timeout: 75, owner_id: U045U3DEKM4}, # Mohamed Bahnas (Aniruddha Tupe)
          { name: "t3k sd35_large tests", arch: wormhole_b0, cmd: run_t3000_sd35large_tests, timeout: 60, owner_id: U03FJB5TM5Y}, #Colman Glagovich
<<<<<<< HEAD
          { name: "t3k flux1-dv tests", arch: wormhole_b0, cmd: run_t3000_flux1_tests, timeout: 30, owner_id: U03FJB5TM5Y}, #Colman Glagovich (Samuel Adesoye)
=======
          { name: "t3k flux1-dev tests", arch: wormhole_b0, cmd: run_t3000_flux1_tests, timeout: 30, owner_id: U08TED0JM9D}, #Samuel Adesoye
>>>>>>> ae5830b9
          { name: "t3k_mistral_tests", arch: wormhole_b0, cmd: run_t3000_mistral_tests, timeout: 90, owner_id: U0896VBAKFC}, # Pratikkumar Prajapati
          # Temporary: Run Qwen 3 tests last as they update to a newer transformers version.
          # This requirements and comment removed when https://github.com/tenstorrent/tt-metal/pull/22608 merges.
          { name: "t3k_qwen3_tests", arch: wormhole_b0, cmd: run_t3000_qwen3_tests, timeout: 60, owner_id: U03HY7MK4BT}, # Mark O'Connor
          { name: "t3k_qwen25_vl_tests", arch: wormhole_b0, cmd: run_t3000_qwen25_vl_tests, timeout: 30, owner_id: U07RY6B5FLJ},  #Gongyu Wang
          { name: "t3k_gemma3_tests", arch: wormhole_b0, cmd: run_t3000_gemma3_tests, timeout: 30, owner_id: U08TJ70UFRT},  # Harry Andrews
        ]

    name: ${{ matrix.test-group.name }}
    runs-on:
      - arch-wormhole_b0
      - config-t3000
      - pipeline-perf
      - ${{ inputs.extra-tag }}
    container:
      image: ${{ inputs.docker-image || 'docker-image-unresolved!' }}
      env:
        TT_METAL_HOME: /work
        PYTHONPATH: /work
        LD_LIBRARY_PATH: /work/build/lib
        ARCH_NAME: ${{ matrix.test-group.arch }}
        LOGURU_LEVEL: INFO
        GITHUB_ACTIONS: true
        GTEST_OUTPUT: xml:/work/generated/test_reports/
        HF_HUB_CACHE: ${{ (matrix.test-group.arch == 'wormhole_b0' && '/mnt/MLPerf/huggingface/hub') || '' }}
      volumes:
        - ${{ github.workspace }}/docker-job:/work # Subdir to workaround https://github.com/actions/runner/issues/691
        - /dev/hugepages-1G:/dev/hugepages-1G
        - /mnt/MLPerf:/mnt/MLPerf:ro
      options: "--device /dev/tenstorrent --privileged -v /sys:/sys"
    defaults:
      run:
        shell: bash
        working-directory: /work # https://github.com/actions/runner/issues/878
    steps:
      - name: ⬇️  Setup Job
        uses: tenstorrent/tt-metal/.github/actions/setup-job@main
        timeout-minutes: 10
        with:
          build-artifact-name: ${{ inputs.build-artifact-name }}
          wheel-artifact-name: ${{ inputs.wheel-artifact-name }}
      - name: Enable Performance mode
        uses: tenstorrent/tt-metal/.github/actions/set-cpu-governor@main
        with:
          governor: performance
      - name: Run demo regression tests
        timeout-minutes: ${{ matrix.test-group.timeout }}
        shell: bash
        run: |
          source /work/tests/scripts/t3000/run_t3000_demo_tests.sh
          ${{ matrix.test-group.cmd }}

      - name: Save environment data
        if: ${{ (matrix.test-group.name == 't3k_falcon7b_tests' || matrix.test-group.name == 't3k_falcon40b_tests' || matrix.test-group.name == 't3k_mixtral_tests' || matrix.test-group.name == 't3k_qwen25_tests' || matrix.test-group.name == 't3k_qwen3_tests' || matrix.test-group.name == 't3k_llama3_tests' || matrix.test-group.name == 't3k_llama3_70b_tests' || matrix.test-group.name == 't3k_llama3_vision_tests') && !cancelled() }}
        shell: bash
        run: python3 .github/scripts/data_analysis/create_benchmark_with_environment_json.py

      - name: Upload benchmark data
        if: ${{ (matrix.test-group.name == 't3k_falcon7b_tests' || matrix.test-group.name == 't3k_falcon40b_tests' || matrix.test-group.name == 't3k_mixtral_tests' || matrix.test-group.name == 't3k_qwen25_tests' || matrix.test-group.name == 't3k_qwen3_tests' || matrix.test-group.name == 't3k_llama3_tests' || matrix.test-group.name == 't3k_llama3_70b_tests' || matrix.test-group.name == 't3k_llama3_vision_tests') && !cancelled() }}
        uses: ./.github/actions/upload-data-via-sftp
        with:
          ssh-private-key: ${{ secrets.SFTP_BENCHMARK_WRITER_KEY }}
          sftp-batchfile: .github/actions/upload-data-via-sftp/benchmark_data_batchfile.txt
          path: /work
          username: ${{ secrets.SFTP_BENCHMARK_WRITER_USERNAME }}
          hostname: ${{ secrets.SFTP_BENCHMARK_WRITER_HOSTNAME }}

      - uses: tenstorrent/tt-metal/.github/actions/slack-report@main
        if: ${{ failure() }}
        with:
          slack_webhook_url: ${{ secrets.SLACK_METAL_INFRA_PIPELINE_STATUS_ALERT }}
          owner: ${{ matrix.test-group.owner_id }}

      - uses: tenstorrent/tt-metal/.github/actions/upload-artifact-with-job-uuid@main
        timeout-minutes: 10
        if: ${{ !cancelled() }}
        with:
          path: generated/test_reports/
          prefix: "test_reports_"
      - name: Disable Performance mode
        if: always()
        uses: tenstorrent/tt-metal/.github/actions/set-cpu-governor@main
        with:
          governor: ondemand<|MERGE_RESOLUTION|>--- conflicted
+++ resolved
@@ -35,11 +35,7 @@
           { name: "t3k_resnet50_tests", arch: wormhole_b0, cmd: run_t3000_resnet50_tests, timeout: 50, owner_id: U0837MYG788}, # Marko Radosavljevic
           { name: "t3k_sentence_bert_tests", arch: wormhole_b0, cmd: run_t3000_sentence_bert_tests, timeout: 75, owner_id: U045U3DEKM4}, # Mohamed Bahnas (Aniruddha Tupe)
           { name: "t3k sd35_large tests", arch: wormhole_b0, cmd: run_t3000_sd35large_tests, timeout: 60, owner_id: U03FJB5TM5Y}, #Colman Glagovich
-<<<<<<< HEAD
-          { name: "t3k flux1-dv tests", arch: wormhole_b0, cmd: run_t3000_flux1_tests, timeout: 30, owner_id: U03FJB5TM5Y}, #Colman Glagovich (Samuel Adesoye)
-=======
           { name: "t3k flux1-dev tests", arch: wormhole_b0, cmd: run_t3000_flux1_tests, timeout: 30, owner_id: U08TED0JM9D}, #Samuel Adesoye
->>>>>>> ae5830b9
           { name: "t3k_mistral_tests", arch: wormhole_b0, cmd: run_t3000_mistral_tests, timeout: 90, owner_id: U0896VBAKFC}, # Pratikkumar Prajapati
           # Temporary: Run Qwen 3 tests last as they update to a newer transformers version.
           # This requirements and comment removed when https://github.com/tenstorrent/tt-metal/pull/22608 merges.
