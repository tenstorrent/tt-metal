--- conflicted
+++ resolved
@@ -42,11 +42,8 @@
           { name: "t3k_qwen3_tests", arch: wormhole_b0, cmd: run_t3000_qwen3_tests, timeout: 60, owner_id: U03HY7MK4BT}, # Mark O'Connor
           { name: "t3k_qwen25_vl_tests", arch: wormhole_b0, cmd: run_t3000_qwen25_vl_tests, timeout: 30, owner_id: U07RY6B5FLJ},  #Gongyu Wang
           { name: "t3k_gemma3_tests", arch: wormhole_b0, cmd: run_t3000_gemma3_tests, timeout: 30, owner_id: U08TJ70UFRT},  # Harry Andrews
-<<<<<<< HEAD
           { name: "t3k_wan2.2_tests", arch: wormhole_b0, cmd: run_t3000_wan22_tests, timeout: 30, owner_id: U03FJB5TM5Y},  #Colman Glagovich
-=======
           { name: "t3k_mochi_tests", arch: wormhole_b0, cmd: run_t3000_mochi_tests, timeout: 60, owner_id: U09ELB03XRU}, # Stephen Osborne
->>>>>>> 879ead61
         ]
 
     name: ${{ matrix.test-group.name }}
