--- conflicted
+++ resolved
@@ -24,12 +24,7 @@
       matrix:
         test-group: [
           { name: "t3k_mixtral_tests", arch: wormhole_b0, cmd: run_t3000_mixtral_tests, timeout: 50, owner_id: U03PUAKE719}, # Harry Zhou
-<<<<<<< HEAD
-          { name: "t3k llama3_load_checkpoints tests", arch: wormhole_b0, cmd: run_t3000_llama3_load_checkpoints_tests, timeout: 30, owner_id: U07RY6B5FLJ}, #Gongyu Wang
-          # { name: "t3k_falcon40b_tests", arch: wormhole_b0, cmd: run_t3000_falcon40b_tests, timeout: 50, owner_id: U053W15B6JF}, #Djordje Ivanovic
-=======
           { name: "t3k_falcon40b_tests", arch: wormhole_b0, cmd: run_t3000_falcon40b_tests, timeout: 50, owner_id: U053W15B6JF}, #Djordje Ivanovic
->>>>>>> 135e2303
           { name: "t3k_llama3_tests", arch: wormhole_b0, cmd: run_t3000_llama3_tests, timeout: 60, owner_id: U03PUAKE719}, # Miguel Tairum
           { name: "t3k_qwen25_tests", arch: wormhole_b0, cmd: run_t3000_qwen25_tests, timeout: 60, owner_id: U03HY7MK4BT}, # Mark O'Connor
           { name: "t3k_llama3_vision_tests", arch: wormhole_b0, cmd: run_t3000_llama3_vision_tests, timeout: 45, owner_id: U03FJB5TM5Y}, #Colman Glagovich
