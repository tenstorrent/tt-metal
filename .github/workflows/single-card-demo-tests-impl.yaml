--- conflicted
+++ resolved
@@ -40,11 +40,8 @@
           { name: "yolov8s_world", runner-label: "N150", performance: false, cmd: run_yolov8s_world_perf, owner_id: U056BK5U81E}, # Dalar Vartanians
           { name: "ufld_v2", runner-label: "N150", performance: false, cmd: run_ufld_v2_func, owner_id: U056BK5U81E}, # Dalar Vartanians
           { name: "vanilla_unet", runner-label: "N150", performance: false, cmd: run_vanilla_unet_demo, owner_id: U045U3DEKM4}, # Mohamed Bahnas (keerthana-r-mcw)
-<<<<<<< HEAD
           { name: "mobilenetv2", runner-label: "N150", performance: false, cmd: run_mobilenetv2_func, owner_id: U056BK5U81E}, # Dalar Vartanians
-=======
           { name: "yolov8x", runner-label: "N150", performance: false, cmd: run_yolov8x_perf, owner_id: U056BK5U81E}, # Dalar Vartanians
->>>>>>> 3d4cffba
           { name: "falcon7b", runner-label: "N300", performance: false, cmd: run_falcon7b_func, owner_id: U05RWH3QUPM}, # Salar Hosseini
           { name: "qwen7b", runner-label: "N300", performance: false, cmd: run_qwen7b_func, owner_id: U03PUAKE719}, # Mark O'Connor
           { name: "llama3", runner-label: "N300", performance: false, cmd: run_llama3_func, owner_id: U03PUAKE719}, # Miguel Tairum
