--- conflicted
+++ resolved
@@ -33,172 +33,89 @@
       demo-tests: ${{ steps.compute-tests.outputs.demo-tests }}
     strategy:
       matrix:
-<<<<<<< HEAD
         default-demo-tests:
           [[
-            { name: "falcon7b", runner-label: "N150", performance: false, cmd: run_falcon7b_func, owner_id: U05RWH3QUPM}, # Salar Hosseini
-            { name: "llama3", runner-label: "N150", performance: false, cmd: run_llama3_func, owner_id: U03PUAKE719}, # Miguel Tairum
-            { name: "vgg", runner-label: "N150", performance: false, cmd: run_vgg_func, owner_id: U06Q7ESTFEV}, # Borys Bradel
-            { name: "bert_tiny", runner-label: "N150", performance: false, cmd: run_bert_tiny_func, owner_id: U024A4EFV6U}, # Brian Liu
-            { name: "bert", runner-label: "N150", performance: false, cmd: run_bert_func, owner_id: U024A4EFV6U}, # Brian Liu
-            { name: "resnet", runner-label: "N150", performance: false, cmd: run_resnet_func, owner_id: U0837MYG788}, # Marko Radosavljevic
-            { name: "distilbert", runner-label: "N150", performance: false, cmd: run_distilbert_func, owner_id: U013121KDH9}, # Austin Ho
-            { name: "covnet_mnist", runner-label: "N150", performance: false, cmd: run_covnet_mnist_func, owner_id: U06LRK6JDGB}, # Saad Jameel
-            { name: "mnist", runner-label: "N150", performance: false, cmd: run_mnist_func, owner_id: U06ECNVR0EN}, # Evan Smal
-            { name: "squeezebert", runner-label: "N150", performance: false, cmd: run_squeezebert_func, owner_id: UBHPP2NDP}, # Joseph Chu
-            { name: "roberta", runner-label: "N150", performance: false, cmd: run_roberta_func, owner_id: U06F3ER8X9A}, # Stuti Raizada
-            { name: "stable_diffusion", runner-label: "N150", performance: false, cmd: run_stable_diffusion_func, owner_id: U045U3DEKM4}, # Mohamed Bahnas
-            { name: "segformer", runner-label: "N150", performance: false, cmd: run_segformer_func, owner_id: U045U3DEKM4, civ2-compatible: true}, # Mohamed Bahnas (vguduruTT)
-            { name: "sentence_bert", runner-label: "N150", performance: false, cmd: run_sentencebert_func, owner_id: U045U3DEKM4, civ2-compatible: true}, # Mohamed Bahnas
-            { name: "yolov11", runner-label: "N150", performance: false, cmd: run_yolov11_func, owner_id: U045U3DEKM4, civ2-compatible: true}, # Mohamed Bahnas
-            { name: "yolov9c", runner-label: "N150", performance: false, cmd: run_yolov9c_perf, owner_id: U056BK5U81E, civ2-compatible: true}, # Dalar Vartanians
-            { name: "mobilenetv2", runner-label: "N150", performance: false, cmd: run_mobilenetv2_perf, owner_id: U056BK5U81E, civ2-compatible: true}, # Dalar Vartanians
-            { name: "yolov8s_world", runner-label: "N150", performance: false, cmd: run_yolov8s_world_perf, owner_id: U056BK5U81E, civ2-compatible: true}, # Dalar Vartanians
-            { name: "ufld_v2", runner-label: "N150", performance: false, cmd: run_ufld_v2_func, owner_id: U056BK5U81E, civ2-compatible: true}, # Dalar Vartanians
-            { name: "swin_s", runner-label: "N150", performance: false, cmd: run_swin_s_demo, owner_id: U088413NP0Q, civ2-compatible: true}, # Ashai Reddy Ginuga (HariniMohan0102)
-            { name: "vanilla_unet", runner-label: "N150", performance: false, cmd: run_vanilla_unet_demo, owner_id: U045U3DEKM4, civ2-compatible: true}, # Mohamed Bahnas (keerthana-r-mcw)
-            { name: "yolov8x", runner-label: "N150", performance: false, cmd: run_yolov8x_perf, owner_id: U056BK5U81E, civ2-compatible: true}, # Dalar Vartanians
-            { name: "yolov8s", runner-label: "N150", performance: false, cmd: run_yolov8s_perf, owner_id: U056BK5U81E, civ2-compatible: true}, # Dalar Vartanians
-            { name: "vgg_unet", runner-label: "N150", performance: false, cmd: run_vgg_unet_demo, owner_id: U045U3DEKM4, civ2-compatible: true}, # Mohamed Bahnas (keerthana-r-mcw)
-            { name: "yolov4", runner-label: "N150", performance: false, cmd: run_yolov4_perf, owner_id: U045U3DEKM4, civ2-compatible: true}, # Mohamed Bahnas (Sudhanshu Singhal)
-            { name: "resnet", runner-label: "N150", performance: true, cmd: run_resnet_stability, owner_id: U0837MYG788}, # Marko Radosavljevic
-            { name: "sdxl", runner-label: "N150", performance: false, cmd: run_sdxl_func, owner_id: U0837MYG788}, # Marko Radosavljevic
-            { name: "yolov10x", runner-label: "N150", performance: false, cmd: run_yolov10x_demo, owner_id: U056BK5U81E, civ2-compatible: true}, # Dalar Vartanians
-            { name: "yolov12x", runner-label: "N150", performance: false, cmd: run_yolov12x_demo, owner_id: U056BK5U81E, civ2-compatible: true}, # Dalar Vartanians
-            { name: "yolov7", runner-label: "N150", performance: false, cmd: run_yolov7_demo, owner_id: U056BK5U81E, civ2-compatible: true}, # Dalar Vartanians
-            { name: "yolov6l", runner-label: "N150", performance: false, cmd: run_yolov6l_demo, owner_id: U056BK5U81E, civ2-compatible: true}, # Dalar Vartanians
-            { name: "efficientnet_b0", runner-label: "N150", performance: false, cmd: run_efficientnet_b0_func, owner_id: U056BK5U81E, civ2-compatible: true}, # Dalar Vartanians
-            { name: "vovnet", runner-label: "N150", performance: false, cmd: run_vovnet_demo, owner_id: U056BK5U81E, civ2-compatible: true}, # Dalar Vartanians
-            { name: "swin_v2", runner-label: "N150", performance: false, cmd: run_swin_v2_demo, owner_id: U045U3DEKM4, civ2-compatible: true}, # Mohamed Bahnas
-            { name: "swin_s", runner-label: "N300", performance: false, cmd: run_swin_s_demo, owner_id: U088413NP0Q, civ2-compatible: true}, # Ashai Reddy Ginuga (HariniMohan0102)
-            { name: "falcon7b", runner-label: "N300", performance: false, cmd: run_falcon7b_func, owner_id: U05RWH3QUPM}, # Salar Hosseini
-            { name: "llama3", runner-label: "N300", performance: false, cmd: run_llama3_func, owner_id: U03PUAKE719}, # Miguel Tairum
-            { name: "vgg", runner-label: "N300", performance: false, cmd: run_vgg_func, owner_id: U06Q7ESTFEV}, # Borys Bradel
-            { name: "bert_tiny", runner-label: "N300", performance: false, cmd: run_bert_tiny_func, owner_id: U024A4EFV6U}, # Brian Liu
-            { name: "bert", runner-label: "N300", performance: false, cmd: run_bert_func, owner_id: U024A4EFV6U}, # Brian Liu
-            { name: "resnet", runner-label: "N300", performance: false, cmd: run_resnet_func, owner_id: U0837MYG788}, # Marko Radosavljevic
-            { name: "distilbert", runner-label: "N300", performance: false, cmd: run_distilbert_func, owner_id: U013121KDH9}, # Austin Ho
-            { name: "covnet_mnist", runner-label: "N300", performance: false, cmd: run_covnet_mnist_func, owner_id: U06LRK6JDGB}, # Saad Jameel
-            { name: "mnist", runner-label: "N300", performance: false, cmd: run_mnist_func, owner_id: U06ECNVR0EN}, # Evan Smal
-            { name: "squeezebert", runner-label: "N300", performance: false, cmd: run_squeezebert_func, owner_id: UBHPP2NDP}, #Joseph Chu
-            { name: "roberta", runner-label: "N300", performance: false, cmd: run_roberta_func, owner_id: U06F3ER8X9A}, # Stuti Raizada
-            { name: "yolov8x", runner-label: "N300", performance: false, cmd: run_yolov8x_perf, owner_id: U056BK5U81E, civ2-compatible: true}, # Dalar Vartanians
-            { name: "yolov8s", runner-label: "N300", performance: false, cmd: run_yolov8s_perf, owner_id: U056BK5U81E, civ2-compatible: true}, # Dalar Vartanians
-            { name: "yolov9c", runner-label: "N300", performance: false, cmd: run_yolov9c_perf, owner_id: U056BK5U81E, civ2-compatible: true}, # Dalar Vartanians
-            { name: "mobilenetv2", runner-label: "N300", performance: false, cmd: run_mobilenetv2_perf, owner_id: U056BK5U81E, civ2-compatible: true}, # Dalar Vartanians
-            { name: "ufld_v2", runner-label: "N300", performance: false, cmd: run_ufld_v2_func, owner_id: U056BK5U81E, civ2-compatible: true}, # Dalar Vartanians
-            { name: "mistral7b", runner-label: "N150", performance: false, cmd: run_mistral7b_perf, owner_id: U0896VBAKFC}, # Pratikkumar Prajapati
-            { name: "mistral7b", runner-label: "N300", performance: true, cmd: run_mistral7b_perf, owner_id: U0896VBAKFC}, # Pratikkumar Prajapati
-            { name: "llama3", runner-label: "N300", performance: true, cmd: run_llama3_perf, owner_id: U03PUAKE719}, # Miguel Tairum
-            { name: "falcon7b", runner-label: "N300", performance: true, cmd: run_falcon7b_perf, owner_id: U05RWH3QUPM}, # Salar Hosseini
-            { name: "efficientnet_b0", runner-label: "N300", performance: false, cmd: run_efficientnet_b0_func, owner_id: U056BK5U81E, civ2-compatible: true}, # Dalar Vartanians
-            { name: "whisper", runner-label: "N300", performance: true, cmd: run_whisper_perf, owner_id: U05RWH3QUPM}, # Salar Hosseini
-            #{ name: "mamba", runner-label: "N300", performance: true, cmd: run_mamba_perf, owner_id: U06ECNVR0EN}, # Evan Smal
-            { name: "segformer", runner-label: "N300", performance: false, cmd: run_segformer_func, owner_id: U045U3DEKM4, civ2-compatible: true}, # Mohamed Bahnas (vguduruTT)
-            { name: "sentence_bert", runner-label: "N300", performance: false, cmd: run_sentencebert_func, owner_id: U045U3DEKM4, civ2-compatible: true}, # Mohamed Bahnas
-            { name: "yolov11", runner-label: "N300", performance: false, cmd: run_yolov11_func, owner_id: U045U3DEKM4, civ2-compatible: true}, # Mohamed Bahnas
-            { name: "yolov8s_world", runner-label: "N300", performance: false, cmd: run_yolov8s_world_perf, owner_id: U056BK5U81E, civ2-compatible: true}, # Dalar Vartanians
-            { name: "vanilla_unet", runner-label: "N300", performance: false, cmd: run_vanilla_unet_demo, owner_id: U045U3DEKM4, civ2-compatible: true}, # Mohamed Bahnas (keerthana-r-mcw)
-            { name: "vgg_unet", runner-label: "N300", performance: false, cmd: run_vgg_unet_demo, owner_id: U045U3DEKM4, civ2-compatible: true}, # Mohamed Bahnas (keerthana-r-mcw)
-            { name: "yolov4", runner-label: "N300", performance: false, cmd: run_yolov4_perf, owner_id: U045U3DEKM4, civ2-compatible: true}, # Mohamed Bahnas (Sudhanshu Singhal)
-            { name: "yolov10x", runner-label: "N300", performance: false, cmd: run_yolov10x_demo, owner_id: U056BK5U81E, civ2-compatible: true}, # Dalar Vartanians
-            { name: "yolov7", runner-label: "N300", performance: false, cmd: run_yolov7_demo, owner_id: U056BK5U81E, civ2-compatible: true}, # Dalar Vartanians
-            { name: "yolov6l", runner-label: "N300", performance: false, cmd: run_yolov6l_demo, owner_id: U056BK5U81E, civ2-compatible: true}, # Dalar Vartanians
-            { name: "yolov12x", runner-label: "N300", performance: false, cmd: run_yolov12x_demo, owner_id: U056BK5U81E, civ2-compatible: true}, # Dalar Vartanians
-            { name: "vovnet", runner-label: "N300", performance: false, cmd: run_vovnet_demo, owner_id: U056BK5U81E, civ2-compatible: true}, # Dalar Vartanians
-            { name: "swin_v2", runner-label: "N300", performance: false, cmd: run_swin_v2_demo, owner_id: U045U3DEKM4, civ2-compatible: true}, # Mohamed Bahnas
-            # # Moved to t3k tests until OOM on single card runners resolved
-            # { name: "qwen7b", runner-label: "N300", performance: false, cmd: run_qwen7b_func, owner_id: U03PUAKE719}, # Mark O'Connor
-            { name: "qwen25_vl", runner-label: "N300", performance: true, cmd: run_qwen25_vl_func, owner_id: U07RY6B5FLJ},  #Gongyu Wang
-            { name: "gemma3", runner-label: "N150", performance: true, cmd: run_gemma3_perf, owner_id: U08TJ70UFRT},  # Harry Andrews
-            { name: "gemma3", runner-label: "N300", performance: true, cmd: run_gemma3_perf, owner_id: U08TJ70UFRT},  # Harry Andrews
+              { name: "falcon7b", runner-label: "N150", performance: false, cmd: run_falcon7b_func, owner_id: U05RWH3QUPM}, # Salar Hosseini
+              { name: "llama3", runner-label: "N150", performance: false, cmd: run_llama3_func, owner_id: U03PUAKE719}, # Miguel Tairum
+              { name: "vgg", runner-label: "N150", performance: false, cmd: run_vgg_func, owner_id: U06Q7ESTFEV}, # Borys Bradel
+              { name: "bert_tiny", runner-label: "N150", performance: false, cmd: run_bert_tiny_func, owner_id: U024A4EFV6U}, # Brian Liu
+              { name: "bert", runner-label: "N150", performance: false, cmd: run_bert_func, owner_id: U024A4EFV6U}, # Brian Liu
+              { name: "resnet", runner-label: "N150", performance: false, cmd: run_resnet_func, owner_id: U0837MYG788}, # Marko Radosavljevic
+              { name: "distilbert", runner-label: "N150", performance: false, cmd: run_distilbert_func, owner_id: U013121KDH9}, # Austin Ho
+              { name: "covnet_mnist", runner-label: "N150", performance: false, cmd: run_covnet_mnist_func, owner_id: U06LRK6JDGB}, # Saad Jameel
+              { name: "mnist", runner-label: "N150", performance: false, cmd: run_mnist_func, owner_id: U06ECNVR0EN}, # Evan Smal
+              { name: "squeezebert", runner-label: "N150", performance: false, cmd: run_squeezebert_func, owner_id: UBHPP2NDP}, # Joseph Chu
+              { name: "roberta", runner-label: "N150", performance: false, cmd: run_roberta_func, owner_id: U06F3ER8X9A}, # Stuti Raizada
+              { name: "stable_diffusion", runner-label: "N150", performance: false, cmd: run_stable_diffusion_func, owner_id: U045U3DEKM4}, # Mohamed Bahnas
+              { name: "segformer", runner-label: "N150", performance: false, cmd: run_segformer_func, owner_id: U045U3DEKM4, civ2-compatible: true}, # Mohamed Bahnas (vguduruTT)
+              { name: "sentence_bert", runner-label: "N150", performance: false, cmd: run_sentencebert_func, owner_id: U045U3DEKM4, civ2-compatible: true}, # Mohamed Bahnas
+              { name: "yolov11", runner-label: "N150", performance: false, cmd: run_yolov11_func, owner_id: U045U3DEKM4, civ2-compatible: true}, # Mohamed Bahnas
+              { name: "yolov11m", runner-label: "N150", performance: false, cmd: run_yolov11m_func, owner_id: U04B9QAMM4N, civ2-compatible: true}, # Dimitri Gnidash
+              { name: "yolov9c", runner-label: "N150", performance: false, cmd: run_yolov9c_perf, owner_id: U056BK5U81E, civ2-compatible: true}, # Dalar Vartanians
+              { name: "mobilenetv2", runner-label: "N150", performance: false, cmd: run_mobilenetv2_perf, owner_id: U056BK5U81E, civ2-compatible: true}, # Dalar Vartanians
+              { name: "yolov8s_world", runner-label: "N150", performance: false, cmd: run_yolov8s_world_perf, owner_id: U056BK5U81E, civ2-compatible: true}, # Dalar Vartanians
+              { name: "ufld_v2", runner-label: "N150", performance: false, cmd: run_ufld_v2_func, owner_id: U056BK5U81E, civ2-compatible: true}, # Dalar Vartanians
+              { name: "swin_s", runner-label: "N150", performance: false, cmd: run_swin_s_demo, owner_id: U088413NP0Q, civ2-compatible: true}, # Ashai Reddy Ginuga (HariniMohan0102)
+              { name: "vanilla_unet", runner-label: "N150", performance: false, cmd: run_vanilla_unet_demo, owner_id: U045U3DEKM4, civ2-compatible: true}, # Mohamed Bahnas (keerthana-r-mcw)
+              { name: "yolov8x", runner-label: "N150", performance: false, cmd: run_yolov8x_perf, owner_id: U056BK5U81E, civ2-compatible: true}, # Dalar Vartanians
+              { name: "yolov8s", runner-label: "N150", performance: false, cmd: run_yolov8s_perf, owner_id: U056BK5U81E, civ2-compatible: true}, # Dalar Vartanians
+              { name: "vgg_unet", runner-label: "N150", performance: false, cmd: run_vgg_unet_demo, owner_id: U045U3DEKM4, civ2-compatible: true}, # Mohamed Bahnas (keerthana-r-mcw)
+              { name: "yolov4", runner-label: "N150", performance: false, cmd: run_yolov4_perf, owner_id: U045U3DEKM4, civ2-compatible: true}, # Mohamed Bahnas (Sudhanshu Singhal)
+              { name: "resnet", runner-label: "N150", performance: true, cmd: run_resnet_stability, owner_id: U0837MYG788}, # Marko Radosavljevic
+              { name: "sdxl", runner-label: "N150", performance: false, cmd: run_sdxl_func, owner_id: U0837MYG788}, # Marko Radosavljevic
+              { name: "yolov10x", runner-label: "N150", performance: false, cmd: run_yolov10x_demo, owner_id: U056BK5U81E, civ2-compatible: true}, # Dalar Vartanians
+              { name: "yolov12x", runner-label: "N150", performance: false, cmd: run_yolov12x_demo, owner_id: U056BK5U81E, civ2-compatible: true}, # Dalar Vartanians
+              { name: "yolov7", runner-label: "N150", performance: false, cmd: run_yolov7_demo, owner_id: U056BK5U81E, civ2-compatible: true}, # Dalar Vartanians
+              { name: "yolov6l", runner-label: "N150", performance: false, cmd: run_yolov6l_demo, owner_id: U056BK5U81E, civ2-compatible: true}, # Dalar Vartanians
+              { name: "efficientnet_b0", runner-label: "N150", performance: false, cmd: run_efficientnet_b0_func, owner_id: U056BK5U81E, civ2-compatible: true}, # Dalar Vartanians
+              { name: "vovnet", runner-label: "N150", performance: false, cmd: run_vovnet_demo, owner_id: U056BK5U81E, civ2-compatible: true}, # Dalar Vartanians
+              { name: "swin_v2", runner-label: "N150", performance: false, cmd: run_swin_v2_demo, owner_id: U045U3DEKM4, civ2-compatible: true}, # Mohamed Bahnas
+              { name: "yolov5x", runner-label: "N150", performance: false, cmd: "pytest models/demos/yolov5x/demo/demo.py", owner_id: U056BK5U81E, civ2-compatible: true}, # Dalar Vartanians
+              { name: "swin_s", runner-label: "N300", performance: false, cmd: run_swin_s_demo, owner_id: U088413NP0Q, civ2-compatible: true}, # Ashai Reddy Ginuga (HariniMohan0102)
+              { name: "falcon7b", runner-label: "N300", performance: false, cmd: run_falcon7b_func, owner_id: U05RWH3QUPM}, # Salar Hosseini
+              { name: "llama3", runner-label: "N300", performance: false, cmd: run_llama3_func, owner_id: U03PUAKE719}, # Miguel Tairum
+              { name: "vgg", runner-label: "N300", performance: false, cmd: run_vgg_func, owner_id: U06Q7ESTFEV}, # Borys Bradel
+              { name: "bert_tiny", runner-label: "N300", performance: false, cmd: run_bert_tiny_func, owner_id: U024A4EFV6U}, # Brian Liu
+              { name: "bert", runner-label: "N300", performance: false, cmd: run_bert_func, owner_id: U024A4EFV6U}, # Brian Liu
+              { name: "resnet", runner-label: "N300", performance: false, cmd: run_resnet_func, owner_id: U0837MYG788}, # Marko Radosavljevic
+              { name: "distilbert", runner-label: "N300", performance: false, cmd: run_distilbert_func, owner_id: U013121KDH9}, # Austin Ho
+              { name: "covnet_mnist", runner-label: "N300", performance: false, cmd: run_covnet_mnist_func, owner_id: U06LRK6JDGB}, # Saad Jameel
+              { name: "mnist", runner-label: "N300", performance: false, cmd: run_mnist_func, owner_id: U06ECNVR0EN}, # Evan Smal
+              { name: "squeezebert", runner-label: "N300", performance: false, cmd: run_squeezebert_func, owner_id: UBHPP2NDP}, #Joseph Chu
+              { name: "roberta", runner-label: "N300", performance: false, cmd: run_roberta_func, owner_id: U06F3ER8X9A}, # Stuti Raizada
+              { name: "yolov8x", runner-label: "N300", performance: false, cmd: run_yolov8x_perf, owner_id: U056BK5U81E, civ2-compatible: true}, # Dalar Vartanians
+              { name: "yolov8s", runner-label: "N300", performance: false, cmd: run_yolov8s_perf, owner_id: U056BK5U81E, civ2-compatible: true}, # Dalar Vartanians
+              { name: "yolov9c", runner-label: "N300", performance: false, cmd: run_yolov9c_perf, owner_id: U056BK5U81E, civ2-compatible: true}, # Dalar Vartanians
+              { name: "mobilenetv2", runner-label: "N300", performance: false, cmd: run_mobilenetv2_perf, owner_id: U056BK5U81E, civ2-compatible: true}, # Dalar Vartanians
+              { name: "ufld_v2", runner-label: "N300", performance: false, cmd: run_ufld_v2_func, owner_id: U056BK5U81E, civ2-compatible: true}, # Dalar Vartanians
+              { name: "mistral7b", runner-label: "N150", performance: false, cmd: run_mistral7b_perf, owner_id: U0896VBAKFC}, # Pratikkumar Prajapati
+              { name: "mistral7b", runner-label: "N300", performance: true, cmd: run_mistral7b_perf, owner_id: U0896VBAKFC}, # Pratikkumar Prajapati
+              { name: "llama3", runner-label: "N300", performance: true, cmd: run_llama3_perf, owner_id: U03PUAKE719}, # Miguel Tairum
+              { name: "falcon7b", runner-label: "N300", performance: true, cmd: run_falcon7b_perf, owner_id: U05RWH3QUPM}, # Salar Hosseini
+              { name: "efficientnet_b0", runner-label: "N300", performance: false, cmd: run_efficientnet_b0_func, owner_id: U056BK5U81E, civ2-compatible: true}, # Dalar Vartanians
+              { name: "whisper", runner-label: "N300", performance: true, cmd: run_whisper_perf, owner_id: U05RWH3QUPM}, # Salar Hosseini
+    #          { name: "mamba", runner-label: "N300", performance: true, cmd: run_mamba_perf, owner_id: U06ECNVR0EN}, # Evan Smal
+              { name: "segformer", runner-label: "N300", performance: false, cmd: run_segformer_func, owner_id: U045U3DEKM4, civ2-compatible: true}, # Mohamed Bahnas (vguduruTT)
+              { name: "sentence_bert", runner-label: "N300", performance: false, cmd: run_sentencebert_func, owner_id: U045U3DEKM4, civ2-compatible: true}, # Mohamed Bahnas
+              { name: "yolov11", runner-label: "N300", performance: false, cmd: run_yolov11_func, owner_id: U045U3DEKM4, civ2-compatible: true}, # Mohamed Bahnas
+              { name: "yolov11m", runner-label: "N300", performance: false, cmd: run_yolov11m_func, owner_id: U04B9QAMM4N, civ2-compatible: true}, # Dimitri Gnidash
+              { name: "yolov8s_world", runner-label: "N300", performance: false, cmd: run_yolov8s_world_perf, owner_id: U056BK5U81E, civ2-compatible: true}, # Dalar Vartanians
+              { name: "vanilla_unet", runner-label: "N300", performance: false, cmd: run_vanilla_unet_demo, owner_id: U045U3DEKM4, civ2-compatible: true}, # Mohamed Bahnas (keerthana-r-mcw)
+              { name: "vgg_unet", runner-label: "N300", performance: false, cmd: run_vgg_unet_demo, owner_id: U045U3DEKM4, civ2-compatible: true}, # Mohamed Bahnas (keerthana-r-mcw)
+              { name: "yolov4", runner-label: "N300", performance: false, cmd: run_yolov4_perf, owner_id: U045U3DEKM4, civ2-compatible: true}, # Mohamed Bahnas (Sudhanshu Singhal)
+              { name: "yolov10x", runner-label: "N300", performance: false, cmd: run_yolov10x_demo, owner_id: U056BK5U81E, civ2-compatible: true}, # Dalar Vartanians
+              { name: "yolov7", runner-label: "N300", performance: false, cmd: run_yolov7_demo, owner_id: U056BK5U81E, civ2-compatible: true}, # Dalar Vartanians
+              { name: "yolov6l", runner-label: "N300", performance: false, cmd: run_yolov6l_demo, owner_id: U056BK5U81E, civ2-compatible: true}, # Dalar Vartanians
+              { name: "yolov12x", runner-label: "N300", performance: false, cmd: run_yolov12x_demo, owner_id: U056BK5U81E, civ2-compatible: true}, # Dalar Vartanians
+              { name: "vovnet", runner-label: "N300", performance: false, cmd: run_vovnet_demo, owner_id: U056BK5U81E, civ2-compatible: true}, # Dalar Vartanians
+              { name: "swin_v2", runner-label: "N300", performance: false, cmd: run_swin_v2_demo, owner_id: U045U3DEKM4, civ2-compatible: true}, # Mohamed Bahnas
+              { name: "yolov5x", runner-label: "N300", performance: false, cmd: "pytest models/demos/yolov5x/demo/demo.py", owner_id: U056BK5U81E, civ2-compatible: true}, # Dalar Vartanians
+    #          # Moved to t3k tests until OOM on single card runners resolved
+              # { name: "qwen7b", runner-label: "N300", performance: false, cmd: run_qwen7b_func, owner_id: U03PUAKE719}, # Mark O'Connor
+              { name: "qwen25_vl", runner-label: "N300", performance: true, cmd: run_qwen25_vl_func, owner_id: U07RY6B5FLJ},  #Gongyu Wang
+              { name: "gemma3", runner-label: "N150", performance: true, cmd: run_gemma3_perf, owner_id: U08TJ70UFRT},  # Harry Andrews
+              { name: "gemma3", runner-label: "N300", performance: true, cmd: run_gemma3_perf, owner_id: U08TJ70UFRT},  # Harry Andrews
           ]]
-=======
-        default-demo-tests: [
-          [
-                    { name: "falcon7b", runner-label: "N150", performance: false, cmd: run_falcon7b_func, owner_id: U05RWH3QUPM}, # Salar Hosseini
-                    { name: "llama3", runner-label: "N150", performance: false, cmd: run_llama3_func, owner_id: U03PUAKE719}, # Miguel Tairum
-                    { name: "vgg", runner-label: "N150", performance: false, cmd: run_vgg_func, owner_id: U06Q7ESTFEV}, # Borys Bradel
-                    { name: "bert_tiny", runner-label: "N150", performance: false, cmd: run_bert_tiny_func, owner_id: U024A4EFV6U}, # Brian Liu
-                    { name: "bert", runner-label: "N150", performance: false, cmd: run_bert_func, owner_id: U024A4EFV6U}, # Brian Liu
-                    { name: "resnet", runner-label: "N150", performance: false, cmd: run_resnet_func, owner_id: U0837MYG788}, # Marko Radosavljevic
-                    { name: "distilbert", runner-label: "N150", performance: false, cmd: run_distilbert_func, owner_id: U013121KDH9}, # Austin Ho
-                    { name: "covnet_mnist", runner-label: "N150", performance: false, cmd: run_covnet_mnist_func, owner_id: U06LRK6JDGB}, # Saad Jameel
-                    { name: "mnist", runner-label: "N150", performance: false, cmd: run_mnist_func, owner_id: U06ECNVR0EN}, # Evan Smal
-                    { name: "squeezebert", runner-label: "N150", performance: false, cmd: run_squeezebert_func, owner_id: UBHPP2NDP}, # Joseph Chu
-                    { name: "roberta", runner-label: "N150", performance: false, cmd: run_roberta_func, owner_id: U06F3ER8X9A}, # Stuti Raizada
-                    { name: "stable_diffusion", runner-label: "N150", performance: false, cmd: run_stable_diffusion_func, owner_id: U045U3DEKM4}, # Mohamed Bahnas
-                    { name: "segformer", runner-label: "N150", performance: false, cmd: run_segformer_func, owner_id: U045U3DEKM4, civ2-compatible: true}, # Mohamed Bahnas (vguduruTT)
-                    { name: "sentence_bert", runner-label: "N150", performance: false, cmd: run_sentencebert_func, owner_id: U045U3DEKM4, civ2-compatible: true}, # Mohamed Bahnas
-                    { name: "yolov11", runner-label: "N150", performance: false, cmd: run_yolov11_func, owner_id: U045U3DEKM4, civ2-compatible: true}, # Mohamed Bahnas
-                    { name: "yolov11m", runner-label: "N150", performance: false, cmd: run_yolov11m_func, owner_id: U04B9QAMM4N, civ2-compatible: true}, # Dimitri Gnidash
-                    { name: "yolov9c", runner-label: "N150", performance: false, cmd: run_yolov9c_perf, owner_id: U056BK5U81E, civ2-compatible: true}, # Dalar Vartanians
-                    { name: "mobilenetv2", runner-label: "N150", performance: false, cmd: run_mobilenetv2_perf, owner_id: U056BK5U81E, civ2-compatible: true}, # Dalar Vartanians
-                    { name: "yolov8s_world", runner-label: "N150", performance: false, cmd: run_yolov8s_world_perf, owner_id: U056BK5U81E, civ2-compatible: true}, # Dalar Vartanians
-                    { name: "ufld_v2", runner-label: "N150", performance: false, cmd: run_ufld_v2_func, owner_id: U056BK5U81E, civ2-compatible: true}, # Dalar Vartanians
-                    { name: "swin_s", runner-label: "N150", performance: false, cmd: run_swin_s_demo, owner_id: U088413NP0Q, civ2-compatible: true}, # Ashai Reddy Ginuga (HariniMohan0102)
-                   { name: "vanilla_unet", runner-label: "N150", performance: false, cmd: run_vanilla_unet_demo, owner_id: U045U3DEKM4, civ2-compatible: true}, # Mohamed Bahnas (keerthana-r-mcw)
-                   { name: "yolov8x", runner-label: "N150", performance: false, cmd: run_yolov8x_perf, owner_id: U056BK5U81E, civ2-compatible: true}, # Dalar Vartanians
-                   { name: "yolov8s", runner-label: "N150", performance: false, cmd: run_yolov8s_perf, owner_id: U056BK5U81E, civ2-compatible: true}, # Dalar Vartanians
-                    { name: "vgg_unet", runner-label: "N150", performance: false, cmd: run_vgg_unet_demo, owner_id: U045U3DEKM4, civ2-compatible: true}, # Mohamed Bahnas (keerthana-r-mcw)
-                    { name: "yolov4", runner-label: "N150", performance: false, cmd: run_yolov4_perf, owner_id: U045U3DEKM4, civ2-compatible: true}, # Mohamed Bahnas (Sudhanshu Singhal)
-                    { name: "resnet", runner-label: "N150", performance: true, cmd: run_resnet_stability, owner_id: U0837MYG788}, # Marko Radosavljevic
-                    { name: "sdxl", runner-label: "N150", performance: false, cmd: run_sdxl_func, owner_id: U0837MYG788}, # Marko Radosavljevic
-                    { name: "yolov10x", runner-label: "N150", performance: false, cmd: run_yolov10x_demo, owner_id: U056BK5U81E, civ2-compatible: true}, # Dalar Vartanians
-                    { name: "yolov12x", runner-label: "N150", performance: false, cmd: run_yolov12x_demo, owner_id: U056BK5U81E, civ2-compatible: true}, # Dalar Vartanians
-                    { name: "yolov7", runner-label: "N150", performance: false, cmd: run_yolov7_demo, owner_id: U056BK5U81E, civ2-compatible: true}, # Dalar Vartanians
-                    { name: "yolov6l", runner-label: "N150", performance: false, cmd: run_yolov6l_demo, owner_id: U056BK5U81E, civ2-compatible: true}, # Dalar Vartanians
-                    { name: "efficientnet_b0", runner-label: "N150", performance: false, cmd: run_efficientnet_b0_func, owner_id: U056BK5U81E, civ2-compatible: true}, # Dalar Vartanians
-                    { name: "vovnet", runner-label: "N150", performance: false, cmd: run_vovnet_demo, owner_id: U056BK5U81E, civ2-compatible: true}, # Dalar Vartanians
-                    { name: "swin_v2", runner-label: "N150", performance: false, cmd: run_swin_v2_demo, owner_id: U045U3DEKM4, civ2-compatible: true}, # Mohamed Bahnas
-                    { name: "yolov5x", runner-label: "N150", performance: false, cmd: "pytest models/demos/yolov5x/demo/demo.py", owner_id: U056BK5U81E, civ2-compatible: true}, # Dalar Vartanians
-                    { name: "swin_s", runner-label: "N300", performance: false, cmd: run_swin_s_demo, owner_id: U088413NP0Q, civ2-compatible: true}, # Ashai Reddy Ginuga (HariniMohan0102)
-                    { name: "falcon7b", runner-label: "N300", performance: false, cmd: run_falcon7b_func, owner_id: U05RWH3QUPM}, # Salar Hosseini
-                    { name: "llama3", runner-label: "N300", performance: false, cmd: run_llama3_func, owner_id: U03PUAKE719}, # Miguel Tairum
-                    { name: "vgg", runner-label: "N300", performance: false, cmd: run_vgg_func, owner_id: U06Q7ESTFEV}, # Borys Bradel
-                    { name: "bert_tiny", runner-label: "N300", performance: false, cmd: run_bert_tiny_func, owner_id: U024A4EFV6U}, # Brian Liu
-                    { name: "bert", runner-label: "N300", performance: false, cmd: run_bert_func, owner_id: U024A4EFV6U}, # Brian Liu
-                    { name: "resnet", runner-label: "N300", performance: false, cmd: run_resnet_func, owner_id: U0837MYG788}, # Marko Radosavljevic
-                    { name: "distilbert", runner-label: "N300", performance: false, cmd: run_distilbert_func, owner_id: U013121KDH9}, # Austin Ho
-                    { name: "covnet_mnist", runner-label: "N300", performance: false, cmd: run_covnet_mnist_func, owner_id: U06LRK6JDGB}, # Saad Jameel
-                    { name: "mnist", runner-label: "N300", performance: false, cmd: run_mnist_func, owner_id: U06ECNVR0EN}, # Evan Smal
-                    { name: "squeezebert", runner-label: "N300", performance: false, cmd: run_squeezebert_func, owner_id: UBHPP2NDP}, #Joseph Chu
-                    { name: "roberta", runner-label: "N300", performance: false, cmd: run_roberta_func, owner_id: U06F3ER8X9A}, # Stuti Raizada
-                   { name: "yolov8x", runner-label: "N300", performance: false, cmd: run_yolov8x_perf, owner_id: U056BK5U81E, civ2-compatible: true}, # Dalar Vartanians
-                   { name: "yolov8s", runner-label: "N300", performance: false, cmd: run_yolov8s_perf, owner_id: U056BK5U81E, civ2-compatible: true}, # Dalar Vartanians
-                    { name: "yolov9c", runner-label: "N300", performance: false, cmd: run_yolov9c_perf, owner_id: U056BK5U81E, civ2-compatible: true}, # Dalar Vartanians
-                    { name: "mobilenetv2", runner-label: "N300", performance: false, cmd: run_mobilenetv2_perf, owner_id: U056BK5U81E, civ2-compatible: true}, # Dalar Vartanians
-                    { name: "ufld_v2", runner-label: "N300", performance: false, cmd: run_ufld_v2_func, owner_id: U056BK5U81E, civ2-compatible: true}, # Dalar Vartanians
-                    { name: "mistral7b", runner-label: "N150", performance: false, cmd: run_mistral7b_perf, owner_id: U0896VBAKFC}, # Pratikkumar Prajapati
-                    { name: "mistral7b", runner-label: "N300", performance: true, cmd: run_mistral7b_perf, owner_id: U0896VBAKFC}, # Pratikkumar Prajapati
-                    { name: "llama3", runner-label: "N300", performance: true, cmd: run_llama3_perf, owner_id: U03PUAKE719}, # Miguel Tairum
-                    { name: "falcon7b", runner-label: "N300", performance: true, cmd: run_falcon7b_perf, owner_id: U05RWH3QUPM}, # Salar Hosseini
-                    { name: "efficientnet_b0", runner-label: "N300", performance: false, cmd: run_efficientnet_b0_func, owner_id: U056BK5U81E, civ2-compatible: true}, # Dalar Vartanians
-                    { name: "whisper", runner-label: "N300", performance: true, cmd: run_whisper_perf, owner_id: U05RWH3QUPM}, # Salar Hosseini
-          #          { name: "mamba", runner-label: "N300", performance: true, cmd: run_mamba_perf, owner_id: U06ECNVR0EN}, # Evan Smal
-                   { name: "segformer", runner-label: "N300", performance: false, cmd: run_segformer_func, owner_id: U045U3DEKM4, civ2-compatible: true}, # Mohamed Bahnas (vguduruTT)
-                    { name: "sentence_bert", runner-label: "N300", performance: false, cmd: run_sentencebert_func, owner_id: U045U3DEKM4, civ2-compatible: true}, # Mohamed Bahnas
-                    { name: "yolov11", runner-label: "N300", performance: false, cmd: run_yolov11_func, owner_id: U045U3DEKM4, civ2-compatible: true}, # Mohamed Bahnas
-                    { name: "yolov11m", runner-label: "N300", performance: false, cmd: run_yolov11m_func, owner_id: U04B9QAMM4N, civ2-compatible: true}, # Dimitri Gnidash
-                    { name: "yolov8s_world", runner-label: "N300", performance: false, cmd: run_yolov8s_world_perf, owner_id: U056BK5U81E, civ2-compatible: true}, # Dalar Vartanians
-                    { name: "vanilla_unet", runner-label: "N300", performance: false, cmd: run_vanilla_unet_demo, owner_id: U045U3DEKM4, civ2-compatible: true}, # Mohamed Bahnas (keerthana-r-mcw)
-                    { name: "vgg_unet", runner-label: "N300", performance: false, cmd: run_vgg_unet_demo, owner_id: U045U3DEKM4, civ2-compatible: true}, # Mohamed Bahnas (keerthana-r-mcw)
-                    { name: "yolov4", runner-label: "N300", performance: false, cmd: run_yolov4_perf, owner_id: U045U3DEKM4, civ2-compatible: true}, # Mohamed Bahnas (Sudhanshu Singhal)
-                    { name: "yolov10x", runner-label: "N300", performance: false, cmd: run_yolov10x_demo, owner_id: U056BK5U81E, civ2-compatible: true}, # Dalar Vartanians
-                    { name: "yolov7", runner-label: "N300", performance: false, cmd: run_yolov7_demo, owner_id: U056BK5U81E, civ2-compatible: true}, # Dalar Vartanians
-                    { name: "yolov6l", runner-label: "N300", performance: false, cmd: run_yolov6l_demo, owner_id: U056BK5U81E, civ2-compatible: true}, # Dalar Vartanians
-                    { name: "yolov12x", runner-label: "N300", performance: false, cmd: run_yolov12x_demo, owner_id: U056BK5U81E, civ2-compatible: true}, # Dalar Vartanians
-                    { name: "vovnet", runner-label: "N300", performance: false, cmd: run_vovnet_demo, owner_id: U056BK5U81E, civ2-compatible: true}, # Dalar Vartanians
-                    { name: "swin_v2", runner-label: "N300", performance: false, cmd: run_swin_v2_demo, owner_id: U045U3DEKM4, civ2-compatible: true}, # Mohamed Bahnas
-                    { name: "yolov5x", runner-label: "N300", performance: false, cmd: "pytest models/demos/yolov5x/demo/demo.py", owner_id: U056BK5U81E, civ2-compatible: true}, # Dalar Vartanians
-          #          # Moved to t3k tests until OOM on single card runners resolved
-                    # { name: "qwen7b", runner-label: "N300", performance: false, cmd: run_qwen7b_func, owner_id: U03PUAKE719}, # Mark O'Connor
-                    { name: "qwen25_vl", runner-label: "N300", performance: true, cmd: run_qwen25_vl_func, owner_id: U07RY6B5FLJ},  #Gongyu Wang
-                    { name: "gemma3", runner-label: "N150", performance: true, cmd: run_gemma3_perf, owner_id: U08TJ70UFRT},  # Harry Andrews
-                    { name: "gemma3", runner-label: "N300", performance: true, cmd: run_gemma3_perf, owner_id: U08TJ70UFRT},  # Harry Andrews
-        ]
-      ]
->>>>>>> 004a58d9
     steps:
       - name: Compute tests
         shell: bash
