--- conflicted
+++ resolved
@@ -223,13 +223,7 @@
             -e LD_LIBRARY_PATH=${{ github.workspace }}/build/lib
             -e ARCH_NAME=${{ inputs.arch }}
             ${{ matrix.test-group.civ2-compatible && '-e TT_GH_CI_INFRA=1' || '' }}
-<<<<<<< HEAD
-            -e HF_HOME=/mnt/MLPerf/huggingface
-            -e HF_DATASETS_CACHE=~/.cache/huggingface/datasets
-            -e HF_METRICS_CACHE=~/.cache/huggingface/metrics
-=======
             ${{ !matrix.test-group.civ2-compatible && '-e HF_HUB_CACHE=/mnt/MLPerf/huggingface/hub' || '' }}
->>>>>>> 8342e3f2
             -v /mnt/MLPerf:/mnt/MLPerf:ro
             --cap-add=ALL
             --security-opt seccomp=unconfined
