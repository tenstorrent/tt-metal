--- conflicted
+++ resolved
@@ -111,12 +111,8 @@
   #          # Moved to t3k tests until OOM on single card runners resolved
             # { name: "qwen7b", runner-label: "N300", performance: false, cmd: run_qwen7b_func, owner_id: U03PUAKE719}, # Mark O'Connor
             { name: "qwen25_vl", runner-label: "N300", performance: true, cmd: run_qwen25_vl_func, owner_id: U07RY6B5FLJ},  #Gongyu Wang
-<<<<<<< HEAD
             { name: "ds_r1_qwen", runner-label: "N300", performance: false, cmd: run_ds_r1_qwen_func, owner_id: U07RY6B5FLJ, civ2-compatible: true},  #Gongyu Wang
-            { name: "gemma3", runner-label: "N150", performance: true, cmd: run_gemma3_perf, owner_id: U08TJ70UFRT},  # Harry Andrews
-=======
             # { name: "gemma3", runner-label: "N150", performance: true, cmd: run_gemma3_perf, owner_id: U08TJ70UFRT},  # Harry Andrews TODO: Gemma3 N150 tests pulled due to OOM; will be addressed in future PR
->>>>>>> 45110759
             { name: "gemma3", runner-label: "N300", performance: true, cmd: run_gemma3_perf, owner_id: U08TJ70UFRT},  # Harry Andrews
           ]]
     steps:
