name: "[internal] Single-card Demo tests impl"

on:
  workflow_call:
    inputs:
      build-artifact-name:
        required: true
        type: string
      docker-image:
        required: true
        type: string
      wheel-artifact-name:
        required: true
        type: string
      arch:
        required: true
        type: string
      extra-tag:
        required: false
        type: string
        default: "in-service"
      requested-models:
        default: "all"
        type: string
      run-perf-tests:
        type: boolean
        default: true

jobs:
  define-demo-tests:
    runs-on: ubuntu-latest
    outputs:
      demo-tests: ${{ steps.compute-tests.outputs.demo-tests }}
    strategy:
      matrix:
        default-demo-tests: [
          [
                    { name: "falcon7b", runner-label: "N150", performance: false, cmd: run_falcon7b_func, owner_id: U05RWH3QUPM}, # Salar Hosseini
                    { name: "llama3", runner-label: "N150", performance: false, cmd: run_llama3_func, owner_id: U03PUAKE719}, # Miguel Tairum
                    { name: "vgg", runner-label: "N150", performance: false, cmd: run_vgg_func, owner_id: U06Q7ESTFEV}, # Borys Bradel
                    { name: "bert_tiny", runner-label: "N150", performance: false, cmd: run_bert_tiny_func, owner_id: U024A4EFV6U}, # Brian Liu
                    { name: "bert", runner-label: "N150", performance: false, cmd: run_bert_func, owner_id: U024A4EFV6U}, # Brian Liu
                    { name: "resnet", runner-label: "N150", performance: false, cmd: run_resnet_func, owner_id: U0837MYG788}, # Marko Radosavljevic
                    { name: "distilbert", runner-label: "N150", performance: false, cmd: run_distilbert_func, owner_id: U013121KDH9}, # Austin Ho
                    { name: "covnet_mnist", runner-label: "N150", performance: false, cmd: run_covnet_mnist_func, owner_id: U06LRK6JDGB}, # Saad Jameel
                    { name: "mnist", runner-label: "N150", performance: false, cmd: run_mnist_func, owner_id: U06ECNVR0EN}, # Evan Smal
                    { name: "squeezebert", runner-label: "N150", performance: false, cmd: run_squeezebert_func, owner_id: UBHPP2NDP}, # Joseph Chu
                    { name: "roberta", runner-label: "N150", performance: false, cmd: run_roberta_func, owner_id: U06F3ER8X9A}, # Stuti Raizada
                    { name: "stable_diffusion", runner-label: "N150", performance: false, cmd: run_stable_diffusion_func, owner_id: U045U3DEKM4}, # Mohamed Bahnas
                    { name: "segformer", runner-label: "N150", performance: false, cmd: run_segformer_func, owner_id: U045U3DEKM4, civ2-compatible: true}, # Mohamed Bahnas (vguduruTT)
                    { name: "sentence_bert", runner-label: "N150", performance: false, cmd: run_sentencebert_func, owner_id: U045U3DEKM4, civ2-compatible: true}, # Mohamed Bahnas
                    { name: "yolov11", runner-label: "N150", performance: false, cmd: run_yolov11_func, owner_id: U045U3DEKM4, civ2-compatible: true}, # Mohamed Bahnas
                    { name: "yolov9c", runner-label: "N150", performance: false, cmd: run_yolov9c_perf, owner_id: U056BK5U81E, civ2-compatible: true}, # Dalar Vartanians
                    # { name: "mobilenetv2", runner-label: "N150", performance: false, cmd: run_mobilenetv2_perf, owner_id: U056BK5U81E, civ2-compatible: true}, # Dalar Vartanians
                    { name: "yolov8s_world", runner-label: "N150", performance: false, cmd: run_yolov8s_world_perf, owner_id: U056BK5U81E, civ2-compatible: true}, # Dalar Vartanians
                    { name: "ufld_v2", runner-label: "N150", performance: false, cmd: run_ufld_v2_func, owner_id: U056BK5U81E, civ2-compatible: true}, # Dalar Vartanians
                   { name: "vanilla_unet", runner-label: "N150", performance: false, cmd: run_vanilla_unet_demo, owner_id: U045U3DEKM4, civ2-compatible: true}, # Mohamed Bahnas (keerthana-r-mcw)
                   { name: "yolov8x", runner-label: "N150", performance: false, cmd: run_yolov8x_perf, owner_id: U056BK5U81E, civ2-compatible: true}, # Dalar Vartanians
                   { name: "yolov8s", runner-label: "N150", performance: false, cmd: run_yolov8s_perf, owner_id: U056BK5U81E, civ2-compatible: true}, # Dalar Vartanians
                    # { name: "vgg_unet", runner-label: "N150", performance: false, cmd: run_vgg_unet_demo, owner_id: U045U3DEKM4, civ2-compatible: true}, # Mohamed Bahnas (keerthana-r-mcw)
                    { name: "yolov4", runner-label: "N150", performance: false, cmd: run_yolov4_perf, owner_id: U045U3DEKM4, civ2-compatible: true}, # Mohamed Bahnas (Sudhanshu Singhal)
                    { name: "resnet", runner-label: "N150", performance: true, cmd: run_resnet_stability, owner_id: U0837MYG788}, # Marko Radosavljevic
                    { name: "sdxl", runner-label: "N150", performance: false, cmd: run_sdxl_func, owner_id: U0837MYG788}, # Marko Radosavljevic
                    { name: "yolov10x", runner-label: "N150", performance: false, cmd: run_yolov10x_demo, owner_id: U056BK5U81E, civ2-compatible: true}, # Dalar Vartanians
                    { name: "yolov12x", runner-label: "N150", performance: false, cmd: run_yolov12x_demo, owner_id: U056BK5U81E, civ2-compatible: true}, # Dalar Vartanians
                    { name: "yolov7", runner-label: "N150", performance: false, cmd: run_yolov7_demo, owner_id: U056BK5U81E, civ2-compatible: true}, # Dalar Vartanians
                    { name: "yolov6l", runner-label: "N150", performance: false, cmd: run_yolov6l_demo, owner_id: U056BK5U81E, civ2-compatible: true}, # Dalar Vartanians
<<<<<<< HEAD
                    # Uncomment once the dataset is enabled in CIv2. (https://github.com/tenstorrent/tt-metal/pull/26236)
                    # { name: "efficientnet_b0", runner-label: "N150", performance: true, cmd: run_efficientnet_b0_func, owner_id: U056BK5U81E, civ2-compatible: true}, # Dalar Vartanians
=======
                    # this PR to enable demo with CIv2 dataset soon-( https://github.com/tenstorrent/tt-metal/pull/26236)
                    # { name: "swin_v2", runner-label: "N150", performance: false, cmd: run_swin_v2_demo, owner_id: U045U3DEKM4, civ2-compatible: true}, # Mohamed Bahnas
>>>>>>> abc6219d
                    { name: "falcon7b", runner-label: "N300", performance: false, cmd: run_falcon7b_func, owner_id: U05RWH3QUPM}, # Salar Hosseini
                    { name: "llama3", runner-label: "N300", performance: false, cmd: run_llama3_func, owner_id: U03PUAKE719}, # Miguel Tairum
                    { name: "vgg", runner-label: "N300", performance: false, cmd: run_vgg_func, owner_id: U06Q7ESTFEV}, # Borys Bradel
                    { name: "bert_tiny", runner-label: "N300", performance: false, cmd: run_bert_tiny_func, owner_id: U024A4EFV6U}, # Brian Liu
                    { name: "bert", runner-label: "N300", performance: false, cmd: run_bert_func, owner_id: U024A4EFV6U}, # Brian Liu
                    { name: "resnet", runner-label: "N300", performance: false, cmd: run_resnet_func, owner_id: U0837MYG788}, # Marko Radosavljevic
                    { name: "distilbert", runner-label: "N300", performance: false, cmd: run_distilbert_func, owner_id: U013121KDH9}, # Austin Ho
                    { name: "covnet_mnist", runner-label: "N300", performance: false, cmd: run_covnet_mnist_func, owner_id: U06LRK6JDGB}, # Saad Jameel
                    { name: "mnist", runner-label: "N300", performance: false, cmd: run_mnist_func, owner_id: U06ECNVR0EN}, # Evan Smal
                    { name: "squeezebert", runner-label: "N300", performance: false, cmd: run_squeezebert_func, owner_id: UBHPP2NDP}, #Joseph Chu
                    { name: "roberta", runner-label: "N300", performance: false, cmd: run_roberta_func, owner_id: U06F3ER8X9A}, # Stuti Raizada
                   { name: "yolov8x", runner-label: "N300", performance: false, cmd: run_yolov8x_perf, owner_id: U056BK5U81E, civ2-compatible: true}, # Dalar Vartanians
                   { name: "yolov8s", runner-label: "N300", performance: false, cmd: run_yolov8s_perf, owner_id: U056BK5U81E, civ2-compatible: true}, # Dalar Vartanians
                    { name: "yolov9c", runner-label: "N300", performance: false, cmd: run_yolov9c_perf, owner_id: U056BK5U81E, civ2-compatible: true}, # Dalar Vartanians
                    # { name: "mobilenetv2", runner-label: "N300", performance: true, cmd: run_mobilenetv2_perf, owner_id: U056BK5U81E, civ2-compatible: true}, # Dalar Vartanians
                    { name: "ufld_v2", runner-label: "N300", performance: false, cmd: run_ufld_v2_func, owner_id: U056BK5U81E, civ2-compatible: true}, # Dalar Vartanians
          #          # { name: "mistral7b", runner-label: "N150", performance: false, cmd: run_mistral7b_perf, owner_id: U0896VBAKFC}, # Pratikkumar Prajapati
                    { name: "mistral7b", runner-label: "N300", performance: true, cmd: run_mistral7b_perf, owner_id: U0896VBAKFC}, # Pratikkumar Prajapati
                    { name: "llama3", runner-label: "N300", performance: true, cmd: run_llama3_perf, owner_id: U03PUAKE719}, # Miguel Tairum
                    { name: "falcon7b", runner-label: "N300", performance: true, cmd: run_falcon7b_perf, owner_id: U05RWH3QUPM}, # Salar Hosseini
                    # Uncomment once the dataset is enabled in CIv2. (https://github.com/tenstorrent/tt-metal/pull/26236)
                    # { name: "efficientnet_b0", runner-label: "N300", performance: true, cmd: run_efficientnet_b0_func, owner_id: U056BK5U81E, civ2-compatible: true}, # Dalar Vartanians
                    { name: "whisper", runner-label: "N300", performance: true, cmd: run_whisper_perf, owner_id: U05RWH3QUPM}, # Salar Hosseini
          #          { name: "mamba", runner-label: "N300", performance: true, cmd: run_mamba_perf, owner_id: U06ECNVR0EN}, # Evan Smal
                   { name: "segformer", runner-label: "N300", performance: false, cmd: run_segformer_func, owner_id: U045U3DEKM4, civ2-compatible: true}, # Mohamed Bahnas (vguduruTT)
                    { name: "sentence_bert", runner-label: "N300", performance: false, cmd: run_sentencebert_func, owner_id: U045U3DEKM4, civ2-compatible: true}, # Mohamed Bahnas
                    { name: "yolov11", runner-label: "N300", performance: false, cmd: run_yolov11_func, owner_id: U045U3DEKM4, civ2-compatible: true}, # Mohamed Bahnas
                    { name: "yolov8s_world", runner-label: "N300", performance: false, cmd: run_yolov8s_world_perf, owner_id: U056BK5U81E, civ2-compatible: true}, # Dalar Vartanians
                    { name: "vanilla_unet", runner-label: "N300", performance: false, cmd: run_vanilla_unet_demo, owner_id: U045U3DEKM4, civ2-compatible: true}, # Mohamed Bahnas (keerthana-r-mcw)
                    # { name: "vgg_unet", runner-label: "N300", performance: false, cmd: run_vgg_unet_demo, owner_id: U045U3DEKM4, civ2-compatible: true}, # Mohamed Bahnas (keerthana-r-mcw)
                    { name: "yolov4", runner-label: "N300", performance: false, cmd: run_yolov4_perf, owner_id: U045U3DEKM4, civ2-compatible: true}, # Mohamed Bahnas (Sudhanshu Singhal)
                    { name: "yolov10x", runner-label: "N300", performance: false, cmd: run_yolov10x_demo, owner_id: U056BK5U81E, civ2-compatible: true}, # Dalar Vartanians
                    { name: "yolov7", runner-label: "N300", performance: false, cmd: run_yolov7_demo, owner_id: U056BK5U81E, civ2-compatible: true}, # Dalar Vartanians
                    { name: "yolov6l", runner-label: "N300", performance: false, cmd: run_yolov6l_demo, owner_id: U056BK5U81E, civ2-compatible: true}, # Dalar Vartanians
                    { name: "yolov12x", runner-label: "N300", performance: false, cmd: run_yolov12x_demo, owner_id: U056BK5U81E, civ2-compatible: true}, # Dalar Vartanians
                    # this PR to enable demo with CIv2 dataset soon-( https://github.com/tenstorrent/tt-metal/pull/26236)
                    # { name: "swin_v2", runner-label: "N300", performance: false, cmd: run_swin_v2_demo, owner_id: U045U3DEKM4, civ2-compatible: true}, # Mohamed Bahnas
          #          # Moved to t3k tests until OOM on single card runners resolved
                    # { name: "qwen7b", runner-label: "N300", performance: false, cmd: run_qwen7b_func, owner_id: U03PUAKE719}, # Mark O'Connor
                    { name: "qwen25_vl", runner-label: "N300", performance: true, cmd: run_qwen25_vl_func, owner_id: U07RY6B5FLJ},  #Gongyu Wang
        ]
      ]
    steps:
      - name: Compute tests
        shell: bash
        id: compute-tests
        run: |
          set -euo pipefail

          echo "[info] Outputing default values"
          default_demo_tests='${{ toJSON(matrix.default-demo-tests) }}'
          echo $default_demo_tests
          echo "[info] Outputing default values via jq"
          echo $default_demo_tests | jq
          requested_demo_tests=$default_demo_tests

          requested_models=${{ toJSON(inputs.requested-models) }}
          echo "[info] requested-models: $requested_models"
          run_perf_tests=${{ inputs.run-perf-tests }}
          echo "[info] run-perf-tests: $run_perf_tests"

          if [[ "$requested_models" != "all" ]]; then
            requested_demo_tests=$(jq --argjson requested_models "$requested_models" '[.[] | select(.name | IN($requested_models[]))]' <<< "$requested_demo_tests")
            echo "[info] after filtering for requested models: $requested_demo_tests"
          fi

          # By default, test list includes perf tests. If we don't want to run perf tests,
          # filter them out
          if [[ "$run_perf_tests" == "false" ]]; then
            requested_demo_tests=$(jq '[.[] | select(.performance == false)]' <<< "$requested_demo_tests")
            echo "[info] after filtering filtering out perf tests: $requested_demo_tests"
          fi

          # Check that we have a valid test list that's not empty
          echo "$requested_demo_tests" | jq -e 'if type != "array" then error("Not a valid JSON array") elif length == 0 then error("Test list is empty") else . end' && echo "Valid test configs"

          echo "demo-tests=$(echo $requested_demo_tests | tr -d '\n')" >> "$GITHUB_OUTPUT"

          echo "[info] Showing GITHUB_OUTPUT"
          cat "$GITHUB_OUTPUT"

  single-card-demo-tests:
    needs: define-demo-tests
    strategy:
      fail-fast: false
      matrix:
        test-group: ${{ fromJSON(needs.define-demo-tests.outputs.demo-tests) }}
    name: ${{ matrix.test-group.name }}-${{ matrix.test-group.runner-label }}-${{ (matrix.test-group.performance && 'perf') || 'func' }}
    env:
      LOGURU_LEVEL: INFO
      LD_LIBRARY_PATH: ${{ github.workspace }}/build/lib
    runs-on: >-
      ${{
        matrix.test-group.civ2-compatible == true
        && format('tt-beta-ubuntu-2204-{0}-large-stable', matrix.test-group.runner-label)
        || (matrix.test-group.runner-label == 'N300' && matrix.test-group.performance)
          && fromJSON(format('["{0}", "{1}", "bare-metal", "pipeline-perf"]',
              matrix.test-group.runner-label,
              inputs.extra-tag
            ))
          || fromJSON(format('["{0}", "{1}", "cloud-virtual-machine"]',
              matrix.test-group.runner-label,
              inputs.extra-tag
            ))
      }}
    steps:
      - name: ⬇️ Checkout
        uses: actions/checkout@v4
        with:
          submodules: recursive
      - name: ⬇️ Download Build
        uses: actions/download-artifact@v4
        timeout-minutes: 10
        with:
          name: ${{ inputs.build-artifact-name }}
      - name: Extract files
        run: tar -xvf ttm_any.tar
      - name: ⬇️ Download Wheel
        uses: actions/download-artifact@v4
        timeout-minutes: 10
        with:
          name: ${{ inputs.wheel-artifact-name }}
      - name: Check for invalid performance + civ2-compatible combination
        if: ${{ matrix.test-group.performance && matrix.test-group.civ2-compatible }}
        run: |
          echo "::error::Performance tests are not compatible with civ2-compatible tests"
          echo "::error::test-group.performance: ${{ matrix.test-group.performance }}"
          echo "::error::test-group.civ2-compatible: ${{ matrix.test-group.civ2-compatible }}"
          exit 1
      - name: Enable Performance mode
        if: ${{ matrix.test-group.runner-label == 'N300' && matrix.test-group.performance && !matrix.test-group.civ2-compatible }}
        run: sudo cpupower frequency-set -g performance
      - uses: ./.github/actions/ensure-active-weka-mount
        if: ${{ !matrix.test-group.civ2-compatible }}
      - name: Run demo regression tests
        uses: ./.github/actions/docker-run
        timeout-minutes: 60
        env:
          LOGURU_LEVEL: INFO
        with:
          docker_image: ${{ inputs.docker-image || 'docker-image-unresolved!' }}
          docker_password: ${{ secrets.GITHUB_TOKEN }}
          docker_opts: |
            -e TT_METAL_HOME=${{ github.workspace }}
            -e LD_LIBRARY_PATH=${{ github.workspace }}/build/lib
            -e ARCH_NAME=${{ inputs.arch }}
            ${{ matrix.test-group.civ2-compatible && '-e TT_GH_CI_INFRA=1' || '' }}
            -v /mnt/MLPerf:/mnt/MLPerf:ro
            --cap-add=ALL
            --security-opt seccomp=unconfined
            --ulimit nproc=65536:65536
            --ulimit nofile=65536:65536
          install_wheel: true
          forward_civ2_proxy_env_vars: ${{ matrix.test-group.civ2-compatible }}
          run_args: |
            source ${{ github.workspace }}/tests/scripts/single_card/run_single_card_demo_tests.sh
            ${{ matrix.test-group.cmd }}
      - name: Save environment data
        if: ${{ matrix.test-group.runner-label == 'N300' && matrix.test-group.performance && !cancelled() && matrix.test-group.name != 'whisper' && matrix.test-group.name != 'mobilenetv2' }}
        uses: ./.github/actions/docker-run
        env:
          LOGURU_LEVEL: INFO
        with:
          docker_image: ${{ inputs.docker-image || 'docker-image-unresolved!' }}
          docker_password: ${{ secrets.GITHUB_TOKEN }}
          docker_opts: |
            -e TT_METAL_HOME=${{ github.workspace }}
            -e LD_LIBRARY_PATH=${{ github.workspace }}/build/lib
            -e ARCH_NAME=${{ inputs.arch }}
            -v /mnt/MLPerf:/mnt/MLPerf:ro
          install_wheel: true
          run_args: python3 .github/scripts/data_analysis/create_benchmark_with_environment_json.py
      - name: Upload benchmark data
        if: ${{ matrix.test-group.runner-label == 'N300' && matrix.test-group.performance && !cancelled() && matrix.test-group.name != 'whisper' && matrix.test-group.name != 'mobilenetv2' }}
        uses: ./.github/actions/upload-data-via-sftp
        with:
          ssh-private-key: ${{ secrets.SFTP_BENCHMARK_WRITER_KEY }}
          sftp-batchfile: .github/actions/upload-data-via-sftp/benchmark_data_batchfile.txt
          username: ${{ secrets.SFTP_BENCHMARK_WRITER_USERNAME }}
          hostname: ${{ secrets.SFTP_BENCHMARK_WRITER_HOSTNAME }}
      - uses: ./.github/actions/slack-report
        if: ${{ failure() }}
        with:
          slack_webhook_url: ${{ secrets.SLACK_WEBHOOK_URL }}
          owner: ${{ matrix.test-group.owner_id }}
      - uses: tenstorrent/tt-metal/.github/actions/upload-artifact-with-job-uuid@main
        timeout-minutes: 10
        if: ${{ !cancelled() }}
        with:
          path: generated/test_reports/
          prefix: "test_reports_"
      - name: Disable Performance mode
        if: ${{ matrix.test-group.runner-label == 'N300' && matrix.test-group.performance && !matrix.test-group.civ2-compatible }}
        run: sudo cpupower frequency-set -g ondemand<|MERGE_RESOLUTION|>--- conflicted
+++ resolved
@@ -65,13 +65,10 @@
                     { name: "yolov12x", runner-label: "N150", performance: false, cmd: run_yolov12x_demo, owner_id: U056BK5U81E, civ2-compatible: true}, # Dalar Vartanians
                     { name: "yolov7", runner-label: "N150", performance: false, cmd: run_yolov7_demo, owner_id: U056BK5U81E, civ2-compatible: true}, # Dalar Vartanians
                     { name: "yolov6l", runner-label: "N150", performance: false, cmd: run_yolov6l_demo, owner_id: U056BK5U81E, civ2-compatible: true}, # Dalar Vartanians
-<<<<<<< HEAD
                     # Uncomment once the dataset is enabled in CIv2. (https://github.com/tenstorrent/tt-metal/pull/26236)
                     # { name: "efficientnet_b0", runner-label: "N150", performance: true, cmd: run_efficientnet_b0_func, owner_id: U056BK5U81E, civ2-compatible: true}, # Dalar Vartanians
-=======
                     # this PR to enable demo with CIv2 dataset soon-( https://github.com/tenstorrent/tt-metal/pull/26236)
                     # { name: "swin_v2", runner-label: "N150", performance: false, cmd: run_swin_v2_demo, owner_id: U045U3DEKM4, civ2-compatible: true}, # Mohamed Bahnas
->>>>>>> abc6219d
                     { name: "falcon7b", runner-label: "N300", performance: false, cmd: run_falcon7b_func, owner_id: U05RWH3QUPM}, # Salar Hosseini
                     { name: "llama3", runner-label: "N300", performance: false, cmd: run_llama3_func, owner_id: U03PUAKE719}, # Miguel Tairum
                     { name: "vgg", runner-label: "N300", performance: false, cmd: run_vgg_func, owner_id: U06Q7ESTFEV}, # Borys Bradel
