name: "[internal] Single-card Demo tests impl"

on:
  workflow_call:
    inputs:
      build-artifact-name:
        required: true
        type: string
      docker-image:
        required: true
        type: string
      wheel-artifact-name:
        required: true
        type: string
      arch:
        required: true
        type: string

jobs:
  single-card-demo-tests:
    strategy:
      fail-fast: false
      matrix:
        test-group: [
          { name: "falcon7b", runner-label: "N150", performance: false, cmd: run_falcon7b_func, owner_id: U05RWH3QUPM}, # Salar Hosseini
          { name: "llama3", runner-label: "N150", performance: false, cmd: run_llama3_func, owner_id: U03PUAKE719}, # Miguel Tairum
          { name: "vgg", runner-label: "N150", performance: false, cmd: run_vgg_func, owner_id: U06Q7ESTFEV}, # Borys Bradel
          { name: "bert_tiny", runner-label: "N150", performance: false, cmd: run_bert_tiny_func, owner_id: U024A4EFV6U}, # Brian Liu
          { name: "bert", runner-label: "N150", performance: false, cmd: run_bert_func, owner_id: U024A4EFV6U}, # Brian Liu
          { name: "resnet", runner-label: "N150", performance: false, cmd: run_resnet_func, owner_id: U0837MYG788}, # Marko Radosavljevic
          { name: "distilbert", runner-label: "N150", performance: false, cmd: run_distilbert_func, owner_id: U013121KDH9}, # Austin Ho
          { name: "covnet_mnist", runner-label: "N150", performance: false, cmd: run_covnet_mnist_func, owner_id: U06LRK6JDGB}, # Saad Jameel
          { name: "mnist", runner-label: "N150", performance: false, cmd: run_mnist_func, owner_id: U06ECNVR0EN}, # Evan Smal
          { name: "squeezebert", runner-label: "N150", performance: false, cmd: run_squeezebert_func, owner_id: UBHPP2NDP}, # Joseph Chu
          { name: "roberta", runner-label: "N150", performance: false, cmd: run_roberta_func, owner_id: U06F3ER8X9A}, # Stuti Raizada
          { name: "stable_diffusion", runner-label: "N150", performance: false, cmd: run_stable_diffusion_func, owner_id: U045U3DEKM4}, # Mohamed Bahnas
          { name: "segformer", runner-label: "N150", performance: false, cmd: run_segformer_func, owner_id: U045U3DEKM4}, # Mohamed Bahnas (vguduruTT)
          { name: "sentence_bert", runner-label: "N150", performance: false, cmd: run_sentencebert_func, owner_id: U045U3DEKM4}, # Mohamed Bahnas
<<<<<<< HEAD
          { name: "yolov11", runner-label: "N150", performance: false, cmd: run_yolov11_func, owner_id: U045U3DEKM4}, # Mohamed Bahnas
          { name: "yolov9c", runner-label: "N150", performance: false, cmd: run_yolov9c_perf, owner_id: U056BK5U81E}, # Dalar Vartanians
          #{ name: "mobilenetv2", runner-label: "N150", performance: true, cmd: run_mobilenetv2_perf, owner_id: U056BK5U81E}, # Dalar Vartanians
          { name: "yolov8s_world", runner-label: "N150", performance: false, cmd: run_yolov8s_world_perf, owner_id: U056BK5U81E}, # Dalar Vartanians
          #{ name: "ufld_v2", runner-label: "N150", performance: false, cmd: run_ufld_v2_func, owner_id: U056BK5U81E}, # Dalar Vartanians
          #{ name: "vanilla_unet", runner-label: "N150", performance: false, cmd: run_vanilla_unet_demo, owner_id: U045U3DEKM4}, # Mohamed Bahnas (keerthana-r-mcw)
          { name: "yolov8x", runner-label: "N150", performance: false, cmd: run_yolov8x_perf, owner_id: U056BK5U81E}, # Dalar Vartanians
          { name: "yolov8s", runner-label: "N150", performance: false, cmd: run_yolov8s_perf, owner_id: U056BK5U81E}, # Dalar Vartanians
          #{ name: "vgg_unet", runner-label: "N150", performance: false, cmd: run_vgg_unet_demo, owner_id: U045U3DEKM4}, # Mohamed Bahnas (keerthana-r-mcw)
=======
            #{ name: "yolov11", runner-label: "N150", performance: false, cmd: run_yolov11_func, owner_id: U045U3DEKM4}, # Mohamed Bahnas
            #{ name: "yolov9c", runner-label: "N150", performance: false, cmd: run_yolov9c_perf, owner_id: U056BK5U81E}, # Dalar Vartanians
          { name: "mobilenetv2", runner-label: "N150", performance: true, cmd: run_mobilenetv2_perf, owner_id: U056BK5U81E}, # Dalar Vartanians
            #{ name: "yolov8s_world", runner-label: "N150", performance: false, cmd: run_yolov8s_world_perf, owner_id: U056BK5U81E}, # Dalar Vartanians
          { name: "ufld_v2", runner-label: "N150", performance: false, cmd: run_ufld_v2_func, owner_id: U056BK5U81E}, # Dalar Vartanians
          { name: "vanilla_unet", runner-label: "N150", performance: false, cmd: run_vanilla_unet_demo, owner_id: U045U3DEKM4}, # Mohamed Bahnas (keerthana-r-mcw)
            #{ name: "yolov8x", runner-label: "N150", performance: false, cmd: run_yolov8x_perf, owner_id: U056BK5U81E}, # Dalar Vartanians
            #{ name: "yolov8s", runner-label: "N150", performance: false, cmd: run_yolov8s_perf, owner_id: U056BK5U81E}, # Dalar Vartanians
          { name: "vgg_unet", runner-label: "N150", performance: false, cmd: run_vgg_unet_demo, owner_id: U045U3DEKM4}, # Mohamed Bahnas (keerthana-r-mcw)
>>>>>>> a06ace66
          { name: "yolov4", runner-label: "N150", performance: false, cmd: run_yolov4_perf, owner_id: U045U3DEKM4}, # Mohamed Bahnas (Sudhanshu Singhal)
          { name: "resnet", runner-label: "N150", performance: true, cmd: run_resnet_stability, owner_id: U0837MYG788}, # Marko Radosavljevic
          { name: "sdxl", runner-label: "N150", performance: false, cmd: run_sdxl_func, owner_id: U0837MYG788}, # Marko Radosavljevic
            #{ name: "yolov10x", runner-label: "N150", performance: false, cmd: run_yolov10x_demo, owner_id: U056BK5U81E}, # Dalar Vartanians
          { name: "falcon7b", runner-label: "N300", performance: false, cmd: run_falcon7b_func, owner_id: U05RWH3QUPM}, # Salar Hosseini
          { name: "llama3", runner-label: "N300", performance: false, cmd: run_llama3_func, owner_id: U03PUAKE719}, # Miguel Tairum
          { name: "vgg", runner-label: "N300", performance: false, cmd: run_vgg_func, owner_id: U06Q7ESTFEV}, # Borys Bradel
          { name: "bert_tiny", runner-label: "N300", performance: false, cmd: run_bert_tiny_func, owner_id: U024A4EFV6U}, # Brian Liu
          { name: "bert", runner-label: "N300", performance: false, cmd: run_bert_func, owner_id: U024A4EFV6U}, # Brian Liu
          { name: "resnet", runner-label: "N300", performance: false, cmd: run_resnet_func, owner_id: U0837MYG788}, # Marko Radosavljevic
          { name: "distilbert", runner-label: "N300", performance: false, cmd: run_distilbert_func, owner_id: U013121KDH9}, # Austin Ho
          { name: "covnet_mnist", runner-label: "N300", performance: false, cmd: run_covnet_mnist_func, owner_id: U06LRK6JDGB}, # Saad Jameel
          { name: "mnist", runner-label: "N300", performance: false, cmd: run_mnist_func, owner_id: U06ECNVR0EN}, # Evan Smal
          { name: "squeezebert", runner-label: "N300", performance: false, cmd: run_squeezebert_func, owner_id: UBHPP2NDP}, #Joseph Chu
          { name: "roberta", runner-label: "N300", performance: false, cmd: run_roberta_func, owner_id: U06F3ER8X9A}, # Stuti Raizada
<<<<<<< HEAD
          { name: "yolov8x", runner-label: "N300", performance: false, cmd: run_yolov8x_perf, owner_id: U056BK5U81E}, # Dalar Vartanians
          { name: "yolov8s", runner-label: "N300", performance: false, cmd: run_yolov8s_perf, owner_id: U056BK5U81E}, # Dalar Vartanians
          { name: "yolov9c", runner-label: "N300", performance: false, cmd: run_yolov9c_perf, owner_id: U056BK5U81E}, # Dalar Vartanians
          #{ name: "mobilenetv2", runner-label: "N300", performance: true, cmd: run_mobilenetv2_perf, owner_id: U056BK5U81E}, # Dalar Vartanians
          #{ name: "ufld_v2", runner-label: "N300", performance: false, cmd: run_ufld_v2_func, owner_id: U056BK5U81E}, # Dalar Vartanians
=======
            #{ name: "yolov8x", runner-label: "N300", performance: false, cmd: run_yolov8x_perf, owner_id: U056BK5U81E}, # Dalar Vartanians
            #{ name: "yolov8s", runner-label: "N300", performance: false, cmd: run_yolov8s_perf, owner_id: U056BK5U81E}, # Dalar Vartanians
            #{ name: "yolov9c", runner-label: "N300", performance: false, cmd: run_yolov9c_perf, owner_id: U056BK5U81E}, # Dalar Vartanians
          { name: "mobilenetv2", runner-label: "N300", performance: true, cmd: run_mobilenetv2_perf, owner_id: U056BK5U81E}, # Dalar Vartanians
          { name: "ufld_v2", runner-label: "N300", performance: false, cmd: run_ufld_v2_func, owner_id: U056BK5U81E}, # Dalar Vartanians
>>>>>>> a06ace66
          # { name: "mistral7b", runner-label: "N150", performance: false, cmd: run_mistral7b_perf, owner_id: U0896VBAKFC}, # Pratikkumar Prajapati
          { name: "mistral7b", runner-label: "N300", performance: true, cmd: run_mistral7b_perf, owner_id: U0896VBAKFC}, # Pratikkumar Prajapati
          { name: "llama3", runner-label: "N300", performance: true, cmd: run_llama3_perf, owner_id: U03PUAKE719}, # Miguel Tairum
          { name: "falcon7b", runner-label: "N300", performance: true, cmd: run_falcon7b_perf, owner_id: U05RWH3QUPM}, # Salar Hosseini
          { name: "whisper", runner-label: "N300", performance: true, cmd: run_whisper_perf, owner_id: U05RWH3QUPM}, # Salar Hosseini
          { name: "mamba", runner-label: "N300", performance: true, cmd: run_mamba_perf, owner_id: U06ECNVR0EN}, # Evan Smal
          { name: "segformer", runner-label: "N300", performance: false, cmd: run_segformer_func, owner_id: U045U3DEKM4}, # Mohamed Bahnas (vguduruTT)
          { name: "sentence_bert", runner-label: "N300", performance: false, cmd: run_sentencebert_func, owner_id: U045U3DEKM4}, # Mohamed Bahnas
<<<<<<< HEAD
          { name: "yolov11", runner-label: "N300", performance: false, cmd: run_yolov11_func, owner_id: U045U3DEKM4}, # Mohamed Bahnas
          { name: "yolov8s_world", runner-label: "N300", performance: false, cmd: run_yolov8s_world_perf, owner_id: U056BK5U81E}, # Dalar Vartanians
          #{ name: "vanilla_unet", runner-label: "N300", performance: false, cmd: run_vanilla_unet_demo, owner_id: U045U3DEKM4}, # Mohamed Bahnas (keerthana-r-mcw)
          #{ name: "vgg_unet", runner-label: "N300", performance: false, cmd: run_vgg_unet_demo, owner_id: U045U3DEKM4}, # Mohamed Bahnas (keerthana-r-mcw)
=======
            #{ name: "yolov11", runner-label: "N300", performance: false, cmd: run_yolov11_func, owner_id: U045U3DEKM4}, # Mohamed Bahnas
            #{ name: "yolov8s_world", runner-label: "N300", performance: false, cmd: run_yolov8s_world_perf, owner_id: U056BK5U81E}, # Dalar Vartanians
          { name: "vanilla_unet", runner-label: "N300", performance: false, cmd: run_vanilla_unet_demo, owner_id: U045U3DEKM4}, # Mohamed Bahnas (keerthana-r-mcw)
          { name: "vgg_unet", runner-label: "N300", performance: false, cmd: run_vgg_unet_demo, owner_id: U045U3DEKM4}, # Mohamed Bahnas (keerthana-r-mcw)
>>>>>>> a06ace66
          { name: "yolov4", runner-label: "N300", performance: false, cmd: run_yolov4_perf, owner_id: U045U3DEKM4}, # Mohamed Bahnas (Sudhanshu Singhal)
            #{ name: "yolov10x", runner-label: "N300", performance: false, cmd: run_yolov10x_demo, owner_id: U056BK5U81E}, # Dalar Vartanians
          { name: "yolov7", runner-label: "N300", performance: false, cmd: run_yolov7_demo, owner_id: U056BK5U81E}, # Dalar Vartanians
          # Moved to t3k tests until OOM on single card runners resolved
          # { name: "qwen7b", runner-label: "N300", performance: false, cmd: run_qwen7b_func, owner_id: U03PUAKE719}, # Mark O'Connor
        ]
    name: ${{ matrix.test-group.name }}-${{ matrix.test-group.runner-label }}-${{ (matrix.test-group.performance && 'perf') || 'func' }}
    env:
      LOGURU_LEVEL: INFO
      LD_LIBRARY_PATH: ${{ github.workspace }}/build/lib
    runs-on:
      - ${{ matrix.test-group.runner-label }}
      - in-service
      - ${{ (matrix.test-group.runner-label == 'N300' && matrix.test-group.performance && 'bare-metal') || 'cloud-virtual-machine' }}
      - ${{ (matrix.test-group.runner-label == 'N300' && matrix.test-group.performance && 'pipeline-perf') || 'cloud-virtual-machine' }}
    steps:
      - name: ⬇️ Checkout
        uses: actions/checkout@v4
        with:
          submodules: recursive
      - name: ⬇️ Download Build
        uses: actions/download-artifact@v4
        timeout-minutes: 10
        with:
          name: ${{ inputs.build-artifact-name }}
      - name: Extract files
        run: tar -xvf ttm_any.tar
      - name: ⬇️ Download Wheel
        uses: actions/download-artifact@v4
        timeout-minutes: 10
        with:
          name: ${{ inputs.wheel-artifact-name }}
      - name: Enable Performance mode
        if: ${{ matrix.test-group.runner-label == 'N300' && matrix.test-group.performance }}
        run: sudo cpupower frequency-set -g performance
      - uses: ./.github/actions/ensure-active-weka-mount
      - name: Run demo regression tests
        uses: ./.github/actions/docker-run
        timeout-minutes: 120
        env:
          LOGURU_LEVEL: INFO
        with:
          docker_image: ${{ inputs.docker-image || 'docker-image-unresolved!' }}
          docker_password: ${{ secrets.GITHUB_TOKEN }}
          docker_opts: |
            -e TT_METAL_HOME=${{ github.workspace }}
            -e LD_LIBRARY_PATH=${{ github.workspace }}/build/lib
            -e ARCH_NAME=${{ inputs.arch }}
            -v /mnt/MLPerf:/mnt/MLPerf:ro
            --cap-add=ALL
            --security-opt seccomp=unconfined
            --ulimit nproc=65536:65536
            --ulimit nofile=65536:65536
          install_wheel: true
          run_args: |
            source ${{ github.workspace }}/tests/scripts/single_card/run_single_card_demo_tests.sh
            ${{ matrix.test-group.cmd }}
      - name: Save environment data
        if: ${{ matrix.test-group.runner-label == 'N300' && matrix.test-group.performance && !cancelled() && matrix.test-group.name != 'whisper' && matrix.test-group.name != 'mobilenetv2' }}
        uses: ./.github/actions/docker-run
        env:
          LOGURU_LEVEL: INFO
        with:
          docker_image: ${{ inputs.docker-image || 'docker-image-unresolved!' }}
          docker_password: ${{ secrets.GITHUB_TOKEN }}
          docker_opts: |
            -e TT_METAL_HOME=${{ github.workspace }}
            -e LD_LIBRARY_PATH=${{ github.workspace }}/build/lib
            -e ARCH_NAME=${{ inputs.arch }}
            -v /mnt/MLPerf:/mnt/MLPerf:ro
          install_wheel: true
          run_args: python3 .github/scripts/data_analysis/create_benchmark_with_environment_json.py
      - name: Upload benchmark data
        if: ${{ matrix.test-group.runner-label == 'N300' && matrix.test-group.performance && !cancelled() && matrix.test-group.name != 'whisper' && matrix.test-group.name != 'mobilenetv2' }}
        uses: ./.github/actions/upload-data-via-sftp
        with:
          ssh-private-key: ${{ secrets.SFTP_BENCHMARK_WRITER_KEY }}
          sftp-batchfile: .github/actions/upload-data-via-sftp/benchmark_data_batchfile.txt
          username: ${{ secrets.SFTP_BENCHMARK_WRITER_USERNAME }}
          hostname: ${{ secrets.SFTP_BENCHMARK_WRITER_HOSTNAME }}
      - uses: ./.github/actions/slack-report
        if: ${{ failure() }}
        with:
          slack_webhook_url: ${{ secrets.SLACK_WEBHOOK_URL }}
          owner: ${{ matrix.test-group.owner_id }}
      - uses: tenstorrent/tt-metal/.github/actions/upload-artifact-with-job-uuid@main
        timeout-minutes: 10
        if: ${{ !cancelled() }}
        with:
          path: generated/test_reports/
          prefix: "test_reports_"
      - name: Disable Performance mode
        if: ${{ matrix.test-group.runner-label == 'N300' && matrix.test-group.performance }}
        run: sudo cpupower frequency-set -g ondemand<|MERGE_RESOLUTION|>--- conflicted
+++ resolved
@@ -36,7 +36,6 @@
           { name: "stable_diffusion", runner-label: "N150", performance: false, cmd: run_stable_diffusion_func, owner_id: U045U3DEKM4}, # Mohamed Bahnas
           { name: "segformer", runner-label: "N150", performance: false, cmd: run_segformer_func, owner_id: U045U3DEKM4}, # Mohamed Bahnas (vguduruTT)
           { name: "sentence_bert", runner-label: "N150", performance: false, cmd: run_sentencebert_func, owner_id: U045U3DEKM4}, # Mohamed Bahnas
-<<<<<<< HEAD
           { name: "yolov11", runner-label: "N150", performance: false, cmd: run_yolov11_func, owner_id: U045U3DEKM4}, # Mohamed Bahnas
           { name: "yolov9c", runner-label: "N150", performance: false, cmd: run_yolov9c_perf, owner_id: U056BK5U81E}, # Dalar Vartanians
           #{ name: "mobilenetv2", runner-label: "N150", performance: true, cmd: run_mobilenetv2_perf, owner_id: U056BK5U81E}, # Dalar Vartanians
@@ -46,17 +45,15 @@
           { name: "yolov8x", runner-label: "N150", performance: false, cmd: run_yolov8x_perf, owner_id: U056BK5U81E}, # Dalar Vartanians
           { name: "yolov8s", runner-label: "N150", performance: false, cmd: run_yolov8s_perf, owner_id: U056BK5U81E}, # Dalar Vartanians
           #{ name: "vgg_unet", runner-label: "N150", performance: false, cmd: run_vgg_unet_demo, owner_id: U045U3DEKM4}, # Mohamed Bahnas (keerthana-r-mcw)
-=======
-            #{ name: "yolov11", runner-label: "N150", performance: false, cmd: run_yolov11_func, owner_id: U045U3DEKM4}, # Mohamed Bahnas
-            #{ name: "yolov9c", runner-label: "N150", performance: false, cmd: run_yolov9c_perf, owner_id: U056BK5U81E}, # Dalar Vartanians
-          { name: "mobilenetv2", runner-label: "N150", performance: true, cmd: run_mobilenetv2_perf, owner_id: U056BK5U81E}, # Dalar Vartanians
-            #{ name: "yolov8s_world", runner-label: "N150", performance: false, cmd: run_yolov8s_world_perf, owner_id: U056BK5U81E}, # Dalar Vartanians
-          { name: "ufld_v2", runner-label: "N150", performance: false, cmd: run_ufld_v2_func, owner_id: U056BK5U81E}, # Dalar Vartanians
-          { name: "vanilla_unet", runner-label: "N150", performance: false, cmd: run_vanilla_unet_demo, owner_id: U045U3DEKM4}, # Mohamed Bahnas (keerthana-r-mcw)
-            #{ name: "yolov8x", runner-label: "N150", performance: false, cmd: run_yolov8x_perf, owner_id: U056BK5U81E}, # Dalar Vartanians
-            #{ name: "yolov8s", runner-label: "N150", performance: false, cmd: run_yolov8s_perf, owner_id: U056BK5U81E}, # Dalar Vartanians
-          { name: "vgg_unet", runner-label: "N150", performance: false, cmd: run_vgg_unet_demo, owner_id: U045U3DEKM4}, # Mohamed Bahnas (keerthana-r-mcw)
->>>>>>> a06ace66
+          #{ name: "yolov11", runner-label: "N150", performance: false, cmd: run_yolov11_func, owner_id: U045U3DEKM4}, # Mohamed Bahnas
+          #{ name: "yolov9c", runner-label: "N150", performance: false, cmd: run_yolov9c_perf, owner_id: U056BK5U81E}, # Dalar Vartanians
+          #{ name: "mobilenetv2", runner-label: "N150", performance: true, cmd: run_mobilenetv2_perf, owner_id: U056BK5U81E}, # Dalar Vartanians
+          #{ name: "yolov8s_world", runner-label: "N150", performance: false, cmd: run_yolov8s_world_perf, owner_id: U056BK5U81E}, # Dalar Vartanians
+          #{ name: "ufld_v2", runner-label: "N150", performance: false, cmd: run_ufld_v2_func, owner_id: U056BK5U81E}, # Dalar Vartanians
+          #{ name: "vanilla_unet", runner-label: "N150", performance: false, cmd: run_vanilla_unet_demo, owner_id: U045U3DEKM4}, # Mohamed Bahnas (keerthana-r-mcw)
+          #{ name: "yolov8x", runner-label: "N150", performance: false, cmd: run_yolov8x_perf, owner_id: U056BK5U81E}, # Dalar Vartanians
+          #{ name: "yolov8s", runner-label: "N150", performance: false, cmd: run_yolov8s_perf, owner_id: U056BK5U81E}, # Dalar Vartanians
+          #{ name: "vgg_unet", runner-label: "N150", performance: false, cmd: run_vgg_unet_demo, owner_id: U045U3DEKM4}, # Mohamed Bahnas (keerthana-r-mcw)
           { name: "yolov4", runner-label: "N150", performance: false, cmd: run_yolov4_perf, owner_id: U045U3DEKM4}, # Mohamed Bahnas (Sudhanshu Singhal)
           { name: "resnet", runner-label: "N150", performance: true, cmd: run_resnet_stability, owner_id: U0837MYG788}, # Marko Radosavljevic
           { name: "sdxl", runner-label: "N150", performance: false, cmd: run_sdxl_func, owner_id: U0837MYG788}, # Marko Radosavljevic
@@ -72,19 +69,11 @@
           { name: "mnist", runner-label: "N300", performance: false, cmd: run_mnist_func, owner_id: U06ECNVR0EN}, # Evan Smal
           { name: "squeezebert", runner-label: "N300", performance: false, cmd: run_squeezebert_func, owner_id: UBHPP2NDP}, #Joseph Chu
           { name: "roberta", runner-label: "N300", performance: false, cmd: run_roberta_func, owner_id: U06F3ER8X9A}, # Stuti Raizada
-<<<<<<< HEAD
-          { name: "yolov8x", runner-label: "N300", performance: false, cmd: run_yolov8x_perf, owner_id: U056BK5U81E}, # Dalar Vartanians
-          { name: "yolov8s", runner-label: "N300", performance: false, cmd: run_yolov8s_perf, owner_id: U056BK5U81E}, # Dalar Vartanians
-          { name: "yolov9c", runner-label: "N300", performance: false, cmd: run_yolov9c_perf, owner_id: U056BK5U81E}, # Dalar Vartanians
+          #{ name: "yolov8x", runner-label: "N300", performance: false, cmd: run_yolov8x_perf, owner_id: U056BK5U81E}, # Dalar Vartanians
+          #{ name: "yolov8s", runner-label: "N300", performance: false, cmd: run_yolov8s_perf, owner_id: U056BK5U81E}, # Dalar Vartanians
+          #{ name: "yolov9c", runner-label: "N300", performance: false, cmd: run_yolov9c_perf, owner_id: U056BK5U81E}, # Dalar Vartanians
           #{ name: "mobilenetv2", runner-label: "N300", performance: true, cmd: run_mobilenetv2_perf, owner_id: U056BK5U81E}, # Dalar Vartanians
           #{ name: "ufld_v2", runner-label: "N300", performance: false, cmd: run_ufld_v2_func, owner_id: U056BK5U81E}, # Dalar Vartanians
-=======
-            #{ name: "yolov8x", runner-label: "N300", performance: false, cmd: run_yolov8x_perf, owner_id: U056BK5U81E}, # Dalar Vartanians
-            #{ name: "yolov8s", runner-label: "N300", performance: false, cmd: run_yolov8s_perf, owner_id: U056BK5U81E}, # Dalar Vartanians
-            #{ name: "yolov9c", runner-label: "N300", performance: false, cmd: run_yolov9c_perf, owner_id: U056BK5U81E}, # Dalar Vartanians
-          { name: "mobilenetv2", runner-label: "N300", performance: true, cmd: run_mobilenetv2_perf, owner_id: U056BK5U81E}, # Dalar Vartanians
-          { name: "ufld_v2", runner-label: "N300", performance: false, cmd: run_ufld_v2_func, owner_id: U056BK5U81E}, # Dalar Vartanians
->>>>>>> a06ace66
           # { name: "mistral7b", runner-label: "N150", performance: false, cmd: run_mistral7b_perf, owner_id: U0896VBAKFC}, # Pratikkumar Prajapati
           { name: "mistral7b", runner-label: "N300", performance: true, cmd: run_mistral7b_perf, owner_id: U0896VBAKFC}, # Pratikkumar Prajapati
           { name: "llama3", runner-label: "N300", performance: true, cmd: run_llama3_perf, owner_id: U03PUAKE719}, # Miguel Tairum
@@ -93,17 +82,10 @@
           { name: "mamba", runner-label: "N300", performance: true, cmd: run_mamba_perf, owner_id: U06ECNVR0EN}, # Evan Smal
           { name: "segformer", runner-label: "N300", performance: false, cmd: run_segformer_func, owner_id: U045U3DEKM4}, # Mohamed Bahnas (vguduruTT)
           { name: "sentence_bert", runner-label: "N300", performance: false, cmd: run_sentencebert_func, owner_id: U045U3DEKM4}, # Mohamed Bahnas
-<<<<<<< HEAD
-          { name: "yolov11", runner-label: "N300", performance: false, cmd: run_yolov11_func, owner_id: U045U3DEKM4}, # Mohamed Bahnas
-          { name: "yolov8s_world", runner-label: "N300", performance: false, cmd: run_yolov8s_world_perf, owner_id: U056BK5U81E}, # Dalar Vartanians
+          #{ name: "yolov11", runner-label: "N300", performance: false, cmd: run_yolov11_func, owner_id: U045U3DEKM4}, # Mohamed Bahnas
+          #{ name: "yolov8s_world", runner-label: "N300", performance: false, cmd: run_yolov8s_world_perf, owner_id: U056BK5U81E}, # Dalar Vartanians
           #{ name: "vanilla_unet", runner-label: "N300", performance: false, cmd: run_vanilla_unet_demo, owner_id: U045U3DEKM4}, # Mohamed Bahnas (keerthana-r-mcw)
           #{ name: "vgg_unet", runner-label: "N300", performance: false, cmd: run_vgg_unet_demo, owner_id: U045U3DEKM4}, # Mohamed Bahnas (keerthana-r-mcw)
-=======
-            #{ name: "yolov11", runner-label: "N300", performance: false, cmd: run_yolov11_func, owner_id: U045U3DEKM4}, # Mohamed Bahnas
-            #{ name: "yolov8s_world", runner-label: "N300", performance: false, cmd: run_yolov8s_world_perf, owner_id: U056BK5U81E}, # Dalar Vartanians
-          { name: "vanilla_unet", runner-label: "N300", performance: false, cmd: run_vanilla_unet_demo, owner_id: U045U3DEKM4}, # Mohamed Bahnas (keerthana-r-mcw)
-          { name: "vgg_unet", runner-label: "N300", performance: false, cmd: run_vgg_unet_demo, owner_id: U045U3DEKM4}, # Mohamed Bahnas (keerthana-r-mcw)
->>>>>>> a06ace66
           { name: "yolov4", runner-label: "N300", performance: false, cmd: run_yolov4_perf, owner_id: U045U3DEKM4}, # Mohamed Bahnas (Sudhanshu Singhal)
             #{ name: "yolov10x", runner-label: "N300", performance: false, cmd: run_yolov10x_demo, owner_id: U056BK5U81E}, # Dalar Vartanians
           { name: "yolov7", runner-label: "N300", performance: false, cmd: run_yolov7_demo, owner_id: U056BK5U81E}, # Dalar Vartanians
