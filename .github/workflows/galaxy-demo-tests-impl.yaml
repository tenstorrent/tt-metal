--- conflicted
+++ resolved
@@ -31,135 +31,6 @@
         description: "Set to false to allow write access to MLPerf mount"
 
 jobs:
-<<<<<<< HEAD
-  generate-matrix:
-    runs-on: ubuntu-latest
-    outputs:
-      matrix: ${{ steps.set-matrix.outputs.matrix }}
-    steps:
-      - name: Generate Matrix
-        id: set-matrix
-        run: |
-          # Create full matrix with jq for readability
-          # For Falcon7b, please see issue #31939
-          FULL_MATRIX=$(jq -n '[
-            {
-              "name": "Galaxy Llama3 demo tests",
-              "arch": "wormhole_b0",
-              "model": "llama3",
-              "timeout": 30,
-              "owner_id": "U053W15B6JF"
-            },
-            {
-              "name": "Galaxy Llama3 long context demo tests",
-              "arch": "wormhole_b0",
-              "model": "llama3_long_context",
-              "timeout": 60,
-              "owner_id": "U03PUAKE719"
-            },
-            {
-              "name": "Galaxy Llama3 evals tests",
-              "arch": "wormhole_b0",
-              "model": "llama3_evals",
-              "timeout": 45,
-              "owner_id": "U03PUAKE719"
-            },
-            {
-              "name": "Galaxy Llama3 8B data-parallel demo tests",
-              "arch": "wormhole_b0",
-              "model": "llama3_8b_dp",
-              "timeout": 30,
-              "owner_id": "U08BH66EXAL"
-            },
-            {
-              "name": "Galaxy Llama3 70B data-parallel demo tests",
-              "arch": "wormhole_b0",
-              "model": "llama3_70b_dp",
-              "timeout": 30,
-              "owner_id": "U08BH66EXAL"
-            },
-            {
-              "name": "Galaxy Falcon7b demo tests",
-              "arch": "wormhole_b0",
-              "model": "falcon7b",
-              "timeout": 30,
-              "owner_id": "U05RWH3QUPM"
-            },
-            {
-              "name": "Galaxy SentenceBert demo tests",
-              "arch": "wormhole_b0",
-              "model": "sentence_bert",
-              "timeout": 30,
-              "owner_id": "U088413NP0Q"
-            },
-            {
-              "name": "Galaxy Stable Diffusion 3.5 Large demo tests",
-              "arch": "wormhole_b0",
-              "model": "sd35",
-              "timeout": 30,
-              "owner_id": "U03FJB5TM5Y"
-            },
-            {
-              "name": "Galaxy Flux.1-dev demo tests",
-              "arch": "wormhole_b0",
-              "model": "flux1",
-              "timeout": 30,
-              "owner_id": "U08TED0JM9D"
-            },
-            {
-              "name": "Galaxy Motif-Image-6B-Preview demo tests",
-              "arch": "wormhole_b0",
-              "model": "motif",
-              "timeout": 20,
-              "owner_id": "U08TED0JM9D"
-            },
-            {
-              "name": "Galaxy GPT-OSS demo tests",
-              "arch": "wormhole_b0",
-              "model": "gpt-oss",
-              "timeout": 30,
-              "owner_id": "U06F3ER8X9A"
-            },
-            {
-              "name": "Galaxy Wan2.2 demo tests",
-              "arch": "wormhole_b0",
-              "model": "wan22",
-              "timeout": 25,
-              "owner_id": "U03FJB5TM5Y"
-            },
-            {
-              "name": "Galaxy Mochi demo tests",
-              "arch": "wormhole_b0",
-              "model": "mochi",
-              "timeout": 30,
-              "owner_id": "U09ELB03XRU"
-            },
-            {
-              "name": "Galaxy Qwen3-32B demo tests",
-              "arch": "wormhole_b0",
-              "model": "qwen3_32b",
-              "timeout": 30,
-              "owner_id": "U08JA2AK2LQ"
-            },
-            {
-              "name": "Galaxy Qwen3-32B long context demo tests",
-              "arch": "wormhole_b0",
-              "model": "qwen3_32b_long_context",
-              "timeout": 60,
-              "owner_id": "U08JA2AK2LQ"
-            }
-          ]' --compact-output)
-
-          # Filter matrix based on model selection
-          if [ "${{ inputs.model }}" = "all" ]; then
-            echo "matrix=$FULL_MATRIX" >> $GITHUB_OUTPUT
-          else
-            FILTERED_MATRIX=$(echo "$FULL_MATRIX" | jq --arg model "${{ inputs.model }}" '[.[] | select(.model == $model)]' --compact-output)
-            echo "matrix=$FILTERED_MATRIX" >> $GITHUB_OUTPUT
-          fi
-
-=======
->>>>>>> f8ee4474
   galaxy-demo-tests:
     strategy:
       fail-fast: false
@@ -178,6 +49,8 @@
           - { name: "Galaxy Motif-Image-6B-Preview demo tests", arch: "wormhole_b0", model: "motif", timeout: 20, owner_id: "U08TED0JM9D" } # Samuel Adesoye
           - { name: "Galaxy Wan2.2 demo tests", arch: "wormhole_b0", model: "wan22", timeout: 25, owner_id: "U03FJB5TM5Y" } # Colman Glagovich
           - { name: "Galaxy Mochi demo tests", arch: "wormhole_b0", model: "mochi", timeout: 30, owner_id: "U09ELB03XRU" } # Stephen Osborne
+          - { name: "Galaxy Qwen3-32B demo tests", arch: "wormhole_b0", model: "qwen3_32b", timeout: 30, owner_id: "U08JA2AK2LQ" } # Rico Zhu
+          - { name: "Galaxy Qwen3-32B long context demo tests", arch: "wormhole_b0", model: "qwen3_32b_long_context", timeout: 60, owner_id: "U08JA2AK2LQ" } # Rico Zhu
     name: ${{ matrix.test-group.name }}
     runs-on:
       - arch-wormhole_b0
@@ -347,6 +220,33 @@
             models/experimental/tt_dit/tests/models/wan2_2/test_pipeline_wan.py \
             -k "wh_4x8sp1tp0 and resolution_720p" \
             --timeout 1500
+      - name: Run Qwen3-32B demo tests (direct pytest)
+        if: ${{ matrix.test-group.model == 'qwen3_32b' && (inputs.model == 'all' || inputs.model == 'qwen3_32b') }}
+        timeout-minutes: ${{ matrix.test-group.timeout }}
+        env:
+          TT_CACHE_HOME: /mnt/MLPerf/huggingface/tt_cache
+          HF_MODEL: Qwen/Qwen3-32B
+          TT_CACHE_PATH: /mnt/MLPerf/huggingface/tt_cache/Qwen/Qwen3-32B
+          MESH_DEVICE: TG
+        run: |
+          pytest -n auto models/demos/llama3_70b_galaxy/demo/demo_qwen_decode.py -k "full" --timeout 1000
+          pytest -n auto models/demos/llama3_70b_galaxy/demo/text_qwen_demo.py -k "batch-32" --timeout 1000
+          pytest -n auto models/demos/llama3_70b_galaxy/demo/text_qwen_demo.py -k "repeat2" --timeout 1000
+      - name: Run Qwen3-32B long context demo tests (direct pytest)
+        if: ${{ matrix.test-group.model == 'qwen3_32b_long_context' && (inputs.model == 'all' || inputs.model == 'qwen3_32b_long_context') }}
+        timeout-minutes: ${{ matrix.test-group.timeout }}
+        env:
+          TT_CACHE_HOME: /mnt/MLPerf/huggingface/tt_cache
+          HF_MODEL: Qwen/Qwen3-32B
+          TT_CACHE_PATH: /mnt/MLPerf/huggingface/tt_cache/Qwen/Qwen3-32B
+          MESH_DEVICE: TG
+        run: |
+          pytest -n auto models/demos/llama3_70b_galaxy/demo/text_qwen_demo.py -k "long-4k-b1" --timeout 1000
+          pytest -n auto models/demos/llama3_70b_galaxy/demo/text_qwen_demo.py -k "long-8k-b1" --timeout 1000
+          pytest -n auto models/demos/llama3_70b_galaxy/demo/text_qwen_demo.py -k "long-16k-b32" --timeout 1000
+          pytest -n auto models/demos/llama3_70b_galaxy/demo/text_qwen_demo.py -k "long-32k-b1" --timeout 1000
+          pytest -n auto models/demos/llama3_70b_galaxy/demo/text_qwen_demo.py -k "long-64k-b1" --timeout 1000
+          pytest -n auto models/demos/llama3_70b_galaxy/demo/text_qwen_demo.py -k "long-128k-b1" --timeout 1000
       - uses: tenstorrent/tt-metal/.github/actions/slack-report@main
         if: ${{ failure() }}
         with:
