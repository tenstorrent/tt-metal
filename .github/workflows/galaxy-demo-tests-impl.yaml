--- conflicted
+++ resolved
@@ -109,24 +109,14 @@
               "timeout": 30,
               "owner_id": "U08TED0JM9D"
             },
-<<<<<<< HEAD
-            {
-              "id": "test-gpt-oss",
-              "name": "Galaxy GPT-OSS demo tests",
-              "arch": "wormhole_b0",
-              "model": "gpt-oss",
-              "timeout": 30,
-              "owner_id": "U06F3ER8X9A"
-            },
-=======
             # {
+            #   "id": "test-gpt-oss",
             #   "name": "Galaxy GPT-OSS demo tests",
             #   "arch": "wormhole_b0",
             #   "model": "gpt-oss",
             #   "timeout": 30,
             #   "owner_id": "U06F3ER8X9A"
             # }, #See issue #32321
->>>>>>> 57582d35
             {
               "id": "test-wan22",
               "name": "Galaxy Wan2.2 demo tests",
