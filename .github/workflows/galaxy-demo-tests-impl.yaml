--- conflicted
+++ resolved
@@ -26,121 +26,6 @@
         default: "topology-6u"
 
 jobs:
-<<<<<<< HEAD
-=======
-  generate-matrix:
-    runs-on: ubuntu-latest
-    outputs:
-      matrix: ${{ steps.set-matrix.outputs.matrix }}
-    steps:
-      - name: Generate Matrix
-        id: set-matrix
-        run: |
-          # Create full matrix with jq for readability
-          # For Falcon7b, please see issue #31939
-          FULL_MATRIX=$(jq -n '[
-            {
-              "name": "Galaxy Llama3 demo tests",
-              "arch": "wormhole_b0",
-              "model": "llama3",
-              "timeout": 30,
-              "owner_id": "U053W15B6JF"
-            },
-            {
-              "name": "Galaxy Llama3 long context demo tests",
-              "arch": "wormhole_b0",
-              "model": "llama3_long_context",
-              "timeout": 60,
-              "owner_id": "U03PUAKE719"
-            },
-            {
-              "name": "Galaxy Llama3 evals tests",
-              "arch": "wormhole_b0",
-              "model": "llama3_evals",
-              "timeout": 45,
-              "owner_id": "U03PUAKE719"
-            },
-            {
-              "name": "Galaxy Llama3 8B data-parallel demo tests",
-              "arch": "wormhole_b0",
-              "model": "llama3_8b_dp",
-              "timeout": 30,
-              "owner_id": "U08BH66EXAL"
-            },
-            {
-              "name": "Galaxy Llama3 70B data-parallel demo tests",
-              "arch": "wormhole_b0",
-              "model": "llama3_70b_dp",
-              "timeout": 30,
-              "owner_id": "U08BH66EXAL"
-            },
-            {
-              "name": "Galaxy Falcon7b demo tests",
-              "arch": "wormhole_b0",
-              "model": "falcon7b",
-              "timeout": 30,
-              "owner_id": "U05RWH3QUPM"
-            },
-            {
-              "name": "Galaxy SentenceBert demo tests",
-              "arch": "wormhole_b0",
-              "model": "sentence_bert",
-              "timeout": 30,
-              "owner_id": "U088413NP0Q"
-            },
-            {
-              "name": "Galaxy Stable Diffusion 3.5 Large demo tests",
-              "arch": "wormhole_b0",
-              "model": "sd35",
-              "timeout": 30,
-              "owner_id": "U03FJB5TM5Y"
-            },
-            {
-              "name": "Galaxy Flux.1-dev demo tests",
-              "arch": "wormhole_b0",
-              "model": "flux1",
-              "timeout": 30,
-              "owner_id": "U08TED0JM9D"
-            },
-            {
-              "name": "Galaxy Motif-Image-6B-Preview demo tests",
-              "arch": "wormhole_b0",
-              "model": "motif",
-              "timeout": 20,
-              "owner_id": "U08TED0JM9D"
-            },
-            {
-              "name": "Galaxy GPT-OSS demo tests",
-              "arch": "wormhole_b0",
-              "model": "gpt-oss",
-              "timeout": 30,
-              "owner_id": "U06F3ER8X9A"
-            },
-            {
-              "name": "Galaxy Wan2.2 demo tests",
-              "arch": "wormhole_b0",
-              "model": "wan22",
-              "timeout": 25,
-              "owner_id": "U03FJB5TM5Y"
-            },
-            {
-              "name": "Galaxy Mochi demo tests",
-              "arch": "wormhole_b0",
-              "model": "mochi",
-              "timeout": 30,
-              "owner_id": "U09ELB03XRU"
-            }
-          ]' --compact-output)
-
-          # Filter matrix based on model selection
-          if [ "${{ inputs.model }}" = "all" ]; then
-            echo "matrix=$FULL_MATRIX" >> $GITHUB_OUTPUT
-          else
-            FILTERED_MATRIX=$(echo "$FULL_MATRIX" | jq --arg model "${{ inputs.model }}" '[.[] | select(.model == $model)]' --compact-output)
-            echo "matrix=$FILTERED_MATRIX" >> $GITHUB_OUTPUT
-          fi
-
->>>>>>> ee085c40
   galaxy-demo-tests:
     strategy:
       fail-fast: false
@@ -156,6 +41,7 @@
           - { name: "Galaxy Stable Diffusion 3.5 Large demo tests", arch: "wormhole_b0", model: "sd35", timeout: 30, owner_id: "U03FJB5TM5Y" } # Colman Glagovich
           - { name: "Galaxy Flux.1-dev demo tests", arch: "wormhole_b0", model: "flux1", timeout: 30, owner_id: "U08TED0JM9D" } # Samuel Adesoye
           - { name: "Galaxy GPT-OSS demo tests", arch: "wormhole_b0", model: "gpt-oss", timeout: 30, owner_id: "U06F3ER8X9A" } # Stuti Raizada
+          - { name: "Galaxy Motif-Image-6B-Preview demo tests", arch: "wormhole_b0", model: "motif", timeout: 20, owner_id: "U08TED0JM9D" } # Samuel Adesoye
           - { name: "Galaxy Wan2.2 demo tests", arch: "wormhole_b0", model: "wan22", timeout: 25, owner_id: "U03FJB5TM5Y" } # Colman Glagovich
           - { name: "Galaxy Mochi demo tests", arch: "wormhole_b0", model: "mochi", timeout: 30, owner_id: "U09ELB03XRU" } # Stephen Osborne
     name: ${{ matrix.test-group.name }}
@@ -200,7 +86,7 @@
             -k "4x8sp1tp0"
           
           # Test 2: Run the full pipeline demo with performance throttling
-          TT_MM_THROTTLE_PERF=5 pytest -n auto \
+          pytest -n auto \
             models/experimental/tt_dit/tests/models/mochi/test_pipeline_mochi.py \
             -k "4x8sp1tp0" \
             --timeout=1500
@@ -318,13 +204,20 @@
           pytest -n auto models/experimental/tt_dit/tests/models/flux1/test_pipeline_flux1.py \
             -k "4x8sp0tp1-dev" \
             --timeout 1200
+      - name: Run Motif-Image-6B-Preview demo tests (direct pytest)
+        if: ${{ matrix.test-group.model == 'motif' && (inputs.model == 'all' || inputs.model == 'motif') }}
+        timeout-minutes: ${{ matrix.test-group.timeout }}
+        env:
+          TT_CACHE_HOME: /mnt/MLPerf/huggingface/tt_cache
+        run: |
+          pytest -n auto models/experimental/tt_dit/tests/models/motif/test_pipeline_motif.py -k "4x8cfg1sp0tp1" --timeout 1200
       - name: Run Wan2.2 demo tests (direct pytest)
         if: ${{ matrix.test-group.model == 'wan22' && (inputs.model == 'all' || inputs.model == 'wan22') }}
         timeout-minutes: ${{ matrix.test-group.timeout }}
         env:
           TT_CACHE_HOME: /mnt/MLPerf/huggingface/tt_cache
           TT_DIT_CACHE_DIR: /tmp/TT_DIT_CACHE
-          TT_MM_THROTTLE_PERF: 5
+          NO_PROMPT: 1
         run: |
           # Test 1: Cache the transformer model
           pytest -n auto \
