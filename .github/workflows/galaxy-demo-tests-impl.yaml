name: "[internal] Galaxy demo tests impl"

on:
  workflow_call:
    inputs:
      docker-image:
        required: true
        type: string
      wheel-artifact-name:
        required: true
        type: string
      build-artifact-name:
        required: true
        type: string
      model:
        required: false
        type: string
        default: "all"
      extra-tag:
        required: false
        type: string
        default: "in-service"
      topology:
        required: false
        type: string
        default: "topology-6u"
      mlperf-read-only:
        required: false
        type: boolean
        default: true
        description: "Set to false to allow write access to MLPerf mount"

jobs:
  generate-matrix:
    runs-on: ubuntu-latest
    outputs:
      matrix: ${{ steps.generate.outputs.matrix }}
    steps:
      - name: Generate test matrix
        id: generate
        run: |
          # Define test matrix with owner comments
          # Djordje Ivanovic - llama3
          # Miguel Tairum - llama3_long_context, llama3_evals
          # Radoica Draskic - llama3_8b_dp, llama3_70b_dp
          # Salar Hosseini - falcon7b (For Falcon7b, please see issue #31939)
<<<<<<< HEAD
          # Ashai Reddy - sentence_bert, whisper
=======
          # Ashai Reddy - sentence_bert
>>>>>>> de881baa
          # Colman Glagovich - sd35, wan22
          # Samuel Adesoye - flux1, motif
          # Stuti Raizada - gpt-oss
          # Stephen Osborne - mochi

          all_tests='[
            { "name": "Galaxy Llama3 demo tests", "arch": "wormhole_b0", "model": "llama3", "timeout": 30, "owner_id": "U053W15B6JF" },
            { "name": "Galaxy Llama3 long context demo tests", "arch": "wormhole_b0", "model": "llama3_long_context", "timeout": 60, "owner_id": "U03PUAKE719" },
            { "name": "Galaxy Llama3 evals tests", "arch": "wormhole_b0", "model": "llama3_evals", "timeout": 45, "owner_id": "U03PUAKE719" },
            { "name": "Galaxy Llama3 8B data-parallel demo tests", "arch": "wormhole_b0", "model": "llama3_8b_dp", "timeout": 30, "owner_id": "U08BH66EXAL" },
            { "name": "Galaxy Llama3 70B data-parallel demo tests", "arch": "wormhole_b0", "model": "llama3_70b_dp", "timeout": 30, "owner_id": "U08BH66EXAL" },
            { "name": "Galaxy Falcon7b demo tests", "arch": "wormhole_b0", "model": "falcon7b", "timeout": 30, "owner_id": "U05RWH3QUPM" },
            { "name": "Galaxy SentenceBert demo tests", "arch": "wormhole_b0", "model": "sentence_bert", "timeout": 30, "owner_id": "U088413NP0Q" },
<<<<<<< HEAD
            { "name": "Galaxy Whisper demo tests", "arch": "wormhole_b0", "model": "whisper", "timeout": 30, "owner_id": "U088413NP0Q" },
=======
>>>>>>> de881baa
            { "name": "Galaxy Stable Diffusion 3.5 Large demo tests", "arch": "wormhole_b0", "model": "sd35", "timeout": 30, "owner_id": "U03FJB5TM5Y" },
            { "name": "Galaxy Flux.1-dev demo tests", "arch": "wormhole_b0", "model": "flux1", "timeout": 30, "owner_id": "U08TED0JM9D" },
            { "name": "Galaxy GPT-OSS demo tests", "arch": "wormhole_b0", "model": "gpt-oss", "timeout": 30, "owner_id": "U06F3ER8X9A" },
            { "name": "Galaxy Motif-Image-6B-Preview demo tests", "arch": "wormhole_b0", "model": "motif", "timeout": 20, "owner_id": "U08TED0JM9D" },
            { "name": "Galaxy Wan2.2 demo tests", "arch": "wormhole_b0", "model": "wan22", "timeout": 25, "owner_id": "U03FJB5TM5Y" },
            { "name": "Galaxy Mochi demo tests", "arch": "wormhole_b0", "model": "mochi", "timeout": 30, "owner_id": "U09ELB03XRU" }
          ]'

          # Filter matrix based on model selection
          if [ "${{ inputs.model }}" = "all" ]; then
            matrix="$all_tests"
          else
            matrix=$(echo "$all_tests" | jq -c "[.[] | select(.model == \"${{ inputs.model }}\")]")
          fi

          echo "matrix=$(echo "$matrix" | jq -c .)" >> $GITHUB_OUTPUT

  galaxy-demo-tests:
    needs: generate-matrix
    strategy:
      fail-fast: false
      matrix:
        test-group: ${{ fromJson(needs.generate-matrix.outputs.matrix) }}
    name: ${{ matrix.test-group.name }}
    runs-on:
      - arch-wormhole_b0
      - ${{ inputs.topology }}
      - ${{ inputs.extra-tag }}
    container:
      image: ${{ inputs.docker-image }}
      env:
        TT_METAL_HOME: /work
        PYTHONPATH: /work
        LD_LIBRARY_PATH: /work/build/lib
        LOGURU_LEVEL: INFO
        ARCH_NAME: ${{ matrix.test-group.arch }}
        HF_HUB_CACHE: /mnt/MLPerf/huggingface/hub
      volumes:
        - ${{ github.workspace }}/docker-job:/work # Subdir to workaround https://github.com/actions/runner/issues/691
        - /dev/hugepages-1G:/dev/hugepages-1G
        - /mnt/MLPerf:/mnt/MLPerf${{ inputs.mlperf-read-only && ':ro' || ':rw' }}
      options: "--device /dev/tenstorrent"
    defaults:
      run:
        shell: bash
        working-directory: /work # https://github.com/actions/runner/issues/878
    steps:
      - name: ⬇️  Setup Job
        uses: tenstorrent/tt-metal/.github/actions/setup-job@5b5c6ff5b54025e165d189371cda93d2b9ef6115
        timeout-minutes: 10
        with:
          build-artifact-name: ${{ inputs.build-artifact-name }}
          wheel-artifact-name: ${{ inputs.wheel-artifact-name }}
      - name: Run mochi demo tests (direct pytest)
        if: ${{ matrix.test-group.model == 'mochi' }}
        timeout-minutes: ${{ matrix.test-group.timeout }}
        env:
          TT_DIT_CACHE_DIR: /tmp/TT_DIT_CACHE
          NO_PROMPT: 1
        run: |
          pytest -n auto \
            models/experimental/tt_dit/tests/models/mochi/test_pipeline_mochi.py \
            -k "4x8sp1tp0" \
            --timeout=1500
      - name: Run GPT-OSS demo tests (direct pytest)
        if: ${{ matrix.test-group.model == 'gpt-oss' }}
        timeout-minutes: ${{ matrix.test-group.timeout }}
        env:
          TT_CACHE_HOME: /mnt/MLPerf/huggingface/tt_cache
        run: |
          # Install requirements
          pip install -r models/demos/gpt_oss/requirements.txt

          # Test GPT-OSS 20B model
          HF_MODEL=/mnt/MLPerf/tt_dnn-models/openai/gpt-oss-20b/ \
            pytest models/demos/gpt_oss/demo/text_demo.py \
            --timeout 1000

          # Test GPT-OSS 120B model
          HF_MODEL=/mnt/MLPerf/tt_dnn-models/openai/gpt-oss-120b/ \
            pytest models/demos/gpt_oss/demo/text_demo.py \
            --timeout 1000
      - name: Run Llama3 demo tests (direct pytest)
        if: ${{ matrix.test-group.model == 'llama3' }}
        timeout-minutes: ${{ matrix.test-group.timeout }}
        env:
          TT_CACHE_HOME: /mnt/MLPerf/huggingface/tt_cache
          LLAMA_DIR: /mnt/MLPerf/tt_dnn-models/llama/Llama3.3-70B-Instruct/
          FAKE_DEVICE: TG
        run: |
          pytest -n auto models/demos/llama3_70b_galaxy/demo/demo_decode.py -k "full" --timeout 1000
          pytest -n auto models/demos/llama3_70b_galaxy/demo/text_demo.py -k "repeat" --timeout 1000
          pytest -n auto models/demos/llama3_70b_galaxy/demo/text_demo.py -k "pcc-80L" --timeout 1000
      - name: Run Llama3 long context demo tests (direct pytest)
        if: ${{ matrix.test-group.model == 'llama3_long_context' }}
        timeout-minutes: ${{ matrix.test-group.timeout }}
        env:
          TT_CACHE_HOME: /mnt/MLPerf/huggingface/tt_cache
          LLAMA_DIR: /mnt/MLPerf/tt_dnn-models/llama/Llama3.3-70B-Instruct/
          FAKE_DEVICE: TG
        run: |
          pytest -n auto models/demos/llama3_70b_galaxy/demo/text_demo.py -k "long-4k-b1" --timeout 1000
          pytest -n auto models/demos/llama3_70b_galaxy/demo/text_demo.py -k "long-8k-b1" --timeout 1000
          pytest -n auto models/demos/llama3_70b_galaxy/demo/text_demo.py -k "long-16k-b1" --timeout 1000
          pytest -n auto models/demos/llama3_70b_galaxy/demo/text_demo.py -k "long-32k-b1" --timeout 1000
          pytest -n auto models/demos/llama3_70b_galaxy/demo/text_demo.py -k "long-64k-b1" --timeout 1000
          pytest -n auto models/demos/llama3_70b_galaxy/demo/text_demo.py -k "long-128k-b1" --timeout 1000
      - name: Run Llama3 evals tests (direct pytest)
        if: ${{ matrix.test-group.model == 'llama3_evals' }}
        timeout-minutes: ${{ matrix.test-group.timeout }}
        env:
          TT_CACHE_HOME: /mnt/MLPerf/huggingface/tt_cache
          LLAMA_DIR: /mnt/MLPerf/tt_dnn-models/llama/Llama3.3-70B-Instruct/
          FAKE_DEVICE: TG
        run: |
          pytest -n auto models/demos/llama3_70b_galaxy/demo/text_demo.py -k "evals-1" --timeout 1000
          pytest -n auto models/demos/llama3_70b_galaxy/demo/text_demo.py -k "evals-32" --timeout 1000
          pytest -n auto models/demos/llama3_70b_galaxy/demo/text_demo.py -k "evals-long-prompts" --timeout 1000
      - name: Run Llama3 8B data-parallel demo tests (direct pytest)
        if: ${{ matrix.test-group.model == 'llama3_8b_dp' }}
        timeout-minutes: ${{ matrix.test-group.timeout }}
        env:
          TT_CACHE_HOME: /mnt/MLPerf/huggingface/tt_cache
          HF_MODEL: meta-llama/Llama-3.1-8B-Instruct
          TT_CACHE_PATH: /mnt/MLPerf/huggingface/tt_cache/meta-llama/Llama-3.1-8B-Instruct
          MESH_DEVICE: TG
        run: |
          pytest models/tt_transformers/demo/simple_text_demo.py --timeout 1000
      - name: Run Llama3 70B data-parallel demo tests (direct pytest)
        if: ${{ matrix.test-group.model == 'llama3_70b_dp' }}
        timeout-minutes: ${{ matrix.test-group.timeout }}
        env:
          TT_CACHE_HOME: /mnt/MLPerf/huggingface/tt_cache
          HF_MODEL: meta-llama/Llama-3.3-70B-Instruct
          TT_CACHE_PATH: /mnt/MLPerf/huggingface/tt_cache/meta-llama/Llama-3.3-70B-Instruct
          MESH_DEVICE: TG
        run: |
          pytest models/tt_transformers/demo/simple_text_demo.py --timeout 1000
      - name: Run Falcon7b demo tests (direct pytest)
        if: ${{ matrix.test-group.model == 'falcon7b' }}
        timeout-minutes: ${{ matrix.test-group.timeout }}
        run: |
          pytest -n auto --disable-warnings -q -s \
            --input-method=json \
            --input-path='models/demos/tg/falcon7b/input_data_tg.json' \
            models/demos/tg/falcon7b/demo_tg.py \
            --timeout=1500
      - name: Run SentenceBert demo tests (direct pytest)
        if: ${{ matrix.test-group.model == 'sentence_bert' }}
        timeout-minutes: ${{ matrix.test-group.timeout }}
        run: |
          pytest models/demos/tg/sentence_bert/tests/test_sentence_bert_e2e_performant.py --timeout=1500
<<<<<<< HEAD
      - name: Run Whisper demo tests (direct pytest)
        if: ${{ matrix.test-group.model == 'whisper' }}
        timeout-minutes: ${{ matrix.test-group.timeout }}
        run: |
          pytest models/demos/whisper/demo/demo.py::test_demo_for_conditional_generation --timeout 1500
=======
>>>>>>> de881baa
      - name: Run Stable Diffusion 3.5 demo tests (direct pytest)
        if: ${{ matrix.test-group.model == 'sd35' }}
        timeout-minutes: ${{ matrix.test-group.timeout }}
        env:
          TT_CACHE_HOME: /mnt/MLPerf/huggingface/tt_cache
          NO_PROMPT: 1
          TT_MM_THROTTLE_PERF: 5
        run: |
          pytest -n auto models/experimental/tt_dit/tests/models/sd35/test_pipeline_sd35.py \
            -k "4x8cfg1sp0tp1" \
            --timeout 1200
      - name: Run Flux.1-dev demo tests (direct pytest)
        if: ${{ matrix.test-group.model == 'flux1' }}
        timeout-minutes: ${{ matrix.test-group.timeout }}
        env:
          TT_CACHE_HOME: /mnt/MLPerf/huggingface/tt_cache
          NO_PROMPT: 1
          TT_MM_THROTTLE_PERF: 5
        run: |
          pytest -n auto models/experimental/tt_dit/tests/models/flux1/test_pipeline_flux1.py \
            -k "4x8sp0tp1-dev" \
            --timeout 1200
      - name: Run Motif-Image-6B-Preview demo tests (direct pytest)
        if: ${{ matrix.test-group.model == 'motif' }}
        timeout-minutes: ${{ matrix.test-group.timeout }}
        env:
          TT_CACHE_HOME: /mnt/MLPerf/huggingface/tt_cache
        run: |
          pytest -n auto models/experimental/tt_dit/tests/models/motif/test_pipeline_motif.py -k "4x8cfg1sp0tp1" --timeout 1200
      - name: Run Wan2.2 demo tests (direct pytest)
        if: ${{ matrix.test-group.model == 'wan22' }}
        timeout-minutes: ${{ matrix.test-group.timeout }}
        env:
          TT_DIT_CACHE_DIR: /tmp/TT_DIT_CACHE
          NO_PROMPT: 1
        run: |
          pytest -n auto \
            models/experimental/tt_dit/tests/models/wan2_2/test_pipeline_wan.py \
            -k "wh_4x8sp1tp0 and resolution_720p" \
            --timeout 1500
      - uses: tenstorrent/tt-metal/.github/actions/slack-report@main
        if: ${{ failure() }}
        with:
          slack_webhook_url: ${{ secrets.SLACK_METAL_INFRA_PIPELINE_STATUS_ALERT }}
          owner: ${{ matrix.test-group.owner_id }}
      - name: Save environment data
        id: save-environment-data
        if: ${{ !cancelled() }}
        run: |
          if [ -d "generated/benchmark_data" ]; then
            echo "has_benchmark_data=true" >> $GITHUB_OUTPUT
            python3 .github/scripts/data_analysis/create_benchmark_with_environment_json.py
          else
            echo "::warning::Benchmark data directory 'generated/benchmark_data' does not exist"
            echo "has_benchmark_data=false" >> $GITHUB_OUTPUT
          fi
      - name: Upload benchmark data
        if: ${{ !cancelled() && steps.save-environment-data.conclusion == 'success' && steps.save-environment-data.outputs.has_benchmark_data == 'true' }}
        uses: tenstorrent/tt-metal/.github/actions/upload-data-via-sftp@main
        with:
          ssh-private-key: ${{ secrets.SFTP_BENCHMARK_WRITER_KEY }}
          sftp-batchfile: .github/actions/upload-data-via-sftp/benchmark_data_batchfile.txt
          username: ${{ secrets.SFTP_BENCHMARK_WRITER_USERNAME }}
          hostname: ${{ secrets.SFTP_BENCHMARK_WRITER_HOSTNAME }}
          path: /work
      - uses: tenstorrent/tt-metal/.github/actions/upload-artifact-with-job-uuid@main
        timeout-minutes: 10
        if: ${{ !cancelled() }}
        with:
          prefix: "test_reports_"
      - uses: tenstorrent/tt-metal/.github/actions/cleanup@main<|MERGE_RESOLUTION|>--- conflicted
+++ resolved
@@ -29,13 +29,21 @@
         type: boolean
         default: true
         description: "Set to false to allow write access to MLPerf mount"
+      mlperf-read-only:
+        required: false
+        type: boolean
+        default: true
+        description: "Set to false to allow write access to MLPerf mount"
 
 jobs:
   generate-matrix:
     runs-on: ubuntu-latest
     outputs:
       matrix: ${{ steps.generate.outputs.matrix }}
+      matrix: ${{ steps.generate.outputs.matrix }}
     steps:
+      - name: Generate test matrix
+        id: generate
       - name: Generate test matrix
         id: generate
         run: |
@@ -44,11 +52,7 @@
           # Miguel Tairum - llama3_long_context, llama3_evals
           # Radoica Draskic - llama3_8b_dp, llama3_70b_dp
           # Salar Hosseini - falcon7b (For Falcon7b, please see issue #31939)
-<<<<<<< HEAD
           # Ashai Reddy - sentence_bert, whisper
-=======
-          # Ashai Reddy - sentence_bert
->>>>>>> de881baa
           # Colman Glagovich - sd35, wan22
           # Samuel Adesoye - flux1, motif
           # Stuti Raizada - gpt-oss
@@ -62,10 +66,7 @@
             { "name": "Galaxy Llama3 70B data-parallel demo tests", "arch": "wormhole_b0", "model": "llama3_70b_dp", "timeout": 30, "owner_id": "U08BH66EXAL" },
             { "name": "Galaxy Falcon7b demo tests", "arch": "wormhole_b0", "model": "falcon7b", "timeout": 30, "owner_id": "U05RWH3QUPM" },
             { "name": "Galaxy SentenceBert demo tests", "arch": "wormhole_b0", "model": "sentence_bert", "timeout": 30, "owner_id": "U088413NP0Q" },
-<<<<<<< HEAD
             { "name": "Galaxy Whisper demo tests", "arch": "wormhole_b0", "model": "whisper", "timeout": 30, "owner_id": "U088413NP0Q" },
-=======
->>>>>>> de881baa
             { "name": "Galaxy Stable Diffusion 3.5 Large demo tests", "arch": "wormhole_b0", "model": "sd35", "timeout": 30, "owner_id": "U03FJB5TM5Y" },
             { "name": "Galaxy Flux.1-dev demo tests", "arch": "wormhole_b0", "model": "flux1", "timeout": 30, "owner_id": "U08TED0JM9D" },
             { "name": "Galaxy GPT-OSS demo tests", "arch": "wormhole_b0", "model": "gpt-oss", "timeout": 30, "owner_id": "U06F3ER8X9A" },
@@ -77,9 +78,13 @@
           # Filter matrix based on model selection
           if [ "${{ inputs.model }}" = "all" ]; then
             matrix="$all_tests"
+            matrix="$all_tests"
           else
             matrix=$(echo "$all_tests" | jq -c "[.[] | select(.model == \"${{ inputs.model }}\")]")
+            matrix=$(echo "$all_tests" | jq -c "[.[] | select(.model == \"${{ inputs.model }}\")]")
           fi
+
+          echo "matrix=$(echo "$matrix" | jq -c .)" >> $GITHUB_OUTPUT
 
           echo "matrix=$(echo "$matrix" | jq -c .)" >> $GITHUB_OUTPUT
 
@@ -107,6 +112,7 @@
         - ${{ github.workspace }}/docker-job:/work # Subdir to workaround https://github.com/actions/runner/issues/691
         - /dev/hugepages-1G:/dev/hugepages-1G
         - /mnt/MLPerf:/mnt/MLPerf${{ inputs.mlperf-read-only && ':ro' || ':rw' }}
+        - /mnt/MLPerf:/mnt/MLPerf${{ inputs.mlperf-read-only && ':ro' || ':rw' }}
       options: "--device /dev/tenstorrent"
     defaults:
       run:
@@ -218,14 +224,11 @@
         timeout-minutes: ${{ matrix.test-group.timeout }}
         run: |
           pytest models/demos/tg/sentence_bert/tests/test_sentence_bert_e2e_performant.py --timeout=1500
-<<<<<<< HEAD
       - name: Run Whisper demo tests (direct pytest)
         if: ${{ matrix.test-group.model == 'whisper' }}
         timeout-minutes: ${{ matrix.test-group.timeout }}
         run: |
           pytest models/demos/whisper/demo/demo.py::test_demo_for_conditional_generation --timeout 1500
-=======
->>>>>>> de881baa
       - name: Run Stable Diffusion 3.5 demo tests (direct pytest)
         if: ${{ matrix.test-group.model == 'sd35' }}
         timeout-minutes: ${{ matrix.test-group.timeout }}
