name: "[internal] Galaxy demo tests impl"

on:
  workflow_call:
    inputs:
      docker-image:
        required: true
        type: string
      wheel-artifact-name:
        required: true
        type: string
      build-artifact-name:
        required: true
        type: string
      extra-tag:
        required: false
        type: string
        default: "in-service"
      topology:
        required: false
        type: string
        default: "topology-6u"

jobs:
  galaxy-demo-tests:
    strategy:
      fail-fast: false
      matrix:
        test-group: [
          { name: "Galaxy Llama3 demo tests", arch: wormhole_b0, model: llama3, timeout: 30, owner_id: U053W15B6JF}, # Djordje Ivanovic
          { name: "Galaxy Llama3 long context demo tests", arch: wormhole_b0, model: llama3_long_context, timeout: 60, owner_id: U03PUAKE719}, # Miguel Tairum
          { name: "Galaxy Llama3 evals tests", arch: wormhole_b0, model: llama3_evals, timeout: 45, owner_id: U03PUAKE719}, # Miguel Tairum
          { name: "Galaxy Llama3 8B data-parallel demo tests", arch: wormhole_b0, model: llama3_8b_dp, timeout: 30, owner_id: U08BH66EXAL}, # Radoica Draskic
          { name: "Galaxy Llama3 70B data-parallel demo tests", arch: wormhole_b0, model: llama3_70b_dp, timeout: 30, owner_id: U08BH66EXAL}, # Radoica Draskic
          { name: "Galaxy Falcon7b demo tests", arch: wormhole_b0, model: falcon7b, timeout: 30, owner_id: U05RWH3QUPM}, # Salar Hosseini
          { name: "Galaxy SentenceBert demo tests", arch: wormhole_b0, model: sentence_bert, timeout: 30, owner_id: U088413NP0Q}, # Ashai Reddy
          { name: "Galaxy Stable Diffusion 3.5 Large demo tests", arch: wormhole_b0, model: sd35, timeout: 30, owner_id: U03FJB5TM5Y}, # Colman Glagovich
<<<<<<< HEAD
          { name: "Galaxy Whisper demo tests", arch: wormhole_b0, model: whisper, timeout: 30, owner_id: U088413NP0Q}, # Ashai Reddy
=======
          { name: "Galaxy Flux.1-dev demo tests", arch: wormhole_b0, model: flux1, timeout: 30, owner_id: U08TED0JM9D}, # Samuel Adesoye
          { name: "Galaxy GPT-OSS demo tests", arch: wormhole_b0, model: gpt-oss, timeout: 30, owner_id: U06F3ER8X9A}, # Stuti Raizada
          { name: "Galaxy Wan2.2 demo tests", arch: wormhole_b0, model: wan22, timeout: 25, owner_id: U03FJB5TM5Y}, # Colman Glagovich
          { name: "Galaxy Mochi demo tests", arch: wormhole_b0, model: mochi, timeout: 30, owner_id: U09ELB03XRU}, # Stephen Osborne
>>>>>>> d0aac203
        ]
    name: ${{ matrix.test-group.name }}
    runs-on:
      - arch-wormhole_b0
      - ${{ inputs.topology }}
      - ${{ inputs.extra-tag }}
    container:
      image: ${{ inputs.docker-image }}
      env:
        TT_METAL_HOME: /work
        PYTHONPATH: /work
        LD_LIBRARY_PATH: /work/build/lib
        LOGURU_LEVEL: INFO
        ARCH_NAME: ${{ matrix.test-group.arch }}
        HF_HUB_CACHE: /mnt/MLPerf/huggingface/hub
      volumes:
        - ${{ github.workspace }}/docker-job:/work # Subdir to workaround https://github.com/actions/runner/issues/691
        - /dev/hugepages-1G:/dev/hugepages-1G
        - /mnt/MLPerf:/mnt/MLPerf:ro
      options: "--device /dev/tenstorrent"
    defaults:
      run:
        shell: bash
        working-directory: /work # https://github.com/actions/runner/issues/878
    steps:
      - name: ⬇️  Setup Job
        uses: tenstorrent/tt-metal/.github/actions/setup-job@5b5c6ff5b54025e165d189371cda93d2b9ef6115
        timeout-minutes: 10
        with:
          build-artifact-name: ${{ inputs.build-artifact-name }}
          wheel-artifact-name: ${{ inputs.wheel-artifact-name }}
      - name: Run demo regression tests
        timeout-minutes: ${{ matrix.test-group.timeout }}
        run: |
          ./tests/scripts/run_tests.sh --tt-arch wormhole_b0 --pipeline-type demos_tg_device --dispatch-mode "" --model ${{ matrix.test-group.model }}
      - uses: tenstorrent/tt-metal/.github/actions/slack-report@main
        if: ${{ failure() }}
        with:
          slack_webhook_url: ${{ secrets.SLACK_METAL_INFRA_PIPELINE_STATUS_ALERT }}
          owner: ${{ matrix.test-group.owner_id }}
      - name: Save environment data
        if: ${{ (matrix.test-group.name == 'Galaxy Falcon7b demo tests' || matrix.test-group.name == 'Galaxy Llama3 demo tests') && !cancelled() }}
        run: |
          python3 .github/scripts/data_analysis/create_benchmark_with_environment_json.py
      - name: Upload benchmark data
        if: ${{ (matrix.test-group.name == 'Galaxy Falcon7b demo tests' || matrix.test-group.name == 'Galaxy Llama3 demo tests') && !cancelled() }}
        uses: tenstorrent/tt-metal/.github/actions/upload-data-via-sftp@main
        with:
          ssh-private-key: ${{ secrets.SFTP_BENCHMARK_WRITER_KEY }}
          sftp-batchfile: .github/actions/upload-data-via-sftp/benchmark_data_batchfile.txt
          username: ${{ secrets.SFTP_BENCHMARK_WRITER_USERNAME }}
          hostname: ${{ secrets.SFTP_BENCHMARK_WRITER_HOSTNAME }}
          path: /work
      - uses: tenstorrent/tt-metal/.github/actions/upload-artifact-with-job-uuid@main
        timeout-minutes: 10
        if: ${{ !cancelled() }}
        with:
          prefix: "test_reports_"
      - uses: tenstorrent/tt-metal/.github/actions/cleanup@main<|MERGE_RESOLUTION|>--- conflicted
+++ resolved
@@ -35,14 +35,11 @@
           { name: "Galaxy Falcon7b demo tests", arch: wormhole_b0, model: falcon7b, timeout: 30, owner_id: U05RWH3QUPM}, # Salar Hosseini
           { name: "Galaxy SentenceBert demo tests", arch: wormhole_b0, model: sentence_bert, timeout: 30, owner_id: U088413NP0Q}, # Ashai Reddy
           { name: "Galaxy Stable Diffusion 3.5 Large demo tests", arch: wormhole_b0, model: sd35, timeout: 30, owner_id: U03FJB5TM5Y}, # Colman Glagovich
-<<<<<<< HEAD
           { name: "Galaxy Whisper demo tests", arch: wormhole_b0, model: whisper, timeout: 30, owner_id: U088413NP0Q}, # Ashai Reddy
-=======
           { name: "Galaxy Flux.1-dev demo tests", arch: wormhole_b0, model: flux1, timeout: 30, owner_id: U08TED0JM9D}, # Samuel Adesoye
           { name: "Galaxy GPT-OSS demo tests", arch: wormhole_b0, model: gpt-oss, timeout: 30, owner_id: U06F3ER8X9A}, # Stuti Raizada
           { name: "Galaxy Wan2.2 demo tests", arch: wormhole_b0, model: wan22, timeout: 25, owner_id: U03FJB5TM5Y}, # Colman Glagovich
           { name: "Galaxy Mochi demo tests", arch: wormhole_b0, model: mochi, timeout: 30, owner_id: U09ELB03XRU}, # Stephen Osborne
->>>>>>> d0aac203
         ]
     name: ${{ matrix.test-group.name }}
     runs-on:
