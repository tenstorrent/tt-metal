--- conflicted
+++ resolved
@@ -55,18 +55,6 @@
       - name: Get is-release-candidate and tag-type
         id: get-is-release-candidate-and-tag-type
         run: |
-<<<<<<< HEAD
-          if [[ "${{ inputs.release-type }}" != "" && "${{ inputs.release-type }}" != "null" ]]; then
-            if [[ "${{ inputs.release-type }}" != "dev" && "${{ inputs.release-type }}" != "rc" && "${{ inputs.release-type }}" != "prod" ]]; then
-              echo "Invalid release-type input: ${{ inputs.release-type }}. Must be one of 'dev', 'rc', or 'prod'."
-              exit 1
-            fi
-            echo "Using provided release-type: ${{ inputs.release-type }}"
-            if [[ "${{ inputs.release-type }}" == "prod" ]]; then
-              echo "is-release-candidate=false" >> "$GITHUB_OUTPUT"
-              echo "tag-type=" >> "$GITHUB_OUTPUT"
-            elif [[ "${{ inputs.release-type }}" == "rc" ]]; then
-=======
           if [[ "$RELEASE_TYPE" != "" && "$RELEASE_TYPE" != "null" ]]; then
             if [[ "$RELEASE_TYPE" != "dev" && "$RELEASE_TYPE" != "rc" && "$RELEASE_TYPE" != "prod" ]]; then
               echo "Invalid release-type: $RELEASE_TYPE. Must be one of 'dev', 'rc', or 'prod'."
@@ -77,21 +65,16 @@
               echo "is-release-candidate=false" >> "$GITHUB_OUTPUT"
               echo "tag-type=" >> "$GITHUB_OUTPUT"
             elif [[ "$RELEASE_TYPE" == "rc" ]]; then
->>>>>>> 818f6fc9
               echo "is-release-candidate=true" >> "$GITHUB_OUTPUT"
               echo "tag-type=rc" >> "$GITHUB_OUTPUT"
             else
               echo "is-release-candidate=true" >> "$GITHUB_OUTPUT"
               echo "tag-type=dev" >> "$GITHUB_OUTPUT"
             fi
-<<<<<<< HEAD
-            exit 0
-=======
           else
             echo "ERROR: RELEASE_TYPE is empty or null - this should not happen!"
             echo "This indicates a problem with the 'Set default release-type for cron job' step."
             exit 1
->>>>>>> 818f6fc9
           fi
           echo "Invalid release-type input: ${{ inputs.release-type }}. Must be one of 'dev', 'rc', or 'prod'."
           exit 1
@@ -145,11 +128,7 @@
       contents: read
     steps:
       - name: Download ALL wheels (separate folders)
-<<<<<<< HEAD
-        uses: actions/download-artifact@v4
-=======
         uses: actions/download-artifact@634f93cb2916e3fdff6788551b99b062d0335ce0 # v5.0
->>>>>>> 818f6fc9
         with:
           pattern: eager-dist-*
           path: artifacts
