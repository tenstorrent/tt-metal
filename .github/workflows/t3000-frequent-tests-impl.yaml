--- conflicted
+++ resolved
@@ -54,11 +54,7 @@
         LD_LIBRARY_PATH: /work/build/lib
         ARCH_NAME: ${{ matrix.test-group.arch }}
         LOGURU_LEVEL: INFO
-<<<<<<< HEAD
-        HF_HOME: /mnt/MLPerf/huggingface
-=======
         HF_HUB_CACHE: /mnt/MLPerf/huggingface/hub
->>>>>>> 8342e3f2
       volumes:
         - ${{ github.workspace }}/docker-job:/work # Subdir to workaround https://github.com/actions/runner/issues/691
         - /dev/hugepages-1G:/dev/hugepages-1G
