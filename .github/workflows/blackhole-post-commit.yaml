--- conflicted
+++ resolved
@@ -356,7 +356,6 @@
       build-artifact-name: ${{ needs.build-artifact.outputs.build-artifact-name }}
       wheel-artifact-name: ${{ needs.build-artifact.outputs.wheel-artifact-name }}
 
-<<<<<<< HEAD
   blackhole-20-cores-tests:
     needs: [build-artifact, generate-matrix]
     secrets: inherit
@@ -368,7 +367,7 @@
     with:
       arch: blackhole
       runner-label: ${{ matrix.test-group }}
-=======
+
   # Multi-card post-commit tests
   blackhole-multi-card-post-commit-tests:
     needs: build-artifact
@@ -377,7 +376,7 @@
     with:
       arch: blackhole
       runner-label: BH-LLMBox
->>>>>>> a092f9da
+
       docker-image: ${{ needs.build-artifact.outputs.dev-docker-image }}
       build-artifact-name: ${{ needs.build-artifact.outputs.build-artifact-name }}
       wheel-artifact-name: ${{ needs.build-artifact.outputs.wheel-artifact-name }}
