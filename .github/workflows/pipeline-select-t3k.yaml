--- conflicted
+++ resolved
@@ -115,17 +115,11 @@
     uses: ./.github/workflows/profiler-tests-impl.yaml
     with:
       extra-tag: ${{ inputs.extra-tag }}
-<<<<<<< HEAD
       docker-image: ${{ needs.build-artifact.outputs.dev-docker-image }}
       build-artifact-name: ${{ needs.build-artifact.outputs.build-artifact-name }}
       wheel-artifact-name: ${{ needs.build-artifact.outputs.wheel-artifact-name }}
-=======
-      docker-image: ${{ needs.build-artifact-profiler.outputs.dev-docker-image }}
-      build-artifact-name: ${{ needs.build-artifact-profiler.outputs.build-artifact-name }}
-      wheel-artifact-name: ${{ needs.build-artifact-profiler.outputs.wheel-artifact-name }}
       topology: config-t3000
       test-script: ./tests/scripts/t3000/run_t3000_profiler_tests.sh
->>>>>>> d49d2037
     if: ${{ inputs.t3000-profiler }}
   t3000-perplexity-tests:
     needs: build-artifact
