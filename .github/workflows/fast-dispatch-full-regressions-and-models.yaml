--- conflicted
+++ resolved
@@ -22,152 +22,98 @@
             {
               name: "Common models GS",
               arch: grayskull,
-<<<<<<< HEAD
-              runs-on: ["cloud-virtual-machine", "arch-grayskull", "E150-32GB", "in-service", "mount-cloud-weka"],
-=======
-              runs-on: ["cloud-virtual-machine", "E150", "in-service"],
->>>>>>> c0287f2b
+              runs-on: ["cloud-virtual-machine", "E150-32GB", "in-service"],
               cmd: tests/scripts/single_card/nightly/run_common_models.sh,
               timeout: 40
             },
             {
               name: "Common models N300-32GB WH B0",
               arch: wormhole_b0,
-<<<<<<< HEAD
-              runs-on: ["cloud-virtual-machine", "arch-wormhole_b0", "N300-32GB", "in-service", "mount-cloud-weka"],
-=======
-              runs-on: ["cloud-virtual-machine", "N300", "in-service"],
->>>>>>> c0287f2b
+              runs-on: ["cloud-virtual-machine", "N300-32GB", "in-service"],
               cmd: tests/scripts/single_card/nightly/run_common_models.sh,
               timeout: 40,
             },
             {
               name: "Common models N150-32GB WH BO",
               arch: wormhole_b0,
-<<<<<<< HEAD
-              runs-on: ["cloud-virtual-machine", "arch-wormhole_b0", "N150-32GB", "in-service", "mount-cloud-weka"],
-=======
-              runs-on: ["cloud-virtual-machine", "N150", "in-service"],
->>>>>>> c0287f2b
+              runs-on: ["cloud-virtual-machine", "N150-32GB", "in-service"],
               cmd: tests/scripts/single_card/nightly/run_common_models.sh,
               timeout: 40,
             },
             {
               name: "GS ttnn nightly",
               arch: grayskull,
-<<<<<<< HEAD
-              runs-on: ["cloud-virtual-machine", "arch-grayskull", "E150-32GB", "in-service", "mount-cloud-weka"],
-=======
-              runs-on: ["cloud-virtual-machine", "E150", "in-service"],
->>>>>>> c0287f2b
+              runs-on: ["cloud-virtual-machine", "E150-32GB", "in-service"],
               cmd: tests/scripts/single_card/nightly/run_ttnn.sh,
               timeout: 40
             },
             {
               name: "WH N150-32GB ttnn nightly",
               arch: wormhole_b0,
-<<<<<<< HEAD
-              runs-on: ["cloud-virtual-machine", "arch-wormhole_b0", "N150-32GB", "in-service", "mount-cloud-weka"],
-=======
-              runs-on: ["cloud-virtual-machine", "N150", "in-service"],
->>>>>>> c0287f2b
+              runs-on: ["cloud-virtual-machine", "N150-32GB", "in-service"],
               cmd: tests/scripts/single_card/nightly/run_ttnn.sh,
               timeout: 70
             },
             {
               name: "WH N300-32GB ttnn nightly",
               arch: wormhole_b0,
-<<<<<<< HEAD
-              runs-on: ["cloud-virtual-machine", "arch-wormhole_b0", "N300-32GB", "in-service", "mount-cloud-weka"],
-=======
-              runs-on: ["cloud-virtual-machine", "N300", "in-service"],
->>>>>>> c0287f2b
+              runs-on: ["cloud-virtual-machine", "N300-32GB", "in-service"],
               cmd: tests/scripts/single_card/nightly/run_ttnn.sh,
               timeout: 70
             },
             {
               name: "GS-only models",
               arch: grayskull,
-<<<<<<< HEAD
-              runs-on: ["cloud-virtual-machine", "arch-grayskull", "E150-32GB", "in-service", "mount-cloud-weka"],
-=======
-              runs-on: ["cloud-virtual-machine", "E150", "in-service"],
->>>>>>> c0287f2b
+              runs-on: ["cloud-virtual-machine", "E150-32GB", "in-service"],
               cmd: tests/scripts/single_card/nightly/run_gs_only.sh,
               timeout: 40
             },
             {
               name: "N300-32GB WH-only models",
               arch: wormhole_b0,
-<<<<<<< HEAD
-              runs-on: ["cloud-virtual-machine", "arch-wormhole_b0", "N300-32GB", "in-service", "mount-cloud-weka"],
-=======
-              runs-on: ["cloud-virtual-machine", "N300", "in-service"],
->>>>>>> c0287f2b
+              runs-on: ["cloud-virtual-machine", "N300-32GB", "in-service"],
               cmd: tests/scripts/single_card/nightly/run_wh_b0_only.sh,
               timeout: 80
             },
             {
               name: "N150-32GB WH-only models",
               arch: wormhole_b0,
-<<<<<<< HEAD
-              runs-on: ["cloud-virtual-machine", "arch-wormhole_b0", "N150-32GB", "in-service", "mount-cloud-weka"],
-=======
-              runs-on: ["cloud-virtual-machine", "N150", "in-service"],
->>>>>>> c0287f2b
+              runs-on: ["cloud-virtual-machine", "N150-32GB", "in-service"],
               cmd: tests/scripts/single_card/nightly/run_wh_b0_only.sh,
               timeout: 80
             },
             {
               name: "API tests GS",
               arch: grayskull,
-<<<<<<< HEAD
-              runs-on: ["cloud-virtual-machine", "arch-grayskull", "E150-32GB", "in-service", "mount-cloud-weka"],
-=======
-              runs-on: ["cloud-virtual-machine", "E150", "in-service"],
->>>>>>> c0287f2b
+              runs-on: ["cloud-virtual-machine", "E150-32GB", "in-service"],
               cmd: ./tests/scripts/run_tests.sh --tt-arch grayskull --pipeline-type frequent_api --dispatch-mode fast,
               timeout: 40
             },
             {
               name: "API tests N300-32GB WH B0",
               arch: wormhole_b0,
-<<<<<<< HEAD
-              runs-on: ["cloud-virtual-machine", "arch-wormhole_b0", "N300-32GB", "in-service", "mount-cloud-weka"],
-=======
-              runs-on: ["cloud-virtual-machine", "N300", "in-service"],
->>>>>>> c0287f2b
+              runs-on: ["cloud-virtual-machine", "N300-32GB", "in-service"],
               cmd: ./tests/scripts/run_tests.sh --tt-arch wormhole_b0 --pipeline-type frequent_api --dispatch-mode fast,
               timeout: 40
             },
             {
               name: "API tests N150-32GB WH B0",
               arch: wormhole_b0,
-<<<<<<< HEAD
-              runs-on: ["cloud-virtual-machine", "arch-wormhole_b0", "N150-32GB", "in-service", "mount-cloud-weka"],
-=======
-              runs-on: ["cloud-virtual-machine", "N150", "in-service"],
->>>>>>> c0287f2b
+              runs-on: ["cloud-virtual-machine", "N150-32GB", "in-service"],
               cmd: ./tests/scripts/run_tests.sh --tt-arch wormhole_b0 --pipeline-type frequent_api --dispatch-mode fast,
               timeout: 40
             },
             {
-<<<<<<< HEAD
-              name: "[Unstable] N300-32GB models",
-              arch: wormhole_b0,
-              runs-on: ["cloud-virtual-machine", "arch-wormhole_b0", "N300-32GB", "in-service", "mount-cloud-weka"],
-=======
               name: "[Unstable] N150 models",
               arch: wormhole_b0,
-              runs-on: ["cloud-virtual-machine", "N150", "in-service"],
+              runs-on: ["cloud-virtual-machine", "N150-32GB", "in-service"],
               cmd: tests/scripts/single_card/nightly/run_wh_b0_unstable.sh,
               timeout: 55
             },
             {
               name: "[Unstable] N300 models",
               arch: wormhole_b0,
-              runs-on: ["cloud-virtual-machine", "N300", "in-service"],
->>>>>>> c0287f2b
+              runs-on: ["cloud-virtual-machine", "N300-32GB", "in-service"],
               cmd: tests/scripts/single_card/nightly/run_wh_b0_unstable.sh,
               timeout: 55
             },
