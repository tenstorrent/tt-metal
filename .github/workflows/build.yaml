name: "[post-commit] Build C++ binaries with all configs"

on:
  workflow_dispatch:
  workflow_call:

jobs:
  build-lib:
    strategy:
      matrix:
        build: [
          {type: Debug, cxx_compiler: clang++-17, c_compiler: clang-17, runs-on: ubuntu-20.04},
          {type: RelWithDebInfo,  cxx_compiler: clang++-17, c_compiler: clang-17, runs-on: ubuntu-20.04},
<<<<<<< HEAD
          {type: Debug, cxx_compiler: clang++-17, c_compiler: clang-17, runs-on: ubuntu-22.04},
          {type: RelWithDebInfo,  cxx_compiler: clang++-17, c_compiler: clang-17, runs-on: ubuntu-22.04},
          {type: Release,  cxx_compiler: clang++-17, c_compiler: clang-17, runs-on: ubuntu-22.04},
          {type: Debug, cxx_compiler: g++-12, c_compiler: gcc-12, runs-on: ubuntu-22.04},
          {type: RelWithDebInfo,  cxx_compiler: g++-12, c_compiler: gcc-12, runs-on: ubuntu-22.04},
=======
          # {type: Debug, cxx_compiler: clang++-17, c_compiler: clang-17, runs-on: ubuntu-22.04},
          # {type: RelWithDebInfo,  cxx_compiler: clang++-17, c_compiler: clang-17, runs-on: ubuntu-22.04},
          # {type: Release,  cxx_compiler: clang++-17, c_compiler: clang-17, runs-on: ubuntu-22.04},
          {type: Debug, cxx_compiler: g++-12, c_compiler: gcc-12, runs-on: ubuntu-22.04},
          # {type: RelWithDebInfo,  cxx_compiler: g++-12, c_compiler: gcc-12, runs-on: ubuntu-22.04},
>>>>>>> 76f94a45
          {type: Release,  cxx_compiler: g++-12, c_compiler: gcc-12, runs-on: ubuntu-22.04},
        ]
        arch: [grayskull, wormhole_b0, blackhole]
    env:
      ARCH_NAME: ${{ matrix.arch }}
      # So we can get all the makefile output we want
      VERBOSE: 1
    runs-on: ${{ matrix.build.runs-on }}
    name: cmake ${{ matrix.build.type }} ${{ matrix.build.cxx_compiler }} ${{ matrix.arch }} ${{ matrix.build.runs-on }}
    steps:
      - uses: tenstorrent-metal/metal-workflows/.github/actions/checkout-with-submodule-lfs@v2.0.0
      - name: Install dependencies
        uses: ./.github/actions/install-metal-deps
        with:
          os: ${{ matrix.build.runs-on }}
      - name: Install dev dependencies
        uses: ./.github/actions/install-metal-dev-deps
        with:
          os: ${{ matrix.build.runs-on }}
      - name: Set up dynamic env vars for build
        run: |
          echo "TT_METAL_HOME=$(pwd)" >> $GITHUB_ENV
      - name: Build C++ libraries and tests
        run: |
<<<<<<< HEAD
          cmake -B build -DCMAKE_BUILD_TYPE=${{ matrix.build.type }} -DCMAKE_CXX_COMPILER=${{ matrix.build.cxx_compiler }} -DCMAKE_C_COMPILER=${{ matrix.build.c_compiler }} -G Ninja
          cmake --build build
      - name: Build tt-metal C++ tests
        run: |
=======
          cmake -B build -DCMAKE_BUILD_TYPE=${{ matrix.build.type }} -G Ninja
>>>>>>> 76f94a45
          cmake --build build --target tests
      - name: Check disk space
        run: |
          df -h      
      - uses: ./.github/actions/slack-report
        if: ${{ failure() }}
        with:
          slack_webhook_url: ${{ secrets.SLACK_WEBHOOK_URL }}
          owner: U0593J2RQRZ # Bill Teng<|MERGE_RESOLUTION|>--- conflicted
+++ resolved
@@ -11,19 +11,11 @@
         build: [
           {type: Debug, cxx_compiler: clang++-17, c_compiler: clang-17, runs-on: ubuntu-20.04},
           {type: RelWithDebInfo,  cxx_compiler: clang++-17, c_compiler: clang-17, runs-on: ubuntu-20.04},
-<<<<<<< HEAD
-          {type: Debug, cxx_compiler: clang++-17, c_compiler: clang-17, runs-on: ubuntu-22.04},
-          {type: RelWithDebInfo,  cxx_compiler: clang++-17, c_compiler: clang-17, runs-on: ubuntu-22.04},
-          {type: Release,  cxx_compiler: clang++-17, c_compiler: clang-17, runs-on: ubuntu-22.04},
-          {type: Debug, cxx_compiler: g++-12, c_compiler: gcc-12, runs-on: ubuntu-22.04},
-          {type: RelWithDebInfo,  cxx_compiler: g++-12, c_compiler: gcc-12, runs-on: ubuntu-22.04},
-=======
           # {type: Debug, cxx_compiler: clang++-17, c_compiler: clang-17, runs-on: ubuntu-22.04},
           # {type: RelWithDebInfo,  cxx_compiler: clang++-17, c_compiler: clang-17, runs-on: ubuntu-22.04},
           # {type: Release,  cxx_compiler: clang++-17, c_compiler: clang-17, runs-on: ubuntu-22.04},
           {type: Debug, cxx_compiler: g++-12, c_compiler: gcc-12, runs-on: ubuntu-22.04},
           # {type: RelWithDebInfo,  cxx_compiler: g++-12, c_compiler: gcc-12, runs-on: ubuntu-22.04},
->>>>>>> 76f94a45
           {type: Release,  cxx_compiler: g++-12, c_compiler: gcc-12, runs-on: ubuntu-22.04},
         ]
         arch: [grayskull, wormhole_b0, blackhole]
@@ -48,14 +40,7 @@
           echo "TT_METAL_HOME=$(pwd)" >> $GITHUB_ENV
       - name: Build C++ libraries and tests
         run: |
-<<<<<<< HEAD
-          cmake -B build -DCMAKE_BUILD_TYPE=${{ matrix.build.type }} -DCMAKE_CXX_COMPILER=${{ matrix.build.cxx_compiler }} -DCMAKE_C_COMPILER=${{ matrix.build.c_compiler }} -G Ninja
-          cmake --build build
-      - name: Build tt-metal C++ tests
-        run: |
-=======
           cmake -B build -DCMAKE_BUILD_TYPE=${{ matrix.build.type }} -G Ninja
->>>>>>> 76f94a45
           cmake --build build --target tests
       - name: Check disk space
         run: |
