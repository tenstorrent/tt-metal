name: "Build TT-Metalium across all configs"

on:
  workflow_call:
  workflow_dispatch:

permissions:
  actions: read
  contents: write
  pages: write
  id-token: write
  packages: write
  pull-requests: write

jobs:
  build:
    uses: ./.github/workflows/build-artifact.yaml
    secrets: inherit
    strategy:
      fail-fast: false
      matrix:
        config:
<<<<<<< HEAD
          - version: "20.04"
            toolchain: "cmake/x86_64-linux-clang-17-libstdcpp-toolchain.cmake"
            build-type: "Debug"
            publish-artifact: false
          - version: "20.04"
=======
          - version: "22.04"
            toolchain: "cmake/x86_64-linux-clang-17-libstdcpp-toolchain.cmake"
            build-type: "Debug"
          - version: "22.04"
>>>>>>> f0215185
            toolchain: "cmake/x86_64-linux-clang-17-libstdcpp-toolchain.cmake"
            build-type: "RelWithDebInfo"
          - version: "22.04"
            toolchain: "cmake/x86_64-linux-clang-17-libstdcpp-toolchain.cmake"
            build-type: "Release"
          - version: "22.04"
            toolchain: "cmake/x86_64-linux-clang-17-libstdcpp-toolchain.cmake"
            build-type: "Release"
          - version: "22.04"
            toolchain: "cmake/x86_64-linux-gcc-12-toolchain.cmake"
            build-type: "Release"
          - version: "24.04"
            toolchain: "cmake/x86_64-linux-clang-17-libcpp-toolchain.cmake"
            build-type: "Release"
          - version: "24.04"
            toolchain: "cmake/x86_64-linux-clang-17-libstdcpp-toolchain.cmake"
            build-type: "Release"
          - version: "24.04"
            toolchain: "cmake/x86_64-linux-gcc-12-toolchain.cmake"
            build-type: "Release"
    with:
      version: ${{ matrix.config.version }}
      toolchain: ${{ matrix.config.toolchain }}
      build-type: ${{ matrix.config.build-type }}
      publish-artifact: false
      skip-tt-train: true<|MERGE_RESOLUTION|>--- conflicted
+++ resolved
@@ -20,18 +20,10 @@
       fail-fast: false
       matrix:
         config:
-<<<<<<< HEAD
-          - version: "20.04"
-            toolchain: "cmake/x86_64-linux-clang-17-libstdcpp-toolchain.cmake"
-            build-type: "Debug"
-            publish-artifact: false
-          - version: "20.04"
-=======
           - version: "22.04"
             toolchain: "cmake/x86_64-linux-clang-17-libstdcpp-toolchain.cmake"
             build-type: "Debug"
           - version: "22.04"
->>>>>>> f0215185
             toolchain: "cmake/x86_64-linux-clang-17-libstdcpp-toolchain.cmake"
             build-type: "RelWithDebInfo"
           - version: "22.04"
