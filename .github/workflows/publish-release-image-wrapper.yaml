name: "Create and Publish Release Docker Image"

on:
  workflow_dispatch:
jobs:
  build-artifact:
    uses: ./.github/workflows/build-artifact.yaml
    secrets: inherit
  publish-release-image:
<<<<<<< HEAD
    needs: build-artifact
=======
    needs: [ build-wheels, build-artifact ]
>>>>>>> 5815e04e
    uses: ./.github/workflows/publish-release-image.yaml
    secrets: inherit
    with:
      base-image: ${{ needs.build-artifact.outputs.ci-build-docker-image }}
      version: dev-${GITHUB_REF_NAME//\//-}
      is_major_version: false<|MERGE_RESOLUTION|>--- conflicted
+++ resolved
@@ -7,11 +7,7 @@
     uses: ./.github/workflows/build-artifact.yaml
     secrets: inherit
   publish-release-image:
-<<<<<<< HEAD
     needs: build-artifact
-=======
-    needs: [ build-wheels, build-artifact ]
->>>>>>> 5815e04e
     uses: ./.github/workflows/publish-release-image.yaml
     secrets: inherit
     with:
