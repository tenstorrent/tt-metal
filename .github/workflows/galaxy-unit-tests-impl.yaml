name: "[internal] Galaxy unit tests impl"

on:
  workflow_call:
    inputs:
      docker-image:
        required: true
        type: string
      build-artifact-name:
        required: true
        type: string
      wheel-artifact-name:
        required: true
        type: string
      model:
        required: false
        type: string
        default: "all"
      extra-tag:
        required: false
        type: string
        default: "in-service"
      topology:
        required: false
        type: string
        default: "topology-6u"

jobs:
  galaxy-umd-tests:
   strategy:
     fail-fast: false
     matrix:
       test-group: [
         {
           name: "Galaxy UMD unit tests",
           arch: wormhole_b0,
           runs-on: ["arch-wormhole_b0", "${{ inputs.topology }}", "${{ inputs.extra-tag }}", "bare-metal", "pipeline-functional"],
           cmd: "./build/test/umd/galaxy/unit_tests_glx",
           timeout: 10
         },  # Bojan Roško
         {
           name: "UMD API tests",
           arch: wormhole_b0,
           runs-on: ["arch-wormhole_b0", "${{ inputs.topology }}", "${{ inputs.extra-tag }}", "bare-metal", "pipeline-functional"],
           cmd: "./build/test/umd/api/api_tests",
           timeout: 20
         },
       ]
   runs-on: ${{ matrix.test-group.runs-on }}
   container:
     image: ${{ inputs.docker-image }}
     env:
       ARCH_NAME: ${{ matrix.test-group.arch }}
       LOGURU_LEVEL: INFO
       LD_LIBRARY_PATH: /work/build/lib
     volumes:
       - ${{ github.workspace }}/docker-job:/work # Subdir to workaround https://github.com/actions/runner/issues/691
       - /dev/hugepages-1G:/dev/hugepages-1G
     options: "--device /dev/tenstorrent"
   defaults:
     run:
       shell: bash
       working-directory: /work # https://github.com/actions/runner/issues/878
   steps:
     - name: 🧬 Checkout Repository
       uses: actions/checkout@v4
       with:
         submodules: recursive
         path: docker-job
     - name: ⬇️  Setup Job
       uses: ./docker-job/.github/actions/setup-job
       timeout-minutes: 10
       with:
         build-artifact-name: ${{ inputs.build-artifact-name }}

     - name: Run UMD unit regression tests
       timeout-minutes: ${{ matrix.test-group.timeout }}
       run: |
         ${{ matrix.test-group.cmd }}

     - uses: tenstorrent/tt-metal/.github/actions/cleanup@main
       if: always()

  generate-matrix:
    runs-on: ubuntu-latest
    outputs:
      matrix: ${{ steps.generate.outputs.matrix }}
    steps:
      - name: Generate test matrix
        id: generate
        run: |
          # Owners for the following tests:
          # Galaxy unit tests: None, see issue #29677
          # Fabric tests: Allan Liu
          # Llama3-70b unit tests: Djordje Ivanovic
          # DRAM Prefetcher unit tests: Johanna Rock, Yu Gao
          # Distributed ops tests: Johanna Rock
          # GPT-OSS unit tests: Stuti Raizada

          all_tests='[
            { "name": "Galaxy unit tests", "arch": "wormhole_b0", "model": "unit", "timeout": 30, "owner_id": "XXXXX" },
            { "name": "Galaxy Fabric tests", "arch": "wormhole_b0", "model": "fabric", "timeout": 25, "owner_id": "UJ45FEC7M" },
            { "name": "Galaxy Llama3-70b unit tests", "arch": "wormhole_b0", "model": "llama3-70b", "timeout": 30, "owner_id": "U053W15B6JF", "mlperf": true },
            { "name": "Galaxy DRAM Prefetcher unit tests", "arch": "wormhole_b0", "model": "prefetcher", "timeout": 25, "owner_id": "U044T8U8DEF" },
            { "name": "Galaxy distributed ops tests", "arch": "wormhole_b0", "model": "distributed-ops", "timeout": 10, "owner_id": "U044T8U8DEF" },
            { "name": "Galaxy GPT-OSS unit tests", "arch": "wormhole_b0", "model": "gpt-oss", "timeout": 25, "owner_id": "U06F3ER8X9A", "mlperf": true }
          ]'

          # Filter matrix based on model selection
          if [ "${{ inputs.model }}" = "all" ]; then
            matrix="$all_tests"
          else
            matrix=$(echo "$all_tests" | jq -c "[.[] | select(.model == \"${{ inputs.model }}\")]")
          fi

          # Fail fast if the matrix is empty (invalid model selected)
          if [ "$(echo "$matrix" | jq length)" -eq 0 ]; then
            echo "Error: Invalid model selected: '${{ inputs.model }}'"
            exit 1
          fi
          echo "matrix=$(echo "$matrix" | jq -c .)" >> $GITHUB_OUTPUT

  galaxy-unit-tests:
    needs: generate-matrix
    strategy:
      fail-fast: false
      matrix:
<<<<<<< HEAD
        test-group: ${{ fromJson(needs.generate-matrix.outputs.matrix) }}
=======
        test-group:
          - { name: "Galaxy unit tests", arch: "wormhole_b0", model: "unit", timeout: 30, owner_id: "XXXXX" }  # see issue #29677
          - { name: "Galaxy Fabric tests", arch: "wormhole_b0", model: "fabric", timeout: 25, owner_id: "UJ45FEC7M" } # Allan Liu
          - { name: "Galaxy Multi-Process tests", arch: "wormhole_b0", model: "multiprocess", timeout: 5, owner_id: "U03NG0A5ND7" } # Aditya Saigal
          # - { name: "Galaxy Llama3-70b unit tests", arch: "wormhole_b0", model: "llama3-70b", timeout: 30, owner_id: "U053W15B6JF", mlperf: true } # Djordje Ivanovic
          # - { name: "Galaxy DRAM Prefetcher unit tests", arch: "wormhole_b0", model: "prefetcher", timeout: 25, owner_id: "U044T8U8DEF" }  # Johanna Rock, Yu Gao
          - { name: "Galaxy distributed ops tests", arch: "wormhole_b0", model: "distributed-ops", timeout: 10, owner_id: "U044T8U8DEF" }  # Johanna Rock
          - { name: "Galaxy GPT-OSS unit tests", arch: "wormhole_b0", model: "gpt-oss", timeout: 25, owner_id: "U06F3ER8X9A", mlperf: true }  # Stuti Raizada
>>>>>>> 14601323
    name: ${{ matrix.test-group.name }}
    runs-on:
      - arch-wormhole_b0
      - ${{ inputs.topology }}
      - ${{ inputs.extra-tag }}
    container:
      image: ${{ inputs.docker-image }}
      env:
        TT_METAL_HOME: /work
        PYTHONPATH: /work
        LD_LIBRARY_PATH: /work/build/lib
        ARCH_NAME: ${{ matrix.test-group.arch }}
        LOGURU_LEVEL: INFO
        GTEST_OUTPUT: xml:/work/generated/test_reports/
      volumes:
        - ${{ github.workspace }}/docker-job:/work # Subdir to workaround https://github.com/actions/runner/issues/691
        - /dev/hugepages-1G:/dev/hugepages-1G
        - ${{ matrix.test-group.mlperf && '/mnt/MLPerf:/mnt/MLPerf:ro' || '/donotmount:/donotmount:ro' }}
      options: "--device /dev/tenstorrent"
    defaults:
      run:
        shell: bash
        working-directory: /work # https://github.com/actions/runner/issues/878
    steps:
      - name: 🧬 Checkout Repository
        uses: actions/checkout@v4
        with:
          submodules: recursive
          path: docker-job
      - name: ⬇️  Setup Job
        uses: ./docker-job/.github/actions/setup-job
        timeout-minutes: 10
        with:
          build-artifact-name: ${{ inputs.build-artifact-name }}
          wheel-artifact-name: ${{ inputs.wheel-artifact-name }}

      - name: Run unit tests
        if: ${{ matrix.test-group.model == 'unit' }}
        timeout-minutes: ${{ matrix.test-group.timeout }}
        run: |
          mkdir -p generated/test_reports
          TT_METAL_ENABLE_ERISC_IRAM=1 TT_METAL_ENABLE_REMOTE_CHIP=1 ./build/test/tt_metal/unit_tests_dispatch --gtest_filter="CommandQueueSingleCard*Fixture.*"
          TT_METAL_SLOW_DISPATCH_MODE=1 ./build/test/tt_metal/unit_tests_device --gtest_filter="GalaxyFixture.*:TGFixture.*"
          ./build/test/tt_metal/unit_tests_device --gtest_filter="GalaxyFixture.*:TGFixture.*"
          TT_METAL_ENABLE_ERISC_IRAM=1 TT_METAL_GTEST_NUM_HW_CQS=2 ./build/test/tt_metal/unit_tests_dispatch --gtest_filter="UnitMeshMultiCQMultiDevice*Fixture.*"

      - name: Run fabric tests
        if: ${{ matrix.test-group.model == 'fabric' }}
        timeout-minutes: ${{ matrix.test-group.timeout }}
        run: |
          mkdir -p generated/test_reports
          TT_METAL_SLOW_DISPATCH_MODE=1 ./build/test/tt_metal/tt_fabric/fabric_unit_tests --gtest_filter=ControlPlaneFixture.*TG*
          TT_METAL_SLOW_DISPATCH_MODE=1 ./build/test/tt_metal/tt_fabric/fabric_unit_tests --gtest_filter="Fabric2D*Fixture.*"
          ./build/test/tt_metal/tt_fabric/fabric_unit_tests --gtest_filter="Fabric2D*Fixture.*"
          ./build/test/tt_metal/tt_fabric/fabric_unit_tests --gtest_filter="Fabric*MuxFixture.*"

          TT_METAL_SLOW_DISPATCH_MODE=1 ./build/test/tt_metal/tt_fabric/fabric_unit_tests --gtest_filter=ControlPlaneFixture.*TG*
          TT_METAL_SLOW_DISPATCH_MODE=1 ./build/test/tt_metal/tt_fabric/fabric_unit_tests --gtest_filter="Fabric2D*Fixture.*"
          ./build/test/tt_metal/tt_fabric/fabric_unit_tests --gtest_filter="Fabric2D*Fixture.*"
          ./build/test/tt_metal/tt_fabric/fabric_unit_tests --gtest_filter="Fabric*MuxFixture.*"

      - name: Run Multi-Process tests
        if: ${{ (inputs.model == 'all' || inputs.model == 'multiprocess') && matrix.test-group.model == 'multiprocess' }}
        timeout-minutes: ${{ matrix.test-group.timeout }}
        run: |
          python3 tests/tt_metal/tt_fabric/utils/generate_rank_bindings.py
          tt-run --mpi-args "--allow-run-as-root" --rank-binding 4x4_multi_big_mesh_rank_binding.yaml ./build/test/tt_metal/perf_microbenchmark/routing/test_tt_fabric --test_config tests/tt_metal/tt_metal/perf_microbenchmark/routing/test_dual_big_mesh_fabric_2d_sanity.yaml
      - name: Run Llama3-70b unit tests
        if: ${{ matrix.test-group.model == 'llama3-70b' }}
        timeout-minutes: ${{ matrix.test-group.timeout }}
        env:
          LLAMA_DIR: /mnt/MLPerf/tt_dnn-models/llama/Llama3.3-70B-Instruct/
          TT_METAL_ENABLE_ERISC_IRAM: 1
          FAKE_DEVICE: TG
        run: |
          mkdir -p generated/test_reports
          pytest -n auto models/demos/llama3_70b_galaxy/tests/unit_tests

      - name: Run prefetcher unit tests
        if: ${{ matrix.test-group.model == 'prefetcher' }}
        timeout-minutes: ${{ matrix.test-group.timeout }}
        run: |
          mkdir -p generated/test_reports
          pytest tests/ttnn/unit_tests/operations/transformers/test_prefetcher_TG.py --timeout 600

      - name: Run distributed ops tests
        if: ${{ matrix.test-group.model == 'distributed-ops' }}
        timeout-minutes: ${{ matrix.test-group.timeout }}
        run: |
          mkdir -p generated/test_reports
          pytest tests/ttnn/distributed/test_distributed_layernorm_TG.py

      - name: Run GPT-OSS unit tests
        if: ${{ matrix.test-group.model == 'gpt-oss' }}
        timeout-minutes: ${{ matrix.test-group.timeout }}
        run: |
          mkdir -p generated/test_reports
          pip install -r models/demos/gpt_oss/requirements.txt

          HF_MODEL=/mnt/MLPerf/tt_dnn-models/openai/gpt-oss-20b/ \
            pytest -n auto models/demos/gpt_oss/tests/unit --timeout 900

          HF_MODEL=/mnt/MLPerf/tt_dnn-models/openai/gpt-oss-120b/ \
            pytest -n auto models/demos/gpt_oss/tests/unit --timeout 900

      - uses: tenstorrent/tt-metal/.github/actions/slack-report@main
        if: ${{ failure() }}
        with:
          slack_webhook_url: ${{ secrets.SLACK_METAL_INFRA_PIPELINE_STATUS_ALERT }}
          owner: ${{ matrix.test-group.owner_id }}

      - uses: tenstorrent/tt-metal/.github/actions/upload-artifact-with-job-uuid@main
        timeout-minutes: 10
        if: ${{ !cancelled() }}
        with:
          prefix: "test_reports_"

      - name: Generate gtest annotations on failure
        uses: tenstorrent/tt-metal/.github/actions/generate-gtest-failure-message@main
        if: ${{ failure() }}

      - uses: tenstorrent/tt-metal/.github/actions/cleanup@main
        if: always()<|MERGE_RESOLUTION|>--- conflicted
+++ resolved
@@ -92,19 +92,21 @@
           # Owners for the following tests:
           # Galaxy unit tests: None, see issue #29677
           # Fabric tests: Allan Liu
+          # Multi-Process tests: Aditya Saigal
           # Llama3-70b unit tests: Djordje Ivanovic
           # DRAM Prefetcher unit tests: Johanna Rock, Yu Gao
           # Distributed ops tests: Johanna Rock
           # GPT-OSS unit tests: Stuti Raizada
 
-          all_tests='[
+          all_tests=$(jq -n '[
             { "name": "Galaxy unit tests", "arch": "wormhole_b0", "model": "unit", "timeout": 30, "owner_id": "XXXXX" },
             { "name": "Galaxy Fabric tests", "arch": "wormhole_b0", "model": "fabric", "timeout": 25, "owner_id": "UJ45FEC7M" },
-            { "name": "Galaxy Llama3-70b unit tests", "arch": "wormhole_b0", "model": "llama3-70b", "timeout": 30, "owner_id": "U053W15B6JF", "mlperf": true },
-            { "name": "Galaxy DRAM Prefetcher unit tests", "arch": "wormhole_b0", "model": "prefetcher", "timeout": 25, "owner_id": "U044T8U8DEF" },
+            { "name": "Galaxy Multi-Process tests", "arch": "wormhole_b0", "model": "multiprocess", "timeout": 5, "owner_id": "U03NG0A5ND7" },
+            # { "name": "Galaxy Llama3-70b unit tests", "arch": "wormhole_b0", "model": "llama3-70b", "timeout": 30, "owner_id": "U053W15B6JF", "mlperf": true },
+            # { "name": "Galaxy DRAM Prefetcher unit tests", "arch": "wormhole_b0", "model": "prefetcher", "timeout": 25, "owner_id": "U044T8U8DEF" },
             { "name": "Galaxy distributed ops tests", "arch": "wormhole_b0", "model": "distributed-ops", "timeout": 10, "owner_id": "U044T8U8DEF" },
             { "name": "Galaxy GPT-OSS unit tests", "arch": "wormhole_b0", "model": "gpt-oss", "timeout": 25, "owner_id": "U06F3ER8X9A", "mlperf": true }
-          ]'
+          ]')
 
           # Filter matrix based on model selection
           if [ "${{ inputs.model }}" = "all" ]; then
@@ -125,18 +127,7 @@
     strategy:
       fail-fast: false
       matrix:
-<<<<<<< HEAD
         test-group: ${{ fromJson(needs.generate-matrix.outputs.matrix) }}
-=======
-        test-group:
-          - { name: "Galaxy unit tests", arch: "wormhole_b0", model: "unit", timeout: 30, owner_id: "XXXXX" }  # see issue #29677
-          - { name: "Galaxy Fabric tests", arch: "wormhole_b0", model: "fabric", timeout: 25, owner_id: "UJ45FEC7M" } # Allan Liu
-          - { name: "Galaxy Multi-Process tests", arch: "wormhole_b0", model: "multiprocess", timeout: 5, owner_id: "U03NG0A5ND7" } # Aditya Saigal
-          # - { name: "Galaxy Llama3-70b unit tests", arch: "wormhole_b0", model: "llama3-70b", timeout: 30, owner_id: "U053W15B6JF", mlperf: true } # Djordje Ivanovic
-          # - { name: "Galaxy DRAM Prefetcher unit tests", arch: "wormhole_b0", model: "prefetcher", timeout: 25, owner_id: "U044T8U8DEF" }  # Johanna Rock, Yu Gao
-          - { name: "Galaxy distributed ops tests", arch: "wormhole_b0", model: "distributed-ops", timeout: 10, owner_id: "U044T8U8DEF" }  # Johanna Rock
-          - { name: "Galaxy GPT-OSS unit tests", arch: "wormhole_b0", model: "gpt-oss", timeout: 25, owner_id: "U06F3ER8X9A", mlperf: true }  # Stuti Raizada
->>>>>>> 14601323
     name: ${{ matrix.test-group.name }}
     runs-on:
       - arch-wormhole_b0
