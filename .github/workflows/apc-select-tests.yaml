--- conflicted
+++ resolved
@@ -264,11 +264,8 @@
       wheel-artifact-name: ${{ needs.build-artifact.outputs.wheel-artifact-name }}
       build-artifact-name: ${{ needs.build-artifact.outputs.build-artifact-name }}
       runner-label: ${{ matrix.test-group.runner-label }}
-<<<<<<< HEAD
-      enable-watcher: ${{ inputs.enable-watcher || false }}
-=======
+      enable-watcher: ${{ inputs.enable-watcher || false }}
       topology: ${{ matrix.test-group.topology }}
->>>>>>> 96ce97c0
 
   test-ttnn-tutorials:
     needs: [parse-tests-json, build-artifact]
