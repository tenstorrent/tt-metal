// Fetch Workflow Data GitHub Action
// This action fetches workflow run data and caches it for analysis
//
// See: https://docs.github.com/en/rest/actions/workflow-runs?apiVersion=2022-11-28

const core = require('@actions/core');
const github = require('@actions/github');
const fs = require('fs');
const path = require('path');
const { execFileSync } = require('child_process');

// Constants for pagination and filtering
const MAX_PAGES = 100; // Maximum number of pages to fetch from GitHub API (tune for rate limits/performance)
const RUNS_PER_PAGE = 100; // GitHub API max per page
const DEFAULT_DAYS = 15; // Default rolling window in days
/**
 * Get the cutoff date for filtering runs.
 * @param {number} days - Number of days to look back
 * @returns {Date} The cutoff date
 */
function getCutoffDate(days) {
  const d = new Date();
  d.setDate(d.getDate() - days);
  return d;
}

/**
 * Fetch all workflow runs for the repository, paginated, stopping early when cached runs are encountered.
 * @param {object} github - Octokit client
 * @param {object} context - GitHub Actions context
 * @param {number} days - Number of days to look back
 * @param {Set<string>} cachedRunIds - Set of run IDs that are already cached (skip these)
 * @param {string} eventType - Optional event type filter
 * @returns {Promise<Array>} Array of workflow run objects (only new, non-cached runs)
 */
async function fetchAllWorkflowRuns(github, context, days, cachedRunIds = null, eventType='') {
  const allRuns = [];
  const cutoffDate = getCutoffDate(days);
  const createdDateFilter = `>=${cutoffDate.toISOString()}`;
  const cachedIds = cachedRunIds || new Set();

  core.info(`[FETCH] createdDateFilter: ${createdDateFilter}`);
  core.info(`[FETCH] days: ${days}, cachedRunIds: ${cachedIds.size}, eventType: ${eventType || 'all'}`);

  let consecutiveCachedRuns = 0;
  const MAX_CONSECUTIVE_CACHED = 10; // If we see 10 consecutive cached runs, assume we've caught up
  let skippedOldRuns = 0;
  let skippedCachedRuns = 0;
  let addedNewRuns = 0;

  for (let page = 1; page <= MAX_PAGES; page++) { // download pages of runs from the GitHub API
    core.info(`[FETCH] Fetching page ${page}...`);
    const params = {
      owner: context.repo.owner,
      repo: context.repo.repo,
      per_page: RUNS_PER_PAGE,
      page,
    }
    if (eventType) {
      params.event = eventType;
    }
    const { data: runs } = await github.rest.actions.listWorkflowRunsForRepo(params); // listWorkflowRunsForRepo is a GitHub API call to list the workflow runs for the repository
    if (!runs.workflow_runs.length) {
      core.info(`[FETCH] No runs on page ${page}, stopping`);
      break;
    }

    core.info(`[FETCH] Page ${page}: processing ${runs.workflow_runs.length} runs`);

    for (const run of runs.workflow_runs) {
      const runDate = new Date(run.created_at);
      const runIdStr = String(run.id);

      // Skip runs older than cutoff date
      if (runDate < cutoffDate) {
        skippedOldRuns++;
        if (skippedOldRuns <= MAX_CONSECUTIVE_CACHED) {
          core.info(`[FETCH] Skipping run ${runIdStr} (older than cutoff: ${runDate.toISOString()} < ${cutoffDate.toISOString()})`);
        }
        continue;
      }

      // If we have cached run IDs, check if this run is already cached
      if (cachedIds.size > 0 && cachedIds.has(runIdStr)) {
        consecutiveCachedRuns++;
        skippedCachedRuns++;
        if (consecutiveCachedRuns <= MAX_CONSECUTIVE_CACHED) {
          core.info(`[FETCH] Skipping cached run ${runIdStr} (consecutive cached: ${consecutiveCachedRuns})`);
        }
        // If we've seen many consecutive cached runs, we've likely reached the boundary
        // Stop fetching since all remaining runs will be older and likely cached
        if (consecutiveCachedRuns >= MAX_CONSECUTIVE_CACHED) {
          core.info(`[FETCH] Early exit: found ${consecutiveCachedRuns} consecutive cached runs, stopping fetch`);
          core.info(`[FETCH] Summary: added ${addedNewRuns} new runs, skipped ${skippedCachedRuns} cached, ${skippedOldRuns} old`);
          return allRuns;
        }
        continue;
      }

      // Reset consecutive cached counter when we find a new run
      if (consecutiveCachedRuns > 0) {
        core.info(`[FETCH] Found new run after ${consecutiveCachedRuns} cached runs, resetting counter`);
      }
      consecutiveCachedRuns = 0;

      // This is a new run, add it
      addedNewRuns++;
      allRuns.push(run);
      if (addedNewRuns <= 10) {
        core.info(`[FETCH] Added new run ${runIdStr} (${run.name}, ${runDate.toISOString()})`);
      }
    }

    // If the api call returned no runs, assume we've reached the end and break
    if (!runs.workflow_runs.length) break;
  }

  core.info(`[FETCH] Completed all pages. Summary: added ${addedNewRuns} new runs, skipped ${skippedCachedRuns} cached, ${skippedOldRuns} old`);
  return allRuns;
}

/**
 * Group runs by workflow name.
 * @param {Array} runs - Array of workflow run objects
 * @returns {Map} Map of workflow name to array of runs
 */
function groupRunsByName(runs) {
  const grouped = new Map();
  for (const run of runs) {
    if (!grouped.has(run.name)) {
      grouped.set(run.name, []);
    }
    grouped.get(run.name).push(run);
  }
  return grouped;
}

/**
 * Find the most recent successful run of aggregate-workflow-data workflow on main branch.
 * @param {object} octokit - Octokit client
 * @param {object} context - GitHub Actions context
 * @returns {Promise<number|null>} Run ID or null if not found
 */
async function findPreviousAggregateRun(octokit, context) {
  try {
    core.info('[CACHE] Searching for previous successful aggregate-workflow-data run...');
    const workflowId = '.github/workflows/aggregate-workflow-data.yaml';
    const resp = await octokit.rest.actions.listWorkflowRuns({
      owner: context.repo.owner,
      repo: context.repo.repo,
      workflow_id: workflowId,
      branch: 'main',
      status: 'completed',
      per_page: 10
    });
    const allRuns = resp.data.workflow_runs || [];
    core.info(`[CACHE] Found ${allRuns.length} completed runs for aggregate-workflow-data`);
    const runs = allRuns.filter(r => r.conclusion === 'success');
    core.info(`[CACHE] Found ${runs.length} successful runs`);
    if (runs.length > 0) {
      core.info(`[CACHE] Selected previous run ID: ${runs[0].id} (created: ${runs[0].created_at})`);
      return runs[0].id;
    }
    core.info('[CACHE] No previous successful run found');
    return null;
  } catch (e) {
    core.warning(`[CACHE] Failed to find previous aggregate run: ${e.message}`);
    return null;
  }
}

/**
 * Prune data older than cutoff date from grouped runs.
 * @param {Map} grouped - Map of workflow name to array of runs
 * @param {Date} cutoffDate - Cutoff date
 * @returns {Map} Pruned grouped runs
 */
function pruneOldRuns(grouped, cutoffDate) {
  const pruned = new Map();
  let totalRemoved = 0;
  for (const [name, runs] of grouped.entries()) {
    const beforeCount = runs.length;
    const filtered = runs.filter(run => {
      const runDate = new Date(run.created_at);
      return runDate >= cutoffDate;
    });
    const removed = beforeCount - filtered.length;
    if (removed > 0) {
      totalRemoved += removed;
      const newestRemoved = runs.find(r => new Date(r.created_at) < cutoffDate);
      if (newestRemoved) {
        core.info(`[PRUNE] Workflow '${name}': removed ${removed} runs (newest removed: ${newestRemoved.created_at})`);
      }
    }
    if (filtered.length > 0) {
      pruned.set(name, filtered);
    } else {
      core.info(`[PRUNE] Workflow '${name}': removed all ${beforeCount} runs (workflow has no runs >= ${cutoffDate.toISOString()})`);
    }
  }
  if (totalRemoved > 0) {
    core.info(`[PRUNE] Total runs removed across all workflows: ${totalRemoved}`);
  } else {
    core.info(`[PRUNE] No runs removed (all runs are >= ${cutoffDate.toISOString()})`);
  }
  return pruned;
}

/**
 * Prune annotations index to remove entries for runs older than cutoff date.
 * @param {object} annotationsIndex - Index mapping runId -> directory
 * @param {Map} grouped - Map of workflow name to array of runs (for date lookup)
 * @param {Date} cutoffDate - Cutoff date
 * @returns {object} Pruned annotations index
 */
function pruneAnnotationsIndex(annotationsIndex, grouped, cutoffDate) {
  const pruned = {};
  const runDates = new Map();
  // Build map of run IDs to dates
  for (const runs of grouped.values()) {
    for (const run of runs) {
      runDates.set(String(run.id), new Date(run.created_at));
    }
  }
  for (const [runId, dir] of Object.entries(annotationsIndex || {})) {
    const runDate = runDates.get(runId);
    if (runDate && runDate >= cutoffDate) {
      pruned[runId] = dir;
    }
  }
  return pruned;
}

/**
 * Prune logs index to remove entries for runs older than cutoff date.
 * @param {object} logsIndex - Index mapping runId -> directory
 * @param {Map} grouped - Map of workflow name to array of runs (for date lookup)
 * @param {Date} cutoffDate - Cutoff date
 * @returns {object} Pruned logs index
 */
function pruneLogsIndex(logsIndex, grouped, cutoffDate) {
  const pruned = {};
  const runDates = new Map();
  // Build map of run IDs to dates
  for (const runs of grouped.values()) {
    for (const run of runs) {
      runDates.set(String(run.id), new Date(run.created_at));
    }
  }
  for (const [runId, dir] of Object.entries(logsIndex || {})) {
    const runDate = runDates.get(runId);
    if (runDate && runDate >= cutoffDate) {
      pruned[runId] = dir;
    }
  }
  return pruned;
}

/**
 * Prune commits older than cutoff date.
 * @param {Array} commits - Array of commit objects
 * @param {Date} cutoffDate - Cutoff date
 * @returns {Array} Pruned commits
 */
function pruneCommits(commits, cutoffDate) {
  return (commits || []).filter(c => {
    const commitDate = c.date ? new Date(c.date) : null;
    return commitDate && commitDate >= cutoffDate;
  });
}

/**
 * Check if a workflow name matches any configuration in workflow_configs.
 * @param {string} workflowName - Name of the workflow to check
 * @param {Array} workflowConfigs - Array of config objects with wkflw_name or wkflw_prefix
 * @returns {boolean} True if workflow matches any config
 */
function workflowMatchesConfig(workflowName, workflowConfigs) {
  if (!Array.isArray(workflowConfigs) || workflowConfigs.length === 0) {
    return true; // If no configs provided, match all workflows (backward compatibility)
  }
  for (const config of workflowConfigs) {
    if (config.wkflw_name && workflowName === config.wkflw_name) {
      return true;
    }
    if (config.wkflw_prefix && workflowName.startsWith(config.wkflw_prefix)) {
      return true;
    }
  }
  return false;
}

/**
 * Download and extract an artifact to a temporary directory.
 * @param {object} octokit - Octokit client
 * @param {string} owner - Repository owner
 * @param {string} repo - Repository name
 * @param {object} artifact - Artifact object
 * @param {string} tmpDir - Temporary directory path
 * @returns {Promise<string>} Path to extracted directory
 */
async function downloadAndExtractArtifact(octokit, owner, repo, artifact, tmpDir) {
  const resp = await octokit.rest.actions.downloadArtifact({ owner, repo, artifact_id: artifact.id, archive_format: 'zip' });
  const zipPath = path.join(tmpDir, `${artifact.name}.zip`);
  fs.writeFileSync(zipPath, Buffer.from(resp.data));
  const extractDir = path.join(tmpDir, `${artifact.name}-extract`);
  if (!fs.existsSync(extractDir)) fs.mkdirSync(extractDir, { recursive: true });
  execFileSync('unzip', ['-o', zipPath, '-d', extractDir], { stdio: 'ignore' });
  return extractDir;
}

/**
 * Recursively find a file by name in a directory.
 * @param {string} rootDir - Root directory to search
 * @param {string|Set<string>} targetFileName - File name(s) to find
 * @returns {string|null} Path to found file or null
 */
function findFileInDirectory(rootDir, targetFileName) {
  const targetNames = typeof targetFileName === 'string' ? new Set([targetFileName]) : targetFileName;
  const stack = [rootDir];
  while (stack.length) {
    const dir = stack.pop();
    const entries = fs.readdirSync(dir, { withFileTypes: true });
    for (const ent of entries) {
      const p = path.join(dir, ent.name);
      if (ent.isDirectory()) {
        stack.push(p);
      } else if (ent.isFile() && targetNames.has(ent.name)) {
        return p;
      }
    }
  }
  return null;
}

/**
 * Remove directories in a root directory that are not in the kept set.
 * @param {string} rootDir - Root directory to clean
 * @param {Set<string>} keptIds - Set of directory names to keep
 * @param {string} indexFileName - Name of index file to exclude from removal
 * @returns {number} Number of directories removed
 */
function removeUnkeptDirectories(rootDir, keptIds, indexFileName) {
  if (!fs.existsSync(rootDir)) {
    return 0;
  }
  let removedDirs = 0;
  const entries = fs.readdirSync(rootDir, { withFileTypes: true });
  for (const ent of entries) {
    if (ent.isDirectory() && ent.name !== indexFileName) {
      if (!keptIds.has(ent.name)) {
        fs.rmSync(path.join(rootDir, ent.name), { recursive: true, force: true });
        removedDirs++;
      }
    }
  }
  return removedDirs;
}

/**
 * Main entrypoint for the action.
 * Loads previous cache, fetches new runs, merges/deduplicates, and saves updated cache.
 */
async function run() {
  try {
    // Get inputs
    const branch = core.getInput('branch') || 'main';
    const days = parseInt(core.getInput('days') || DEFAULT_DAYS);
    const rawCachePath = core.getInput('cache-path', { required: false });
    const defaultOutputPath = path.join(process.env.GITHUB_WORKSPACE || process.cwd(), 'workflow-data.json');
    const outputPath = rawCachePath && rawCachePath.trim() ? rawCachePath : defaultOutputPath;
    const workflowConfigsInput = core.getInput('workflow_configs', { required: false });
    let workflowConfigs = [];
    if (workflowConfigsInput) {
      try {
        workflowConfigs = JSON.parse(workflowConfigsInput);
        if (!Array.isArray(workflowConfigs)) {
          core.warning('[CONFIG] workflow_configs is not an array, ignoring');
          workflowConfigs = [];
        } else {
          core.info(`[CONFIG] Loaded ${workflowConfigs.length} workflow configurations`);
        }
      } catch (e) {
        core.warning(`[CONFIG] Failed to parse workflow_configs: ${e.message}`);
        workflowConfigs = [];
      }
    }
    // Create authenticated Octokit client
    const octokit = github.getOctokit(core.getInput('GITHUB_TOKEN', { required: true }));
    const owner = github.context.repo.owner;
    const repo = github.context.repo.repo;
    const workspace = process.env.GITHUB_WORKSPACE || process.cwd();
    const cutoffDate = getCutoffDate(days);

    // Log initial GitHub API rate limit
    const initialRateLimit = await octokit.rest.rateLimit.get();
    const initialRemaining = initialRateLimit.data.resources.core.remaining;
    const limit = initialRateLimit.data.resources.core.limit;
    core.info(`[RATE_LIMIT] Initial GitHub API rate limit: ${initialRemaining} / ${limit} (${((initialRemaining/limit)*100).toFixed(1)}%)`);

    // Load cached data from previous aggregate run
    let previousRuns = [];
    let cachedGrouped = new Map();
    let cachedAnnotationsIndex = {};
    let cachedGtestLogsIndex = {};
    let cachedOtherLogsIndex = {};
    let cachedCommits = [];
    let cachedLastSuccessTimestamps = {};

    // Find and restore artifacts from previous successful run
    const previousRunId = await findPreviousAggregateRun(octokit, github.context);
    if (previousRunId) {
      core.info(`[CACHE] Starting artifact restoration from run ${previousRunId}`);
      try {
        const { data: artifactsResp } = await octokit.rest.actions.listWorkflowRunArtifacts({ owner, repo, run_id: previousRunId, per_page: 100 });
        const artifacts = artifactsResp.artifacts || [];
        core.info(`[CACHE] Found ${artifacts.length} artifacts in previous run`);
        for (const art of artifacts) {
          core.info(`[CACHE]   - ${art.name} (${art.size_in_bytes} bytes, expired: ${art.expired})`);
        }
        const tmpDir = fs.mkdtempSync(path.join(require('os').tmpdir(), 'wfzip-'));
        core.info(`[CACHE] Created temp directory: ${tmpDir}`);

        // Restore workflow-data.json
        const workflowDataArtifact = artifacts.find(a => a && a.name === 'workflow-data');
        if (workflowDataArtifact) {
          try {
            const extractDir = await downloadAndExtractArtifact(octokit, owner, repo, workflowDataArtifact, tmpDir);
            const foundPath = findFileInDirectory(extractDir, new Set(['workflow-data.json', 'workflow.json']));
            if (foundPath) {
              core.info(`[CACHE] Found workflow-data.json at ${foundPath}`);
              const groupedArray = JSON.parse(fs.readFileSync(foundPath, 'utf8'));
              cachedGrouped = new Map(Array.isArray(groupedArray) ? groupedArray : []);
              core.info(`[CACHE] Loaded ${cachedGrouped.size} workflows from cache (before pruning)`);
              core.info(`[CACHE] Cutoff date for pruning: ${cutoffDate.toISOString()} (${days} days ago)`);

              // Count runs before pruning
              let totalRunsBeforePrune = 0;
              let oldestRunDate = null;
              for (const runs of cachedGrouped.values()) {
                totalRunsBeforePrune += runs.length;
                for (const run of runs) {
                  const runDate = new Date(run.created_at);
                  if (!oldestRunDate || runDate < oldestRunDate) {
                    oldestRunDate = runDate;
                  }
                }
              }
              if (oldestRunDate) {
                core.info(`[CACHE] Oldest run in cache: ${oldestRunDate.toISOString()}`);
              }

              // Prune old runs
              cachedGrouped = pruneOldRuns(cachedGrouped, cutoffDate);

              // Count runs after pruning
              let totalRunsAfterPrune = 0;
              for (const runs of cachedGrouped.values()) {
                totalRunsAfterPrune += runs.length;
              }

              core.info(`[CACHE] Summary: ${totalRunsBeforePrune} runs before pruning, ${totalRunsAfterPrune} runs after pruning (removed ${totalRunsBeforePrune - totalRunsAfterPrune})`);
              core.info(`[CACHE] Retained ${totalRunsAfterPrune} runs across ${cachedGrouped.size} workflows`);
            } else {
              core.warning(`[CACHE] workflow-data.json not found in artifacts`);
            }
          } catch (e) {
            core.warning(`Failed to restore workflow-data: ${e.message}`);
          }
        }

        // Restore annotations
        const annotationsArtifact = artifacts.find(a => a && a.name === 'workflow-annotations');
        const annotationsRoot = path.join(workspace, 'annotations');
        if (!fs.existsSync(annotationsRoot)) fs.mkdirSync(annotationsRoot, { recursive: true });
        let annotationsIndexPath = path.join(annotationsRoot, 'annotations-index.json');
        if (annotationsArtifact) {
          try {
            const extractAnnDir = await downloadAndExtractArtifact(octokit, owner, repo, annotationsArtifact, tmpDir);
            const foundIndex = findFileInDirectory(extractAnnDir, 'annotations-index.json');
            if (foundIndex) {
              core.info(`[CACHE] Found annotations-index.json at ${foundIndex}`);
              const artifactAnnRoot = path.dirname(foundIndex);
              fs.cpSync(artifactAnnRoot, annotationsRoot, { recursive: true });
              annotationsIndexPath = path.join(annotationsRoot, 'annotations-index.json');
              const beforePrune = JSON.parse(fs.readFileSync(annotationsIndexPath, 'utf8'));
              const beforePruneCount = Object.keys(beforePrune).length;
              cachedAnnotationsIndex = beforePrune;
              core.info(`[CACHE] Loaded ${beforePruneCount} annotation entries (before pruning)`);

              // Prune old annotations (removes entries from index)
              cachedAnnotationsIndex = pruneAnnotationsIndex(cachedAnnotationsIndex, cachedGrouped, cutoffDate);
              const afterPruneCount = Object.keys(cachedAnnotationsIndex).length;
              core.info(`[CACHE] Pruned ${beforePruneCount - afterPruneCount} annotation entries`);

              // Also remove annotation directories for runs not in pruned index
              const keptRunIds = new Set(Object.keys(cachedAnnotationsIndex));
              const removedDirs = removeUnkeptDirectories(annotationsRoot, keptRunIds, 'annotations-index.json');
              if (removedDirs > 0) {
                core.info(`[CACHE] Removed ${removedDirs} annotation directories for pruned runs`);
              }
              fs.writeFileSync(annotationsIndexPath, JSON.stringify(cachedAnnotationsIndex));
              core.info(`[CACHE] Restored annotations index with ${afterPruneCount} entries`);
            } else {
              core.info(`[CACHE] annotations-index.json not found in artifacts, starting fresh`);
            }
          } catch (e) {
            core.warning(`Failed to restore annotations: ${e.message}`);
          }
        }

        // Restore gtest logs
        const gtestLogsRoot = path.join(workspace, 'logs', 'gtest');
        if (!fs.existsSync(gtestLogsRoot)) fs.mkdirSync(gtestLogsRoot, { recursive: true });
        let gtestLogsIndexPath = path.join(gtestLogsRoot, 'gtest-logs-index.json');
        const gtestLogsArtifact = artifacts.find(a => a && a.name === 'workflow-gtest-logs');
        if (gtestLogsArtifact) {
          try {
            const extractLogsDir = await downloadAndExtractArtifact(octokit, owner, repo, gtestLogsArtifact, tmpDir);
            fs.cpSync(extractLogsDir, gtestLogsRoot, { recursive: true });
            const candidateIdx = path.join(gtestLogsRoot, 'gtest-logs-index.json');
            if (fs.existsSync(candidateIdx)) {
              gtestLogsIndexPath = candidateIdx;
              cachedGtestLogsIndex = JSON.parse(fs.readFileSync(gtestLogsIndexPath, 'utf8'));
              const beforePruneCount = Object.keys(cachedGtestLogsIndex).length;
              core.info(`[CACHE] Loaded ${beforePruneCount} gtest log entries (before pruning)`);

              // Prune old logs (removes entries from index)
              cachedGtestLogsIndex = pruneLogsIndex(cachedGtestLogsIndex, cachedGrouped, cutoffDate);
              const afterPruneCount = Object.keys(cachedGtestLogsIndex).length;
              core.info(`[CACHE] Pruned ${beforePruneCount - afterPruneCount} gtest log entries`);

              // Also remove log directories for runs not in pruned index
              const keptGtestRunIds = new Set(Object.keys(cachedGtestLogsIndex));
              const removedDirs = removeUnkeptDirectories(gtestLogsRoot, keptGtestRunIds, 'gtest-logs-index.json');
              if (removedDirs > 0) {
                core.info(`[CACHE] Removed ${removedDirs} gtest log directories for pruned runs`);
              }
              fs.writeFileSync(gtestLogsIndexPath, JSON.stringify(cachedGtestLogsIndex));
              core.info(`[CACHE] Restored gtest logs index with ${afterPruneCount} entries`);
            }
          } catch (e) {
            core.warning(`Failed to restore gtest logs: ${e.message}`);
          }
        }

        // Restore other logs
        const otherLogsRoot = path.join(workspace, 'logs', 'other');
        if (!fs.existsSync(otherLogsRoot)) fs.mkdirSync(otherLogsRoot, { recursive: true });
        let otherLogsIndexPath = path.join(otherLogsRoot, 'other-logs-index.json');
        const otherLogsArtifact = artifacts.find(a => a && a.name === 'workflow-other-logs');
        if (otherLogsArtifact) {
          try {
            const extractLogsDir = await downloadAndExtractArtifact(octokit, owner, repo, otherLogsArtifact, tmpDir);
            fs.cpSync(extractLogsDir, otherLogsRoot, { recursive: true });
            const candidateIdx = path.join(otherLogsRoot, 'other-logs-index.json');
            if (fs.existsSync(candidateIdx)) {
              otherLogsIndexPath = candidateIdx;
              cachedOtherLogsIndex = JSON.parse(fs.readFileSync(otherLogsIndexPath, 'utf8'));
              const beforePruneCount = Object.keys(cachedOtherLogsIndex).length;
              core.info(`[CACHE] Loaded ${beforePruneCount} other log entries (before pruning)`);

              // Prune old logs (removes entries from index)
              cachedOtherLogsIndex = pruneLogsIndex(cachedOtherLogsIndex, cachedGrouped, cutoffDate);
              const afterPruneCount = Object.keys(cachedOtherLogsIndex).length;
              core.info(`[CACHE] Pruned ${beforePruneCount - afterPruneCount} other log entries`);

              // Also remove log directories for runs not in pruned index
              const keptOtherRunIds = new Set(Object.keys(cachedOtherLogsIndex));
              const removedDirs = removeUnkeptDirectories(otherLogsRoot, keptOtherRunIds, 'other-logs-index.json');
              if (removedDirs > 0) {
                core.info(`[CACHE] Removed ${removedDirs} other log directories for pruned runs`);
              }
              fs.writeFileSync(otherLogsIndexPath, JSON.stringify(cachedOtherLogsIndex));
              core.info(`[CACHE] Restored other logs index with ${afterPruneCount} entries`);
            }
          } catch (e) {
            core.warning(`Failed to restore other logs: ${e.message}`);
          }
        }

        // Restore commits
        const commitsArtifact = artifacts.find(a => a && a.name === 'commits-main');
        let commitsPath = path.join(workspace, 'commits-main.json');
        if (commitsArtifact) {
          try {
            const extractCommitsDir = await downloadAndExtractArtifact(octokit, owner, repo, commitsArtifact, tmpDir);
            const foundCommitsPath = findFileInDirectory(extractCommitsDir, 'commits-main.json');
            if (foundCommitsPath) {
              core.info(`[CACHE] Found commits-main.json at ${foundCommitsPath}`);
              const beforePrune = JSON.parse(fs.readFileSync(foundCommitsPath, 'utf8'));
              const beforePruneCount = beforePrune.length;
              cachedCommits = beforePrune;
              core.info(`[CACHE] Loaded ${beforePruneCount} commits (before pruning)`);

              cachedCommits = pruneCommits(cachedCommits, cutoffDate);
              const afterPruneCount = cachedCommits.length;
              core.info(`[CACHE] Pruned ${beforePruneCount - afterPruneCount} commits older than ${cutoffDate.toISOString()}`);

              fs.writeFileSync(commitsPath, JSON.stringify(cachedCommits));
              core.info(`[CACHE] Restored ${afterPruneCount} commits from cache`);
            } else {
              core.info(`[CACHE] commits-main.json not found in artifacts, starting fresh`);
            }
          } catch (e) {
            core.warning(`Failed to restore commits: ${e.message}`);
          }
        }

        // Restore last success timestamps
        const lastSuccessArtifact = artifacts.find(a => a && a.name === 'last-success-timestamps');
        let lastSuccessPath = path.join(workspace, 'last-success-timestamps.json');
        if (lastSuccessArtifact) {
          try {
            const extractTimestampsDir = await downloadAndExtractArtifact(octokit, owner, repo, lastSuccessArtifact, tmpDir);
            const foundTimestampsPath = findFileInDirectory(extractTimestampsDir, 'last-success-timestamps.json');
            if (foundTimestampsPath) {
              core.info(`[CACHE] Found last-success-timestamps.json at ${foundTimestampsPath}`);
              cachedLastSuccessTimestamps = JSON.parse(fs.readFileSync(foundTimestampsPath, 'utf8'));
              fs.writeFileSync(lastSuccessPath, JSON.stringify(cachedLastSuccessTimestamps));
              core.info(`[CACHE] Restored last success timestamps for ${Object.keys(cachedLastSuccessTimestamps).length} workflows`);
            } else {
              core.info(`[CACHE] last-success-timestamps.json not found in artifacts, starting fresh`);
            }
          } catch (e) {
            core.warning(`Failed to restore last success timestamps: ${e.message}`);
          }
        }

        // Clean up temp directory
        try {
          fs.rmSync(tmpDir, { recursive: true, force: true });
          core.info(`[CACHE] Cleaned up temp directory`);
        } catch (_) { /* ignore */ }

        core.info(`[CACHE] Artifact restoration completed successfully`);
      } catch (e) {
        core.warning(`[CACHE] Failed to restore artifacts from previous run: ${e.message}`);
        core.warning(`[CACHE] Stack trace: ${e.stack}`);
      }
    } else {
      core.info('[CACHE] No previous aggregate run found, starting fresh');
    }

    // Convert cached grouped map to array of runs for merging
    for (const runs of cachedGrouped.values()) {
      previousRuns.push(...runs);
    }

    // Build set of cached run IDs to avoid re-downloading logs/annotations
    const cachedRunIds = new Set();
    for (const runs of cachedGrouped.values()) {
      for (const run of runs) {
        cachedRunIds.add(String(run.id));
      }
    }

    core.info(`[CACHE] Summary: ${previousRuns.length} runs restored, ${cachedGrouped.size} workflows`);
    core.info(`[CACHE] Cached run IDs: ${cachedRunIds.size} unique run IDs`);

    // Fetch new runs from GitHub (skipping runs that are already cached)

    // 1. Fetch runs for each event type separately

    const delay = ms => new Promise(resolve => setTimeout(resolve, ms));


    core.info('Fetching all runs...');
    const allRuns = await fetchAllWorkflowRuns(octokit, github.context, days, cachedRunIds);
    core.info(`[FETCH] Fetched ${allRuns.length} new runs (skipped cached runs during fetch)`);

    // Wait for 1 second to avoid rate limiting
    await delay(1000);

    core.info('[FETCH] Fetching scheduled runs...');
    const scheduledRuns = await fetchAllWorkflowRuns(octokit, github.context, days, cachedRunIds, 'schedule');
    core.info(`[FETCH] Fetched ${scheduledRuns.length} new scheduled runs (skipped cached runs during fetch)`);

    // 2. Combine all the results into a single array (already filtered for new runs only)
    const newRuns = [...scheduledRuns, ...allRuns];
    core.info(`[FETCH] Total new runs fetched: ${newRuns.length} (${allRuns.length} all events + ${scheduledRuns.length} scheduled)`);

    // Merge and deduplicate by run id (though newRuns should already be deduplicated from cache)
    // This ensures we keep the most recent data for each run and avoid duplicates
    core.info(`[MERGE] Merging ${previousRuns.length} cached runs + ${newRuns.length} new runs`);
    const seen = new Map();
    [...previousRuns, ...newRuns].forEach(run => seen.set(run.id, run));
    let mergedRuns = Array.from(seen.values());
    core.info(`[MERGE] After deduplication: ${mergedRuns.length} unique runs`);

    // Only keep runs on main branch, completed, and within the last N days
    const cutoff = getCutoffDate(days);
    const beforeFilter = mergedRuns.length;
    mergedRuns = mergedRuns.filter(run =>
      run.head_branch === branch &&
      run.status === 'completed' &&
      new Date(run.created_at) >= cutoff
    );
    core.info(`[MERGE] After filtering (branch=${branch}, status=completed, date>=${cutoff.toISOString()}): ${mergedRuns.length} runs (removed ${beforeFilter - mergedRuns.length})`);

    // Group runs by workflow name
    const grouped = groupRunsByName(mergedRuns);
    core.info(`[MERGE] Grouped into ${grouped.size} workflows`);
    // Ensure output directory exists
    const outputDir = path.dirname(outputPath);
    if (!fs.existsSync(outputDir)) {
      fs.mkdirSync(outputDir, { recursive: true });
    }
    // Save grouped runs to artifact file
    fs.writeFileSync(outputPath, JSON.stringify(Array.from(grouped.entries())));

    // Merge cached last success timestamps with new ones (cached takes precedence for existing workflows)
    const lastSuccessTimestamps = new Map(Object.entries(cachedLastSuccessTimestamps || {}));
    core.info(`[LAST_SUCCESS] Starting last success search (cached: ${lastSuccessTimestamps.size} workflows)`);

    // Filter workflows to only those matching the configuration (if provided)
    const workflowsToCheck = [];
    if (workflowConfigs.length > 0) {
      for (const [name, runs] of grouped.entries()) {
        if (workflowMatchesConfig(name, workflowConfigs)) {
          workflowsToCheck.push([name, runs]);
        } else {
          core.info(`[LAST_SUCCESS] Skipping workflow '${name}' (not in workflow_configs)`);
        }
      }
      core.info(`[LAST_SUCCESS] Filtered to ${workflowsToCheck.length} workflows matching config (out of ${grouped.size} total)`);
    } else {
      // If no configs provided, check all workflows (backward compatibility)
      workflowsToCheck.push(...grouped.entries());
      core.info(`[LAST_SUCCESS] No workflow_configs provided, checking all ${workflowsToCheck.length} workflows`);
    }

    for (const [name, runs] of workflowsToCheck) {
      try {
        // Check if latest run on main is failing
        const mainRuns = runs
          .filter(r => r.head_branch === branch)
          .sort((a, b) => new Date(b.created_at) - new Date(a.created_at));

        const latestRun = mainRuns[0];
        if (!latestRun || latestRun.conclusion === 'success') {
          // Workflow is passing, store the success timestamp
          if (latestRun && latestRun.conclusion === 'success') {
            lastSuccessTimestamps.set(name, {
              timestamp: latestRun.created_at,
              sha: latestRun.head_sha,
              run_id: latestRun.id,
              in_window: true
            });
            core.info(`[LAST_SUCCESS] Workflow '${name}' is passing (run ${latestRun.id})`);
          }
          continue;
        }

        // Workflow is currently failing - check if we already have a success in our window
        const successInWindow = mainRuns.find(r => r.conclusion === 'success');
        if (successInWindow) {
          // We already have the info, no API call needed
          lastSuccessTimestamps.set(name, {
            timestamp: successInWindow.created_at,
            sha: successInWindow.head_sha,
            run_id: successInWindow.id,
            in_window: true
          });
          core.info(`[LAST_SUCCESS] Workflow '${name}' failing, found success in window (run ${successInWindow.id})`);
          continue;
        }

        // Workflow is failing and no success in window
        // Check if we have a cached timestamp - if so, reuse it instead of making API calls
        const cachedTimestamp = lastSuccessTimestamps.get(name);
        if (cachedTimestamp && !cachedTimestamp.never_succeeded) {
          // We have a cached timestamp and no new success was found, so reuse the cached one
          core.info(`[LAST_SUCCESS] Workflow '${name}' failing, no new success found, reusing cached timestamp (run ${cachedTimestamp.run_id || 'unknown'}, timestamp: ${cachedTimestamp.timestamp})`);
          // Keep the cached timestamp (it's already in the map)
          continue;
        }

        // No cached timestamp or workflow never succeeded - make targeted API call to search all history
        const workflowPath = runs[0]?.path;
        if (!workflowPath) {
          core.info(`[LAST_SUCCESS] Workflow '${name}' has no path, skipping`);
          continue;
        }

        core.info(`[LAST_SUCCESS] Searching for last success in full history for failing workflow: ${name}${cachedTimestamp ? ' (no cached timestamp found)' : ''}`);

        // Search through workflow history to find the last successful run
        let foundSuccess = false;
        const maxPagesToSearch = 10; // Limit search to up to 1000 most recent runs to avoid excessive API calls

        for (let page = 1; page <= maxPagesToSearch; page++) {
          const { data } = await octokit.rest.actions.listWorkflowRuns({
            owner,
            repo,
            workflow_id: workflowPath,
            branch,
            status: 'completed',
            per_page: 100,
            page
          });

          if (!data.workflow_runs || data.workflow_runs.length === 0) {
            break; // No more runs to check
          }

          // Find first successful run on this page
          const successRun = data.workflow_runs.find(r => r.conclusion === 'success');
          if (successRun) {
            lastSuccessTimestamps.set(name, {
              timestamp: successRun.created_at,
              sha: successRun.head_sha,
              run_id: successRun.id,
              in_window: false
            });
            core.info(`[LAST_SUCCESS] Found last success for '${name}': run ${successRun.id} at ${successRun.created_at}`);
            foundSuccess = true;
            break;
          }

          // If we got fewer runs than requested, we've reached the end
          if (data.workflow_runs.length < 100) {
            break;
          }
        }

        if (!foundSuccess) {
          // Never succeeded in searchable history
          core.info(`[LAST_SUCCESS] No successful run found in history for '${name}' (never succeeded or very old)`);
          lastSuccessTimestamps.set(name, { never_succeeded: true });
        }

        // Small delay to avoid rate limiting
        await delay(500);
      } catch (e) {
        core.warning(`Failed to fetch last success timestamp for ${name}: ${e.message}`);
      }
    }

    // Save the last success timestamps index (merge cached + new)
    const lastSuccessPath = path.join(outputDir, 'last-success-timestamps.json');
    // Update cached timestamps with any new ones found
    const finalLastSuccessTimestamps = Object.fromEntries(lastSuccessTimestamps);
    fs.writeFileSync(lastSuccessPath, JSON.stringify(finalLastSuccessTimestamps));
    core.setOutput('last-success-timestamps-path', lastSuccessPath);
    core.info(`[LAST_SUCCESS] Saved last success timestamps for ${lastSuccessTimestamps.size} workflows to ${lastSuccessPath}`);

    // Download logs for the latest failing run per workflow and build an index
    // Constraint: Only fetch logs when the latest run for that workflow (on target branch)
    // is failing (i.e., conclusion neither success nor skipped/cancelled).
    // The logs will be extracted under a dedicated directory so downstream steps
    // can parse them without performing network calls again.
    // Separate gtest logs from other logs (non-gtest failures with no annotations)
    const annotationsRoot = path.join(workspace, 'annotations');
    const gtestLogsRoot = path.join(workspace, 'logs', 'gtest');
    const otherLogsRoot = path.join(workspace, 'logs', 'other');
    if (!fs.existsSync(annotationsRoot)) {
      fs.mkdirSync(annotationsRoot, { recursive: true });
    }
    if (!fs.existsSync(gtestLogsRoot)) {
      fs.mkdirSync(gtestLogsRoot, { recursive: true });
    }
    if (!fs.existsSync(otherLogsRoot)) {
      fs.mkdirSync(otherLogsRoot, { recursive: true });
    }
    // Initialize indices from cache
    const annotationsIndex = { ...cachedAnnotationsIndex };
    const gtestLogsIndex = { ...cachedGtestLogsIndex };
    const otherLogsIndex = { ...cachedOtherLogsIndex };

    // Build a map of run ID -> workflow name for quick lookup
    const runIdToWorkflowName = new Map();
    for (const [name, runs] of grouped.entries()) {
      for (const run of runs) {
        runIdToWorkflowName.set(String(run.id), name);
      }
    }

    for (const [name, runs] of grouped.entries()) {
      try {
        // Consider only the target branch and sort newest first
        const branchRuns = (runs || [])
          .filter(r => r && r.head_branch === branch)
          .sort((a, b) => new Date(b.created_at) - new Date(a.created_at));
        // Scan newest→older, skipping skipped/cancelled runs until either:
        // A) we find a success (stop; no logs), or
        // B) we find a failing run (download logs), or
        // C) we run out of runs (stop; no logs).
        let targetRun = undefined;
        for (const run of branchRuns) {
          const conc = run && run.conclusion;
          if (conc === 'skipped' || conc === 'cancelled') {
            continue; // ignore skipped/cancelled and check next older
          }
          if (conc === 'success') {
            targetRun = undefined; // found a success → do not fetch logs for this workflow
            break;
          }
          // Any other conclusion at this point is considered failing for log fetching purposes
          targetRun = run;
          break;
        }

        // Remove old annotations/logs for this workflow (only keep the latest failing run)
        const runsToKeep = targetRun ? new Set([String(targetRun.id)]) : new Set();
        let removedAnnotations = 0;
        let removedGtestLogs = 0;
        let removedOtherLogs = 0;

        // Remove old annotations for this workflow
        for (const [runId, dir] of Object.entries(annotationsIndex)) {
          if (runIdToWorkflowName.get(runId) === name && !runsToKeep.has(runId)) {
            delete annotationsIndex[runId];
            removedAnnotations++;
            // Remove directory from disk (dir is relative to workspace)
            const fullPath = path.join(workspace, dir);
            try {
              if (fs.existsSync(fullPath)) {
                fs.rmSync(fullPath, { recursive: true, force: true });
                core.info(`[LOGS] Removed old annotations directory for run ${runId} (workflow: ${name})`);
              }
            } catch (e) {
              core.warning(`[LOGS] Failed to remove old annotations directory ${fullPath}: ${e.message}`);
            }
          }
        }

        // Remove old gtest logs for this workflow
        for (const [runId, dir] of Object.entries(gtestLogsIndex)) {
          if (runIdToWorkflowName.get(runId) === name && !runsToKeep.has(runId)) {
            delete gtestLogsIndex[runId];
            removedGtestLogs++;
            // Remove directory from disk (dir is relative to workspace)
            const fullPath = path.join(workspace, dir);
            try {
              if (fs.existsSync(fullPath)) {
                fs.rmSync(fullPath, { recursive: true, force: true });
                core.info(`[LOGS] Removed old gtest logs directory for run ${runId} (workflow: ${name})`);
              }
            } catch (e) {
              core.warning(`[LOGS] Failed to remove old gtest logs directory ${fullPath}: ${e.message}`);
            }
          }
        }

        // Remove old other logs for this workflow
        for (const [runId, dir] of Object.entries(otherLogsIndex)) {
          if (runIdToWorkflowName.get(runId) === name && !runsToKeep.has(runId)) {
            delete otherLogsIndex[runId];
            removedOtherLogs++;
            // Remove directory from disk (dir is relative to workspace)
            const fullPath = path.join(workspace, dir);
            try {
              if (fs.existsSync(fullPath)) {
                fs.rmSync(fullPath, { recursive: true, force: true });
                core.info(`[LOGS] Removed old other logs directory for run ${runId} (workflow: ${name})`);
              }
            } catch (e) {
              core.warning(`[LOGS] Failed to remove old other logs directory ${fullPath}: ${e.message}`);
            }
          }
        }

        if (removedAnnotations > 0 || removedGtestLogs > 0 || removedOtherLogs > 0) {
          core.info(`[LOGS] Workflow '${name}': removed ${removedAnnotations} old annotation entries, ${removedGtestLogs} old gtest log entries, ${removedOtherLogs} old other log entries`);
        }

        // If workflow is passing (no targetRun), we're done (already cleaned up old logs)
        if (!targetRun) {
          if (removedAnnotations > 0 || removedGtestLogs > 0 || removedOtherLogs > 0) {
            core.info(`[LOGS] Workflow '${name}' is now passing, cleaned up old logs`);
          }
          continue;
        }

        // Skip if this run is already cached
        if (cachedRunIds.has(String(targetRun.id))) {
          core.info(`[LOGS] Skipping download for run ${targetRun.id} (workflow: ${name}) - already in cache`);
          continue;
        }

        core.info(`[LOGS] Processing failing run ${targetRun.id} for workflow '${name}' (conclusion: ${targetRun.conclusion})`);

        // Fetch check-run annotations for this failing run
        let sawGtestFailure = false;
        let sawAnyFailureAnnotations = false;
        let annotationsFetchFailed = false;
        const gtestJobNames = new Set();
        try {
          // List jobs and extract check_run_ids
          const jobsResp = await octokit.rest.actions.listJobsForWorkflowRun({ owner, repo, run_id: targetRun.id, per_page: 100 });
          const jobs = Array.isArray(jobsResp.data.jobs) ? jobsResp.data.jobs : [];
          const checkRunIds = [];
          for (const j of jobs) {
            const cru = j && j.check_run_url;
            if (typeof cru === 'string' && cru.includes('/check-runs/')) {
              const idStr = cru.split('/check-runs/')[1];
              const id = idStr ? parseInt(idStr, 10) : NaN;
              if (!Number.isNaN(id)) checkRunIds.push({ id, job_name: j.name });
            }
          }
          const annRoot = path.join(workspace, 'annotations', String(targetRun.id));
          if (!fs.existsSync(annRoot)) fs.mkdirSync(annRoot, { recursive: true });
          const allAnnotations = [];
          for (const { id: checkRunId, job_name } of checkRunIds) {
            let page = 1;
            const budget = 500; // safety cap per run
            while (allAnnotations.length < budget) {
              const perPage = Math.min(100, budget - allAnnotations.length);
              const { data } = await octokit.rest.checks.listAnnotations({ owner, repo, check_run_id: checkRunId, per_page: perPage, page });
              const arr = Array.isArray(data) ? data : [];
              if (!arr.length) break;
              for (const a of arr) {
                allAnnotations.push({
                  job_name,
                  path: a.path,
                  start_line: a.start_line,
                  end_line: a.end_line,
                  annotation_level: a.annotation_level,
                  message: a.message,
                  title: a.title,
                  raw_details: a.raw_details,
                });
                // If any failing/error annotation belongs to a job that looks like gtest, note it
                try {
                  const levelLc = String(a.annotation_level || '').toLowerCase();
                  const msgTrim = String(a.message || '').trim();
                  const msgLc = msgTrim.toLowerCase();
                  const isUnknownFileLead = msgLc.startsWith('unknown file');
                  // Primary heuristic: failing/error annotation whose message starts with 'unknown file' is a gtest indicator
                  if (levelLc === 'failure' || levelLc === 'error') {
                    sawAnyFailureAnnotations = true;
                    if (isUnknownFileLead) {
                      sawGtestFailure = true;
                      if (job_name) gtestJobNames.add(String(job_name));
                    }
                    // Keep legacy job-name heuristic as a secondary signal
                    else if ((/gtest/i.test(String(job_name || '')) || /gtests/i.test(String(job_name || '')))) {
                      sawGtestFailure = true;
                      if (job_name) gtestJobNames.add(String(job_name));
                    }
                  }
                } catch (_) { /* ignore */ }
              }
              if (arr.length < perPage) break;
              page += 1;
            }
          }
          const annPath = path.join(annRoot, 'annotations.json');
          fs.writeFileSync(annPath, JSON.stringify(allAnnotations));
          const relativeAnn = path.relative(workspace, annRoot) || annRoot;
          annotationsIndex[String(targetRun.id)] = relativeAnn;
          core.info(`[LOGS] Fetched annotations for run ${targetRun.id} → ${allAnnotations.length} items`);
        } catch (e) {
          core.warning(`Failed to fetch annotations for run ${targetRun.id}: ${e.message}`);
          annotationsFetchFailed = true;
        }

        // Download logs if: gtest failure detected OR no error/failure annotations found OR annotations fetch failed
        // Separate gtest logs from other logs into different directories
        try {
          if (sawGtestFailure) {
            // Download and index gtest logs
            const runLogsZip = await octokit.rest.actions.downloadWorkflowRunLogs({ owner, repo, run_id: targetRun.id });
            const runDir = path.join(gtestLogsRoot, String(targetRun.id));
            if (!fs.existsSync(runDir)) fs.mkdirSync(runDir, { recursive: true });
            const zipPath = path.join(runDir, `logs-${targetRun.id}.zip`);
            fs.writeFileSync(zipPath, Buffer.from(runLogsZip.data));
            const extractDir = path.join(runDir, 'extract');
            if (!fs.existsSync(extractDir)) fs.mkdirSync(extractDir, { recursive: true });
            // Extract quietly to avoid ENOBUFS
            execFileSync('unzip', ['-o', zipPath, '-d', extractDir], { stdio: 'ignore' });

            // Helper to sanitize strings for fuzzy file matching
            const sanitize = (s) => String(s || '').toLowerCase().replace(/[^a-z0-9]+/g, '');
            const wanted = new Map();
            // Add any job names discovered via 'unknown file' annotations (gtest jobs)
            for (const jn of Array.from(gtestJobNames.values())) {
              const key = sanitize(jn);
              if (!wanted.has(key)) wanted.set(key, { name: jn, files: [] });
            }
            if (wanted.size === 0) {
              // If we didn't identify explicit gtest jobs from jobs API, fall back to any file containing 'gtest'
              wanted.set('gtest', { name: 'gtest', files: [] });
            }
            // Walk extracted tree and record .txt files that match wanted keys
            const stack = [extractDir];
            while (stack.length) {
              const dir = stack.pop();
              const entries = fs.readdirSync(dir, { withFileTypes: true });
              for (const ent of entries) {
                const p = path.join(dir, ent.name);
                if (ent.isDirectory()) {
                  stack.push(p);
                } else if (ent.isFile() && /\.txt$/i.test(ent.name)) {
                  const fileKey = sanitize(p);
                  for (const [k, rec] of wanted.entries()) {
                    if (fileKey.includes(k)) {
                      const rel = path.relative(runDir, p);
                      if (!rec.files.includes(rel)) rec.files.push(rel);
                    }
                  }
                }
              }
            }
            const jobsIndex = { jobs: Array.from(wanted.values()).filter(j => (j.files || []).length > 0) };
            const jobsIndexPath = path.join(runDir, 'jobs.json');
            fs.writeFileSync(jobsIndexPath, JSON.stringify(jobsIndex));
            const relativeRunDir = path.relative(workspace, runDir) || runDir;
            gtestLogsIndex[String(targetRun.id)] = relativeRunDir;
            core.info(`[LOGS] Downloaded and indexed gtest logs for run ${targetRun.id} → ${jobsIndex.jobs.length} job(s), ${jobsIndex.jobs.reduce((sum, j) => sum + (j.files || []).length, 0)} files`);
          } else if (!sawAnyFailureAnnotations || annotationsFetchFailed) {
            // Download other logs (non-gtest failures with no annotations, or if annotation fetch failed entirely)
            // Just download and list files, no detailed indexing
            const runLogsZip = await octokit.rest.actions.downloadWorkflowRunLogs({ owner, repo, run_id: targetRun.id });
            const runDir = path.join(otherLogsRoot, String(targetRun.id));
            if (!fs.existsSync(runDir)) fs.mkdirSync(runDir, { recursive: true });
            const zipPath = path.join(runDir, `logs-${targetRun.id}.zip`);
            fs.writeFileSync(zipPath, Buffer.from(runLogsZip.data));
            const extractDir = path.join(runDir, 'extract');
            if (!fs.existsSync(extractDir)) fs.mkdirSync(extractDir, { recursive: true });
            // Extract quietly to avoid ENOBUFS
            execFileSync('unzip', ['-o', zipPath, '-d', extractDir], { stdio: 'ignore' });

            // Build a simple index of all .txt log files (no parsing, just list files)
            const logFiles = [];
            const stack = [extractDir];
            while (stack.length) {
              const dir = stack.pop();
              const entries = fs.readdirSync(dir, { withFileTypes: true });
              for (const ent of entries) {
                const p = path.join(dir, ent.name);
                if (ent.isDirectory()) {
                  stack.push(p);
                } else if (ent.isFile() && /\.txt$/i.test(ent.name)) {
                  const rel = path.relative(runDir, p);
                  logFiles.push(rel);
                }
              }
            }
            const logsListPath = path.join(runDir, 'logs-list.json');
            fs.writeFileSync(logsListPath, JSON.stringify({ files: logFiles }));
            const relativeRunDir = path.relative(workspace, runDir) || runDir;
            otherLogsIndex[String(targetRun.id)] = relativeRunDir;
            core.info(`[LOGS] Downloaded other logs for run ${targetRun.id} → ${logFiles.length} file(s)`);
          }
        } catch (e) {
          core.warning(`Failed to download/index logs for run ${targetRun.id}: ${e.message}`);
        }
      } catch (e) {
        core.warning(`Failed to fetch logs for latest failing run in workflow '${name}': ${e.message}`);
      }
    }
    // Persist annotations index alongside annotations directory
    const annotationsIndexPath = path.join(annotationsRoot, 'annotations-index.json');
    fs.writeFileSync(annotationsIndexPath, JSON.stringify(annotationsIndex));

    // Persist gtest logs index
    const gtestLogsIndexPath = path.join(gtestLogsRoot, 'gtest-logs-index.json');
    try {
      fs.writeFileSync(gtestLogsIndexPath, JSON.stringify(gtestLogsIndex));
    } catch (e) {
      core.warning(`Failed to write gtest logs index: ${e.message}`);
    }

    // Persist other logs index
    const otherLogsIndexPath = path.join(otherLogsRoot, 'other-logs-index.json');
    try {
      fs.writeFileSync(otherLogsIndexPath, JSON.stringify(otherLogsIndex));
    } catch (e) {
      core.warning(`Failed to write other logs index: ${e.message}`);
    }

    // Build a commits index for the main branch within the last N days
    // The index is an array of commits sorted by commit author/commit date ascending.
    // Each entry: { sha, short, url, author_login, author_name, author_url, date }
    // Start with cached commits and merge with new ones
    core.info(`[COMMITS] Starting commits fetch (cached: ${cachedCommits.length})`);
    const cachedCommitsSet = new Map((cachedCommits || []).map(c => [c.sha, c]));
    // Initialize commits as empty array to avoid keeping cached commits in memory twice
    // We'll add cached commits back at the end if needed, or push them as we process
    const commits = [];
    let newCommitsCount = 0;
    let skippedCachedCommits = 0;
    let consecutiveCachedCommits = 0;
    const MAX_CONSECUTIVE_CACHED = 10; // If we see 10 consecutive cached commits, assume we've caught up
    try {
      const sinceIso = getCutoffDate(days).toISOString();
      core.info(`[COMMITS] Fetching commits since ${sinceIso}`);
      const perPage = 100;
      let page = 1;
      while (true) {
        const resp = await octokit.rest.repos.listCommits({
          owner,
          repo,
          sha: branch,
          since: sinceIso,
          per_page: perPage,
          page,
        });
        const arr = resp.data || [];
        if (!arr.length) {
          core.info(`[COMMITS] No more commits (page ${page})`);
          break;
        }
        core.info(`[COMMITS] Fetched page ${page}: ${arr.length} commits`);
        let shouldBreak = false;
        for (const c of arr) {
          const sha = c.sha;
          // Skip if already in cache
          if (cachedCommitsSet.has(sha)) {
            consecutiveCachedCommits++;
            skippedCachedCommits++;
            if (skippedCachedCommits <= 5) {
              core.info(`[COMMITS] Skipping cached commit ${sha.substring(0, 7)}`);
            }
            // If we've seen many consecutive cached commits, we've likely reached the boundary
            // Commits are returned newest-first, so all subsequent commits will also be cached
            if (consecutiveCachedCommits >= MAX_CONSECUTIVE_CACHED) {
              core.info(`[COMMITS] Early exit: found ${consecutiveCachedCommits} consecutive cached commits, stopping fetch`);
              core.info(`[COMMITS] Summary: added ${newCommitsCount} new commits, skipped ${skippedCachedCommits} cached`);
              shouldBreak = true;
              break;
            }
            continue;
          }

          // Reset consecutive cached counter when we find a new commit
          if (consecutiveCachedCommits > 0) {
            core.info(`[COMMITS] Found new commit after ${consecutiveCachedCommits} cached commits, resetting counter`);
          }
          consecutiveCachedCommits = 0;

          newCommitsCount++;
          const short = sha ? sha.substring(0, 7) : '';
          const url = `https://github.com/${owner}/${repo}/commit/${sha}`;
          const author_login = c.author?.login;
          const author_name = c.commit?.author?.name;
          const author_url = c.author?.html_url;
          const date = c.commit?.author?.date || c.commit?.committer?.date || null;
          const message = c.commit?.message || '';
          const description = typeof message === 'string' ? (message.split(/\r?\n/)[0] || '') : '';
<<<<<<< HEAD
          commits.push({ sha, short, url, author_login, author_name, author_url, date, message, description });
=======
          const commitObj = { sha, short, url, author_login, author_name, author_url, date, message, description };
          commits.push(commitObj);
          cachedCommitsSet.set(sha, commitObj);
          if (newCommitsCount <= 10) {
            core.info(`[COMMITS] Added new commit ${sha.substring(0, 7)} (${date || 'no date'})`);
          }
>>>>>>> cc5de7c4
        }

        // Break if we hit the early exit condition
        if (shouldBreak) {
          break;
        }

        if (arr.length < perPage) break;
        page++;
      }

      if (skippedCachedCommits > 5) {
        core.info(`[COMMITS] Skipped ${skippedCachedCommits} cached commits (showing first 5)`);
      }
      // Add all cached commits to the array (they've already been pruned by date)
      commits.push(...cachedCommits);

      // Sort oldest -> newest by date for deterministic slicing
      commits.sort((a, b) => new Date(a.date || 0) - new Date(b.date || 0));
      core.info(`[COMMITS] Total commits: ${commits.length}; cached: ${cachedCommits.length}; new: ${newCommitsCount}`);
    } catch (e) {
      core.warning(`[COMMITS] Failed to build commits index: ${e.message}`);
    }
    const commitsPath = path.join(workspace, 'commits-main.json');
    fs.writeFileSync(commitsPath, JSON.stringify(commits));
    core.info(`[COMMITS] Saved commits index to ${commitsPath}`);

    // Set output
    core.info(`[OUTPUT] Setting action outputs...`);
    core.setOutput('total-runs', mergedRuns.length);
    core.setOutput('workflow-count', grouped.size);
    core.setOutput('cache-path', outputPath);
    core.setOutput('gtest-logs-root', gtestLogsRoot);
    core.setOutput('gtest-logs-index-path', gtestLogsIndexPath);
    core.setOutput('other-logs-root', otherLogsRoot);
    core.setOutput('other-logs-index-path', otherLogsIndexPath);
    core.setOutput('annotations-root', annotationsRoot);
    core.setOutput('annotations-index-path', annotationsIndexPath);
    core.setOutput('commits-path', commitsPath);
    core.info(`[OUTPUT] total-runs: ${mergedRuns.length}, workflow-count: ${grouped.size}`);
    core.info(`[OUTPUT] annotations: ${Object.keys(annotationsIndex).length} entries`);
    core.info(`[OUTPUT] gtest-logs: ${Object.keys(gtestLogsIndex).length} entries`);
    core.info(`[OUTPUT] other-logs: ${Object.keys(otherLogsIndex).length} entries`);

    // Log final GitHub API rate limit and calculate usage
    const finalRateLimit = await octokit.rest.rateLimit.get();
    const finalRemaining = finalRateLimit.data.resources.core.remaining;
    const finalLimit = finalRateLimit.data.resources.core.limit;
    const apiCallsUsed = initialRemaining - finalRemaining;
    core.info(`[RATE_LIMIT] Final GitHub API rate limit: ${finalRemaining} / ${finalLimit} (${((finalRemaining/finalLimit)*100).toFixed(1)}%)`);
    core.info(`[RATE_LIMIT] API calls used during this run: ${apiCallsUsed} (${initialRemaining} → ${finalRemaining})`);
  } catch (error) {
    core.setFailed(error.message);
  }
}

// Run the action if this file is executed directly
if (require.main === module) {
  run();
}<|MERGE_RESOLUTION|>--- conflicted
+++ resolved
@@ -1240,16 +1240,12 @@
           const date = c.commit?.author?.date || c.commit?.committer?.date || null;
           const message = c.commit?.message || '';
           const description = typeof message === 'string' ? (message.split(/\r?\n/)[0] || '') : '';
-<<<<<<< HEAD
-          commits.push({ sha, short, url, author_login, author_name, author_url, date, message, description });
-=======
           const commitObj = { sha, short, url, author_login, author_name, author_url, date, message, description };
           commits.push(commitObj);
           cachedCommitsSet.set(sha, commitObj);
           if (newCommitsCount <= 10) {
             core.info(`[COMMITS] Added new commit ${sha.substring(0, 7)} (${date || 'no date'})`);
           }
->>>>>>> cc5de7c4
         }
 
         // Break if we hit the early exit condition
