// SPDX-FileCopyrightText: © 2024 Tenstorrent Inc.
//
// SPDX-License-Identifier: Apache-2.0

#include <cmath>
#include <optional>
#include <utility>
#include <vector>

#include "tt_eager/tt_dnn/op_library/moreh_groupnorm_backward/moreh_groupnorm_backward_op.hpp"
#include "tt_eager/tt_dnn/op_library/moreh_helper_functions.hpp"

namespace tt {

namespace operations {

namespace primary {

void MorehGroupNormBackwardInputGrad::validate_with_output_tensors(
    const std::vector<Tensor> &input_tensors,
    const std::vector<std::optional<const Tensor>> &optional_input_tensors,
    const std::vector<std::optional<Tensor>> &output_tensors) const {
    const auto &output_grad = input_tensors.at(0);
    const auto &input = input_tensors.at(1);
    const auto &mean = input_tensors.at(2);
    const auto &rstd = input_tensors.at(3);

    auto &input_grad = output_tensors.at(0);

    auto gamma = optional_input_tensors.at(0);

    check_tensor(output_grad, "moreh_groupnorm_backward_input_grad", "output_grad");
    check_tensor(input, "moreh_groupnorm_backward_input_grad", "input");
    check_tensor(mean, "moreh_groupnorm_backward_input_grad", "mean");
    check_tensor(rstd, "moreh_groupnorm_backward_input_grad", "rstd");

    check_tensor(input_grad, "moreh_groupnorm_backward_input_grad", "input_grad");

    check_tensor(gamma, "moreh_groupnorm_backward_input_grad", "gamma");

    // output_grad (N, C, H, W)
    auto C = output_grad.get_legacy_shape()[1];
    TT_ASSERT(C % this->num_groups == 0, "output_grad_shape[1] must be divisible by num_groups.");
    // input (N, C, H, W)
    C = input.get_legacy_shape()[1];
    TT_ASSERT(C % this->num_groups == 0, "input_shape[1] must be divisible by num_groups.");
    // input_grad (N, C, H, W)
    if (input_grad.has_value()) {
        C = input_grad.value().get_legacy_shape()[1];
        TT_ASSERT(C % this->num_groups == 0, "input_grad_shape[1] must be divisible by num_groups.");
    }
    // gamma (1, 1, 1, C)
    if (gamma.has_value()) {
        C = gamma.value().get_legacy_shape().without_padding()[-1];
        TT_ASSERT(C % this->num_groups == 0, "gamma_shape[-1] must be divisible by num_groups.");
    }

    // mean (1, 1, N, num_groups)
    TT_ASSERT(
        mean.get_legacy_shape().without_padding()[-1] == this->num_groups, "mean_shape[-1] must match num_groups.");
    // rstd (1, 1, N, num_groups)
    TT_ASSERT(
        rstd.get_legacy_shape().without_padding()[-1] == this->num_groups, "rstd_shape[-1] must match num_groups.");
}

std::vector<Shape> MorehGroupNormBackwardInputGrad::compute_output_shapes(
    const std::vector<Tensor> &input_tensors) const {
    return {input_tensors.at(0).get_legacy_shape()};
}

std::vector<Tensor> MorehGroupNormBackwardInputGrad::create_output_tensors(
    const std::vector<Tensor> &input_tensors, const std::vector<std::optional<Tensor>> &output_tensors) const {
    if (output_tensors.at(0).has_value()) {
        return {output_tensors.at(0).value()};
    }

    return operation::generic_create_output_tensors(
        *this, input_tensors, input_tensors.at(0).get_dtype(), Layout::TILE, this->input_grad_mem_config);
}

operation::ProgramWithCallbacks MorehGroupNormBackwardInputGrad::create_program(
    const std::vector<Tensor> &input_tensors,
    const std::vector<std::optional<const Tensor>> &optional_input_tensors,
    std::vector<Tensor> &output_tensors) const {
    const auto &output_grad = input_tensors.at(0);
    const auto &input = input_tensors.at(1);
    const auto &mean = input_tensors.at(2);
    const auto &rstd = input_tensors.at(3);

    auto &input_grad = output_tensors.at(0);

    auto gamma = optional_input_tensors.at(0);

    return moreh_groupnorm_backward_input_grad_impl(
        output_grad, input, mean, rstd, this->num_groups, input_grad, gamma);
}

Tensor moreh_groupnorm_backward_input_grad(
    const Tensor &output_grad,
    const Tensor &input,
    const Tensor &mean,
    const Tensor &rstd,
    uint32_t num_groups,
    const std::optional<const Tensor> gamma,
    const std::optional<const Tensor> input_grad,
    const MemoryConfig &input_grad_mem_config) {
    std::vector<Tensor> output_tensors = {
        Tensor(operation::get_workers_for_op_output({output_grad, input, mean, rstd}, {gamma}))};

    operation::launch_op(
        [num_groups, input_grad_mem_config](
            const std::vector<Tensor> &input_tensors,
            const std::vector<std::optional<const Tensor>> &optional_input_tensors,
            const std::vector<std::optional<Tensor>> &optional_output_tensors) mutable -> std::vector<Tensor> {
            return operation::run(
                MorehGroupNormBackwardInputGrad{
                    .num_groups = num_groups, .input_grad_mem_config = std::move(input_grad_mem_config)},
                input_tensors,
                optional_input_tensors,
                optional_output_tensors);
        },
        {output_grad, input, mean, rstd},
        output_tensors,
        {gamma},
        {input_grad});

    return output_tensors.at(0);
}

void MorehGroupNormBackwardGammaBetaGrad::validate_with_output_tensors(
    const std::vector<Tensor> &input_tensors, const std::vector<std::optional<Tensor>> &output_tensors) const {
    const auto &output_grad = input_tensors.at(0);
    const auto &input = input_tensors.at(1);
    const auto &mean = input_tensors.at(2);
    const auto &rstd = input_tensors.at(3);

    auto &gamma_grad = output_tensors.at(0);
    auto &beta_grad = output_tensors.at(1);

    check_tensor(output_grad, "moreh_groupnorm_backward_gamma_beta_grad", "output_grad");
    check_tensor(input, "moreh_groupnorm_backward_gamma_beta_grad", "input");
    check_tensor(mean, "moreh_groupnorm_backward_gamma_beta_grad", "mean");
    check_tensor(rstd, "moreh_groupnorm_backward_gamma_beta_grad", "rstd");

    check_tensor(gamma_grad, "moreh_groupnorm_backward_gamma_beta_grad", "gamma_grad");
    check_tensor(beta_grad, "moreh_groupnorm_backward_gamma_beta_grad", "beta_grad");

    // output_grad (N, C, H, W)
    auto C = output_grad.get_legacy_shape()[1];
    TT_ASSERT(C % this->num_groups == 0, "output_grad_shape[1] must be divisible by num_groups.");
    // input (N, C, H, W)
    C = input.get_legacy_shape()[1];
    TT_ASSERT(C % this->num_groups == 0, "input_shape[1] must be divisible by num_groups.");
    // gamma_grad (1, 1, 1, C)
    if (gamma_grad.has_value()) {
        C = gamma_grad.value().get_legacy_shape().without_padding()[-1];
        TT_ASSERT(C % this->num_groups == 0, "gamma_grad_shape[-1] must be divisible by num_groups.");
    }
    // beta_grad (1, 1, 1, C)
    if (beta_grad.has_value()) {
        C = beta_grad.value().get_legacy_shape().without_padding()[-1];
        TT_ASSERT(C % this->num_groups == 0, "beta_grad_shape[-1] must be divisible by num_groups.");
    }

    // mean (1, 1, N, num_groups)
    TT_ASSERT(
        mean.get_legacy_shape().without_padding()[-1] == this->num_groups, "mean_shape[-1] must match num_groups.");
    // rstd (1, 1, N, num_groups)
    TT_ASSERT(
        rstd.get_legacy_shape().without_padding()[-1] == this->num_groups, "rstd_shape[-1] must match num_groups.");
}

std::vector<Shape> MorehGroupNormBackwardGammaBetaGrad::compute_output_shapes(
    const std::vector<Tensor> &input_tensors) const {
    const auto &output_grad = input_tensors.at(0);
    // output_grad (N, C, H, W)
    const auto &output_grad_shape = output_grad.get_legacy_shape();

    // gamma_grad, beta_grad (1, 1, 1, C)
    auto dgamma_dbeta_origin_shape = output_grad_shape;
    const auto c = dgamma_dbeta_origin_shape[1];
    dgamma_dbeta_origin_shape[0] = 1;
    dgamma_dbeta_origin_shape[1] = 1;
    dgamma_dbeta_origin_shape[2] = TILE_HEIGHT;
    dgamma_dbeta_origin_shape[3] = TILE_WIDTH * ((c + TILE_WIDTH - 1) / TILE_WIDTH);

    auto dgamma_dbeta_padding = output_grad_shape.padding();
    dgamma_dbeta_padding[2] = Padding::PadDimension{0, TILE_HEIGHT - 1};
    dgamma_dbeta_padding[3] = Padding::PadDimension{0, TILE_WIDTH - (c % TILE_WIDTH)};

    Shape dgamma_dbeta_shape(dgamma_dbeta_origin_shape, dgamma_dbeta_padding);
    return {dgamma_dbeta_shape, dgamma_dbeta_shape};
}

std::vector<std::optional<Tensor>> MorehGroupNormBackwardGammaBetaGrad::create_output_tensors(
    const std::vector<Tensor> &input_tensors, const std::vector<std::optional<Tensor>> &output_tensors) const {
    const auto &output_shapes = this->compute_output_shapes(input_tensors);
    auto dtype = input_tensors[0].get_dtype();
    Layout layout{Layout::TILE};
    auto device = input_tensors[0].device();

<<<<<<< HEAD
    std::vector<std::optional<Tensor>> result(2);
=======
    std::vector<std::optional<Tensor>> result;
>>>>>>> 800ef5e9

    const auto gamma_requires_grad = this->are_required_outputs[0];
    const auto beta_requires_grad = this->are_required_outputs[1];

    // gamma_grad
<<<<<<< HEAD
    if(gamma_requires_grad){
        if (output_tensors[0].has_value()) {
            result[0] = output_tensors[0].value();
        } else  {
            result[0] = create_device_tensor(output_shapes[0], dtype, layout, device, this->gamma_grad_mem_config);
        }
    }

    // beta_grad
    if (beta_requires_grad) {
        if (output_tensors[1].has_value()) {
            result[1] = output_tensors[1].value();
        } else {
            result[1] = create_device_tensor(output_shapes[1], dtype, layout, device, this->beta_grad_mem_config);
        }
    }


=======
    if (output_tensors[0].has_value()) {
        result.push_back(output_tensors[0].value());
    } else if (gamma_requires_grad) {
        result.push_back(create_device_tensor(output_shapes[0], dtype, layout, device, this->gamma_grad_mem_config));
    }

    // beta_grad
    if (output_tensors[1].has_value()) {
        result.push_back(output_tensors[1].value());
    } else if (beta_requires_grad) {
        result.push_back(create_device_tensor(output_shapes[1], dtype, layout, device, this->beta_grad_mem_config));
    }

>>>>>>> 800ef5e9
    return result;
}

operation::ProgramWithOptionalOutputTensors MorehGroupNormBackwardGammaBetaGrad::create_program(
    const std::vector<Tensor> &input_tensors, std::vector<std::optional<Tensor>> &output_tensors) const {
    const auto &output_grad = input_tensors.at(0);
    const auto &input = input_tensors.at(1);
    const auto &mean = input_tensors.at(2);
    const auto &rstd = input_tensors.at(3);

    std::optional<Tensor> gamma_grad = std::nullopt;
    std::optional<Tensor> beta_grad = std::nullopt;

    const auto gamma_requires_grad = this->are_required_outputs.at(0);
    const auto beta_requires_grad = this->are_required_outputs.at(1);

    if (gamma_requires_grad) {
        gamma_grad = output_tensors.at(0);
        if (beta_requires_grad) {
            beta_grad = output_tensors.at(1);
        }
    } else {
<<<<<<< HEAD
        beta_grad = output_tensors.at(1);
=======
        beta_grad = output_tensors.at(0);
>>>>>>> 800ef5e9
    }

    return moreh_groupnorm_backward_gamma_beta_grad_impl(
        output_grad, input, mean, rstd, this->num_groups, gamma_grad, beta_grad);
}

std::vector<std::optional<Tensor>> moreh_groupnorm_backward_gamma_beta_grad(
    const Tensor &output_grad,
    const Tensor &input,
    const Tensor &mean,
    const Tensor &rstd,
    uint32_t num_groups,
    const std::vector<bool> &are_required_outputs,
    const std::optional<const Tensor> gamma_grad,
    const std::optional<const Tensor> beta_grad,
    const MemoryConfig &gamma_grad_mem_config,
    const MemoryConfig &beta_grad_mem_config) {
    const auto gamma_requires_grad = are_required_outputs.at(0);
    const auto beta_requires_grad = are_required_outputs.at(1);

    TT_ASSERT(gamma_requires_grad || beta_requires_grad, "At least one of gamma or beta must require grad.");

<<<<<<< HEAD
    std::vector<std::optional<Tensor>> dgamma_dbeta(2);
=======
    std::vector<std::optional<Tensor>> dgamma_dbeta = {};

>>>>>>> 800ef5e9
    uint32_t num_outputs = 0;
    if (gamma_grad.has_value() || gamma_requires_grad) {
        dgamma_dbeta[0] = Tensor(operation::get_workers_for_op_output({output_grad, input, mean, rstd}));
        num_outputs++;
    }
    if (beta_grad.has_value() || beta_requires_grad) {
        dgamma_dbeta[1] = Tensor(operation::get_workers_for_op_output({output_grad, input, mean, rstd}));
        num_outputs++;
    }
    if(num_outputs == 0) {
        dgamma_dbeta[0] = Tensor(operation::get_workers_for_op_output({output_grad, input, mean, rstd}));
    }
    operation::launch_op(
        [num_groups, are_required_outputs, gamma_grad_mem_config, beta_grad_mem_config](
            const std::vector<Tensor> &input_tensors,
            const std::vector<std::optional<const Tensor>> &optional_input_tensors,
            const std::vector<std::optional<Tensor>> &optional_output_tensors) mutable -> std::vector<std::optional<Tensor>> {
            return operation::run<std::vector<std::optional<Tensor>>>(
                operation::DeviceOperation<std::vector<std::optional<Tensor>>>(MorehGroupNormBackwardGammaBetaGrad{
                    .num_groups = num_groups,
                    .are_required_outputs = std::move(are_required_outputs),
                    .gamma_grad_mem_config = std::move(gamma_grad_mem_config),
                    .beta_grad_mem_config = std::move(beta_grad_mem_config)}),
                input_tensors,
                optional_input_tensors,
                optional_output_tensors);
        },
        {output_grad, input, mean, rstd},
        dgamma_dbeta,
        {},
        {gamma_grad, beta_grad});


    return dgamma_dbeta;
}

std::vector<std::optional<Tensor>> moreh_groupnorm_backward(
    const Tensor &output_grad,
    const Tensor &input,
    const Tensor &mean,
    const Tensor &rstd,
    uint32_t num_groups,
    const std::vector<bool> &are_required_outputs,
    const std::optional<const Tensor> gamma,
    const std::optional<const Tensor> input_grad,
    const std::optional<const Tensor> gamma_grad,
    const std::optional<const Tensor> beta_grad,
    const MemoryConfig &input_grad_mem_config,
    const MemoryConfig &gamma_grad_mem_config,
    const MemoryConfig &beta_grad_mem_config) {
    std::vector<std::optional<Tensor>> result;
    result.reserve(3);

    const auto input_requires_grad = are_required_outputs.at(0);
    const auto gamma_requires_grad = are_required_outputs.at(1);
    const auto beta_requires_grad = are_required_outputs.at(2);

    if (input_requires_grad) {
        result.push_back(moreh_groupnorm_backward_input_grad(
            output_grad, input, mean, rstd, num_groups, gamma, input_grad, input_grad_mem_config));
    } else {
        result.push_back(std::nullopt);
    }

    if (gamma_requires_grad || beta_requires_grad) {
        const auto &dgamma_dbeta = moreh_groupnorm_backward_gamma_beta_grad(
            output_grad,
            input,
            mean,
            rstd,
            num_groups,
            {gamma_requires_grad, beta_requires_grad},
            gamma_grad,
            beta_grad,
            gamma_grad_mem_config,
            beta_grad_mem_config);

        result.push_back(std::move(dgamma_dbeta.at(0)));
        result.push_back(std::move(dgamma_dbeta.at(1)));

    } else {
        result.push_back(std::nullopt);
        result.push_back(std::nullopt);
    }

    return std::move(result);
}

}  // namespace primary

}  // namespace operations

}  // namespace tt<|MERGE_RESOLUTION|>--- conflicted
+++ resolved
@@ -199,17 +199,11 @@
     Layout layout{Layout::TILE};
     auto device = input_tensors[0].device();
 
-<<<<<<< HEAD
     std::vector<std::optional<Tensor>> result(2);
-=======
-    std::vector<std::optional<Tensor>> result;
->>>>>>> 800ef5e9
-
     const auto gamma_requires_grad = this->are_required_outputs[0];
     const auto beta_requires_grad = this->are_required_outputs[1];
 
     // gamma_grad
-<<<<<<< HEAD
     if(gamma_requires_grad){
         if (output_tensors[0].has_value()) {
             result[0] = output_tensors[0].value();
@@ -228,21 +222,6 @@
     }
 
 
-=======
-    if (output_tensors[0].has_value()) {
-        result.push_back(output_tensors[0].value());
-    } else if (gamma_requires_grad) {
-        result.push_back(create_device_tensor(output_shapes[0], dtype, layout, device, this->gamma_grad_mem_config));
-    }
-
-    // beta_grad
-    if (output_tensors[1].has_value()) {
-        result.push_back(output_tensors[1].value());
-    } else if (beta_requires_grad) {
-        result.push_back(create_device_tensor(output_shapes[1], dtype, layout, device, this->beta_grad_mem_config));
-    }
-
->>>>>>> 800ef5e9
     return result;
 }
 
@@ -265,11 +244,7 @@
             beta_grad = output_tensors.at(1);
         }
     } else {
-<<<<<<< HEAD
         beta_grad = output_tensors.at(1);
-=======
-        beta_grad = output_tensors.at(0);
->>>>>>> 800ef5e9
     }
 
     return moreh_groupnorm_backward_gamma_beta_grad_impl(
@@ -292,12 +267,7 @@
 
     TT_ASSERT(gamma_requires_grad || beta_requires_grad, "At least one of gamma or beta must require grad.");
 
-<<<<<<< HEAD
     std::vector<std::optional<Tensor>> dgamma_dbeta(2);
-=======
-    std::vector<std::optional<Tensor>> dgamma_dbeta = {};
-
->>>>>>> 800ef5e9
     uint32_t num_outputs = 0;
     if (gamma_grad.has_value() || gamma_requires_grad) {
         dgamma_dbeta[0] = Tensor(operation::get_workers_for_op_output({output_grad, input, mean, rstd}));
