project(tt_stl)

add_library(tt_stl STATIC ${CMAKE_CURRENT_SOURCE_DIR}/tt_stl/llvm_small_vector.cpp)
add_library(TT::STL ALIAS tt_stl)

# FIXME: TT-STL should support down to C++17 (so that TT-Metalium can), but we have headers (eg: <reflect>) in our
#        public API that is pushing C++20 on consumers
target_compile_features(tt_stl INTERFACE cxx_std_20)

target_sources(
    tt_stl
    INTERFACE
        FILE_SET api
        TYPE HEADERS
        BASE_DIRS .
        FILES
            tt_stl/aligned_allocator.hpp
            tt_stl/any_range.hpp
            tt_stl/cleanup.hpp
            tt_stl/concepts.hpp
            tt_stl/indestructible.hpp
            tt_stl/overloaded.hpp
            tt_stl/reflection.hpp
            tt_stl/slotmap.hpp
            tt_stl/small_vector.hpp
            tt_stl/span.hpp
            tt_stl/strong_type.hpp
            tt_stl/type_name.hpp
            tt_stl/unique_any.hpp
            tt_stl/llvm_small_vector.hpp
            tt_stl/memAlloc.hpp
)

# These dependencies are currently brought in by dependencies/CMakeLists.txt
# However, it would probably be more appropriate to bring them in here so that tt_stl can be standalone header only library
# Fix this later
target_link_libraries(
    tt_stl
    INTERFACE
        Reflect::Reflect
        magic_enum::magic_enum
        nlohmann_json::nlohmann_json
<<<<<<< HEAD
        #small_vector
=======
        small_vector
>>>>>>> 7b93ae96
        fmt::fmt-header-only
        tt-logger::tt-logger
)

target_precompile_headers(
    metal_common_pch # TT::CommonPCH
    PUBLIC
        <reflect>
        tt_stl/reflection.hpp
)

target_link_libraries(metal_common_pch PRIVATE tt_stl)

install(TARGETS tt_stl EXPORT Metalium FILE_SET api COMPONENT metalium-dev)

if(TT_METAL_BUILD_TESTS)
    add_subdirectory(tests)
endif()<|MERGE_RESOLUTION|>--- conflicted
+++ resolved
@@ -40,11 +40,7 @@
         Reflect::Reflect
         magic_enum::magic_enum
         nlohmann_json::nlohmann_json
-<<<<<<< HEAD
-        #small_vector
-=======
         small_vector
->>>>>>> 7b93ae96
         fmt::fmt-header-only
         tt-logger::tt-logger
 )
