--- conflicted
+++ resolved
@@ -5,20 +5,6 @@
 
 ## Introduction
 The VGG-UNet model performs brain tumor segmentation on MRI images. It takes an MRI scan as input and outputs a pixel-wise mask that highlights the regions where a tumor is present. In simple terms, it automatically identifies and outlines brain tumors in medical images to assist doctors in diagnosis and treatment planning.
-<<<<<<< HEAD
-=======
-### Details
-- Entry point for the model is `models/demos/vgg_unet/ttnn/ttnn_vgg_unet.py`
-- Batch Size: 1
-- Support Input Resolution: 256x256 (Height, Width)
-
-### How to run
-
-To run the inference, make sure to build the project, activate the environment, and set the appropriate environment variables.
-For more information, refer to the [installation and build guide](https://docs.tenstorrent.com/tt-metalium/latest/get_started/get_started.html#install-and-build).
-
-Command to run the inference pipeline with random weights and random tensor:
->>>>>>> 8dce68b4
 
 ## Prerequisites
 - Cloned [tt-metal repository](https://github.com/tenstorrent/tt-metal) for source code
@@ -41,89 +27,47 @@
 ```
 
 ### Performant Model with Trace+2CQ
-<<<<<<< HEAD
-=======
-
 #### Single Device (BS=1):
-
 Use the following command to run the e2e perf with trace 2cq:
 ```sh
 pytest --disable-warnings models/demos/vgg_unet/tests/perf/test_e2e_performant.py::test_vgg_unet_e2e
 ```
 - end-2-end perf with Trace+2CQs is 90 FPS
 
-#### Multi Device (DP=2, N300):
-
+#### Multi Device (DP=2, n300):
 Use the following command to run the e2e perf with trace 2cq:
->>>>>>> 8dce68b4
 ```sh
 pytest --disable-warnings models/demos/vgg_unet/tests/perf/test_e2e_performant.py::test_vgg_unet_e2e_dp
 ```
-<<<<<<< HEAD
+- end-2-end perf with Trace+2CQs is 158 FPS
 
 ### Performant Demo with Trace+2CQ
-#### Single image
-- Use the following command to run torch model demo:
-=======
-- end-2-end perf with Trace+2CQs is 158 FPS
-
-
-### Performant Demo with Trace+2CQ
-
 #### Single Device (BS=1):
-
 Use the following command to run performant model demo (supports single and multiple images):
-
->>>>>>> 8dce68b4
 ```sh
 pytest --disable-warnings models/demos/vgg_unet/demo/demo.py::test_demo
 ```
 
-<<<<<<< HEAD
-- Use the following command to run ttnn model demo:
-=======
-#### Multi Device (DP=2, N300):
-
-
+#### Multi Device (DP=2, n300):
 Use the following command to run performant model demo:
-
->>>>>>> 8dce68b4
 ```sh
 pytest --disable-warnings models/demos/vgg_unet/demo/demo.py::test_demo_dp
 ```
 
-<<<<<<< HEAD
-#### Multiple images
-- Use the following command to run torch model demo:
-=======
 ### Performant Data evaluation with Trace+2CQ:
-
 #### Single Device (BS=1):
-
 Use the following command to run the performant evaluation with Trace+2CQs:
-
->>>>>>> 8dce68b4
 ```sh
 pytest models/experimental/segmentation_evaluation/test_segmentation_eval.py::test_vgg_unet
 ```
 
-<<<<<<< HEAD
-- Use the following command to run ttnn model demo:
+#### Multi Device (DP=2, n300):
+Use the following command to run the performant evaluation with Trace+2CQs:
 ```sh
-pytest models/demos/vgg_unet/demo/demo.py::test_demo[device_params0-pretrained_weight_true-ttnn_model-multi]
+pytest models/experimental/segmentation_evaluation/test_segmentation_eval.py::test_vgg_unet_dp
 ```
 
 ## Details
-- Entry point for the model is models/demos/vgg_unet/ttnn/ttnn_vgg_unet.py
+- Entry point for the model is `models/demos/vgg_unet/ttnn/ttnn_vgg_unet.py`
 - Batch Size: 1
-- Support Input Resolution: 256x256 (Height, Width)
-- End-2-end perf with Trace+2CQs is 80 FPS
-=======
-#### Multi Device (DP=2, N300):
-
-Use the following command to run the performant evaluation with Trace+2CQs:
-
-```sh
-pytest models/experimental/segmentation_evaluation/test_segmentation_eval.py::test_vgg_unet_dp
-```
->>>>>>> 8dce68b4
+- Support Input Resolution: 256x256 (Height, Width)