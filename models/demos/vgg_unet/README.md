--- conflicted
+++ resolved
@@ -3,26 +3,13 @@
 ## Platforms:
     Wormhole (n150, n300)
 
-<<<<<<< HEAD
 ## Introduction
-=======
-To obtain the perf reports through profiler, please build with following command:
-```
-./build_metal.sh -p
-```
-
-### Introduction
->>>>>>> 56d86c89
 The VGG-UNet model performs brain tumor segmentation on MRI images. It takes an MRI scan as input and outputs a pixel-wise mask that highlights the regions where a tumor is present. In simple terms, it automatically identifies and outlines brain tumors in medical images to assist doctors in diagnosis and treatment planning.
 
 ## Prerequisites
 - Cloned [tt-metal repository](https://github.com/tenstorrent/tt-metal) for source code
 - Installed: [TT-Metalium™ / TT-NN™](https://github.com/tenstorrent/tt-metal/blob/main/INSTALLING.md)
   - To obtain the perf reports through profiler, please build with: `./build_metal.sh -p`
-- [8x8 core grid size support] For **Wormhole n300** cards, setting the following environment variable is required:
-   ```
-   export WH_ARCH_YAML=wormhole_b0_80_arch_eth_dispatch.yaml
-   ```
 
 ## How to Run
 ### Inference pipeline with random weights and random tensor:
