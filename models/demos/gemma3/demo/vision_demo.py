# SPDX-FileCopyrightText: © 2024 Tenstorrent AI ULC

# SPDX-License-Identifier: Apache-2.0

from io import BytesIO
from pathlib import Path
from typing import Optional

import llama_models.llama3.reference_impl.generation as llama_reference_generation
import requests
from llama_models.llama3.api.chat_format import ChatFormat
from llama_models.llama3.api.datatypes import ImageMedia, UserMessage
from llama_models.llama3.api.tokenizer import Tokenizer
from loguru import logger
from PIL import Image as PIL_Image
from pkg_resources import resource_filename

from models.tt_transformers.tt.generator import create_submeshes

IMG_PATH = Path(resource_filename("llama_models", "scripts/resources/"))

import os
import time

import numpy as np
import pytest
import torch

import ttnn
from models.demos.utils.llm_demo_utils import create_benchmark_data, verify_perf
from models.perf.benchmarking_utils import BenchmarkProfiler
from models.tt_transformers.tt.common import hf_multimodal_encode
from models.tt_transformers.tt.generator import Generator
from models.tt_transformers.tt.model_config import CheckpointType, DecodersPrecision


def get_batch_sampler(temperature, top_p, tokenizer):
    def sample(logits):
        if temperature > 0:
            probs = torch.softmax(logits[:, -1] / temperature, dim=-1)
            next_token = llama_reference_generation.sample_top_p(probs, top_p)
        else:
            next_token = torch.argmax(logits[:, -1], dim=-1)

        next_tokens = next_token.reshape(-1)
        texts = [tokenizer.decode([next_tokens[i].item()]) for i in range(len(next_tokens))]
        return next_tokens, texts

    return sample


def create_random_image(width, height):
    """Create a random RGB image of specified dimensions."""
    # Generate random RGB values
    random_array = np.random.randint(0, 256, (height, width, 3), dtype=np.uint8)
    return PIL_Image.fromarray(random_array, "RGB")


def create_multimodal_model(
    mesh_device,
    max_batch_size,
    max_seq_len,
    dtype=ttnn.bfloat16,
    use_paged_kv_cache=False,
    checkpoint=None,
    optimizations=None,
    num_layers=None,
    paged_attention_config=None,
):
    from models.demos.gemma3.tt.gemma_e2e_model import TtGemmaModel
    from models.demos.gemma3.tt.model_config import ModelArgs
    from models.tt_transformers.tt.multimodal.llama_vision_model import CrossAttentionTransformer

    tt_model_args = ModelArgs(mesh_device, max_batch_size=max_batch_size, optimizations=optimizations)
    assert tt_model_args.is_vision(), "This model is multimodal"

    # limit length or we'll run out of space
    tt_model_args.max_seq_len = max_seq_len
    if num_layers is not None:
        tt_model_args.n_layers = num_layers
        tt_model_args.vision_n_layers = num_layers
    if tt_model_args.is_90b:
        assert tt_model_args.device_name == "T3K", "90B model only supported on T3K right now"
        # for 90B model on T3K, use bfp8 and performance optimizations or the model won't fit in memory
        dtype = ttnn.bfloat8_b
        logger.info(f"Setting dtype to bfloat8_b for 90B model on T3K to fit model in memory")

    if checkpoint is None:
        checkpoint = tt_model_args.load_state_dict()

    if tt_model_args.is_gemma:
        model = TtGemmaModel(
            mesh_device=mesh_device,
            state_dict=checkpoint,
            weight_cache_path=tt_model_args.weight_cache_path(ttnn.bfloat8_b),
            dtype=ttnn.bfloat8_b,
            args=tt_model_args,
            use_paged_kv_cache=use_paged_kv_cache,
            paged_attention_config=paged_attention_config,
        )
    else:
        model = CrossAttentionTransformer(
            mesh_device,
            state_dict=checkpoint,
            weight_cache_path=tt_model_args.weight_cache_path(dtype),
            dtype=dtype,
            configuration=tt_model_args,
            use_paged_kv_cache=use_paged_kv_cache,
        )
    return tt_model_args, model, checkpoint


def prepare_generator_args(
    num_devices,
    data_parallel,
    mesh_device,
    max_batch_size,
    max_seq_len,
    dtype=ttnn.bfloat16,
    use_paged_kv_cache=False,
    optimizations=None,
    num_layers=None,
):
    submesh_devices = create_submeshes(mesh_device, data_parallel)
    state_dict = None

    model_args = []
    model = []

    for submesh in submesh_devices:
        model_args_i, model_i, state_dict = create_multimodal_model(
            mesh_device=submesh,
            max_batch_size=max_batch_size // data_parallel,
            max_seq_len=max_seq_len,
            dtype=dtype,
            use_paged_kv_cache=use_paged_kv_cache,
            checkpoint=state_dict,
            optimizations=optimizations,
            num_layers=num_layers,
        )
        model_args.append(model_args_i)
        model.append(model_i)

    return model_args, model


@pytest.mark.parametrize(
    "mesh_device",
    [
        {
            "N150": (1, 1),
            "N300": (1, 2),
            "N150x4": (1, 4),
            "T3K": (1, 8),
            "TG": (8, 4),
            "P150": (1, 1),
            "P300": (1, 2),
            "P150x4": (1, 4),
            "P150x8": (1, 8),
        }.get(os.environ.get("MESH_DEVICE"), len(ttnn.get_device_ids()))
    ],
    indirect=True,
)
@pytest.mark.parametrize(
    "test_type,max_seq_len",
    (("normal", 8 * 1024),),
    ids=["normal"],
)
@pytest.mark.parametrize(
    "warmup_iters, enable_trace, max_batch_size, include_text_only_prompts, multi_image, max_gen_len, num_layers",
    [
        (0, False, 1, False, False, 500, None),  # batch1-notrace
        (0, True, 1, False, False, 500, None),  # batch1-trace
        (0, True, 32, False, False, 500, None),  # batch32-trace
        (0, True, 4, True, False, 500, None),  # batch4-trace-with-text-prompts
        (0, False, 1, True, True, 500, None),  # batch1-multi-image-notrace
        (0, True, 1, True, True, 500, None),  # batch1-multi-image-trace
        (0, True, 1, False, False, 5, 1),  # tracy
    ],
    ids=[
        "batch1-notrace",
        "batch1-trace",
        "batch32-trace",
        "batch4-trace-with-text-prompts",
        "batch1-multi-image-notrace",
        "batch1-multi-image-trace",
        "tracy",
    ],
)
@pytest.mark.parametrize(
    "data_parallel",
    [
        1,
        # 4,
    ],
)
@pytest.mark.parametrize(
    "device_params",
    [{"fabric_config": True, "trace_region_size": 21448704, "num_command_queues": 2, "l1_small_size": 24576}],
    indirect=True,
)
@pytest.mark.parametrize(
    "optimizations",
    [
        lambda model_args: DecodersPrecision.performance(model_args.n_layers, model_args.model_name),
        lambda model_args: DecodersPrecision.accuracy(model_args.n_layers, model_args.model_name),
    ],
    ids=["performance", "accuracy"],
)
def test_multimodal_demo_text(
    mesh_device,
    warmup_iters,
    enable_trace,
    max_batch_size,
    include_text_only_prompts,
    multi_image,
    data_parallel,
    test_type,
    max_seq_len,
    is_ci_env,
    optimizations,
    max_gen_len,
    num_layers,
    temperature: float = 0,
    top_p: float = 0.9,
    model_parallel_size: Optional[int] = None,
):
    """
    Simple multimodal demo with limited dependence on reference code.
    """
    # Start profiler
    logger.info(f"Start profiler")
    profiler = BenchmarkProfiler()
    profiler.start("run")

    num_devices = mesh_device.get_num_devices() if isinstance(mesh_device, ttnn.MeshDevice) else 1
    max_batch_size *= data_parallel  # input batch_size is interpreted as size per DP group

    model_args, model = prepare_generator_args(
        num_devices=num_devices,
        data_parallel=data_parallel,
        mesh_device=mesh_device,
        max_batch_size=max_batch_size,
        max_seq_len=max_seq_len,
        optimizations=optimizations,
        num_layers=num_layers,
    )

    HF_MODEL = model_args[0].checkpoint_type == CheckpointType.HuggingFace

    if not HF_MODEL:
        ckpt_dir = os.environ["LLAMA_DIR"]
        tokenizer_path = str(Path(ckpt_dir) / "tokenizer.model")

        tokenizer = Tokenizer(model_path=tokenizer_path)
        formatter = ChatFormat(tokenizer)
    else:
        from transformers import AutoProcessor

        processor = AutoProcessor.from_pretrained(model_args[0].CKPT_DIR, use_fast=True, do_convert_rgb=True)

    generator = Generator(model, model_args, mesh_device)

    xattn_caches = [
        model.setup_cache(model_args[i].max_batch_size) if not HF_MODEL else None
        for i, model in enumerate(generator.model)
    ]

    # Create random images for trace capture with specific dimensions

    trace_img_1120x560 = create_random_image(1120, 560)

    with open(IMG_PATH / "ocr_image.jpeg", "rb") as f:
        ocr_image = PIL_Image.open(f).convert("RGB")

    with open(IMG_PATH / "clutter.jpeg", "rb") as f:
        clutter = PIL_Image.open(f).convert("RGB")

    with open(IMG_PATH / "dog.jpg", "rb") as f:
        img = PIL_Image.open(f).convert("RGB")

<<<<<<< HEAD
    bee_image = PIL_Image.open(
        BytesIO(
            requests.get(
                "https://huggingface.co/datasets/huggingface/documentation-images/resolve/main/bee.jpg"
            ).content
        )
    ).convert("RGB")
    logger.info(f"Bee image dimensions: {bee_image.size} (width x height)")

    if multi_image:
        cats_image_1 = PIL_Image.open(
            BytesIO(
                requests.get(
                    "https://huggingface.co/datasets/huggingface/documentation-images/resolve/main/cats.jpeg"
                ).content
            )
        ).convert("RGB")
        cats_image_2 = PIL_Image.open(
            BytesIO(
                requests.get(
                    "https://huggingface.co/datasets/huggingface/documentation-images/resolve/main/cats.png"
                ).content
            )
        ).convert("RGB")
        logger.info(f"Cats images dimensions: {cats_image_1.size} and {cats_image_2.size} (width x height)")
=======
    if multi_image:
        handwriting_dataset_base_url = (
            "https://huggingface.co/datasets/tavishm/100-handwritten-medical-records/resolve/main/"
        )
        handwriting_dataset_images_names = [
            "1wMr9ofP.jpg",
            "4J7Jyojz.jpg",
            "68eycMkU.jpg",
            "8RQQmApQ.jpg",
            "A9Dx6iCN.jpg",
            "ANQONi6m.jpg",
            "BMfPWBSX.jpg",
            "By829MQ1.jpg",
        ]
        handwriting_dataset_images = [
            PIL_Image.open(BytesIO(requests.get(f"{handwriting_dataset_base_url}{image_name}").content))
            for image_name in handwriting_dataset_images_names
        ]
        num_handwritten_images = len(handwriting_dataset_images)
>>>>>>> 818f6fc9

        # Trace capture dialogs with random images
        multi_image_dialogs = [
            [
                UserMessage(
<<<<<<< HEAD
                    content=[ImageMedia(image=cats_image_1), ImageMedia(image=cats_image_2), "Compare these images."]
=======
                    content=[ImageMedia(image=handwriting_dataset_images[i]) for i in range(num_handwritten_images)]
                    + ["Read the handwriting on all these images."]
>>>>>>> 818f6fc9
                )
            ],
        ]

    # Trace capture dialogs with random images
    trace_dialogs = [
<<<<<<< HEAD
        [UserMessage(content=[ImageMedia(image=trace_img_1120x560), "What do you see in this image?"])],
        [UserMessage(content=[ImageMedia(image=img), "What do you see in this image?"])],
        [UserMessage(content=[ImageMedia(image=ocr_image), "What is the full text of this image? Do OCR"])],
        [UserMessage(content=[ImageMedia(image=img), "Describe this image in detail."])],
    ]

    if multi_image:
        trace_dialogs = multi_image_dialogs + trace_dialogs
=======
        [UserMessage(content=[ImageMedia(image=ocr_image), "What is the full text of this image? Do OCR"])],
    ]

    if multi_image:
        trace_dialogs = multi_image_dialogs
>>>>>>> 818f6fc9

    if len(trace_dialogs) < max_batch_size:
        trace_dialogs *= max_batch_size // len(trace_dialogs)

    num_trace_batches = len(trace_dialogs) // max_batch_size

    if not include_text_only_prompts:
        with open(IMG_PATH / "dog.jpg", "rb") as f:
            img = PIL_Image.open(f).convert("RGB")
        logger.info(f"Dog image dimensions: {img.size} (width x height)")

        with open(IMG_PATH / "pasta.jpeg", "rb") as f:
            img2 = PIL_Image.open(f).convert("RGB")
        logger.info(f"Pasta image dimensions: {img2.size} (width x height)")

        # Regular testing dialogs with original images
        dialogs = [
            [UserMessage(content=[ImageMedia(image=img), "Write a haiku for this image."])],
            [UserMessage(content=[ImageMedia(image=img2), "What is for dinner?"])],
            [UserMessage(content=[ImageMedia(image=ocr_image), "What is the full text of this image? Do OCR"])],
            [UserMessage(content=[ImageMedia(image=clutter), "What objects are in this image?"])],
        ]
    else:
        dialogs = [
            # image understanding + text-only prompts
            [UserMessage(content=["Write a haiku."])],
            [UserMessage(content=["What is for dinner?"])],
            [UserMessage(content=[ImageMedia(image=ocr_image), "What is the full text of this image? Do OCR"])],
            [UserMessage(content=[ImageMedia(image=clutter), "What objects are in this image?"])],
        ]

    if multi_image:
        dialogs = multi_image_dialogs + dialogs

    if len(dialogs) < max_batch_size:
        dialogs *= max_batch_size // len(dialogs)

    assert len(dialogs) % max_batch_size == 0
    total_users = len(dialogs)
    num_batches = total_users // max_batch_size

    sampler = get_batch_sampler(temperature, top_p, model_args[0].tokenizer)
    _num_prefill_tokens = 0
    _num_decode_tokens = 0

    prompt_encoder = hf_multimodal_encode if HF_MODEL else formatter.encode_dialog_prompt

    for iter_num in range(warmup_iters + 1):
        logger.info(f"Iteration {iter_num}")
        current_dialogs = trace_dialogs + dialogs
        for batch_idx in range(num_batches):
            batch_dialogs = current_dialogs[batch_idx * max_batch_size : (batch_idx + 1) * max_batch_size]
            for dialog in batch_dialogs:
                for msg in dialog:
                    print(f"{msg.role.capitalize()}: {msg.content}\n")

            logger.info(f"Starting processor for batch {batch_idx}")
            batch_model_input = [
                prompt_encoder(dialog, processor) if HF_MODEL else prompt_encoder(dialog, tool_prompt_format=False)
                for dialog in batch_dialogs
            ]

            if HF_MODEL:
                # Use the processor's tokenizer instead of model_args tokenizer to ensure consistency
                tokenizer = processor.tokenizer

            # Do initial prefill
            vision_images = [
                model_input.vision.images if model_input.vision else None for model_input in batch_model_input
            ]
            vision_mask = [model_input.vision.mask if model_input.vision else None for model_input in batch_model_input]
            prompt_tokens = [model_input.tokens for model_input in batch_model_input]
            # Get max length of prompts in batch
            prefill_lens = torch.tensor([len(tokens) for tokens in prompt_tokens], dtype=torch.long)
            _num_prefill_tokens += prefill_lens.sum().item()
            total_lens = prefill_lens + max_gen_len

            # Create padded tokens tensor for batch
            stop_tokens = model_args[0].tokenizer.stop_tokens
            pad_id = tokenizer.pad_token_id if HF_MODEL else tokenizer.pad_id
            bsz = len(prompt_tokens)
            tokens = torch.full((bsz, max(total_lens)), pad_id, dtype=torch.long)

            # Fill in actual tokens for each sequence in batch
            for i, seq in enumerate(prompt_tokens):
                tokens[i, : len(seq)] = torch.tensor(seq, dtype=torch.long)

            prefill_start = time.perf_counter()
            if batch_idx < num_trace_batches:  # Get compile time for first batch
                with profiler("compile_prefill", iteration=batch_idx):
                    (
                        batch_logits,
                        prefill_batch_xattn_masks,
                        prefill_batch_text_masks,
                        decode_batch_xattn_masks,
                        decode_batch_text_masks,
                    ) = generator.prefill_forward(
                        vision_images,
                        vision_mask,
                        tokens,
                        xattn_caches,
                        total_lens,
                        prefill_lens,
                    )

            # Get cached prefill time
            with profiler("inference_prefill", iteration=batch_idx):
                (
                    batch_logits,
                    prefill_batch_xattn_masks,
                    prefill_batch_text_masks,
                    decode_batch_xattn_masks,
                    decode_batch_text_masks,
                ) = generator.prefill_forward(
                    vision_images,
                    vision_mask,
                    tokens,
                    xattn_caches,
                    total_lens,
                    prefill_lens,
                )

            prefill_end = time.perf_counter()
            next_tokens, next_texts = sampler(batch_logits)
            for i, (next_token, next_text) in enumerate(zip(next_tokens, next_texts)):
                tokens[i, prefill_lens[i]] = next_token
            print(f"Next tokens: {next_tokens}")
            print(f"Next texts: {next_texts}")
            decode_times = []

            with profiler(f"inference_decode", iteration=batch_idx):
                for gen_idx in range(max_gen_len - 1):
                    if batch_idx == 0 and gen_idx == 0:  # First decode accounts for compile time
                        profiler.start(f"compile_decode", iteration=batch_idx)

                    decode_start = time.perf_counter()
                    position_id = prefill_lens + gen_idx
                    next_token_tensor = next_tokens.reshape(max_batch_size, 1)

                    logits = generator.decode_forward(
                        position_id,
                        next_token_tensor,
                        prefill_batch_xattn_masks,
                        prefill_batch_text_masks,
                        decode_batch_xattn_masks,
                        decode_batch_text_masks,
                        xattn_caches,
                        enable_trace=enable_trace,
                    )

                    next_tokens, next_texts = sampler(logits)
                    # Update next token
                    tokens[torch.arange(max_batch_size), position_id + 1] = next_tokens
                    decode_end = time.perf_counter()
                    decode_times.append(decode_end - decode_start)
                    if batch_idx == 0 and gen_idx == 0:
                        profiler.end(f"compile_decode", iteration=batch_idx)

                    # Disable checking for eot until I have more robust code for batch > 1
                    if HF_MODEL:
                        if any([t in stop_tokens for t in next_tokens]):
                            break
                    else:
                        # Disable checking for eot until I have more robust code for batch > 1
                        pass
                        # if text in ["<|eot_id|>", "<|eom_id|>"]:
                        #     break
                _num_decode_tokens += (
                    gen_idx * max_batch_size
                )  # gen_idx is (num_tokens - 1) to avoid counting compile iter

            # Log full text output for each user in batch
            if HF_MODEL:
                # For HF models, get vision tokens from the processor if they exist
                vision_tokens = []
            else:
                vision_tokens = [tokenizer.special_tokens["<|image|>"], 128256]

            for user_id in range(max_batch_size):
                # Remove <|image|> tokens since they break the tokenizer
                tokens_out = [
                    t if t not in vision_tokens else pad_id
                    for t in tokens[user_id].tolist()[: position_id[user_id] + 2]
                ]
                text = tokenizer.decode(tokens_out)
                logger.info(f"User {user_id} full text: {text}")

            prefill_time_ms = (prefill_end - prefill_start) * 1000
            logger.info(f"Prefill time: {prefill_time_ms:.2f} ms")
            decode_time_ms = sum(decode_times) / (gen_idx + 1) * 1000
            logger.info(f"Average decode time per token: {decode_time_ms:.2f} ms")

            # ttnn.release_trace(generator.mesh_device, trace_id)

    # End profiling
    profiler.end("run")

    # Calculate measurements
    compile_prefill_time = profiler.get_duration("compile_prefill")
    compile_decode_time = profiler.get_duration("compile_decode")
    total_inference_prefill_time = profiler.get_duration_sum("inference_prefill")
    total_inference_decode_time = profiler.get_duration_sum("inference_decode", start_iteration=0) - compile_decode_time
    avg_ttft = total_inference_prefill_time / num_batches  # One first token per batch
    avg_prefill_t_s = _num_prefill_tokens / total_inference_prefill_time
    avg_decode_t_s = _num_decode_tokens / total_inference_decode_time
    avg_decode_t_s_u = _num_decode_tokens / total_inference_decode_time / max_batch_size

    measurements = {
        # Required measurements
        "compile_prefill": compile_prefill_time,
        "compile_decode": compile_decode_time,
        "inference_prefill": total_inference_prefill_time,
        "inference_decode": total_inference_decode_time,
        "prefill_time_to_token": avg_ttft,
        "prefill_t/s": avg_prefill_t_s,
        "decode_t/s/u": avg_decode_t_s_u,
        "decode_t/s": avg_decode_t_s,
    }

    # Print performance metrics
    logger.info("")
    logger.info(f"Performance metrics for batch 0")
    logger.info(f"Prefill compile time: {round(measurements['compile_prefill'], 4)}s")
    logger.info(f"Decode compile time: {round(measurements['compile_decode'], 4)}s")
    logger.info(f"Prefill inference time per user: {round(avg_ttft, 4)}s")
    logger.info(
        f"Total Decode inference time ({max_gen_len} iterations): {round(measurements['inference_decode'], 4)}s"
    )
    logger.info("")
    logger.info(f"Time to first token: {round(measurements['prefill_time_to_token']* 1000, 2)}ms")
    logger.info(f"Prefill t/s: {round(measurements['prefill_t/s'], 2)} tok/s")
    logger.info(
        f"Average speed: {round(1/avg_decode_t_s_u * 1000, 2)}ms @ {round(avg_decode_t_s_u, 2)} tok/s/user ({round(avg_decode_t_s, 2)} tok/s throughput)"
    )
    logger.info("")

    logger.info(f"is_ci_env: {is_ci_env}")
    if is_ci_env and max_batch_size == 1 and enable_trace:  # Only profiling these parametrizations
        tt_device_name = model_args[0].device_name
        base_model_name = model_args[0].base_model_name
        target_prefill_tok_s = {
            "N300_Llama-3.2-11B": 23,
            "T3K_Llama-3.2-11B": 20,
            "T3K_Llama-3.2-90B": 3,
            "N150_gemma-3-4b": 285,
            "N300_gemma-3-4b": 390,
            "T3K_gemma-3-27b": 265,
        }[f"{tt_device_name}_{base_model_name}"]

        target_decode_tok_s_u = {
            "N300_Llama-3.2-11B": 21.5,
            "T3K_Llama-3.2-11B": 35,
            "T3K_Llama-3.2-90B": 6,
            "N150_gemma-3-4b": 24,
            "N300_gemma-3-4b": 28,
            "T3K_gemma-3-27b": 13,
        }[f"{tt_device_name}_{base_model_name}"]

        target_decode_tok_s = target_decode_tok_s_u * max_batch_size
        targets = {
            "prefill_t/s": target_prefill_tok_s,
            "decode_t/s": target_decode_tok_s,
            "decode_t/s/u": target_decode_tok_s_u,
        }

        # Save benchmark data for CI
        N_warmup_iter = {"inference_prefill": 0, "inference_decode": 0}
        benchmark_data = create_benchmark_data(profiler, measurements, N_warmup_iter, targets)
        benchmark_data.save_partial_run_json(
            profiler,
            run_type=f"{tt_device_name}-demo",
            ml_model_name=f"{base_model_name}-Vision",
            ml_model_type="vlm",
            num_layers=model_args[0].n_layers,
            batch_size=max_batch_size,
            input_sequence_length=max(prefill_lens).item(),
            output_sequence_length=max_gen_len,
        )

        skip_perf_verification = [
            "gemma-3-4b",  # Gemma-3 functional only - perf tests are not reliable yet
            "gemma-3-27b",  # Gemma-3 functional only - perf tests are not reliable yet
        ]
        if base_model_name not in skip_perf_verification:
            verify_perf(measurements, targets, high_tol_percentage=1.15)<|MERGE_RESOLUTION|>--- conflicted
+++ resolved
@@ -279,33 +279,6 @@
     with open(IMG_PATH / "dog.jpg", "rb") as f:
         img = PIL_Image.open(f).convert("RGB")
 
-<<<<<<< HEAD
-    bee_image = PIL_Image.open(
-        BytesIO(
-            requests.get(
-                "https://huggingface.co/datasets/huggingface/documentation-images/resolve/main/bee.jpg"
-            ).content
-        )
-    ).convert("RGB")
-    logger.info(f"Bee image dimensions: {bee_image.size} (width x height)")
-
-    if multi_image:
-        cats_image_1 = PIL_Image.open(
-            BytesIO(
-                requests.get(
-                    "https://huggingface.co/datasets/huggingface/documentation-images/resolve/main/cats.jpeg"
-                ).content
-            )
-        ).convert("RGB")
-        cats_image_2 = PIL_Image.open(
-            BytesIO(
-                requests.get(
-                    "https://huggingface.co/datasets/huggingface/documentation-images/resolve/main/cats.png"
-                ).content
-            )
-        ).convert("RGB")
-        logger.info(f"Cats images dimensions: {cats_image_1.size} and {cats_image_2.size} (width x height)")
-=======
     if multi_image:
         handwriting_dataset_base_url = (
             "https://huggingface.co/datasets/tavishm/100-handwritten-medical-records/resolve/main/"
@@ -325,40 +298,24 @@
             for image_name in handwriting_dataset_images_names
         ]
         num_handwritten_images = len(handwriting_dataset_images)
->>>>>>> 818f6fc9
 
         # Trace capture dialogs with random images
         multi_image_dialogs = [
             [
                 UserMessage(
-<<<<<<< HEAD
-                    content=[ImageMedia(image=cats_image_1), ImageMedia(image=cats_image_2), "Compare these images."]
-=======
                     content=[ImageMedia(image=handwriting_dataset_images[i]) for i in range(num_handwritten_images)]
                     + ["Read the handwriting on all these images."]
->>>>>>> 818f6fc9
                 )
             ],
         ]
 
     # Trace capture dialogs with random images
     trace_dialogs = [
-<<<<<<< HEAD
-        [UserMessage(content=[ImageMedia(image=trace_img_1120x560), "What do you see in this image?"])],
-        [UserMessage(content=[ImageMedia(image=img), "What do you see in this image?"])],
-        [UserMessage(content=[ImageMedia(image=ocr_image), "What is the full text of this image? Do OCR"])],
-        [UserMessage(content=[ImageMedia(image=img), "Describe this image in detail."])],
-    ]
-
-    if multi_image:
-        trace_dialogs = multi_image_dialogs + trace_dialogs
-=======
         [UserMessage(content=[ImageMedia(image=ocr_image), "What is the full text of this image? Do OCR"])],
     ]
 
     if multi_image:
         trace_dialogs = multi_image_dialogs
->>>>>>> 818f6fc9
 
     if len(trace_dialogs) < max_batch_size:
         trace_dialogs *= max_batch_size // len(trace_dialogs)
