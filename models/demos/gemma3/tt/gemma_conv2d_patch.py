--- conflicted
+++ resolved
@@ -9,29 +9,10 @@
 
 import torch
 
-<<<<<<< HEAD
 from models.tt_transformers.tt.multimodal.llama_conv2d_patch import TtLlamaConv2dPatch
 
 
 def create_gemma_conv2d_wrapper():
-=======
-import ttnn
-from models.common.lightweightmodule import LightweightModule
-from models.common.utility_functions import nearest_32
-
-
-class TtGemmaConv2dPatch(LightweightModule):
-    """Conv2D Patching layer.
-    Column parallel over unfolded input.
-    Arguments:
-        in_channels: Input channels.
-        out_channels: Output channels.
-        kernel_size: Size of convolution kernel.
-        stride (default 1): Stride for convolution.
-        bias (default False): Use bias in Conv2d.
-    Input: (bsz, in_channels, width, height)
-    Output: (bsz, num_tokens, out_channels)
->>>>>>> d6be15b5
     """
     Creates a gemma-specific wrapper that handles 4D→2D weight conversion.
     """
