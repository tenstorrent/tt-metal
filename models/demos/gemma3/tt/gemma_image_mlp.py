--- conflicted
+++ resolved
@@ -71,7 +71,6 @@
         else:
             self.mlp_config = args
 
-        # Create the underlying llama MLP - just like siglip does
         self.llama_mlp = TtLlamaImageFeedForward(
             mesh_device=mesh_device,
             tt_ccl=tt_ccl,
@@ -84,9 +83,7 @@
 
     def forward(self, x: ttnn.Tensor) -> ttnn.Tensor:
         seq_len = x.shape[-2]
-        batch_size = x.shape[0]
 
-<<<<<<< HEAD
         # Gemma-3 specific: use dynamic MAX_MM_SEQ_LEN
         # Temporarily set VISION_MAX_MM_SEQ to current sequence length
         original_max_seq = self.llama_mlp.args.VISION_MAX_MM_SEQ
@@ -96,64 +93,6 @@
             return self.llama_mlp.forward(x)
         finally:
             self.llama_mlp.args.VISION_MAX_MM_SEQ = original_max_seq
-=======
-        # Depends on whether we are padding or not
-        MAX_MM_SEQ_LEN = seq_len if self.args.is_gemma else self.args.VISION_MAX_MM_SEQ
-
-        x_in = x
-        if seq_len >= MAX_MM_SEQ_LEN:  # Too big to compute. Set different program configs based on seqlen
-            # Reshape input to to fit on device and parallelize computation
-            x_in = ttnn.reshape(x_in, [batch_size, seq_len // MAX_MM_SEQ_LEN, MAX_MM_SEQ_LEN, -1])
-        pc_1 = self.model_config["IMAGE_MLP_FC_PROGCFG"](seq_len, MAX_MM_SEQ_LEN)
-        pc_2 = self.model_config["IMAGE_MLP_PROJ_PROGCFG"](seq_len, MAX_MM_SEQ_LEN)
-
-        # These use HiFi2; this drops 1 bit of the activations but would be FLOP-bound on 12 cores with HiFi4
-        c_fc_out = ttnn.linear(
-            x_in,
-            self.c_fc_weight,
-            bias=self.c_fc_bias,
-            compute_kernel_config=self.args.compute_kernel_config_hifi4,
-            # core_grid=ttnn.CoreGrid(y=8, x=8) if not pc_1 else None,
-            dtype=ttnn.bfloat16,
-            # program_config=pc_1,
-            memory_config=ttnn.DRAM_MEMORY_CONFIG,
-            activation="gelu",  # NOTE: activation must be passed to linear here, not in program config! Bad output otherwise
-        )
-
-        c_proj_out = ttnn.linear(
-            c_fc_out,
-            self.c_proj_weight,
-            compute_kernel_config=self.args.compute_kernel_config_hifi4,
-            # core_grid=ttnn.CoreGrid(y=8, x=8) if not pc_2 else None,
-            dtype=ttnn.bfloat16,
-            # program_config=pc_2,
-            memory_config=ttnn.DRAM_MEMORY_CONFIG,
-        )
-
-        # NOTE: Need to reshape to 4D so that fast_reduce_nc hsa a dim1 to work on
-        c_proj_out = ttnn.reshape(c_proj_out, [batch_size, 1, seq_len, -1])
-
-        # All reduce
-        if self.args.num_devices > 1:  # replace with reduce_scatter and all_gather
-            w2_out_gathered = ttnn.experimental.all_gather_async(
-                c_proj_out,
-                persistent_output_buffer=None,
-                dim=1,
-                multi_device_global_semaphore=self.tt_ccl.get_and_cycle_ag_semaphore_handles(),
-                num_links=1,
-                topology=ttnn.Topology.Linear,
-                barrier_semaphore=self.tt_ccl.get_and_cycle_barrier_semaphore_handle(),
-                chunks_per_sync=10,
-                num_workers_per_link=2,
-                num_buffers_per_channel=2,
-            )
-
-            pre_bias_output = ttnn.experimental.fast_reduce_nc(
-                w2_out_gathered, dims=[1], output=None, compute_kernel_config=None
-            )
-        else:
-            pre_bias_output = c_proj_out
->>>>>>> d6be15b5
 
     def __call__(self, x: ttnn.Tensor) -> ttnn.Tensor:
         return self.forward(x)