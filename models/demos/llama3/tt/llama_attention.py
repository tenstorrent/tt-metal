# SPDX-FileCopyrightText: © 2023 Tenstorrent Inc.

# SPDX-License-Identifier: Apache-2.0

from typing import List, Optional
import torch

import ttnn
from models.utility_functions import (
    nearest_32,
)
from models.common.lightweightmodule import LightweightModule


class TtLlamaAttention(LightweightModule):
    def __init__(
        self,
        mesh_device,
        state_dict,
        weight_cache_path,
        layer_num,
        dtype,
        configuration,
    ):
        super().__init__()

        self.state_dict = state_dict
        self.mesh_device = mesh_device
        self.num_devices = configuration.num_devices

        self.hidden_size = configuration.dim
        self.n_heads = configuration.n_heads
        self.head_dim = configuration.head_dim
        self.max_seq_len = configuration.max_seq_len
        self.max_batch_size = configuration.max_batch_size
        self.n_kv_heads = configuration.n_kv_heads
        self.paged_attention_config = configuration.paged_attention_config
        self.min_kv_prefill_shard_seqlen = configuration.min_kv_prefill_shard_seqlen

        self.n_local_heads = self.n_heads // configuration.num_devices
        self.n_local_kv_heads = self.n_kv_heads // configuration.num_devices

        self.dtype = dtype

        self.kv_seq_len = configuration.kv_seq_len
        self.sliding_window = configuration.sliding_window
        self.grid_size = configuration.max_grid_size

        self.compute_kernel_config_hifi2 = configuration.compute_kernel_config_hifi2
        self.compute_kernel_config_hifi4 = configuration.compute_kernel_config_hifi4

        self.model_config = configuration.get_model_config()
        self.ccl_topology = configuration.ccl_topology()
        self.is_multichip = configuration.is_multichip

        layer_name = configuration.get_state_dict_prefix(self.__class__.__name__, layer_num)
        if configuration.dummy_weights or (weight_cache_path is None):
            cache_name = lambda _: None
        else:
            cache_name = lambda name: weight_cache_path / (f"{layer_name}.{name}")

        wq_str = f"{layer_name}.wq.weight"
        wk_str = f"{layer_name}.wk.weight"
        wv_str = f"{layer_name}.wv.weight"
        wo_str = f"{layer_name}.wo.weight"

        # when splitting the devices, we need to make sure that the number of heads is divisible by the number of devices
        assert self.n_heads % configuration.num_devices == 0
        assert self.n_kv_heads % configuration.num_devices == 0
        assert configuration.qkv_size % configuration.num_devices == 0
        assert configuration.dim % configuration.num_devices == 0

        # wqkv: 4096 x 3072 (2 devices): width-sharded on 12 banks, 3072 over 12 banks.
        wqkv_mem_config = configuration.create_dram_sharded_mem_config(
            configuration.dim, configuration.qkv_size // configuration.num_devices
        )
        self.wqkv = ttnn.as_tensor(
            torch.concat(
                [
                    torch.concat(
                        [
                            torch.transpose(
                                torch.chunk(self.state_dict[wq_str], configuration.num_devices)[i],
                                -2,
                                -1,
                            ),
                            torch.transpose(
                                torch.chunk(self.state_dict[wk_str], configuration.num_devices)[i],
                                -2,
                                -1,
                            ),
                            torch.transpose(
                                torch.chunk(self.state_dict[wv_str], configuration.num_devices)[i],
                                -2,
                                -1,
                            ),
                        ],
                        dim=-1,
                    )
                    for i in range(configuration.num_devices)
                ],
                dim=-1,
            ),
            device=self.mesh_device,
            mesh_mapper=ttnn.ShardTensorToMesh(self.mesh_device, dim=-1),
            dtype=self.dtype,
            memory_config=wqkv_mem_config,
            layout=self.model_config["ATTN_W_LAYOUT_TILE"],
            cache_file_name=cache_name("wqkv_sharded"),
        )

        # For ring topology we can use all gather matmul for wo
        self.use_fused_all_gather_matmul = self.model_config["USE_FUSED_ALL_GATHER_MATMUL"]
        if self.is_multichip and self.use_fused_all_gather_matmul:
            pt_wo = self.state_dict[wo_str].transpose(-1, -2).unsqueeze(0).unsqueeze(0)
            wo_ttnn = ttnn.as_tensor(
                pt_wo,
                dtype=ttnn.bfloat8_b,
                layout=ttnn.TILE_LAYOUT,
                device=self.mesh_device,
                memory_config=ttnn.DRAM_MEMORY_CONFIG,
                mesh_mapper=ttnn.ShardTensorToMesh(self.mesh_device, dim=-1),
                cache_file_name=cache_name("wo_width_sharded"),
            )
            self.wo = ttnn.to_device(wo_ttnn, self.mesh_device)
        else:  # For line topology we can't do all gather matmul for now, but we can height shard and reduce scatter
            # wo: 2048 (2devices) x 4096: width-sharded on 12 banks, 4224 over 12 banks.
            wo_mem_config = configuration.create_dram_sharded_mem_config(
                configuration.dim // configuration.num_devices, configuration.dim
            )
            self.wo = ttnn.as_tensor(
                torch.transpose(
                    self.state_dict[wo_str],
                    -2,
                    -1,
                ),
                device=self.mesh_device,
                mesh_mapper=ttnn.ShardTensorToMesh(self.mesh_device, dim=-2),
                memory_config=wo_mem_config,
                dtype=self.dtype,
                layout=self.model_config["ATTN_W_LAYOUT_TILE"],
                cache_file_name=cache_name("wo_height_sharded"),
            )

        if self.paged_attention_config:
            cache_k = torch.zeros(
                (
                    self.paged_attention_config.max_num_blocks,
                    self.n_kv_heads // configuration.num_devices,
                    self.paged_attention_config.block_size,
                    self.head_dim,
                )
            )
            cache_v = torch.zeros(
                (
                    self.paged_attention_config.max_num_blocks,
                    self.n_kv_heads // configuration.num_devices,
                    self.paged_attention_config.block_size,
                    self.head_dim,
                )
            )
        else:
            cache_k = torch.zeros(
                (
                    self.max_batch_size,
                    self.n_kv_heads,
                    self.sliding_window,
                    self.head_dim,
                )
            )
            cache_v = torch.zeros(
                (
                    self.max_batch_size,
                    self.n_kv_heads,
                    self.sliding_window,
                    self.head_dim,
                )
            )

        self.layer_past = [
            ttnn.as_tensor(
                k_or_v,
                device=self.mesh_device,
                mesh_mapper=ttnn.ShardTensorToMesh(self.mesh_device, dim=1),
                layout=self.model_config["ATTN_W_LAYOUT_TILE"],
                dtype=self.dtype,
                cache_file_name=f"{weight_cache_path}/kvcache_{k_or_v.shape}"
                if weight_cache_path and not configuration.dummy_weights
                else None,
                memory_config=ttnn.DRAM_MEMORY_CONFIG,
            )
            for k_or_v in [cache_k, cache_v]
        ]

        self.scale = self.head_dim**-0.5

    def forward_decode(
        self,
        x: ttnn.Tensor,
        current_pos,
        rot_mat=None,
        page_table=None,
    ) -> ttnn.Tensor:
        """
        x: (seq_len, 1, batch, dim)
        current_pos: (batch_size), current token position in the sequence for each user
        """
        assert self.max_batch_size * self.n_kv_heads < 64
        ###
        # QKV matmuls
        # Use HiFi2 for DRAM-sharded matmuls as they are otherwise flop-bound. Loses 1 bit of activation precision.
        ###
        xqkv_fused_sharded = ttnn.linear(
            x,
            self.wqkv,
            memory_config=ttnn.L1_WIDTH_SHARDED_MEMORY_CONFIG,
            program_config=self.model_config["XQKV_DECODE_PROGCFG"],
            compute_kernel_config=self.compute_kernel_config_hifi2,
            dtype=ttnn.bfloat16,
        )
        ttnn.deallocate(x)

        xqkv_fused = ttnn.sharded_to_interleaved(xqkv_fused_sharded, ttnn.L1_MEMORY_CONFIG)
        ttnn.deallocate(xqkv_fused_sharded)

        # Reshape such that true unpadded batch is tracked in shape
        fqkv_shape = xqkv_fused.shape
        xqkv_fused = ttnn.reshape(
            xqkv_fused, ttnn.Shape((1, 1, self.max_batch_size, fqkv_shape[3]), (1, 1, 32, fqkv_shape[3]))
        )

        ###
        # Reshape and rotary embeddings
        ###
        (
            q_heads_pre_rot_1BQD,
            k_heads_pre_rot_1BKD,
            v_heads_1BKD,
        ) = ttnn.experimental.nlp_create_qkv_heads_decode(
            xqkv_fused,
            num_heads=self.n_local_heads,
            num_kv_heads=self.n_local_kv_heads,
            memory_config=ttnn.L1_HEIGHT_SHARDED_MEMORY_CONFIG,
        )

        ttnn.deallocate(xqkv_fused)

        q_heads_1BQD = ttnn.linear(
            q_heads_pre_rot_1BQD,
            rot_mat,
            program_config=self.model_config["ROT_MAT_BMM_PROGCFG"](
                q_heads_pre_rot_1BQD.shape[-2], q_heads_pre_rot_1BQD.shape[-1], rot_mat.shape[-1]
            ),
            memory_config=ttnn.DRAM_MEMORY_CONFIG,
            compute_kernel_config=self.compute_kernel_config_hifi2,
            dtype=ttnn.bfloat16,
        )

        k_heads_1BKD = ttnn.linear(
            k_heads_pre_rot_1BKD,
            rot_mat,
            program_config=self.model_config["ROT_MAT_BMM_PROGCFG"](
                k_heads_pre_rot_1BKD.shape[-2], k_heads_pre_rot_1BKD.shape[-1], rot_mat.shape[-1]
            ),
            memory_config=k_heads_pre_rot_1BKD.memory_config(),
            compute_kernel_config=self.compute_kernel_config_hifi2,
            dtype=ttnn.bfloat16,
        )

        ttnn.deallocate(q_heads_pre_rot_1BQD)
        ttnn.deallocate(k_heads_pre_rot_1BKD)

        ###
        # KV update
        ###
        keys = self.layer_past[0]
        values = self.layer_past[1]

        # k_heads, [seqlen, n_kv_heads, bsz, head_dim]
        # v_heads [seqlen, n_kv_heads, bsz, head_dim]
        # keys, [max_batch_size, n_kv_heads // configuration.num_devices, sliding_window, head_dim]
        ttnn.experimental.paged_update_cache(keys, k_heads_1BKD, update_idxs_tensor=current_pos, page_table=page_table)
        ttnn.experimental.paged_update_cache(
            values, v_heads_1BKD, update_idxs_tensor=current_pos, page_table=page_table
        )
        self.layer_past[0] = keys
        self.layer_past[1] = values

        ttnn.deallocate(k_heads_1BKD)
        ttnn.deallocate(v_heads_1BKD)

        if page_table:
            attn_output_1G4D = ttnn.transformer.paged_scaled_dot_product_attention_decode(
                q_heads_1BQD,
                keys,
                values,
                cur_pos_tensor=current_pos,
                page_table_tensor=page_table,
                scale=self.scale,
                program_config=self.model_config["SDPA_DECODE_PROGCFG"],
                compute_kernel_config=self.model_config["SDPA_DECODE_COMPUTE_PROGCFG"],
                memory_config=ttnn.DRAM_MEMORY_CONFIG,
            )
        else:
            attn_output_1G4D = ttnn.transformer.scaled_dot_product_attention_decode(
                q_heads_1BQD,
                keys,
                values,
                cur_pos_tensor=current_pos,
                scale=self.scale,
                program_config=self.model_config["SDPA_DECODE_PROGCFG"],
                compute_kernel_config=self.model_config["SDPA_DECODE_COMPUTE_PROGCFG"],
                memory_config=ttnn.DRAM_MEMORY_CONFIG,  # FIXME: why not L1 height sharded e.g. SCORES_BATCHED_MM_OUTPUT_MEMCFG?
            )

        ttnn.deallocate(q_heads_1BQD)

        attn_output_11BH = ttnn.to_memory_config(
            attn_output_1G4D, memory_config=self.model_config["SCORES_BATCHED_MM_OUTPUT_MEMCFG"]
        )
        attn_output_cat = ttnn.experimental.nlp_concat_heads_decode(
            attn_output_11BH,
            num_heads=self.n_local_heads,
        )
        ttnn.deallocate(attn_output_11BH)
        ttnn.deallocate(attn_output_1G4D)

        if self.is_multichip and self.use_fused_all_gather_matmul:
            attn_output_cat = ttnn.to_memory_config(
                attn_output_cat, self.model_config["ATTN_ALL_GATHER_MATMUL_OUTPUT_MEMCFG"]
            )
            _, dense_out_sharded, _ = ttnn.experimental.all_gather_matmul(
                attn_output_cat,
                self.wo,
                dim=3,
                all_gather_core_grid_offset=(0, 4),
                num_links=1,
                program_config=self.model_config["ATTN_ALL_GATHER_MATMUL_PROGCFG"],
                compute_kernel_config=self.compute_kernel_config_hifi2,
                memory_config_ag=self.model_config["ATTN_ALL_GATHER_MATMUL_OUTPUT_MEMCFG"],
                memory_config_mm=self.model_config["DECODE_RESIDUAL_MEMCFG"],
            )
        else:
            # program config matched to output of nlp_concat_heads_decode
            dense_out_sharded = ttnn.linear(
                attn_output_cat,
                self.wo,
                program_config=self.model_config["ATTN_OUTPUT_PROGCFG"],
                compute_kernel_config=self.compute_kernel_config_hifi2,
                memory_config=attn_output_cat.memory_config(),
            )  # seqlen, 1, batch, hidden_size

        ttnn.deallocate(attn_output_cat)

        # All reduce
        if self.is_multichip and not self.use_fused_all_gather_matmul:
            dense_out_reduced = ttnn.reduce_scatter(
<<<<<<< HEAD
                dense_out_sharded,
                scatter_dim=3,
=======
                dense_out,
                dim=3,
>>>>>>> af73fe30
                math_op=ttnn.ReduceType.Sum,
                num_links=1,
                memory_config=self.model_config[
                    "DECODE_RESIDUAL_MEMCFG"
                ],  # Unlike matmuls, CCL ops can reshard to any valid output sharding for free
            )
            ttnn.deallocate(dense_out_sharded)
            return dense_out_reduced
        else:
            dense_out_sharded = ttnn.to_memory_config(dense_out_sharded, self.model_config["DECODE_RESIDUAL_MEMCFG"])
            return dense_out_sharded

    def forward_prefill(self, x_11SH, rot_mats, transformation_mats, user_id: int = 0, page_table=None):
        seq_len = x_11SH.shape[-2]
        assert seq_len % 128 == 0 and seq_len > 0, "Seqlen must be divisible by 128"
        ###
        # QKV matmuls
        ###

        # reshaping long sequence to matmul fit on device
        if seq_len > 2048:
            x_11SH = ttnn.reshape(x_11SH, [1, seq_len // 2048, 2048, -1])

        xqkv_fused = ttnn.linear(
            x_11SH,
            self.wqkv,
            dtype=ttnn.bfloat16,
            memory_config=ttnn.DRAM_MEMORY_CONFIG,
            compute_kernel_config=self.compute_kernel_config_hifi2,
            program_config=self.model_config["XQKV_PREFILL_PROGCFG"](seq_len),
        )

        if seq_len > 2048:
            xqkv_fused = ttnn.reshape(xqkv_fused, [1, 1, seq_len, -1])

        ttnn.deallocate(x_11SH)

        # split qkv into heads
        (
            q_heads_1QSD_pre_rot,
            k_heads_1KSD_pre_rot,
            v_heads_1VSD,
        ) = ttnn.experimental.nlp_create_qkv_heads(
            xqkv_fused,
            num_heads=self.n_local_heads,
            num_kv_heads=self.n_local_kv_heads,
            transpose_k_heads=False,
            memory_config=ttnn.DRAM_MEMORY_CONFIG,
        )

        ttnn.deallocate(xqkv_fused)

        ###
        # Rotary embeddings
        ###

        q_heads_1QSD = ttnn.experimental.rotary_embedding_llama(
            q_heads_1QSD_pre_rot, rot_mats[0], rot_mats[1], transformation_mats
        )
        ttnn.deallocate(q_heads_1QSD_pre_rot)

        k_heads_1KSD = ttnn.experimental.rotary_embedding_llama(
            k_heads_1KSD_pre_rot, rot_mats[0], rot_mats[1], transformation_mats
        )
        ttnn.deallocate(k_heads_1KSD_pre_rot)

        # Fill KV-Cache
        keys_BKSD, values_BKSD = self.layer_past[0], self.layer_past[1]

        k_heads_1KSD_8b = ttnn.typecast(k_heads_1KSD, dtype=ttnn.bfloat8_b)
        ttnn.deallocate(k_heads_1KSD)
        # sharding k_fill to deal with update_cache memory limitation
        if seq_len >= self.min_kv_prefill_shard_seqlen:
            k_fill = ttnn.interleaved_to_sharded(k_heads_1KSD_8b, self.model_config["KV_PREFILL_MEM_CFG"](seq_len))
        else:
            k_fill = k_heads_1KSD_8b

        v_heads_1VSD_8b = ttnn.typecast(v_heads_1VSD, dtype=ttnn.bfloat8_b)

        ttnn.deallocate(v_heads_1VSD)
        # sharding v_fill to deal with update_cache memory limitation
        if seq_len >= self.min_kv_prefill_shard_seqlen:
            v_fill = ttnn.interleaved_to_sharded(v_heads_1VSD_8b, self.model_config["KV_PREFILL_MEM_CFG"](seq_len))
        else:
            v_fill = v_heads_1VSD_8b

        if page_table:
            ttnn.experimental.paged_fill_cache(keys_BKSD, k_fill, page_table, batch_idx=user_id)
            ttnn.experimental.paged_fill_cache(values_BKSD, v_fill, page_table, batch_idx=user_id)
        else:
            ttnn.fill_cache(
                keys_BKSD,
                k_fill,
                user_id,
            )
            ttnn.fill_cache(
                values_BKSD,
                v_fill,
                user_id,
            )

        if seq_len >= self.min_kv_prefill_shard_seqlen:
            ttnn.deallocate(k_fill)
            ttnn.deallocate(v_fill)

        self.layer_past = [keys_BKSD, values_BKSD]

        # SDPA

        # reshaping to put group in batch dim to do sdpa on 8 MQAs in parallel
        k_heads_K1SD_8b = ttnn.reshape(k_heads_1KSD_8b, [self.n_local_kv_heads, 1, -1, self.head_dim])
        v_heads_V1SD_8b = ttnn.reshape(v_heads_1VSD_8b, [self.n_local_kv_heads, 1, -1, self.head_dim])

        q_heads_1QSD_8b = ttnn.typecast(q_heads_1QSD, dtype=ttnn.bfloat8_b)
        ttnn.deallocate(q_heads_1QSD)

        q_heads_84SD_8b = ttnn.reshape(
            q_heads_1QSD_8b, [self.n_local_kv_heads, self.n_local_heads // self.n_local_kv_heads, -1, self.head_dim]
        )

        attn_output_84SD = ttnn.transformer.scaled_dot_product_attention(
            q_heads_84SD_8b,
            k_heads_K1SD_8b,
            v_heads_V1SD_8b,
            is_causal=True,
            scale=self.scale,
            program_config=self.model_config["SDPA_PROGCFG"](seq_len),
        )

        # deallocate keys and values
        ttnn.deallocate(q_heads_84SD_8b)
        ttnn.deallocate(k_heads_K1SD_8b)
        ttnn.deallocate(v_heads_V1SD_8b)

        attn_output_1QSD = ttnn.reshape(attn_output_84SD, [1, self.n_local_heads, -1, self.head_dim])

        ###
        # Output matmul
        ###
        attn_output_11SH = ttnn.experimental.nlp_concat_heads(
            attn_output_1QSD,
            memory_config=ttnn.DRAM_MEMORY_CONFIG,
        )
        ttnn.deallocate(attn_output_1QSD)

        # reshaping long sequence to matmul fit on device
        if seq_len > 2048:
            attn_output_11SH = ttnn.reshape(attn_output_11SH, [1, seq_len // 2048, 2048, -1])

        # Non fused All Gather Matmul
        if self.is_multichip and self.use_fused_all_gather_matmul:
            attn_output_11SH = ttnn.all_gather(
                attn_output_11SH,
                dim=3,
                num_links=1,
                topology=self.ccl_topology,
                memory_config=ttnn.DRAM_MEMORY_CONFIG,
            )

        output_11SH = ttnn.linear(
            attn_output_11SH,
            self.wo,
            compute_kernel_config=self.compute_kernel_config_hifi2,
            dtype=ttnn.bfloat8_b,
            memory_config=ttnn.DRAM_MEMORY_CONFIG,
            program_config=self.model_config["WO_PREFILL_PROGCFG"](seq_len),
        )
        if seq_len > 2048:
            output_11SH = ttnn.reshape(output_11SH, [1, 1, seq_len, -1])
        ttnn.deallocate(attn_output_11SH)

        # Reduce-scatter
        if self.is_multichip and not self.use_fused_all_gather_matmul:
            dense_out_reduced = ttnn.reduce_scatter(
                output_11SH,
                dim=3,
                math_op=ttnn.ReduceType.Sum,
                num_links=1,
                memory_config=ttnn.DRAM_MEMORY_CONFIG,
            )
            ttnn.deallocate(output_11SH)
            return dense_out_reduced
        else:
            return output_11SH

    def forward(
        self, x, current_pos, rot_mats=None, transformation_mats=None, user_id=0, mode="decode", page_table=None
    ):
        if mode == "prefill":
            return self.forward_prefill(x, rot_mats, transformation_mats, user_id, page_table)
        else:
            return self.forward_decode(x, current_pos, rot_mats, page_table)<|MERGE_RESOLUTION|>--- conflicted
+++ resolved
@@ -355,13 +355,8 @@
         # All reduce
         if self.is_multichip and not self.use_fused_all_gather_matmul:
             dense_out_reduced = ttnn.reduce_scatter(
-<<<<<<< HEAD
                 dense_out_sharded,
-                scatter_dim=3,
-=======
-                dense_out,
                 dim=3,
->>>>>>> af73fe30
                 math_op=ttnn.ReduceType.Sum,
                 num_links=1,
                 memory_config=self.model_config[
