# SPDX-FileCopyrightText: © 2023 Tenstorrent Inc.

# SPDX-License-Identifier: Apache-2.0

import torch
import pytest
from loguru import logger

import tt_lib

from models.demos.llama2_70b.reference.llama import Llama
from models.demos.llama2_70b.reference.llama.model import precompute_freqs_cis

# from models.demos.llama2_70b.tt.llama_attention import TtLlamaAttention
from models.demos.falcon7b.tt.model_config import (
    get_model_config,
    get_tt_cache_path,
)
from tests.tt_eager.python_api_testing.sweep_tests.comparison_funcs import (
    comp_allclose,
    comp_pcc,
)
from models.utility_functions import torch2tt_tensor, tt2torch_tensor
from models.demos.llama2_70b.tt.llama_attention import TtLlamaAttention


class PytorchLlamaAttentionModel(torch.nn.Module):
    def __init__(self, hf_reference_model, layer_num):
        super().__init__()
        self.attention = hf_reference_model.layers[layer_num].attention

        # Disable dropout
        self.attention.eval()

        configuration = hf_reference_model.params
        self.n_heads = configuration.n_heads
        hidden_dim = configuration.dim
        self.head_dim = hidden_dim // self.n_heads
        self.max_seq_len = configuration.max_seq_len

    def prepare_inputs(self, x, start_pos):
        """
        Prepare inputs for decode mode. Assume that current token is at
        start_pos, and KV cache has valid data up to start_pos.
        """
        batch = x.size(0)
        freqs_cis = precompute_freqs_cis(self.head_dim, self.max_seq_len * 2)
        freqs_cis = freqs_cis[start_pos : start_pos + 1]

        attn_mask = torch.zeros(batch, 1, 1, start_pos + 1)
        # attn_mask[:, :, :, : start_pos + 1] = -1e9
        attn_mask = attn_mask.expand(-1, self.n_heads, -1, -1)

        return x, start_pos, freqs_cis, attn_mask

    def forward(self, x, start_pos, freqs_cis, mask):
        """
        x: (batch, seq, hidden_dim)
        start_pos: int
        freqs_cis: ?
        mask: ?

        return: (batch, seq, hidden_dim)
        """
        result = self.attention(
            x,
            start_pos,
            freqs_cis,
            mask,
        )
        return result


def run_test_LlamaAttention_inference(
    device,
    model_version,
    llm_mode,
    batch,
    seq_len,
    kv_cache_len,
    pcc,
    model_config,
    # tt_cache_path,
    # model_location_generator,
):
    # model_name = model_location_generator(model_version, model_subdir="Falcon")

    ckpt_dir = "/proj_sw/user_dev/llama-data-repacked/llama-2-70b/"
    tokenizer_path = "/proj_sw/user_dev/llama-data/tokenizer.model"
    max_seq_len = 4096
    hugging_face_reference_model = Llama.build(
        ckpt_dir, tokenizer_path, max_seq_len=max_seq_len, max_batch_size=batch, n_layers=1, skip_model_load=False
    ).model
    hugging_face_reference_model.eval()
    state_dict = hugging_face_reference_model.state_dict()
    print(state_dict.keys())

    # Prepare configs
    torch.manual_seed(0)
    layer_num = 0
    base_url = "layers"
    configuration = hugging_face_reference_model.params
    n_heads = configuration.n_heads
    n_kv_heads = configuration.n_kv_heads
    hidden_dim = configuration.dim
    head_dim = hidden_dim // n_heads

<<<<<<< HEAD
    # devices setup
    devices = [
        device,
        device,
        device,
        device,
        device,
        device,
        device,
        device,
    ]  # let's assume we parallelize over the same devices because we only got one

    # Prepare models
    # PyTorch model --------------------------------------------------------------------
    pytorch_LlamaAttention_model = PytorchLlamaAttentionModel(hugging_face_reference_model, layer_num)
    # TT model -------------------------------------------------------------
    tt_LlamaAttention_model = TtLlamaAttention(devices, state_dict, base_url, layer_num, model_config, configuration)
=======
    # PyTorch model --------------------------------------------------------------------
    pytorch_LlamaAttention_model = PytorchLlamaAttentionModel(hugging_face_reference_model, layer_num)
    # TT model -------------------------------------------------------------
    tt_LlamaAttention_model = TtLlamaAttention(device, state_dict, base_url, layer_num, model_config, configuration)
>>>>>>> a2277a7c

    generation_start_pos = 127
    generation_length = 8
    all_tests_pass = True
    for i in range(generation_length):
        # Prepare input
        pt_attention_input = (torch.rand(batch, seq_len, configuration.dim) * 2) - 1
        tt_attention_input = pt_attention_input.clone()
        start_pos = generation_start_pos + i

        # PyTorch output --------------------------------------------------------------------
        attention_input, start_pos, freqs_cis, attn_mask = pytorch_LlamaAttention_model.prepare_inputs(
            pt_attention_input, start_pos
        )

        pytorch_out = pytorch_LlamaAttention_model(
            attention_input,
            start_pos,
            freqs_cis,
            attn_mask,
        )

        # TT hardware execution -------------------------------------------------------------
        attention_input, start_pos, rot_mat, attn_mask = tt_LlamaAttention_model.prepare_inputs(
            tt_attention_input, start_pos
        )

        tt_out = tt_LlamaAttention_model(
            attention_input,
            rot_mat,
            start_pos,
            attn_mask,
        )
        tt_out = tt2torch_tensor(tt_out).permute(2, 1, 0, 3).squeeze(1)  # [seq, batch, hidden_dim]

        # check outputs ----------------------------------------------------------------------
        does_pass, output_pcc = comp_pcc(pytorch_out, tt_out, pcc)
        logger.info(f"Output: {output_pcc}")

        if does_pass:
            logger.info(f"[start_pos={start_pos}] Llama2-70b Attention output Passed!")
        else:
            logger.warning(f"[start_pos={start_pos}] Llama2-70b Attention output Failed! PCC value is lower than {pcc}")
            all_tests_pass = False

    # Check kv cache
    # PyTorch output --------------------------------------------------------------------
    pytorch_layer_present = [
        pytorch_LlamaAttention_model.attention.cache_k.clone().permute(
            0, 2, 1, 3
        ),  # [batch, n_kv_heads, seq, head_dim]
        pytorch_LlamaAttention_model.attention.cache_v.clone().permute(
            0, 2, 1, 3
        ),  # [batch, n_kv_heads, seq, head_dim]
    ]
    # TT hardware execution -------------------------------------------------------------
    tt_layer_present = []
    for layer_past in tt_LlamaAttention_model.layer_past_list:
        tt_layer_present.append([tt2torch_tensor(cache) for cache in layer_past])
    # concat the pasts by heads
    if len(devices) > 1:
        tt_layer_present = [
            torch.cat([tt_cache for tt_cache in tt_cache_head], dim=1) for tt_cache_head in zip(*tt_layer_present)
        ]
    else:
        tt_layer_present = tt_layer_present[0]

    for cache_pt, cache_tt in zip(pytorch_layer_present, tt_layer_present):
        cache_length_to_check = generation_start_pos + generation_length + 1
        cache_pt = cache_pt[:, :, generation_start_pos:cache_length_to_check, :]
        cache_tt = cache_tt[:, :, generation_start_pos:cache_length_to_check, :]
        does_pass, output_pcc = comp_pcc(cache_pt, cache_tt, pcc)
        logger.info(f"Output: {output_pcc}")

        if does_pass:
            logger.info(f"KV Cache Passed!")
        else:
            logger.warning(f"KV Cache Failed! PCC value is lower than {pcc}")
            all_tests_pass = False

    if all_tests_pass:
        logger.info("Llama2 Attention output Passed!")
    else:
        logger.warning("Llama2 Attention output Failed!")
        assert all_tests_pass, f"PCC value is lower than {pcc} for some of the outputs. Check Warnings!"


@pytest.mark.parametrize(
    "llm_mode, batch, seq_len, kv_cache_len",
    (
        ("prefill", 1, 128, 0),
        ("decode", 32, 1, 128),
    ),
    ids=["prefill_seq128", "decode_batch32"],
)
@pytest.mark.parametrize(
    "model_version, pcc",
    (("llama-2-70B", 0.98),),
)
@pytest.mark.parametrize("model_config_str", ("BFLOAT16-DRAM", "BFLOAT16-L1"))
def test_LlamaAttention_inference(
    model_version,
    llm_mode,
    batch,
    seq_len,
    kv_cache_len,
    pcc,
    model_config_str,
    # model_location_generator,
    device,
):
    model_config = get_model_config(model_config_str)
    # tt_cache_path = get_tt_cache_path(model_version)

    run_test_LlamaAttention_inference(
        device,
        model_version,
        llm_mode,
        batch,
        seq_len,
        kv_cache_len,
        pcc,
        model_config,
        # tt_cache_path,
        # model_location_generator,
    )<|MERGE_RESOLUTION|>--- conflicted
+++ resolved
@@ -105,7 +105,6 @@
     hidden_dim = configuration.dim
     head_dim = hidden_dim // n_heads
 
-<<<<<<< HEAD
     # devices setup
     devices = [
         device,
@@ -123,12 +122,6 @@
     pytorch_LlamaAttention_model = PytorchLlamaAttentionModel(hugging_face_reference_model, layer_num)
     # TT model -------------------------------------------------------------
     tt_LlamaAttention_model = TtLlamaAttention(devices, state_dict, base_url, layer_num, model_config, configuration)
-=======
-    # PyTorch model --------------------------------------------------------------------
-    pytorch_LlamaAttention_model = PytorchLlamaAttentionModel(hugging_face_reference_model, layer_num)
-    # TT model -------------------------------------------------------------
-    tt_LlamaAttention_model = TtLlamaAttention(device, state_dict, base_url, layer_num, model_config, configuration)
->>>>>>> a2277a7c
 
     generation_start_pos = 127
     generation_length = 8
