--- conflicted
+++ resolved
@@ -15,11 +15,7 @@
 
 
 class TtLlamaAttention(nn.Module):
-<<<<<<< HEAD
     def __init__(self, devices, state_dict, base_url, layer_num, model_config, configuration):
-=======
-    def __init__(self, device, state_dict, base_url, layer_num, model_config, configuration):
->>>>>>> a2277a7c
         super().__init__()
 
         self.state_dict = state_dict
@@ -44,7 +40,6 @@
         wv_str = f"{layer_name}.attention.wv.weight"
         wo_str = f"{layer_name}.attention.wo.weight"
 
-<<<<<<< HEAD
         # when splitting the devices, we need to make sure that the number of heads is divisible by the number of devices
         assert self.n_heads % self.num_devices == 0
         assert self.n_kv_heads % self.num_devices == 0
@@ -115,59 +110,6 @@
             self.wv_list.append(wv)
             self.wo_list.append(wo)
             self.layer_past_list.append(layer_past)
-=======
-        self.wq = torch2tt_tensor(
-            torch.transpose(
-                self.state_dict[wq_str],
-                -2,
-                -1,
-            ),
-            self.device,
-        )
-        self.wk = torch2tt_tensor(
-            torch.transpose(
-                self.state_dict[wk_str],
-                -2,
-                -1,
-            ),
-            self.device,
-        )
-        self.wv = torch2tt_tensor(
-            torch.transpose(
-                self.state_dict[wv_str],
-                -2,
-                -1,
-            ),
-            self.device,
-        )
-        self.wo = torch2tt_tensor(
-            torch.transpose(
-                self.state_dict[wo_str],
-                -2,
-                -1,
-            ),
-            self.device,
-        )
-
-        cache_k = torch.zeros(
-            (
-                configuration.max_batch_size,
-                self.n_kv_heads,
-                configuration.max_seq_len,
-                self.head_dim,
-            )
-        )
-        cache_v = torch.zeros(
-            (
-                configuration.max_batch_size,
-                self.n_kv_heads,
-                configuration.max_seq_len,
-                self.head_dim,
-            )
-        )
-        layer_past = [cache_k, cache_v]
-        self.layer_past = [torch2tt_tensor(lp, device) for lp in layer_past]
->>>>>>> a2277a7c
 
     def get_rotation_mat(self, dhead, end, start_pos, seqlen, batch):
         cos, sin = tt_precompute_freqs(dhead, end)
