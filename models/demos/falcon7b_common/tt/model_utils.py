# SPDX-FileCopyrightText: © 2023 Tenstorrent Inc.

# SPDX-License-Identifier: Apache-2.0

import torch

import ttnn
<<<<<<< HEAD
from models.common.utility_functions import is_wormhole_b0
from ttnn import ReplicateTensorToMesh
=======
from models.utility_functions import is_wormhole_b0
>>>>>>> 8fc871c3


def get_weights_cached(
    mesh_device,
    model_config,
    tt_cache_path,
    weight_cache_str,
    weight_config_str,
    weights_to_cache,
    tt_layout=ttnn.TILE_LAYOUT,
    weights_dict=None,
    custom_output_shape=None,
):
    """Load weights from weights_dict or cache and duplicate per device. Store if not cached."""
    custom_output_shape_str = ""
    if custom_output_shape is not None:
        custom_output_shape_str = f"_{custom_output_shape[-2]}_{custom_output_shape[-1]}"
    path = tt_cache_path / f"{weight_cache_str}{custom_output_shape_str}"

    def preprocess_weights(weights_to_cache):
        if weights_to_cache is None:
            raise ValueError(f"weights_to_cache is None for {weight_cache_str}")

        if custom_output_shape is not None:
            padding = (
                0,
                custom_output_shape[-1] - weights_to_cache.shape[-1],
                0,
                custom_output_shape[-2] - weights_to_cache.shape[-2],
            )
            weights_to_cache = torch.nn.functional.pad(weights_to_cache, padding, "constant", 0.0)

        return weights_to_cache

    if weights_dict and str(path) in weights_dict.keys():
        weights = weights_dict[str(path)]
    else:
        weights = ttnn.as_tensor(
            weights_to_cache,
            dtype=model_config[f"{weight_config_str}_DTYPE"],
            layout=tt_layout,
            device=mesh_device,
            memory_config=model_config[f"{weight_config_str}_MEMCFG"],
            cache_file_name=str(path),
            preprocess=preprocess_weights,
            enable_multihost_format=True,
        )

        # Save weights for reuse between prefill/decode
        if weights_dict is not None:
            weights_dict[str(path)] = weights

    return weights


# TODO: Remove this once there are no more hangs on 8x8 (Issue #6795)
def get_falcon_default_core_grid(device):
    grid_size = device.compute_with_storage_grid_size()
    if is_wormhole_b0() and grid_size.y >= 8:
        return ttnn.CoreGrid(y=7, x=grid_size.x)
    return ttnn.CoreGrid(y=grid_size.y, x=grid_size.x)


def get_default_hifi2_kernel_config():
    if is_wormhole_b0():
        hifi2_kernel_config = ttnn.WormholeComputeKernelConfig(
            math_fidelity=ttnn.MathFidelity.HiFi2,
            math_approx_mode=False,
            fp32_dest_acc_en=False,
            packer_l1_acc=False,
        )
    else:
        hifi2_kernel_config = ttnn.GrayskullComputeKernelConfig(
            math_fidelity=ttnn.MathFidelity.HiFi2,
            math_approx_mode=True,
        )
    return hifi2_kernel_config


def layernorm(ln_input, ln_eps, ln_gamma, ln_betta, model_config):
    h_dim = ln_input.padded_shape[-2]  # corresponds to batch size (decode) or seq_len (prefill)
    if h_dim in [32, 128, 256, 1024, 2048]:
        ln_output = ttnn.interleaved_to_sharded(ln_input, model_config["LAYERNORM_BLOCK_SHARDED_MEM_CFG"][h_dim])
        ln_output = ttnn.layer_norm(
            ln_output,
            epsilon=ln_eps,
            weight=ln_gamma,
            bias=ln_betta,
            memory_config=model_config["LAYERNORM_BLOCK_SHARDED_MEM_CFG"][h_dim],
            program_config=model_config["LAYERNORM_BLOCK_SHARDED_PROG_CFG"][h_dim],
            compute_kernel_config=model_config["LAYERNORM_BLOCK_SHARDED_COMPUTE_KERNEL_CONFIG"][h_dim],
        )
        ln_output = ttnn.sharded_to_interleaved(ln_output)
    else:
        ln_output = ttnn.layer_norm(
            ln_input,
            epsilon=ln_eps,
            memory_config=model_config["LN_F_OUTPUT_MEMCFG"],
            compute_kernel_config=ttnn.WormholeComputeKernelConfig(math_fidelity=ttnn.MathFidelity.HiFi4),
        )
        ln_output = ttnn.multiply(ln_output, ln_gamma, memory_config=model_config["LN_F_OUTPUT_MEMCFG"])
        ln_output = ttnn.add(
            ln_output,
            ln_betta,
            memory_config=model_config["LN_F_OUTPUT_MEMCFG"],
        )
    return ln_output<|MERGE_RESOLUTION|>--- conflicted
+++ resolved
@@ -5,12 +5,7 @@
 import torch
 
 import ttnn
-<<<<<<< HEAD
 from models.common.utility_functions import is_wormhole_b0
-from ttnn import ReplicateTensorToMesh
-=======
-from models.utility_functions import is_wormhole_b0
->>>>>>> 8fc871c3
 
 
 def get_weights_cached(
