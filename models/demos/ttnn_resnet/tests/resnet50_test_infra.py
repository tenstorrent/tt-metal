--- conflicted
+++ resolved
@@ -258,12 +258,7 @@
         self.ops_parallel_config = {}
 
     def get_mesh_mappers(self, device):
-<<<<<<< HEAD
-        is_mesh_device = isinstance(device, ttnn.MeshDevice)
-        if is_mesh_device and device.get_num_devices() != 1:
-=======
         if device.get_num_devices() != 1:
->>>>>>> f4f47f9e
             inputs_mesh_mapper = ttnn.ShardTensorToMesh(device, dim=0)
             weights_mesh_mapper = None  # ttnn.ReplicateTensorToMesh(device) causes unnecessary replication/takes more time on the first pass
             output_mesh_composer = ttnn.ConcatMeshToTensor(device, dim=0)
