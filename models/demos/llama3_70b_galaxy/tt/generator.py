--- conflicted
+++ resolved
@@ -97,16 +97,12 @@
 
         # If batch is 32 and prompt_lens are all the same and batch_seq_len* batch is less than 128*1024, use batched prefill
         use_batched_prefill = False
-<<<<<<< HEAD
-        if batch == 32 and len(set(prefill_seq_lens)) == 1 and batch_seq_len * batch < 128 * 1024:
-=======
         if (
             batch == 32
             and len(set(prefill_seq_lens)) == 1
             and batch_seq_len * batch < 128 * 1024
             and tt_out_logits_all_users is None
         ):
->>>>>>> d76a099b
             use_batched_prefill = True
 
         all_users = [0] if use_batched_prefill else empty_slots
@@ -223,11 +219,7 @@
         """
         Tracing is easy! Just call this method and we'll handle tracing for you.
         """
-<<<<<<< HEAD
-        trace_key = prefill_seq_len + batch_size
-=======
         trace_key = f"{prefill_seq_len}_{batch_size}"
->>>>>>> d76a099b
         if self.trace_id_prefill[trace_key] is None:
             trace_id, tt_out_trace, *device_inputs = self._capture_trace_prefill(
                 tokens, last_token_idx, page_table=page_table, kv_cache=kv_cache, user_id=user_id, batch_size=batch_size
