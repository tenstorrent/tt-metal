--- conflicted
+++ resolved
@@ -117,8 +117,6 @@
                 )
         # trace_id_prefill dict check
         logger.info("Prefill traces warmup completed")
-<<<<<<< HEAD
-=======
 
     @staticmethod
     def _clamp(value, min_value, max_value):
@@ -127,7 +125,6 @@
         elif value > max_value:
             return max_value
         return value
->>>>>>> e8373f2e
 
     def prefill_forward_text(
         self,
