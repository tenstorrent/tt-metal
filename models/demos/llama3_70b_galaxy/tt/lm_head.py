# SPDX-FileCopyrightText: © 2025 Tenstorrent AI ULC

# SPDX-License-Identifier: Apache-2.0

import math
import torch
import ttnn
from models.common.lightweightmodule import LightweightModule


class LMHead(LightweightModule):
    def __init__(
        self,
        args,
        mesh_device,
        dtype,
        state_dict,
        state_dict_prefix,
        weight_cache_path,
        max_columns_per_device=128256 // 4,  # larger values per device lead to OOM or hangs
        tt_ccl=None,
        prefetcher_setup=None,
    ):
        super().__init__()
        self.args = args
        self.mesh_device = mesh_device
        self.dtype = dtype
        self.vocab_size = args.vocab_size
        self.padded_vocab_size = args.padded_vocab_size
        self.num_devices = args.num_devices
        self.tt_ccl = tt_ccl

        size_per_device = self.vocab_size // self.num_devices

        if args.is_galaxy:
            size_per_device = self.padded_vocab_size // self.num_devices
        num_splits = math.ceil(size_per_device / max_columns_per_device)

        split_sizes = [min(size_per_device, max_columns_per_device)] * (num_splits - 1)
        split_sizes.append(size_per_device - sum(split_sizes))  # remaining columns

        # Split the output weights
        torch_output_weights = state_dict[f"{state_dict_prefix}output.weight"].permute(1, 0)

        self.output_weights = []
        self.output_weights_decode = []
        self.output_weights_prefill = []
        if args.is_galaxy:
            num_splits = 1
            cache_file_name_decode = (
                None
                if args.dummy_weights
                else weight_cache_path / f"output_lm_head_{num_splits}_split_shard_0_dram_width_sharded_decode"
            )
            cache_file_name_prefill = (
                None
                if args.dummy_weights
                else weight_cache_path / f"output_lm_head_{num_splits}_split_shard_0_dram_prefill"
            )
            padded_lm_head = torch.zeros(1, 1, args.dim, self.padded_vocab_size)
            padded_lm_head[:, :, :, : self.vocab_size] = torch_output_weights

            if args.is_70b:
                memory_config_decode = args.create_dram_sharded_mem_config_lm_head(
                    k=args.dim // 4, n=self.padded_vocab_size // 8
                )
                memory_config_prefill = ttnn.DRAM_MEMORY_CONFIG
            else:
                memory_config = (
                    ttnn.DRAM_MEMORY_CONFIG
                    if args.dim == 2048
                    else args.create_dram_sharded_mem_config(k=args.dim // 4, n=self.padded_vocab_size // 8)
                )

            memory_config_decode = args.create_dram_sharded_mem_config_lm_head(
                k=args.dim // 4, n=self.padded_vocab_size // 8
            )
            memory_config_prefill = ttnn.DRAM_MEMORY_CONFIG

            for i in range(num_splits):
                index = i * self.padded_vocab_size // num_splits
                self.output_weights_decode.append(  # (2k, 16k) 128* 1024
                    ttnn.as_tensor(
                        padded_lm_head[..., index : index + self.padded_vocab_size // num_splits],
                        device=mesh_device,
                        mesh_mapper=ttnn.ShardTensor2dMesh(mesh_device, dims=(3, 2), mesh_shape=args.cluster_shape),
                        layout=ttnn.TILE_LAYOUT,
                        dtype=dtype,
                        memory_config=memory_config_decode,
                        cache_file_name=cache_file_name_decode,
                    )
                )
                self.output_weights_prefill.append(  # (2k, 16k) 128* 1024
                    ttnn.as_tensor(
                        padded_lm_head[..., index : index + self.padded_vocab_size // num_splits],
                        device=mesh_device,
                        mesh_mapper=ttnn.ShardTensor2dMesh(mesh_device, dims=(3, 2), mesh_shape=args.cluster_shape),
                        layout=ttnn.TILE_LAYOUT,
                        dtype=dtype,
                        memory_config=memory_config_prefill,
                        cache_file_name=cache_file_name_prefill,
                    )
                )
        else:
            for i, split_size in enumerate(split_sizes):
                cache_file_name = (
                    None if args.dummy_weights else weight_cache_path / f"output_lm_head_{num_splits}_split_shard_{i}"
                )

                # Create a list to store the split tensors for each device
                device_splits = []
                for device in range(self.num_devices):
                    start = device * size_per_device + sum(split_sizes[:i])
                    end = start + split_size
                    device_splits.append(torch_output_weights[:, start:end])

                # Concatenate the splits from all devices
                combined_split = torch.cat(device_splits, dim=-1)

                memory_config = args.create_dram_sharded_mem_config(
                    k=args.dim, n=combined_split.shape[-1] // self.num_devices
                )
                self.output_weights.append(
                    ttnn.as_tensor(
                        combined_split,
                        device=mesh_device,
                        mesh_mapper=ttnn.ShardTensorToMesh(mesh_device, dim=-1),
                        layout=ttnn.TILE_LAYOUT,
                        dtype=dtype,
                        memory_config=memory_config,
                        cache_file_name=cache_file_name,
                    )
                )

        self.compute_kernel_config = ttnn.WormholeComputeKernelConfig(
            math_fidelity=ttnn.MathFidelity.HiFi2,
            math_approx_mode=False,
            fp32_dest_acc_en=False,
            packer_l1_acc=True,
            dst_full_sync_en=True,
        )

        self.output_memory_config = ttnn.L1_WIDTH_SHARDED_MEMORY_CONFIG
        if args.is_galaxy:
            self.program_configs = [args.model_config["LM_HEAD_TG_RING_PROGCFG"]] * num_splits
            self.output_memory_config = args.model_config["LM_HEAD_OUT_RING_MEMCFG"]
        else:
            self.program_configs = [
                args.dram_matmul_config(
                    args.tile_padded_batch_rows,
                    args.dim,
                    split_size,
                    args.lm_head_core_grid.num_cores,
                )
                for split_size in split_sizes
            ]

        self.prefill_pc = args.model_config["LM_HEAD_PREFILL_PROGCFG"]

    def forward_on_host(self, x: ttnn.Tensor):
        x_torch = ttnn.to_torch(
            x,
            mesh_composer=ttnn.ConcatMesh2dToTensor(
                self.mesh_device,
                dims=(0, 3),
                mesh_shape=(8, 4),
            ),
        )  # [8, 1, 32, 2048 * 4]
        x_torch = x_torch[:1]

        weight_torch = ttnn.to_torch(
            self.output_weights[0],
            mesh_composer=ttnn.ConcatMesh2dToTensor(
                mesh_device=self.mesh_device, dims=(3, 2), mesh_shape=list(self.mesh_device.shape)
            ),
        )

        output_torch = torch.matmul(x_torch.float(), weight_torch.float())

        output = ttnn.as_tensor(
            output_torch,
            dtype=ttnn.bfloat8_b,
            device=self.mesh_device,
            mesh_mapper=ttnn.ShardTensor2dMesh(
                mesh_device=self.mesh_device, dims=(3, None), mesh_shape=list(self.mesh_device.shape)
            ),
            layout=ttnn.TILE_LAYOUT,
            memory_config=ttnn.L1_MEMORY_CONFIG,
        )

        return [output]

    def forward(self, x: ttnn.Tensor, worker_sub_device_id, mode):
        outputs = []
        num_links = 3
        if mode == "decode":
            num_links = self.args.model_config["GALAXY_NUM_LINKS"]
            for weight, pc in zip(self.output_weights_decode, self.program_configs):
                x = ttnn.to_memory_config(x, self.args.model_config["SHARDED_LM_HEAD_INPUT_32_RING_MEMCFG"])
                output = ttnn.linear(
                    x,
                    weight,
                    compute_kernel_config=self.compute_kernel_config,
                    program_config=pc,
                    memory_config=self.output_memory_config,
                    dtype=ttnn.bfloat8_b,
                    sub_device_id=worker_sub_device_id,
                )
                output = ttnn.to_memory_config(output, self.args.model_config["LM_HEAD_OUT_RING_RESHARD_MEMCFG"])

                outputs.append(output)
        else:
            for weight, pc in zip(self.output_weights_prefill, self.program_configs):
                output = ttnn.linear(
                    x,
                    weight,
                    compute_kernel_config=self.compute_kernel_config,
                    memory_config=ttnn.DRAM_MEMORY_CONFIG,
                    program_config=self.prefill_pc,
                    dtype=ttnn.bfloat8_b,
                )
                x.deallocate(True)
                outputs.append(output)

        x.deallocate(True)
        outputs_reduced = []
        for output in outputs:
            output_reduced = self.tt_ccl.line_all_reduce(
<<<<<<< HEAD
<<<<<<< HEAD
                output,
                cluster_axis=1,
                num_links=num_links,
                memory_config=output.memory_config(),
                lm_head=True,
                buffer_key="LM_HEAD",
=======
                output, cluster_axis=1, num_links=3, memory_config=output.memory_config(), lm_head=True
>>>>>>> e97cfb66d6 (WIP LM head commits)
=======
                output, cluster_axis=1, num_links=3, memory_config=output.memory_config(), lm_head=True
>>>>>>> 63e03677
            )  # self.output_memory_config
            outputs_reduced.append(ttnn.sharded_to_interleaved(output_reduced, memory_config=ttnn.DRAM_MEMORY_CONFIG))
        return outputs_reduced<|MERGE_RESOLUTION|>--- conflicted
+++ resolved
@@ -226,20 +226,7 @@
         outputs_reduced = []
         for output in outputs:
             output_reduced = self.tt_ccl.line_all_reduce(
-<<<<<<< HEAD
-<<<<<<< HEAD
-                output,
-                cluster_axis=1,
-                num_links=num_links,
-                memory_config=output.memory_config(),
-                lm_head=True,
-                buffer_key="LM_HEAD",
-=======
-                output, cluster_axis=1, num_links=3, memory_config=output.memory_config(), lm_head=True
->>>>>>> e97cfb66d6 (WIP LM head commits)
-=======
-                output, cluster_axis=1, num_links=3, memory_config=output.memory_config(), lm_head=True
->>>>>>> 63e03677
+                output, cluster_axis=1, num_links=num_links, memory_config=output.memory_config(), lm_head=True
             )  # self.output_memory_config
             outputs_reduced.append(ttnn.sharded_to_interleaved(output_reduced, memory_config=ttnn.DRAM_MEMORY_CONFIG))
         return outputs_reduced