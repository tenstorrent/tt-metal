--- conflicted
+++ resolved
@@ -174,18 +174,8 @@
             [self.prefetcher_setup.prefetcher_sub_device_id, self.prefetcher_setup.worker_sub_device_id]
         )
         if mesh_sub_device_manager_id_decode is None:
-<<<<<<< HEAD
-            self.tt_ccl = TT_CCL(
-                self.mesh_device,
-                self.args,
-                self.prefetcher_setup.worker_sub_device_id,
-                is_qwen=True if self.args.is_qwen else False,
-            )
-            self.tt_sampling = TTSampling(
-=======
             self.tt_ccl = TT_CCL(self.mesh_device, self.args, self.prefetcher_setup.worker_sub_device_id)
             self.sampling = SamplingGenerator(
->>>>>>> f8ee4474
                 args=self.args,
                 mesh_device=self.mesh_device,
                 tt_ccl=self.tt_ccl,
