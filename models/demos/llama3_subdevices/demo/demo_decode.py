# SPDX-FileCopyrightText: © 2023 Tenstorrent Inc.

# SPDX-License-Identifier: Apache-2.0

import torch
import json
from time import time
from datetime import datetime
from loguru import logger
import os
import ttnn
import pytest
import requests
from pathlib import Path
import hashlib

from models.demos.llama3_subdevices.tt.llama_common import (
    PagedAttentionConfig,
)
from models.demos.llama3_subdevices.tt.llama_model import TtTransformer
from models.demos.llama3_subdevices.tt.llama_embedding import TtLlamaEmbedding
from models.demos.t3000.llama2_70b.reference.llama.llama31_8b.tokenizer import Tokenizer
from models.demos.llama3_subdevices.tt.model_config import TtModelArgs
from models.demos.llama3_subdevices.tt.sampling import TTSampling

from models.perf.benchmarking_utils import BenchmarkProfiler
from models.demos.llama3_subdevices.tt.model_config import LlamaOptimizations


def load_and_cache_context(context_url, cache_dir, max_length=None):
    cache_file = cache_dir / hashlib.md5(context_url.encode()).hexdigest()

    if cache_file.exists():
        with open(cache_file, "r") as f:
            context_text = f.read()
        logger.info(f"Loaded context from cache: {context_url}")
    else:
        try:
            response = requests.get(context_url)
            if response.status_code == 200:
                context_text = response.text
                with open(cache_file, "w") as f:
                    f.write(context_text)
                logger.info(f"Downloaded and cached context: {context_url}")
            else:
                logger.warning(f"Failed to fetch context from URL: {context_url}. Status code: {response.status_code}")
                context_text = ""
        except Exception as e:
            logger.error(f"Error fetching context from URL: {context_url}. Error: {str(e)}")
            context_text = ""

    # Clip the context to the max length provided
    if max_length:
        context_text = context_text[:max_length]
        logger.info(f"Clipped the context text to {max_length} characters")

    return context_text


# load from json, return as a list
def load_inputs(user_input, batch, instruct_mode):
    if isinstance(user_input, str):
        with open(user_input, "r") as f:
            user_input = json.load(f)
    assert len(user_input) >= batch, f"Number of users (batch) must be {batch}!"
    in_prompt = []
    cache_dir = Path("models/demos/llama3/demo/context_cache")
    cache_dir.mkdir(parents=True, exist_ok=True)

    for i in range(batch):
        prompt = user_input[i]["prompt"]
        if "context" in user_input[i]:
            if "max_length" in user_input[i]:  # Clip the context to the max length provided
                context_text = load_and_cache_context(
                    user_input[i]["context"], cache_dir, max_length=user_input[i]["max_length"]
                )
            else:
                context_text = load_and_cache_context(user_input[i]["context"], cache_dir)
            # if instruct_mode:
            #     prompt = (
            #         "```" + context_text + "```\n\n" + prompt
            #     )  # Add the markdown block to the context to comply with the prompt
            # else:
            prompt = context_text
        in_prompt.append(prompt)
    return in_prompt


def run_llama3_demo(
    user_input,
    mesh_device,
    max_seq_len,
    batch_size,
    num_batches,
    paged_attention,
    paged_attention_config,
    max_generated_tokens,
    optimizations,
    sampling_params,
    instruct_mode,
    is_ci_env,
    print_to_file,
    weights,
    layers,
    stress_test,
    start_pos,
):
    # Creat batch output file
    timestamp = datetime.now().strftime("%Y-%m-%d_%H-%M-%S")
    output_directory = "models/demos/llama3/demo/output"
    os.makedirs(output_directory, exist_ok=True)
    os.chmod(output_directory, 0o755)
    output_filename = f"{output_directory}/demo_user_output_{timestamp}.txt"

    dtype = ttnn.bfloat8_b
    assert batch_size <= 32, "Max batch size currently supported is 32"
    assert max_seq_len <= 128 * 1024, "Max sequence length must be less than 128k tokens"

    dummy_weights = weights == "random"

    # We disregard any warmup iteration for profiling, in favour of just measuring compile time on the first iteration
    N_warmup_iter = {"inference_prefill": 0, "inference_decode": 0}

    # Start profiler
    logger.info(f"Start profiler")
    profiler = BenchmarkProfiler()
    profiler.start("run")

    logger.info(f"Reading inputs...")
    profiler.start("loading_inputs")
    if len(user_input) == 1:
        input_prompts = user_input * batch_size
    else:
        input_prompts = load_inputs(user_input, batch_size, instruct_mode)
    profiler.end("loading_inputs")

    # Generate the batched prompts (rotate the inputs between the users, for each batch)
    # If batch_size == 1, the same prompt is repeated for each batch
    batch_prompts = []
    for i in range(num_batches):
        batch_prompts.append([input_prompts[(j + i) % len(input_prompts)] for j in range(len(input_prompts))])

    # Load model args, weights, and tokenizer
    model_args = TtModelArgs(
        mesh_device,
        instruct=instruct_mode,
        max_batch_size=batch_size,
        optimizations=optimizations,
        max_seq_len=max_seq_len,
        dummy_weights=dummy_weights,
    )
    model_args.n_layers = layers

    tokenizer = Tokenizer(model_args.tokenizer_path)

    # Check max sequence length compatibility with model and architecture. Refer to README for more information
    llama_model_name = model_args.model_name  # ["3.2-1B", "3.2-3B", "3.1-8B", "3.2-11B", "3.1-70B"]
    tt_device_name = model_args.device_name  # ["N150", "N300", "T3K", "TG"]

    if llama_model_name == "3.1-70B":
        assert tt_device_name in ["TG"], "Llama3.1-70B is only supported on TG"
        assert max_seq_len <= 128 * 1024, "TG supports the official max context length of 128k tokens for Llama3.1-70B"

    logger.info("Loading weights...")
    profiler.start("weight_loading")
    state_dict = model_args.load_state_dict()
    profiler.end("weight_loading")

    page_table_tt = None
    if paged_attention:
        # Implied shuffling of blocks
        permutation = torch.randperm(paged_attention_config.max_num_blocks)
        # Page table which maps virtual blocks to physical
        reverse_permutation = torch.argsort(permutation)
        page_table = reverse_permutation.reshape(
            model_args.batch_size_per_device_group,
            paged_attention_config.max_num_blocks // model_args.batch_size_per_device_group,
        )
        page_table_tt = ttnn.from_torch(
            page_table,
            device=mesh_device,
            dtype=ttnn.int32,
            layout=ttnn.ROW_MAJOR_LAYOUT,
            mesh_mapper=ttnn.ShardTensor2dMesh(mesh_device, dims=(None, None), mesh_shape=model_args.cluster_shape),
        )
        logger.info("Page table tensor done")

    # Load TTNN Llama3.1 model
    logger.info("Loading weights to device...")
    profiler.start("loading_weights_to_device")
    tt_model = TtTransformer(
        args=model_args,
        mesh_device=mesh_device,
        dtype=dtype,
        state_dict=state_dict,
        weight_cache_path=model_args.weight_cache_path(dtype),
        paged_attention_config=paged_attention_config,
    )
    tt_embd = TtLlamaEmbedding(
        mesh_device=mesh_device,
        args=model_args,
        weight_cache_path=model_args.weight_cache_path(dtype),
        state_dict=state_dict,
        dtype=ttnn.bfloat16,  # Row major layout requires bfloat16
    )
    tt_sampling = TTSampling(
        args=model_args,
        mesh_device=mesh_device,
        sampling_params=sampling_params,
        tt_ccl=tt_model.tt_ccl,
    )
    profiler.end("loading_weights_to_device")
    logger.info("Finished loading weights to device.")

    # Keep track of generated outputs to print out every iteration
    if dummy_weights:
        encoded_prompts = [
            [128000, 2028, 374, 264, 1296]
        ] * model_args.max_batch_size  # "This is a test" encoded prompt
    else:
        # if instruct_mode:
        #     encoded_prompts = [encode_prompt_llama_instruct(tokenizer, prompt) for prompt in input_prompts]
        # else:
        encoded_prompts = [tokenizer.encode(prompt, bos=True, eos=False) for prompt in input_prompts]

    # Prefill by decode: start at first token; pad to 32 (tile size)
    max_prompt_length = max([len(prompt) for prompt in encoded_prompts])
    padded_token_prompts = [prompt + [128009] * (max_prompt_length - len(prompt)) for prompt in encoded_prompts]
    encoded_prompts_tensor_whole_sequence = torch.tensor([padded_token_prompts[b] for b in range(batch_size)])

    user_done = [False] * batch_size  # Keeps track when a user reaches EoD token

    logger.info("Starting decode...")
    # Initial positions
    decoding_pos = [start_pos] * batch_size
    current_pos = torch.tensor([decoding_pos[b] for b in range(batch_size)])

    current_pos_tensor = ttnn.from_torch(
        current_pos,
        device=mesh_device,
        dtype=ttnn.int32,
        mesh_mapper=ttnn.ShardTensor2dMesh(
            mesh_device,
            dims=(None, 0) if (model_args.is_galaxy and batch_size > 1) else (None, None),
            mesh_shape=model_args.cluster_shape,
        ),
    )

    logger.info("Current pos tensor done")

    # Get cos/sin matrices for the current position of each user
    rot_mats, rot_mat_idxs = tt_model.rope_setup.get_rot_mats(current_pos, return_rot_idxs=True)

    logger.info("Rot mats done")

    # Prepare the encoded prompts for the decode input
    tt_out_tok = ttnn.from_torch(
        encoded_prompts_tensor_whole_sequence[:, :1].reshape(1, 1, 1, batch_size),
        device=mesh_device,
        dtype=ttnn.uint32,
        layout=ttnn.ROW_MAJOR_LAYOUT,
        mesh_mapper=ttnn.ShardTensor2dMesh(mesh_device, dims=(None, None), mesh_shape=model_args.cluster_shape),
        memory_config=ttnn.DRAM_MEMORY_CONFIG,
    )
    sub_core_grids = ttnn.CoreRangeSet(
        [
            ttnn.CoreRange(ttnn.CoreCoord(1, 0), ttnn.CoreCoord(3, 9)),
            ttnn.CoreRange(ttnn.CoreCoord(5, 0), ttnn.CoreCoord(6, 9)),
        ]
    )

    # Compile
    logger.info(f"Compiling model trace...")
    if layers == 1:
        num_compile_iters = 10
    elif layers == 5:
        num_compile_iters = 2
    else:
        num_compile_iters = 1
    for i in range(num_compile_iters):
        tt_decode_input = tt_embd(tt_out_tok)
        logger.info(f"tt_decode_input done")

        tt_out = tt_model(
            tt_decode_input,
            current_pos_tensor,
            rot_mats=rot_mats,
            mode="decode",
            page_table=page_table_tt,
        )
        logger.info(f"tt_out done")

        # Sampling
        # tt_out_tok_reset = tt_sampling(tt_out[0], tt_out_tok)

        # Note: Persistent output buffer used, do not deallocate output!
        tt_out_gathered = tt_model.tt_ccl.line_all_gather(
            tt_out[0], dim=3, num_links=2, cluster_axis=0, memory_config=ttnn.DRAM_MEMORY_CONFIG, buffer_key="SAMPLING"
        )
        tt_out_rm = ttnn.untilize(tt_out_gathered, use_multicore=True, sub_core_grids=sub_core_grids)
        tt_out_tok = ttnn.argmax(  # FIXME When ttnn.argmax supports multicore, avoid falling back to host
            tt_out_rm, dim=3, use_multicore=True, output_tensor=tt_out_tok, sub_core_grids=sub_core_grids
        )
        logger.info(f"sampling done")

    if not stress_test:
        ttnn.plus_one(
            current_pos_tensor,
            sub_core_grids=ttnn.CoreRangeSet([ttnn.CoreRange(ttnn.CoreCoord(1, 0), ttnn.CoreCoord(1, 0))]),
        )
    # profiler.end(f"plus one position done")

    # Capture Trace
    logger.info(f"Capturing model trace...")
    profiler.start(f"capture_trace")

    tt_model.tt_ccl.reset_gather_and_buffer_idx()

    trace_id = ttnn.begin_trace_capture(mesh_device, cq_id=0)

    # Get cos/sin matrices for the current position of each user
    rot_mats = tt_model.rope_setup.get_rot_mats(rot_mat_idxs)
    tt_decode_input = tt_embd(tt_out_tok)
    tt_out = tt_model(
        tt_decode_input,
        current_pos_tensor,
        rot_mats=rot_mats,
        mode="decode",
        page_table=page_table_tt,
    )

    # Note: Persistent output buffer used, do not deallocate output!
    tt_out_gathered = tt_model.tt_ccl.line_all_gather(
        tt_out[0], dim=3, num_links=2, cluster_axis=0, memory_config=ttnn.DRAM_MEMORY_CONFIG, buffer_key="SAMPLING"
    )
    tt_out_rm = ttnn.untilize(tt_out_gathered, use_multicore=True, sub_core_grids=sub_core_grids)
    tt_out_tok = ttnn.argmax(  # FIXME When ttnn.argmax supports multicore, avoid falling back to host
        tt_out_rm, dim=3, use_multicore=True, output_tensor=tt_out_tok, sub_core_grids=sub_core_grids
    )

    if not stress_test:
        ttnn.plus_one(
            current_pos_tensor,
            sub_core_grids=ttnn.CoreRangeSet([ttnn.CoreRange(ttnn.CoreCoord(1, 0), ttnn.CoreCoord(1, 0))]),
        )
    # ttnn.plus_one(rot_mat_idxs)  # FIXME <- This won't work since embedding requires uint32 and plus_one only works for int32

    ttnn.end_trace_capture(mesh_device, trace_id, cq_id=0)
    ttnn.synchronize_device(mesh_device)

    # Reset the decoding position for the proper run of the model
    current_pos_reset = ttnn.from_torch(
        current_pos,
        dtype=ttnn.int32,
        mesh_mapper=ttnn.ShardTensor2dMesh(
            mesh_device,
            dims=(None, 0) if (model_args.is_galaxy and batch_size > 1) else (None, None),
            mesh_shape=model_args.cluster_shape,
        ),
    )

    tt_out_tok_reset = ttnn.from_torch(
        encoded_prompts_tensor_whole_sequence[:, :1].reshape(1, 1, 1, batch_size),
        dtype=ttnn.uint32,
        layout=ttnn.ROW_MAJOR_LAYOUT,
        mesh_mapper=ttnn.ShardTensor2dMesh(mesh_device, dims=(None, None), mesh_shape=model_args.cluster_shape),
    )

    # Reset the current position and output token tensors for the real decode run
    ttnn.copy_host_to_device_tensor(current_pos_reset, current_pos_tensor)
    ttnn.copy_host_to_device_tensor(tt_out_tok_reset, tt_out_tok)
    rot_mat_idxs_reset = tt_model.rope_setup.get_rot_idxs(current_pos, on_host=True)
    ttnn.copy_host_to_device_tensor(rot_mat_idxs_reset, rot_mat_idxs)

    profiler.end(f"capture_trace")

    ttnn.synchronize_device(mesh_device)

    # Start decoding
    iteration = 0
    users_decoding = True  # reset to handle next batch
    total_decoding_time = 0  # Track total decoding time
    total_tokens_generated = 0  # Track total tokens generated

    all_outputs = []

    logger.info(f"Starting decode loop...")
    profiler.start(f"inference_decode", iteration=iteration)

    while users_decoding:
        if iteration == 0:  # First iteration also accounts for compile time
            profiler.start(f"compile_decode", iteration=iteration)
        iteration_time_start = time()

        # Execute trace
        ttnn.execute_trace(mesh_device, trace_id, cq_id=0, blocking=False)
        tt_out_tok_cpu = tt_out_tok.cpu(blocking=True, cq_id=0)
        iteration_time = time() - iteration_time_start

        # Update current pos and mat idxs on host and send to device
        # TODO This is required for now since we cannot ttnn.plus_one(rot_mat_idxs) while it being uint32.
        # If this tensor is int32, it won't be supported by ttnn.embedding
        if not stress_test:
            current_pos += 1
        rot_mat_idxs_updated = tt_model.rope_setup.get_rot_idxs(current_pos, on_host=True)
        ttnn.copy_host_to_device_tensor(rot_mat_idxs_updated, rot_mat_idxs)
        # ttnn.synchronize_device(mesh_device)
        # Write to host
        tt_output_torch = ttnn.to_torch(
            tt_out_tok_cpu,
            mesh_composer=ttnn.ConcatMesh2dToTensor(
                mesh_device,
                dims=(3, 1),
                mesh_shape=model_args.cluster_shape,
            ),
        )[0, 0, 0, :batch_size]
        # Append the generated token to the list of outputs
        if iteration in range(len(encoded_prompts[0])):
            all_outputs.append(encoded_prompts[0][iteration])  # Update list of TT outputs
            tt_out_tok_reset = ttnn.from_torch(
                encoded_prompts_tensor_whole_sequence[:, iteration].reshape(1, 1, 1, batch_size),
                dtype=ttnn.uint32,
                layout=ttnn.ROW_MAJOR_LAYOUT,
                mesh_mapper=ttnn.ShardTensor2dMesh(mesh_device, dims=(None, None), mesh_shape=model_args.cluster_shape),
            )
            ttnn.copy_host_to_device_tensor(tt_out_tok_reset, tt_out_tok)
        else:
            all_outputs.append(tt_output_torch.tolist()[0])  # Update generated token to list of TT outputs
            if all_outputs[-1] in [128001, 128009] and not stress_test:  # EoT tokens
                users_decoding = False

        # Ignore the first iteration for average speed calculation
        if iteration > 0:
            total_decoding_time += iteration_time
            total_tokens_generated += 1

        tokens_per_second_per_user = 1 / iteration_time

        profiler.start(f"log_printing_iter_{iteration}", iteration=iteration)
        # Print out generated outputs for each user at the end of every iteration
        if not is_ci_env:
            # if len(user_input) == 1:
            logger.info("[User 0] {}".format("".join(tokenizer.decode(all_outputs))))
            # else:
            #     for user in range(batch_size):
            #         text = "".join(tokenizer.decode(all_outputs[user]))
            #         if len(text) > 100:
            #             text = "..." + text[-97:]
            #         text = text.replace("\n", " ")
            #         logger.info("[User {}] {}".format(user, text))

        # Always print perf at every iteration
        logger.info(
            f"Iteration {iteration}: {1000*iteration_time:.0f}ms @ {tokens_per_second_per_user:.1f} tok/s/user ({batch_size*tokens_per_second_per_user:.1f} tok/s throughput)"
        )
        tsu_threshold = 128 if layers == 1 else 28
        if not stress_test:
            assert tokens_per_second_per_user > tsu_threshold, "Throughput is less than 28 tokens per second per user"
        profiler.end(f"log_printing_iter_{iteration}", iteration=iteration)

        if iteration == 0:  # First iteration also accounts for compile time
            profiler.end(f"compile_decode", iteration=iteration)

        iteration += 1

        # Upper limit of generated tokens for each user (to avoid infinite generation in case eos is not seen)
        if iteration >= max_generated_tokens:
            users_decoding = False

    # Release trace
    ttnn.release_trace(mesh_device, trace_id)

    # Finish profiling at the end of all batches inference
    profiler.end("run")


# List of supported Parameters for demo.py
#
# input_prompts (string): input json file with prompts to process. See models/demos/llama3/demo/*.json for list of input files
# instruct (bool): Whether to use instruct weights or general weights
# repeat_batches (int): Number of consecutive batches of users to run (default: 1)
# max_seq_len (int): Maximum context length supported by the model (Llama3.1 and Llama3.2 models have a maximum context length of 128k, i.e., 128 * 1024)
# batch_size (int): Number of users in a batch (Supports 1/2/4/8/16/32 batches)
# max_generated_tokens (int): Maximum number of tokens to generate for each user (Note that the users will stop generation before this limit if they reach a EoS token)
# paged_attention (bool): Whether to use paged attention or default attention (vLLM requires paged attention)
# page_params (dict): Page parameters for paged attention (block_size, max_num_blocks) For smaller context lengths use block_size=32 and max_num_blocks=1024, for larger context use block_size=64 and max_num_blocks=2048
# sampling_params (dict): Sampling parameters for decoding (temperature, top_p). If temperature is set to 0, argmax (greedy decode) is used.
#
# optimization (LlamaOptimizations): Optimization level to use for the model (performance or accuracy)
# FAKE_DEVICE (str): Fake device to use for testing (N150, N300, T3K, TG). Usage: `export FAKE_DEVICE=N150`, will enable running a single-chip demo on a multi-chip system.
@pytest.mark.parametrize(
    "weights, layers, input_prompts, instruct, repeat_batches, max_seq_len, batch_size, max_generated_tokens, paged_attention, page_params, sampling_params, stress_test, start_pos",
    [
        (  # full demo, batch 32
            "instruct",
            80,
            "models/demos/llama3_subdevices/demo/input_data_prefill_128.json",  # input_prompts
            True,  # instruct mode
            1,  # repeat_batches
            1024,  # max_seq_len
            32,  # batch_size
            200,  # max_generated_tokens
            False,  # paged_attention
            {"page_block_size": 32, "page_max_num_blocks": 1024},  # page_params  # TODO This will be serviced by vLLM
            {"top_k": 32, "top_p": 0.08, "seed": 42},  # sampling_params (argmax)
            False,  # stress_test
            0,  # start_pos
        ),
        (  # quick 1L demo
            "random",
            1,
            "models/demos/llama3_subdevices/demo/input_data_prefill_128.json",  # input_prompts
            True,  # instruct mode
            1,  # repeat_batches
            1024,  # max_seq_len
            32,  # batch_size
            200,  # max_generated_tokens
            False,  # paged_attention
            {"page_block_size": 32, "page_max_num_blocks": 1024},  # page_params  # TODO This will be serviced by vLLM
            {"top_k": 32, "top_p": 0.08, "seed": 42},  # sampling_params (argmax)
            False,  # stress_test
            0,  # start_pos
        ),
        (  # Stress test: batch-32 very long generations but at same token index
            "instruct",
            80,
            "models/demos/llama3_subdevices/demo/input_data_prefill_128.json",  # input_prompts
            True,  # instruct mode
            1,  # repeat_batches
            1024,  # max_seq_len
            32,  # batch_size
            4 * 128 * 1024,  # max_generated_tokens (same index for stress test)
            False,  # paged_attention
            {"page_block_size": 32, "page_max_num_blocks": 1024},  # page_params  # TODO This will be serviced by vLLM
            {"top_k": 32, "top_p": 0.08, "seed": 42},  # sampling_params (argmax)
            True,  # stress_test
            0,  # start_pos
        ),
        (  # 10 layers for devive perf measurements
            "random",
            10,
            "models/demos/llama3_subdevices/demo/input_data_prefill_128.json",  # input_prompts
            True,  # instruct mode
            1,  # repeat_batches
            1024,  # max_seq_len
            32,  # batch_size
            1,  # max_generated_tokens
            False,  # paged_attention
            {"page_block_size": 32, "page_max_num_blocks": 1024},  # page_params  # TODO This will be serviced by vLLM
            {"top_k": 32, "top_p": 0.08, "seed": 42},  # sampling_params (argmax)
            False,  # stress_test
            127,  # start_pos
        ),
    ],
    ids=[
<<<<<<< HEAD
        # "batch-1",  # latency
        "batch-32-demo",  # throughput
        "batch-32-stress-test",  # stress test with long context
    ],
)
@pytest.mark.parametrize(
    "weights, layers",
    [
        ("random", 1),
        ("instruct", 80),
        ("instruct", 10),
    ],
    ids=["quick", "full", "measure"],
=======
        "full",  # full demo
        "quick",  # 1L demo
        "stress-test",  # stress test with many iterations and same token index, full model
        "measure-device-perf",  # 10L demo for device performance measurements
    ],
>>>>>>> 890402de
)
@pytest.mark.parametrize(
    "optimizations",
    [
        LlamaOptimizations.performance,
        # LlamaOptimizations.accuracy,
    ],
)
@pytest.mark.parametrize(
    "mesh_device",
    [
        (8, 4),
    ],
    indirect=True,
)
@pytest.mark.parametrize(
    "device_params", [{"dispatch_core_axis": ttnn.DispatchCoreAxis.COL, "trace_region_size": 23887872}], indirect=True
)
def test_llama_demo(
    weights,
    layers,
    input_prompts,
    instruct,
    repeat_batches,
    max_seq_len,
    batch_size,
    max_generated_tokens,
    paged_attention,
    page_params,
    sampling_params,
    stress_test,
    start_pos,
    optimizations,
    mesh_device,
    use_program_cache,
    is_ci_env,
    reset_seeds,
):
    if is_ci_env and ("long" in input_prompts or optimizations == LlamaOptimizations.accuracy):
        pytest.skip("Do not run the 'long-context' or accuracy tests on CI to reduce load")

    assert_msg = (
        "Ring buffer size not set. Needs to be set env TT_METAL_WORKER_RINGBUFFER_SIZE=122880 (120KB) for best perf"
    )
    assert os.environ.get("TT_METAL_WORKER_RINGBUFFER_SIZE") is not None, assert_msg

    # TODO: Remove this once all batch sizes are supported on TG
    if os.environ.get("FAKE_DEVICE") == "TG" and batch_size not in [1, 32]:
        pytest.skip("TG only supports batch 1 and 32")

    mesh_device.enable_async(True)

    if paged_attention:
        paged_attention_config = PagedAttentionConfig(
            block_size=page_params["page_block_size"],
            max_num_blocks=page_params["page_max_num_blocks"],
        )
    else:
        paged_attention_config = None

    return run_llama3_demo(
        user_input=input_prompts,
        mesh_device=mesh_device,
        max_seq_len=max_seq_len,
        batch_size=batch_size,
        num_batches=repeat_batches,
        paged_attention=paged_attention,
        paged_attention_config=paged_attention_config,
        max_generated_tokens=max_generated_tokens,
        optimizations=optimizations,
        sampling_params=sampling_params,
        instruct_mode=instruct,
        is_ci_env=is_ci_env,
        print_to_file=False,
        weights=weights,
        layers=layers,
        stress_test=stress_test,
        start_pos=start_pos,
    )<|MERGE_RESOLUTION|>--- conflicted
+++ resolved
@@ -553,27 +553,11 @@
         ),
     ],
     ids=[
-<<<<<<< HEAD
-        # "batch-1",  # latency
-        "batch-32-demo",  # throughput
-        "batch-32-stress-test",  # stress test with long context
-    ],
-)
-@pytest.mark.parametrize(
-    "weights, layers",
-    [
-        ("random", 1),
-        ("instruct", 80),
-        ("instruct", 10),
-    ],
-    ids=["quick", "full", "measure"],
-=======
         "full",  # full demo
         "quick",  # 1L demo
         "stress-test",  # stress test with many iterations and same token index, full model
         "measure-device-perf",  # 10L demo for device performance measurements
     ],
->>>>>>> 890402de
 )
 @pytest.mark.parametrize(
     "optimizations",
