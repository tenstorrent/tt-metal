# SPDX-FileCopyrightText: © 2025 Tenstorrent AI ULC

# SPDX-License-Identifier: Apache-2.0

import torch
import json
from time import time
from datetime import datetime
from loguru import logger
import os
import ttnn
import pytest
import requests
from pathlib import Path
import hashlib

is_RING_6U = os.environ.get("RING_6U", "0") == "1"

from models.demos.llama3_subdevices.tt.llama_common import (
    PagedAttentionConfig,
)
from models.demos.llama3_subdevices.tt.llama_model import TtTransformer
from models.demos.llama3_subdevices.tt.llama_embedding import TtLlamaEmbedding
from models.demos.t3000.llama2_70b.reference.llama.llama31_8b.tokenizer import Tokenizer
from models.demos.llama3_subdevices.tt.model_config import TtModelArgs
from models.demos.llama3_subdevices.tt.sampling import TTSampling

from models.perf.benchmarking_utils import BenchmarkProfiler, BenchmarkData
from models.demos.llama3_subdevices.tt.model_config import LlamaOptimizations

# Maximum number of times `tokens_per_second_per_user` is allowed to be outside the `tsu_range`
# before triggering an assertion failure. Allows occasional dips while ensuring
# stable performance without breaking CI prematurely.
TSU_PERF_DROP_LIMIT_PERCENT = 10

# Constants for TSU thresholds based on the number of layers
TSU_THRESHOLDS = {
    "4U": {1: {"min": 390, "max": 448}, 10: {"min": 230, "max": 253}, 80: {"min": 52, "max": 56}},
    # TODO: Update thresholds for 6U 10L and 80L based on actual perf when 6U are available and added into CI
    "6U": {1: {"min": 480, "max": 550}, 10: {"min": 230, "max": 250}, 80: {"min": 49, "max": 53}},
}


def load_and_cache_context(context_url, cache_dir, max_length=None):
    cache_file = cache_dir / hashlib.md5(context_url.encode()).hexdigest()

    if cache_file.exists():
        with open(cache_file, "r") as f:
            context_text = f.read()
        logger.info(f"Loaded context from cache: {context_url}")
    else:
        try:
            response = requests.get(context_url)
            if response.status_code == 200:
                context_text = response.text
                with open(cache_file, "w") as f:
                    f.write(context_text)
                logger.info(f"Downloaded and cached context: {context_url}")
            else:
                logger.warning(f"Failed to fetch context from URL: {context_url}. Status code: {response.status_code}")
                context_text = ""
        except Exception as e:
            logger.error(f"Error fetching context from URL: {context_url}. Error: {str(e)}")
            context_text = ""

    # Clip the context to the max length provided
    if max_length:
        context_text = context_text[:max_length]
        logger.info(f"Clipped the context text to {max_length} characters")

    return context_text


# load from json, return as a list
def load_inputs(user_input, batch, instruct_mode):
    if isinstance(user_input, str):
        with open(user_input, "r") as f:
            user_input = json.load(f)
    assert len(user_input) >= batch, f"Number of users (batch) must be {batch}!"
    in_prompt = []
    cache_dir = Path("models/demos/llama3/demo/context_cache")
    cache_dir.mkdir(parents=True, exist_ok=True)

    for i in range(batch):
        prompt = user_input[i]["prompt"]
        if "context" in user_input[i]:
            if "max_length" in user_input[i]:  # Clip the context to the max length provided
                context_text = load_and_cache_context(
                    user_input[i]["context"], cache_dir, max_length=user_input[i]["max_length"]
                )
            else:
                context_text = load_and_cache_context(user_input[i]["context"], cache_dir)
            # if instruct_mode:
            #     prompt = (
            #         "```" + context_text + "```\n\n" + prompt
            #     )  # Add the markdown block to the context to comply with the prompt
            # else:
            prompt = context_text
        in_prompt.append(prompt)
    return in_prompt


def run_llama3_demo(
    user_input,
    mesh_device,
    max_seq_len,
    batch_size,
    num_batches,
    paged_attention,
    paged_attention_config,
    max_generated_tokens,
    optimizations,
    sampling_params,
    instruct_mode,
    is_ci_env,
    print_to_file,
    weights,
    layers,
    stress_test,
    start_pos,
    enable_prefetcher_performance_mode=True,
    galaxy_type="4U",
):
    # Creat batch output file
    benchmark_data = BenchmarkData()
    profiler_step_name = "tg-llama-demo-e2e"
    timestamp = datetime.now().strftime("%Y-%m-%d_%H-%M-%S")
    output_directory = "models/demos/llama3/demo/output"
    os.makedirs(output_directory, exist_ok=True)
    os.chmod(output_directory, 0o755)
    output_filename = f"{output_directory}/demo_user_output_{timestamp}.txt"

    dtype = ttnn.bfloat8_b
    num_links = 4 if is_RING_6U else 2
    assert batch_size <= 32, "Max batch size currently supported is 32"
    assert max_seq_len <= 128 * 1024, "Max sequence length must be less than 128k tokens"

    top_k = sampling_params["top_k"]
    if isinstance(top_k, int):
        top_k = [top_k] * batch_size
    top_p = sampling_params["top_p"]
    if isinstance(top_p, float):
        top_p = [top_p] * batch_size
    temperature = sampling_params["temperature"]
    if isinstance(temperature, float):
        temperature = [temperature] * batch_size
    seed = sampling_params["seed"]

    dummy_weights = weights == "random"

    # We disregard any warmup iteration for profiling, in favour of just measuring compile time on the first iteration
    N_warmup_iter = {"inference_prefill": 0, "inference_decode": 0}

    # Start profiler
    logger.info(f"Start profiler")
    profiler = BenchmarkProfiler()
    profiler.start("run")
    profiler.start(profiler_step_name)

    logger.info(f"Reading inputs...")
    profiler.start("loading_inputs")
    if len(user_input) == 1:
        input_prompts = user_input * batch_size
    else:
        input_prompts = load_inputs(user_input, batch_size, instruct_mode)
    profiler.end("loading_inputs")

    # Generate the batched prompts (rotate the inputs between the users, for each batch)
    # If batch_size == 1, the same prompt is repeated for each batch
    batch_prompts = []
    for i in range(num_batches):
        batch_prompts.append([input_prompts[(j + i) % len(input_prompts)] for j in range(len(input_prompts))])

    # Load model args, weights, and tokenizer
    model_args = TtModelArgs(
        mesh_device,
        instruct=instruct_mode,
        max_batch_size=batch_size,
        optimizations=optimizations,
        max_seq_len=max_seq_len,
        dummy_weights=dummy_weights,
    )
    model_args.n_layers = layers

    tokenizer = Tokenizer(model_args.tokenizer_path)

    # Check max sequence length compatibility with model and architecture. Refer to README for more information
    llama_model_name = model_args.model_name  # ["3.2-1B", "3.2-3B", "3.1-8B", "3.2-11B", "3.1-70B"]
    tt_device_name = model_args.device_name  # ["N150", "N300", "T3K", "TG"]

    if llama_model_name == "3.1-70B":
        assert tt_device_name in ["TG"], "Llama3.1-70B is only supported on TG"
        assert max_seq_len <= 128 * 1024, "TG supports the official max context length of 128k tokens for Llama3.1-70B"

    logger.info("Loading weights...")
    profiler.start("weight_loading")
    state_dict = model_args.load_state_dict()
    profiler.end("weight_loading")

    page_table_tt = None
    if paged_attention:
        paged_cache_max_seq_len = (
            paged_attention_config.block_size
            * paged_attention_config.max_num_blocks
            / model_args.batch_size_per_device_group
        )
        is_valid_token_position = (stress_test and start_pos <= paged_cache_max_seq_len) or (
            max_generated_tokens + start_pos <= paged_cache_max_seq_len
        )
        assert_msg = f"Either stress test with start_pos ({start_pos}) <= paged_cache_max_seq_len ({paged_cache_max_seq_len}) or max_generated_tokens ({max_generated_tokens}) + start_pos ({start_pos}) <= paged_cache_max_seq_len ({paged_cache_max_seq_len})"
        assert is_valid_token_position, assert_msg

        # Implied shuffling of blocks
        permutation = torch.randperm(paged_attention_config.max_num_blocks)
        # Page table which maps virtual blocks to physical
        reverse_permutation = torch.argsort(permutation)
        page_table = reverse_permutation.reshape(
            model_args.batch_size_per_device_group,
            paged_attention_config.max_num_blocks // model_args.batch_size_per_device_group,
        )
        page_table_tt = ttnn.from_torch(
            page_table,
            device=mesh_device,
            dtype=ttnn.int32,
            layout=ttnn.ROW_MAJOR_LAYOUT,
            mesh_mapper=ttnn.ShardTensor2dMesh(mesh_device, dims=(None, None), mesh_shape=model_args.cluster_shape),
        )
        logger.info("Page table tensor done")

    # Load TTNN Llama3.1 model
    logger.info("Loading weights to device...")
    profiler.start("loading_weights_to_device")
    tt_model = TtTransformer(
        args=model_args,
        mesh_device=mesh_device,
        dtype=dtype,
        state_dict=state_dict,
        weight_cache_path=model_args.weight_cache_path(dtype),
        paged_attention_config=paged_attention_config,
        enable_prefetcher_performance_mode=enable_prefetcher_performance_mode,
    )
    tt_embd = TtLlamaEmbedding(
        mesh_device=mesh_device,
        args=model_args,
        weight_cache_path=model_args.weight_cache_path(dtype),
        state_dict=state_dict,
        dtype=ttnn.bfloat16,  # Row major layout requires bfloat16
    )
    tt_sampling = TTSampling(
        args=model_args,
        mesh_device=mesh_device,
        temperature=temperature,
        tt_ccl=tt_model.tt_ccl,
    )
    profiler.end("loading_weights_to_device")
    logger.info("Finished loading weights to device.")

    # Keep track of generated outputs to print out every iteration
    if dummy_weights:
        encoded_prompts = [
            [128000, 2028, 374, 264, 1296]
        ] * model_args.max_batch_size  # "This is a test" encoded prompt
    else:
        if instruct_mode:
            encoded_prompts = [model_args.encode_prompt(prompt) for prompt in input_prompts]
        else:
            encoded_prompts = [tokenizer.encode(prompt, bos=True, eos=False) for prompt in input_prompts]

    # Prefill by decode: start at first token; pad to 32 (tile size)
    max_prompt_length = max([len(prompt) for prompt in encoded_prompts])
    padded_token_prompts = [prompt + [128009] * (max_prompt_length - len(prompt)) for prompt in encoded_prompts]
    encoded_prompts_tensor_whole_sequence = torch.tensor([padded_token_prompts[b] for b in range(batch_size)])

    user_done = [False] * batch_size  # Keeps track when a user reaches EoD token

    logger.info("Starting decode...")
    # Initial positions
    decoding_pos = [start_pos] * batch_size
    current_pos = torch.tensor([decoding_pos[b] for b in range(batch_size)])

    current_pos_tensor = ttnn.from_torch(
        current_pos,
        device=mesh_device,
        dtype=ttnn.int32,
        mesh_mapper=ttnn.ShardTensor2dMesh(
            mesh_device,
            dims=(None, 0) if (model_args.is_galaxy and batch_size > 1) else (None, None),
            mesh_shape=model_args.cluster_shape,
        ),
    )

    logger.info("Current pos tensor done")

    # Get cos/sin matrices for the current position of each user
    rot_mats, rot_mat_idxs = tt_model.rope_setup.get_rm_rot_mats(current_pos, return_rot_idxs=True)

    logger.info("Rot mats done")

    # Prepare the encoded prompts for the decode input
    tt_out_tok = ttnn.from_torch(
        encoded_prompts_tensor_whole_sequence[:, :1].reshape(1, 1, 1, batch_size),
        device=mesh_device,
        dtype=ttnn.uint32,
        layout=ttnn.ROW_MAJOR_LAYOUT,
        mesh_mapper=ttnn.ShardTensor2dMesh(mesh_device, dims=(None, None), mesh_shape=model_args.cluster_shape),
        memory_config=ttnn.DRAM_MEMORY_CONFIG,
    )
    sub_core_grids = ttnn.CoreRangeSet(
        [
            ttnn.CoreRange(ttnn.CoreCoord(1, 0), ttnn.CoreCoord(3, 9)),
            ttnn.CoreRange(ttnn.CoreCoord(5, 0), ttnn.CoreCoord(6, 9)),
        ]
    )

    # Compile
    logger.info(f"Compiling model trace...")
    if layers == 1:
        num_compile_iters = 10
    elif layers == 5:
        num_compile_iters = 2
    else:
        num_compile_iters = 1
    for i in range(num_compile_iters):
        tt_decode_input = tt_embd(tt_out_tok)
        logger.info(f"tt_decode_input done")

        tt_out = tt_model(
            tt_decode_input,
            current_pos_tensor,
            rot_mats=rot_mats,
            mode="decode",
            page_table=page_table_tt,
        )

        # Sampling
        _ = tt_sampling(tt_out[0], top_k, top_p, seed, tt_out_tok=tt_out_tok)  # Compile once with setting the seed
<<<<<<< HEAD
        _ = tt_sampling(
            tt_out[0], top_k, top_p, tt_out_tok=tt_out_tok
        )  # Compile again without seed to obtain random sampling
=======
>>>>>>> 892203c2
        logger.info(f"Sampling done")

    if not stress_test:
        ttnn.plus_one(
            current_pos_tensor,
            sub_core_grids=ttnn.CoreRangeSet([ttnn.CoreRange(ttnn.CoreCoord(1, 0), ttnn.CoreCoord(1, 0))]),
        )
        ttnn.plus_one(
            rot_mat_idxs,
            sub_core_grids=ttnn.CoreRangeSet([ttnn.CoreRange(ttnn.CoreCoord(1, 0), ttnn.CoreCoord(1, 0))]),
        )

    _ = tt_sampling(
        tt_out[0], top_k, top_p, tt_out_tok=tt_out_tok
    )  # Compile again without seed to obtain random sampling; at this position to simplify test_decoder_device_perf.py

    # Capture Trace
    logger.info(f"Capturing model trace...")
    profiler.start(f"capture_trace")

    tt_model.tt_ccl.reset_gather_and_buffer_idx()

    trace_id = ttnn.begin_trace_capture(mesh_device, cq_id=0)

    # Get cos/sin matrices for the current position of each user
    rot_mats = tt_model.rope_setup.get_rm_rot_mats(rot_mat_idxs)
    tt_decode_input = tt_embd(tt_out_tok)
    tt_out = tt_model(
        tt_decode_input,
        current_pos_tensor,
        rot_mats=rot_mats,
        mode="decode",
        page_table=page_table_tt,
    )

    # Sampling
    _ = tt_sampling(tt_out[0], top_k, top_p, tt_out_tok=tt_out_tok)

    if not stress_test:
        ttnn.plus_one(
            current_pos_tensor,
            sub_core_grids=ttnn.CoreRangeSet([ttnn.CoreRange(ttnn.CoreCoord(1, 0), ttnn.CoreCoord(1, 0))]),
        )
        ttnn.plus_one(
            rot_mat_idxs,
            sub_core_grids=ttnn.CoreRangeSet([ttnn.CoreRange(ttnn.CoreCoord(1, 0), ttnn.CoreCoord(1, 0))]),
        )

    ttnn.end_trace_capture(mesh_device, trace_id, cq_id=0)
    ttnn.synchronize_device(mesh_device)

    # Reset the decoding position for the proper run of the model
    current_pos_reset = ttnn.from_torch(
        current_pos,
        dtype=ttnn.int32,
        mesh_mapper=ttnn.ShardTensor2dMesh(
            mesh_device,
            dims=(None, 0) if (model_args.is_galaxy and batch_size > 1) else (None, None),
            mesh_shape=model_args.cluster_shape,
        ),
    )

    tt_out_tok_reset = ttnn.from_torch(
        encoded_prompts_tensor_whole_sequence[:, :1].reshape(1, 1, 1, batch_size),
        dtype=ttnn.uint32,
        layout=ttnn.ROW_MAJOR_LAYOUT,
        mesh_mapper=ttnn.ShardTensor2dMesh(mesh_device, dims=(None, None), mesh_shape=model_args.cluster_shape),
    )

    # Reset the current position and output token tensors for the real decode run
    ttnn.copy_host_to_device_tensor(current_pos_reset, current_pos_tensor)
    ttnn.copy_host_to_device_tensor(tt_out_tok_reset, tt_out_tok)
    rot_mat_idxs_reset = tt_model.rope_setup.get_rm_rot_idxs(current_pos, on_host=True)
    ttnn.copy_host_to_device_tensor(rot_mat_idxs_reset, rot_mat_idxs)

    profiler.end(f"capture_trace")

    ttnn.synchronize_device(mesh_device)

    # Start decoding
    iteration = 0
    users_decoding = True  # reset to handle next batch
    total_decoding_time = 0  # Track total decoding time
    total_tokens_generated = 0  # Track total tokens generated
    tokens_per_second_per_user_token127 = None  # Track tokens per second per user at token 128

    all_outputs = []

    logger.info(f"Starting decode loop in trace mode...")
    profiler.start(f"inference_decode", iteration=iteration)

    # Determine TSU threshold based on layer count
    tsu_thresholds = TSU_THRESHOLDS[galaxy_type].get(
        layers, {"min": 0, "max": 9999999}
    )  # do not check TSU if layers is not in the dict

    # Tracks the number of iterations where throughput falls below `tsu_threshold`
    tsu_failures = 0
    all_tokens_per_second_per_user = []

    read_events = []
    tt_out_toks_cpu = []
    iteration_time_start = time()
    prefill = True
    block_host = True
    decode_iteration = 0
    trace_exec_offset = 1
    while users_decoding:
        # Execute trace
        if iteration in range(len(encoded_prompts[0])):
            block_host = True
            prefill = True
        else:
            block_host = False if layers == 80 else True
            prefill = False

        if iteration == 0:  # First iteration also accounts for compile time
            profiler.start(f"compile_decode", iteration=iteration)

        ttnn.execute_trace(mesh_device, trace_id, cq_id=0, blocking=block_host)

        if prefill:
            current_iteration = iteration
            all_outputs.append(encoded_prompts[0][iteration])  # Update list of TT outputs
            tt_out_tok_reset = ttnn.from_torch(
                encoded_prompts_tensor_whole_sequence[:, iteration].reshape(1, 1, 1, batch_size),
                dtype=ttnn.uint32,
                layout=ttnn.ROW_MAJOR_LAYOUT,
                mesh_mapper=ttnn.ShardTensor2dMesh(mesh_device, dims=(None, None), mesh_shape=model_args.cluster_shape),
            )
            ttnn.copy_host_to_device_tensor(tt_out_tok_reset, tt_out_tok)
            profiler.start(f"log_printing_iter_{iteration}", iteration=iteration)
            if not is_ci_env:
                # Print out generated outputs for each user at the end of every iteration
                logger.info("[User 0] {}".format("".join(tokenizer.decode(all_outputs))))

            iteration_time_ends = time()
            iteration_time = iteration_time_ends - iteration_time_start
            tokens_per_second_per_user = 1 / iteration_time

            if not is_ci_env or iteration < 200 or iteration % 1000 == 0:
                logger.info(
                    f"Iteration : {iteration}, Prefill Iteration : {iteration}, tok/s/user : {tokens_per_second_per_user:.2f}, Throughput : {batch_size/iteration_time:.2f} tok/s, Iteration Time : {1000*iteration_time:.2f} ms"
                )
            profiler.end(f"log_printing_iter_{iteration}", iteration=iteration)
            iteration_time_start = time()
        else:
            tt_out_toks_cpu += [tt_out_tok.cpu(blocking=block_host, cq_id=0)]
            read_events += [ttnn.record_event(mesh_device, 0)]

            if decode_iteration >= trace_exec_offset:
                current_iteration = iteration - trace_exec_offset
                current_decode_iteration = decode_iteration - trace_exec_offset
                # Write to host
                ttnn.event_synchronize(read_events[current_decode_iteration])
                tt_output_torch = ttnn.to_torch(ttnn.get_device_tensors(tt_out_toks_cpu[current_decode_iteration])[0])[
                    0, 0, 0, :batch_size
                ]
                all_outputs.append(tt_output_torch.tolist()[0])  # Update generated token to list of TT outputs

                profiler.start(f"log_printing_iter_{current_iteration}", iteration=current_iteration)
                if not is_ci_env:
                    # Print out generated outputs for each user at the end of every iteration
                    logger.info("[User 0] {}".format("".join(tokenizer.decode(all_outputs))))

                iteration_time_ends = time()
                iteration_time = iteration_time_ends - iteration_time_start

                tokens_per_second_per_user = 1 / iteration_time

                all_tokens_per_second_per_user.append(tokens_per_second_per_user)

                if not is_ci_env or current_iteration < 200 or current_iteration % 1000 == 0:
                    logger.info(
                        f"Iteration : {current_iteration}, Decode Iteration : {current_decode_iteration}, tok/s/user : {tokens_per_second_per_user:.2f}, Throughput : {batch_size/iteration_time:.2f} tok/s, Iteration Time : {1000*iteration_time:.2f} ms"
                    )
                profiler.end(f"log_printing_iter_{current_iteration}", iteration=current_iteration)

                if current_iteration == 127:
                    tokens_per_second_per_user_token127 = tokens_per_second_per_user

                if not stress_test:
                    # Increment failure count if throughput is too low
                    if iteration < 200 and (
                        tokens_per_second_per_user < tsu_thresholds["min"]
                        or tokens_per_second_per_user > tsu_thresholds["max"]
                    ):
                        tsu_failures += 1

                iteration_time_start = time()

            decode_iteration += 1

        # Upper limit of generated tokens for each user (to avoid infinite generation in case eos is not seen)
        if current_iteration + 1 >= max_generated_tokens:  # EoT tokens
            users_decoding = False

        if iteration == 0:  # First iteration also accounts for compile time
            profiler.end(f"compile_decode", iteration=iteration)

        iteration += 1

    # Release trace
    ttnn.release_trace(mesh_device, trace_id)

    # Finish profiling at the end of all batches inference
    profiler.end(profiler_step_name)
    profiler.end("run")

    if is_ci_env and tokens_per_second_per_user_token127 is not None:
        benchmark_data.add_measurement(profiler, 0, profiler_step_name, "tsu_e2e", tokens_per_second_per_user_token127)

        run_type = "tg_llama_demo_decode" if galaxy_type == "4U" else "tg_llama_demo_decode_6u"

        benchmark_data.save_partial_run_json(
            profiler,
            run_type=run_type,
            ml_model_name="llama70b-tg",
        )

    if not stress_test and len(all_tokens_per_second_per_user) > 0:
        logger.info(f"Min tsu throughput: {min(all_tokens_per_second_per_user)}")
        logger.info(f"Max tsu throughput: {max(all_tokens_per_second_per_user)}")
        logger.info(f"Avg tsu throughput: {sum(all_tokens_per_second_per_user) / len(all_tokens_per_second_per_user)}")
        logger.info(
            f"Median tsu throughput: {sorted(all_tokens_per_second_per_user)[len(all_tokens_per_second_per_user) // 2]}"
        )
        # 95 percentile tsu throughput
        percentile_5 = sorted(all_tokens_per_second_per_user)[int(0.05 * len(all_tokens_per_second_per_user))]
        percentile_95 = sorted(all_tokens_per_second_per_user)[int(0.95 * len(all_tokens_per_second_per_user))]
        logger.info(f"5 percentile tsu throughput: {percentile_5}")
        logger.info(f"95 percentile tsu throughput: {percentile_95}")

        logger.info(
            f"Suggested taget range is 5 percentile: {int(percentile_5)} - max: {int(max(all_tokens_per_second_per_user))+1}"
        )

        if tokens_per_second_per_user_token127 is not None:
            logger.info(f"Tokens per second per user at token 128: {tokens_per_second_per_user_token127}")

        # print before assertion
        out_of_targets_msg = f"Throughput is out of targets {tsu_thresholds['min']} - {tsu_thresholds['max']} t/s/u in {tsu_failures} iterations"
        tsu_perf_drop_limit = TSU_PERF_DROP_LIMIT_PERCENT * iteration / 100
        if tsu_failures > tsu_perf_drop_limit:
            logger.info(out_of_targets_msg)
            logger.info(f"Failing iterations sorted by t/s/u")
            sorted_tokens_per_second_per_user = sorted(all_tokens_per_second_per_user)
            for i in range(len(sorted_tokens_per_second_per_user)):
                if (
                    sorted_tokens_per_second_per_user[i] < tsu_thresholds["min"]
                    or sorted_tokens_per_second_per_user[i] > tsu_thresholds["max"]
                ):
                    logger.info(f"Iteration {i}: {sorted_tokens_per_second_per_user[i]}")
        # Assert at the end of test to check if the throughput recuperated
        assert tsu_failures <= tsu_perf_drop_limit, out_of_targets_msg

        # Print out total number of tsu_failures
        logger.info(f"Total TSU Failures: {tsu_failures} (threshold: {tsu_perf_drop_limit})")


# List of supported Parameters for demo.py
#
# input_prompts (string): input json file with prompts to process. See models/demos/llama3/demo/*.json for list of input files
# instruct (bool): Whether to use instruct weights or general weights
# repeat_batches (int): Number of consecutive batches of users to run (default: 1)
# max_seq_len (int): Maximum context length supported by the model (Llama3.1 and Llama3.2 models have a maximum context length of 128k, i.e., 128 * 1024)
# batch_size (int): Number of users in a batch (Supports 1/2/4/8/16/32 batches)
# max_generated_tokens (int): Maximum number of tokens to generate for each user (Note that the users will stop generation before this limit if they reach a EoS token)
# paged_attention (bool): Whether to use paged attention or default attention (vLLM requires paged attention)
# page_params (dict): Page parameters for paged attention (block_size, max_num_blocks) For smaller context lengths use block_size=32 and max_num_blocks=1024, for larger context use block_size=64 and max_num_blocks=2048
# sampling_params (dict): Sampling parameters for decoding (temperature, top_p). If temperature is set to 0, argmax (greedy decode) is used.
#
# optimization (LlamaOptimizations): Optimization level to use for the model (performance or accuracy)
# FAKE_DEVICE (str): Fake device to use for testing (N150, N300, T3K, TG). Usage: `export FAKE_DEVICE=N150`, will enable running a single-chip demo on a multi-chip system.
@pytest.mark.parametrize(
    "weights, layers, input_prompts, instruct, repeat_batches, max_seq_len, batch_size, max_generated_tokens, paged_attention, page_params, sampling_params, stress_test, start_pos",
    [
        (  # full demo, batch 32
            "instruct",
            80,
            "models/demos/llama3_subdevices/demo/input_data_questions_prefill_128.json",  # input_prompts
            True,  # instruct mode
            1,  # repeat_batches
            128 * 1024,  # max_seq_len
            32,  # batch_size
            2000,  # max_generated_tokens
            True,  # paged_attention
            {"page_block_size": 64, "page_max_num_blocks": 4096},  # page_params  # TODO This will be serviced by vLLM
            {"top_k": 32, "top_p": 0.9, "temperature": 0.7, "seed": 42},  # sampling_params
            False,  # stress_test
            0,  # start_pos
        ),
        (  # quick 1L demo
            "random",
            1,
            "models/demos/llama3_subdevices/demo/input_data_questions_prefill_128.json",  # input_prompts
            True,  # instruct mode
            1,  # repeat_batches
            128 * 1024,  # max_seq_len
            32,  # batch_size
            2000,  # max_generated_tokens
            True,  # paged_attention
            {"page_block_size": 64, "page_max_num_blocks": 4096},  # page_params  # TODO This will be serviced by vLLM
            {"top_k": 1, "top_p": 0.00, "temperature": 1.0, "seed": 42},  # sampling_params (argmax)
            False,  # stress_test
            0,  # start_pos
        ),
        (  # Stress test: 4*128k generation length
            "instruct",
            80,
            "models/demos/llama3_subdevices/demo/input_data_questions_prefill_128.json",  # input_prompts
            True,  # instruct mode
            1,  # repeat_batches
            128 * 1024,  # max_seq_len
            32,  # batch_size
            500000,  # max_generated_tokens (same index for stress test)
            True,  # paged_attention
            {"page_block_size": 64, "page_max_num_blocks": 4096},  # page_params  # TODO This will be serviced by vLLM
            {"top_k": 1, "top_p": 0.0, "temperature": 1.0, "seed": 42},  # sampling_params
            True,  # stress_test
            0,  # start_pos
        ),
        (  # mini stress test
            "instruct",
            80,
            "models/demos/llama3_subdevices/demo/input_data_questions_prefill_128.json",  # input_prompts
            True,  # instruct mode
            1,  # repeat_batches
            128 * 1024,  # max_seq_len
            32,  # batch_size
            2048,  # max_generated_tokens (same index for stress test)
            True,  # paged_attention
            {"page_block_size": 64, "page_max_num_blocks": 4096},  # page_params  # TODO This will be serviced by vLLM
            {"top_k": 1, "top_p": 0.00, "temperature": 1.0, "seed": 42},  # sampling_params (argmax)
            True,  # stress_test
            0,  # start_pos
        ),
        (  # 10 layers for devive perf measurements
            "instruct",
            10,
            "models/demos/llama3_subdevices/demo/input_data_questions_prefill_128.json",  # input_prompts
            True,  # instruct mode
            1,  # repeat_batches
            128 * 1024,  # max_seq_len
            32,  # batch_size
            1,  # max_generated_tokens
            True,  # paged_attention
            {"page_block_size": 64, "page_max_num_blocks": 4096},  # page_params  # TODO This will be serviced by vLLM
            {"top_k": 1, "top_p": 0.00, "temperature": 1.0, "seed": 42},  # sampling_params (argmax)
            False,  # stress_test
            127,  # start_pos
        ),
        (  # ND hang test
            "instruct",
            80,
            "models/demos/llama3_subdevices/demo/input_data_questions_prefill_128.json",  # input_prompts
            True,  # instruct mode
            1,  # repeat_batches
            128 * 1024,  # max_seq_len
            32,  # batch_size
            20000,  # experimentally established as large enough to catch ND hangs
            True,  # paged_attention
            {"page_block_size": 64, "page_max_num_blocks": 4096},  # page_params  # TODO This will be serviced by vLLM
            {"top_k": 1, "top_p": 0.00, "temperature": 1.0, "seed": 42},  # sampling_params (argmax)
            True,  # stress_test
            0,  # start_pos
        ),
    ],
    ids=[
        "full",  # full demo
        "quick",  # 1L demo
        "stress-test",  # stress test with many iterations and same token index, full model
        "mini-stress-test",  # mini stress test with 2048 max_generated_tokens
        "measure-device-perf",  # 10L demo for device performance measurements
        "nd-hang-test",  # testing for nd-hang across multiple iterations
    ],
)
@pytest.mark.parametrize(
    "optimizations",
    [
        LlamaOptimizations.performance,
        # LlamaOptimizations.accuracy,
    ],
)
@pytest.mark.parametrize(
    "mesh_device",
    [
        (8, 4),
    ],
    indirect=True,
)
@pytest.mark.parametrize(  # Worker size is selected to give 120kB ringbuffer size
    "device_params",
    [
        {
            "dispatch_core_axis": ttnn.DispatchCoreAxis.COL,
            "trace_region_size": 23887872,
            "worker_l1_size": 1344544,
            "fabric_config": ttnn.FabricConfig.FABRIC_1D_RING if is_RING_6U else ttnn.FabricConfig.FABRIC_1D,
        }
    ],
    indirect=True,
)
def test_llama_demo(
    weights,
    layers,
    input_prompts,
    instruct,
    repeat_batches,
    max_seq_len,
    batch_size,
    max_generated_tokens,
    paged_attention,
    page_params,
    sampling_params,
    stress_test,
    start_pos,
    optimizations,
    mesh_device,
    use_program_cache,
    is_ci_env,
    reset_seeds,
    request,
    galaxy_type,
):
    if is_ci_env and ("long" in input_prompts or optimizations == LlamaOptimizations.accuracy):
        pytest.skip("Do not run the 'long-context' or accuracy tests on CI to reduce load")

    # TODO: Remove this once all batch sizes are supported on TG
    if os.environ.get("FAKE_DEVICE") == "TG" and batch_size not in [1, 32]:
        pytest.skip("TG only supports batch 1 and 32")

    if galaxy_type != "6U" and galaxy_type != "4U":
        raise Exception("Not running on TG nor on 6U, you must run on those systems for this test")

    if paged_attention:
        paged_attention_config = PagedAttentionConfig(
            block_size=page_params["page_block_size"],
            max_num_blocks=page_params["page_max_num_blocks"],
        )
    else:
        paged_attention_config = None

    enable_pf_perf_mode = not request.config.getoption("--disable_pf_perf_mode")

    return run_llama3_demo(
        user_input=input_prompts,
        mesh_device=mesh_device,
        max_seq_len=max_seq_len,
        batch_size=batch_size,
        num_batches=repeat_batches,
        paged_attention=paged_attention,
        paged_attention_config=paged_attention_config,
        max_generated_tokens=max_generated_tokens,
        optimizations=optimizations,
        sampling_params=sampling_params,
        instruct_mode=instruct,
        is_ci_env=is_ci_env,
        print_to_file=False,
        weights=weights,
        layers=layers,
        stress_test=stress_test,
        start_pos=start_pos,
        enable_prefetcher_performance_mode=enable_pf_perf_mode,
        galaxy_type=galaxy_type,
    )<|MERGE_RESOLUTION|>--- conflicted
+++ resolved
@@ -334,12 +334,6 @@
 
         # Sampling
         _ = tt_sampling(tt_out[0], top_k, top_p, seed, tt_out_tok=tt_out_tok)  # Compile once with setting the seed
-<<<<<<< HEAD
-        _ = tt_sampling(
-            tt_out[0], top_k, top_p, tt_out_tok=tt_out_tok
-        )  # Compile again without seed to obtain random sampling
-=======
->>>>>>> 892203c2
         logger.info(f"Sampling done")
 
     if not stress_test:
