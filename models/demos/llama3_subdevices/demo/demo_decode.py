--- conflicted
+++ resolved
@@ -35,14 +35,8 @@
 
 # Constants for TSU thresholds based on the number of layers
 TSU_THRESHOLDS = {
-<<<<<<< HEAD
-    "4U": {1: {"min": 540, "max": 570}, 10: {"min": 230, "max": 253}, 80: {"min": 51.5, "max": 56}},
-    # TODO: Update thresholds for 6U 10L and 80L based on actual perf when 6U are available and added into CI
-    "6U": {1: {"min": 600, "max": 635}, 10: {"min": 230, "max": 250}, 80: {"min": 49, "max": 53}},
-=======
-    "4U": {1: {"min": 617, "max": 640}, 80: {"min": 50, "max": 54}},
+    "4U": {1: {"min": 617, "max": 640}, 80: {"min": 51.5, "max": 56}},
     "6U": {1: {"min": 738, "max": 762}, 80: {"min": 55, "max": 59}},
->>>>>>> 3ef22596
 }
 
 
