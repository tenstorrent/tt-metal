# SPDX-FileCopyrightText: © 2025 Tenstorrent AI ULC

# SPDX-License-Identifier: Apache-2.0

import torch
import json
from time import time
from datetime import datetime
from loguru import logger
import os
import ttnn
import pytest
import requests
from pathlib import Path
import hashlib

from models.demos.llama3_subdevices.tt.llama_common import (
    PagedAttentionConfig,
)
from models.demos.llama3_subdevices.tt.llama_model import TtTransformer
from models.demos.llama3_subdevices.tt.llama_embedding import TtLlamaEmbedding
from models.demos.t3000.llama2_70b.reference.llama.llama31_8b.tokenizer import Tokenizer
from models.demos.llama3_subdevices.tt.model_config import TtModelArgs
from models.demos.llama3_subdevices.tt.sampling import TTSampling

from models.perf.benchmarking_utils import BenchmarkProfiler, BenchmarkData
from models.demos.llama3_subdevices.tt.model_config import LlamaOptimizations

# Maximum number of times `tokens_per_second_per_user` is allowed to be outside the `tsu_range`
# before triggering an assertion failure. Allows occasional dips while ensuring
# stable performance without breaking CI prematurely.
TSU_PERF_DROP_LIMIT_COUNT = 20

# Constants for TSU thresholds based on the number of layers
TSU_THRESHOLDS = {
<<<<<<< HEAD
    "4U": {1: {"min": 530, "max": 545}, 10: {"min": 230, "max": 253}, 80: {"min": 51.5, "max": 56}},
=======
    "4U": {1: {"min": 540, "max": 565}, 10: {"min": 230, "max": 253}, 80: {"min": 49.5, "max": 54}},
>>>>>>> 0aafa2b2
    # TODO: Update thresholds for 6U 10L and 80L based on actual perf when 6U are available and added into CI
    "6U": {1: {"min": 625, "max": 655}, 10: {"min": 230, "max": 250}, 80: {"min": 49, "max": 53}},
}


def load_and_cache_context(context_url, cache_dir, max_length=None):
    cache_file = cache_dir / hashlib.md5(context_url.encode()).hexdigest()

    if cache_file.exists():
        with open(cache_file, "r") as f:
            context_text = f.read()
        logger.info(f"Loaded context from cache: {context_url}")
    else:
        try:
            response = requests.get(context_url)
            if response.status_code == 200:
                context_text = response.text
                with open(cache_file, "w") as f:
                    f.write(context_text)
                logger.info(f"Downloaded and cached context: {context_url}")
            else:
                logger.warning(f"Failed to fetch context from URL: {context_url}. Status code: {response.status_code}")
                context_text = ""
        except Exception as e:
            logger.error(f"Error fetching context from URL: {context_url}. Error: {str(e)}")
            context_text = ""

    # Clip the context to the max length provided
    if max_length:
        context_text = context_text[:max_length]
        logger.info(f"Clipped the context text to {max_length} characters")

    return context_text


# load from json, return as a list
def load_inputs(user_input, batch, instruct_mode):
    if isinstance(user_input, str):
        with open(user_input, "r") as f:
            user_input = json.load(f)
    assert len(user_input) >= batch, f"Number of users (batch) must be {batch}!"
    in_prompt = []
    cache_dir = Path("models/demos/llama3/demo/context_cache")
    cache_dir.mkdir(parents=True, exist_ok=True)

    for i in range(batch):
        prompt = user_input[i]["prompt"]
        if "context" in user_input[i]:
            if "max_length" in user_input[i]:  # Clip the context to the max length provided
                context_text = load_and_cache_context(
                    user_input[i]["context"], cache_dir, max_length=user_input[i]["max_length"]
                )
            else:
                context_text = load_and_cache_context(user_input[i]["context"], cache_dir)
            # if instruct_mode:
            #     prompt = (
            #         "```" + context_text + "```\n\n" + prompt
            #     )  # Add the markdown block to the context to comply with the prompt
            # else:
            prompt = context_text
        in_prompt.append(prompt)
    return in_prompt


def run_llama3_demo(
    user_input,
    mesh_device,
    max_seq_len,
    batch_size,
    num_batches,
    paged_attention,
    paged_attention_config,
    max_generated_tokens,
    optimizations,
    sampling_params,
    instruct_mode,
    is_ci_env,
    print_to_file,
    weights,
    layers,
    stress_test,
    start_pos,
    enable_prefetcher_performance_mode=True,
    galaxy_type="4U",
):
    # Creat batch output file
    benchmark_data = BenchmarkData()
    profiler_step_name = "tg-llama-demo-e2e"
    timestamp = datetime.now().strftime("%Y-%m-%d_%H-%M-%S")
    output_directory = "models/demos/llama3/demo/output"
    os.makedirs(output_directory, exist_ok=True)
    os.chmod(output_directory, 0o755)
    output_filename = f"{output_directory}/demo_user_output_{timestamp}.txt"

    dtype = ttnn.bfloat8_b
    assert batch_size <= 32, "Max batch size currently supported is 32"
    assert max_seq_len <= 128 * 1024, "Max sequence length must be less than 128k tokens"

    dummy_weights = weights == "random"

    # We disregard any warmup iteration for profiling, in favour of just measuring compile time on the first iteration
    N_warmup_iter = {"inference_prefill": 0, "inference_decode": 0}

    # Start profiler
    logger.info(f"Start profiler")
    profiler = BenchmarkProfiler()
    profiler.start("run")
    profiler.start(profiler_step_name)

    logger.info(f"Reading inputs...")
    profiler.start("loading_inputs")
    if len(user_input) == 1:
        input_prompts = user_input * batch_size
    else:
        input_prompts = load_inputs(user_input, batch_size, instruct_mode)
    profiler.end("loading_inputs")

    # Generate the batched prompts (rotate the inputs between the users, for each batch)
    # If batch_size == 1, the same prompt is repeated for each batch
    batch_prompts = []
    for i in range(num_batches):
        batch_prompts.append([input_prompts[(j + i) % len(input_prompts)] for j in range(len(input_prompts))])

    # Load model args, weights, and tokenizer
    model_args = TtModelArgs(
        mesh_device,
        instruct=instruct_mode,
        max_batch_size=batch_size,
        optimizations=optimizations,
        max_seq_len=max_seq_len,
        dummy_weights=dummy_weights,
    )
    model_args.n_layers = layers

    tokenizer = Tokenizer(model_args.tokenizer_path)

    # Check max sequence length compatibility with model and architecture. Refer to README for more information
    llama_model_name = model_args.model_name  # ["3.2-1B", "3.2-3B", "3.1-8B", "3.2-11B", "3.1-70B"]
    tt_device_name = model_args.device_name  # ["N150", "N300", "T3K", "TG"]

    if llama_model_name == "3.1-70B":
        assert tt_device_name in ["TG"], "Llama3.1-70B is only supported on TG"
        assert max_seq_len <= 128 * 1024, "TG supports the official max context length of 128k tokens for Llama3.1-70B"

    logger.info("Loading weights...")
    profiler.start("weight_loading")
    state_dict = model_args.load_state_dict()
    profiler.end("weight_loading")

    page_table_tt = None
    if paged_attention:
        paged_cache_max_seq_len = (
            paged_attention_config.block_size
            * paged_attention_config.max_num_blocks
            / model_args.batch_size_per_device_group
        )
        is_valid_token_position = (stress_test and start_pos <= paged_cache_max_seq_len) or (
            max_generated_tokens + start_pos <= paged_cache_max_seq_len
        )
        assert_msg = f"Either stress test with start_pos ({start_pos}) <= paged_cache_max_seq_len ({paged_cache_max_seq_len}) or max_generated_tokens ({max_generated_tokens}) + start_pos ({start_pos}) <= paged_cache_max_seq_len ({paged_cache_max_seq_len})"
        assert is_valid_token_position, assert_msg

        # Implied shuffling of blocks
        permutation = torch.randperm(paged_attention_config.max_num_blocks)
        # Page table which maps virtual blocks to physical
        reverse_permutation = torch.argsort(permutation)
        page_table = reverse_permutation.reshape(
            model_args.batch_size_per_device_group,
            paged_attention_config.max_num_blocks // model_args.batch_size_per_device_group,
        )
        page_table_tt = ttnn.from_torch(
            page_table,
            device=mesh_device,
            dtype=ttnn.int32,
            layout=ttnn.ROW_MAJOR_LAYOUT,
            mesh_mapper=ttnn.ShardTensor2dMesh(mesh_device, dims=(None, None), mesh_shape=model_args.cluster_shape),
        )
        logger.info("Page table tensor done")

    # Load TTNN Llama3.1 model
    logger.info("Loading weights to device...")
    profiler.start("loading_weights_to_device")
    tt_model = TtTransformer(
        args=model_args,
        mesh_device=mesh_device,
        dtype=dtype,
        state_dict=state_dict,
        weight_cache_path=model_args.weight_cache_path(dtype),
        paged_attention_config=paged_attention_config,
        enable_prefetcher_performance_mode=enable_prefetcher_performance_mode,
    )
    tt_embd = TtLlamaEmbedding(
        mesh_device=mesh_device,
        args=model_args,
        weight_cache_path=model_args.weight_cache_path(dtype),
        state_dict=state_dict,
        dtype=ttnn.bfloat16,  # Row major layout requires bfloat16
    )
    tt_sampling = TTSampling(
        args=model_args,
        mesh_device=mesh_device,
        sampling_params=sampling_params,
        tt_ccl=tt_model.tt_ccl,
    )
    profiler.end("loading_weights_to_device")
    logger.info("Finished loading weights to device.")

    # Keep track of generated outputs to print out every iteration
    if dummy_weights:
        encoded_prompts = [
            [128000, 2028, 374, 264, 1296]
        ] * model_args.max_batch_size  # "This is a test" encoded prompt
    else:
        if instruct_mode:
            encoded_prompts = [model_args.encode_prompt(prompt) for prompt in input_prompts]
        else:
            encoded_prompts = [tokenizer.encode(prompt, bos=True, eos=False) for prompt in input_prompts]

    # Prefill by decode: start at first token; pad to 32 (tile size)
    max_prompt_length = max([len(prompt) for prompt in encoded_prompts])
    padded_token_prompts = [prompt + [128009] * (max_prompt_length - len(prompt)) for prompt in encoded_prompts]
    encoded_prompts_tensor_whole_sequence = torch.tensor([padded_token_prompts[b] for b in range(batch_size)])

    user_done = [False] * batch_size  # Keeps track when a user reaches EoD token

    logger.info("Starting decode...")
    # Initial positions
    decoding_pos = [start_pos] * batch_size
    current_pos = torch.tensor([decoding_pos[b] for b in range(batch_size)])

    current_pos_tensor = ttnn.from_torch(
        current_pos,
        device=mesh_device,
        dtype=ttnn.int32,
        mesh_mapper=ttnn.ShardTensor2dMesh(
            mesh_device,
            dims=(None, 0) if (model_args.is_galaxy and batch_size > 1) else (None, None),
            mesh_shape=model_args.cluster_shape,
        ),
    )

    logger.info("Current pos tensor done")

    # Get cos/sin matrices for the current position of each user
    rot_mats, rot_mat_idxs = tt_model.rope_setup.get_rm_rot_mats(current_pos, return_rot_idxs=True)

    logger.info("Rot mats done")

    # Prepare the encoded prompts for the decode input
    tt_out_tok = ttnn.from_torch(
        encoded_prompts_tensor_whole_sequence[:, :1].reshape(1, 1, 1, batch_size),
        device=mesh_device,
        dtype=ttnn.uint32,
        layout=ttnn.ROW_MAJOR_LAYOUT,
        mesh_mapper=ttnn.ShardTensor2dMesh(mesh_device, dims=(None, None), mesh_shape=model_args.cluster_shape),
        memory_config=ttnn.DRAM_MEMORY_CONFIG,
    )
    sub_core_grids = ttnn.CoreRangeSet(
        [
            ttnn.CoreRange(ttnn.CoreCoord(1, 0), ttnn.CoreCoord(3, 9)),
            ttnn.CoreRange(ttnn.CoreCoord(5, 0), ttnn.CoreCoord(6, 9)),
        ]
    )

    # Compile
    logger.info(f"Compiling model trace...")
    if layers == 1:
        num_compile_iters = 10
    elif layers == 5:
        num_compile_iters = 2
    else:
        num_compile_iters = 1
    for i in range(num_compile_iters):
        tt_decode_input = tt_embd(tt_out_tok)
        logger.info(f"tt_decode_input done")

        tt_out = tt_model(
            tt_decode_input,
            current_pos_tensor,
            rot_mats=rot_mats,
            mode="decode",
            page_table=page_table_tt,
        )
        logger.info(f"tt_out done")

        # Sampling
        # tt_out_tok_reset = tt_sampling(tt_out[0], tt_out_tok)

        # Note: Persistent output buffer used, do not deallocate output!
        tt_out_gathered = tt_model.tt_ccl.line_all_gather(
            tt_out[0], dim=3, num_links=2, cluster_axis=0, memory_config=ttnn.DRAM_MEMORY_CONFIG, buffer_key="SAMPLING"
        )
        tt_out_rm = ttnn.untilize(tt_out_gathered, use_multicore=True, sub_core_grids=sub_core_grids)
        # Run argmax only for user0
        tt_out_rm = ttnn.reshape(
            tt_out_rm, (1, 1, 1, tt_out_rm.shape[3]), (1, 1, tt_out_rm.shape[2], tt_out_rm.shape[3])
        )
        _ = ttnn.argmax(
            tt_out_rm, dim=3, keepdim=True, use_multicore=True, output_tensor=tt_out_tok, sub_core_grids=sub_core_grids
        )
        logger.info(f"sampling done")

    if not stress_test:
        ttnn.plus_one(
            current_pos_tensor,
            sub_core_grids=ttnn.CoreRangeSet([ttnn.CoreRange(ttnn.CoreCoord(1, 0), ttnn.CoreCoord(1, 0))]),
        )
        ttnn.plus_one(
            rot_mat_idxs,
            sub_core_grids=ttnn.CoreRangeSet([ttnn.CoreRange(ttnn.CoreCoord(1, 0), ttnn.CoreCoord(1, 0))]),
        )
    # profiler.end(f"plus one position done")

    # Capture Trace
    logger.info(f"Capturing model trace...")
    profiler.start(f"capture_trace")

    tt_model.tt_ccl.reset_gather_and_buffer_idx()

    trace_id = ttnn.begin_trace_capture(mesh_device, cq_id=0)

    # Get cos/sin matrices for the current position of each user
    rot_mats = tt_model.rope_setup.get_rm_rot_mats(rot_mat_idxs)
    tt_decode_input = tt_embd(tt_out_tok)
    tt_out = tt_model(
        tt_decode_input,
        current_pos_tensor,
        rot_mats=rot_mats,
        mode="decode",
        page_table=page_table_tt,
    )

    # Note: Persistent output buffer used, do not deallocate output!
    tt_out_gathered = tt_model.tt_ccl.line_all_gather(
        tt_out[0], dim=3, num_links=2, cluster_axis=0, memory_config=ttnn.DRAM_MEMORY_CONFIG, buffer_key="SAMPLING"
    )
    tt_out_rm = ttnn.untilize(tt_out_gathered, use_multicore=True, sub_core_grids=sub_core_grids)
    tt_out_rm = ttnn.reshape(tt_out_rm, (1, 1, 1, tt_out_rm.shape[3]), (1, 1, tt_out_rm.shape[2], tt_out_rm.shape[3]))
    _ = ttnn.argmax(
        tt_out_rm, dim=3, keepdim=True, use_multicore=True, output_tensor=tt_out_tok, sub_core_grids=sub_core_grids
    )

    if not stress_test:
        ttnn.plus_one(
            current_pos_tensor,
            sub_core_grids=ttnn.CoreRangeSet([ttnn.CoreRange(ttnn.CoreCoord(1, 0), ttnn.CoreCoord(1, 0))]),
        )
        ttnn.plus_one(
            rot_mat_idxs,
            sub_core_grids=ttnn.CoreRangeSet([ttnn.CoreRange(ttnn.CoreCoord(1, 0), ttnn.CoreCoord(1, 0))]),
        )

    ttnn.end_trace_capture(mesh_device, trace_id, cq_id=0)
    ttnn.synchronize_device(mesh_device)

    # Reset the decoding position for the proper run of the model
    current_pos_reset = ttnn.from_torch(
        current_pos,
        dtype=ttnn.int32,
        mesh_mapper=ttnn.ShardTensor2dMesh(
            mesh_device,
            dims=(None, 0) if (model_args.is_galaxy and batch_size > 1) else (None, None),
            mesh_shape=model_args.cluster_shape,
        ),
    )

    tt_out_tok_reset = ttnn.from_torch(
        encoded_prompts_tensor_whole_sequence[:, :1].reshape(1, 1, 1, batch_size),
        dtype=ttnn.uint32,
        layout=ttnn.ROW_MAJOR_LAYOUT,
        mesh_mapper=ttnn.ShardTensor2dMesh(mesh_device, dims=(None, None), mesh_shape=model_args.cluster_shape),
    )

    # Reset the current position and output token tensors for the real decode run
    ttnn.copy_host_to_device_tensor(current_pos_reset, current_pos_tensor)
    ttnn.copy_host_to_device_tensor(tt_out_tok_reset, tt_out_tok)
    rot_mat_idxs_reset = tt_model.rope_setup.get_rm_rot_idxs(current_pos, on_host=True)
    ttnn.copy_host_to_device_tensor(rot_mat_idxs_reset, rot_mat_idxs)

    profiler.end(f"capture_trace")

    ttnn.synchronize_device(mesh_device)

    # Start decoding
    iteration = 0
    users_decoding = True  # reset to handle next batch
    total_decoding_time = 0  # Track total decoding time
    total_tokens_generated = 0  # Track total tokens generated
    tokens_per_second_per_user_token127 = None  # Track tokens per second per user at token 128

    all_outputs = []

    logger.info(f"Starting decode loop...")
    profiler.start(f"inference_decode", iteration=iteration)

    # Determine TSU threshold based on layer count
    tsu_thresholds = TSU_THRESHOLDS[galaxy_type].get(layers)

    # Tracks the number of iterations where throughput falls below `tsu_threshold`
    tsu_failures = 0

    while users_decoding:
        if iteration == 0:  # First iteration also accounts for compile time
            profiler.start(f"compile_decode", iteration=iteration)
        iteration_time_start = time()

        # Execute trace
        ttnn.execute_trace(mesh_device, trace_id, cq_id=0, blocking=False)
        tt_out_tok_cpu = tt_out_tok.cpu(blocking=True, cq_id=0)
        iteration_time = time() - iteration_time_start

        # Update current pos and mat idxs on host and send to device
        # TODO This is required for now since we cannot ttnn.plus_one(rot_mat_idxs) while it being uint32.
        # If this tensor is int32, it won't be supported by ttnn.embedding
        if not stress_test:
            current_pos += 1
        # ttnn.synchronize_device(mesh_device)
        # Write to host
        tt_output_torch = ttnn.to_torch(
            tt_out_tok_cpu,
            mesh_composer=ttnn.ConcatMesh2dToTensor(
                mesh_device,
                dims=(3, 1),
                mesh_shape=model_args.cluster_shape,
            ),
        )[0, 0, 0, :batch_size]
        # Append the generated token to the list of outputs
        if iteration in range(len(encoded_prompts[0])):
            all_outputs.append(encoded_prompts[0][iteration])  # Update list of TT outputs
            tt_out_tok_reset = ttnn.from_torch(
                encoded_prompts_tensor_whole_sequence[:, iteration].reshape(1, 1, 1, batch_size),
                dtype=ttnn.uint32,
                layout=ttnn.ROW_MAJOR_LAYOUT,
                mesh_mapper=ttnn.ShardTensor2dMesh(mesh_device, dims=(None, None), mesh_shape=model_args.cluster_shape),
            )
            ttnn.copy_host_to_device_tensor(tt_out_tok_reset, tt_out_tok)
        else:
            all_outputs.append(tt_output_torch.tolist()[0])  # Update generated token to list of TT outputs
            if all_outputs[-1] in [128001, 128009] and not stress_test:  # EoT tokens
                users_decoding = False

        # Ignore the first iteration for average speed calculation
        if iteration > 0:
            total_decoding_time += iteration_time
            total_tokens_generated += 1

        tokens_per_second_per_user = 1 / iteration_time

        profiler.start(f"log_printing_iter_{iteration}", iteration=iteration)
        # Print out generated outputs for each user at the end of every iteration
        if not is_ci_env:
            # if len(user_input) == 1:
            logger.info("[User 0] {}".format("".join(tokenizer.decode(all_outputs))))
            # else:
            #     for user in range(batch_size):
            #         text = "".join(tokenizer.decode(all_outputs[user]))
            #         if len(text) > 100:
            #             text = "..." + text[-97:]
            #         text = text.replace("\n", " ")
            #         logger.info("[User {}] {}".format(user, text))

        if not is_ci_env or iteration < 200 or iteration % 1000 == 0:
            # Always print perf at every iteration if not in CI
            logger.info(
                f"Iteration {iteration}: {1000*iteration_time:.0f}ms @ {tokens_per_second_per_user:.1f} tok/s/user ({batch_size*tokens_per_second_per_user:.1f} tok/s throughput)"
            )

        if is_ci_env and iteration == 127:
            tokens_per_second_per_user_token127 = tokens_per_second_per_user

        if not stress_test:
            # Increment failure count if throughput is too low
            if tokens_per_second_per_user < tsu_thresholds["min"] or tokens_per_second_per_user > tsu_thresholds["max"]:
                tsu_failures += 1

        profiler.end(f"log_printing_iter_{iteration}", iteration=iteration)

        if iteration == 0:  # First iteration also accounts for compile time
            profiler.end(f"compile_decode", iteration=iteration)

        iteration += 1

        # Upper limit of generated tokens for each user (to avoid infinite generation in case eos is not seen)
        if iteration >= max_generated_tokens:
            users_decoding = False

    # Release trace
    ttnn.release_trace(mesh_device, trace_id)

    # Finish profiling at the end of all batches inference
    profiler.end(profiler_step_name)
    profiler.end("run")

    if is_ci_env and tokens_per_second_per_user_token127 is not None:
        benchmark_data.add_measurement(profiler, 0, profiler_step_name, "tsu_e2e", tokens_per_second_per_user_token127)

        run_type = "tg_llama_demo_decode" if galaxy_type == "4U" else "tg_llama_demo_decode_6u"

        benchmark_data.save_partial_run_json(
            profiler,
            run_type=run_type,
            ml_model_name="llama70b-tg",
        )

    if not stress_test:
        # print before assertion
        out_of_targets_msg = f"Throughput is out of targets {tsu_thresholds['min']} - {tsu_thresholds['max']} t/s/u in {tsu_failures} iterations"
        logger.info(out_of_targets_msg)
        # Assert at the end of test to check if the throughput recuperated
        assert tsu_failures <= TSU_PERF_DROP_LIMIT_COUNT, out_of_targets_msg

    # Print out total number of tsu_failures
    logger.info(f"Total TSU Failures: {tsu_failures} (threshold: {TSU_PERF_DROP_LIMIT_COUNT})")


# List of supported Parameters for demo.py
#
# input_prompts (string): input json file with prompts to process. See models/demos/llama3/demo/*.json for list of input files
# instruct (bool): Whether to use instruct weights or general weights
# repeat_batches (int): Number of consecutive batches of users to run (default: 1)
# max_seq_len (int): Maximum context length supported by the model (Llama3.1 and Llama3.2 models have a maximum context length of 128k, i.e., 128 * 1024)
# batch_size (int): Number of users in a batch (Supports 1/2/4/8/16/32 batches)
# max_generated_tokens (int): Maximum number of tokens to generate for each user (Note that the users will stop generation before this limit if they reach a EoS token)
# paged_attention (bool): Whether to use paged attention or default attention (vLLM requires paged attention)
# page_params (dict): Page parameters for paged attention (block_size, max_num_blocks) For smaller context lengths use block_size=32 and max_num_blocks=1024, for larger context use block_size=64 and max_num_blocks=2048
# sampling_params (dict): Sampling parameters for decoding (temperature, top_p). If temperature is set to 0, argmax (greedy decode) is used.
#
# optimization (LlamaOptimizations): Optimization level to use for the model (performance or accuracy)
# FAKE_DEVICE (str): Fake device to use for testing (N150, N300, T3K, TG). Usage: `export FAKE_DEVICE=N150`, will enable running a single-chip demo on a multi-chip system.
@pytest.mark.parametrize(
    "weights, layers, input_prompts, instruct, repeat_batches, max_seq_len, batch_size, max_generated_tokens, paged_attention, page_params, sampling_params, stress_test, start_pos",
    [
        (  # full demo, batch 32
            "instruct",
            80,
            "models/demos/llama3_subdevices/demo/input_data_questions_prefill_128.json",  # input_prompts
            True,  # instruct mode
            1,  # repeat_batches
            128 * 1024,  # max_seq_len
            32,  # batch_size
            200,  # max_generated_tokens
            True,  # paged_attention
            {"page_block_size": 64, "page_max_num_blocks": 4096},  # page_params  # TODO This will be serviced by vLLM
            {"top_k": 32, "top_p": 0.08, "seed": 42},  # sampling_params (argmax)
            False,  # stress_test
            0,  # start_pos
        ),
        (  # quick 1L demo
            "random",
            1,
            "models/demos/llama3_subdevices/demo/input_data_questions_prefill_128.json",  # input_prompts
            True,  # instruct mode
            1,  # repeat_batches
            128 * 1024,  # max_seq_len
            32,  # batch_size
            200,  # max_generated_tokens
            True,  # paged_attention
            {"page_block_size": 64, "page_max_num_blocks": 4096},  # page_params  # TODO This will be serviced by vLLM
            {"top_k": 32, "top_p": 0.08, "seed": 42},  # sampling_params (argmax)
            False,  # stress_test
            0,  # start_pos
        ),
        (  # Stress test: batch-32 very long generations but at same token index
            "instruct",
            80,
            "models/demos/llama3_subdevices/demo/input_data_questions_prefill_128.json",  # input_prompts
            True,  # instruct mode
            1,  # repeat_batches
            128 * 1024,  # max_seq_len
            32,  # batch_size
            500000,  # max_generated_tokens (same index for stress test)
            True,  # paged_attention
            {"page_block_size": 64, "page_max_num_blocks": 4096},  # page_params  # TODO This will be serviced by vLLM
            {"top_k": 32, "top_p": 0.08, "seed": 42},  # sampling_params (argmax)
            True,  # stress_test
            0,  # start_pos
        ),
        (  # full demo, long generation test
            "instruct",
            80,
            "models/demos/llama3_subdevices/demo/input_data_questions_prefill_128.json",  # input_prompts
            True,  # instruct mode
            1,  # repeat_batches
            128 * 1024,  # max_seq_len
            32,  # batch_size
            2048,  # max_generated_tokens (same index for stress test)
            True,  # paged_attention
            {"page_block_size": 64, "page_max_num_blocks": 4096},  # page_params  # TODO This will be serviced by vLLM
            {"top_k": 32, "top_p": 0.08, "seed": 42},  # sampling_params (argmax)
            True,  # stress_test
            0,  # start_pos
        ),
        (  # 10 layers for devive perf measurements
            "instruct",
            10,
            "models/demos/llama3_subdevices/demo/input_data_questions_prefill_128.json",  # input_prompts
            True,  # instruct mode
            1,  # repeat_batches
            128 * 1024,  # max_seq_len
            32,  # batch_size
            1,  # max_generated_tokens
            True,  # paged_attention
            {"page_block_size": 64, "page_max_num_blocks": 4096},  # page_params  # TODO This will be serviced by vLLM
            {"top_k": 32, "top_p": 0.08, "seed": 42},  # sampling_params (argmax)
            False,  # stress_test
            127,  # start_pos
        ),
        (  # Stress test: batch-32 very long generations but at same token index
            "instruct",
            80,
            "models/demos/llama3_subdevices/demo/input_data_questions_prefill_128.json",  # input_prompts
            True,  # instruct mode
            1,  # repeat_batches
            128 * 1024,  # max_seq_len
            32,  # batch_size
            20000,  # experimentally established as large enough to catch ND hangs
            True,  # paged_attention
            {"page_block_size": 64, "page_max_num_blocks": 4096},  # page_params  # TODO This will be serviced by vLLM
            {"top_k": 32, "top_p": 0.08, "seed": 42},  # sampling_params (argmax)
            True,  # stress_test
            0,  # start_pos
        ),
    ],
    ids=[
        "full",  # full demo
        "quick",  # 1L demo
        "stress-test",  # stress test with many iterations and same token index, full model
        "mini-stress-test",  # mini stress test with 2048 max_generated_tokens
        "measure-device-perf",  # 10L demo for device performance measurements
        "nd-hang-test",  # testing for nd-hang across multiple iterations
    ],
)
@pytest.mark.parametrize(
    "optimizations",
    [
        LlamaOptimizations.performance,
        # LlamaOptimizations.accuracy,
    ],
)
@pytest.mark.parametrize(
    "mesh_device",
    [
        (8, 4),
    ],
    indirect=True,
)
@pytest.mark.parametrize(  # Worker size is selected to give 120kB ringbuffer size
    "device_params",
    [
        {
            "dispatch_core_axis": ttnn.DispatchCoreAxis.COL,
            "trace_region_size": 23887872,
            "worker_l1_size": 1344544,
            "fabric_config": ttnn.FabricConfig.FABRIC_1D,
        }
    ],
    indirect=True,
)
def test_llama_demo(
    weights,
    layers,
    input_prompts,
    instruct,
    repeat_batches,
    max_seq_len,
    batch_size,
    max_generated_tokens,
    paged_attention,
    page_params,
    sampling_params,
    stress_test,
    start_pos,
    optimizations,
    mesh_device,
    use_program_cache,
    is_ci_env,
    reset_seeds,
    request,
    galaxy_type,
):
    if is_ci_env and ("long" in input_prompts or optimizations == LlamaOptimizations.accuracy):
        pytest.skip("Do not run the 'long-context' or accuracy tests on CI to reduce load")

    # TODO: Remove this once all batch sizes are supported on TG
    if os.environ.get("FAKE_DEVICE") == "TG" and batch_size not in [1, 32]:
        pytest.skip("TG only supports batch 1 and 32")

    if galaxy_type != "6U" and galaxy_type != "4U":
        raise Exception("Not running on TG nor on 6U, you must run on those systems for this test")

    if paged_attention:
        paged_attention_config = PagedAttentionConfig(
            block_size=page_params["page_block_size"],
            max_num_blocks=page_params["page_max_num_blocks"],
        )
    else:
        paged_attention_config = None

    enable_pf_perf_mode = not request.config.getoption("--disable_pf_perf_mode")

    return run_llama3_demo(
        user_input=input_prompts,
        mesh_device=mesh_device,
        max_seq_len=max_seq_len,
        batch_size=batch_size,
        num_batches=repeat_batches,
        paged_attention=paged_attention,
        paged_attention_config=paged_attention_config,
        max_generated_tokens=max_generated_tokens,
        optimizations=optimizations,
        sampling_params=sampling_params,
        instruct_mode=instruct,
        is_ci_env=is_ci_env,
        print_to_file=False,
        weights=weights,
        layers=layers,
        stress_test=stress_test,
        start_pos=start_pos,
        enable_prefetcher_performance_mode=enable_pf_perf_mode,
        galaxy_type=galaxy_type,
    )<|MERGE_RESOLUTION|>--- conflicted
+++ resolved
@@ -33,11 +33,7 @@
 
 # Constants for TSU thresholds based on the number of layers
 TSU_THRESHOLDS = {
-<<<<<<< HEAD
-    "4U": {1: {"min": 530, "max": 545}, 10: {"min": 230, "max": 253}, 80: {"min": 51.5, "max": 56}},
-=======
-    "4U": {1: {"min": 540, "max": 565}, 10: {"min": 230, "max": 253}, 80: {"min": 49.5, "max": 54}},
->>>>>>> 0aafa2b2
+    "4U": {1: {"min": 540, "max": 545}, 10: {"min": 230, "max": 253}, 80: {"min": 51.5, "max": 56}},
     # TODO: Update thresholds for 6U 10L and 80L based on actual perf when 6U are available and added into CI
     "6U": {1: {"min": 625, "max": 655}, 10: {"min": 230, "max": 250}, 80: {"min": 49, "max": 53}},
 }
