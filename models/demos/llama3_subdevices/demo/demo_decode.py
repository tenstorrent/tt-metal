# SPDX-FileCopyrightText: © 2023 Tenstorrent Inc.

# SPDX-License-Identifier: Apache-2.0

import torch
import json
from time import time
from datetime import datetime
from loguru import logger
import os
import ttnn
import pytest
import requests
from pathlib import Path
import hashlib

from models.demos.llama3_subdevices.tt.llama_common import (
    PagedAttentionConfig,
)
from models.demos.llama3_subdevices.tt.llama_model import TtTransformer
from models.demos.llama3_subdevices.tt.llama_embedding import TtLlamaEmbedding
from models.demos.t3000.llama2_70b.reference.llama.llama31_8b.tokenizer import Tokenizer
from models.demos.llama3_subdevices.tt.model_config import TtModelArgs
from models.demos.llama3_subdevices.tt.sampling import TTSampling

from models.perf.benchmarking_utils import BenchmarkProfiler, BenchmarkData
from models.demos.llama3_subdevices.tt.model_config import LlamaOptimizations

# Maximum number of times `tokens_per_second_per_user` is allowed to be outside the `tsu_range`
# before triggering an assertion failure. Allows occasional dips while ensuring
# stable performance without breaking CI prematurely.
TSU_PERF_DROP_LIMIT_COUNT = 20

# Constants for TSU thresholds based on the number of layers
<<<<<<< HEAD
TSU_THRESHOLDS = {1: {"min": 515, "max": 535}, 10: {"min": 230, "max": 250}, 80: {"min": 47, "max": 51}}
=======
TSU_THRESHOLDS = {
    "4U": {1: {"min": 480, "max": 500}, 10: {"min": 195, "max": 215}, 80: {"min": 47, "max": 51}},
    # TODO: Update thresholds for 6U 10L and 80L based on actual perf when 6U are available and added into CI
    "6U": {1: {"min": 545, "max": 570}, 10: {"min": 230, "max": 250}, 80: {"min": 49, "max": 53}},
}
>>>>>>> c4a83352


def load_and_cache_context(context_url, cache_dir, max_length=None):
    cache_file = cache_dir / hashlib.md5(context_url.encode()).hexdigest()

    if cache_file.exists():
        with open(cache_file, "r") as f:
            context_text = f.read()
        logger.info(f"Loaded context from cache: {context_url}")
    else:
        try:
            response = requests.get(context_url)
            if response.status_code == 200:
                context_text = response.text
                with open(cache_file, "w") as f:
                    f.write(context_text)
                logger.info(f"Downloaded and cached context: {context_url}")
            else:
                logger.warning(f"Failed to fetch context from URL: {context_url}. Status code: {response.status_code}")
                context_text = ""
        except Exception as e:
            logger.error(f"Error fetching context from URL: {context_url}. Error: {str(e)}")
            context_text = ""

    # Clip the context to the max length provided
    if max_length:
        context_text = context_text[:max_length]
        logger.info(f"Clipped the context text to {max_length} characters")

    return context_text


# load from json, return as a list
def load_inputs(user_input, batch, instruct_mode):
    if isinstance(user_input, str):
        with open(user_input, "r") as f:
            user_input = json.load(f)
    assert len(user_input) >= batch, f"Number of users (batch) must be {batch}!"
    in_prompt = []
    cache_dir = Path("models/demos/llama3/demo/context_cache")
    cache_dir.mkdir(parents=True, exist_ok=True)

    for i in range(batch):
        prompt = user_input[i]["prompt"]
        if "context" in user_input[i]:
            if "max_length" in user_input[i]:  # Clip the context to the max length provided
                context_text = load_and_cache_context(
                    user_input[i]["context"], cache_dir, max_length=user_input[i]["max_length"]
                )
            else:
                context_text = load_and_cache_context(user_input[i]["context"], cache_dir)
            # if instruct_mode:
            #     prompt = (
            #         "```" + context_text + "```\n\n" + prompt
            #     )  # Add the markdown block to the context to comply with the prompt
            # else:
            prompt = context_text
        in_prompt.append(prompt)
    return in_prompt


def run_llama3_demo(
    user_input,
    mesh_device,
    max_seq_len,
    batch_size,
    num_batches,
    paged_attention,
    paged_attention_config,
    max_generated_tokens,
    optimizations,
    sampling_params,
    instruct_mode,
    is_ci_env,
    print_to_file,
    weights,
    layers,
    stress_test,
    start_pos,
    enable_prefetcher_performance_mode=True,
    galaxy_type="4U",
):
    # Creat batch output file
    benchmark_data = BenchmarkData()
    profiler_step_name = "tg-llama-demo-e2e"
    timestamp = datetime.now().strftime("%Y-%m-%d_%H-%M-%S")
    output_directory = "models/demos/llama3/demo/output"
    os.makedirs(output_directory, exist_ok=True)
    os.chmod(output_directory, 0o755)
    output_filename = f"{output_directory}/demo_user_output_{timestamp}.txt"

    dtype = ttnn.bfloat8_b
    assert batch_size <= 32, "Max batch size currently supported is 32"
    assert max_seq_len <= 128 * 1024, "Max sequence length must be less than 128k tokens"

    dummy_weights = weights == "random"

    # We disregard any warmup iteration for profiling, in favour of just measuring compile time on the first iteration
    N_warmup_iter = {"inference_prefill": 0, "inference_decode": 0}

    # Start profiler
    logger.info(f"Start profiler")
    profiler = BenchmarkProfiler()
    profiler.start("run")
    profiler.start(profiler_step_name)

    logger.info(f"Reading inputs...")
    profiler.start("loading_inputs")
    if len(user_input) == 1:
        input_prompts = user_input * batch_size
    else:
        input_prompts = load_inputs(user_input, batch_size, instruct_mode)
    profiler.end("loading_inputs")

    # Generate the batched prompts (rotate the inputs between the users, for each batch)
    # If batch_size == 1, the same prompt is repeated for each batch
    batch_prompts = []
    for i in range(num_batches):
        batch_prompts.append([input_prompts[(j + i) % len(input_prompts)] for j in range(len(input_prompts))])

    # Load model args, weights, and tokenizer
    model_args = TtModelArgs(
        mesh_device,
        instruct=instruct_mode,
        max_batch_size=batch_size,
        optimizations=optimizations,
        max_seq_len=max_seq_len,
        dummy_weights=dummy_weights,
    )
    model_args.n_layers = layers

    tokenizer = Tokenizer(model_args.tokenizer_path)

    # Check max sequence length compatibility with model and architecture. Refer to README for more information
    llama_model_name = model_args.model_name  # ["3.2-1B", "3.2-3B", "3.1-8B", "3.2-11B", "3.1-70B"]
    tt_device_name = model_args.device_name  # ["N150", "N300", "T3K", "TG"]

    if llama_model_name == "3.1-70B":
        assert tt_device_name in ["TG"], "Llama3.1-70B is only supported on TG"
        assert max_seq_len <= 128 * 1024, "TG supports the official max context length of 128k tokens for Llama3.1-70B"

    logger.info("Loading weights...")
    profiler.start("weight_loading")
    state_dict = model_args.load_state_dict()
    profiler.end("weight_loading")

    page_table_tt = None
    if paged_attention:
        # Implied shuffling of blocks
        permutation = torch.randperm(paged_attention_config.max_num_blocks)
        # Page table which maps virtual blocks to physical
        reverse_permutation = torch.argsort(permutation)
        page_table = reverse_permutation.reshape(
            model_args.batch_size_per_device_group,
            paged_attention_config.max_num_blocks // model_args.batch_size_per_device_group,
        )
        page_table_tt = ttnn.from_torch(
            page_table,
            device=mesh_device,
            dtype=ttnn.int32,
            layout=ttnn.ROW_MAJOR_LAYOUT,
            mesh_mapper=ttnn.ShardTensor2dMesh(mesh_device, dims=(None, None), mesh_shape=model_args.cluster_shape),
        )
        logger.info("Page table tensor done")

    # Load TTNN Llama3.1 model
    logger.info("Loading weights to device...")
    profiler.start("loading_weights_to_device")
    tt_model = TtTransformer(
        args=model_args,
        mesh_device=mesh_device,
        dtype=dtype,
        state_dict=state_dict,
        weight_cache_path=model_args.weight_cache_path(dtype),
        paged_attention_config=paged_attention_config,
        enable_prefetcher_performance_mode=enable_prefetcher_performance_mode,
    )
    tt_embd = TtLlamaEmbedding(
        mesh_device=mesh_device,
        args=model_args,
        weight_cache_path=model_args.weight_cache_path(dtype),
        state_dict=state_dict,
        dtype=ttnn.bfloat16,  # Row major layout requires bfloat16
    )
    tt_sampling = TTSampling(
        args=model_args,
        mesh_device=mesh_device,
        sampling_params=sampling_params,
        tt_ccl=tt_model.tt_ccl,
    )
    profiler.end("loading_weights_to_device")
    logger.info("Finished loading weights to device.")

    # Keep track of generated outputs to print out every iteration
    if dummy_weights:
        encoded_prompts = [
            [128000, 2028, 374, 264, 1296]
        ] * model_args.max_batch_size  # "This is a test" encoded prompt
    else:
        if instruct_mode:
            encoded_prompts = [model_args.encode_prompt(prompt) for prompt in input_prompts]
        else:
            encoded_prompts = [tokenizer.encode(prompt, bos=True, eos=False) for prompt in input_prompts]

    # Prefill by decode: start at first token; pad to 32 (tile size)
    max_prompt_length = max([len(prompt) for prompt in encoded_prompts])
    padded_token_prompts = [prompt + [128009] * (max_prompt_length - len(prompt)) for prompt in encoded_prompts]
    encoded_prompts_tensor_whole_sequence = torch.tensor([padded_token_prompts[b] for b in range(batch_size)])

    user_done = [False] * batch_size  # Keeps track when a user reaches EoD token

    logger.info("Starting decode...")
    # Initial positions
    decoding_pos = [start_pos] * batch_size
    current_pos = torch.tensor([decoding_pos[b] for b in range(batch_size)])

    current_pos_tensor = ttnn.from_torch(
        current_pos,
        device=mesh_device,
        dtype=ttnn.int32,
        mesh_mapper=ttnn.ShardTensor2dMesh(
            mesh_device,
            dims=(None, 0) if (model_args.is_galaxy and batch_size > 1) else (None, None),
            mesh_shape=model_args.cluster_shape,
        ),
    )

    logger.info("Current pos tensor done")

    # Get cos/sin matrices for the current position of each user
    rot_mats, rot_mat_idxs = tt_model.rope_setup.get_rot_mats(current_pos, return_rot_idxs=True)

    logger.info("Rot mats done")

    # Prepare the encoded prompts for the decode input
    tt_out_tok = ttnn.from_torch(
        encoded_prompts_tensor_whole_sequence[:, :1].reshape(1, 1, 1, batch_size),
        device=mesh_device,
        dtype=ttnn.uint32,
        layout=ttnn.ROW_MAJOR_LAYOUT,
        mesh_mapper=ttnn.ShardTensor2dMesh(mesh_device, dims=(None, None), mesh_shape=model_args.cluster_shape),
        memory_config=ttnn.DRAM_MEMORY_CONFIG,
    )
    sub_core_grids = ttnn.CoreRangeSet(
        [
            ttnn.CoreRange(ttnn.CoreCoord(1, 0), ttnn.CoreCoord(3, 9)),
            ttnn.CoreRange(ttnn.CoreCoord(5, 0), ttnn.CoreCoord(6, 9)),
        ]
    )

    # Compile
    logger.info(f"Compiling model trace...")
    if layers == 1:
        num_compile_iters = 10
    elif layers == 5:
        num_compile_iters = 2
    else:
        num_compile_iters = 1
    for i in range(num_compile_iters):
        tt_decode_input = tt_embd(tt_out_tok)
        logger.info(f"tt_decode_input done")

        tt_out = tt_model(
            tt_decode_input,
            current_pos_tensor,
            rot_mats=rot_mats,
            mode="decode",
            page_table=page_table_tt,
        )
        logger.info(f"tt_out done")

        # Sampling
        # tt_out_tok_reset = tt_sampling(tt_out[0], tt_out_tok)

        # Note: Persistent output buffer used, do not deallocate output!
        tt_out_gathered = tt_model.tt_ccl.line_all_gather(
            tt_out[0], dim=3, num_links=2, cluster_axis=0, memory_config=ttnn.DRAM_MEMORY_CONFIG, buffer_key="SAMPLING"
        )
        tt_out_rm = ttnn.untilize(tt_out_gathered, use_multicore=True, sub_core_grids=sub_core_grids)
        # Run argmax only for user0
        tt_out_rm = ttnn.reshape(
            tt_out_rm, (1, 1, 1, tt_out_rm.shape[3]), (1, 1, tt_out_rm.shape[2], tt_out_rm.shape[3])
        )
        _ = ttnn.argmax(
            tt_out_rm, dim=3, keepdim=True, use_multicore=True, output_tensor=tt_out_tok, sub_core_grids=sub_core_grids
        )
        logger.info(f"sampling done")

    if not stress_test:
        ttnn.plus_one(
            current_pos_tensor,
            sub_core_grids=ttnn.CoreRangeSet([ttnn.CoreRange(ttnn.CoreCoord(1, 0), ttnn.CoreCoord(1, 0))]),
        )
        ttnn.plus_one(
            rot_mat_idxs,
            sub_core_grids=ttnn.CoreRangeSet([ttnn.CoreRange(ttnn.CoreCoord(1, 0), ttnn.CoreCoord(1, 0))]),
        )
    # profiler.end(f"plus one position done")

    # Capture Trace
    logger.info(f"Capturing model trace...")
    profiler.start(f"capture_trace")

    tt_model.tt_ccl.reset_gather_and_buffer_idx()

    trace_id = ttnn.begin_trace_capture(mesh_device, cq_id=0)

    # Get cos/sin matrices for the current position of each user
    rot_mats = tt_model.rope_setup.get_rot_mats(rot_mat_idxs)
    tt_decode_input = tt_embd(tt_out_tok)
    tt_out = tt_model(
        tt_decode_input,
        current_pos_tensor,
        rot_mats=rot_mats,
        mode="decode",
        page_table=page_table_tt,
    )

    # Note: Persistent output buffer used, do not deallocate output!
    tt_out_gathered = tt_model.tt_ccl.line_all_gather(
        tt_out[0], dim=3, num_links=2, cluster_axis=0, memory_config=ttnn.DRAM_MEMORY_CONFIG, buffer_key="SAMPLING"
    )
    tt_out_rm = ttnn.untilize(tt_out_gathered, use_multicore=True, sub_core_grids=sub_core_grids)
    tt_out_rm = ttnn.reshape(tt_out_rm, (1, 1, 1, tt_out_rm.shape[3]), (1, 1, tt_out_rm.shape[2], tt_out_rm.shape[3]))
    _ = ttnn.argmax(
        tt_out_rm, dim=3, keepdim=True, use_multicore=True, output_tensor=tt_out_tok, sub_core_grids=sub_core_grids
    )

    if not stress_test:
        ttnn.plus_one(
            current_pos_tensor,
            sub_core_grids=ttnn.CoreRangeSet([ttnn.CoreRange(ttnn.CoreCoord(1, 0), ttnn.CoreCoord(1, 0))]),
        )
        ttnn.plus_one(
            rot_mat_idxs,
            sub_core_grids=ttnn.CoreRangeSet([ttnn.CoreRange(ttnn.CoreCoord(1, 0), ttnn.CoreCoord(1, 0))]),
        )

    ttnn.end_trace_capture(mesh_device, trace_id, cq_id=0)
    ttnn.synchronize_device(mesh_device)

    # Reset the decoding position for the proper run of the model
    current_pos_reset = ttnn.from_torch(
        current_pos,
        dtype=ttnn.int32,
        mesh_mapper=ttnn.ShardTensor2dMesh(
            mesh_device,
            dims=(None, 0) if (model_args.is_galaxy and batch_size > 1) else (None, None),
            mesh_shape=model_args.cluster_shape,
        ),
    )

    tt_out_tok_reset = ttnn.from_torch(
        encoded_prompts_tensor_whole_sequence[:, :1].reshape(1, 1, 1, batch_size),
        dtype=ttnn.uint32,
        layout=ttnn.ROW_MAJOR_LAYOUT,
        mesh_mapper=ttnn.ShardTensor2dMesh(mesh_device, dims=(None, None), mesh_shape=model_args.cluster_shape),
    )

    # Reset the current position and output token tensors for the real decode run
    ttnn.copy_host_to_device_tensor(current_pos_reset, current_pos_tensor)
    ttnn.copy_host_to_device_tensor(tt_out_tok_reset, tt_out_tok)
    rot_mat_idxs_reset = tt_model.rope_setup.get_rot_idxs(current_pos, on_host=True)
    ttnn.copy_host_to_device_tensor(rot_mat_idxs_reset, rot_mat_idxs)

    profiler.end(f"capture_trace")

    ttnn.synchronize_device(mesh_device)

    # Start decoding
    iteration = 0
    users_decoding = True  # reset to handle next batch
    total_decoding_time = 0  # Track total decoding time
    total_tokens_generated = 0  # Track total tokens generated
    tokens_per_second_per_user_token127 = None  # Track tokens per second per user at token 128

    all_outputs = []

    logger.info(f"Starting decode loop...")
    profiler.start(f"inference_decode", iteration=iteration)

    # Determine TSU threshold based on layer count
    tsu_thresholds = TSU_THRESHOLDS[galaxy_type].get(layers)

    # Tracks the number of iterations where throughput falls below `tsu_threshold`
    tsu_failures = 0

    while users_decoding:
        if iteration == 0:  # First iteration also accounts for compile time
            profiler.start(f"compile_decode", iteration=iteration)
        iteration_time_start = time()

        # Execute trace
        ttnn.execute_trace(mesh_device, trace_id, cq_id=0, blocking=False)
        tt_out_tok_cpu = tt_out_tok.cpu(blocking=True, cq_id=0)
        iteration_time = time() - iteration_time_start

        # Update current pos and mat idxs on host and send to device
        # TODO This is required for now since we cannot ttnn.plus_one(rot_mat_idxs) while it being uint32.
        # If this tensor is int32, it won't be supported by ttnn.embedding
        if not stress_test:
            current_pos += 1
        # ttnn.synchronize_device(mesh_device)
        # Write to host
        tt_output_torch = ttnn.to_torch(
            tt_out_tok_cpu,
            mesh_composer=ttnn.ConcatMesh2dToTensor(
                mesh_device,
                dims=(3, 1),
                mesh_shape=model_args.cluster_shape,
            ),
        )[0, 0, 0, :batch_size]
        # Append the generated token to the list of outputs
        if iteration in range(len(encoded_prompts[0])):
            all_outputs.append(encoded_prompts[0][iteration])  # Update list of TT outputs
            tt_out_tok_reset = ttnn.from_torch(
                encoded_prompts_tensor_whole_sequence[:, iteration].reshape(1, 1, 1, batch_size),
                dtype=ttnn.uint32,
                layout=ttnn.ROW_MAJOR_LAYOUT,
                mesh_mapper=ttnn.ShardTensor2dMesh(mesh_device, dims=(None, None), mesh_shape=model_args.cluster_shape),
            )
            ttnn.copy_host_to_device_tensor(tt_out_tok_reset, tt_out_tok)
        else:
            all_outputs.append(tt_output_torch.tolist()[0])  # Update generated token to list of TT outputs
            if all_outputs[-1] in [128001, 128009] and not stress_test:  # EoT tokens
                users_decoding = False

        # Ignore the first iteration for average speed calculation
        if iteration > 0:
            total_decoding_time += iteration_time
            total_tokens_generated += 1

        tokens_per_second_per_user = 1 / iteration_time

        profiler.start(f"log_printing_iter_{iteration}", iteration=iteration)
        # Print out generated outputs for each user at the end of every iteration
        if not is_ci_env:
            # if len(user_input) == 1:
            logger.info("[User 0] {}".format("".join(tokenizer.decode(all_outputs))))
            # else:
            #     for user in range(batch_size):
            #         text = "".join(tokenizer.decode(all_outputs[user]))
            #         if len(text) > 100:
            #             text = "..." + text[-97:]
            #         text = text.replace("\n", " ")
            #         logger.info("[User {}] {}".format(user, text))

        # Always print perf at every iteration
        logger.info(
            f"Iteration {iteration}: {1000*iteration_time:.0f}ms @ {tokens_per_second_per_user:.1f} tok/s/user ({batch_size*tokens_per_second_per_user:.1f} tok/s throughput)"
        )

        if is_ci_env and iteration == 127:
            tokens_per_second_per_user_token127 = tokens_per_second_per_user

        if not stress_test:
            # Increment failure count if throughput is too low
            if tokens_per_second_per_user < tsu_thresholds["min"] or tokens_per_second_per_user > tsu_thresholds["max"]:
                tsu_failures += 1

        profiler.end(f"log_printing_iter_{iteration}", iteration=iteration)

        if iteration == 0:  # First iteration also accounts for compile time
            profiler.end(f"compile_decode", iteration=iteration)

        iteration += 1

        # Upper limit of generated tokens for each user (to avoid infinite generation in case eos is not seen)
        if iteration >= max_generated_tokens:
            users_decoding = False

    # Release trace
    ttnn.release_trace(mesh_device, trace_id)

    # Finish profiling at the end of all batches inference
    profiler.end(profiler_step_name)
    profiler.end("run")

    if is_ci_env and tokens_per_second_per_user_token127 is not None:
        benchmark_data.add_measurement(profiler, 0, profiler_step_name, "tsu_e2e", tokens_per_second_per_user_token127)

        benchmark_data.save_partial_run_json(
            profiler,
            run_type=f"tg_llama_demo_decode",
            ml_model_name="llama70b-tg",
        )

    if not stress_test:
        # print before assertion
        out_of_targets_msg = f"Throughput is out of targets {tsu_thresholds['min']} - {tsu_thresholds['max']} t/s/u in {tsu_failures} iterations"
        logger.info(out_of_targets_msg)
        # Assert at the end of test to check if the throughput recuperated
        assert tsu_failures <= TSU_PERF_DROP_LIMIT_COUNT, out_of_targets_msg

    # Print out total number of tsu_failures
    logger.info(f"Total TSU Failures: {tsu_failures} (threshold: {TSU_PERF_DROP_LIMIT_COUNT})")


# List of supported Parameters for demo.py
#
# input_prompts (string): input json file with prompts to process. See models/demos/llama3/demo/*.json for list of input files
# instruct (bool): Whether to use instruct weights or general weights
# repeat_batches (int): Number of consecutive batches of users to run (default: 1)
# max_seq_len (int): Maximum context length supported by the model (Llama3.1 and Llama3.2 models have a maximum context length of 128k, i.e., 128 * 1024)
# batch_size (int): Number of users in a batch (Supports 1/2/4/8/16/32 batches)
# max_generated_tokens (int): Maximum number of tokens to generate for each user (Note that the users will stop generation before this limit if they reach a EoS token)
# paged_attention (bool): Whether to use paged attention or default attention (vLLM requires paged attention)
# page_params (dict): Page parameters for paged attention (block_size, max_num_blocks) For smaller context lengths use block_size=32 and max_num_blocks=1024, for larger context use block_size=64 and max_num_blocks=2048
# sampling_params (dict): Sampling parameters for decoding (temperature, top_p). If temperature is set to 0, argmax (greedy decode) is used.
#
# optimization (LlamaOptimizations): Optimization level to use for the model (performance or accuracy)
# FAKE_DEVICE (str): Fake device to use for testing (N150, N300, T3K, TG). Usage: `export FAKE_DEVICE=N150`, will enable running a single-chip demo on a multi-chip system.
@pytest.mark.parametrize(
    "weights, layers, input_prompts, instruct, repeat_batches, max_seq_len, batch_size, max_generated_tokens, paged_attention, page_params, sampling_params, stress_test, start_pos",
    [
        (  # full demo, batch 32
            "instruct",
            80,
            "models/demos/llama3_subdevices/demo/input_data_questions_prefill_128.json",  # input_prompts
            True,  # instruct mode
            1,  # repeat_batches
            1024,  # max_seq_len
            32,  # batch_size
            200,  # max_generated_tokens
            True,  # paged_attention
            {"page_block_size": 32, "page_max_num_blocks": 1024},  # page_params  # TODO This will be serviced by vLLM
            {"top_k": 32, "top_p": 0.08, "seed": 42},  # sampling_params (argmax)
            False,  # stress_test
            0,  # start_pos
        ),
        (  # quick 1L demo
            "random",
            1,
            "models/demos/llama3_subdevices/demo/input_data_questions_prefill_128.json",  # input_prompts
            True,  # instruct mode
            1,  # repeat_batches
            1024,  # max_seq_len
            32,  # batch_size
            200,  # max_generated_tokens
            True,  # paged_attention
            {"page_block_size": 32, "page_max_num_blocks": 1024},  # page_params  # TODO This will be serviced by vLLM
            {"top_k": 32, "top_p": 0.08, "seed": 42},  # sampling_params (argmax)
            False,  # stress_test
            0,  # start_pos
        ),
        (  # Stress test: batch-32 very long generations but at same token index
            "instruct",
            80,
            "models/demos/llama3_subdevices/demo/input_data_questions_prefill_128.json",  # input_prompts
            True,  # instruct mode
            1,  # repeat_batches
            1024,  # max_seq_len
            32,  # batch_size
            4 * 128 * 1024,  # max_generated_tokens (same index for stress test)
            True,  # paged_attention
            {"page_block_size": 32, "page_max_num_blocks": 1024},  # page_params  # TODO This will be serviced by vLLM
            {"top_k": 32, "top_p": 0.08, "seed": 42},  # sampling_params (argmax)
            True,  # stress_test
            0,  # start_pos
        ),
        (  # full demo, long generation test
            "instruct",
            80,
            "models/demos/llama3_subdevices/demo/input_data_questions_prefill_128.json",  # input_prompts
            True,  # instruct mode
            1,  # repeat_batches
            1024,  # max_seq_len
            32,  # batch_size
            2048,  # max_generated_tokens (same index for stress test)
            False,  # paged_attention
            {"page_block_size": 32, "page_max_num_blocks": 1024},  # page_params  # TODO This will be serviced by vLLM
            {"top_k": 32, "top_p": 0.08, "seed": 42},  # sampling_params (argmax)
            True,  # stress_test
            0,  # start_pos
        ),
        (  # 10 layers for devive perf measurements
            "instruct",
            10,
            "models/demos/llama3_subdevices/demo/input_data_questions_prefill_128.json",  # input_prompts
            True,  # instruct mode
            1,  # repeat_batches
            1024,  # max_seq_len
            32,  # batch_size
            1,  # max_generated_tokens
            True,  # paged_attention
            {"page_block_size": 32, "page_max_num_blocks": 1024},  # page_params  # TODO This will be serviced by vLLM
            {"top_k": 32, "top_p": 0.08, "seed": 42},  # sampling_params (argmax)
            False,  # stress_test
            127,  # start_pos
        ),
    ],
    ids=[
        "full",  # full demo
        "quick",  # 1L demo
        "stress-test",  # stress test with many iterations and same token index, full model
        "mini-stress-test",  # mini stress test with 2048 max_generated_tokens
        "measure-device-perf",  # 10L demo for device performance measurements
    ],
)
@pytest.mark.parametrize(
    "optimizations",
    [
        LlamaOptimizations.performance,
        # LlamaOptimizations.accuracy,
    ],
)
@pytest.mark.parametrize(
    "mesh_device",
    [
        (8, 4),
    ],
    indirect=True,
)
@pytest.mark.parametrize(  # Worker size is selected to give 120kB ringbuffer size
    "device_params",
    [
        {
            "dispatch_core_axis": ttnn.DispatchCoreAxis.COL,
            "trace_region_size": 23887872,
            "worker_l1_size": 1344544,
            "fabric_config": ttnn.FabricConfig.FABRIC_1D,
        }
    ],
    indirect=True,
)
def test_llama_demo(
    weights,
    layers,
    input_prompts,
    instruct,
    repeat_batches,
    max_seq_len,
    batch_size,
    max_generated_tokens,
    paged_attention,
    page_params,
    sampling_params,
    stress_test,
    start_pos,
    optimizations,
    mesh_device,
    use_program_cache,
    is_ci_env,
    reset_seeds,
    request,
    galaxy_type,
):
    if is_ci_env and ("long" in input_prompts or optimizations == LlamaOptimizations.accuracy):
        pytest.skip("Do not run the 'long-context' or accuracy tests on CI to reduce load")

    # TODO: Remove this once all batch sizes are supported on TG
    if os.environ.get("FAKE_DEVICE") == "TG" and batch_size not in [1, 32]:
        pytest.skip("TG only supports batch 1 and 32")

    if galaxy_type != "6U" and galaxy_type != "4U":
        raise Exception("Not running on TG nor on 6U, you must run on those systems for this test")

    if paged_attention:
        paged_attention_config = PagedAttentionConfig(
            block_size=page_params["page_block_size"],
            max_num_blocks=page_params["page_max_num_blocks"],
        )
    else:
        paged_attention_config = None

    enable_pf_perf_mode = not request.config.getoption("--disable_pf_perf_mode")

    return run_llama3_demo(
        user_input=input_prompts,
        mesh_device=mesh_device,
        max_seq_len=max_seq_len,
        batch_size=batch_size,
        num_batches=repeat_batches,
        paged_attention=paged_attention,
        paged_attention_config=paged_attention_config,
        max_generated_tokens=max_generated_tokens,
        optimizations=optimizations,
        sampling_params=sampling_params,
        instruct_mode=instruct,
        is_ci_env=is_ci_env,
        print_to_file=False,
        weights=weights,
        layers=layers,
        stress_test=stress_test,
        start_pos=start_pos,
        enable_prefetcher_performance_mode=enable_pf_perf_mode,
        galaxy_type=galaxy_type,
    )<|MERGE_RESOLUTION|>--- conflicted
+++ resolved
@@ -32,15 +32,11 @@
 TSU_PERF_DROP_LIMIT_COUNT = 20
 
 # Constants for TSU thresholds based on the number of layers
-<<<<<<< HEAD
-TSU_THRESHOLDS = {1: {"min": 515, "max": 535}, 10: {"min": 230, "max": 250}, 80: {"min": 47, "max": 51}}
-=======
 TSU_THRESHOLDS = {
     "4U": {1: {"min": 480, "max": 500}, 10: {"min": 195, "max": 215}, 80: {"min": 47, "max": 51}},
     # TODO: Update thresholds for 6U 10L and 80L based on actual perf when 6U are available and added into CI
     "6U": {1: {"min": 545, "max": 570}, 10: {"min": 230, "max": 250}, 80: {"min": 49, "max": 53}},
 }
->>>>>>> c4a83352
 
 
 def load_and_cache_context(context_url, cache_dir, max_length=None):
