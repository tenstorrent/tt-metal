# SPDX-FileCopyrightText: © 2025 Tenstorrent AI ULC

# SPDX-License-Identifier: Apache-2.0

import torch
import json
from time import time
from datetime import datetime
from loguru import logger
import os
import ttnn
import pytest
import requests
from pathlib import Path
import hashlib

is_RING_6U = os.environ.get("RING_6U", "0") == "1"

from models.demos.llama3_subdevices.tt.llama_common import (
    PagedAttentionConfig,
)
from models.demos.llama3_subdevices.tt.llama_model import TtTransformer
from models.demos.llama3_subdevices.tt.llama_embedding import TtLlamaEmbedding
from models.demos.t3000.llama2_70b.reference.llama.llama31_8b.tokenizer import Tokenizer
from models.demos.llama3_subdevices.tt.model_config import TtModelArgs
from models.demos.llama3_subdevices.tt.sampling import TTSampling

from models.perf.benchmarking_utils import BenchmarkProfiler, BenchmarkData
from models.demos.llama3_subdevices.tt.model_config import LlamaOptimizations

# Maximum number of times `tokens_per_second_per_user` is allowed to be outside the `tsu_range`
# before triggering an assertion failure. Allows occasional dips while ensuring
# stable performance without breaking CI prematurely.
TSU_PERF_DROP_LIMIT_PERCENT = 10

# Constants for TSU thresholds based on the number of layers
TSU_THRESHOLDS = {
<<<<<<< HEAD
    "4U": {1: {"min": 617, "max": 640}, 80: {"min": 52, "max": 56}},
    "6U": {1: {"min": 738, "max": 762}, 80: {"min": 55, "max": 59}},
=======
    "4U": {1: {"min": 390, "max": 448}, 10: {"min": 230, "max": 253}, 80: {"min": 49.5, "max": 54}},
    # TODO: Update thresholds for 6U 10L and 80L based on actual perf when 6U are available and added into CI
    "6U": {1: {"min": 480, "max": 550}, 10: {"min": 230, "max": 250}, 80: {"min": 49, "max": 53}},
>>>>>>> 28059dea
}


def load_and_cache_context(context_url, cache_dir, max_length=None):
    cache_file = cache_dir / hashlib.md5(context_url.encode()).hexdigest()

    if cache_file.exists():
        with open(cache_file, "r") as f:
            context_text = f.read()
        logger.info(f"Loaded context from cache: {context_url}")
    else:
        try:
            response = requests.get(context_url)
            if response.status_code == 200:
                context_text = response.text
                with open(cache_file, "w") as f:
                    f.write(context_text)
                logger.info(f"Downloaded and cached context: {context_url}")
            else:
                logger.warning(f"Failed to fetch context from URL: {context_url}. Status code: {response.status_code}")
                context_text = ""
        except Exception as e:
            logger.error(f"Error fetching context from URL: {context_url}. Error: {str(e)}")
            context_text = ""

    # Clip the context to the max length provided
    if max_length:
        context_text = context_text[:max_length]
        logger.info(f"Clipped the context text to {max_length} characters")

    return context_text


# load from json, return as a list
def load_inputs(user_input, batch, instruct_mode):
    if isinstance(user_input, str):
        with open(user_input, "r") as f:
            user_input = json.load(f)
    assert len(user_input) >= batch, f"Number of users (batch) must be {batch}!"
    in_prompt = []
    cache_dir = Path("models/demos/llama3/demo/context_cache")
    cache_dir.mkdir(parents=True, exist_ok=True)

    for i in range(batch):
        prompt = user_input[i]["prompt"]
        if "context" in user_input[i]:
            if "max_length" in user_input[i]:  # Clip the context to the max length provided
                context_text = load_and_cache_context(
                    user_input[i]["context"], cache_dir, max_length=user_input[i]["max_length"]
                )
            else:
                context_text = load_and_cache_context(user_input[i]["context"], cache_dir)
            # if instruct_mode:
            #     prompt = (
            #         "```" + context_text + "```\n\n" + prompt
            #     )  # Add the markdown block to the context to comply with the prompt
            # else:
            prompt = context_text
        in_prompt.append(prompt)
    return in_prompt


def run_llama3_demo(
    user_input,
    mesh_device,
    max_seq_len,
    batch_size,
    num_batches,
    paged_attention,
    paged_attention_config,
    max_generated_tokens,
    optimizations,
    sampling_params,
    instruct_mode,
    is_ci_env,
    print_to_file,
    weights,
    layers,
    stress_test,
    start_pos,
    enable_prefetcher_performance_mode=True,
    galaxy_type="4U",
):
    # Creat batch output file
    benchmark_data = BenchmarkData()
    profiler_step_name = "tg-llama-demo-e2e"
    timestamp = datetime.now().strftime("%Y-%m-%d_%H-%M-%S")
    output_directory = "models/demos/llama3/demo/output"
    os.makedirs(output_directory, exist_ok=True)
    os.chmod(output_directory, 0o755)
    output_filename = f"{output_directory}/demo_user_output_{timestamp}.txt"

    dtype = ttnn.bfloat8_b
    num_links = 4 if is_RING_6U else 2
    assert batch_size <= 32, "Max batch size currently supported is 32"
    assert max_seq_len <= 128 * 1024, "Max sequence length must be less than 128k tokens"

    dummy_weights = weights == "random"

    # We disregard any warmup iteration for profiling, in favour of just measuring compile time on the first iteration
    N_warmup_iter = {"inference_prefill": 0, "inference_decode": 0}

    # Start profiler
    logger.info(f"Start profiler")
    profiler = BenchmarkProfiler()
    profiler.start("run")
    profiler.start(profiler_step_name)

    logger.info(f"Reading inputs...")
    profiler.start("loading_inputs")
    if len(user_input) == 1:
        input_prompts = user_input * batch_size
    else:
        input_prompts = load_inputs(user_input, batch_size, instruct_mode)
    profiler.end("loading_inputs")

    # Generate the batched prompts (rotate the inputs between the users, for each batch)
    # If batch_size == 1, the same prompt is repeated for each batch
    batch_prompts = []
    for i in range(num_batches):
        batch_prompts.append([input_prompts[(j + i) % len(input_prompts)] for j in range(len(input_prompts))])

    # Load model args, weights, and tokenizer
    model_args = TtModelArgs(
        mesh_device,
        instruct=instruct_mode,
        max_batch_size=batch_size,
        optimizations=optimizations,
        max_seq_len=max_seq_len,
        dummy_weights=dummy_weights,
    )
    model_args.n_layers = layers

    tokenizer = Tokenizer(model_args.tokenizer_path)

    # Check max sequence length compatibility with model and architecture. Refer to README for more information
    llama_model_name = model_args.model_name  # ["3.2-1B", "3.2-3B", "3.1-8B", "3.2-11B", "3.1-70B"]
    tt_device_name = model_args.device_name  # ["N150", "N300", "T3K", "TG"]

    if llama_model_name == "3.1-70B":
        assert tt_device_name in ["TG"], "Llama3.1-70B is only supported on TG"
        assert max_seq_len <= 128 * 1024, "TG supports the official max context length of 128k tokens for Llama3.1-70B"

    logger.info("Loading weights...")
    profiler.start("weight_loading")
    state_dict = model_args.load_state_dict()
    profiler.end("weight_loading")

    page_table_tt = None
    if paged_attention:
        paged_cache_max_seq_len = (
            paged_attention_config.block_size
            * paged_attention_config.max_num_blocks
            / model_args.batch_size_per_device_group
        )
        is_valid_token_position = (stress_test and start_pos <= paged_cache_max_seq_len) or (
            max_generated_tokens + start_pos <= paged_cache_max_seq_len
        )
        assert_msg = f"Either stress test with start_pos ({start_pos}) <= paged_cache_max_seq_len ({paged_cache_max_seq_len}) or max_generated_tokens ({max_generated_tokens}) + start_pos ({start_pos}) <= paged_cache_max_seq_len ({paged_cache_max_seq_len})"
        assert is_valid_token_position, assert_msg

        # Implied shuffling of blocks
        permutation = torch.randperm(paged_attention_config.max_num_blocks)
        # Page table which maps virtual blocks to physical
        reverse_permutation = torch.argsort(permutation)
        page_table = reverse_permutation.reshape(
            model_args.batch_size_per_device_group,
            paged_attention_config.max_num_blocks // model_args.batch_size_per_device_group,
        )
        page_table_tt = ttnn.from_torch(
            page_table,
            device=mesh_device,
            dtype=ttnn.int32,
            layout=ttnn.ROW_MAJOR_LAYOUT,
            mesh_mapper=ttnn.ShardTensor2dMesh(mesh_device, dims=(None, None), mesh_shape=model_args.cluster_shape),
        )
        logger.info("Page table tensor done")

    # Load TTNN Llama3.1 model
    logger.info("Loading weights to device...")
    profiler.start("loading_weights_to_device")
    tt_model = TtTransformer(
        args=model_args,
        mesh_device=mesh_device,
        dtype=dtype,
        state_dict=state_dict,
        weight_cache_path=model_args.weight_cache_path(dtype),
        paged_attention_config=paged_attention_config,
        enable_prefetcher_performance_mode=enable_prefetcher_performance_mode,
    )
    tt_embd = TtLlamaEmbedding(
        mesh_device=mesh_device,
        args=model_args,
        weight_cache_path=model_args.weight_cache_path(dtype),
        state_dict=state_dict,
        dtype=ttnn.bfloat16,  # Row major layout requires bfloat16
    )
    tt_sampling = TTSampling(
        args=model_args,
        mesh_device=mesh_device,
        sampling_params=sampling_params,
        tt_ccl=tt_model.tt_ccl,
    )
    profiler.end("loading_weights_to_device")
    logger.info("Finished loading weights to device.")

    # Keep track of generated outputs to print out every iteration
    if dummy_weights:
        encoded_prompts = [
            [128000, 2028, 374, 264, 1296]
        ] * model_args.max_batch_size  # "This is a test" encoded prompt
    else:
        if instruct_mode:
            encoded_prompts = [model_args.encode_prompt(prompt) for prompt in input_prompts]
        else:
            encoded_prompts = [tokenizer.encode(prompt, bos=True, eos=False) for prompt in input_prompts]

    # Prefill by decode: start at first token; pad to 32 (tile size)
    max_prompt_length = max([len(prompt) for prompt in encoded_prompts])
    padded_token_prompts = [prompt + [128009] * (max_prompt_length - len(prompt)) for prompt in encoded_prompts]
    encoded_prompts_tensor_whole_sequence = torch.tensor([padded_token_prompts[b] for b in range(batch_size)])

    user_done = [False] * batch_size  # Keeps track when a user reaches EoD token

    logger.info("Starting decode...")
    # Initial positions
    decoding_pos = [start_pos] * batch_size
    current_pos = torch.tensor([decoding_pos[b] for b in range(batch_size)])

    current_pos_tensor = ttnn.from_torch(
        current_pos,
        device=mesh_device,
        dtype=ttnn.int32,
        mesh_mapper=ttnn.ShardTensor2dMesh(
            mesh_device,
            dims=(None, 0) if (model_args.is_galaxy and batch_size > 1) else (None, None),
            mesh_shape=model_args.cluster_shape,
        ),
    )

    logger.info("Current pos tensor done")

    # Get cos/sin matrices for the current position of each user
    rot_mats, rot_mat_idxs = tt_model.rope_setup.get_rm_rot_mats(current_pos, return_rot_idxs=True)

    logger.info("Rot mats done")

    # Prepare the encoded prompts for the decode input
    tt_out_tok = ttnn.from_torch(
        encoded_prompts_tensor_whole_sequence[:, :1].reshape(1, 1, 1, batch_size),
        device=mesh_device,
        dtype=ttnn.uint32,
        layout=ttnn.ROW_MAJOR_LAYOUT,
        mesh_mapper=ttnn.ShardTensor2dMesh(mesh_device, dims=(None, None), mesh_shape=model_args.cluster_shape),
        memory_config=ttnn.DRAM_MEMORY_CONFIG,
    )
    sub_core_grids = ttnn.CoreRangeSet(
        [
            ttnn.CoreRange(ttnn.CoreCoord(1, 0), ttnn.CoreCoord(3, 9)),
            ttnn.CoreRange(ttnn.CoreCoord(5, 0), ttnn.CoreCoord(6, 9)),
        ]
    )

    # Compile
    logger.info(f"Compiling model trace...")
    if layers == 1:
        num_compile_iters = 10
    elif layers == 5:
        num_compile_iters = 2
    else:
        num_compile_iters = 1
    for i in range(num_compile_iters):
        tt_decode_input = tt_embd(tt_out_tok)
        logger.info(f"tt_decode_input done")

        tt_out = tt_model(
            tt_decode_input,
            current_pos_tensor,
            rot_mats=rot_mats,
            mode="decode",
            page_table=page_table_tt,
        )

        # Sampling
        _ = tt_sampling(tt_out[0], tt_out_tok)
        logger.info(f"Sampling done")

    if not stress_test:
        ttnn.plus_one(
            current_pos_tensor,
            sub_core_grids=ttnn.CoreRangeSet([ttnn.CoreRange(ttnn.CoreCoord(1, 0), ttnn.CoreCoord(1, 0))]),
        )
        ttnn.plus_one(
            rot_mat_idxs,
            sub_core_grids=ttnn.CoreRangeSet([ttnn.CoreRange(ttnn.CoreCoord(1, 0), ttnn.CoreCoord(1, 0))]),
        )
    # profiler.end(f"plus one position done")

    # Capture Trace
    logger.info(f"Capturing model trace...")
    profiler.start(f"capture_trace")

    tt_model.tt_ccl.reset_gather_and_buffer_idx()

    trace_id = ttnn.begin_trace_capture(mesh_device, cq_id=0)

    # Get cos/sin matrices for the current position of each user
    rot_mats = tt_model.rope_setup.get_rm_rot_mats(rot_mat_idxs)
    tt_decode_input = tt_embd(tt_out_tok)
    tt_out = tt_model(
        tt_decode_input,
        current_pos_tensor,
        rot_mats=rot_mats,
        mode="decode",
        page_table=page_table_tt,
    )

    # Sampling
    _ = tt_sampling(tt_out[0], tt_out_tok)

    if not stress_test:
        ttnn.plus_one(
            current_pos_tensor,
            sub_core_grids=ttnn.CoreRangeSet([ttnn.CoreRange(ttnn.CoreCoord(1, 0), ttnn.CoreCoord(1, 0))]),
        )
        ttnn.plus_one(
            rot_mat_idxs,
            sub_core_grids=ttnn.CoreRangeSet([ttnn.CoreRange(ttnn.CoreCoord(1, 0), ttnn.CoreCoord(1, 0))]),
        )

    ttnn.end_trace_capture(mesh_device, trace_id, cq_id=0)
    ttnn.synchronize_device(mesh_device)

    # Reset the decoding position for the proper run of the model
    current_pos_reset = ttnn.from_torch(
        current_pos,
        dtype=ttnn.int32,
        mesh_mapper=ttnn.ShardTensor2dMesh(
            mesh_device,
            dims=(None, 0) if (model_args.is_galaxy and batch_size > 1) else (None, None),
            mesh_shape=model_args.cluster_shape,
        ),
    )

    tt_out_tok_reset = ttnn.from_torch(
        encoded_prompts_tensor_whole_sequence[:, :1].reshape(1, 1, 1, batch_size),
        dtype=ttnn.uint32,
        layout=ttnn.ROW_MAJOR_LAYOUT,
        mesh_mapper=ttnn.ShardTensor2dMesh(mesh_device, dims=(None, None), mesh_shape=model_args.cluster_shape),
    )

    # Reset the current position and output token tensors for the real decode run
    ttnn.copy_host_to_device_tensor(current_pos_reset, current_pos_tensor)
    ttnn.copy_host_to_device_tensor(tt_out_tok_reset, tt_out_tok)
    rot_mat_idxs_reset = tt_model.rope_setup.get_rm_rot_idxs(current_pos, on_host=True)
    ttnn.copy_host_to_device_tensor(rot_mat_idxs_reset, rot_mat_idxs)

    profiler.end(f"capture_trace")

    ttnn.synchronize_device(mesh_device)

    # Start decoding
    iteration = 0
    users_decoding = True  # reset to handle next batch
    total_decoding_time = 0  # Track total decoding time
    total_tokens_generated = 0  # Track total tokens generated
    tokens_per_second_per_user_token127 = None  # Track tokens per second per user at token 128

    all_outputs = []

    logger.info(f"Starting decode loop in trace mode...")
    profiler.start(f"inference_decode", iteration=iteration)

    # Determine TSU threshold based on layer count
    tsu_thresholds = TSU_THRESHOLDS[galaxy_type].get(
        layers, {"min": 0, "max": 9999999}
    )  # do not check TSU if layers is not in the dict

    # Tracks the number of iterations where throughput falls below `tsu_threshold`
    tsu_failures = 0
    all_tokens_per_second_per_user = []

    read_events = []
    tt_out_toks_cpu = []
    iteration_time_start = time()
    prefill = True
    block_host = True
    decode_iteration = 0
    trace_exec_offset = 1
    while users_decoding:
        # Execute trace
        if iteration in range(len(encoded_prompts[0])):
            block_host = True
            prefill = True
        else:
            block_host = False if layers == 80 else True
            prefill = False

        if iteration == 0:  # First iteration also accounts for compile time
            profiler.start(f"compile_decode", iteration=iteration)

        ttnn.execute_trace(mesh_device, trace_id, cq_id=0, blocking=block_host)

        if prefill:
            current_iteration = iteration
            all_outputs.append(encoded_prompts[0][iteration])  # Update list of TT outputs
            tt_out_tok_reset = ttnn.from_torch(
                encoded_prompts_tensor_whole_sequence[:, iteration].reshape(1, 1, 1, batch_size),
                dtype=ttnn.uint32,
                layout=ttnn.ROW_MAJOR_LAYOUT,
                mesh_mapper=ttnn.ShardTensor2dMesh(mesh_device, dims=(None, None), mesh_shape=model_args.cluster_shape),
            )
            ttnn.copy_host_to_device_tensor(tt_out_tok_reset, tt_out_tok)
            profiler.start(f"log_printing_iter_{iteration}", iteration=iteration)
            if not is_ci_env:
                # Print out generated outputs for each user at the end of every iteration
                logger.info("[User 0] {}".format("".join(tokenizer.decode(all_outputs))))

            iteration_time_ends = time()
            iteration_time = iteration_time_ends - iteration_time_start
            tokens_per_second_per_user = 1 / iteration_time

            if not is_ci_env or iteration < 200 or iteration % 1000 == 0:
                logger.info(
                    f"Iteration : {iteration}, Prefill Iteration : {iteration}, tok/s/user : {tokens_per_second_per_user:.2f}, Throughput : {batch_size/iteration_time:.2f} tok/s, Iteration Time : {1000*iteration_time:.2f} ms"
                )
            profiler.end(f"log_printing_iter_{iteration}", iteration=iteration)
            iteration_time_start = time()
        else:
            tt_out_toks_cpu += [tt_out_tok.cpu(blocking=block_host, cq_id=0)]
            read_events += [ttnn.record_event(mesh_device, 0)]

            if decode_iteration >= trace_exec_offset:
                current_iteration = iteration - trace_exec_offset
                current_decode_iteration = decode_iteration - trace_exec_offset
                # Write to host
                ttnn.event_synchronize(read_events[current_decode_iteration])
                tt_output_torch = ttnn.to_torch(ttnn.get_device_tensors(tt_out_toks_cpu[current_decode_iteration])[0])[
                    0, 0, 0, :batch_size
                ]
                all_outputs.append(tt_output_torch.tolist()[0])  # Update generated token to list of TT outputs

                profiler.start(f"log_printing_iter_{current_iteration}", iteration=current_iteration)
                if not is_ci_env:
                    # Print out generated outputs for each user at the end of every iteration
                    logger.info("[User 0] {}".format("".join(tokenizer.decode(all_outputs))))

                iteration_time_ends = time()
                iteration_time = iteration_time_ends - iteration_time_start

                tokens_per_second_per_user = 1 / iteration_time

                all_tokens_per_second_per_user.append(tokens_per_second_per_user)

                if not is_ci_env or current_iteration < 200 or current_iteration % 1000 == 0:
                    logger.info(
                        f"Iteration : {current_iteration}, Decode Iteration : {current_decode_iteration}, tok/s/user : {tokens_per_second_per_user:.2f}, Throughput : {batch_size/iteration_time:.2f} tok/s, Iteration Time : {1000*iteration_time:.2f} ms"
                    )
                profiler.end(f"log_printing_iter_{current_iteration}", iteration=current_iteration)

                if current_iteration == 127:
                    tokens_per_second_per_user_token127 = tokens_per_second_per_user

                if not stress_test:
                    # Increment failure count if throughput is too low
                    if (
                        tokens_per_second_per_user < tsu_thresholds["min"]
                        or tokens_per_second_per_user > tsu_thresholds["max"]
                    ):
                        tsu_failures += 1

                iteration_time_start = time()

            decode_iteration += 1

        # Upper limit of generated tokens for each user (to avoid infinite generation in case eos is not seen)
        if current_iteration + 1 >= max_generated_tokens:  # EoT tokens
            users_decoding = False

        if iteration == 0:  # First iteration also accounts for compile time
            profiler.end(f"compile_decode", iteration=iteration)

        iteration += 1

    # Release trace
    ttnn.release_trace(mesh_device, trace_id)

    # Finish profiling at the end of all batches inference
    profiler.end(profiler_step_name)
    profiler.end("run")

    if is_ci_env and tokens_per_second_per_user_token127 is not None:
        benchmark_data.add_measurement(profiler, 0, profiler_step_name, "tsu_e2e", tokens_per_second_per_user_token127)

        run_type = "tg_llama_demo_decode" if galaxy_type == "4U" else "tg_llama_demo_decode_6u"

        benchmark_data.save_partial_run_json(
            profiler,
            run_type=run_type,
            ml_model_name="llama70b-tg",
        )

    if not stress_test:
        logger.info(f"Min tsu throughput: {min(all_tokens_per_second_per_user)}")
        logger.info(f"Max tsu throughput: {max(all_tokens_per_second_per_user)}")
        logger.info(f"Avg tsu throughput: {sum(all_tokens_per_second_per_user) / len(all_tokens_per_second_per_user)}")
        logger.info(
            f"Median tsu throughput: {sorted(all_tokens_per_second_per_user)[len(all_tokens_per_second_per_user) // 2]}"
        )
        # 95 percentile tsu throughput
        percentile_5 = sorted(all_tokens_per_second_per_user)[int(0.05 * len(all_tokens_per_second_per_user))]
        percentile_95 = sorted(all_tokens_per_second_per_user)[int(0.95 * len(all_tokens_per_second_per_user))]
        logger.info(f"5 percentile tsu throughput: {percentile_5}")
        logger.info(f"95 percentile tsu throughput: {percentile_95}")

        logger.info(
            f"Suggested taget range is 5 percentile: {int(percentile_5)} - max: {int(max(all_tokens_per_second_per_user))+1}"
        )

        if tokens_per_second_per_user_token127 is not None:
            logger.info(f"Tokens per second per user at token 128: {tokens_per_second_per_user_token127}")

        # print before assertion
        out_of_targets_msg = f"Throughput is out of targets {tsu_thresholds['min']} - {tsu_thresholds['max']} t/s/u in {tsu_failures} iterations"
        tsu_perf_drop_limit = TSU_PERF_DROP_LIMIT_PERCENT * iteration / 100
        if tsu_failures > tsu_perf_drop_limit:
            logger.info(out_of_targets_msg)
            logger.info(f"Failing iterations sorted by t/s/u")
            sorted_tokens_per_second_per_user = sorted(all_tokens_per_second_per_user)
            for i in range(len(sorted_tokens_per_second_per_user)):
                if (
                    sorted_tokens_per_second_per_user[i] < tsu_thresholds["min"]
                    or sorted_tokens_per_second_per_user[i] > tsu_thresholds["max"]
                ):
                    logger.info(f"Iteration {i}: {sorted_tokens_per_second_per_user[i]}")
        # Assert at the end of test to check if the throughput recuperated
        assert tsu_failures <= tsu_perf_drop_limit, out_of_targets_msg

        # Print out total number of tsu_failures
        logger.info(f"Total TSU Failures: {tsu_failures} (threshold: {tsu_perf_drop_limit})")


# List of supported Parameters for demo.py
#
# input_prompts (string): input json file with prompts to process. See models/demos/llama3/demo/*.json for list of input files
# instruct (bool): Whether to use instruct weights or general weights
# repeat_batches (int): Number of consecutive batches of users to run (default: 1)
# max_seq_len (int): Maximum context length supported by the model (Llama3.1 and Llama3.2 models have a maximum context length of 128k, i.e., 128 * 1024)
# batch_size (int): Number of users in a batch (Supports 1/2/4/8/16/32 batches)
# max_generated_tokens (int): Maximum number of tokens to generate for each user (Note that the users will stop generation before this limit if they reach a EoS token)
# paged_attention (bool): Whether to use paged attention or default attention (vLLM requires paged attention)
# page_params (dict): Page parameters for paged attention (block_size, max_num_blocks) For smaller context lengths use block_size=32 and max_num_blocks=1024, for larger context use block_size=64 and max_num_blocks=2048
# sampling_params (dict): Sampling parameters for decoding (temperature, top_p). If temperature is set to 0, argmax (greedy decode) is used.
#
# optimization (LlamaOptimizations): Optimization level to use for the model (performance or accuracy)
# FAKE_DEVICE (str): Fake device to use for testing (N150, N300, T3K, TG). Usage: `export FAKE_DEVICE=N150`, will enable running a single-chip demo on a multi-chip system.
@pytest.mark.parametrize(
    "weights, layers, input_prompts, instruct, repeat_batches, max_seq_len, batch_size, max_generated_tokens, paged_attention, page_params, sampling_params, stress_test, start_pos",
    [
        (  # full demo, batch 32
            "instruct",
            80,
            "models/demos/llama3_subdevices/demo/input_data_questions_prefill_128.json",  # input_prompts
            True,  # instruct mode
            1,  # repeat_batches
            128 * 1024,  # max_seq_len
            32,  # batch_size
            200,  # max_generated_tokens
            True,  # paged_attention
            {"page_block_size": 64, "page_max_num_blocks": 4096},  # page_params  # TODO This will be serviced by vLLM
            {"top_k": 1, "top_p": 0.00, "seed": 42},  # sampling_params (argmax)
            False,  # stress_test
            0,  # start_pos
        ),
        (  # quick 1L demo
            "random",
            1,
            "models/demos/llama3_subdevices/demo/input_data_questions_prefill_128.json",  # input_prompts
            True,  # instruct mode
            1,  # repeat_batches
            128 * 1024,  # max_seq_len
            32,  # batch_size
            200,  # max_generated_tokens
            True,  # paged_attention
            {"page_block_size": 64, "page_max_num_blocks": 4096},  # page_params  # TODO This will be serviced by vLLM
            {"top_k": 1, "top_p": 0.00, "seed": 42},  # sampling_params (argmax)
            False,  # stress_test
            0,  # start_pos
        ),
        (  # Stress test: 4*128k generation length
            "instruct",
            80,
            "models/demos/llama3_subdevices/demo/input_data_questions_prefill_128.json",  # input_prompts
            True,  # instruct mode
            1,  # repeat_batches
            128 * 1024,  # max_seq_len
            32,  # batch_size
            500000,  # max_generated_tokens (same index for stress test)
            True,  # paged_attention
            {"page_block_size": 64, "page_max_num_blocks": 4096},  # page_params  # TODO This will be serviced by vLLM
            {"top_k": 1, "top_p": 0.00, "seed": 42},  # sampling_params (argmax)
            True,  # stress_test
            0,  # start_pos
        ),
        (  # mini stress test
            "instruct",
            80,
            "models/demos/llama3_subdevices/demo/input_data_questions_prefill_128.json",  # input_prompts
            True,  # instruct mode
            1,  # repeat_batches
            128 * 1024,  # max_seq_len
            32,  # batch_size
            2048,  # max_generated_tokens (same index for stress test)
            True,  # paged_attention
            {"page_block_size": 64, "page_max_num_blocks": 4096},  # page_params  # TODO This will be serviced by vLLM
            {"top_k": 1, "top_p": 0.00, "seed": 42},  # sampling_params (argmax)
            True,  # stress_test
            0,  # start_pos
        ),
        (  # 10 layers for devive perf measurements
            "instruct",
            10,
            "models/demos/llama3_subdevices/demo/input_data_questions_prefill_128.json",  # input_prompts
            True,  # instruct mode
            1,  # repeat_batches
            128 * 1024,  # max_seq_len
            32,  # batch_size
            1,  # max_generated_tokens
            True,  # paged_attention
            {"page_block_size": 64, "page_max_num_blocks": 4096},  # page_params  # TODO This will be serviced by vLLM
            {"top_k": 1, "top_p": 0.00, "seed": 42},  # sampling_params (argmax)
            False,  # stress_test
            127,  # start_pos
        ),
        (  # ND hang test
            "instruct",
            80,
            "models/demos/llama3_subdevices/demo/input_data_questions_prefill_128.json",  # input_prompts
            True,  # instruct mode
            1,  # repeat_batches
            128 * 1024,  # max_seq_len
            32,  # batch_size
            20000,  # experimentally established as large enough to catch ND hangs
            True,  # paged_attention
            {"page_block_size": 64, "page_max_num_blocks": 4096},  # page_params  # TODO This will be serviced by vLLM
            {"top_k": 1, "top_p": 0.00, "seed": 42},  # sampling_params (argmax)
            True,  # stress_test
            0,  # start_pos
        ),
    ],
    ids=[
        "full",  # full demo
        "quick",  # 1L demo
        "stress-test",  # stress test with many iterations and same token index, full model
        "mini-stress-test",  # mini stress test with 2048 max_generated_tokens
        "measure-device-perf",  # 10L demo for device performance measurements
        "nd-hang-test",  # testing for nd-hang across multiple iterations
    ],
)
@pytest.mark.parametrize(
    "optimizations",
    [
        LlamaOptimizations.performance,
        # LlamaOptimizations.accuracy,
    ],
)
@pytest.mark.parametrize(
    "mesh_device",
    [
        (8, 4),
    ],
    indirect=True,
)
@pytest.mark.parametrize(  # Worker size is selected to give 120kB ringbuffer size
    "device_params",
    [
        {
            "dispatch_core_axis": ttnn.DispatchCoreAxis.COL,
            "trace_region_size": 23887872,
            "worker_l1_size": 1344544,
            "fabric_config": ttnn.FabricConfig.FABRIC_1D_RING if is_RING_6U else ttnn.FabricConfig.FABRIC_1D,
        }
    ],
    indirect=True,
)
def test_llama_demo(
    weights,
    layers,
    input_prompts,
    instruct,
    repeat_batches,
    max_seq_len,
    batch_size,
    max_generated_tokens,
    paged_attention,
    page_params,
    sampling_params,
    stress_test,
    start_pos,
    optimizations,
    mesh_device,
    use_program_cache,
    is_ci_env,
    reset_seeds,
    request,
    galaxy_type,
):
    if is_ci_env and ("long" in input_prompts or optimizations == LlamaOptimizations.accuracy):
        pytest.skip("Do not run the 'long-context' or accuracy tests on CI to reduce load")

    # TODO: Remove this once all batch sizes are supported on TG
    if os.environ.get("FAKE_DEVICE") == "TG" and batch_size not in [1, 32]:
        pytest.skip("TG only supports batch 1 and 32")

    if galaxy_type != "6U" and galaxy_type != "4U":
        raise Exception("Not running on TG nor on 6U, you must run on those systems for this test")

    if paged_attention:
        paged_attention_config = PagedAttentionConfig(
            block_size=page_params["page_block_size"],
            max_num_blocks=page_params["page_max_num_blocks"],
        )
    else:
        paged_attention_config = None

    enable_pf_perf_mode = not request.config.getoption("--disable_pf_perf_mode")

    return run_llama3_demo(
        user_input=input_prompts,
        mesh_device=mesh_device,
        max_seq_len=max_seq_len,
        batch_size=batch_size,
        num_batches=repeat_batches,
        paged_attention=paged_attention,
        paged_attention_config=paged_attention_config,
        max_generated_tokens=max_generated_tokens,
        optimizations=optimizations,
        sampling_params=sampling_params,
        instruct_mode=instruct,
        is_ci_env=is_ci_env,
        print_to_file=False,
        weights=weights,
        layers=layers,
        stress_test=stress_test,
        start_pos=start_pos,
        enable_prefetcher_performance_mode=enable_pf_perf_mode,
        galaxy_type=galaxy_type,
    )<|MERGE_RESOLUTION|>--- conflicted
+++ resolved
@@ -35,14 +35,9 @@
 
 # Constants for TSU thresholds based on the number of layers
 TSU_THRESHOLDS = {
-<<<<<<< HEAD
-    "4U": {1: {"min": 617, "max": 640}, 80: {"min": 52, "max": 56}},
-    "6U": {1: {"min": 738, "max": 762}, 80: {"min": 55, "max": 59}},
-=======
-    "4U": {1: {"min": 390, "max": 448}, 10: {"min": 230, "max": 253}, 80: {"min": 49.5, "max": 54}},
+    "4U": {1: {"min": 390, "max": 448}, 10: {"min": 230, "max": 253}, 80: {"min": 52, "max": 56}},
     # TODO: Update thresholds for 6U 10L and 80L based on actual perf when 6U are available and added into CI
     "6U": {1: {"min": 480, "max": 550}, 10: {"min": 230, "max": 250}, 80: {"min": 49, "max": 53}},
->>>>>>> 28059dea
 }
 
 
