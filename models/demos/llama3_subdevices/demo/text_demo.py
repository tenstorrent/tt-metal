--- conflicted
+++ resolved
@@ -667,13 +667,8 @@
         "decode_t/s": target_decode_tok_s,
         "decode_t/s/u": target_decode_tok_s_u,
     }
-<<<<<<< HEAD
     if repeat_batches > 1 and batch_size == 1:
         assert avg_time_to_first_token * 1000 < 121, f"TTFT {avg_time_to_first_token} ms is too high, should be < 121."
-=======
-    if repeat_batches > 1:
-        assert avg_time_to_first_token * 1000 < 122, f"TTFT {avg_time_to_first_token} ms is too high, should be < 122."
->>>>>>> fec47ca3
 
     # Save benchmark data for CI dashboard
     # if is_ci_env:
