# SPDX-FileCopyrightText: © 2023 Tenstorrent Inc.

# SPDX-License-Identifier: Apache-2.0

import torch
import ttnn
from models.common.lightweightmodule import LightweightModule
import torch.nn.functional as F


def pad_to_next_multiple(tensor):
    # Get the current size of the last two dimensions
    height, width = tensor.shape[-2], tensor.shape[-1]
    if height < 9216:
        pad_height = 9216 - height
        pad_width = 3840 * 8 - width
    else:
        pad_height = 3840 * 8 - height
        pad_width = 9216 - width

    # Apply padding (padding is in the format: (left, right, top, bottom))
    padding = (0, pad_width, 0, pad_height)
    padded_tensor = F.pad(tensor, padding, mode="constant", value=0)  # You can change `value` for a different pad value

    return padded_tensor


class TtLlamaMLP(LightweightModule):
    def __init__(
        self,
        mesh_device,
        args,
        state_dict,
        weight_cache_path,
        layer_num,
        dtype,
        model_config,
        state_dict_prefix=None,
        prefetcher_setup=None,
        tt_ccl=None,
    ):
        super().__init__()

        self.state_dict = state_dict
        self.mesh_device = mesh_device
        self.args = args
        self.dim = args.dim
        self.model_config = model_config
        self.prefetcher_setup = prefetcher_setup
        self.tt_ccl = tt_ccl
        state_dict_prefix = state_dict_prefix or args.get_state_dict_prefix(self.__class__.__name__, layer_num)
        torch_weight = lambda name: torch.transpose(self.state_dict[f"{state_dict_prefix}.{name}.weight"], -2, -1)
        if args.dummy_weights:
            cache_name = lambda _: None
        else:
            cache_name = lambda name: weight_cache_path / (state_dict_prefix + f".{name}" + "prefetcher")

        w1_w3_mem_config = self.model_config[
            "W1W3_RING_MEMCFG"
        ]  # args.create_dram_sharded_mem_config(args.dim, args.hidden_dim // args.num_devices)
        w2_mem_config = self.model_config[
            "W2_RING_MEMCFG"
        ]  # args.create_dram_sharded_mem_config(args.hidden_dim // args.num_devices, args.dim)
        as_sharded_tensor = lambda name, type, dim: ttnn.as_tensor(
            torch_weight(name[:2]).unsqueeze(0).unsqueeze(0),  # Grab only the wX part of the name
            dtype=type,
            device=self.mesh_device,
            mesh_mapper=ttnn.ShardTensor2dMesh(self.mesh_device, dims=dim, mesh_shape=args.cluster_shape),
            layout=ttnn.TILE_LAYOUT,
            memory_config=w2_mem_config if "w2" in name else w1_w3_mem_config,
            cache_file_name=cache_name(name),
        )

        self.four_bit_mlp = args.optimizations.bfp4_mlp

        # Sharded weights
        w1_dim = (-1, -2) if args.is_galaxy else (-2, -1)
        w2_dim = (-2, -1) if args.is_galaxy else (-1, -2)

        # sharded
        self.w1 = as_sharded_tensor(
            "w1_sharded", ttnn.bfloat4_b if self.four_bit_mlp else ttnn.bfloat8_b, dim=w1_dim
        )  # bfp4 normally ok here but sub .99 pcc for llama 3.1 weights
        self.w2 = as_sharded_tensor("w2_sharded", ttnn.bfloat8_b, dim=w2_dim)
        self.w3 = as_sharded_tensor("w3_sharded", ttnn.bfloat4_b if self.four_bit_mlp else ttnn.bfloat8_b, dim=w1_dim)

        if tt_ccl.mode == "decode":
            self.prefetch(prefetcher_setup, tt_ccl)

    def prefetch(self, prefetcher_setup, tt_ccl):
        self.prefetcher_setup = prefetcher_setup
        if tt_ccl.mode == "decode":
            self.prefetcher_setup.insert_tensor(self.w1)
            self.prefetcher_setup.insert_tensor(self.w3)
            self.prefetcher_setup.insert_tensor(self.w2)
        self.tt_ccl = tt_ccl

    def forward(self, x: ttnn.Tensor, mode) -> ttnn.Tensor:
        if mode == "prefill":
            return self.forward_prefill(x, mode)

        pc_1 = self.model_config["FF1_3_TG_RING_PROGCFG"]
        pc_2 = self.model_config["FF2_TG_RING_PROGCFG"]
        pc_3 = self.model_config["FF1_3_TG_RING_PROGCFG"]

        w1_out = ttnn.linear(
            x,
            self.w1,
            compute_kernel_config=self.args.compute_kernel_config_lofi
            if self.four_bit_mlp
            else self.args.compute_kernel_config_hifi2,
            dtype=ttnn.bfloat8_b,
            program_config=pc_1,
            memory_config=self.model_config["SHARDED_FF12_OUT_RING_MEMCFG"],
            global_cb=self.prefetcher_setup.global_circular_buffer if self.model_config["USE_PREFETCHER"] else None,
            sub_device_id=self.prefetcher_setup.worker_sub_device_id if mode == "decode" else None,
        )

        w1_out_reduced = self.tt_ccl.line_reduce_scatter(
            w1_out,
            cluster_axis=1,
            num_links=3,
            memory_config=self.model_config["REDUCE_SCATTER_OUT_MEMCFG"],
        )

        w3_out = ttnn.linear(
            x,
            self.w3,
            compute_kernel_config=self.args.compute_kernel_config_lofi
            if self.four_bit_mlp
            else self.args.compute_kernel_config_hifi2,
            dtype=ttnn.bfloat8_b,
            program_config=pc_3,
            memory_config=self.model_config["SHARDED_FF12_OUT_RING_MEMCFG"],
            global_cb=self.prefetcher_setup.global_circular_buffer if self.model_config["USE_PREFETCHER"] else None,
            sub_device_id=self.prefetcher_setup.worker_sub_device_id if mode == "decode" else None,
        )
        ttnn.deallocate(x)
        try:
            w3_out_reduced = self.tt_ccl.line_reduce_scatter(
                w3_out,
                cluster_axis=1,
                num_links=3,
                memory_config=self.model_config["REDUCE_SCATTER_OUT_MEMCFG"],
            )
        except Exception as e:
            print(e)
            self.tt_ccl.close()

        ff1ff3 = ttnn.mul(
            w1_out_reduced,
            w3_out_reduced,
            input_tensor_a_activations=[ttnn.UnaryOpType.SILU],
            dtype=ttnn.bfloat8_b,
            memory_config=self.model_config["REDUCE_SCATTER_OUT_MEMCFG"],
        )

        # print("eltwise mul", w2_in)

        ttnn.deallocate(w3_out_reduced)
        ttnn.deallocate(w1_out_reduced)

        w2_in = self.tt_ccl.line_all_gather(
            ff1ff3,
            dim=3,
            cluster_axis=1,
            num_links=3,
            memory_config=self.model_config["FF2_IN_RING_MEMCFG"],
            buffer_key="BINARY_MUL",
        )
        ttnn.deallocate(ff1ff3)

        w2_out = ttnn.linear(
            w2_in,
            self.w2,
            compute_kernel_config=self.args.compute_kernel_config_hifi2,
            dtype=ttnn.bfloat8_b,
            program_config=pc_2,
            memory_config=self.model_config["FF2_OUT_RING_MEMCFG"],
            core_grid=ttnn.CoreGrid(y=8, x=8) if not pc_2 else None,
            global_cb=self.prefetcher_setup.global_circular_buffer if self.model_config["USE_PREFETCHER"] else None,
            sub_device_id=self.prefetcher_setup.worker_sub_device_id if mode == "decode" else None,
        )

        w2_out_reduced = self.tt_ccl.line_all_reduce(
            w2_out, cluster_axis=0, num_links=3, memory_config=self.model_config["DECODE_RESIDUAL_MEMCFG"]
        )

        ttnn.deallocate(w2_out)

        return w2_out_reduced

    def forward_prefill(self, x: ttnn.Tensor, mode) -> ttnn.Tensor:
        """
        w1 -> gate_proj
        w2 -> down_proj
        w3 -> up_proj
        HF reference: self.down_proj(self.act_fn(self.gate_proj(x)) * self.up_proj(x))
        """
        seq_len = x.shape[-2]
        if seq_len >= 1024:
            # Reshape input to to fit on device and parallelize computation
            x = ttnn.reshape(x, [1, seq_len // 1024, 1024, -1])
        pc_1 = self.model_config["PREFILL_MLP_W1_W3_PRG_CONFIG"](seq_len)
        pc_2 = self.model_config["PREFILL_MLP_W2_PRG_CONFIG"](seq_len)
        pc_3 = self.model_config["PREFILL_MLP_W1_W3_PRG_CONFIG"](seq_len)

        w1_out = ttnn.linear(
            x,
            self.w1,
            compute_kernel_config=(
                self.args.compute_kernel_config_lofi
                if self.four_bit_mlp
                else self.args.compute_kernel_config_hifi2_fp16
            ),
            dtype=ttnn.bfloat8_b,
            program_config=pc_1,
            memory_config=ttnn.DRAM_MEMORY_CONFIG,
        )
        w1_out_reduced = self.tt_ccl.line_reduce_scatter(
            w1_out, cluster_axis=1, num_links=3, memory_config=w1_out.memory_config(), buffer_key="FF1", dim=3
        )
        w3_out = ttnn.linear(
            x,
            self.w3,
            compute_kernel_config=(
                self.args.compute_kernel_config_lofi
                if self.four_bit_mlp
                else self.args.compute_kernel_config_hifi2_fp16
            ),
            dtype=ttnn.bfloat8_b,
            program_config=pc_3,
            memory_config=ttnn.DRAM_MEMORY_CONFIG,
        )
        # ttnn.deallocate(x)
<<<<<<< HEAD

        try:
            w3_out_reduced = self.tt_ccl.line_reduce_scatter(
                w3_out, cluster_axis=1, num_links=3, memory_config=w3_out.memory_config(), buffer_key="FF3", dim=3
            )

        except Exception as e:
            print(e)
            self.tt_ccl.close()
=======
        w3_out_reduced = self.tt_ccl.line_reduce_scatter(
            w3_out, cluster_axis=1, num_links=3, memory_config=w3_out.memory_config(), buffer_key="FF3", dim=3
        )
>>>>>>> 90d013e7

        w2_in = ttnn.mul(
            w1_out_reduced,
            w3_out_reduced,
            input_tensor_a_activations=[ttnn.UnaryOpType.SILU],
            dtype=ttnn.bfloat8_b,
            memory_config=w1_out.memory_config(),
        )
        w2_in_gathered = self.tt_ccl.line_all_gather(
            w2_in, cluster_axis=1, num_links=3, memory_config=w3_out.memory_config(), buffer_key="FF3", dim=3
        )
        # ttnn.deallocate(w3_out)
        # ttnn.deallocate(w1_out)
        w2_out = ttnn.linear(
            w2_in_gathered,
            self.w2,
            compute_kernel_config=self.args.compute_kernel_config_hifi2_fp16,
            dtype=ttnn.bfloat8_b,
            program_config=pc_2,
            memory_config=ttnn.DRAM_MEMORY_CONFIG,
            # core_grid=ttnn.CoreGrid(y=8, x=4),  # FIXME: validate on TG ttnn.CoreGrid(y=8, x=8) if not pc_2 else None,
        )
        ttnn.deallocate(w2_in)
        w2_out_reduced = self.tt_ccl.line_all_reduce(
            w2_out, cluster_axis=0, num_links=3, memory_config=ttnn.DRAM_MEMORY_CONFIG, buffer_key="FF2"
        )

        original_shape = w2_out_reduced.shape
        w2_out_reduced = ttnn.reshape(
            w2_out_reduced, (1, 1, original_shape[-4] * original_shape[-3] * original_shape[-2], original_shape[-1])
        )

        # ttnn.deallocate(w2_out)
        return w2_out_reduced<|MERGE_RESOLUTION|>--- conflicted
+++ resolved
@@ -233,21 +233,9 @@
             memory_config=ttnn.DRAM_MEMORY_CONFIG,
         )
         # ttnn.deallocate(x)
-<<<<<<< HEAD
-
-        try:
-            w3_out_reduced = self.tt_ccl.line_reduce_scatter(
-                w3_out, cluster_axis=1, num_links=3, memory_config=w3_out.memory_config(), buffer_key="FF3", dim=3
-            )
-
-        except Exception as e:
-            print(e)
-            self.tt_ccl.close()
-=======
         w3_out_reduced = self.tt_ccl.line_reduce_scatter(
             w3_out, cluster_axis=1, num_links=3, memory_config=w3_out.memory_config(), buffer_key="FF3", dim=3
         )
->>>>>>> 90d013e7
 
         w2_in = ttnn.mul(
             w1_out_reduced,
