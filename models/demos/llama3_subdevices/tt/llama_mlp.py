--- conflicted
+++ resolved
@@ -166,12 +166,8 @@
             program_config=pc_2,
             memory_config=self.model_config["FF2_OUT_RING_MEMCFG"],
             core_grid=ttnn.CoreGrid(y=8, x=8) if not pc_2 else None,
-<<<<<<< HEAD
-            global_cb=self.prefetcher_setup.global_circular_buffer,
-=======
             global_cb=self.prefetcher_setup.global_circular_buffer if self.model_config["USE_PREFETCHER"] else None,
             sub_device_id=self.worker_sub_device_id if mode == "decode" else None,
->>>>>>> 1d2d6be6
         )
         ttnn.deallocate(w2_in)
 
