# SPDX-FileCopyrightText: © 2025 Tenstorrent AI ULC

# SPDX-License-Identifier: Apache-2.0

import torch
import ttnn
from models.common.lightweightmodule import LightweightModule
import torch.nn.functional as F
import os

is_RING_6U = os.environ.get("RING_6U", "0") == "1"


def pad_to_next_multiple(tensor):
    # Get the current size of the last two dimensions
    height, width = tensor.shape[-2], tensor.shape[-1]
    if height < 9216:
        pad_height = 9216 - height
        pad_width = 3840 * 8 - width
    else:
        pad_height = 3840 * 8 - height
        pad_width = 9216 - width

    # Apply padding (padding is in the format: (left, right, top, bottom))
    padding = (0, pad_width, 0, pad_height)
    padded_tensor = F.pad(tensor, padding, mode="constant", value=0)  # You can change `value` for a different pad value

    return padded_tensor


class TtLlamaMLP(LightweightModule):
    def __init__(
        self,
        mesh_device,
        args,
        state_dict,
        weight_cache_path,
        layer_num,
        dtype,
        model_config,
        state_dict_prefix=None,
        prefetcher_setup=None,
        tt_ccl=None,
    ):
        super().__init__()

        self.state_dict = state_dict
        self.mesh_device = mesh_device
        self.args = args
        self.dim = args.dim
        self.model_config = model_config
        self.prefetcher_setup = prefetcher_setup
        self.tt_ccl = tt_ccl
        state_dict_prefix = state_dict_prefix or args.get_state_dict_prefix(self.__class__.__name__, layer_num)
        torch_weight = lambda name: torch.transpose(self.state_dict[f"{state_dict_prefix}.{name}.weight"], -2, -1)
        if args.dummy_weights:
            cache_name = lambda _: None
        else:
            cache_name = lambda name: weight_cache_path / (state_dict_prefix + f".{name}" + "prefetcher")

        w1_w3_mem_config = self.model_config[
            "W1W3_RING_MEMCFG"
        ]  # args.create_dram_sharded_mem_config(args.dim, args.hidden_dim // args.num_devices)
        w2_mem_config = self.model_config[
            "W2_RING_MEMCFG"
        ]  # args.create_dram_sharded_mem_config(args.hidden_dim // args.num_devices, args.dim)
        as_sharded_tensor = lambda name, type, dim: ttnn.as_tensor(
            torch_weight(name[:2]).unsqueeze(0).unsqueeze(0),  # Grab only the wX part of the name
            dtype=type,
            device=self.mesh_device,
            mesh_mapper=ttnn.ShardTensor2dMesh(self.mesh_device, dims=dim, mesh_shape=args.cluster_shape),
            layout=ttnn.TILE_LAYOUT,
            memory_config=w2_mem_config if "w2" in name else w1_w3_mem_config,
            cache_file_name=cache_name(name),
        )

        as_interleaved_tensor = lambda name, type, dim: ttnn.as_tensor(
            torch_weight(name[:2]).unsqueeze(0).unsqueeze(0),  # Grab only the wX part of the name
            dtype=type,
            device=self.mesh_device,
            mesh_mapper=ttnn.ShardTensor2dMesh(self.mesh_device, dims=dim, mesh_shape=args.cluster_shape),
            layout=ttnn.TILE_LAYOUT,
            memory_config=ttnn.DRAM_MEMORY_CONFIG,
            cache_file_name=cache_name(name),
        )

        self.four_bit_mlp = args.optimizations.bfp4_mlp

        # Sharded weights
        w1_dim = (-1, -2) if args.is_galaxy else (-2, -1)
        w2_dim = (-2, -1) if args.is_galaxy else (-1, -2)

        # sharded
        self.w1 = as_sharded_tensor(
            "w1_sharded", ttnn.bfloat4_b if self.four_bit_mlp else ttnn.bfloat8_b, dim=w1_dim
        )  # bfp4 normally ok here but sub .99 pcc for llama 3.1 weights
        self.w2 = as_sharded_tensor("w2_sharded", ttnn.bfloat8_b, dim=w2_dim)
        self.w3 = as_sharded_tensor("w3_sharded", ttnn.bfloat4_b if self.four_bit_mlp else ttnn.bfloat8_b, dim=w1_dim)

        self.w1_interleaved = as_interleaved_tensor(
            "w1_interleaved", ttnn.bfloat4_b if self.four_bit_mlp else ttnn.bfloat8_b, dim=w1_dim
        )
        self.w2_interleaved = as_interleaved_tensor("w2_interleaved", ttnn.bfloat8_b, dim=w2_dim)
        self.w3_interleaved = as_interleaved_tensor(
            "w3_interleaved", ttnn.bfloat4_b if self.four_bit_mlp else ttnn.bfloat8_b, dim=w1_dim
        )

        if tt_ccl.mode == "decode":
            self.prefetch(prefetcher_setup, tt_ccl)

    def prefetch(self, prefetcher_setup, tt_ccl):
        self.prefetcher_setup = prefetcher_setup
        if tt_ccl.mode == "decode":
            self.prefetcher_setup.insert_tensor(self.w1)
            self.prefetcher_setup.insert_tensor(self.w3)
            self.prefetcher_setup.insert_tensor(self.w2)
        self.tt_ccl = tt_ccl

    def forward(self, x: ttnn.Tensor, mode) -> ttnn.Tensor:
        if mode == "prefill":
            return self.forward_prefill(x, mode)

        pc_1 = self.model_config["FF1_3_TG_RING_PROGCFG"]
        pc_2 = self.model_config["FF2_TG_RING_PROGCFG"]
        pc_3 = self.model_config["FF1_3_TG_RING_PROGCFG"]

        w1_out = ttnn.linear(
            x,
            self.w1,
            compute_kernel_config=self.args.compute_kernel_config_lofi
            if self.four_bit_mlp
            else self.args.compute_kernel_config_hifi2,
            dtype=ttnn.bfloat8_b,
            program_config=pc_1,
            memory_config=self.model_config["SHARDED_FF12_OUT_RING_MEMCFG"],
            global_cb=self.prefetcher_setup.global_circular_buffer if self.model_config["USE_PREFETCHER"] else None,
            sub_device_id=self.prefetcher_setup.worker_sub_device_id if mode == "decode" else None,
        )
        w1_out_reduced, w3_out = self.tt_ccl.matmul_line_reduce_scatter(
            x,
            self.w3,
            w1_out,
            cluster_axis=1,
<<<<<<< HEAD
            num_links=4 if is_6U_RING else 3,
            RS_memory_config=self.model_config["REDUCE_SCATTER_OUT_MEMCFG"],
=======
            num_links=4 if is_RING_6U else 3,
            memory_config=self.model_config["REDUCE_SCATTER_OUT_MEMCFG"],
        )

        w3_out = ttnn.linear(
            x,
            self.w3,
>>>>>>> 3ef22596
            compute_kernel_config=self.args.compute_kernel_config_lofi
            if self.four_bit_mlp
            else self.args.compute_kernel_config_hifi2,
            dtype=ttnn.bfloat8_b,
            program_config=pc_3,
            memory_config=self.model_config["SHARDED_FF12_OUT_RING_MEMCFG"],
            global_cb=self.prefetcher_setup.global_circular_buffer if self.model_config["USE_PREFETCHER"] else None,
            sub_device_id=self.prefetcher_setup.worker_sub_device_id if mode == "decode" else None,
        )
        ttnn.deallocate(x)
        try:
            w3_out_reduced = self.tt_ccl.line_reduce_scatter(
                w3_out,
                cluster_axis=1,
                num_links=4 if is_RING_6U else 3,
                memory_config=self.model_config["REDUCE_SCATTER_OUT_MEMCFG"],
            )
        except Exception as e:
            print(e)
            self.tt_ccl.close()

        ff1ff3 = ttnn.mul(
            w1_out_reduced,
            w3_out_reduced,
            input_tensor_a_activations=[ttnn.UnaryOpType.SILU],
            dtype=ttnn.bfloat8_b,
            memory_config=self.model_config["REDUCE_SCATTER_OUT_MEMCFG"],
        )

        # print("eltwise mul", w2_in)

        ttnn.deallocate(w3_out_reduced)
        ttnn.deallocate(w1_out_reduced)

        w2_in = self.tt_ccl.line_all_gather(
            ff1ff3,
            dim=3,
            cluster_axis=1,
            num_links=4 if is_RING_6U else 3,
            memory_config=self.model_config["FF2_IN_RING_MEMCFG"],
            buffer_key="BINARY_MUL",
        )
        ttnn.deallocate(ff1ff3)

        w2_out = ttnn.linear(
            w2_in,
            self.w2,
            compute_kernel_config=self.args.compute_kernel_config_hifi2,
            dtype=ttnn.bfloat8_b,
            program_config=pc_2,
            memory_config=self.model_config["FF2_OUT_RING_MEMCFG"],
            core_grid=ttnn.CoreGrid(y=8, x=8) if not pc_2 else None,
            global_cb=self.prefetcher_setup.global_circular_buffer if self.model_config["USE_PREFETCHER"] else None,
            sub_device_id=self.prefetcher_setup.worker_sub_device_id if mode == "decode" else None,
        )

        w2_out_reduced = self.tt_ccl.line_all_reduce(
            w2_out,
            cluster_axis=0,
            num_links=4 if is_RING_6U else 3,
            memory_config=self.model_config["DECODE_RESIDUAL_MEMCFG"],
        )

        ttnn.deallocate(w2_out)

        return w2_out_reduced

    def forward_prefill(self, x: ttnn.Tensor, mode) -> ttnn.Tensor:
        """
        w1 -> gate_proj
        w2 -> down_proj
        w3 -> up_proj
        HF reference: self.down_proj(self.act_fn(self.gate_proj(x)) * self.up_proj(x))
        """
        seq_len = x.shape[-2]
        use_w1_w3_interleaved = seq_len >= 4096
        pc_1 = self.model_config["PREFILL_MLP_W1_W3_PRG_CONFIG"](seq_len, use_w1_w3_interleaved)
        pc_2 = self.model_config["PREFILL_MLP_W2_PRG_CONFIG"](seq_len)
        pc_3 = self.model_config["PREFILL_MLP_W1_W3_PRG_CONFIG"](seq_len, use_w1_w3_interleaved)

        if 1024 <= seq_len < 4096:
            x = ttnn.reshape(x, (1, seq_len // 1024, 1024, -1))

        w1_out = ttnn.linear(
            x,
            self.w1_interleaved if use_w1_w3_interleaved else self.w1,
            compute_kernel_config=(
                self.args.compute_kernel_config_lofi
                if self.four_bit_mlp
                else self.args.compute_kernel_config_hifi2_fp16
            ),
            dtype=ttnn.bfloat8_b,
            program_config=pc_1,
            memory_config=ttnn.DRAM_MEMORY_CONFIG,
        )
        w1_out_reduced = self.tt_ccl.line_reduce_scatter(
            w1_out, cluster_axis=1, num_links=3, memory_config=w1_out.memory_config(), buffer_key="FF1", dim=3
        )
        w3_out = ttnn.linear(
            x,
            self.w3_interleaved if use_w1_w3_interleaved else self.w3,
            compute_kernel_config=(
                self.args.compute_kernel_config_lofi
                if self.four_bit_mlp
                else self.args.compute_kernel_config_hifi2_fp16
            ),
            dtype=ttnn.bfloat8_b,
            program_config=pc_3,
            memory_config=ttnn.DRAM_MEMORY_CONFIG,
        )
        # ttnn.deallocate(x)
        w3_out_reduced = self.tt_ccl.line_reduce_scatter(
            w3_out, cluster_axis=1, num_links=3, memory_config=w3_out.memory_config(), buffer_key="FF3", dim=3
        )

        w2_in = ttnn.mul(
            w1_out_reduced,
            w3_out_reduced,
            input_tensor_a_activations=[ttnn.UnaryOpType.SILU],
            dtype=ttnn.bfloat8_b,
            memory_config=w1_out.memory_config(),
        )
        w2_in_gathered = self.tt_ccl.line_all_gather(
            w2_in, cluster_axis=1, num_links=3, memory_config=w3_out.memory_config(), buffer_key="FF3", dim=3
        )
        # ttnn.deallocate(w3_out)
        # ttnn.deallocate(w1_out)

        w2_out = ttnn.linear(
            w2_in_gathered,
            self.w2_interleaved,
            compute_kernel_config=self.args.compute_kernel_config_hifi2_fp16,
            dtype=ttnn.bfloat8_b,
            program_config=pc_2,
            memory_config=ttnn.DRAM_MEMORY_CONFIG,
        )

        ttnn.deallocate(w2_in)
        w2_out_reduced = self.tt_ccl.line_all_reduce(
            w2_out, cluster_axis=0, num_links=3, memory_config=ttnn.DRAM_MEMORY_CONFIG, buffer_key="FF2"
        )

        if 1024 <= seq_len < 4096:
            original_shape = w2_out_reduced.shape
            w2_out_reduced = ttnn.reshape(
                w2_out_reduced, (1, 1, original_shape[-4] * original_shape[-3] * original_shape[-2], original_shape[-1])
            )

        # ttnn.deallocate(w2_out)
        return w2_out_reduced<|MERGE_RESOLUTION|>--- conflicted
+++ resolved
@@ -141,18 +141,8 @@
             self.w3,
             w1_out,
             cluster_axis=1,
-<<<<<<< HEAD
             num_links=4 if is_6U_RING else 3,
             RS_memory_config=self.model_config["REDUCE_SCATTER_OUT_MEMCFG"],
-=======
-            num_links=4 if is_RING_6U else 3,
-            memory_config=self.model_config["REDUCE_SCATTER_OUT_MEMCFG"],
-        )
-
-        w3_out = ttnn.linear(
-            x,
-            self.w3,
->>>>>>> 3ef22596
             compute_kernel_config=self.args.compute_kernel_config_lofi
             if self.four_bit_mlp
             else self.args.compute_kernel_config_hifi2,
