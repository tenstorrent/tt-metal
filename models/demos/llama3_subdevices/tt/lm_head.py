# SPDX-FileCopyrightText: © 2023 Tenstorrent Inc.

# SPDX-License-Identifier: Apache-2.0

import math
import torch
import ttnn
from models.common.lightweightmodule import LightweightModule
from models.demos.llama3_subdevices.tt.llama_ccl import tt_all_reduce


class LMHead(LightweightModule):
    def __init__(
        self,
        args,
        mesh_device,
        dtype,
        state_dict,
        state_dict_prefix,
        weight_cache_path,
        max_columns_per_device=128256 // 4,  # larger values per device lead to OOM or hangs
        tt_ccl=None,
        prefetcher_setup=None,
    ):
        super().__init__()
        self.args = args
        self.mesh_device = mesh_device
        self.dtype = dtype
        self.vocab_size = args.vocab_size
        self.padded_vocab_size = args.padded_vocab_size
        self.num_devices = args.num_devices
        self.tt_ccl = tt_ccl

        size_per_device = self.vocab_size // self.num_devices

        if args.is_galaxy:
            size_per_device = self.padded_vocab_size // self.num_devices
        num_splits = math.ceil(size_per_device / max_columns_per_device)

        split_sizes = [min(size_per_device, max_columns_per_device)] * (num_splits - 1)
        split_sizes.append(size_per_device - sum(split_sizes))  # remaining columns

        # Split the output weights
        torch_output_weights = state_dict[f"{state_dict_prefix}output.weight"].permute(1, 0)

        self.output_weights = []
        if args.is_galaxy:
            num_splits = 1
            cache_file_name = (
                None if args.dummy_weights else weight_cache_path / f"output_lm_head_{num_splits}_split_shard_0"
            )
            padded_lm_head = torch.zeros(1, 1, args.dim, self.padded_vocab_size)
            padded_lm_head[:, :, :, : self.vocab_size] = torch_output_weights

            if args.is_70b:
                memory_config = ttnn.DRAM_MEMORY_CONFIG
            else:
                memory_config = (
                    ttnn.DRAM_MEMORY_CONFIG
                    if args.dim == 2048
                    else args.create_dram_sharded_mem_config(k=args.dim // 4, n=self.padded_vocab_size // 8)
                )
            for i in range(num_splits):
                index = i * self.padded_vocab_size // num_splits
                self.output_weights.append(  # (2k, 16k) 128* 1024
                    ttnn.as_tensor(
                        padded_lm_head[..., index : index + self.padded_vocab_size // num_splits],
                        device=mesh_device,
                        mesh_mapper=ttnn.ShardTensor2dMesh(mesh_device, dims=(3, 2), mesh_shape=args.cluster_shape),
                        layout=ttnn.TILE_LAYOUT,
                        dtype=dtype,
                        memory_config=memory_config,
                        # cache_file_name=cache_file_name,
                    )
                )
        else:
            for i, split_size in enumerate(split_sizes):
                cache_file_name = (
                    None if args.dummy_weights else weight_cache_path / f"output_lm_head_{num_splits}_split_shard_{i}"
                )

                # Create a list to store the split tensors for each device
                device_splits = []
                for device in range(self.num_devices):
                    start = device * size_per_device + sum(split_sizes[:i])
                    end = start + split_size
                    device_splits.append(torch_output_weights[:, start:end])

                # Concatenate the splits from all devices
                combined_split = torch.cat(device_splits, dim=-1)

                memory_config = args.create_dram_sharded_mem_config(
                    k=args.dim, n=combined_split.shape[-1] // self.num_devices
                )
                self.output_weights.append(
                    ttnn.as_tensor(
                        combined_split,
                        device=mesh_device,
                        mesh_mapper=ttnn.ShardTensorToMesh(mesh_device, dim=-1),
                        layout=ttnn.TILE_LAYOUT,
                        dtype=dtype,
                        memory_config=memory_config,
                        cache_file_name=cache_file_name,
                    )
                )

        self.compute_kernel_config = ttnn.WormholeComputeKernelConfig(
            math_fidelity=ttnn.MathFidelity.HiFi2,
            math_approx_mode=False,
            fp32_dest_acc_en=False,
            packer_l1_acc=True,
            dst_full_sync_en=True,
        )

        self.output_memory_config = ttnn.L1_WIDTH_SHARDED_MEMORY_CONFIG
        if args.is_galaxy:
            self.program_configs = [args.model_config["LM_HEAD_TG_RING_PROGCFG"]] * num_splits
            self.output_memory_config = args.model_config["LM_HEAD_OUT_RING_MEMCFG"]
        else:
            self.program_configs = [
                args.dram_matmul_config(
                    args.tile_padded_batch_rows,
                    args.dim,
                    split_size,
                    args.lm_head_core_grid.num_cores,
                )
                for split_size in split_sizes
            ]

    def forward_on_host(self, x: ttnn.Tensor):
        x_torch = ttnn.to_torch(
            x,
            mesh_composer=ttnn.ConcatMesh2dToTensor(
                self.mesh_device,
                dims=(0, 3),
                mesh_shape=(8, 4),
            ),
        )  # [8, 1, 32, 2048 * 4]
        x_torch = x_torch[:1]

        weight_torch = ttnn.to_torch(
            self.output_weights[0],
            mesh_composer=ttnn.ConcatMesh2dToTensor(
                mesh_device=self.mesh_device, dims=(3, 2), mesh_shape=list(self.mesh_device.shape)
            ),
        )

        output_torch = torch.matmul(x_torch.float(), weight_torch.float())

        output = ttnn.as_tensor(
            output_torch,
            dtype=ttnn.bfloat8_b,
            device=self.mesh_device,
            mesh_mapper=ttnn.ShardTensor2dMesh(
                mesh_device=self.mesh_device, dims=(3, None), mesh_shape=list(self.mesh_device.shape)
            ),
            layout=ttnn.TILE_LAYOUT,
            memory_config=ttnn.L1_MEMORY_CONFIG,
        )

        return [output]

    def forward(self, x: ttnn.Tensor, worker_sub_device_id, mode):
        # workaround for OOM issue
        # if mode == "prefill":
        #     return self.forward_on_host(x)

        # ttnn.device.dump_device_memory_state(self.mesh_device.get_device(self.mesh_device.get_device_ids()[0]), prefix="")
<<<<<<< HEAD
=======
        x = ttnn.to_memory_config(x, self.args.model_config["SHARDED_LM_HEAD_INPUT_32_RING_MEMCFG"])

        # Pre-allocated output of AllReduce to avoid memory cloberring
        self.tt_ccl.tt_lm_head_buffer_l1 = ttnn.to_memory_config(
            self.tt_ccl.tt_lm_head_buffer, self.tt_ccl.lm_head_buffer_mem_cfg
        )

>>>>>>> f3e90ed2
        outputs = []
        for weight, pc in zip(self.output_weights, self.program_configs):
            weight_l1 = weight  # ttnn.to_memory_config(weight, self.args.model_config["LM_HEAD_RING_MEMCFG"])
            if mode == "decode":
                x = ttnn.to_memory_config(x, self.args.model_config["SHARDED_LM_HEAD_INPUT_32_RING_MEMCFG"])

                output = ttnn.linear(
                    x,
                    weight_l1,
                    compute_kernel_config=self.compute_kernel_config,
                    program_config=pc,
                    memory_config=self.output_memory_config,
                    dtype=ttnn.bfloat8_b,
                    sub_device_id=worker_sub_device_id,
                )
            else:
                output = ttnn.linear(
                    x,
                    weight_l1,
                    compute_kernel_config=self.compute_kernel_config,
                    core_grid=ttnn.CoreGrid(y=10, x=7),
                    memory_config=ttnn.DRAM_MEMORY_CONFIG,
                    dtype=ttnn.bfloat8_b,
                )

            # ttnn.synchronize_device(self.mesh_device, sub_device_ids=[self.tt_ccl.worker_sub_device_id])

            outputs.append(output)
            # outputs.append(ttnn.sharded_to_interleaved(output, memory_config=ttnn.DRAM_MEMORY_CONFIG))
            # weight_l1.deallocate(True)
            # output.deallocate(True)

        outputs_reduced = []
        for output in outputs:
            output_reduced = self.tt_ccl.line_all_reduce(
                output, cluster_axis=1, num_links=3, memory_config=output.memory_config(), lm_head=True
            )  # self.output_memory_config
            outputs_reduced.append(ttnn.sharded_to_interleaved(output_reduced, memory_config=ttnn.DRAM_MEMORY_CONFIG))
            # outputs_reduced.append(output_reduced)

        # ttnn.synchronize_device(self.mesh_device, sub_device_ids=[self.tt_ccl.worker_sub_device_id])

        return outputs_reduced<|MERGE_RESOLUTION|>--- conflicted
+++ resolved
@@ -166,22 +166,15 @@
         #     return self.forward_on_host(x)
 
         # ttnn.device.dump_device_memory_state(self.mesh_device.get_device(self.mesh_device.get_device_ids()[0]), prefix="")
-<<<<<<< HEAD
-=======
-        x = ttnn.to_memory_config(x, self.args.model_config["SHARDED_LM_HEAD_INPUT_32_RING_MEMCFG"])
-
-        # Pre-allocated output of AllReduce to avoid memory cloberring
-        self.tt_ccl.tt_lm_head_buffer_l1 = ttnn.to_memory_config(
-            self.tt_ccl.tt_lm_head_buffer, self.tt_ccl.lm_head_buffer_mem_cfg
-        )
-
->>>>>>> f3e90ed2
         outputs = []
         for weight, pc in zip(self.output_weights, self.program_configs):
             weight_l1 = weight  # ttnn.to_memory_config(weight, self.args.model_config["LM_HEAD_RING_MEMCFG"])
             if mode == "decode":
                 x = ttnn.to_memory_config(x, self.args.model_config["SHARDED_LM_HEAD_INPUT_32_RING_MEMCFG"])
-
+                # Pre-allocated output of AllReduce to avoid memory cloberring
+                self.tt_ccl.tt_lm_head_buffer_l1 = ttnn.to_memory_config(
+                    self.tt_ccl.tt_lm_head_buffer, self.tt_ccl.lm_head_buffer_mem_cfg
+                )
                 output = ttnn.linear(
                     x,
                     weight_l1,
