--- conflicted
+++ resolved
@@ -533,7 +533,6 @@
         self.gather_idx[cluster_axis] = (self.gather_idx[cluster_axis] + 1) % self.num_cbs
         return xqkv_reduced, q_heads_pre_rot_1BQD, k_heads_pre_rot_1BKD, v_heads_1BKD
 
-<<<<<<< HEAD
     def matmul_line_reduce_scatter(
         self,
         # Matmul
@@ -580,7 +579,7 @@
         self.reduce_scatter_buffer_idx[cluster_axis] = (self.reduce_scatter_buffer_idx[cluster_axis] + 1) % self.num_cbs
         # ttnn.synchronize_device(self.mesh_device, sub_device_ids=[self.worker_sub_device_id])
         return ttnn_tensor_out, w3_out
-=======
+
     def llama_rs_create_heads(
         self,
         input_tensor_mesh,
@@ -611,7 +610,6 @@
         )
         self.gather_idx[cluster_axis] = (self.gather_idx[cluster_axis] + 1) % self.num_cbs
         return q_heads_pre_rot_1BQD, k_heads_pre_rot_1BKD, v_heads_1BKD
->>>>>>> fe642f9a
 
     def line_reduce_scatter(
         self,
