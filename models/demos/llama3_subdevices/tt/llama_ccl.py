# SPDX-FileCopyrightText: © 2023 Tenstorrent Inc.

# SPDX-License-Identifier: Apache-2.0

import ttnn
import torch

<<<<<<< HEAD
from tests.ttnn.unit_tests.operations.ccl.test_ccl_common import (
    teardown_fabric_interface,
    create_global_semaphore,
)
=======
>>>>>>> 6cc4fb1f
from tests.ttnn.unit_tests.operations.ccl.test_new_all_reduce import check_mesh_tensor_alloc


class TT_CCL:
    def __init__(
        self,
        mesh_device,
        model_args,
        worker_sub_device_id,
        mode="decode",
    ):
        self.mode = mode
        all_crs = ttnn.CoreRangeSet([ttnn.CoreRange(ttnn.CoreCoord(0, 0), ttnn.CoreCoord(6, 9))])

        self.mesh_device = mesh_device
        self.sub_device_crs = all_crs if mode == "prefill" else model_args.sub_core_grids
        self.worker_sub_device_id = worker_sub_device_id
        self.model_config = model_args.model_config
<<<<<<< HEAD

        if create_persistent_fabric:
            assert enable_persistent_fabric
        if teardown_persistent_fabric:
            assert enable_persistent_fabric
        if create_persistent_fabric:
            self.num_cbs = 2
            self.from_remote_semaphore_handles = []
            self.to_remote_semaphore_handles = []

            # Double buffered on each axis
            self.gather_semaphore_handles = [[], []]
            if mode == "prefill":
                self.from_semaphore_handles = [[], []]
                self.to_semaphore_handles = [[], []]
            for i in range(2):
                for _ in range(self.num_cbs):
                    self.gather_semaphore_handles[i].append(
                        create_global_semaphore(self.mesh_device, self.sub_device_crs, 0)
                    )
                    if mode == "prefill":
                        self.from_semaphore_handles[i].append(
                            create_global_semaphore(self.mesh_device, self.sub_device_crs, 0)
                        )
                        self.to_semaphore_handles[i].append(
                            create_global_semaphore(self.mesh_device, self.sub_device_crs, 0)
                        )

            self.gather_idx = [0, 0]
            self.buffer_idx = [0, 0]
            self.reduce_scatter_buffer_idx = [0, 0]

            if mode == "decode":
                self.persistent_buffers = self.get_persistent_buffers()
                self.all_gather_buffers = self.get_all_gather_buffers()
                self.reduce_scatter_buffers = self.get_decode_reduce_scatter_buffers()
            if mode == "prefill":
                self.persistent_buffers = self.get_prefill_reduce_scatter_buffers()
                self.all_gather_buffers = self.get_prefill_all_gather_buffers()
=======
        self.num_cbs = 2
        self.from_remote_semaphore_handles = []
        self.to_remote_semaphore_handles = []

        # Double buffered on each axis
        self.gather_semaphore_handles = [[], []]
        if mode == "prefill":
            self.from_semaphore_handles = [[], []]
            self.to_semaphore_handles = [[], []]
        for i in range(2):
            for _ in range(self.num_cbs):
                self.gather_semaphore_handles[i].append(
                    ttnn.create_global_semaphore(self.mesh_device, self.sub_device_crs, 0)
                )
                if mode == "prefill":
                    self.from_semaphore_handles[i].append(
                        ttnn.create_global_semaphore(self.mesh_device, self.sub_device_crs, 0)
                    )
                    self.to_semaphore_handles[i].append(
                        ttnn.create_global_semaphore(self.mesh_device, self.sub_device_crs, 0)
                    )

        self.gather_idx = [0, 0]
        self.buffer_idx = [0, 0]
        self.reduce_scatter_buffer_idx = [0, 0]

        if mode == "decode":
            self.persistent_buffers = self.get_persistent_buffers()
            self.all_gather_buffers = self.get_all_gather_buffers()
            self.reduce_scatter_buffers = self.get_decode_reduce_scatter_buffers()
        if mode == "prefill":
            self.persistent_buffers = self.get_prefill_reduce_scatter_buffers()
            self.all_gather_buffers = self.get_prefill_all_gather_buffers()
>>>>>>> 6cc4fb1f

    def reset_gather_and_buffer_idx(self):
        self.gather_idx = [0, 0]
        self.buffer_idx = [0, 0]
        self.reduce_scatter_buffer_idx = [0, 0]

    def get_all_gather_buffers(self):
        """
        Currently, this is hardcoded with llama specific shapes.

        Here are the current persistent buffers generated by this fuction:
        - SDPA: (1, 32, 32, 128)
        - LAYERNORM: (1, 1, 32, 128)
        - SAMPLING: (1, 1, 32, 128 * 1024)
        - BINARY_MUL: (1, 1, 32, 3840)

        """

        persistent_buffers = {}

        if self.model_config is None:
            return persistent_buffers

        M = 32

        # SDPA
        tt_buffer = ttnn.from_torch(
            torch.zeros((1, 32, M, 128)),
            device=self.mesh_device,
            layout=ttnn.TILE_LAYOUT,
            dtype=ttnn.bfloat16,
            memory_config=self.model_config["GATHER_USERS_MEMCFG"](list(self.mesh_device.shape)[1]),
            mesh_mapper=ttnn.ReplicateTensorToMesh(self.mesh_device),
        )
        check_mesh_tensor_alloc(tt_buffer)
        persistent_buffers["SDPA"] = tt_buffer

        # Layernorm
        grid_offset = ttnn.CoreCoord(1, 0)
        tt_stats_sharded_config = ttnn.create_sharded_memory_config(
            shape=(32, 128),
            core_grid=ttnn.CoreRangeSet([ttnn.CoreRange(grid_offset, grid_offset)]),
            strategy=ttnn.ShardStrategy.WIDTH,
            use_height_and_width_as_shard_shape=True,
        )

        tt_buffer = ttnn.from_torch(
            torch.zeros((1, 1, M, 128)),
            device=self.mesh_device,
            layout=ttnn.TILE_LAYOUT,
            dtype=ttnn.bfloat16,
            memory_config=tt_stats_sharded_config,
            mesh_mapper=ttnn.ReplicateTensorToMesh(self.mesh_device),
        )
        check_mesh_tensor_alloc(tt_buffer)
        persistent_buffers["LAYERNORM"] = tt_buffer

        tt_buffer = ttnn.from_torch(
            torch.zeros((1, 1, 32, 128 * 1024)),
            device=self.mesh_device,
            layout=ttnn.TILE_LAYOUT,
            dtype=ttnn.bfloat8_b,
            memory_config=ttnn.DRAM_MEMORY_CONFIG,
            mesh_mapper=ttnn.ReplicateTensorToMesh(self.mesh_device),
        )
        check_mesh_tensor_alloc(tt_buffer)
        persistent_buffers["SAMPLING"] = tt_buffer

        # Binary Mult + Silu
        tt_buffer = ttnn.from_torch(
            torch.zeros((1, 1, 32, 3584)),
            device=self.mesh_device,
            layout=ttnn.TILE_LAYOUT,
            dtype=ttnn.bfloat8_b,
            memory_config=self.model_config["FF2_IN_RING_MEMCFG"],
            mesh_mapper=ttnn.ReplicateTensorToMesh(self.mesh_device),
        )
        check_mesh_tensor_alloc(tt_buffer)
        persistent_buffers["BINARY_MUL"] = tt_buffer

        return persistent_buffers

    def get_persistent_buffers(self):
        """
        Currently, this is hardcoded with llama specific shapes.

        Creates double buffered persistent CCL buffers for each cluster axis.

        """

        persistent_buffers = [[], []]

        cluster_shape = (8, 4)
        M = 32
        num_cores = self.sub_device_crs.num_cores()

        # Create persistent buffers for cluster axis 0
        cluster_axis = 0
        N_per_shard = 2048 // 16 * cluster_shape[cluster_axis]  # FF2/DO
        buffer_mem_cfg = ttnn.MemoryConfig(
            ttnn.TensorMemoryLayout.WIDTH_SHARDED,
            ttnn.BufferType.L1,
            ttnn.ShardSpec(
                self.sub_device_crs,
                [M, N_per_shard],
                ttnn.ShardOrientation.ROW_MAJOR,
            ),
        )
        for _ in range(self.num_cbs):
            tt_buffer = ttnn.from_torch(
                torch.zeros((*cluster_shape, M, N_per_shard * num_cores)),
                device=self.mesh_device,
                layout=ttnn.TILE_LAYOUT,
                dtype=ttnn.bfloat16,
                memory_config=buffer_mem_cfg,
                mesh_mapper=ttnn.ShardTensor2dMesh(self.mesh_device, dims=(0, 1), mesh_shape=cluster_shape),
            )
            persistent_buffers[cluster_axis].append(tt_buffer)

        # Create persistent buffers for cluster axis 1
        cluster_axis = 1
        N_per_shard = 3840 // 24 * cluster_shape[cluster_axis]  # FF1/FF3/QKV
        buffer_mem_cfg = ttnn.MemoryConfig(
            ttnn.TensorMemoryLayout.WIDTH_SHARDED,
            ttnn.BufferType.L1,
            ttnn.ShardSpec(
                self.sub_device_crs,
                [M, N_per_shard],
                ttnn.ShardOrientation.ROW_MAJOR,
            ),
        )
        for _ in range(self.num_cbs):
            tt_buffer = ttnn.from_torch(
                torch.zeros((*cluster_shape, M, N_per_shard * num_cores)),
                device=self.mesh_device,
                layout=ttnn.TILE_LAYOUT,
                dtype=ttnn.bfloat16,
                memory_config=buffer_mem_cfg,
                mesh_mapper=ttnn.ShardTensor2dMesh(self.mesh_device, dims=(0, 1), mesh_shape=cluster_shape),
            )
            persistent_buffers[cluster_axis].append(tt_buffer)

        # Create persistent buffer for lm_head
        num_cores_after_lm_head = 32  # Use 32 cores instead of 16 to reduce L1 memory usage per core
        N_per_shard = (16 * 1024) // num_cores_after_lm_head * cluster_shape[cluster_axis]  # LM Head
        self.lm_head_buffer_mem_cfg = ttnn.MemoryConfig(
            ttnn.TensorMemoryLayout.WIDTH_SHARDED,
            ttnn.BufferType.L1,
            ttnn.ShardSpec(
                self.sub_device_crs,
                [M, N_per_shard],
                ttnn.ShardOrientation.ROW_MAJOR,
            ),
        )

        self.tt_lm_head_buffer = ttnn.from_torch(
            torch.zeros((*cluster_shape, M, N_per_shard * num_cores)),
            device=self.mesh_device,
            layout=ttnn.TILE_LAYOUT,
            dtype=ttnn.bfloat8_b,
            memory_config=ttnn.DRAM_MEMORY_CONFIG,
            mesh_mapper=ttnn.ShardTensor2dMesh(self.mesh_device, dims=(0, 1), mesh_shape=cluster_shape),
        )

        return persistent_buffers

    def get_decode_reduce_scatter_buffers(self):
        """
        Currently, this is hardcoded with llama specific shapes.

        Creates double buffered persistent CCL buffers for each cluster axis.

        """

        persistent_buffers = [[], []]

        cluster_shape = (8, 4)

        # Create persistent buffers for cluster axis 1
        cluster_axis = 1
        buffer_mem_cfg = self.model_config["REDUCE_SCATTER_INTERIM_MEMCFG"]
        for _ in range(self.num_cbs):
            tt_buffer = ttnn.from_torch(
                torch.zeros((*cluster_shape, 32, 512 * buffer_mem_cfg.shard_spec.num_cores())),
                device=self.mesh_device,
                layout=ttnn.TILE_LAYOUT,
                dtype=ttnn.bfloat8_b,
                memory_config=buffer_mem_cfg,
                mesh_mapper=ttnn.ShardTensor2dMesh(self.mesh_device, dims=(0, 1), mesh_shape=cluster_shape),
            )
            persistent_buffers[cluster_axis].append(tt_buffer)

        return persistent_buffers

    def get_prefill_reduce_scatter_buffers(self):
        """
        Currently, this is hardcoded with llama specific shapes.

        Here are the current persistent buffers generated by this fuction:
        - QKV: (1, 1, 128, 1280)
        - FF1/FF3: (1, 1, 128, 3584)
        - FF2/WO: (1, 1, 128, 2048)

        """

        persistent_buffers = {}

        if self.model_config is None:
            return persistent_buffers

        M = 128 if self.mode == "prefill" else 32
        buffers_dict = {
            "QKV": [(1, 1, 128, 1280), (1, 1, 128, 1280 // 4)],
            "WO": [(1, 1, 128, 2048), (1, 1, 128, 2048 // 8)],
            "FF1": [(1, 1, 128, 3584), (1, 1, 128, 3584 // 4)],
            "FF3": [(1, 1, 128, 3584), (1, 1, 128, 3584 // 4)],
            "FF2": [(1, 1, 128, 2048), (1, 1, 128, 2048 // 8)],
        }
        for key, shape in buffers_dict.items():
            tt_buffers = []
            for i in range(1):
                tt_buffer = ttnn.from_torch(
                    torch.zeros(shape[1]),
                    device=self.mesh_device,
                    layout=ttnn.TILE_LAYOUT,
                    dtype=ttnn.bfloat8_b,
                    memory_config=ttnn.DRAM_MEMORY_CONFIG,
                    mesh_mapper=ttnn.ReplicateTensorToMesh(self.mesh_device),
                )
                check_mesh_tensor_alloc(tt_buffer)
                tt_buffers.append(tt_buffer)
            for i in range(2):
                tt_buffer = ttnn.from_torch(
                    torch.zeros(shape[0]),
                    device=self.mesh_device,
                    layout=ttnn.TILE_LAYOUT,
                    dtype=ttnn.bfloat8_b,
                    memory_config=ttnn.DRAM_MEMORY_CONFIG,
                    mesh_mapper=ttnn.ReplicateTensorToMesh(self.mesh_device),
                )
                check_mesh_tensor_alloc(tt_buffer)
                tt_buffers.append(tt_buffer)
            for i in range(2):
                tt_buffer = ttnn.from_torch(
                    torch.zeros(shape[1]),
                    device=self.mesh_device,
                    layout=ttnn.TILE_LAYOUT,
                    dtype=ttnn.bfloat8_b,
                    memory_config=ttnn.DRAM_MEMORY_CONFIG,
                    mesh_mapper=ttnn.ReplicateTensorToMesh(self.mesh_device),
                )
                check_mesh_tensor_alloc(tt_buffer)
                tt_buffers.append(tt_buffer)
            persistent_buffers[key] = tt_buffers

        return persistent_buffers

    def get_prefill_all_gather_buffers(self):
        """
        Currently, this is hardcoded with llama specific shapes.

        Creates double buffered persistent CCL buffers for each cluster axis.

        """

        ag_persistent_buffers = {}

        M = 128 if self.mode == "prefill" else 32
        buffers_dict = {
            "QKV": [(1, 1, 128, 1280)],
            "WO": [(1, 1, 128, 2048)],
            "FF1": [(1, 1, 128, 3584)],
            "FF3": [(1, 1, 128, 3584)],
            "FF2": [(1, 1, 128, 2048)],
            "LAYERNORM": [(1, 1, 128, 128)],
            # "SAMPLING": [(1, 1, 32, 128 * 1024)]
        }
        for key, shape in buffers_dict.items():
            tt_buffer = ttnn.from_torch(
                torch.zeros(shape[0]),
                device=self.mesh_device,
                layout=ttnn.TILE_LAYOUT,
                dtype=ttnn.bfloat16 if key == "LAYERNORM" else ttnn.bfloat8_b,
                memory_config=ttnn.DRAM_MEMORY_CONFIG,
                mesh_mapper=ttnn.ReplicateTensorToMesh(self.mesh_device),
            )
            check_mesh_tensor_alloc(tt_buffer)
            ag_persistent_buffers[key] = tt_buffer

        return ag_persistent_buffers

    def line_all_reduce(
        self, input_tensor_mesh, cluster_axis, num_links, memory_config, dtype=None, lm_head=False, buffer_key=None
    ):
        if self.mode == "decode":
            if lm_head:
                persistent_buffer = self.tt_lm_head_buffer_l1
            else:
                persistent_buffer = self.persistent_buffers[cluster_axis][self.buffer_idx[cluster_axis]]

            output_tensor_mesh = ttnn.experimental.all_reduce_async(
                input_tensor_mesh,
                persistent_buffer,
                cluster_axis=cluster_axis,
                mesh_device=self.mesh_device,
                multi_device_global_semaphore=self.gather_semaphore_handles[cluster_axis][
                    self.gather_idx[cluster_axis]
                ],
                num_links=num_links,
                memory_config=memory_config,
                dtype=dtype,
                topology=ttnn.Topology.Linear,
                subdevice_id=self.worker_sub_device_id,
            )

            if lm_head:
                persistent_buffer.deallocate(True)
        else:
            if lm_head:
                ttnn_tensor_gathered = self.line_all_gather(
                    input_tensor_mesh,
                    dim=0,
                    num_links=num_links,
                    cluster_axis=cluster_axis,
                    memory_config=memory_config,
                    buffer_key=buffer_key,
                )
                ttnn_tensor_out = ttnn.experimental.fast_reduce_nc(
                    ttnn_tensor_gathered,
                    dims=[0],
                    output=None,
                    compute_kernel_config=None,
                    memory_config=memory_config,
                )
                return ttnn_tensor_out
            # ttnn.synchronize_device(self.mesh_device)
            output_tensor_scattered = self.line_reduce_scatter(
                input_tensor_mesh,
                memory_config,
                dim=3,
                cluster_axis=cluster_axis,
                num_links=num_links,
                math_op=ttnn.ReduceType.Sum,
                buffer_key=buffer_key,
            )
            # ttnn.synchronize_device(self.mesh_device)
            # Gather the scattered tensor
            output_tensor_mesh = self.line_all_gather(
                output_tensor_scattered,
                dim=3,
                cluster_axis=cluster_axis,
                memory_config=memory_config,
                num_links=num_links,
                buffer_key=buffer_key,
            )
            # ttnn.synchronize_device(self.mesh_device)

        self.gather_idx[cluster_axis] = (self.gather_idx[cluster_axis] + 1) % self.num_cbs
        self.buffer_idx[cluster_axis] = (self.buffer_idx[cluster_axis] + 1) % self.num_cbs
        return output_tensor_mesh

    def line_all_reduce_create_heads(
        self,
        input_tensor_mesh,
        cluster_axis,
        num_links,
        num_heads,
        memory_config,
        num_kv_heads,
        qkv_memory_config,
        batch_offset,
        slice_size,
        dtype=None,
    ):
        (
            xqkv_reduced,
            q_heads_pre_rot_1BQD,
            k_heads_pre_rot_1BKD,
            v_heads_1BKD,
        ) = ttnn.experimental.all_reduce_create_qkv_heads(
            input_tensor_mesh,
            self.persistent_buffers[cluster_axis][self.buffer_idx[cluster_axis]],
            cluster_axis=cluster_axis,
            mesh_device=self.mesh_device,
            multi_device_global_semaphore=self.gather_semaphore_handles[cluster_axis][self.gather_idx[cluster_axis]],
            num_heads=num_heads,
            memory_config=memory_config,
            topology=ttnn.Topology.Linear,
            num_links=num_links,
            subdevice_id=self.worker_sub_device_id,
            num_kv_heads=num_kv_heads,
            final_memory_config=qkv_memory_config,
            batch_offset=batch_offset,
            slice_size=slice_size,
            dtype=dtype,
        )
        self.gather_idx[cluster_axis] = (self.gather_idx[cluster_axis] + 1) % self.num_cbs
        self.buffer_idx[cluster_axis] = (self.buffer_idx[cluster_axis] + 1) % self.num_cbs
        return xqkv_reduced, q_heads_pre_rot_1BQD, k_heads_pre_rot_1BKD, v_heads_1BKD

    def line_reduce_scatter(
        self,
        input_tensor_mesh,
        memory_config,
        cluster_axis,
        dim=3,
        num_links=1,
        math_op=ttnn.ReduceType.Sum,
        buffer_key=None,
    ):
        if self.mode == "prefill":
            persistent_buffers = self.persistent_buffers.get(buffer_key, None)

            ttnn_tensor_out = ttnn.experimental.reduce_scatter_async(
                input_tensor_mesh,
                dim,
                cluster_axis=cluster_axis,
                mesh_device=self.mesh_device,
                from_remote_multi_device_global_semaphore=self.from_semaphore_handles[cluster_axis][
                    self.gather_idx[cluster_axis]
                ],
                to_remote_multi_device_global_semaphore=self.to_semaphore_handles[cluster_axis][
                    self.gather_idx[cluster_axis]
                ],
                math_op=math_op,
                memory_config=memory_config,
                topology=ttnn.Topology.Linear,
                num_links=num_links,
                subdevice_id=self.worker_sub_device_id,
                persistent_output_tensors=persistent_buffers,
            )
            self.gather_idx[cluster_axis] = (self.gather_idx[cluster_axis] + 1) % self.num_cbs
        else:
            persistent_interim_buffer = self.reduce_scatter_buffers[cluster_axis][
                self.reduce_scatter_buffer_idx[cluster_axis]
            ]
            ttnn_tensor_out = ttnn.experimental.llama_reduce_scatter(
                input_tensor_mesh,
                persistent_interim_buffer,
                dim,
                self.gather_semaphore_handles[cluster_axis][self.gather_idx[cluster_axis]],
                self.worker_sub_device_id,
                cluster_axis=1,
                mesh_device=self.mesh_device,
                num_links=num_links,
                memory_config=memory_config,
            )
            self.gather_idx[cluster_axis] = (self.gather_idx[cluster_axis] + 1) % self.num_cbs
            self.reduce_scatter_buffer_idx[cluster_axis] = (
                self.reduce_scatter_buffer_idx[cluster_axis] + 1
            ) % self.num_cbs
        # ttnn.synchronize_device(self.mesh_device, sub_device_ids=[self.worker_sub_device_id])
        return ttnn_tensor_out

    def line_all_gather(self, input_tensor_mesh, dim, cluster_axis, memory_config, num_links=1, buffer_key=None):
        persistent_buffer = self.all_gather_buffers.get(buffer_key, None)
        # ttnn.synchronize_device(self.mesh_device, sub_device_ids=[self.worker_sub_device_id])
        ttnn_tensor_out = ttnn.experimental.all_gather_async(
            input_tensor_mesh,
            dim,
            cluster_axis=cluster_axis,
            mesh_device=self.mesh_device,
            topology=ttnn.Topology.Linear,
            multi_device_global_semaphore=self.gather_semaphore_handles[cluster_axis][self.gather_idx[cluster_axis]],
            persistent_output_tensor=persistent_buffer,
            num_links=num_links,
            memory_config=memory_config,
            subdevice_id=self.worker_sub_device_id,
        )
        self.gather_idx[cluster_axis] = (self.gather_idx[cluster_axis] + 1) % self.num_cbs
        # ttnn.synchronize_device(self.mesh_device, sub_device_ids=[self.worker_sub_device_id])
        return ttnn_tensor_out

    def line_all_reduce_host(self, input_tensor_mesh, cluster_axis, num_links, memory_config):
        dim = 3

        ##### Host side implementation #####
        rs_output_tensor_mesh = self.line_reduce_scatter_host(
            input_tensor_mesh,
            memory_config,
            dim,
            cluster_axis,
            num_links=num_links,
            math_op=ttnn.ReduceType.Sum,
        )

        output_tensor_mesh = self.line_all_gather_host(
            rs_output_tensor_mesh,
            dim,
            cluster_axis,
            memory_config,
            num_links=num_links,
        )

        return output_tensor_mesh

    def line_reduce_scatter_host(
        self, input_tensor_mesh, memory_config, dim, cluster_axis, num_links=1, math_op=ttnn.ReduceType.Sum
    ):
        ##### Host side implementation #####
        dims = [0, 1]
        dtype = input_tensor_mesh.get_dtype()
        torch_tensor_mesh = ttnn.to_torch(
            input_tensor_mesh, mesh_composer=ttnn.ConcatMesh2dToTensor(self.mesh_device, dims=dims, mesh_shape=(8, 4))
        )

        torch_tensor_mesh = torch.sum(torch_tensor_mesh, dim=cluster_axis, keepdim=True)

        dims[cluster_axis] = dim
        ttnn_tensor_out = ttnn.from_torch(
            torch_tensor_mesh,
            device=self.mesh_device,
            mesh_mapper=ttnn.ShardTensor2dMesh(self.mesh_device, dims=dims, mesh_shape=(8, 4)),
            dtype=dtype,
            memory_config=memory_config,
            layout=ttnn.TILE_LAYOUT,
        )

        return ttnn_tensor_out

    def line_all_gather_host(self, input_tensor_mesh, dim, cluster_axis, memory_config, num_links=1):
        ##### Host side implementation #####
        dims = [0, 0] if dim != 0 else [1, 1]
        dims[cluster_axis] = dim
        dtype = input_tensor_mesh.get_dtype()
        torch_tensor_mesh = ttnn.to_torch(
            input_tensor_mesh, mesh_composer=ttnn.ConcatMesh2dToTensor(self.mesh_device, dims=dims, mesh_shape=(8, 4))
        )

        dims[cluster_axis] = None
        ttnn_tensor_out = ttnn.from_torch(
            torch_tensor_mesh,
            device=self.mesh_device,
            mesh_mapper=ttnn.ShardTensor2dMesh(self.mesh_device, dims=dims, mesh_shape=(8, 4)),
            dtype=dtype,
            memory_config=memory_config,
            layout=ttnn.TILE_LAYOUT,
        )

        return ttnn_tensor_out

    def close(self):
        self.mesh_device.reset_sub_device_stall_group()


def tt_distributed_rmsnorm(
    inp,
    epsilon,
    gamma,
    mesh_device,
    compute_kernel_config,
    tt_ccl=None,
):
    # Run distributed rmsnorm part 1
    tt_stats = ttnn.rms_norm_pre_all_gather(inp, compute_kernel_config=compute_kernel_config, dtype=ttnn.bfloat16)
    padded_shape = (1, 1, inp.shape[-2], 32)

    tt_stats_gathered = tt_ccl.line_all_gather(
        tt_stats, dim=3, cluster_axis=1, num_links=1, memory_config=ttnn.DRAM_MEMORY_CONFIG, buffer_key="LAYERNORM"
    )

    # tt_stats.deallocate(True)

    # Run distributed rmsnorm part 2
    tt_out = ttnn.rms_norm_post_all_gather(
        inp, tt_stats_gathered, epsilon=epsilon, weight=gamma, compute_kernel_config=compute_kernel_config
    )

    # tt_stats_gathered.deallocate(True)
    # inp.deallocate(True)

    return tt_out, None


def tt_sharded_distributed_rmsnorm(
    inp,
    res,
    epsilon,
    gamma,
    mesh_device,
    ln_sharded_input_memcfg,
    ln_sharded_progcfg,
    ln_sharded_stats_memcfg,
    tt_ccl=None,
    output_mem_config=None,
):
    # inp = ttnn.to_memory_config(inp, memory_config=ln_sharded_input_memcfg)

    # Run distributed rmsnorm part 1
    cluster_axis = 1
    semaphore = tt_ccl.gather_semaphore_handles[cluster_axis][tt_ccl.gather_idx[cluster_axis]]
    grid_offset = ttnn.CoreCoord(1, 0)
    persistent_buffer = tt_ccl.all_gather_buffers.get("LAYERNORM", None)
    tt_stats_sharded_config = ttnn.create_sharded_memory_config(
        shape=(32, 128),
        core_grid=ttnn.CoreRangeSet([ttnn.CoreRange(grid_offset, grid_offset)]),
        strategy=ttnn.ShardStrategy.WIDTH,
        use_height_and_width_as_shard_shape=True,
    )
    tt_stats = ttnn.fused_rms_1_1_32_8192(
        inp,
        ln_sharded_progcfg,
        cluster_axis,
        tt_ccl.mesh_device,
        semaphore,
        residual_input_tensor=res,
        num_links=1,
        memory_config=tt_stats_sharded_config,
        persistent_output_tensor=persistent_buffer,
        is_pre=True,
    )
    tt_out = ttnn.fused_rms_1_1_32_8192(
        inp,
        ln_sharded_progcfg,
        cluster_axis,
        tt_ccl.mesh_device,
        semaphore,
        epsilon=epsilon,
        weight=gamma,
        stats=tt_stats,
        memory_config=output_mem_config,
        is_pre=False,
    )
    ttnn.deallocate(tt_stats)
    tt_ccl.gather_idx[cluster_axis] = (tt_ccl.gather_idx[cluster_axis] + 1) % tt_ccl.num_cbs
    return tt_out, inp<|MERGE_RESOLUTION|>--- conflicted
+++ resolved
@@ -5,13 +5,6 @@
 import ttnn
 import torch
 
-<<<<<<< HEAD
-from tests.ttnn.unit_tests.operations.ccl.test_ccl_common import (
-    teardown_fabric_interface,
-    create_global_semaphore,
-)
-=======
->>>>>>> 6cc4fb1f
 from tests.ttnn.unit_tests.operations.ccl.test_new_all_reduce import check_mesh_tensor_alloc
 
 
@@ -30,47 +23,6 @@
         self.sub_device_crs = all_crs if mode == "prefill" else model_args.sub_core_grids
         self.worker_sub_device_id = worker_sub_device_id
         self.model_config = model_args.model_config
-<<<<<<< HEAD
-
-        if create_persistent_fabric:
-            assert enable_persistent_fabric
-        if teardown_persistent_fabric:
-            assert enable_persistent_fabric
-        if create_persistent_fabric:
-            self.num_cbs = 2
-            self.from_remote_semaphore_handles = []
-            self.to_remote_semaphore_handles = []
-
-            # Double buffered on each axis
-            self.gather_semaphore_handles = [[], []]
-            if mode == "prefill":
-                self.from_semaphore_handles = [[], []]
-                self.to_semaphore_handles = [[], []]
-            for i in range(2):
-                for _ in range(self.num_cbs):
-                    self.gather_semaphore_handles[i].append(
-                        create_global_semaphore(self.mesh_device, self.sub_device_crs, 0)
-                    )
-                    if mode == "prefill":
-                        self.from_semaphore_handles[i].append(
-                            create_global_semaphore(self.mesh_device, self.sub_device_crs, 0)
-                        )
-                        self.to_semaphore_handles[i].append(
-                            create_global_semaphore(self.mesh_device, self.sub_device_crs, 0)
-                        )
-
-            self.gather_idx = [0, 0]
-            self.buffer_idx = [0, 0]
-            self.reduce_scatter_buffer_idx = [0, 0]
-
-            if mode == "decode":
-                self.persistent_buffers = self.get_persistent_buffers()
-                self.all_gather_buffers = self.get_all_gather_buffers()
-                self.reduce_scatter_buffers = self.get_decode_reduce_scatter_buffers()
-            if mode == "prefill":
-                self.persistent_buffers = self.get_prefill_reduce_scatter_buffers()
-                self.all_gather_buffers = self.get_prefill_all_gather_buffers()
-=======
         self.num_cbs = 2
         self.from_remote_semaphore_handles = []
         self.to_remote_semaphore_handles = []
@@ -104,7 +56,6 @@
         if mode == "prefill":
             self.persistent_buffers = self.get_prefill_reduce_scatter_buffers()
             self.all_gather_buffers = self.get_prefill_all_gather_buffers()
->>>>>>> 6cc4fb1f
 
     def reset_gather_and_buffer_idx(self):
         self.gather_idx = [0, 0]
