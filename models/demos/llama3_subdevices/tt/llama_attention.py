# SPDX-FileCopyrightText: © 2023 Tenstorrent Inc.

# SPDX-License-Identifier: Apache-2.0

import torch

import ttnn
from models.common.lightweightmodule import LightweightModule


class TtLlamaAttention(LightweightModule):
    def __init__(
        self,
        mesh_device,
        state_dict,
        weight_cache_path,
        layer_num,
        dtype,
        transformation_mats,
        configuration,
        paged_attention_config=None,
        use_paged_kv_cache=False,
        prefetcher_setup=None,
        tt_ccl=None,
    ):
        super().__init__()

        self.state_dict = state_dict
        self.mesh_device = mesh_device
        self.num_devices = configuration.num_devices
        self.TG = self.num_devices == 32
        self.hidden_size = configuration.dim
        self.n_heads = configuration.n_heads
        self.head_dim = configuration.head_dim
        self.max_seq_len = configuration.max_seq_len
        self.max_batch_size = configuration.max_batch_size
        self.n_kv_heads = configuration.n_kv_heads
        self.paged_attention_config = paged_attention_config
        self.min_kv_prefill_shard_seqlen = configuration.min_kv_prefill_shard_seqlen
        self.ccl_dtype = configuration.ccl_dtype
        self.num_reduce_scatter_links = configuration.num_reduce_scatter_links
        self.num_all_gather_links = configuration.num_all_gather_links

        self.num_device_groups = self.num_devices // self.n_kv_heads
        self.num_devices_per_group = self.n_kv_heads if self.TG else self.num_devices
        self.batch_size_per_device_group = (
            max(self.max_batch_size // self.num_device_groups, 1) if self.TG else self.max_batch_size
        )

        self.n_local_heads = self.n_heads // self.num_devices_per_group
        self.n_local_kv_heads = self.n_kv_heads // self.num_devices_per_group

        self.prefetcher_setup = prefetcher_setup
        self.tt_ccl = tt_ccl

        # TODO: Fix this once all-gather supports < tile_size
        if self.TG:
            weight = torch.zeros(1, 32, 8, 32)
            for i in range(32):
                col = i % 4  # This determines which group of 8 to select
                weight[:, i, :, col * 8 : (col + 1) * 8] = torch.eye(8)

            # Select batch_offset with create_qkv_heads_decode instead of selection matmul
            batch_offset = [
                0,
                8,
                16,
                24,
            ]  # TODO: batch offset is 8 for batch=32, this should be adjusted for variable batch_size
            self.batch_offset_tt_tensor = ttnn.as_tensor(
                torch.tensor(batch_offset, dtype=torch.int32).reshape(4, 1),
                dtype=ttnn.int32,
                device=mesh_device,
                mesh_mapper=ttnn.ShardTensor2dMesh(
                    mesh_device=mesh_device, dims=(None, 0), mesh_shape=list(mesh_device.shape)
                ),
                layout=ttnn.TILE_LAYOUT,
                memory_config=ttnn.DRAM_MEMORY_CONFIG,
            )
            self.slice_size = 8  # Slice size is 8 since we are consuming 8 users per chip

        self.dtype = dtype

        self.max_seq_len = configuration.max_seq_len
        self.grid_size = configuration.max_grid_size

        self.compute_kernel_config_hifi2 = configuration.compute_kernel_config_hifi2
        self.compute_kernel_config_hifi2_fp16 = configuration.compute_kernel_config_hifi2_fp16

        self.compute_kernel_config_hifi4 = configuration.compute_kernel_config_hifi4

        self.transformation_mats = transformation_mats

        self.model_config = configuration.get_model_config()
        self.model_config["USE_PREFETCHER"] = configuration.use_prefetcher
        self.ccl_topology = configuration.ccl_topology()
        self.is_multichip = configuration.is_multichip

        layer_name = configuration.get_state_dict_prefix(self.__class__.__name__, layer_num)
        if configuration.dummy_weights or (weight_cache_path is None):
            cache_name = lambda _: None
        else:
            cache_name = lambda name: weight_cache_path / (f"{layer_name}.{name}")

        wq_str = f"{layer_name}.wq.weight"
        wk_str = f"{layer_name}.wk.weight"
        wv_str = f"{layer_name}.wv.weight"
        wo_str = f"{layer_name}.wo.weight"

        # when splitting the devices, we need to make sure that the number of heads is divisible by the number of devices
        assert self.n_heads % self.num_devices_per_group == 0
        assert self.n_kv_heads % self.num_devices_per_group == 0
        assert configuration.qkv_size % self.num_devices_per_group == 0
        assert configuration.dim % self.num_devices_per_group == 0

        # wqkv: 4096 x 3072 (2 devices): width-sharded on 12 banks, 3072 over 12 banks.
        wqkv_mem_config = configuration.create_dram_sharded_mem_config(
            configuration.dim, configuration.qkv_size // configuration.num_devices
        )

        qkv_list = []
        for i in range(self.num_devices_per_group):
            # Chunk weights
            wq_selected = torch.chunk(self.state_dict[wq_str], self.num_devices_per_group, dim=0)[i]
            wk_selected = torch.chunk(self.state_dict[wk_str], self.num_devices_per_group, dim=0)[i]
            wv_selected = torch.chunk(self.state_dict[wv_str], self.num_devices_per_group, dim=0)[i]

            # Transpose the selected chunks
            wq = torch.transpose(wq_selected, -2, -1)
            wk = torch.transpose(wk_selected, -2, -1)
            wv = torch.transpose(wv_selected, -2, -1)

            qkv = torch.cat([wq, wk, wv], dim=-1)
            qkv_list.append(qkv)

        qkv_cat = torch.cat(qkv_list, dim=-1).unsqueeze(0).unsqueeze(0)

        # Ring stuff
        # 9216, 12288

        # [1, 1, 8192, 10240] -> [2304, 1536]
        self.wqkv = ttnn.as_tensor(
            qkv_cat,
            dtype=self.dtype,
            layout=ttnn.TILE_LAYOUT,
            device=self.mesh_device,
            memory_config=self.model_config["SHARDED_QKV_RING_MEMCFG"] if self.TG else wqkv_mem_config,
            mesh_mapper=ttnn.ShardTensor2dMesh(
                self.mesh_device, dims=(3, 2) if self.TG else (2, 3), mesh_shape=configuration.cluster_shape
            ),
            cache_file_name=cache_name("wqkv_sharded_2d_prefetcher"),  ## TODO: Fix caching
        )

        # For ring topology we can use all gather matmul for wo
        self.use_fused_all_gather_matmul = self.model_config["USE_FUSED_ALL_GATHER_MATMUL"]
        pt_wo = self.state_dict[wo_str].transpose(-1, -2).unsqueeze(0).unsqueeze(0)

        wo_mem_config = configuration.create_dram_sharded_mem_config(
            configuration.dim // configuration.num_devices, configuration.dim
        )

        self.wo = ttnn.as_tensor(
            pt_wo,
            dtype=ttnn.bfloat8_b,
            layout=ttnn.TILE_LAYOUT,
            device=self.mesh_device,
            memory_config=self.model_config["SHARDED_WO_RING_MEMCFG"]
            if (self.use_fused_all_gather_matmul or self.TG)
            else wo_mem_config,
            mesh_mapper=ttnn.ShardTensor2dMesh(
                self.mesh_device,
                dims=(2, 3) if (self.use_fused_all_gather_matmul or self.TG) else (3, 2),
                mesh_shape=configuration.cluster_shape,
            ),
            cache_file_name=cache_name("wo_width_sharded_2d_prefetcher")
            if (self.use_fused_all_gather_matmul or self.TG)
            else cache_name("wo"),
        )
        if not use_paged_kv_cache:
            # vLLM provides its own kv cache
            self.init_kv_cache(configuration, weight_cache_path)

        self.scale = self.head_dim**-0.5
        if tt_ccl.mode == "decode":
            self.prefetch(prefetcher_setup, tt_ccl)

    def prefetch(self, prefetcher_setup, tt_ccl):
        self.prefetcher_setup = prefetcher_setup
        if tt_ccl.mode == "decode":
            self.prefetcher_setup.insert_tensor(self.wqkv)
            self.prefetcher_setup.insert_tensor(self.wo)
        self.tt_ccl = tt_ccl

    def init_kv_cache(self, configuration, weight_cache_path):
        """
        Generates empty KV cache and pushed to device memory
        """

        if self.paged_attention_config:
            cache_k = torch.zeros(
                (
                    self.paged_attention_config.max_num_blocks,
                    self.n_local_kv_heads,
                    self.paged_attention_config.block_size,
                    self.head_dim,
                )
            )
            cache_v = torch.zeros(
                (
                    self.paged_attention_config.max_num_blocks,
                    self.n_local_kv_heads,
                    self.paged_attention_config.block_size,
                    self.head_dim,
                )
            )
        else:
            cache_k = torch.zeros(
                (
                    self.batch_size_per_device_group,
                    self.n_local_kv_heads,
                    self.max_seq_len,
                    self.head_dim,
                )
            )
            cache_v = torch.zeros(
                (
                    self.batch_size_per_device_group,
                    self.n_local_kv_heads,
                    self.max_seq_len,
                    self.head_dim,
                )
            )

        self.layer_past = [
            ttnn.as_tensor(
                k_or_v,
                dtype=self.dtype,
                layout=self.model_config["ATTN_W_LAYOUT_TILE"],
                device=self.mesh_device,
                memory_config=ttnn.DRAM_MEMORY_CONFIG,
                mesh_mapper=ttnn.ReplicateTensorToMesh(self.mesh_device),
                cache_file_name=f"{weight_cache_path}/kvcache_{k_or_v.shape}"
                if weight_cache_path and not configuration.dummy_weights
                else None,
            )
            for k_or_v in [cache_k, cache_v]
        ]

    def forward_decode(
        self,
        x: ttnn.Tensor,
        current_pos,
        rot_mats=None,
        page_table=None,
        kv_cache=None,
    ) -> ttnn.Tensor:
        """
        x: (seq_len, 1, batch, dim)
        current_pos: (batch_size), current token position in the sequence for each user
        """
        ###
        # QKV matmuls
        # Use HiFi2 for DRAM-sharded matmuls as they are otherwise flop-bound. Loses 1 bit of activation precision.
        ###
        xqkv_fused_sharded = ttnn.matmul(
            x,
            self.wqkv,
            program_config=self.model_config["XQKV_DECODE_RING_PROGCFG"],
            memory_config=self.model_config["SHARDED_QKV_OUT_RING_MEMCFG"],
            compute_kernel_config=self.compute_kernel_config_hifi2,
            global_cb=self.prefetcher_setup.global_circular_buffer if self.model_config["USE_PREFETCHER"] else None,
            dtype=ttnn.bfloat8_b,
            sub_device_id=self.prefetcher_setup.worker_sub_device_id,
        )
        ttnn.deallocate(x)
        # print("done matmul")
        # xqkv_fused_sharded -> [1, 1, 32, 12288 // 8]

<<<<<<< HEAD
        # xqkv_reduced = self.tt_ccl.line_all_reduce(
        #     xqkv_fused_sharded, cluster_axis=1, num_links=3, memory_config=self.model_config["CREATE_HEAD_INPUT_MEMCFG"]
        # )
=======
        xqkv_reduced = self.tt_ccl.line_all_reduce(
            xqkv_fused_sharded,
            cluster_axis=1,
            num_links=3,
            memory_config=self.model_config["CREATE_HEAD_INPUT_MEMCFG"],
            dtype=ttnn.bfloat16,
        )

        ttnn.deallocate(xqkv_fused_sharded)
>>>>>>> e0e0d821

        # ttnn.deallocate(xqkv_fused_sharded)

        # # print("done all reduce")

        # ###
        # # Reshape and rotary embeddings
        # ###
        # (
        #     q_heads_pre_rot_1BQD,
        #     k_heads_pre_rot_1BKD,
        #     v_heads_1BKD,
        # ) = ttnn.experimental.nlp_create_qkv_heads_decode(
        #     xqkv_reduced,
        #     num_heads=self.n_local_heads,
        #     num_kv_heads=self.n_local_kv_heads,
        #     memory_config=self.model_config["CREATE_HEAD_OUTPUT_MEMCFG"],
        #     overlap_qk_coregrid=False,
        #     batch_offset=self.batch_offset_tt_tensor,
        #     slice_size=self.slice_size,
        # )

        breakpoint()
        (
            xqkv_reduced,
            q_heads_pre_rot_1BQD,
            k_heads_pre_rot_1BKD,
            v_heads_1BKD,
        ) = ttnn.experimental.all_reduce_create_qkv_heads(
            xqkv_fused_sharded,
            self.tt_ccl.persistent_buffers[1][self.tt_ccl.buffer_idx[1]],
            cluster_axis=1,
            mesh_device=self.tt_ccl.mesh_device,
            multi_device_global_semaphore=self.tt_ccl.gather_semaphore_handles[1][self.tt_ccl.gather_idx[1]],
            queue_id=0,
            num_heads=self.n_local_heads,
            memory_config=self.model_config["CREATE_HEAD_INPUT_MEMCFG"],
            topology=ttnn.Topology.Linear,
            num_links=3,
            subdevice_id=self.tt_ccl.worker_sub_device_id,
            num_kv_heads=self.n_local_kv_heads,
            final_memory_config=self.model_config["CREATE_HEAD_OUTPUT_MEMCFG"],
            overlap_qk_coregrid=False,
            batch_offset=self.batch_offset_tt_tensor,
            slice_size=8,
        )
        breakpoint()

        # print("done create qkv heads")
        ttnn.deallocate(xqkv_fused_sharded)
        breakpoint()
        ttnn.deallocate(xqkv_reduced)
        breakpoint()
        # Q, K Rotary Embeddings
        q_heads_1BQD, k_heads_1BKD = ttnn.experimental.rotary_embedding_llama_fused_qk(
            q_heads_pre_rot_1BQD, k_heads_pre_rot_1BKD, rot_mats[0], rot_mats[1], self.transformation_mats["decode"]
        )
        breakpoint()
        ttnn.deallocate(q_heads_pre_rot_1BQD)
        ttnn.deallocate(k_heads_pre_rot_1BKD)

        # print("done rotary embeddings")

        ###
        # KV update
        ###
        if kv_cache:
            keys = kv_cache[0]
            values = kv_cache[1]
        else:
            keys = self.layer_past[0]
            values = self.layer_past[1]
        # k_heads, [seqlen, n_kv_heads, bsz, head_dim]
        # v_heads [seqlen, n_kv_heads, bsz, head_dim]
        # keys, [max_batch_size, n_kv_heads // configuration.num_devices, max_seq_len, head_dim]
        ttnn.experimental.paged_fused_update_cache(
            keys, k_heads_1BKD, values, v_heads_1BKD, update_idxs_tensor=current_pos, page_table=page_table
        )

        ttnn.deallocate(k_heads_1BKD)
        ttnn.deallocate(v_heads_1BKD)

        # print("done update cache")

        # NOTE: Varying the batch size will result in slightly different outputs.
        # For example, a prompt w/ 1 user vs, the same prompt repeated N times for N users, will produce different outputs
        # This is because the SDPA op in decode mode has different number of reductions depending on batch size
        # Which leads to slightly different outputs from attention (due to accumulated errors)
        sdpa_out_mem_cfg = self.model_config["SCORES_BATCHED_MM_OUTPUT_MEMCFG"](self.batch_size_per_device_group)

        if page_table:
            attn_output_1G4D_sharded = ttnn.transformer.paged_scaled_dot_product_attention_decode(
                q_heads_1BQD,
                keys,
                values,
                cur_pos_tensor=current_pos,
                page_table_tensor=page_table,
                scale=self.scale,
                program_config=self.model_config["SDPA_DECODE_PROGCFG"],
                compute_kernel_config=self.model_config["SDPA_DECODE_COMPUTE_PROGCFG"],
                memory_config=sdpa_out_mem_cfg,
            )
        else:
            attn_output_1G4D_sharded = ttnn.transformer.scaled_dot_product_attention_decode(
                q_heads_1BQD,
                keys,
                values,
                cur_pos_tensor=current_pos,
                scale=self.scale,
                program_config=self.model_config["SDPA_DECODE_PROGCFG"],
                compute_kernel_config=self.model_config["SDPA_DECODE_COMPUTE_PROGCFG"],
                memory_config=sdpa_out_mem_cfg,  # FIXME: why not L1 height sharded e.g. SCORES_BATCHED_MM_OUTPUT_MEMCFG?
            )

        ttnn.deallocate(q_heads_1BQD)

        # print("done attention")

        # attn_output_1G4D = ttnn.to_memory_config(attn_output_1G4D_sharded, ttnn.DRAM_MEMORY_CONFIG)
        # attn_output_1G4D_sharded.deallocate(True)

        # Note: Persistent output buffer used, do not deallocate output!
        attn_output_gathered_sharded = self.tt_ccl.line_all_gather(
            attn_output_1G4D_sharded,
            dim=1,
            cluster_axis=1,
            num_links=3,
            memory_config=self.model_config["GATHER_USERS_MEMCFG"](list(self.mesh_device.shape)[1]),
            buffer_key="SDPA",
        )
        # ttnn.deallocate(attn_output_1G4D)

        # attn_output_gathered_sharded = ttnn.to_memory_config(
        #     attn_output_gathered, self.model_config["GATHER_USERS_MEMCFG"](list(self.mesh_device.shape)[1])
        # )
        # ttnn.deallocate(attn_output_gathered)

        attn_output_cat_0 = ttnn.experimental.nlp_concat_heads_decode(
            attn_output_gathered_sharded,
            num_heads=self.n_local_heads,
        )
        # print("done concat heads")

        # Original matmul on each device [1, 1, 32, 1024] @ [1, 1, 1024, 2048]
        attn_output_cat = ttnn.to_memory_config(
            attn_output_cat_0, self.model_config["SHARDED_ATTN_WO_INPUT_RING_MEMCFG"]
        )
        attn_output_cat_0.deallocate(True)
        dense_out_ttnn = ttnn.matmul(
            attn_output_cat,
            self.wo,
            program_config=self.model_config["WO_DECODE_RING_PROGCFG"],
            memory_config=self.model_config["SHARDED_WO_OUT_RING_MEMCFG"],
            compute_kernel_config=self.compute_kernel_config_hifi2,
            global_cb=self.prefetcher_setup.global_circular_buffer if self.model_config["USE_PREFETCHER"] else None,
            dtype=ttnn.bfloat8_b,
            sub_device_id=self.prefetcher_setup.worker_sub_device_id,
        )
        # [1, 1, 32, 2304]
        ttnn.deallocate(attn_output_cat)
        # print("done matmul")

        dense_out_reduced = self.tt_ccl.line_all_reduce(
            dense_out_ttnn, cluster_axis=0, num_links=3, memory_config=self.model_config["DECODE_RESIDUAL_MEMCFG"]
        )
        ttnn.deallocate(dense_out_ttnn)

        # print("done all reduce")

        return dense_out_reduced

    def forward_prefill(
        self,
        x_11SH,
        rot_mats,
        user_id: int = 0,
        page_table=None,
        chunk_page_table=None,
        chunk_start_idx=None,
        kv_cache=None,
    ):
        seq_len = x_11SH.shape[-2]
        assert seq_len % 128 == 0 and seq_len > 0, "Seqlen must be divisible by 128"
        ###
        # QKV matmuls
        ###

        # reshaping long sequence to matmul fit on device
        if seq_len > 2048:
            x_11SH = ttnn.reshape(x_11SH, [1, seq_len // 2048, 2048, -1])

        xqkv_fused = ttnn.linear(
            x_11SH,
            self.wqkv,
            dtype=self.ccl_dtype if self.TG else ttnn.bfloat16,
            memory_config=ttnn.DRAM_MEMORY_CONFIG,
            compute_kernel_config=self.compute_kernel_config_hifi2,
            program_config=self.model_config["XQKV_PREFILL_PROGCFG"](seq_len),
        )

        xqkv_fused = self.tt_ccl.line_all_reduce(
            xqkv_fused,
            cluster_axis=1,
            num_links=3,
            memory_config=ttnn.DRAM_MEMORY_CONFIG,
            buffer_key="QKV",
        )

        if seq_len > 2048:
            xqkv_fused = ttnn.reshape(xqkv_fused, [1, 1, seq_len, -1])

        # ttnn.deallocate(x_11SH)

        # split qkv into heads
        (
            q_heads_1QSD_pre_rot,
            k_heads_1KSD_pre_rot,
            v_heads_1VSD,
        ) = ttnn.experimental.nlp_create_qkv_heads(
            xqkv_fused,
            num_heads=self.n_local_heads,
            num_kv_heads=self.n_local_kv_heads,
            transpose_k_heads=False,
            memory_config=ttnn.DRAM_MEMORY_CONFIG,
        )

        # ttnn.deallocate(xqkv_fused)

        ###
        # Rotary embeddings
        ###

        if q_heads_1QSD_pre_rot.dtype != ttnn.bfloat16:  # Rotary embeddings require bfloat16 inputs
            q_heads_1QSD_pre_rot = ttnn.typecast(q_heads_1QSD_pre_rot, dtype=ttnn.bfloat16)

        q_heads_1QSD = ttnn.experimental.rotary_embedding_llama(
            q_heads_1QSD_pre_rot,
            rot_mats[0],
            rot_mats[1],
            self.transformation_mats["prefill"],
            is_decode_mode=False,
        )
        ttnn.deallocate(q_heads_1QSD_pre_rot)

        if k_heads_1KSD_pre_rot.dtype != ttnn.bfloat16:  # Rotary embeddings require bfloat16 inputs
            k_heads_1KSD_pre_rot = ttnn.typecast(k_heads_1KSD_pre_rot, dtype=ttnn.bfloat16)

        k_heads_1KSD = ttnn.experimental.rotary_embedding_llama(
            k_heads_1KSD_pre_rot,
            rot_mats[0],
            rot_mats[1],
            self.transformation_mats["prefill"],
            is_decode_mode=False,
        )
        ttnn.deallocate(k_heads_1KSD_pre_rot)

        # Fill KV-Cache
        if kv_cache:
            keys_BKSD, values_BKSD = kv_cache[0], kv_cache[1]
        else:
            keys_BKSD, values_BKSD = self.layer_past[0], self.layer_past[1]

        k_heads_1KSD_8b = ttnn.typecast(k_heads_1KSD, dtype=ttnn.bfloat8_b)
        ttnn.deallocate(k_heads_1KSD)

        # sharding k_fill to deal with update_cache memory limitation
        if seq_len >= self.min_kv_prefill_shard_seqlen and not self.TG and not page_table:
            k_fill = ttnn.interleaved_to_sharded(k_heads_1KSD_8b, self.model_config["KV_PREFILL_MEM_CFG"](seq_len))
        else:
            k_fill = k_heads_1KSD_8b

        v_heads_1VSD_8b = ttnn.typecast(v_heads_1VSD, dtype=ttnn.bfloat8_b)

        ttnn.deallocate(v_heads_1VSD)

        # sharding v_fill to deal with update_cache memory limitation
        if seq_len >= self.min_kv_prefill_shard_seqlen and not self.TG and not page_table:
            v_fill = ttnn.interleaved_to_sharded(v_heads_1VSD_8b, self.model_config["KV_PREFILL_MEM_CFG"](seq_len))
        else:
            v_fill = v_heads_1VSD_8b

        if self.TG:
            k_fill = self.prefill_prepare_tensor_for_kv_cache(k_fill, user_id)
            v_fill = self.prefill_prepare_tensor_for_kv_cache(v_fill, user_id)
        if page_table:
            # In the case that the tokens have been padded along the seq len dimension, we need to fill the cache with the unpadded k/v values.
            # Assume that the page table does not have padding, so we can use it to get the unpadded page len.
            block_size = keys_BKSD.shape[2]
            # If chunked prefill, use chunk_page_table if given, otherwise use page_table.
            fill_page_table = chunk_page_table if chunk_page_table is not None else page_table

            page_len = fill_page_table.shape[1] * block_size
            k_fill_sliced = k_fill[:, :, :page_len, :] if page_len < k_fill.shape[2] else k_fill
            v_fill_sliced = v_fill[:, :, :page_len, :] if page_len < v_fill.shape[2] else v_fill
            ttnn.experimental.paged_fill_cache(keys_BKSD, k_fill_sliced, fill_page_table, batch_idx=user_id)
            ttnn.experimental.paged_fill_cache(values_BKSD, v_fill_sliced, fill_page_table, batch_idx=user_id)
        else:
            ttnn.fill_cache(
                keys_BKSD,
                k_fill,
                user_id % self.batch_size_per_device_group,
            )
            ttnn.fill_cache(
                values_BKSD,
                v_fill,
                user_id % self.batch_size_per_device_group,
            )

        if seq_len >= self.min_kv_prefill_shard_seqlen and not self.TG and not page_table:
            ttnn.deallocate(k_fill)
            ttnn.deallocate(v_fill)

        # SDPA
        q_heads_1QSD_8b = ttnn.typecast(q_heads_1QSD, dtype=ttnn.bfloat8_b)
        ttnn.deallocate(q_heads_1QSD)

        if chunk_start_idx is not None:
            attn_output_84SD = ttnn.transformer.chunked_scaled_dot_product_attention(
                q_heads_1QSD_8b,
                keys_BKSD,
                values_BKSD,
                page_table,
                chunk_start_idx,
                compute_kernel_config=self.compute_kernel_config_hifi4,
                program_config=self.model_config["SDPA_PROGCFG"](seq_len),
            )
        else:
            attn_output_84SD = ttnn.transformer.scaled_dot_product_attention(
                q_heads_1QSD_8b,
                k_heads_1KSD_8b,
                v_heads_1VSD_8b,
                is_causal=True,
                scale=self.scale,
                compute_kernel_config=self.compute_kernel_config_hifi4,
                program_config=self.model_config["SDPA_PROGCFG"](seq_len),
            )

        # deallocate keys and values
        ttnn.deallocate(q_heads_1QSD_8b)
        ttnn.deallocate(k_heads_1KSD_8b)
        ttnn.deallocate(v_heads_1VSD_8b)

        attn_output_1QSD = ttnn.reshape(attn_output_84SD, [1, self.n_local_heads, -1, self.head_dim])

        ###
        # Output matmul
        ###
        attn_output_11SH = ttnn.experimental.nlp_concat_heads(
            attn_output_1QSD,
            memory_config=ttnn.DRAM_MEMORY_CONFIG,
        )
        ttnn.deallocate(attn_output_1QSD)
        # reshaping long sequence to matmul fit on device
        if seq_len > 1024:
            attn_output_11SH = ttnn.reshape(attn_output_11SH, [1, seq_len // 1024, 1024, -1])

        output_11SH = ttnn.linear(
            attn_output_11SH,
            self.wo,
            compute_kernel_config=self.compute_kernel_config_hifi2_fp16,
            dtype=ttnn.bfloat8_b,
            memory_config=ttnn.DRAM_MEMORY_CONFIG,
            program_config=self.model_config["WO_PREFILL_PROGCFG"](seq_len),
        )

        if seq_len > 1024:
            output_11SH = ttnn.reshape(output_11SH, [1, 1, seq_len, -1])
        ttnn.deallocate(attn_output_11SH)

        # Reduce-scatter
        output_11SH = self.tt_ccl.line_all_reduce(
            output_11SH,
            cluster_axis=0,
            num_links=3,
            memory_config=ttnn.DRAM_MEMORY_CONFIG,
            buffer_key="WO",
        )

        return output_11SH

    def forward(
        self,
        x,
        current_pos,
        rot_mats=None,
        user_id=0,
        mode="decode",
        page_table=None,
        chunk_page_table=None,
        chunk_start_idx=None,
        kv_cache=None,
    ):
        if mode == "prefill":
            return self.forward_prefill(
                x,
                rot_mats,
                user_id,
                page_table=page_table,
                chunk_page_table=chunk_page_table,
                chunk_start_idx=chunk_start_idx,
                kv_cache=kv_cache,
            )
        else:
            return self.forward_decode(x, current_pos, rot_mats, page_table=page_table, kv_cache=kv_cache)

    def prefill_prepare_tensor_for_kv_cache(self, key_or_value_layer, user_id):
        tensor_copy = ttnn.clone(key_or_value_layer)
        # key_or_value_layer.deallocate(True)
        # Get all tensors from multi-device tensor
        tensors = ttnn.get_device_tensors(tensor_copy)
        # Get only tensors from specific column chips
        # Get every 4th tensor starting from user_id // 8
        single_column_tensors = tensors[user_id // self.batch_size_per_device_group :: 4]
        # Create multi-device tensor
        multi_device_tensor = ttnn.aggregate_as_tensor(single_column_tensors)

        return multi_device_tensor<|MERGE_RESOLUTION|>--- conflicted
+++ resolved
@@ -275,12 +275,6 @@
         ttnn.deallocate(x)
         # print("done matmul")
         # xqkv_fused_sharded -> [1, 1, 32, 12288 // 8]
-
-<<<<<<< HEAD
-        # xqkv_reduced = self.tt_ccl.line_all_reduce(
-        #     xqkv_fused_sharded, cluster_axis=1, num_links=3, memory_config=self.model_config["CREATE_HEAD_INPUT_MEMCFG"]
-        # )
-=======
         xqkv_reduced = self.tt_ccl.line_all_reduce(
             xqkv_fused_sharded,
             cluster_axis=1,
@@ -288,9 +282,7 @@
             memory_config=self.model_config["CREATE_HEAD_INPUT_MEMCFG"],
             dtype=ttnn.bfloat16,
         )
-
         ttnn.deallocate(xqkv_fused_sharded)
->>>>>>> e0e0d821
 
         # ttnn.deallocate(xqkv_fused_sharded)
 
