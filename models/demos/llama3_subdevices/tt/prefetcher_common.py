# SPDX-FileCopyrightText: © 2025 Tenstorrent Inc.

# SPDX-License-Identifier: Apache-2.0
import ttnn
import torch
from loguru import logger
from models.common.lightweightmodule import LightweightModule
from tests.ttnn.unit_tests.operations.ccl.test_ccl_common import (
    create_and_load_sub_device_manager_with_fabric_interface,
)
from tests.ttnn.unit_tests.operations.prefetcher_common import get_core_ranges

global_tt_tensor_address = None


def get_buffer_address(tensor):
    addr = []
    for i, ten in enumerate(ttnn.get_device_tensors(tensor)):
        addr.append(ten.buffer_address())
        if len(addr) > 0:
            assert addr[i - 1] == addr[i], f"Expected {addr[i-1]} == {addr[i]}"
    return addr[0]


class TtLlamaPrefetcherSetup(LightweightModule):
    def __init__(
        self,
        mesh_device,
        n_tensors,
        n_layers,
        mode="decode",
        mesh_sub_device_manager_id_prefill=None,
        mesh_sub_device_manager_id_decode=None,
    ):
        """
        - sub devices
        - global cb
        - helper functions to get the weight addresses
        """
        logger.info("Running TtLlamaPrefetcherSetup")

        self.mesh_device = mesh_device
        self.n_tensors = n_tensors
        self.n_layers = n_layers

        ###### Set up GlobalCB ######
        num_reader_cores = 12
        num_global_cb_receivers = 2

        (
            self.active_sender_cores,
            self.dram_cores,
            self.all_sender_cores,
            self.active_receiver_cores_list,
            self.all_receiver_cores,
            self.worker_cores_range_set,
            self.mm_optimised_ring_cores,
            self.hop_grid,
        ) = get_core_ranges(num_reader_cores, num_global_cb_receivers, is_functional_test=False)

        ##### Set up the input tensors #####
        self.dram_core_range_set = ttnn.CoreRangeSet(
            [ttnn.CoreRange(core_coord, core_coord) for core_coord in self.dram_cores]
        )
        self.sender_core_range_set = ttnn.CoreRangeSet(
            [ttnn.CoreRange(core_coord, core_coord) for core_coord in self.active_sender_cores]
        )

        self.all_core_range_set = ttnn.CoreRangeSet([ttnn.CoreRange(ttnn.CoreCoord(0, 0), ttnn.CoreCoord(6, 9))])

        ##### Setup up sub devices #####

        if mode == "prefill":
            self.all_sub_device = ttnn.SubDevice([self.all_core_range_set])
            if mesh_sub_device_manager_id_prefill is None:
                mesh_sub_device_manager_id_prefill = create_and_load_sub_device_manager_with_fabric_interface(
                    mesh_device, [self.all_sub_device], 0, 0, True
                )
            else:
                mesh_device.load_sub_device_manager(mesh_sub_device_manager_id_prefill)
                ttnn.initialize_edm_fabric(
                    mesh_device,
                    wrap_fabric_around_mesh=False,
                    context_switch_interval_override=None,
                    topology=ttnn.Topology.Linear,
                )
            self.mesh_sub_device_manager_id_prefill = mesh_sub_device_manager_id_prefill
            self.all_sub_device_id = ttnn.SubDeviceId(0)
            self.worker_sub_device_id = self.all_sub_device_id
        else:
            ##### Set up the global circular buffer #####
            max_tile_size = 1088
            # Global CB must be large enough to atleast double buffer weights
            # This ensures that back to back matmuls (for eg. in MLP) can run
            # without stalling on the weight prefetch
            # calculated by fitting two largest tensor with extra room, ff2 has 391680B per global CB bank, ff1 has 207360B, plus 16320B gap (one block)
            # TODO: Above calculation is not accurate, need to find a better lower bound
            self.global_cb_size = 600 * 1088
            self.sender_receiver_mapping = list(zip(self.all_sender_cores, self.all_receiver_cores))
            # self.global_circular_buffer = ttnn.create_global_circular_buffer(
            #     self.mesh_device, self.sender_receiver_mapping, self.global_cb_size
            # )
            # logger.info(f"GlobalCB size {self.global_cb_size}")
<<<<<<< HEAD
            self.global_circular_buffer = None
=======
            self.global_circular_buffer = None  # Global CB will only be allocated before decode runs
>>>>>>> 1db8852d
            self.prefetcher_sub_device = ttnn.SubDevice([self.sender_core_range_set])
            self.worker_sub_device = ttnn.SubDevice([self.worker_cores_range_set])
            if mesh_sub_device_manager_id_decode is None:
                mesh_sub_device_manager_id_decode = create_and_load_sub_device_manager_with_fabric_interface(
                    mesh_device, [self.prefetcher_sub_device, self.worker_sub_device], 1, 0, True
                )
            else:
                mesh_device.load_sub_device_manager(mesh_sub_device_manager_id_decode)
                ttnn.initialize_edm_fabric(
                    mesh_device,
                    wrap_fabric_around_mesh=False,
                    context_switch_interval_override=None,
                    topology=ttnn.Topology.Linear,
                )
            self.mesh_sub_device_manager_id_decode = mesh_sub_device_manager_id_decode
            self.prefetcher_sub_device_id = ttnn.SubDeviceId(0)
            self.worker_sub_device_id = ttnn.SubDeviceId(1)

        self.tensors = []
        self.tensor_addrs = []  # List of buffer addresses

    def buffer_address(self, tensor):
        addr = []
        for i, ten in enumerate(ttnn.get_device_tensors(tensor)):
            addr.append(ten.buffer_address())
            if len(addr) > 0:
                assert addr[i - 1] == addr[i], f"Expected {addr[i-1]} == {addr[i]}"
        return addr[0]

    def insert_tensor(self, tensor: ttnn.Tensor):
        self.tensors.append(tensor)
        self.tensor_addrs.append(self.buffer_address(tensor))

    def get_tensor_addrs(self):
        assert (
            len(self.tensor_addrs) == self.n_tensors * self.n_layers
        ), f"Expected {self.n_tensors * self.n_layers} tensor addresses, got {len(self.tensor_addrs)}"

        tensor_addrs = torch.tensor(self.tensor_addrs)
        tensor_addrs = tensor_addrs.repeat(len(self.dram_cores), 1)
        tensor_addrs_mem_config = ttnn.MemoryConfig(
            ttnn.TensorMemoryLayout.HEIGHT_SHARDED,
            ttnn.BufferType.L1,
            ttnn.ShardSpec(
                self.sender_core_range_set,
                [tensor_addrs.shape[0] // len(self.dram_cores), tensor_addrs.shape[1]],
                ttnn.ShardOrientation.ROW_MAJOR,
            ),
        )
        tt_tensor_addrs = ttnn.as_tensor(
            tensor_addrs,
            device=self.mesh_device,
            dtype=ttnn.uint32,
            memory_config=tensor_addrs_mem_config,
            mesh_mapper=ttnn.ReplicateTensorToMesh(self.mesh_device),
        )

        return tt_tensor_addrs

    def get_input_tensors(self):
        assert (
            len(self.tensors) >= self.n_tensors
        ), f"Expected at least {self.n_tensors} tensors, got {len(self.tensors)}"

        global global_tt_tensor_address
        if global_tt_tensor_address is None:
            global_tt_tensor_address = self.get_tensor_addrs()
        self.tt_tensor_address = global_tt_tensor_address
        return self.tensors[: self.n_tensors] + [self.tt_tensor_address]<|MERGE_RESOLUTION|>--- conflicted
+++ resolved
@@ -101,11 +101,7 @@
             #     self.mesh_device, self.sender_receiver_mapping, self.global_cb_size
             # )
             # logger.info(f"GlobalCB size {self.global_cb_size}")
-<<<<<<< HEAD
-            self.global_circular_buffer = None
-=======
             self.global_circular_buffer = None  # Global CB will only be allocated before decode runs
->>>>>>> 1db8852d
             self.prefetcher_sub_device = ttnn.SubDevice([self.sender_core_range_set])
             self.worker_sub_device = ttnn.SubDevice([self.worker_cores_range_set])
             if mesh_sub_device_manager_id_decode is None:
