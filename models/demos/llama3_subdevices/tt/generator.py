# SPDX-FileCopyrightText: © 2024 Tenstorrent Inc.

# SPDX-License-Identifier: Apache-2.0

import ttnn
import torch
from loguru import logger
from typing import List
from llama_models.llama3.api.datatypes import (
    InterleavedTextMedia,
    StopReason,
)

from llama_models.llama3.reference_impl.generation import (
    ChatPrediction,
    CompletionPrediction,
)
from models.tt_transformers.tt.common import (
    copy_host_to_device,
    get_padded_prefill_len,
    num_blocks_in_seq,
    get_block_size,
    get_max_prefill_chunk_size,
)


class Generator:
    def __init__(self, model, model_args, mesh_device, tokenizer=None, formatter=None):
        """
        Creating a LlamaVision wrapper requires only a mesh_device and model_args.
        With model_args you have the checkpoint location, can specify max batch size
        and max seqlen, and other model specific parameters.

        LlamaVision is general to text and chat.

        For bringup, make this class general to any backend implementation, as long as it takes torch tensors and returns torch tensors.

        """
        self.model = model
        self.model_args = model_args
        self.mesh_device = mesh_device
        self.tokenizer = tokenizer
        self.formatter = formatter
        if isinstance(self.model_args, List):
            self.model_args = self.model_args[0]
        if isinstance(self.model, List):
            self.model = self.model[0]

    def prefill_forward_text(self, tokens: torch.Tensor, page_table=None, kv_cache=None, prompt_lens=None):
<<<<<<< HEAD
        # if hasattr(self, "trace_id"):
        #     ttnn.release_trace(self.mesh_device, self.trace_id)
        #     del self.trace_id

        # if hasattr(self, "trace_id_text"):
        #     ttnn.release_trace(self.mesh_device, self.trace_id_text)
        #     del self.trace_id_text
=======
>>>>>>> 1db8852d
        if self.model.is_prefill_setup is False:
            self.model.switch_mode("prefill")
        kv_cache = kv_cache[0]
        batch, batch_seq_len = tokens.shape
        output_logits = torch.zeros(batch, 1, self.model_args.vocab_size)
        prompt_lens = prompt_lens if prompt_lens is not None else torch.tensor([batch_seq_len] * batch)

        if page_table is not None:
            assert isinstance(
                page_table, torch.Tensor
            ), "page_table must be a torch.Tensor when passing into prefill_forward"

        # only run 1 user prefill for now
        for user_id in range(1):
            logger.info(f"Prefilling User {user_id + 1}")
            seq_len = prompt_lens[user_id]
            last_token_idx = seq_len - 1

            prefill_seq_len = get_padded_prefill_len(seq_len)
            prefill_ids = torch.cat(
                [tokens[user_id : user_id + 1, :seq_len], torch.zeros(1, prefill_seq_len - seq_len).long()], dim=-1
            )
            if page_table is not None:
                page_table_user = self._get_prefill_user_page_table(page_table, kv_cache, seq_len)
            try:
                logits = self.prefill_forward_single_user_text(
                    prefill_ids,
                    page_table=page_table_user if page_table is not None else None,
                    user_id=user_id,
                    last_token_idx=last_token_idx,
                    kv_cache=kv_cache,
                )
            except Exception as e:
                logger.error(f"Error prefilling user {user_id}: {e}")

        for user_id in range(batch):
            # Since we give unpadded_seq_len, only the tile containing the last token is returned
            output_logits[user_id] = logits

        logger.info(f"Finished prefill for all users up to {batch_seq_len} tokens, Starting decode...")

        return output_logits

    def prefill_forward_single_user_text(self, tokens, page_table, user_id, last_token_idx, kv_cache=None):
        seq_len = tokens.shape[-1]
        use_chunked_prefill = seq_len > self.model_args.max_prefill_chunk_size
        if use_chunked_prefill:
            """
            Chunked prefill requires paged attention. There are some strange constraints which we must meet:
             - page_table, which is used in SDPA, must match batch size of inputs, which is 1. This is because SDPA
             checks that page table batch dim matches input batch dim. Therefore we must slice the page table for the current user.
             - page_table must also have enough entries in each chunk, so it will be padded with zeros if necessary.
             - chunked_page_table is the slice of the page table for the current chunk. This is used by paged_fill_cache
             to keep it otherwise unaware that it is operating on a chunk.
             - due to the above point, we must always set user_id to 0 for chunked prefill.
            """
            assert page_table is not None, "page_table must be provided for chunked prefill"
            assert kv_cache is not None, "kv_cache must be provided for chunked prefill"
            assert (
                last_token_idx is not None and last_token_idx < seq_len
            ), "last_token_idx must be provided and less than seq_len"
            chunk_size = get_max_prefill_chunk_size(seq_len, self.model_args.max_prefill_chunk_size)
            block_size = get_block_size(kv_cache)
            last_token_idx_in_chunk = last_token_idx % chunk_size
            # Calculate which chunk contains the last_token_idx
            last_chunk_start = (last_token_idx // chunk_size) * chunk_size
            page_table_user = page_table[user_id : user_id + 1, :]
            # Pad page table to match number of blocks in seq_len
            num_padding_blocks = num_blocks_in_seq(seq_len, block_size) - page_table_user.shape[1]
            page_table_user_padded = torch.cat(
                [page_table_user, torch.zeros(1, num_padding_blocks, dtype=torch.int32)], dim=-1
            )
            CHUNK_USER_ID = 0

            for chunk_start in range(0, seq_len, chunk_size):
                chunk_end = chunk_start + chunk_size
                assert (
                    chunk_end <= seq_len
                ), f"Chunk end should be less than seq_len, got chunk_end={chunk_end} and seq_len={seq_len}"
                chunk_tokens = tokens[:, chunk_start:chunk_end]
                chunk_page_table = page_table_user[:, chunk_start // block_size : chunk_end // block_size]

                (
                    chunk_prefill_input,
                    chunk_rot_mats_prefill,
                    page_table_tt,
                    chunk_page_table_tt,
                ) = self.model.prepare_inputs_prefill(
                    chunk_tokens,
                    start_pos=chunk_start,
                    page_table=page_table_user_padded,
                    chunk_page_table=chunk_page_table,
                )
                tt_logits = self.model.ttnn_prefill_forward(
                    chunk_prefill_input,
                    rot_mats=chunk_rot_mats_prefill,
                    user_id=CHUNK_USER_ID,
                    page_table=page_table_tt,
                    chunk_page_table=chunk_page_table_tt,
                    chunk_start_idx=chunk_start,
                    get_last_token=(last_token_idx_in_chunk // 32) * 32,
                    kv_cache=kv_cache,
                )

                if chunk_start == last_chunk_start:
                    logits = self.model.process_output_prefill(tt_logits, last_token_idx=(last_token_idx_in_chunk % 32))
                    return logits
                else:
                    del tt_logits
        else:
            prefill_input, rot_mats_prefill, page_table_tt, _ = self.model.prepare_inputs_prefill(
                tokens,
                page_table=page_table,
            )

            tt_logits = self.model.ttnn_prefill_forward(
                prefill_input,
                rot_mats=rot_mats_prefill,
                user_id=user_id,
                page_table=page_table_tt,
                get_last_token=(last_token_idx // 32) * 32,
                kv_cache=kv_cache,
            )

            logits = self.model.process_output_prefill(tt_logits, last_token_idx=(last_token_idx % 32))

            return logits

    def _easy_trace_prefill(
        self,
        tokens,
        current_pos,
        page_table=None,
        kv_cache=None,
        argmax_on_device=False,
    ):
        """
        Tracing is easy! Just call this method and we'll handle tracing for you.
        """
        if not hasattr(self, "trace_id_prefill"):
            trace_id, tt_out_trace, *device_inputs = self._capture_trace_prefill(
                tokens, current_pos, page_table=page_table, kv_cache=kv_cache
            )
            self.trace_id_prefill = trace_id
            self.trace_inputs_prefill = device_inputs
            self.trace_output_prefill = tt_out_trace

        trace_logits_rm = self._prefill_forward_trace_text(
            self.trace_id_prefill,
            self.trace_inputs_prefill,
            self.trace_output_prefill,
            tokens,
            page_table=page_table,
        )

        return trace_logits_rm

    def _capture_trace_prefill(
        self,
        tokens,
        page_table=None,
        kv_cache=None,
    ):
        """
        Captures a trace for the decode_forward method.
        """

        # Compile run
        self._prefill_forward_no_trace_text(tokens, page_table=page_table, kv_cache=kv_cache)
        logger.info("Done Compiling Model")

        # Get inputs ready for trace run
        host_inputs = self.model.prepare_prefill_inputs_host(tokens, page_table=page_table)

        device_inputs = copy_host_to_device(host_inputs, mesh_device=self.mesh_device)

        trace_id = ttnn.begin_trace_capture(self.mesh_device, cq_id=0)
        transformed_inputs = self.model.transform_prefill_inputs_device(*device_inputs)
        tt_out_trace = self.model.ttnn_prefill_forward(*transformed_inputs, kv_cache=kv_cache)

        ttnn.end_trace_capture(self.mesh_device, trace_id, cq_id=0)
        logger.info("Done Capturing Prefill Trace")
        return trace_id, tt_out_trace, *device_inputs

    def _prefill_forward_trace_text(
        self,
        trace_id,
        device_inputs,
        tt_out_trace,
        tokens,
        page_table=None,
    ):
        """
        Executes the trace for the decode_forward method but does not read back outputs.
        """
        host_inputs = self.model.prepare_prefill_inputs_host(tokens, page_table)

        device_inputs = copy_host_to_device(
            host_tensors=host_inputs,
            device_tensors=device_inputs,
        )

        ttnn.execute_trace(self.mesh_device, trace_id, cq_id=0, blocking=False)

        return tt_out_trace

    def decode_forward_text(
        self,
        tokens,
        start_pos,
        page_table=None,
        kv_cache=None,
        enable_trace=True,
        read_from_device=True,
        argmax_on_device=False,
    ):
        if self.model.is_decode_setup is False:
            self.model.switch_mode("decode")
        kv_cache = kv_cache[0]
        decode_kwargs = {
            "current_pos": start_pos,
            "tokens": tokens,
            "page_table": page_table,
            "kv_cache": kv_cache,
            "argmax_on_device": argmax_on_device,
        }
        if enable_trace:
            tt_logits = self._easy_trace_text(**decode_kwargs)
        else:
            tt_logits = self._decode_forward_no_trace_text(**decode_kwargs)

        if read_from_device:
            return self.read_decode_output(tt_logits, tokens.shape[0], argmax_on_device)
        else:
            return tt_logits

    def _decode_forward_no_trace_text(
        self,
        tokens,
        current_pos,
        page_table=None,
        kv_cache=None,
        argmax_on_device=False,
    ):
        """
        Performs text decode step.
        Returns tt_logits on device
        """
        tt_tokens, tt_current_pos, tt_rot_mats, tt_page_table = self.model.prepare_inputs_decode(
            tokens, current_pos, page_table
        )
        tt_logits = self.model.ttnn_decode_forward(
            tt_tokens,
            tt_current_pos,
            rot_mats=tt_rot_mats,
            page_table=tt_page_table,
            kv_cache=kv_cache,
            argmax_on_device=argmax_on_device,
        )

        return tt_logits

    def _capture_trace_text(
        self,
        tokens,
        current_pos,
        page_table=None,
        kv_cache=None,
        argmax_on_device=False,
    ):
        """
        Captures a trace for the decode_forward method.
        """

        # Compile run
        self._decode_forward_no_trace_text(
            tokens, current_pos, page_table=page_table, kv_cache=kv_cache, argmax_on_device=argmax_on_device
        )
        logger.info("Done Compiling Model")

        # Get inputs ready for trace run
        host_inputs = self.model.prepare_decode_inputs_host(tokens, current_pos, page_table=page_table)

        device_inputs = copy_host_to_device(host_inputs, mesh_device=self.mesh_device)

        trace_id = ttnn.begin_trace_capture(self.mesh_device, cq_id=0)
        transformed_inputs = self.model.transform_decode_inputs_device(*device_inputs)
        tt_out_trace = self.model.ttnn_decode_forward(
            *transformed_inputs, kv_cache=kv_cache, argmax_on_device=argmax_on_device
        )

        ttnn.end_trace_capture(self.mesh_device, trace_id, cq_id=0)
        logger.info("Done Capturing Decode Trace")
        return trace_id, tt_out_trace, *device_inputs

    def _decode_forward_trace_text(
        self,
        trace_id,
        device_inputs,
        tt_out_trace,
        tokens,
        current_pos,
        page_table=None,
    ):
        """
        Executes the trace for the decode_forward method but does not read back outputs.
        """
        host_inputs = self.model.prepare_decode_inputs_host(tokens, current_pos, page_table)

        device_inputs = copy_host_to_device(
            host_tensors=host_inputs,
            device_tensors=device_inputs,
        )

        ttnn.execute_trace(self.mesh_device, trace_id, cq_id=0, blocking=False)

        return tt_out_trace

    def _easy_trace_text(
        self,
        tokens,
        current_pos,
        page_table=None,
        kv_cache=None,
        argmax_on_device=False,
    ):
        """
        Tracing is easy! Just call this method and we'll handle tracing for you.
        """
        if not hasattr(self, "trace_id_text"):
            trace_id, tt_out_trace, *device_inputs = self._capture_trace_text(
                tokens, current_pos, page_table=page_table, kv_cache=kv_cache, argmax_on_device=argmax_on_device
            )
            self.trace_id_text = trace_id
            self.trace_inputs_text = device_inputs
            self.trace_output_text = tt_out_trace

        trace_logits_rm = self._decode_forward_trace_text(
            self.trace_id_text,
            self.trace_inputs_text,
            self.trace_output_text,
            tokens,
            current_pos,
            page_table=page_table,
        )

        return trace_logits_rm

    def read_decode_output(self, tt_logits, unpadded_batch, argmax_on_device=False):
        logits = self.model.process_output_decode(tt_logits, B=unpadded_batch, S=1, argmax_on_device=argmax_on_device)
        return logits

    def chat_completion(
        self,
        messages,
        temperature=0.6,
        top_p: float = 0.9,
        max_gen_len=None,
    ):
        if max_gen_len is None or max_gen_len == 0 or max_gen_len >= self.model.configuration.max_seq_len:
            max_gen_len = self.model.configuration.max_seq_len - 1

        tokens = []

        stop_reason = None
        for result in self.generate(
            model_input=self.formatter.encode_dialog_prompt(messages, tool_prompt_format=False),
            max_gen_len=max_gen_len,
            temperature=temperature,
            top_p=top_p,
        ):
            tokens.append(result.token)
            if result.text == "<|eot_id|>":
                stop_reason = StopReason.end_of_turn
            elif result.text == "<|eom_id|>":
                stop_reason = StopReason.end_of_message

        if stop_reason is None:
            stop_reason = StopReason.out_of_tokens

        message = self.formatter.decode_assistant_message(tokens, stop_reason)

        return ChatPrediction(generation=message)

    def text_completion(
        self,
        content: InterleavedTextMedia,
        temperature: float = 0.6,
        top_p: float = 0.9,
        max_gen_len=None,
    ):
        if max_gen_len is None or max_gen_len == 0 or max_gen_len >= self.model.configuration.max_seq_len:
            max_gen_len = self.model.configuration.max_seq_len - 1

        model_input = self.formatter.encode_content(content)

        tokens = []

        for result in self.generate(
            model_input=model_input,
            max_gen_len=max_gen_len,
            temperature=temperature,
            top_p=top_p,
        ):
            tokens.append(result.token)

        generation = self.tokenizer.decode(tokens)

        return CompletionPrediction(generation=generation)

    def _get_prefill_user_page_table(self, page_table, kv_cache, prefill_len):
        # Ensure page_table is not padded with extra blocks for paged_fill_cache to work properly
        block_size = get_block_size(kv_cache)
        num_blocks = num_blocks_in_seq(prefill_len, block_size)
        return page_table[:, :num_blocks]

    ## Destructor (used to delete ttnn trace if exists)

    def __del__(self):
        if hasattr(self, "trace_id"):
            ttnn.release_trace(self.mesh_device, self.trace_id)

        if hasattr(self, "trace_id_text"):
            ttnn.release_trace(self.mesh_device, self.trace_id_text)

        self.model.tt_ccl.close()

        if hasattr(super(Generator, self), "__del__"):
            super().__del__()<|MERGE_RESOLUTION|>--- conflicted
+++ resolved
@@ -47,16 +47,6 @@
             self.model = self.model[0]
 
     def prefill_forward_text(self, tokens: torch.Tensor, page_table=None, kv_cache=None, prompt_lens=None):
-<<<<<<< HEAD
-        # if hasattr(self, "trace_id"):
-        #     ttnn.release_trace(self.mesh_device, self.trace_id)
-        #     del self.trace_id
-
-        # if hasattr(self, "trace_id_text"):
-        #     ttnn.release_trace(self.mesh_device, self.trace_id_text)
-        #     del self.trace_id_text
-=======
->>>>>>> 1db8852d
         if self.model.is_prefill_setup is False:
             self.model.switch_mode("prefill")
         kv_cache = kv_cache[0]
