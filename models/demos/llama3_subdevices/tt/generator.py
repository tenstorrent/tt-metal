# SPDX-FileCopyrightText: © 2024 Tenstorrent Inc.

# SPDX-License-Identifier: Apache-2.0

import ttnn
import torch
from loguru import logger
from typing import List
from collections import defaultdict

from llama_models.llama3.api.datatypes import (
    InterleavedTextMedia,
    StopReason,
)

from llama_models.llama3.reference_impl.generation import (
    ChatPrediction,
    CompletionPrediction,
)
from models.tt_transformers.tt.common import (
    copy_host_to_device,
    num_blocks_in_seq,
    get_block_size,
    get_max_prefill_chunk_size,
)

from models.tt_transformers.tt.generator import SamplingParams


def get_padded_prefill_len(seq_len):
    """
    Get the padded prefill length for a given sequence length.
    This is used to pad the sequence length to the nearest power of 2.
    """
    if seq_len <= 128:
        return 128
    if seq_len <= 1024:
        return 1024
    else:
        # return next power of 2 greater than seq_len
        return 2 ** (seq_len - 1).bit_length()


class Generator:
    def __init__(self, model, model_args, mesh_device, tokenizer=None, formatter=None):
        """
        Creating a LlamaVision wrapper requires only a mesh_device and model_args.
        With model_args you have the checkpoint location, can specify max batch size
        and max seqlen, and other model specific parameters.

        LlamaVision is general to text and chat.

        For bringup, make this class general to any backend implementation, as long as it takes torch tensors and returns torch tensors.

        """
        self.model = model
        self.model_args = model_args
        self.mesh_device = mesh_device
        self.tokenizer = tokenizer
        self.formatter = formatter
        if isinstance(self.model_args, List):
            self.model_args = self.model_args[0]
        if isinstance(self.model, List):
            self.model = self.model[0]
        self.trace_id_prefill = defaultdict(lambda: None)
        self.trace_inputs_prefill = defaultdict(lambda: None)
        self.trace_output_prefill = defaultdict(lambda: None)

    def prefill_forward_text(
        self,
        tokens: torch.Tensor,
        page_table=None,
        kv_cache=None,
        prompt_lens=None,
        enable_trace=True,
        sampling_params=SamplingParams(temperature=0.0, top_k=-1, top_p=1.0),
    ):
        assert sampling_params.temperature == 0, "Currently only supporting greedy decoding (temperature=0) on device"

        if self.model.is_prefill_setup is False:
            self.model.switch_mode("prefill")
        kv_cache = kv_cache[0]
        batch, batch_seq_len = tokens.shape
        output_logits = torch.zeros(batch, 1, 1)
        prompt_lens = prompt_lens if prompt_lens is not None else torch.tensor([batch_seq_len] * batch)

        if page_table is not None:
            assert isinstance(
                page_table, torch.Tensor
            ), "page_table must be a torch.Tensor when passing into prefill_forward"

            # only run 1 user prefill for now
        for user_id in range(batch):
            logger.info(f"Prefilling User {user_id + 1}")
            seq_len = prompt_lens[user_id]
            last_token_idx = seq_len - 1

            prefill_seq_len = get_padded_prefill_len(seq_len)
            prefill_ids = torch.cat(
                [tokens[user_id : user_id + 1, :seq_len], torch.zeros(1, prefill_seq_len - seq_len).long()], dim=-1
            )
            if page_table is not None:
<<<<<<< HEAD
                page_table_user = self._get_prefill_user_page_table(page_table, kv_cache, prefill_seq_len, seq_len)
=======
                page_table_user = self._get_prefill_user_page_table(page_table, kv_cache, prefill_seq_len)
>>>>>>> fec47ca3
            prefill_kwargs = {
                "tokens": prefill_ids,
                "page_table": page_table_user if page_table is not None else None,
                "kv_cache": kv_cache,
                "user_id": user_id,
                "last_token_idx": last_token_idx,
            }
            if enable_trace:
                tt_logits = self._easy_trace_prefill(**prefill_kwargs, prefill_seq_len=prefill_seq_len)
            else:
                tt_logits = self.prefill_forward_single_user_text(**prefill_kwargs)

            output_logits[user_id] = tt_logits

        logger.info(f"Finished prefill for all users up to {batch_seq_len} tokens, Starting decode...")

        return output_logits

    def prefill_forward_single_user_text(self, tokens, page_table, user_id, last_token_idx, kv_cache=None):
        seq_len = tokens.shape[-1]
        use_chunked_prefill = seq_len > self.model_args.max_prefill_chunk_size
        if use_chunked_prefill:
            """
            Chunked prefill requires paged attention. There are some strange constraints which we must meet:
             - page_table, which is used in SDPA, must match batch size of inputs, which is 1. This is because SDPA
             checks that page table batch dim matches input batch dim. Therefore we must slice the page table for the current user.
             - page_table must also have enough entries in each chunk, so it will be padded with zeros if necessary.
             - chunked_page_table is the slice of the page table for the current chunk. This is used by paged_fill_cache
             to keep it otherwise unaware that it is operating on a chunk.
             - due to the above point, we must always set user_id to 0 for chunked prefill.
            """
            assert page_table is not None, "page_table must be provided for chunked prefill"
            assert kv_cache is not None, "kv_cache must be provided for chunked prefill"
            assert (
                last_token_idx is not None and last_token_idx < seq_len
            ), "last_token_idx must be provided and less than seq_len"
            chunk_size = get_max_prefill_chunk_size(seq_len, self.model_args.max_prefill_chunk_size)
            block_size = get_block_size(kv_cache)
            last_token_idx_in_chunk = last_token_idx % chunk_size
            # Calculate which chunk contains the last_token_idx
            last_chunk_start = (last_token_idx // chunk_size) * chunk_size
            page_table_user = page_table[user_id : user_id + 1, :]
            # Pad page table to match number of blocks in seq_len
            num_padding_blocks = num_blocks_in_seq(seq_len, block_size) - page_table_user.shape[1]
            page_table_user_padded = torch.cat(
                [page_table_user, torch.zeros(1, num_padding_blocks, dtype=torch.int32)], dim=-1
            )
            CHUNK_USER_ID = 0

            for chunk_start in range(0, seq_len, chunk_size):
                chunk_end = chunk_start + chunk_size
                assert (
                    chunk_end <= seq_len
                ), f"Chunk end should be less than seq_len, got chunk_end={chunk_end} and seq_len={seq_len}"
                chunk_tokens = tokens[:, chunk_start:chunk_end]
                chunk_page_table = page_table_user[:, chunk_start // block_size : chunk_end // block_size]

                (
                    chunk_prefill_input,
                    chunk_rot_mats_prefill,
                    page_table_tt,
                    chunk_page_table_tt,
                ) = self.model.prepare_inputs_prefill(
                    chunk_tokens,
                    start_pos=chunk_start,
                    page_table=page_table_user_padded,
                    chunk_page_table=chunk_page_table,
                )
                tt_logits = self.model.ttnn_prefill_forward(
                    chunk_prefill_input,
                    rot_mats=chunk_rot_mats_prefill,
                    user_id=CHUNK_USER_ID,
                    page_table=page_table_tt,
                    chunk_page_table=chunk_page_table_tt,
                    chunk_start_idx=chunk_start,
                    get_last_token=(last_token_idx_in_chunk // 32) * 32,
                    kv_cache=kv_cache,
                )

                if chunk_start == last_chunk_start:
                    logits = self.model.process_output_prefill(tt_logits, last_token_idx=(last_token_idx_in_chunk % 32))
                    return logits
                else:
                    del tt_logits
        else:
            prefill_input, tt_user_id, page_table_tt, _ = self.model.prepare_inputs_prefill(
                tokens,
                user_id=user_id,
                page_table=page_table,
            )
            tt_logits = self.model.ttnn_prefill_forward(
                prefill_input,
                rot_mats=None,
                user_id=tt_user_id,
                page_table=page_table_tt,
                get_last_token=last_token_idx,  # (last_token_idx // 32) * 32,
                kv_cache=kv_cache,
            )

            logits = self.model.process_output_prefill(tt_logits, last_token_idx=last_token_idx)

            return logits

    def _easy_trace_prefill(self, tokens, last_token_idx, prefill_seq_len, page_table=None, kv_cache=None, user_id=0):
        """
        Tracing is easy! Just call this method and we'll handle tracing for you.
        """
        if self.trace_id_prefill[prefill_seq_len] is None:
            trace_id, tt_out_trace, *device_inputs = self._capture_trace_prefill(
                tokens, last_token_idx, page_table=page_table, kv_cache=kv_cache, user_id=user_id
            )
            self.trace_id_prefill[prefill_seq_len] = trace_id
            self.trace_inputs_prefill[prefill_seq_len] = device_inputs
            self.trace_output_prefill[prefill_seq_len] = tt_out_trace

        logger.info("Executing prefill trace")
        tt_out_trace = self._prefill_forward_trace_text(
            self.trace_id_prefill[prefill_seq_len],
            self.trace_inputs_prefill[prefill_seq_len],
            self.trace_output_prefill[prefill_seq_len],
            tokens,
            user_id,
            page_table=page_table,
        )
        logits = self.model.process_output_prefill(tt_out_trace, last_token_idx=last_token_idx)
        return logits

    def _capture_trace_prefill(
        self,
        tokens,
        last_token_idx,
        user_id,
        page_table=None,
        kv_cache=None,
    ):
        """
        Captures a trace for the decode_forward method.
        """

        # Compile run
        # self.prefill_forward_single_user_text(tokens, page_table, user_id, last_token_idx, kv_cache)

        # Get inputs ready for trace run
        host_inputs = self.model.prepare_prefill_inputs_host(tokens, page_table=page_table)
        device_inputs = copy_host_to_device(host_inputs, mesh_device=self.mesh_device)
        transformed_inputs = self.model.transform_prefill_inputs_device(*device_inputs)

        tt_out_trace = self.model.ttnn_prefill_forward(
            *transformed_inputs, kv_cache=kv_cache, get_last_token=last_token_idx
        )
        ttnn.synchronize_device(self.mesh_device)
        logger.info("Done Compiling Model")

        device_inputs = copy_host_to_device(host_inputs, mesh_device=self.mesh_device)
        transformed_inputs = self.model.transform_prefill_inputs_device(*device_inputs)
        tt_out_trace = self.model.ttnn_prefill_forward(
            *transformed_inputs, kv_cache=kv_cache, get_last_token=last_token_idx
        )

        device_inputs = copy_host_to_device(host_inputs, mesh_device=self.mesh_device)
        transformed_inputs = self.model.transform_prefill_inputs_device(*device_inputs)

        device_inputs = copy_host_to_device(host_inputs, mesh_device=self.mesh_device)
        trace_id = ttnn.begin_trace_capture(self.mesh_device, cq_id=0)
        transformed_inputs = self.model.transform_prefill_inputs_device(*device_inputs)
        tt_out_trace = self.model.ttnn_prefill_forward(
            *transformed_inputs, kv_cache=kv_cache, get_last_token=last_token_idx
        )
        ttnn.end_trace_capture(self.mesh_device, trace_id, cq_id=0)
        ttnn.synchronize_device(self.mesh_device)
        logger.info("Done Capturing Prefill Trace")
        return trace_id, tt_out_trace, *device_inputs

    def _prefill_forward_trace_text(
        self,
        trace_id,
        device_inputs,
        tt_out_trace,
        tokens,
        user_id,
        page_table=None,
    ):
        """
        Executes the trace for the decode_forward method but does not read back outputs.
        """
        host_inputs = self.model.prepare_prefill_inputs_host(tokens, user_id, page_table)

        device_inputs = copy_host_to_device(
            host_tensors=host_inputs,
            device_tensors=device_inputs,
        )

        ttnn.execute_trace(self.mesh_device, trace_id, cq_id=0, blocking=False)

        return tt_out_trace

    def decode_forward_text(
        self,
        tokens,
        start_pos,
        page_table=None,
        kv_cache=None,
        enable_trace=True,
        read_from_device=True,
        sampling_params: SamplingParams = None,  # Should be None if not greedy decoding / sampling on device.
        reset_inputs=True,
    ):
        assert (
            sampling_params is None or sampling_params.temperature == 0
        ), "Currently only supporting greedy decoding (temperature=0) on device"
        argmax_on_device = (
            False if -1 not in start_pos else (sampling_params is not None and sampling_params.temperature == 0)
        )
        if self.model.is_decode_setup is False:
            self.model.switch_mode("decode")
        kv_cache = kv_cache[0]
        decode_kwargs = {
            "current_pos": start_pos,
            "tokens": tokens,
            "page_table": page_table,
            "kv_cache": kv_cache,
            "argmax_on_device": argmax_on_device,
        }
        if enable_trace:
            tt_logits = self._easy_trace_text(**decode_kwargs, reset_inputs=reset_inputs)
        else:
            tt_logits = self._decode_forward_no_trace_text(**decode_kwargs)

        if read_from_device:
            return self.read_decode_output(tt_logits, tokens.shape[0], is_tokens=(argmax_on_device))
        else:
            return tt_logits

    def _decode_forward_no_trace_text(
        self,
        tokens,
        current_pos,
        page_table=None,
        kv_cache=None,
        argmax_on_device=False,
    ):
        """
        Performs text decode step.
        Returns tt_logits on device
        """
        tt_tokens, tt_current_pos, rot_mat_idxs, tt_page_table = self.model.prepare_inputs_decode(
            tokens, current_pos, page_table
        )
        tt_logits = self.model.ttnn_decode_forward(
            tt_tokens,
            tt_current_pos,
            rot_mat_idxs=rot_mat_idxs,
            page_table=tt_page_table,
            kv_cache=kv_cache,
            argmax_on_device=argmax_on_device,
        )

        return tt_logits

    def _capture_trace_text(
        self,
        tokens,
        current_pos,
        page_table=None,
        kv_cache=None,
        argmax_on_device=False,
    ):
        """
        Captures a trace for the decode_forward method.
        """

        # Compile run
        self._decode_forward_no_trace_text(
            tokens, current_pos, page_table=page_table, kv_cache=kv_cache, argmax_on_device=argmax_on_device
        )
        logger.info("Done Compiling Model")

        # Get inputs ready for trace run
        host_inputs = self.model.prepare_decode_inputs_host(tokens, current_pos, page_table=page_table)
        device_inputs = copy_host_to_device(host_inputs, mesh_device=self.mesh_device)

        trace_id = ttnn.begin_trace_capture(self.mesh_device, cq_id=0)
        tt_out_trace = self.model.ttnn_decode_forward(
            *device_inputs, kv_cache=kv_cache, argmax_on_device=argmax_on_device
        )

        ttnn.end_trace_capture(self.mesh_device, trace_id, cq_id=0)
        logger.info("Done Capturing Decode Trace")
        return trace_id, tt_out_trace, *device_inputs

    def _decode_forward_trace_text(
        self,
        trace_id,
        device_inputs,
        tt_out_trace,
        tokens,
        current_pos,
        page_table=None,
    ):
        """
        Executes the trace for the decode_forward method but does not read back outputs.
        """
        ttnn.execute_trace(self.mesh_device, trace_id, cq_id=0, blocking=False)

        return tt_out_trace

    def _easy_trace_text(
        self,
        tokens,
        current_pos,
        page_table=None,
        kv_cache=None,
        argmax_on_device=False,
        reset_inputs=False,
    ):
        """
        Tracing is easy! Just call this method and we'll handle tracing for you.
        """
        tokens = tokens.view(-1, 1)
        if not hasattr(self, "trace_id_text"):
            trace_id, tt_out_trace, *device_inputs = self._capture_trace_text(
                tokens, current_pos, page_table=page_table, kv_cache=kv_cache, argmax_on_device=argmax_on_device
            )
            self.trace_id_text = trace_id
            self.trace_inputs_text = device_inputs
            self.trace_output_text = tt_out_trace
        if reset_inputs:
            host_inputs = self.model.prepare_decode_inputs_host(tokens, current_pos, page_table)
            device_inputs = copy_host_to_device(
                host_tensors=host_inputs,
                device_tensors=self.trace_inputs_text,
            )
        trace_logits_rm = self._decode_forward_trace_text(
            self.trace_id_text,
            self.trace_inputs_text,
            self.trace_output_text,
            tokens,
            current_pos,
            page_table=page_table,
        )

        return trace_logits_rm

    def read_decode_output(self, tt_logits, unpadded_batch, is_tokens=False):
        logits = self.model.process_output_decode(tt_logits, B=unpadded_batch, S=1, is_tokens=is_tokens)
        return logits

    def chat_completion(
        self,
        messages,
        temperature=0.6,
        top_p: float = 0.9,
        max_gen_len=None,
    ):
        if max_gen_len is None or max_gen_len == 0 or max_gen_len >= self.model.configuration.max_seq_len:
            max_gen_len = self.model.configuration.max_seq_len - 1

        tokens = []

        stop_reason = None
        for result in self.generate(
            model_input=self.formatter.encode_dialog_prompt(messages, tool_prompt_format=False),
            max_gen_len=max_gen_len,
            temperature=temperature,
            top_p=top_p,
        ):
            tokens.append(result.token)
            if result.text == "<|eot_id|>":
                stop_reason = StopReason.end_of_turn
            elif result.text == "<|eom_id|>":
                stop_reason = StopReason.end_of_message

        if stop_reason is None:
            stop_reason = StopReason.out_of_tokens

        message = self.formatter.decode_assistant_message(tokens, stop_reason)

        return ChatPrediction(generation=message)

    def text_completion(
        self,
        content: InterleavedTextMedia,
        temperature: float = 0.6,
        top_p: float = 0.9,
        max_gen_len=None,
    ):
        if max_gen_len is None or max_gen_len == 0 or max_gen_len >= self.model.configuration.max_seq_len:
            max_gen_len = self.model.configuration.max_seq_len - 1

        model_input = self.formatter.encode_content(content)

        tokens = []

        for result in self.generate(
            model_input=model_input,
            max_gen_len=max_gen_len,
            temperature=temperature,
            top_p=top_p,
        ):
            tokens.append(result.token)

        generation = self.tokenizer.decode(tokens)

        return CompletionPrediction(generation=generation)

    def _get_prefill_user_page_table(self, page_table, kv_cache, prefill_len, seq_len):
        # Ensure page_table is not padded with extra blocks for paged_fill_cache to work properly
        block_size = get_block_size(kv_cache)
        num_blocks = num_blocks_in_seq(prefill_len, block_size)
        return page_table[:, :num_blocks]

    ## Destructor (used to delete ttnn trace if exists)

    def __del__(self):
        if hasattr(self, "trace_id"):
            ttnn.release_trace(self.mesh_device, self.trace_id)

        if hasattr(self, "trace_id_text"):
            ttnn.release_trace(self.mesh_device, self.trace_id_text)

        self.model.tt_ccl.close()

        if hasattr(super(Generator, self), "__del__"):
            super().__del__()<|MERGE_RESOLUTION|>--- conflicted
+++ resolved
@@ -100,11 +100,7 @@
                 [tokens[user_id : user_id + 1, :seq_len], torch.zeros(1, prefill_seq_len - seq_len).long()], dim=-1
             )
             if page_table is not None:
-<<<<<<< HEAD
-                page_table_user = self._get_prefill_user_page_table(page_table, kv_cache, prefill_seq_len, seq_len)
-=======
                 page_table_user = self._get_prefill_user_page_table(page_table, kv_cache, prefill_seq_len)
->>>>>>> fec47ca3
             prefill_kwargs = {
                 "tokens": prefill_ids,
                 "page_table": page_table_user if page_table is not None else None,
@@ -510,7 +506,7 @@
 
         return CompletionPrediction(generation=generation)
 
-    def _get_prefill_user_page_table(self, page_table, kv_cache, prefill_len, seq_len):
+    def _get_prefill_user_page_table(self, page_table, kv_cache, prefill_len):
         # Ensure page_table is not padded with extra blocks for paged_fill_cache to work properly
         block_size = get_block_size(kv_cache)
         num_blocks = num_blocks_in_seq(prefill_len, block_size)
