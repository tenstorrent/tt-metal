# SPDX-FileCopyrightText: © 2023 Tenstorrent Inc.

# SPDX-License-Identifier: Apache-2.0

import ttnn
import torch
import gc
from tqdm import tqdm
from models.demos.llama3_subdevices.tt.llama_decoder import TtTransformerBlock
from models.common.rmsnorm import RMSNorm
import ttnn
from models.common.lightweightmodule import LightweightModule
from models.demos.llama3_subdevices.tt.distributed_norm import DistributedNorm
from models.demos.llama3_subdevices.tt.lm_head import LMHead
from models.demos.llama3_subdevices.tt.llama_common import copy_host_to_device, get_prefill_rot_mat
from models.demos.llama3_subdevices.tt.llama_rope import TtLlamaRotarySetup
from models.demos.llama3_subdevices.tt.llama_embedding import TtLlamaEmbedding
from models.demos.llama3_subdevices.tt.prefetcher_common import TtLlamaPrefetcherSetup
from models.demos.llama3_subdevices.tt.llama_ccl import TT_CCL
from models.demos.llama3_subdevices.tt.sampling import TTSampling


class TtTransformer(LightweightModule):
    def __init__(
        self,
        args,
        dtype,
        mesh_device,
        state_dict,
        weight_cache_path,
        paged_attention_config=None,
        use_paged_kv_cache=False,
        enable_prefetcher_performance_mode=False,
        mode="decode",
        allocate_prefill_buffers=True,
    ):
        super().__init__()
        self.args = args
        self.vocab_size = args.vocab_size
        assert self.vocab_size > 0
        self.n_layers = args.n_layers
        self.mesh_device = mesh_device
        self.dtype = dtype
        self.model_config = args.get_model_config()
        self.grid_size = self.args.max_grid_size
        self.enable_prefetcher_performance_mode = enable_prefetcher_performance_mode
        state_dict_prefix = args.get_state_dict_prefix("", None)
        self.allocate_prefill_buffers = allocate_prefill_buffers

        self.embd = TtLlamaEmbedding(
            mesh_device=mesh_device,
            args=args,
            weight_cache_path=args.weight_cache_path(dtype),
            state_dict=state_dict,
            dtype=ttnn.bfloat16,  # Row major layout requires bfloat16
        )

        self.rope_setup = TtLlamaRotarySetup(
            mesh_device,
            args.max_batch_size,
            args.head_dim,
            args.max_seq_len,
            args.rope_theta,
            args.use_scaled_rope,
            args.rope_scaling_factor,
        )
        self.trans_mats_dict = self.rope_setup.get_both_trans_mats()

        self.is_prefill_setup = False
        self.is_decode_setup = False
        self.prefetcher_setup = None
        self.mesh_sub_device_manager_id_decode = None
        self.mesh_sub_device_manager_id_prefill = None

        if mode == "decode":
            self.setup_decode()
            self.is_decode_setup = True
        else:
            self.setup_prefill()
            self.is_prefill_setup = True

        self.layers = [
            TtTransformerBlock(
                args=args,
                mesh_device=mesh_device,
                dtype=dtype,
                state_dict=state_dict,
                weight_cache_path=weight_cache_path,
                layer_num=i,
                n_layers=self.n_layers,
                transformation_mats=self.trans_mats_dict,
                paged_attention_config=paged_attention_config,
                use_paged_kv_cache=use_paged_kv_cache,
                prefetcher_setup=self.prefetcher_setup,
                tt_ccl=self.tt_ccl,
            )
            for i in tqdm(range(self.n_layers))
        ]
        self.norm = DistributedNorm(
            RMSNorm(
                device=mesh_device,
                dim=args.dim,
                state_dict=state_dict,
                state_dict_prefix=args.get_state_dict_prefix("", None),
                weight_cache_path=None if args.dummy_weights else weight_cache_path,
                weight_dtype=ttnn.bfloat16,
                weight_key="norm",
                is_distributed=self.args.is_distributed_norm,
                sharded_program_config=self.model_config["SHARDED_NORM_LM_HEAD_PRGM_CFG"],
                sharded_output_config=self.model_config["LM_HEAD_INPUT_MEMCFG"],
            ),
            args,
            args.is_galaxy,
            tt_ccl=self.tt_ccl,
            ccl_topology=self.model_config["CCL_TOPOLOGY"],
        )

        self.lm_head = LMHead(
            args=args,
            mesh_device=mesh_device,
            dtype=dtype,
            state_dict=state_dict,
            state_dict_prefix=state_dict_prefix,
            weight_cache_path=weight_cache_path,
            tt_ccl=self.tt_ccl,
            prefetcher_setup=self.prefetcher_setup,
        )
        if mode == "decode":
            self.tt_tensors = self.prefetcher_setup.get_input_tensors()
        self.tt_rot_mats_prefill = None

    def setup_prefill(self, mesh_sub_device_manager_id_prefill=None):
        self.prefetcher_setup = TtLlamaPrefetcherSetup(
            self.mesh_device,
            n_tensors=0,
            n_layers=self.n_layers,
            mode="prefill",
            mesh_sub_device_manager_id_prefill=mesh_sub_device_manager_id_prefill,
            save_tensor_addresses=True,
        )
        self.mesh_sub_device_manager_id_prefill = self.prefetcher_setup.mesh_sub_device_manager_id_prefill
        self.mesh_device.set_sub_device_stall_group([self.prefetcher_setup.worker_sub_device_id])
        if mesh_sub_device_manager_id_prefill is None:
            self.tt_ccl = TT_CCL(
                self.mesh_device,
                self.args,
                self.prefetcher_setup.worker_sub_device_id,
                mode="prefill",
                allocate_prefill_buffers=self.allocate_prefill_buffers,
            )
        else:
            self.tt_ccl = self.tt_ccl_prefill

    def setup_decode(self, mesh_sub_device_manager_id_decode=None):
        self.prefetcher_setup = TtLlamaPrefetcherSetup(
            self.mesh_device,
            n_tensors=5,
            n_layers=self.n_layers,
            mesh_sub_device_manager_id_decode=mesh_sub_device_manager_id_decode,
            save_tensor_addresses=True,
        )
        self.mesh_sub_device_manager_id_decode = self.prefetcher_setup.mesh_sub_device_manager_id_decode
        self.mesh_device.set_sub_device_stall_group(
            [self.prefetcher_setup.prefetcher_sub_device_id, self.prefetcher_setup.worker_sub_device_id]
        )
        if mesh_sub_device_manager_id_decode is None:
            self.tt_ccl = TT_CCL(self.mesh_device, self.args, self.prefetcher_setup.worker_sub_device_id)
            self.tt_sampling = TTSampling(
                args=self.args,
                mesh_device=self.mesh_device,
                tt_ccl=self.tt_ccl,
            )
        else:
            self.tt_ccl = self.tt_ccl_decode

    def prepare_prefill_inputs_host(
        self, tokens, user_id=0, page_table=None, chunk_page_table=None, tt_rot_mats_prefill=None
    ):
        """
        Inputs are torch tensors or python types. This function returns ttnn
        tensors on device.
        """

        tokens = tokens.reshape(1, 1, 1, -1)
        S = tokens.shape[-1]
        tokens = ttnn.from_torch(
            tokens,
            device=None,
            dtype=ttnn.uint32,
            layout=ttnn.ROW_MAJOR_LAYOUT,
            mesh_mapper=ttnn.ReplicateTensorToMesh(self.mesh_device),
        )

        # Slice the rot mats to the prefill seqlen
        if tt_rot_mats_prefill is None and self.tt_rot_mats_prefill is None:
            tt_rot_mats_prefill = get_prefill_rot_mat(
                self.args.head_dim,
                self.args.max_seq_len,
                self.mesh_device,
                seq_len=self.args.max_seq_len,
                scale_factor=self.args.rope_scaling_factor,
            )
            self.tt_rot_mats_prefill = tt_rot_mats_prefill
        else:
            tt_rot_mats_prefill = self.tt_rot_mats_prefill

        if page_table is not None:
            # we only want to update the kv cache on the 8 devices (every fourth device starting at user_id//8 ) for a given user_id
            # we are setting the page table to -1 for all other devices to skip the update
            page_table_padded = torch.ones((128, page_table.shape[1]), dtype=torch.int32) * -1
            page_table_padded[user_id // 8 * 32 : (user_id // 8 + 1) * 32, :] = page_table
            tt_page_table = ttnn.from_torch(
                page_table_padded,
                device=None,
                dtype=ttnn.int32,
                layout=ttnn.ROW_MAJOR_LAYOUT,
                mesh_mapper=ttnn.ShardTensor2dMesh(
                    self.mesh_device, dims=(None, 0), mesh_shape=self.args.cluster_shape
                ),
            )

        else:
            tt_page_table = None

        if chunk_page_table is not None:
            tt_chunk_page_table = ttnn.from_torch(
                chunk_page_table,
                device=None,
                dtype=ttnn.int32,
                layout=ttnn.ROW_MAJOR_LAYOUT,
                mesh_mapper=ttnn.ReplicateTensorToMesh(self.mesh_device),
            )
        else:
            tt_chunk_page_table = None

        user_id = ttnn.from_torch(
            torch.tensor([user_id], dtype=torch.int32),
            device=None,
            dtype=ttnn.uint32,
            layout=ttnn.ROW_MAJOR_LAYOUT,
            mesh_mapper=ttnn.ReplicateTensorToMesh(self.mesh_device),
        )

        return tokens, user_id, tt_page_table, tt_chunk_page_table

    def transform_prefill_inputs_device(
        self,
        tokens,
        user_id,
        page_table=None,
        chunk_page_table=None,
    ):
        tt_tokens = self.embd(tokens)
        tt_tokens = ttnn.unsqueeze_to_4D(tt_tokens)
        return tt_tokens, user_id, page_table, chunk_page_table

    def prepare_inputs_prefill(
        self, tokens, user_id=0, page_table=None, chunk_page_table=None, tt_rot_mats_prefill=None
    ):
        """
        Inputs are torch tensors or python types. This function returns ttnn
        tensors on device.
        Its implementation can take advantage of a few other functions which the
        model must implement.
        """
        host_inputs = self.prepare_prefill_inputs_host(
            tokens, user_id, page_table, chunk_page_table, tt_rot_mats_prefill
        )
        device_inputs = copy_host_to_device(host_inputs, mesh_device=self.mesh_device)  # Helper function
        transformed_device_inputs = self.transform_prefill_inputs_device(*device_inputs)
        return transformed_device_inputs

    def prepare_inputs_decode(self, *inputs):
        """
        Inputs are torch tensors or python types. This function returns ttnn
        tensors on device.
        Its implementation can take advantage of a few other functions which the
        model must implement.
        """
        host_inputs = self.prepare_decode_inputs_host(*inputs)
        device_inputs = copy_host_to_device(host_inputs, mesh_device=self.mesh_device)  # Helper function
        return device_inputs

    def prepare_decode_inputs_host(self, tokens, current_pos, page_table=None):
        """
        Inputs are torch tensors or python types. Outputs are ttnn tensors on host.
        NOTE: Tokens and current_pos are padded to batch
        """
        B = tokens.shape[0]
        # assert current_pos.shape[0] == B, "Batch size mismatch"
        assert B == self.args.max_batch_size, f"Batch size must be equal to max_batch_size {self.args.max_batch_size}"

        # Necessary padding to be full tile sized when on device
        tokens = torch.nn.functional.pad(tokens.view(-1), (0, 32 - len(tokens)), "constant", 0)
        tokens = ttnn.from_torch(
            tokens,
            device=None,
            dtype=ttnn.uint32,
            mesh_mapper=ttnn.ReplicateTensorToMesh(self.mesh_device),
        )
        tokens = ttnn.unsqueeze_to_4D(tokens)
        rot_current_pos = torch.maximum(
            current_pos, torch.tensor(0, dtype=torch.int64)
        )  # Ensure position indices are non-negative
        rope_idxs = self.rope_setup.get_rm_rot_idxs(rot_current_pos, on_host=True)
        current_pos_tt = ttnn.from_torch(
            current_pos,
            device=None,
            dtype=ttnn.int32,
            mesh_mapper=ttnn.ShardTensor2dMesh(
                self.mesh_device,
                dims=(None, 0) if (self.args.is_galaxy and B > 1) else (None, None),
                mesh_shape=self.args.cluster_shape,
            ),
        )

        if page_table is not None:
            page_table = ttnn.from_torch(
                page_table,
                device=None,
                dtype=ttnn.int32,
                mesh_mapper=ttnn.ShardTensor2dMesh(
                    self.mesh_device,
                    dims=(None, -2) if (self.args.is_galaxy and B > 1) else (None, None),
                    mesh_shape=self.args.cluster_shape,
                ),
            )
        return tokens, current_pos_tt, rope_idxs, page_table

    def transform_decode_inputs_device(self, tokens, current_pos, rope_idxs, page_table=None):
        """
        Inputs are ttnn tensors on device. This function applies any on-device
        transformations which should happen before forward decode.
        For example: tilize, reshape, shard.
        Return transformed device tensors

        Get rope sin/cos
        Embed tokens
        """
        # print("tokens", tokens.shape, tokens.memory_config)
        tt_rot_mats = self.rope_setup.get_rm_rot_mats(rope_idxs)
        tt_tokens = self.embd(tokens)
        return tt_tokens, current_pos, tt_rot_mats, page_table

    def process_output_prefill(self, tt_out, last_token_idx, tt_out_logits_saved=None):
        """
        Input is ttnn device tensor of logits. Output is torch logits tensor.
        NOTE: In this model, prefill always uses get_last_token
        """
        x, _ = self.norm(tt_out, res=None, mode="prefill")

        x = x[:, :, last_token_idx : last_token_idx + 1, :]

        tt_logits = self.lm_head(x, None, mode="prefill")

        # Gather the output across all devices and untilize the tensor (for argmax)
        tt_logits = self.tt_ccl.line_all_gather(
            tt_logits[0],
            dim=3,
            num_links=3,
            cluster_axis=0,
            memory_config=ttnn.DRAM_MEMORY_CONFIG,
            # buffer_key="SAMPLING",
        )

        tt_logits = ttnn.untilize(tt_logits, use_multicore=True)
        tt_logits = ttnn.reshape(
            tt_logits,
            ttnn.Shape([1, 1, 1, tt_logits.shape[-1]]),
            ttnn.Shape([1, 1, tt_logits.shape[-2], tt_logits.shape[-1]]),
        )
        tt_out = ttnn.argmax(tt_logits, dim=3, keepdim=True, use_multicore=True)
        if isinstance(tt_out, list):
            tt_out = tt_out[0]

        toks = ttnn.to_torch(ttnn.get_device_tensors(tt_out)[0]).float()[0, 0, 0, :1]

        if tt_out_logits_saved is not None:
            # make sure tt_out_logits_saved is mutable
            logits_saved = ttnn.to_torch(ttnn.get_device_tensors(tt_logits)[0]).float()[0, 0, :, :]
            tt_out_logits_saved.copy_(logits_saved)

        return toks

    def process_output_decode(self, tt_out):
        """
        Input is ttnn device tensor of tokens. Output is the corresponding torch tensor.
        """
        if isinstance(tt_out, list):
            tt_out = tt_out[0]

        tt_out_cpu = tt_out.cpu(blocking=False, cq_id=0)
        return tt_out_cpu, ttnn.record_event(self.mesh_device, 0)

    def ttnn_prefill_forward(
        self,
        x,
        user_id=0,
        page_table=None,
        chunk_page_table=None,
        chunk_start_idx=None,
        get_last_token=-1,
        kv_cache=None,
        rot_mats=None,
    ):
        """
        This method will take device tensors and any other args to run forward.
        It returns ttnn device tensors.
        """
        tt_logits = self.forward(
            x,
            current_pos=None,
            rot_mats=rot_mats if rot_mats is not None else self.tt_rot_mats_prefill,
            user_id=user_id,
            mode="prefill",
            page_table=page_table,
            chunk_page_table=chunk_page_table,
            chunk_start_idx=chunk_start_idx,
            get_last_token=get_last_token,
            kv_cache=kv_cache,
        )
        return tt_logits

    def ttnn_decode_forward(
        self,
        x,
        current_pos,
        rot_mat_idxs,
        page_table=None,
        kv_cache=None,
        tt_out_logits_saved=None,
    ):
        """
        This method will take device tensors and any other args to run forward.
        It returns ttnn device tensors.
        """
        rot_mats = self.rope_setup.get_rm_rot_mats(rot_mat_idxs)
        x_embd = self.embd(x)
        tt_logits = self.forward(
            x_embd,
            current_pos,
            rot_mats=rot_mats,
            mode="decode",
            page_table=page_table,
            kv_cache=kv_cache,
        )

        # sampling
<<<<<<< HEAD
        tt_logits = self.tt_sampling(tt_logits[0], tt_out_tok=x)
=======
        tt_toks = self.tt_sampling(tt_logits[0], tt_out_tok=x)

        # Save otuput logits to global python object
        if tt_out_logits_saved is not None:
            tt_out_logits = ttnn.to_torch(
                tt_logits[0],
                mesh_composer=ttnn.ConcatMesh2dToTensor(
                    self.mesh_device, dims=(3, 1), mesh_shape=self.args.cluster_shape
                ),
            )
            tt_out_logits = tt_out_logits[0, 0, 0, :128256]
            tt_out_logits_saved.copy_(tt_out_logits)
>>>>>>> 433f6e58

        ttnn.plus_one(
            current_pos,
            sub_core_grids=ttnn.CoreRangeSet([ttnn.CoreRange(ttnn.CoreCoord(1, 0), ttnn.CoreCoord(1, 0))]),
        )
        ttnn.plus_one(
            rot_mat_idxs,
            sub_core_grids=ttnn.CoreRangeSet([ttnn.CoreRange(ttnn.CoreCoord(1, 0), ttnn.CoreCoord(1, 0))]),
        )
        return tt_toks

    def switch_mode(self, mode):
        if mode == "decode":
            if self.is_prefill_setup:
                self.tt_ccl.close()
                self.tt_ccl_prefill = self.tt_ccl
                self.is_prefill_setup = False

            if self.is_decode_setup is False:
                self.setup_decode(self.mesh_sub_device_manager_id_decode)
                self.is_decode_setup = True
                # prefetch
                for layer in self.layers:
                    layer.prefetch(self.prefetcher_setup, self.tt_ccl)
                self.norm.tt_ccl = self.tt_ccl
                self.lm_head.tt_ccl = self.tt_ccl
                self.tt_tensors = self.prefetcher_setup.get_input_tensors()
                # Re-create global CB for decode (if it was not already created)
                self.prefetcher_setup.create_global_cb()

        else:
            if self.is_decode_setup:
                del self.prefetcher_setup.global_circular_buffer
                gc.collect()  # This will also release the traces (inside generator.py)
                self.tt_ccl.close()
                self.tt_ccl_decode = self.tt_ccl
                self.is_decode_setup = False

            if self.is_prefill_setup is False:
                self.setup_prefill(self.mesh_sub_device_manager_id_prefill)
                self.is_prefill_setup = True
                for layer in self.layers:
                    layer.prefetch(self.prefetcher_setup, self.tt_ccl)
                self.norm.tt_ccl = self.tt_ccl
                self.lm_head.tt_ccl = self.tt_ccl

    def forward(
        self,
        x: ttnn.Tensor,
        current_pos,
        rot_mats=None,
        user_id=0,
        mode="decode",
        page_table=None,
        chunk_page_table=None,
        chunk_start_idx=None,
        get_last_token=-1,
        kv_cache=None,
    ):
        if mode == "decode":
            self.prefetcher_setup.create_global_cb()
            garbage_tensor = ttnn.dram_prefetcher(
                self.tt_tensors,
                num_layers=self.n_layers,
                global_cb=self.prefetcher_setup.global_circular_buffer,
                enable_performance_mode=self.enable_prefetcher_performance_mode,
            )
            self.mesh_device.set_sub_device_stall_group([self.prefetcher_setup.worker_sub_device_id])

        if mode == "decode" and not self.args.is_galaxy:
            x = ttnn.to_memory_config(x, self.model_config["DECODE_RESIDUAL_MEMCFG"])

        h = None
        # x needs to be in bfloat16_b as it gets reused as the residual tensor
        for i, layer in enumerate(self.layers):
            x, h = layer(
                x,
                h,
                current_pos,
                rot_mats,
                user_id,
                mode,
                page_table,
                chunk_page_table=chunk_page_table,
                chunk_start_idx=chunk_start_idx,
                kv_cache=kv_cache[i] if kv_cache is not None else None,
            )
        # ttnn.deallocate(h)
        if mode == "decode":
            ttnn.deallocate(garbage_tensor)

            # Pre-allocated output of AllReduce in LM Head to avoid memory cloberring
            self.tt_ccl.tt_lm_head_buffer_l1 = ttnn.to_memory_config(
                self.tt_ccl.tt_lm_head_buffer, self.tt_ccl.lm_head_buffer_mem_cfg
            )

        if mode == "prefill":
            return x
        # Output norm
        x, res = self.norm(x, res=None, mode=mode)

        if get_last_token != -1:
            x = x[:, :, get_last_token:, :]

        return self.lm_head(x, None if mode == "prefill" else self.prefetcher_setup.worker_sub_device_id, mode=mode)

    def __del__(self):
        self.tt_ccl.close()

        # clear global saved addresses
        global global_tt_tensor_address
        global_tt_tensor_address = None<|MERGE_RESOLUTION|>--- conflicted
+++ resolved
@@ -446,9 +446,6 @@
         )
 
         # sampling
-<<<<<<< HEAD
-        tt_logits = self.tt_sampling(tt_logits[0], tt_out_tok=x)
-=======
         tt_toks = self.tt_sampling(tt_logits[0], tt_out_tok=x)
 
         # Save otuput logits to global python object
@@ -461,7 +458,6 @@
             )
             tt_out_logits = tt_out_logits[0, 0, 0, :128256]
             tt_out_logits_saved.copy_(tt_out_logits)
->>>>>>> 433f6e58
 
         ttnn.plus_one(
             current_pos,
