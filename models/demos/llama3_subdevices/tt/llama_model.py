# SPDX-FileCopyrightText: © 2023 Tenstorrent Inc.

# SPDX-License-Identifier: Apache-2.0

import ttnn
import torch
import gc
from tqdm import tqdm
from models.demos.llama3_subdevices.tt.llama_decoder import TtTransformerBlock
from models.common.rmsnorm import RMSNorm
import ttnn
from models.common.lightweightmodule import LightweightModule
from models.demos.llama3_subdevices.tt.distributed_norm import DistributedNorm
from models.demos.llama3_subdevices.tt.lm_head import LMHead
from models.demos.llama3_subdevices.tt.llama_common import copy_host_to_device, get_prefill_rot_mat
from models.demos.llama3_subdevices.tt.llama_rope import TtLlamaRotarySetup
from models.demos.llama3_subdevices.tt.llama_embedding import TtLlamaEmbedding
from models.demos.llama3_subdevices.tt.prefetcher_common import TtLlamaPrefetcherSetup
from models.demos.llama3_subdevices.tt.llama_ccl import TT_CCL


class TtTransformer(LightweightModule):
    def __init__(
        self,
        args,
        dtype,
        mesh_device,
        state_dict,
        weight_cache_path,
        paged_attention_config=None,
        use_paged_kv_cache=False,
        mode="decode",
    ):
        super().__init__()
        self.args = args
        self.vocab_size = args.vocab_size
        assert self.vocab_size > 0
        self.n_layers = args.n_layers
        self.mesh_device = mesh_device
        self.dtype = dtype
        self.model_config = args.get_model_config()
        self.grid_size = self.args.max_grid_size
        state_dict_prefix = args.get_state_dict_prefix("", None)

        self.embd = TtLlamaEmbedding(
            mesh_device=mesh_device,
            args=args,
            weight_cache_path=args.weight_cache_path(dtype),
            state_dict=state_dict,
            dtype=ttnn.bfloat16,  # Row major layout requires bfloat16
        )

        self.rope_setup = TtLlamaRotarySetup(
            mesh_device,
            args.max_batch_size,
            args.head_dim,
            args.max_seq_len,
            args.rope_theta,
            args.use_scaled_rope,
            args.rope_scaling_factor,
        )
        self.trans_mats_dict = self.rope_setup.get_both_trans_mats()

        self.is_prefill_setup = False
        self.is_decode_setup = False
        self.prefetcher_setup = None
        self.mesh_sub_device_manager_id_decode = None
        self.mesh_sub_device_manager_id_prefill = None

        if mode == "decode":
            self.setup_decode()
            self.is_decode_setup = True
        else:
            self.setup_prefill()
            self.is_prefill_setup = True

        self.layers = [
            TtTransformerBlock(
                args=args,
                mesh_device=mesh_device,
                dtype=dtype,
                state_dict=state_dict,
                weight_cache_path=weight_cache_path,
                layer_num=i,
                n_layers=self.n_layers,
                transformation_mats=self.trans_mats_dict,
                paged_attention_config=paged_attention_config,
                use_paged_kv_cache=use_paged_kv_cache,
                prefetcher_setup=self.prefetcher_setup,
                tt_ccl=self.tt_ccl,
            )
            for i in tqdm(range(self.n_layers))
        ]
        self.norm = DistributedNorm(
            RMSNorm(
                device=mesh_device,
                dim=args.dim,
                state_dict=state_dict,
                state_dict_prefix=args.get_state_dict_prefix("", None),
                weight_cache_path=None if args.dummy_weights else weight_cache_path,
                weight_dtype=ttnn.bfloat16,
                weight_key="norm",
                is_distributed=self.args.is_distributed_norm,
                sharded_program_config=self.model_config["SHARDED_NORM_LM_HEAD_PRGM_CFG"],
                sharded_output_config=self.model_config["LM_HEAD_INPUT_MEMCFG"],
            ),
            args,
            args.is_galaxy,
            tt_ccl=self.tt_ccl,
        )

        self.lm_head = LMHead(
            args=args,
            mesh_device=mesh_device,
            dtype=dtype,
            state_dict=state_dict,
            state_dict_prefix=state_dict_prefix,
            weight_cache_path=weight_cache_path,
            tt_ccl=self.tt_ccl,
            prefetcher_setup=self.prefetcher_setup,
        )
        if mode == "decode":
            self.tt_tensors = self.prefetcher_setup.get_input_tensors()

    def setup_prefill(self, mesh_sub_device_manager_id_prefill=None):
        self.prefetcher_setup = TtLlamaPrefetcherSetup(
            self.mesh_device,
            n_tensors=0,
            n_layers=self.n_layers,
            mode="prefill",
            mesh_sub_device_manager_id_prefill=mesh_sub_device_manager_id_prefill,
        )
        self.mesh_sub_device_manager_id_prefill = self.prefetcher_setup.mesh_sub_device_manager_id_prefill
        self.mesh_device.set_sub_device_stall_group([self.prefetcher_setup.worker_sub_device_id])
        if mesh_sub_device_manager_id_prefill is None:
            self.tt_ccl = TT_CCL(
                self.mesh_device, self.args, self.prefetcher_setup.worker_sub_device_id, mode="prefill"
            )
        else:
            self.tt_ccl = self.tt_ccl_prefill

    def setup_decode(self, mesh_sub_device_manager_id_decode=None):
        self.prefetcher_setup = TtLlamaPrefetcherSetup(
            self.mesh_device,
            n_tensors=5,
            n_layers=self.n_layers,
            mesh_sub_device_manager_id_decode=mesh_sub_device_manager_id_decode,
        )
        self.mesh_sub_device_manager_id_decode = self.prefetcher_setup.mesh_sub_device_manager_id_decode
        self.mesh_device.set_sub_device_stall_group(
            [self.prefetcher_setup.prefetcher_sub_device_id, self.prefetcher_setup.worker_sub_device_id]
        )
        if mesh_sub_device_manager_id_decode is None:
            self.tt_ccl = TT_CCL(self.mesh_device, self.args, self.prefetcher_setup.worker_sub_device_id)
        else:
            self.tt_ccl = self.tt_ccl_decode

    def prepare_inputs_prefill_host(
        self, tokens, start_pos=0, page_table=None, chunk_page_table=None, tt_rot_mats_prefill=None
    ):
        """
        Inputs are torch tensors or python types. This function returns ttnn
        tensors on device.
        TODO: Debate whether this function is responsible for padding
        """

        tokens = tokens.reshape(1, 1, 1, -1)
        S = tokens.shape[-1]
        tokens = ttnn.from_torch(
            tokens,
            device=None,
            dtype=ttnn.uint32,
            layout=ttnn.ROW_MAJOR_LAYOUT,
            mesh_mapper=ttnn.ReplicateTensorToMesh(self.mesh_device),
        )

        # Slice the rot mats to the prefill seqlen
        if tt_rot_mats_prefill is None:
            tt_rot_mats_prefill = get_prefill_rot_mat(
                self.args.head_dim,
                self.args.max_seq_len,
                self.mesh_device,
                seq_len=S,
                scale_factor=self.args.rope_scaling_factor,
            )

        if page_table is not None:
            tt_page_table = ttnn.from_torch(
                page_table,
                device=None,
                dtype=ttnn.int32,
                layout=ttnn.ROW_MAJOR_LAYOUT,
                mesh_mapper=ttnn.ReplicateTensorToMesh(self.mesh_device),
            )
        else:
            tt_page_table = None

        if chunk_page_table is not None:
            tt_chunk_page_table = ttnn.from_torch(
                chunk_page_table,
                device=None,
                dtype=ttnn.int32,
                layout=ttnn.ROW_MAJOR_LAYOUT,
                mesh_mapper=ttnn.ReplicateTensorToMesh(self.mesh_device),
            )
        else:
            tt_chunk_page_table = None

        return tokens, tt_rot_mats_prefill, tt_page_table, tt_chunk_page_table

    def transform_decode_inputs_device(self, tokens, tt_rot_mats_prefill, page_table=None, chunk_page_table=None):
        tt_tokens = self.embd(tokens)
        tt_tokens = ttnn.unsqueeze_to_4D(tt_tokens)
        return tt_tokens, tt_rot_mats_prefill, page_table, chunk_page_table

    def prepare_inputs_prefill(self, *inputs):
        """
        Inputs are torch tensors or python types. This function returns ttnn
        tensors on device.
        Its implementation can take advantage of a few other functions which the
        model must implement.
        """
        host_inputs = self.prepare_prefill_inputs_host(*inputs)
        device_inputs = copy_host_to_device(host_inputs, mesh_device=self.mesh_device)  # Helper function
        transformed_device_inputs = self.transform_prefill_inputs_device(*device_inputs)
        return transformed_device_inputs

    def prepare_inputs_decode(self, *inputs):
        """
        Inputs are torch tensors or python types. This function returns ttnn
        tensors on device.
        Its implementation can take advantage of a few other functions which the
        model must implement.
        """
        host_inputs = self.prepare_decode_inputs_host(*inputs)
        device_inputs = copy_host_to_device(host_inputs, mesh_device=self.mesh_device)  # Helper function
        transformed_device_inputs = self.transform_decode_inputs_device(*device_inputs)
        return transformed_device_inputs

    def prepare_decode_inputs_host(self, tokens, current_pos, page_table=None):
        """
        Inputs are torch tensors or python types. Outputs are ttnn tensors on host.
        NOTE: Tokens and current_pos are padded to batch
        """
        B = tokens.shape[0]
        # assert current_pos.shape[0] == B, "Batch size mismatch"
        assert B == self.args.max_batch_size, "Batch size must be equal to max_batch_size"

        # Necessary padding to be full tile sized when on device
        tokens = torch.nn.functional.pad(tokens.view(-1), (0, 32 - len(tokens)), "constant", 0)
        tokens = ttnn.from_torch(
            tokens,
            device=None,
            dtype=ttnn.uint32,
            mesh_mapper=ttnn.ReplicateTensorToMesh(self.mesh_device),
        )
        tokens = ttnn.unsqueeze_to_4D(tokens)
        current_pos[:] = current_pos[0]
        rot_current_pos = torch.maximum(
            current_pos, torch.tensor(0, dtype=torch.int64)
        )  # Ensure position indices are non-negative
        rope_idxs = self.rope_setup.get_rot_idxs(rot_current_pos, on_host=True)
        current_pos_tt = ttnn.from_torch(
            current_pos,
            device=None,
            dtype=ttnn.int32,
            mesh_mapper=ttnn.ShardTensor2dMesh(
                self.mesh_device,
                dims=(None, 0) if (self.args.is_galaxy and B > 1) else (None, None),
                mesh_shape=self.args.cluster_shape,
            ),
        )

        if page_table is not None:
            page_table = ttnn.from_torch(
                page_table,
                device=None,
                dtype=ttnn.int32,
                mesh_mapper=ttnn.ShardTensor2dMesh(
                    self.mesh_device,
                    dims=(None, -2) if (self.args.is_galaxy and B > 1) else (None, None),
                    mesh_shape=self.args.cluster_shape,
                ),
            )
        return tokens, current_pos_tt, rope_idxs, page_table

    def transform_decode_inputs_device(self, tokens, current_pos, rope_idxs, page_table=None):
        """
        Inputs are ttnn tensors on device. This function applies any on-device
        transformations which should happen before forward decode.
        For example: tilize, reshape, shard.
        Return transformed device tensors

        Get rope sin/cos
        Embed tokens
        """
        # print("tokens", tokens.shape, tokens.memory_config)
        tt_rot_mats = self.rope_setup.get_rot_mats(rope_idxs)
        tt_tokens = self.embd(tokens)
        # tt_tokens = ttnn.unsqueeze_to_4D(tt_tokens)
        # tt_tokens = ttnn.to_memory_config(
        #     tt_tokens,
        #     self.args.model_config["DECODE_RESIDUAL_MEMCFG"],
        # )
        return tt_tokens, current_pos, tt_rot_mats, page_table

    def process_output_prefill(self, tt_out, last_token_idx):
        """
        Input is ttnn device tensor of logits. Output is torch logits tensor.
        NOTE: In this model, prefill always uses get_last_token
        """
        if isinstance(tt_out, list):
            tt_out = tt_out[0]
        logits = ttnn.to_torch(
            tt_out,
            mesh_composer=ttnn.ConcatMesh2dToTensor(
                self.mesh_device, dims=(3, 1) if self.args.is_galaxy else (1, -1), mesh_shape=self.args.cluster_shape
            ),
        )[0, 0, last_token_idx, : self.vocab_size]
        return logits

    def process_output_decode(self, tt_out, B, S=1, argmax_on_device=False):
        """
        Input is ttnn device tensor of logits. Output is torch logits tensor or the generated token if argmax on device
        """
        if isinstance(tt_out, list):
            tt_out = tt_out[0]
        if argmax_on_device:
            tt_out = ttnn.to_torch(
                tt_out,  # tt_out.cpu(blocking=True, cq_id=1),
                mesh_composer=ttnn.ConcatMesh2dToTensor(
                    self.mesh_device,
                    dims=(3, 1) if self.args.is_galaxy else (1, -1),
                    mesh_shape=self.args.cluster_shape,
                ),
            )[0, 0, 0, :B]
            return tt_out

        if self.args.num_devices > 1:
            tt_out = ttnn.to_torch(ttnn.get_device_tensors(tt_out)[0]).float()
        else:
            tt_out = ttnn.to_torch(tt_out).float()
        tt_out = tt_out[:, :, :B, : self.vocab_size].reshape(B, S, -1)
        return tt_out

    def ttnn_prefill_forward(
        self,
        x,
        rot_mats,
        user_id,
        page_table=None,
        chunk_page_table=None,
        chunk_start_idx=None,
        get_last_token=-1,
        kv_cache=None,
    ):
        """
        This method will take device tensors and any other args to run forward.
        It returns ttnn device tensors.
        """
        return self.forward(
            x,
            current_pos=None,
            rot_mats=rot_mats,
            user_id=user_id,
            mode="prefill",
            page_table=page_table,
            chunk_page_table=chunk_page_table,
            chunk_start_idx=chunk_start_idx,
            get_last_token=get_last_token,
            kv_cache=kv_cache,
        )

    def ttnn_decode_forward(
        self,
        x,
        current_pos,
        rot_mats,
        page_table=None,
        kv_cache=None,
        argmax_on_device=False,
    ):
        """
        This method will take device tensors and any other args to run forward.
        It returns ttnn device tensors.
        """
        tt_logits = self.forward(
            x,
            current_pos,
            rot_mats=rot_mats,
            mode="decode",
            page_table=page_table,
            kv_cache=kv_cache,
        )
        sub_core_grids = ttnn.CoreRangeSet(
            [
                ttnn.CoreRange(ttnn.CoreCoord(1, 0), ttnn.CoreCoord(3, 9)),
                ttnn.CoreRange(ttnn.CoreCoord(5, 0), ttnn.CoreCoord(6, 9)),
            ]
        )

        # Gather the output across all devices and untilize the tensor (for argmax)
        tt_logits = self.tt_ccl.line_all_gather(
            tt_logits[0],
            dim=3,
            num_links=2,
            cluster_axis=0,
            memory_config=ttnn.DRAM_MEMORY_CONFIG,
            buffer_key="SAMPLING",
        )

        tt_logits = ttnn.untilize(tt_logits, use_multicore=True, sub_core_grids=sub_core_grids)

        if argmax_on_device:
            tt_logits = ttnn.argmax(  # TODO Add multicore support to batch > 1
                tt_logits, dim=3, use_multicore=True, sub_core_grids=sub_core_grids  # ,output_tensor=tokens
            )
        else:
            # Send output logits to DRAM so L1 is not reserved for ttnn tracing and can be used by subsequent operations
            if not self.args.is_galaxy:
                tt_logits = ttnn.to_memory_config(tt_logits, ttnn.DRAM_MEMORY_CONFIG)

        return tt_logits

    def switch_mode(self, mode):
        if mode == "decode":
            if self.is_prefill_setup:
                self.tt_ccl.close()
                self.tt_ccl_prefill = self.tt_ccl
                self.is_prefill_setup = False

            if self.is_decode_setup is False:
                self.setup_decode(self.mesh_sub_device_manager_id_decode)
                self.is_decode_setup = True
                # prefetch
                for layer in self.layers:
                    layer.prefetch(self.prefetcher_setup, self.tt_ccl)
                self.norm.tt_ccl = self.tt_ccl
                self.lm_head.tt_ccl = self.tt_ccl
                self.tt_tensors = self.prefetcher_setup.get_input_tensors()
<<<<<<< HEAD
=======
                # Re-create global CB for decode (if it was not already created)
>>>>>>> 1db8852d
                self.prefetcher_setup.global_circular_buffer = ttnn.create_global_circular_buffer(
                    self.mesh_device,
                    self.prefetcher_setup.sender_receiver_mapping,
                    self.prefetcher_setup.global_cb_size,
                )

        else:
            if self.is_decode_setup:
                del self.prefetcher_setup.global_circular_buffer
<<<<<<< HEAD
                gc.collect()
=======
                gc.collect()  # This will also release the traces (inside generator.py)
>>>>>>> 1db8852d
                self.tt_ccl.close()
                self.tt_ccl_decode = self.tt_ccl
                self.is_decode_setup = False

            if self.is_prefill_setup is False:
                self.setup_prefill(self.mesh_sub_device_manager_id_prefill)
                self.is_prefill_setup = True
                for layer in self.layers:
                    layer.prefetch(self.prefetcher_setup, self.tt_ccl)
                self.norm.tt_ccl = self.tt_ccl
                self.lm_head.tt_ccl = self.tt_ccl

    def forward(
        self,
        x: ttnn.Tensor,
        current_pos,
        rot_mats=None,
        user_id=0,
        mode="decode",
        page_table=None,
        chunk_page_table=None,
        chunk_start_idx=None,
        get_last_token=-1,
        kv_cache=None,
    ):
        if mode == "decode":
            if self.prefetcher_setup.global_circular_buffer is None:
                self.prefetcher_setup.global_circular_buffer = ttnn.create_global_circular_buffer(
                    self.mesh_device,
                    self.prefetcher_setup.sender_receiver_mapping,
                    self.prefetcher_setup.global_cb_size,
                )
            garbage_tensor = ttnn.dram_prefetcher(
                self.tt_tensors,
                num_layers=self.n_layers,
                global_cb=self.prefetcher_setup.global_circular_buffer,
            )
            self.mesh_device.set_sub_device_stall_group([self.prefetcher_setup.worker_sub_device_id])

        if mode == "decode" and not self.args.is_galaxy:
            x = ttnn.to_memory_config(x, self.model_config["DECODE_RESIDUAL_MEMCFG"])

        h = None
        for i, layer in enumerate(self.layers):
            x, h = layer(
                x,
                h,
                current_pos,
                rot_mats,
                user_id,
                mode,
                page_table,
                chunk_page_table=chunk_page_table,
                chunk_start_idx=chunk_start_idx,
                kv_cache=kv_cache[i] if kv_cache is not None else None,
            )
        # ttnn.deallocate(h)
        if mode == "decode":
            ttnn.deallocate(garbage_tensor)

            # Pre-allocated output of AllReduce in LM Head to avoid memory cloberring
            self.tt_ccl.tt_lm_head_buffer_l1 = ttnn.to_memory_config(
                self.tt_ccl.tt_lm_head_buffer, self.tt_ccl.lm_head_buffer_mem_cfg
            )

        if mode == "prefill" and get_last_token == -1:
            return x
        # Output norm
        x, res = self.norm(x, res=None, mode=mode)

        # Slicing the tensor to the nearest ceiling/floor multiples of 32 for the prefill_len, to get the last token
        if get_last_token != -1:
            x = ttnn.slice(x, (0, 0, get_last_token, 0), (1, 1, get_last_token + 32, x.shape[-1]))

        return self.lm_head(x, None if mode == "prefill" else self.prefetcher_setup.worker_sub_device_id, mode=mode)

    def __del__(self):
        self.tt_ccl.close()<|MERGE_RESOLUTION|>--- conflicted
+++ resolved
@@ -438,10 +438,7 @@
                 self.norm.tt_ccl = self.tt_ccl
                 self.lm_head.tt_ccl = self.tt_ccl
                 self.tt_tensors = self.prefetcher_setup.get_input_tensors()
-<<<<<<< HEAD
-=======
                 # Re-create global CB for decode (if it was not already created)
->>>>>>> 1db8852d
                 self.prefetcher_setup.global_circular_buffer = ttnn.create_global_circular_buffer(
                     self.mesh_device,
                     self.prefetcher_setup.sender_receiver_mapping,
@@ -451,11 +448,7 @@
         else:
             if self.is_decode_setup:
                 del self.prefetcher_setup.global_circular_buffer
-<<<<<<< HEAD
-                gc.collect()
-=======
                 gc.collect()  # This will also release the traces (inside generator.py)
->>>>>>> 1db8852d
                 self.tt_ccl.close()
                 self.tt_ccl_decode = self.tt_ccl
                 self.is_decode_setup = False
