--- conflicted
+++ resolved
@@ -16,13 +16,9 @@
         args,
         mesh_device,
         tt_ccl,
-<<<<<<< HEAD
         k=torch.ones(32),
         p=torch.zeros(32),
         temp=torch.ones(32),
-=======
-        temperature=None,
->>>>>>> 433f6e58
     ):
         super().__init__()
         self.args = args
@@ -33,19 +29,12 @@
         self.num_devices = args.num_devices
         self.max_batch_size = args.max_batch_size
         self.max_top_k = args.max_top_k
-<<<<<<< HEAD
-
-        max_num_gather_links = 4 if is_RING_6U else 3
-=======
-        self.temperature = temperature
 
         max_num_gather_links = args.model_config["GALAXY_NUM_LINKS"]
->>>>>>> 433f6e58
         self.num_gather_links = (
             self.max_top_k // 32 if self.max_top_k // 32 <= max_num_gather_links else max_num_gather_links
         )
 
-<<<<<<< HEAD
         self.k_tensor = ttnn.from_torch(
             k,
             device=self.mesh_device,
@@ -67,30 +56,6 @@
             dtype=ttnn.bfloat16,
             layout=ttnn.ROW_MAJOR_LAYOUT,
             mesh_mapper=ttnn.ShardTensor2dMesh(self.mesh_device, dims=(None, None), mesh_shape=self.args.cluster_shape),
-=======
-        # Prepare temperature reciprocal tensor
-        if temperature is None or temperature == 0.0:
-            temperature_reciprocal_scalar = [1.0] * self.max_batch_size
-        elif isinstance(temperature, float):
-            temperature_reciprocal_scalar = [1.0 / temperature] * self.max_batch_size
-        else:
-            temperature_reciprocal_scalar = [
-                1.0 / temperature_i if temperature_i != 0.0 else 1.0 for temperature_i in temperature
-            ]
-
-        temperature_reciprocal_tensor_torch = torch.ones(
-            [1, 1, self.max_batch_size, self.args.max_top_k * self.args.cluster_shape[0]], dtype=torch.bfloat16
-        )
-        for i in range(self.max_batch_size):
-            temperature_reciprocal_tensor_torch[:, :, i, :] = temperature_reciprocal_scalar[i]
-        self.temperature_reciprocal_tensor = ttnn.from_torch(
-            temperature_reciprocal_tensor_torch,
-            device=self.mesh_device,
-            dtype=ttnn.bfloat16,
-            layout=ttnn.TILE_LAYOUT,
-            mesh_mapper=ttnn.ShardTensor2dMesh(self.mesh_device, dims=(None, None), mesh_shape=self.args.cluster_shape),
-            memory_config=self.args.model_config["DECODE_SAMPLING_INPUT_MEMCFG"],
->>>>>>> 433f6e58
         )
 
         # Create indices tensor
@@ -111,7 +76,6 @@
             memory_config=ttnn.DRAM_MEMORY_CONFIG,
         )
 
-<<<<<<< HEAD
     def reset_params(self, k, p, temp):
         self.k_tensor_new = ttnn.from_torch(
             torch.tensor(k),
@@ -142,38 +106,12 @@
         seed: int = 0,
         tt_out_tok: ttnn.Tensor = None,
     ):
-        # Local top k
-        topk_values, topk_indices = ttnn.topk(x, k=self.max_top_k, dim=-1, sub_core_grids=self.args.sub_core_grid_topk)
-=======
-    def forward(
-        self,
-        x: ttnn.Tensor,
-        k: int | list[int] = 1,
-        p: float | list[float] = 0.0,
-        seed: int = 0,
-        tt_out_tok: ttnn.Tensor = None,
-    ):
-        if type(k) == int:
-            k = [k] * x.shape[2]
-        if type(p) == float:
-            p = [p] * x.shape[2]
-
-        assert all(k_i <= self.max_top_k for k_i in k)
-        assert type(k) == list and len(k) == x.shape[2]
-        assert type(p) == list and len(p) == x.shape[2]
-
-        if isinstance(self.temperature, float) and self.temperature == 0.0:
-            k = [1] * x.shape[2]
-        elif isinstance(self.temperature, list):
-            k = [k[i] if self.temperature[i] != 0.0 else 1 for i in range(len(self.temperature))]
-
         x_bf16 = ttnn.typecast(x, dtype=ttnn.bfloat16, sub_core_grids=self.args.sub_core_grids)
 
         # Local top k
         topk_values, topk_indices = ttnn.topk(
             x_bf16, k=self.max_top_k, dim=-1, sub_core_grids=self.args.sub_core_grid_topk
         )
->>>>>>> 433f6e58
 
         # Gather values
         # Note: Persistent output buffer used, do not deallocate output!
@@ -246,14 +184,9 @@
         tt_out_tok = ttnn.sampling(
             topk_values_gathered_bf16_interleaved,
             topk_global_indices_interleaved_untilised,
-<<<<<<< HEAD
             k=self.k_tensor,
             p=self.p_tensor,
             temp=self.temp_tensor,
-=======
-            k=k,
-            p=p,
->>>>>>> 433f6e58
             seed=seed,
             sub_core_grids=ttnn.num_cores_to_corerangeset_in_subcoregrids(
                 self.args.start_core, self.max_batch_size, self.args.sub_core_grids, row_wise=True
