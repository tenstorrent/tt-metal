--- conflicted
+++ resolved
@@ -29,13 +29,9 @@
     run_test_row_major_rotary_embedding_llama,
 )
 
-<<<<<<< HEAD
 from tests.tt_eager.python_api_testing.unit_testing.misc.test_embedding import (
     run_embeddings_tests,
 )
-
-=======
->>>>>>> 77e8a029
 
 @pytest.mark.parametrize(
     "device_params",
@@ -472,10 +468,9 @@
 ):
     run_test_row_major_rotary_embedding_llama(
         mesh_device, batch, seq_len, pcc, n_heads, n_kv_heads, head_dim, 1, datatype, fuse_qk=True
-<<<<<<< HEAD
-    )
-
-
+    )
+
+    
 @pytest.mark.parametrize(
     "batch_size",
     (1,),
@@ -514,6 +509,4 @@
 ):
     run_embeddings_tests(
         batch_size, num_embeddings, embedding_dim, num_rows, dtype, in0_mem_config, out_mem_config, device, tilized
-=======
->>>>>>> 77e8a029
     )