--- conflicted
+++ resolved
@@ -64,21 +64,9 @@
     state_dict_prefix = model_args.get_state_dict_prefix("", 0)
     first_layer_prefix = state_dict_prefix + "attention_norm."
 
-<<<<<<< HEAD
     prefetcher_setup = TtLlamaPrefetcherSetup(mesh_device, n_tensors=0, n_layers=1, mode=mode)
     mesh_device.set_sub_device_stall_group([prefetcher_setup.worker_sub_device_id])
-    tt_ccl = TT_CCL(mesh_device, model_args.sub_core_grids, prefetcher_setup.worker_sub_device_id, mode=mode)
-=======
-    prefetcher_setup = TtLlamaPrefetcherSetup(
-        mesh_device,
-        n_tensors=1,
-        n_layers=1,
-    )
-    mesh_device.set_sub_device_stall_group(
-        [prefetcher_setup.prefetcher_sub_device_id, prefetcher_setup.worker_sub_device_id]
-    )
-    tt_ccl = TT_CCL(mesh_device, model_args, prefetcher_setup.worker_sub_device_id)
->>>>>>> f3e90ed2
+    tt_ccl = TT_CCL(mesh_device, model_args, prefetcher_setup.worker_sub_device_id, mode=mode)
 
     # Create the inner RMSNormxw
     tt_inner_norm = TtRMSNorm(
