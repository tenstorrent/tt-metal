--- conflicted
+++ resolved
@@ -121,10 +121,7 @@
 
 
 def reference_sampling(input_tensor, sampling_params, num_devices, padded_vocab_size, max_top_k):
-<<<<<<< HEAD
-=======
     k = sampling_params["top_k"]
->>>>>>> 433f6e58
     tt_indices_device_offsets = torch.ones([1, 1, 32, max_top_k * num_devices], dtype=torch.int32)
     per_device_offset = input_tensor.shape[-1] // num_devices
     for device_id in range(num_devices):
@@ -148,16 +145,12 @@
 
     # Apply temperature
     for i in range(32):
-<<<<<<< HEAD
-        topk_values_tensor[:, :, i, :] = topk_values_tensor[:, :, i, :] / sampling_params["temperature"]
-=======
         topk_values_tensor[:, :, i, :] = (
             topk_values_tensor[:, :, i, :] / sampling_params["temperature"]
             if sampling_params["temperature"] != 0.0
             else 1.0
         )
         k = sampling_params["top_k"] if sampling_params["temperature"] != 0.0 else 1
->>>>>>> 433f6e58
 
     # Do topk on gathered
     topk_values_gathered, topk_indices_gathered = torch.topk(topk_values_tensor, k=k, dim=-1)
@@ -187,11 +180,7 @@
         # Test top-p settings
         # {"temperature": 1.0, "top_k": 32, "top_p": 0.00, "seed": 42}, # argmax
         # {"temperature": 1.0, "top_k": 32, "top_p": 1.00, "seed": 42}, # multinomial sampling from all tok-k tokens
-<<<<<<< HEAD
-        {"temperature": 1.0, "top_k": 32, "top_p": 0.95, "seed": 42},  # typical top-p parameter in LLMs
-=======
         # {"temperature": 1.0, "top_k": 1, "top_p": 0.0, "seed": 42},  # typical top-p parameter in LLMs
->>>>>>> 433f6e58
         # {"temperature": 1.0, "top_k": 32, "top_p": 0.08, "seed": 42}, # small top-p
         # {"temperature": 1.0, "top_k": 32, "top_p": 0.5, "seed": 42}, # mid top-p
         # {"temperature": 1.0, "top_k": 32, "top_p": 0.99, "seed": 42}, # large top-p
@@ -199,10 +188,7 @@
         # {"temperature": 1.0, "top_k": 1, "top_p": 0.95, "seed": 42},  # top-k=1
         # # {"temperature": 1.0, "top_k": 64, "top_p": 0.95, "seed": 42}, # top-k=64 (max is 64) # Sampling op currently does't support top-k>32
         # Test temperature settings
-<<<<<<< HEAD
-=======
         {"temperature": 0.0, "top_k": 32, "top_p": 0.95, "seed": 42},  # temperature 0.0 (argmax)
->>>>>>> 433f6e58
         # {"temperature": 0.001, "top_k": 32, "top_p": 0.95, "seed": 42},  # temperature 0.001
         # {"temperature": 0.7, "top_k": 32, "top_p": 0.95, "seed": 42},  # temperature 0.7
         # {"temperature": 1.0, "top_k": 32, "top_p": 0.95, "seed": 42},  # temperature 1.0
@@ -229,17 +215,10 @@
     ],
     indirect=True,
 )
-<<<<<<< HEAD
-def test_llama_sampling_inference(dtype, sampling_params, batch_size, mesh_device, use_program_cache, reset_seeds):
-    use_tracing = True
-    load_cached_outputs = False
-    num_samples = 10000
-=======
 def test_llama_sampling_inference(dtype, sampling_params, batch_size, mesh_device, reset_seeds):
     use_tracing = False
     load_cached_outputs = False
     num_samples = 10
->>>>>>> 433f6e58
     num_compile_steps = 1
     model_args = TtModelArgs(mesh_device, max_batch_size=batch_size, max_seq_len=32, dummy_weights=True)
     max_top_k = model_args.max_top_k
@@ -319,19 +298,11 @@
             logger.info("Compile Llama Sampling")
 
             tt_outputs = tt_sampling(tt_input, k=top_k, p=top_p, seed=seed)  # Setting random seed
-<<<<<<< HEAD
 
             tt_outputs = tt_sampling(
                 tt_input, k=top_k, p=top_p
             )  # Compiling without seed; will generate new pseudo-random numbers
 
-=======
-
-            tt_outputs = tt_sampling(
-                tt_input, k=top_k, p=top_p
-            )  # Compiling without seed; will generate new pseudo-random numbers
-
->>>>>>> 433f6e58
             logger.info("Done comiling Llama Sampling Trace")
 
             logger.info("Capture Llama Sampling Trace")
