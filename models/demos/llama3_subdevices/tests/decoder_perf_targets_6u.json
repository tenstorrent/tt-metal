--- conflicted
+++ resolved
@@ -1,405 +1,4 @@
 {
-<<<<<<< HEAD
-    "decoder": {
-        "RMSAllGather_0": {
-            "op_name": "RMS_0",
-            "kernel_duration": 17369.133101851854,
-            "op_to_op": 764.3703703703704,
-            "first_to_last_start": 2484.1111111111113,
-            "non-overlapped-dispatch-time": 7594.6,
-            "kernel_duration_relative_margin": 0.05,
-            "op_to_op_duration_relative_margin": 0.2,
-            "first_to_last_start_relative_margin": 0.2,
-            "dispatch_duration_relative_margin": 0.2
-        },
-        "RMSAllGather_1": {
-            "op_name": "RMS_1",
-            "kernel_duration": 17112.199074074077,
-            "op_to_op": 735.4074074074074,
-            "first_to_last_start": 2509.6666666666665,
-            "non-overlapped-dispatch-time": 7278.0,
-            "kernel_duration_relative_margin": 0.05,
-            "op_to_op_duration_relative_margin": 0.2,
-            "first_to_last_start_relative_margin": 0.2,
-            "dispatch_duration_relative_margin": 0.2
-        },
-        "AllGatherConcat_0": {
-            "op_name": "AllGatherConcat",
-            "kernel_duration": 11501.984953703703,
-            "op_to_op": 794.7777777777778,
-            "first_to_last_start": 1866.0,
-            "non-overlapped-dispatch-time": 10806.3,
-            "kernel_duration_relative_margin": 0.05,
-            "op_to_op_duration_relative_margin": 0.2,
-            "first_to_last_start_relative_margin": 0.2,
-            "dispatch_duration_relative_margin": 0.5
-        },
-        "AllGatherAsync_0": {
-            "op_name": "AllGatherAsync_Binary_Mult",
-            "kernel_duration": 10005.356481481482,
-            "op_to_op": 911.8148148148148,
-            "first_to_last_start": 1565.888888888889,
-            "non-overlapped-dispatch-time": 3782.7,
-            "kernel_duration_relative_margin": 0.05,
-            "op_to_op_duration_relative_margin": 0.2,
-            "first_to_last_start_relative_margin": 0.2,
-            "dispatch_duration_relative_margin": 0.2
-        },
-        "Matmul_0": {
-            "op_name": "QKV_MM",
-            "kernel_duration": 7845.11111111111,
-            "op_to_op": 632.8518518518518,
-            "first_to_last_start": 2106.0,
-            "non-overlapped-dispatch-time": 5055.1,
-            "kernel_duration_relative_margin": 0.05,
-            "op_to_op_duration_relative_margin": 0.2,
-            "first_to_last_start_relative_margin": 0.2,
-            "dispatch_duration_relative_margin": 0.1
-        },
-        "Matmul_1": {
-            "op_name": "DO_MM",
-            "kernel_duration": 7829.814814814815,
-            "op_to_op": 569.4814814814815,
-            "first_to_last_start": 2207.5555555555557,
-            "non-overlapped-dispatch-time": 5390.1,
-            "kernel_duration_relative_margin": 0.05,
-            "op_to_op_duration_relative_margin": 0.2,
-            "first_to_last_start_relative_margin": 0.2,
-            "dispatch_duration_relative_margin": 0.1
-        },
-        "Matmul_2": {
-            "op_name": "FF1_MM",
-            "kernel_duration": 8554.814814814816,
-            "op_to_op": 626.5555555555555,
-            "first_to_last_start": 2120.6666666666665,
-            "non-overlapped-dispatch-time": 4862.6,
-            "kernel_duration_relative_margin": 0.05,
-            "op_to_op_duration_relative_margin": 0.2,
-            "first_to_last_start_relative_margin": 0.2,
-            "dispatch_duration_relative_margin": 0.1
-        },
-        "Matmul_3": {
-            "op_name": "FF2_MM",
-            "kernel_duration": 14030.0,
-            "op_to_op": 623.1111111111112,
-            "first_to_last_start": 1719.111111111111,
-            "non-overlapped-dispatch-time": 5741.4,
-            "kernel_duration_relative_margin": 0.05,
-            "op_to_op_duration_relative_margin": 0.2,
-            "first_to_last_start_relative_margin": 0.2,
-            "dispatch_duration_relative_margin": 0.1
-        },
-        "LlamaReduceScatterCreateHeadsDeviceOperation_0": {
-            "op_name": "LlamaReduceScatterCreateHeads",
-            "kernel_duration": 9801.145,
-            "op_to_op": 966.0,
-            "first_to_last_start": 1843.22,
-            "non-overlapped-dispatch-time": 6101.6,
-            "kernel_duration_relative_margin": 0.1,
-            "op_to_op_duration_relative_margin": 0.4,
-            "first_to_last_start_relative_margin": 0.2,
-            "dispatch_duration_relative_margin": 0.2
-        },
-        "AllReduceAsync_0": {
-            "op_name": "AllReduceAsync_DO",
-            "kernel_duration": 21349.306712962964,
-            "op_to_op": 687.1481481481482,
-            "first_to_last_start": 1660.7777777777778,
-            "non-overlapped-dispatch-time": 6197.5,
-            "kernel_duration_relative_margin": 0.05,
-            "op_to_op_duration_relative_margin": 0.2,
-            "first_to_last_start_relative_margin": 0.2,
-            "dispatch_duration_relative_margin": 0.3
-        },
-        "AllReduceAsync_1": {
-            "op_name": "AllReduceAsync_FF2",
-            "kernel_duration": 21700.127314814814,
-            "op_to_op": 600.7037037037038,
-            "first_to_last_start": 1785.2222222222222,
-            "non-overlapped-dispatch-time": 6209.8,
-            "kernel_duration_relative_margin": 0.05,
-            "op_to_op_duration_relative_margin": 0.2,
-            "first_to_last_start_relative_margin": 0.2,
-            "dispatch_duration_relative_margin": 0.2
-        },
-        "Matmul_RS_0": {
-            "op_name": "Matmul_FF3_ReduceScatter_FF1",
-            "kernel_duration": 9228.53125,
-            "op_to_op": 673.8148148148148,
-            "first_to_last_start": 1993.7777777777778,
-            "non-overlapped-dispatch-time": 5982.8,
-            "kernel_duration_relative_margin": 0.05,
-            "op_to_op_duration_relative_margin": 0.2,
-            "first_to_last_start_relative_margin": 0.2,
-            "dispatch_duration_relative_margin": 0.3
-        },
-        "LlamaReduceScatterDeviceOperation_0": {
-            "op_name": "ReduceScatter_FF3",
-            "kernel_duration": 9211.711805555557,
-            "op_to_op": 756.3703703703704,
-            "first_to_last_start": 2018.2222222222222,
-            "non-overlapped-dispatch-time": 5989.0,
-            "kernel_duration_relative_margin": 0.05,
-            "op_to_op_duration_relative_margin": 0.2,
-            "first_to_last_start_relative_margin": 0.2,
-            "dispatch_duration_relative_margin": 0.3
-        },
-        "RotaryEmbeddingLlamaFusedQK_0": {
-            "op_name": "RotaryEmbeddingLlamaFusedQK",
-            "kernel_duration": 2535.8888888888887,
-            "op_to_op": 623.925925925926,
-            "first_to_last_start": 2560.8888888888887,
-            "non-overlapped-dispatch-time": 2749.7,
-            "kernel_duration_relative_margin": 0.1,
-            "op_to_op_duration_relative_margin": 0.2,
-            "first_to_last_start_relative_margin": 0.2,
-            "dispatch_duration_relative_margin": 0.35
-        },
-        "PagedUpdateCacheDeviceOperation_0": {
-            "op_name": "PagedUpdateCache",
-            "kernel_duration": 5233.0,
-            "op_to_op": 882.4074074074074,
-            "first_to_last_start": 102,
-            "non-overlapped-dispatch-time": 4295.2,
-            "kernel_duration_relative_margin": 0.2,
-            "op_to_op_duration_relative_margin": 0.2,
-            "first_to_last_start_relative_margin": 0.2,
-            "dispatch_duration_relative_margin": 0.2
-        },
-        "ScaledDotProductAttentionDecode_0": {
-            "op_name": "SDPA",
-            "kernel_duration": 12013.62962962963,
-            "op_to_op": 553.7407407407408,
-            "first_to_last_start": 2766.222222222222,
-            "non-overlapped-dispatch-time": 7344.9,
-            "kernel_duration_relative_margin": 0.07,
-            "op_to_op_duration_relative_margin": 0.2,
-            "first_to_last_start_relative_margin": 0.2,
-            "dispatch_duration_relative_margin": 0.3
-        },
-        "BinaryDeviceOperation_0": {
-            "op_name": "Binary_Mult_Silu",
-            "kernel_duration": 2630.3333333333335,
-            "op_to_op": 566.1481481481482,
-            "first_to_last_start": 1857.5555555555557,
-            "non-overlapped-dispatch-time": 5502.7,
-            "kernel_duration_relative_margin": 0.1,
-            "op_to_op_duration_relative_margin": 0.2,
-            "first_to_last_start_relative_margin": 0.2,
-            "dispatch_duration_relative_margin": 0.2
-        },
-        "Untilize_0": {
-            "op_name": "Untilize",
-            "kernel_duration": 1261.1851851851852,
-            "op_to_op": 930.6666666666666,
-            "first_to_last_start": 2043.3333333333333,
-            "non-overlapped-dispatch-time": 2726.0,
-            "kernel_duration_relative_margin": 0.2,
-            "op_to_op_duration_relative_margin": 0.2,
-            "first_to_last_start_relative_margin": 0.2,
-            "dispatch_duration_relative_margin": 0.5
-        }
-    },
-    "model_tail": {
-        "InterleavedToShardedDeviceOperation_0": {
-            "op_name": "InterleavedToSharded_0",
-            "kernel_duration": 23410.0,
-            "op_to_op": 651.0,
-            "non-overlapped-dispatch-time": 5172.0,
-            "kernel_duration_relative_margin": 0.2,
-            "op_to_op_duration_relative_margin": 0.2,
-            "dispatch_duration_relative_margin": 0.5
-        },
-        "InterleavedToShardedDeviceOperation_1": {
-            "op_name": "InterleavedToSharded_1",
-            "kernel_duration": 1550.0,
-            "op_to_op": 648.0,
-            "non-overlapped-dispatch-time": 2324.0,
-            "kernel_duration_relative_margin": 0.2,
-            "op_to_op_duration_relative_margin": 0.2,
-            "dispatch_duration_relative_margin": 0.5
-        },
-        "InterleavedToShardedDeviceOperation_2": {
-            "op_name": "InterleavedToSharded_2",
-            "kernel_duration": 1348.0,
-            "op_to_op": 693.0,
-            "non-overlapped-dispatch-time": 2590.0,
-            "kernel_duration_relative_margin": 0.2,
-            "op_to_op_duration_relative_margin": 0.2,
-            "dispatch_duration_relative_margin": 0.5
-        },
-        "RMSAllGather_0": {
-            "op_name": "RMSAllGather_0",
-            "kernel_duration": 14766.5625,
-            "op_to_op": 701.0,
-            "non-overlapped-dispatch-time": 7048.0,
-            "kernel_duration_relative_margin": 0.2,
-            "op_to_op_duration_relative_margin": 0.2,
-            "dispatch_duration_relative_margin": 0.5
-        },
-        "ReshardDeviceOperation_0": {
-            "op_name": "Reshard_0",
-            "kernel_duration": 1258.0,
-            "op_to_op": 750.0,
-            "non-overlapped-dispatch-time": 9739.0,
-            "kernel_duration_relative_margin": 0.2,
-            "op_to_op_duration_relative_margin": 0.2,
-            "dispatch_duration_relative_margin": 0.5
-        },
-        "ReshardDeviceOperation_1": {
-            "op_name": "Reshard_1",
-            "kernel_duration": 3032.0,
-            "op_to_op":  565.0,
-            "non-overlapped-dispatch-time": 4485.0,
-            "kernel_duration_relative_margin": 0.2,
-            "op_to_op_duration_relative_margin": 0.2,
-            "dispatch_duration_relative_margin": 0.5
-        },
-        "Matmul_0": {
-            "op_name": "Matmul_0",
-            "kernel_duration": 144038.0,
-            "op_to_op": 589.0,
-            "non-overlapped-dispatch-time": 5380.0,
-            "kernel_duration_relative_margin": 0.2,
-            "op_to_op_duration_relative_margin": 0.2,
-            "dispatch_duration_relative_margin": 0.5
-        },
-        "AllReduceAsync_0": {
-            "op_name": "AllReduceAsync_0",
-            "kernel_duration": 57651.9375,
-            "op_to_op": 683.0,
-            "non-overlapped-dispatch-time": 8644.0,
-            "kernel_duration_relative_margin": 0.2,
-            "op_to_op_duration_relative_margin": 0.2,
-            "dispatch_duration_relative_margin": 0.5
-        },
-        "ShardedToInterleavedDeviceOperation_0": {
-            "op_name": "ShardedToInterleavedDeviceOperation_0",
-            "kernel_duration": 8637.0,
-            "op_to_op": 749.0,
-            "non-overlapped-dispatch-time": 4587.0,
-            "kernel_duration_relative_margin": 0.2,
-            "op_to_op_duration_relative_margin": 0.2,
-            "dispatch_duration_relative_margin": 0.5
-        },
-        "ShardedToInterleavedDeviceOperation_1": {
-            "op_name": "ShardedToInterleavedDeviceOperation_1",
-            "kernel_duration": 1165.0,
-            "op_to_op": 653.0,
-            "non-overlapped-dispatch-time": 1944.0,
-            "kernel_duration_relative_margin": 0.2,
-            "op_to_op_duration_relative_margin": 0.2,
-            "dispatch_duration_relative_margin": 0.5
-        },
-        "TopK_0": {
-            "op_name": "TopK_0",
-            "kernel_duration": 560574.0,
-            "op_to_op": 668.0,
-            "non-overlapped-dispatch-time": 4645.0,
-            "kernel_duration_relative_margin": 0.2,
-            "op_to_op_duration_relative_margin": 0.7,
-            "dispatch_duration_relative_margin": 0.5
-        },
-        "AllGatherAsync_0": {
-            "op_name": "AllGatherAsync_0",
-            "kernel_duration": 9878.3125,
-            "op_to_op": 623.0,
-            "non-overlapped-dispatch-time": 2801.0,
-            "kernel_duration_relative_margin": 0.2,
-            "op_to_op_duration_relative_margin": 0.2,
-            "dispatch_duration_relative_margin": 0.5
-        },
-        "AllGatherAsync_1": {
-            "op_name": "AllGatherAsync_1",
-            "kernel_duration": 11106.25,
-            "op_to_op": 660.0,
-            "non-overlapped-dispatch-time": 3166.0,
-            "kernel_duration_relative_margin": 0.2,
-            "op_to_op_duration_relative_margin": 0.2,
-            "dispatch_duration_relative_margin": 0.5
-        },
-        "TypecastDeviceOperation_0": {
-            "op_name": "TypecastDeviceOperation_0",
-            "kernel_duration": 2058.0,
-            "op_to_op": 639.0,
-            "non-overlapped-dispatch-time": 3670.0,
-            "kernel_duration_relative_margin": 0.2,
-            "op_to_op_duration_relative_margin": 0.2,
-            "dispatch_duration_relative_margin": 0.5
-        },
-        "TypecastDeviceOperation_1": {
-            "op_name": "TypecastDeviceOperation_1",
-            "kernel_duration": 2039.0,
-            "op_to_op": 661.0,
-            "non-overlapped-dispatch-time": 7500.0,
-            "kernel_duration_relative_margin": 0.2,
-            "op_to_op_duration_relative_margin": 0.2,
-            "dispatch_duration_relative_margin": 1.5
-        },
-        "BinaryDeviceOperation_0": {
-            "op_name": "BinaryDeviceOperation_Last_Residual",
-            "kernel_duration": 871.0,
-            "op_to_op": 651.0,
-            "non-overlapped-dispatch-time": 5664.0,
-            "kernel_duration_relative_margin": 0.2,
-            "op_to_op_duration_relative_margin": 0.2,
-            "dispatch_duration_relative_margin": 0.5
-        },
-        "BinaryDeviceOperation_1": {
-            "op_name": "BinaryDeviceOperation_Temerature_Scaling",
-            "kernel_duration": 871,
-            "op_to_op": 651.0,
-            "non-overlapped-dispatch-time": 5664.0,
-            "kernel_duration_relative_margin": 0.2,
-            "op_to_op_duration_relative_margin": 0.2,
-            "dispatch_duration_relative_margin": 0.5
-        },
-        "BinaryDeviceOperation_2": {
-            "op_name": "BinaryDeviceOperation_Indices_Correction",
-            "kernel_duration": 3183.0,
-            "op_to_op": 655.0,
-            "non-overlapped-dispatch-time": 6577.0,
-            "kernel_duration_relative_margin": 0.2,
-            "op_to_op_duration_relative_margin": 0.2,
-            "dispatch_duration_relative_margin": 0.5
-        },
-        "Untilize_0": {
-            "op_name": "Untilize_0",
-            "kernel_duration": 3342.0,
-            "op_to_op": 536.0,
-            "non-overlapped-dispatch-time": 3821.0,
-            "kernel_duration_relative_margin": 0.2,
-            "op_to_op_duration_relative_margin": 0.4,
-            "dispatch_duration_relative_margin": 0.5
-        },
-        "Sampling_0": {
-            "op_name": "Sampling_0",
-            "kernel_duration": 68179.0,
-            "op_to_op": 58097.0,
-            "non-overlapped-dispatch-time": 82101.0,
-            "kernel_duration_relative_margin": 0.2,
-            "op_to_op_duration_relative_margin": 0.2,
-            "dispatch_duration_relative_margin": 0.5
-        },
-        "PlusOne_0": {
-            "op_name": "PlusOne_0",
-            "kernel_duration": 943.0,
-            "op_to_op": 1873.0,
-            "non-overlapped-dispatch-time": 1811.0,
-            "kernel_duration_relative_margin": 0.2,
-            "op_to_op_duration_relative_margin": 0.4,
-            "dispatch_duration_relative_margin": 0.5
-        },
-        "PlusOne_1": {
-            "op_name": "PlusOne_1",
-            "kernel_duration": 13015.0,
-            "op_to_op": 1737.0,
-            "non-overlapped-dispatch-time": 2224.0,
-            "kernel_duration_relative_margin": 0.2,
-            "op_to_op_duration_relative_margin": 0.4,
-            "dispatch_duration_relative_margin": 0.5
-        }
-=======
   "decoder": {
     "RMSAllGather_0": {
       "op_name": "RMS_0",
@@ -796,7 +395,6 @@
       "kernel_duration_relative_margin": 0.2,
       "op_to_op_duration_relative_margin": 0.4,
       "dispatch_duration_relative_margin": 0.5
->>>>>>> 433f6e58
     }
   }
 }