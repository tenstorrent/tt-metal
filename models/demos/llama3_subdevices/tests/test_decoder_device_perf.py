--- conflicted
+++ resolved
@@ -20,22 +20,12 @@
 from models.demos.llama3_subdevices.demo.demo_decode import LlamaOptimizations
 
 mapping_op_code_to_name = {
-<<<<<<< HEAD
     "RMSAllGather_0": "PreRMS_0",
     "RMSAllGather_1": "PostRMS_0",
     "RMSAllGather_2": "PreRMS_1",
     "RMSAllGather_3": "PostRMS_1",
     "AllGatherAsync_0": "AllGatherAsync_SDPA_0",
-=======
-    "LayerNorm_0": "PreAllGatherLN_0",
-    "LayerNorm_1": "PostAllGatherLN_0",
-    "LayerNorm_2": "PreAllGatherLN_1",
-    "LayerNorm_3": "PostAllGatherLN_1",
-    "AllGatherAsync_0": "AllGatherAsync_LN_0",
-    "AllGatherAsync_1": "AllGatherAsync_SDPA_0",
-    "AllGatherAsync_2": "AllGatherAsync_LN_1",
-    "AllGatherAsync_3": "AllGatherAsync_Binary_Mult",
->>>>>>> e90767cf
+    "AllGatherAsync_1": "AllGatherAsync_Binary_Mult",
     "ShardedToInterleavedDeviceOperation_0": "ShardedToInterleavedDeviceOperation_LN_0",
     "ShardedToInterleavedDeviceOperation_1": "ShardedToInterleavedDeviceOperation_LN_1",
     "InterleavedToShardedDeviceOperation_0": "InterleavedToShardedDeviceOperation_LN_0",
@@ -351,22 +341,12 @@
     print(dispatch_duration_per_instance_averaged_dict)
 
     expected_kernel_times_dict = {
-<<<<<<< HEAD
         "RMSAllGather_0": 11077,
         "RMSAllGather_1": 6720.666666666667,
         "RMSAllGather_2": 10733.666666666666,
         "RMSAllGather_3": 6670.222222222223,
         "AllGatherAsync_0": 9638.666666666666,
-=======
-        "LayerNorm_0": 6954.111111111111,
-        "LayerNorm_1": 6530.777777777777,
-        "LayerNorm_2": 6752.333333333333,
-        "LayerNorm_3": 6543.111111111111,
-        "AllGatherAsync_0": 4205.888888888889,
-        "AllGatherAsync_1": 9638.666666666666,
-        "AllGatherAsync_2": 4095.5555555555557,
-        "AllGatherAsync_3": 9642.0,
->>>>>>> e90767cf
+        "AllGatherAsync_1": 9642.0,
         "ShardedToInterleavedDeviceOperation_0": 3947.222222222222,
         "ShardedToInterleavedDeviceOperation_1": 3388.5555555555557,
         "InterleavedToShardedDeviceOperation_0": 2546.5555555555557,
@@ -388,9 +368,8 @@
         "NLPConcatHeadsDecodeDeviceOperation_0": 6665.0,
         "ReshardDeviceOperation_0": 1752.7777777777778,
         "BinaryDeviceOperation_0": 2408.8888888888887,
-<<<<<<< HEAD
-        "BinaryDeviceOperation_1": 2676.5555555555557,
-        "BinaryDeviceOperation_2": 13164.333333333334,
+        "BinaryDeviceOperation_1": 4572.777777777777,
+        "BinaryDeviceOperation_2": 2435.5555555555557,
     }
 
     expected_dispatch_times_dict = {
@@ -398,22 +377,8 @@
         "RMSAllGather_1": 634.3333333333334,
         "RMSAllGather_2": 661.4444444444445,
         "RMSAllGather_3": 641.0,
-        "AllGatherAsync_0": 676.4444444444445,
-=======
-        "BinaryDeviceOperation_1": 4572.777777777777,
-        "BinaryDeviceOperation_2": 2435.5555555555557,
-    }
-
-    expected_dispatch_times_dict = {
-        "LayerNorm_0": 657.6666666666666,
-        "LayerNorm_1": 634.3333333333334,
-        "LayerNorm_2": 661.4444444444445,
-        "LayerNorm_3": 641.0,
-        "AllGatherAsync_0": 2417.5555555555557,
         "AllGatherAsync_1": 676.4444444444445,
-        "AllGatherAsync_2": 2403.4444444444443,
         "AllGatherAsync_3": 1698.7777777777778,
->>>>>>> e90767cf
         "ShardedToInterleavedDeviceOperation_0": 2211.6666666666665,
         "ShardedToInterleavedDeviceOperation_1": 2212.222222222222,
         "InterleavedToShardedDeviceOperation_0": 631.8888888888889,
@@ -592,22 +557,12 @@
     print(dispatch_duration_per_instance_averaged_dict)
 
     expected_non_overlapped_dispatch_times_dict = {
-<<<<<<< HEAD
         "RMSAllGather_0": 10000,
         "RMSAllGather_1": 6190.6,
         "RMSAllGather_2": 10000,
         "RMSAllGather_3": 6431.2,
-        "AllGatherAsync_0": 2983.2,
-=======
-        "LayerNorm_0": 6493.1,
-        "LayerNorm_1": 6190.6,
-        "LayerNorm_2": 6376.6,
-        "LayerNorm_3": 6431.2,
         "AllGatherAsync_0": 2273.2,
-        "AllGatherAsync_1": 2983.2,
         "AllGatherAsync_2": 2272.1,
-        "AllGatherAsync_3": 4342.0,
->>>>>>> e90767cf
         "ShardedToInterleavedDeviceOperation_0": 1919.0,
         "ShardedToInterleavedDeviceOperation_1": 1910.2,
         "InterleavedToShardedDeviceOperation_0": 10347.3,
