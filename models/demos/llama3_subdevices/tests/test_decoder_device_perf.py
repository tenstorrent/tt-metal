# SPDX-FileCopyrightText: © 2025 Tenstorrent AI ULC

# SPDX-License-Identifier: Apache-2.0
import pytest
from loguru import logger
import os
import math
import ttnn
import json
import pandas as pd
from collections import defaultdict
from models.demos.llama3_subdevices.tt.llama_common import (
    PagedAttentionConfig,
)
from models.perf.benchmarking_utils import BenchmarkData, BenchmarkProfiler
from models.perf.device_perf_utils import run_device_perf
from tt_metal.tools.profiler.process_model_log import (
    get_latest_ops_log_filename,
)

from models.demos.llama3_subdevices.demo.demo_decode import run_llama3_demo
from models.demos.llama3_subdevices.demo.demo_decode import LlamaOptimizations


DECODER_OP_START_INDEX = 4
<<<<<<< HEAD
DECODER_OP_END_INDEX = -22
NUM_OPS_IN_SAMPLING = 12
=======
DECODER_OP_END_INDEX = -23
NUM_OPS_IN_SAMPLING = 13
>>>>>>> 433f6e58

DECODER_PREFIX = "model"
MODEL_TAIL_PREFIX = "model_tail"
KERNEL_MEASUREMENT_TYPE = "kernel"
OP_TO_OP_MEASUREMENT_TYPE = "op_to_op"
DISPATCH_MEASUREMENT_TYPE = "dispatch"
AVG_TYPE = "avg"
MIN_TYPE = "min"
MAX_TYPE = "max"


@pytest.mark.timeout(600)
@pytest.mark.parametrize(
    "weights, layers, input_prompts, instruct, repeat_batches, max_seq_len, batch_size, max_generated_tokens, paged_attention, page_params, sampling_params, stress_test, start_pos",
    [
        (  # 10 layers for devive perf measurements
            "instruct",
            10,
            "models/demos/llama3_subdevices/demo/input_data_prefill_128.json",  # input_prompts
            True,  # instruct mode
            1,  # repeat_batches
            128 * 1024,  # max_seq_len
            32,  # batch_size
            1,  # max_generated_tokens
            True,  # paged_attention
            {"page_block_size": 64, "page_max_num_blocks": 4096},  # page_params  # TODO This will be serviced by vLLM
            {"top_k": 1, "top_p": 0.00, "temperature": 1.0, "seed": 42},  # sampling_params (argmax)
            False,  # stress_test
            127,  # start_pos
        ),
    ],
    ids=[
        "device-perf-measurement",
    ],
)
@pytest.mark.parametrize(
    "optimizations",
    [
        LlamaOptimizations.performance,
    ],
)
@pytest.mark.parametrize(
    "mesh_device",
    [
        (8, 4),
    ],
    indirect=True,
)
@pytest.mark.parametrize(
    "device_params",
    [
        {
            "dispatch_core_axis": ttnn.DispatchCoreAxis.COL,
            "trace_region_size": 23887872,
            "worker_l1_size": 1344544,
            "fabric_config": True,
        }
    ],
    indirect=True,
)
def test_llama_demo(
    weights,
    layers,
    input_prompts,
    instruct,
    repeat_batches,
    max_seq_len,
    batch_size,
    max_generated_tokens,
    paged_attention,
    page_params,
    sampling_params,
    optimizations,
    mesh_device,
    is_ci_env,
    reset_seeds,
    stress_test,
    start_pos,
):
    if is_ci_env and ("long" in input_prompts or optimizations == LlamaOptimizations.accuracy):
        pytest.skip("Do not run the 'long-context' or accuracy tests on CI to reduce load")

    # TODO: Remove this once all batch sizes are supported on TG
    if os.environ.get("FAKE_DEVICE") == "TG" and batch_size not in [1, 32]:
        pytest.skip("TG only supports batch 1 and 32")

    if paged_attention:
        paged_attention_config = PagedAttentionConfig(
            block_size=page_params["page_block_size"],
            max_num_blocks=page_params["page_max_num_blocks"],
        )
    else:
        paged_attention_config = None

    return run_llama3_demo(
        user_input=input_prompts,
        mesh_device=mesh_device,
        max_seq_len=max_seq_len,
        batch_size=batch_size,
        num_batches=repeat_batches,
        paged_attention=paged_attention,
        paged_attention_config=paged_attention_config,
        max_generated_tokens=max_generated_tokens,
        optimizations=optimizations,
        sampling_params=sampling_params,
        instruct_mode=instruct,
        is_ci_env=is_ci_env,
        print_to_file=False,
        weights=weights,
        layers=layers,
        stress_test=stress_test,
        start_pos=start_pos,
    )


def merge_device_rows(df):
    block_by_device = defaultdict(list)

    for _, row in df.iterrows():
        op_name = row["OP CODE"]
        op_type = row["OP TYPE"]

        if op_type == "tt_dnn_device":
            device_id = int(row["DEVICE ID"])
            block_by_device[device_id].append((op_name, row.to_dict()))

    device_ids = sorted(block_by_device.keys())
    merged_blocks = []

    global_index = 0
    while max(len(block_by_device[device_id]) for device_id in device_ids) > 0:
        blocks = []
        op_name = None
        missing_devices = []
        for device_id in device_ids:
            if not len(block_by_device[device_id]):
                print(
                    colored(
                        f"Warning: Device {device_id} is missing operation {op_name} at index {global_index}", "yellow"
                    )
                )
                continue
            if op_name is None:
                op_name = block_by_device[device_id][0][0]
            elif op_name != block_by_device[device_id][0][0]:
                missing_devices.append(device_id)
                continue

            blocks.append(block_by_device[device_id].pop(0))

        if missing_devices:
            print(
                colored(
                    f"Warning: {op_name} at index {global_index} not present in CSV for {len(missing_devices)} devices {missing_devices} - do not trust data for this op or directly subsequent ops with the same name",
                    "yellow",
                )
            )

        if not blocks:
            break

        if "AllGather" in op_name or "ReduceScatter" in op_name or "AllReduce" or "Matmul_RS" in op_name:
            # For collective ops, take the average duration over all rows within a block
            device_kernel_durations = [
                d["DEVICE KERNEL DURATION [ns]"]
                for _, d in blocks
                if "DEVICE KERNEL DURATION [ns]" in d and not math.isnan(d["DEVICE KERNEL DURATION [ns]"])
            ]

            average_duration = (
                sum(device_kernel_durations) / len(device_kernel_durations) if device_kernel_durations else float("nan")
            )
            # Use the first block's data but update its duration with the average
            base_block = blocks[0][1].copy()
            base_block["DEVICE KERNEL DURATION [ns]"] = average_duration
            merged_blocks.append(base_block)
        else:
            # For non-collective ops, take the row with maximum duration
            max_duration_block = max(blocks, key=lambda x: x[1]["DEVICE KERNEL DURATION [ns]"])
            merged_blocks.append(max_duration_block[1])

        global_index += 1

    return pd.DataFrame(merged_blocks)


def build_duration_dict(raw_dict, column_name):
    op_code_dict = {}
    for entry in raw_dict:
        if column_name not in entry:
            print(f"Warning: {entry} does not have column {column_name}")
        op_code = entry["OP CODE"]
        duration = entry[column_name]
        if op_code not in op_code_dict:
            op_code_dict[op_code] = []
        op_code_dict[op_code].append(duration)
    return op_code_dict


def build_duration_per_instance_dict(input_dict, num_layers):
    per_instance_dict = {}
    for op_code in input_dict:
        num_ops_with_op_code = len(input_dict[op_code])
        num_instances = num_ops_with_op_code // num_layers
        if num_ops_with_op_code % num_layers != 0:
            print(f"Warning: {op_code} has {num_ops_with_op_code} ops, not a multiple of {num_layers} layers")
            print_dict(input_dict, "input_dict")
            assert num_ops_with_op_code % num_layers == 0
        for iteration_id in range(num_layers):
            for instance_id in range(num_instances):
                op_code_with_id = f"{op_code}_{instance_id}"
                if op_code_with_id not in per_instance_dict:
                    per_instance_dict[op_code_with_id] = []
                per_instance_dict[op_code_with_id].append(
                    input_dict[op_code][iteration_id * num_instances + instance_id]
                )
    return per_instance_dict


def average_per_instance_dict(input_dict):
    averaged_dict = {}
    for op_code_with_id in input_dict:
        input_dict_values = [v if v is not None else 0 for v in input_dict[op_code_with_id]]
        averaged_dict[op_code_with_id] = (
            sum(input_dict_values) / len(input_dict_values) if len(input_dict_values) > 0 else 0
        )
    return averaged_dict


def min_per_instance_dict(input_dict):
    min_dict = {}
    for op_code_with_id in input_dict:
        input_dict_values = [v if v is not None else 0 for v in input_dict[op_code_with_id]]
        min_dict[op_code_with_id] = min(input_dict[op_code_with_id]) if len(input_dict_values) > 0 else 0
    return min_dict


def max_per_instance_dict(input_dict):
    max_dict = {}
    for op_code_with_id in input_dict:
        input_dict_values = [v if v is not None else 0 for v in input_dict[op_code_with_id]]
        max_dict[op_code_with_id] = max(input_dict[op_code_with_id]) if len(input_dict_values) > 0 else 0
    return max_dict


def print_dict(input_dict, dict_name):
    # print dict as a readable python dict
    print(f"\n{dict_name} = {{")
    for op_code_with_id in input_dict:
        print(f'"{op_code_with_id}": {input_dict[op_code_with_id]},')
    print("}")


def is_collective_op(op_code):
    return any(x in op_code for x in ("AllGather", "ReduceScatter", "AllReduce", "Matmul_RS"))


def process_measurements(df, num_layers):
    raw_dict = df[
        ["OP CODE", "DEVICE KERNEL DURATION [ns]", "OP TO OP LATENCY [ns]", "DEVICE KERNEL FIRST TO LAST START [ns]"]
    ].to_dict(orient="records")

    # Kernel duration
    kernel_duration_dict = build_duration_dict(raw_dict, "DEVICE KERNEL DURATION [ns]")
    kernel_duration_per_instance_dict = build_duration_per_instance_dict(kernel_duration_dict, num_layers)
    kernel_duration_per_instance_averaged_dict = average_per_instance_dict(kernel_duration_per_instance_dict)
    kernel_duration_per_instance_min_dict = min_per_instance_dict(kernel_duration_per_instance_dict)
    kernel_duration_per_instance_max_dict = max_per_instance_dict(kernel_duration_per_instance_dict)

    # Dispatch duration
    dispatch_duration_dict = build_duration_dict(raw_dict, "OP TO OP LATENCY [ns]")
    dispatch_duration_per_instance_dict = build_duration_per_instance_dict(dispatch_duration_dict, num_layers)
    dispatch_duration_per_instance_averaged_dict = average_per_instance_dict(dispatch_duration_per_instance_dict)
    dispatch_duration_per_instance_min_dict = min_per_instance_dict(dispatch_duration_per_instance_dict)
    dispatch_duration_per_instance_max_dict = max_per_instance_dict(dispatch_duration_per_instance_dict)

    # First to last start
    first_to_last_start_dict = build_duration_dict(raw_dict, "DEVICE KERNEL FIRST TO LAST START [ns]")
    first_to_last_start_per_instance_dict = build_duration_per_instance_dict(first_to_last_start_dict, num_layers)
    first_to_last_start_per_instance_averaged_dict = average_per_instance_dict(first_to_last_start_per_instance_dict)
    first_to_last_start_per_instance_min_dict = min_per_instance_dict(first_to_last_start_per_instance_dict)
    first_to_last_start_per_instance_max_dict = max_per_instance_dict(first_to_last_start_per_instance_dict)

    return (
        kernel_duration_per_instance_averaged_dict,
        kernel_duration_per_instance_min_dict,
        kernel_duration_per_instance_max_dict,
        dispatch_duration_per_instance_averaged_dict,
        dispatch_duration_per_instance_min_dict,
        dispatch_duration_per_instance_max_dict,
        first_to_last_start_per_instance_averaged_dict,
        first_to_last_start_per_instance_min_dict,
        first_to_last_start_per_instance_max_dict,
    )


def verify_value_within_margin(value, target, margin, op_code_with_id, perf_type):
    upper_limit = target + margin * target
    lower_limit = target - margin * target

    passing = True

    if value > upper_limit:
        passing = False
        logger.warning(
            f"{op_code_with_id} {perf_type}: {value} ns is larger than target "
            f"({target}) ns, difference: "
            f"{abs(value - upper_limit)} ns, margin: "
            f"{margin}, "
            f"relative margin to pass would be: "
            f"{(abs(target - value) / target) if target != 0 else -1}"
        )
    elif value < lower_limit:
        passing = False
        logger.warning(
            f"{op_code_with_id} {perf_type}: {value} ns is smaller than target "
            f"({target}) ns, difference: "
            f"{abs(value - lower_limit)} ns, margin: "
            f"{margin}, "
            f"relative margin to pass would be: "
            f"{(abs(target - value) / target) if target != 0 else -1}"
        )
    return passing


def add_benchmark_measurement(profiler, benchmark_data, step_name, op_name, value, prefix, measure_type, stats_type):
    name = f"{op_name}-{prefix}-{measure_type}-{stats_type}"
    benchmark_data.add_measurement(profiler, 0, step_name, name, value)
    print(f"{name}: {value} ns")


def load_perf_targets(galaxy_type):
    if galaxy_type == "4U":
        perf_target_json_filename = "models/demos/llama3_subdevices/tests/decoder_perf_targets_4u.json"
    elif galaxy_type == "6U":
        perf_target_json_filename = "models/demos/llama3_subdevices/tests/decoder_perf_targets_6u.json"
    else:
        raise Exception(f"Unsupported galaxy type: {galaxy_type}. It must be either '4U' or '6U'.")

    try:
        with open(perf_target_json_filename, "r", encoding="utf-8") as f:
            perf_targets = json.load(f)
    except FileNotFoundError:
        raise FileNotFoundError(f"Performance target file '{perf_target_json_filename}' does not exist.")
    except json.JSONDecodeError as e:
        raise ValueError(f"Invalid JSON format in '{perf_target_json_filename}': {e}")

    if not isinstance(perf_targets, dict):
        raise ValueError(f"Expected top-level JSON object to be a dictionary in '{perf_target_json_filename}'.")

    return perf_targets


@pytest.mark.timeout(900)
@pytest.mark.models_device_performance_bare_metal
# To update:
# Run FAKE_DEVICE=TG pytest models/demos/llama3_subdevices/tests/test_decoder_device_perf.py::test_llama_TG_perf_device
# Copy the printed kernel_duration_per_instance_averaged_dict and dispatch_duration_per_instance_averaged_dict dictionaries
# Manually compare each entry between old-expected and the new average values
# - Any perf regressions? Everything as expected?
# If all looks good, update the expected_kernel_times_dict and expected_dispatch_times_dict with the new average values
# If the op list changed (new ops, less ops, fused ops), then update mapping_op_code_to_name and give the new ops meaningful names
# Run at least once again to verify the new expected values are correct and margins hold
def test_llama_TG_perf_device(
    reset_seeds,
    galaxy_type,
):
    perf_targets = load_perf_targets(galaxy_type)
    profiler = BenchmarkProfiler()
    benchmark_data = BenchmarkData()
    step_name = "tg-llama-demo-device-perf-default"
    batch_size = 32
    subdir = "tg-llama-demo-device-perf-default"
    num_iterations = 1
    num_layers = 10

    command = f"pytest models/demos/llama3_subdevices/tests/test_decoder_device_perf.py::test_llama_demo"
    cols = ["DEVICE FW", "DEVICE KERNEL", "DEVICE BRISC KERNEL"]
    profiler.start("run")
    profiler.start(step_name)
    device_analysis_types = ["device_kernel_duration", "device_kernel_first_to_last_start"]
    post_processed_results = run_device_perf(
        command, subdir, num_iterations, cols, batch_size, device_analysis_types=device_analysis_types
    )
    profiler.end(step_name)
    profiler.end("run")

    filename = get_latest_ops_log_filename(subdir)

    df = pd.read_csv(filename)
    df = df[df["OP TYPE"].isin(["tt_dnn_device"])]
    df = merge_device_rows(df)
    # Excluding compile run and capture trace entries
    len_without_second_sampling_compile_run = (
        len(df) - NUM_OPS_IN_SAMPLING
    )  # Need to subtract 1x sampling due to second compile run for sampling needed to get random sampling
    df_model_compilation = df[: int(len_without_second_sampling_compile_run / 3)]
    df_model_trace = df[int(len_without_second_sampling_compile_run / 3 * 2) + NUM_OPS_IN_SAMPLING :]

    # Excluding model embeddings and lmhead+sampling ops
    df_layers_compilation = df_model_compilation[DECODER_OP_START_INDEX:DECODER_OP_END_INDEX]
    df_layers_trace = df_model_trace[DECODER_OP_START_INDEX:DECODER_OP_END_INDEX]
    # Use layers 2-9 for verifying against targets for more stability
    assert len(df_layers_compilation) % num_layers == 0

    # first decoder layer
    df_first_layer_compilation = df_layers_compilation[: int(len(df_layers_compilation) / num_layers)]
    df_first_layer_trace = df_layers_trace[: int(len(df_layers_trace) / num_layers)]
    # mid decoder layers (layers 2-9)
    df_mid_layers_compilation = df_layers_compilation[int(len(df_layers_compilation) / num_layers) :]
    df_mid_layers_trace = df_layers_trace[int(len(df_layers_trace) / num_layers) :]
    # model tail ops (lm head + sampling)
    df_model_tail_compilation = df_model_compilation[DECODER_OP_END_INDEX:]
    df_model_tail_trace = df_model_trace[DECODER_OP_END_INDEX:]
    # Get first layer compilation and trace measurements
    avg_kernel_duration_first_layer_compilation, _, _, _, _, _, _, _, _ = process_measurements(
        df_first_layer_compilation, 1
    )
    (
        avg_kernel_duration_first_layer_trace,
        _,
        _,
        avg_dispatch_duration_first_layer_trace,
        _,
        _,
        _,
        _,
        _,
    ) = process_measurements(df_first_layer_trace, 1)
    # Get mid layers compilation and trace measurements
    (
        avg_kernel_duration_mid_layers_compilation,
        min_kernel_duration_mid_layers_compilation,
        max_kernel_duration_mid_layers_compilation,
        _,
        _,
        _,
        _,
        _,
        _,
    ) = process_measurements(df_mid_layers_compilation, num_layers - 1)
    (
        avg_kernel_duration_mid_layers_trace,
        min_kernel_duration_mid_layers_trace,
        max_kernel_duration_mid_layers_trace,
        avg_dispatch_duration_mid_layers_trace,
        min_dispatch_duration_mid_layers_trace,
        max_dispatch_duration_mid_layers_trace,
        avg_first_to_last_start_mid_layers_trace,
        min_first_to_last_start_mid_layers_trace,
        max_first_to_last_start_mid_layers_trace,
    ) = process_measurements(df_mid_layers_trace, num_layers - 1)

    # Get model tail compilation and trace measurements
    avg_kernel_duration_model_tail_compilation, _, _, _, _, _, _, _, _ = process_measurements(
        df_model_tail_compilation, 1
    )
    (
        avg_kernel_duration_model_tail_trace,
        _,
        _,
        avg_dispatch_duration_model_tail_trace,
        _,
        _,
        _,
        _,
        _,
    ) = process_measurements(df_model_tail_trace, 1)

    # Prints
    ## targets
    if len(avg_kernel_duration_mid_layers_compilation) != len(perf_targets["decoder"]):
        print_dict(perf_targets["decoder"], "perf_targets['decoder']")
    if len(avg_kernel_duration_model_tail_trace) != len(perf_targets["model_tail"]):
        print_dict(perf_targets["model_tail"], "perf_targets['model_tail']")

    ## decoder mid layers
    print_dict(avg_kernel_duration_mid_layers_compilation, "avg_kernel_duration_mid_layers_compilation")
    print_dict(avg_kernel_duration_mid_layers_trace, "avg_kernel_duration_mid_layers_trace")
    print_dict(avg_dispatch_duration_mid_layers_trace, "avg_dispatch_duration_mid_layers_trace")
    print_dict(avg_first_to_last_start_mid_layers_trace, "avg_first_to_last_start_mid_layers_trace")

    ## model tail ops
    print_dict(avg_kernel_duration_model_tail_compilation, "avg_kernel_duration_model_tail_compilation")
    print_dict(avg_kernel_duration_model_tail_trace, "avg_kernel_duration_model_tail_trace")
    print_dict(avg_dispatch_duration_model_tail_trace, "avg_dispatch_duration_model_tail_trace")

    assert len(avg_kernel_duration_mid_layers_compilation) == len(
        perf_targets["decoder"]
    ), f"Expected {len(perf_targets['decoder'])} operations, got {len(avg_kernel_duration_mid_layers_compilation)}. If the number or type of operations changed, expected times must be updated."
    assert len(avg_dispatch_duration_model_tail_trace) == len(
        perf_targets["model_tail"]
    ), f"Expected {len(perf_targets['model_tail'])} operations, got {len(avg_dispatch_duration_model_tail_trace)}. If the number or type of operations changed, expected times must be updated."

    all_passing = True
    # Verify decoder layer (mid layers)
    print(f"Decoder layer")
    for op_code_with_id in avg_kernel_duration_mid_layers_compilation.keys():
        if op_code_with_id in perf_targets["decoder"]:
            op_name = perf_targets["decoder"][op_code_with_id]["op_name"]

            # Dependent on collective/non-collectivewe need to look at compile time or trace time for kernel duration
            if is_collective_op(op_code_with_id):
                avg_kernel_duration = avg_kernel_duration_mid_layers_trace[op_code_with_id]
                min_kernel_duration = min_kernel_duration_mid_layers_trace[op_code_with_id]
                max_kernel_duration = max_kernel_duration_mid_layers_trace[op_code_with_id]
            else:
                avg_kernel_duration = avg_kernel_duration_mid_layers_compilation[op_code_with_id]
                min_kernel_duration = min_kernel_duration_mid_layers_compilation[op_code_with_id]
                max_kernel_duration = max_kernel_duration_mid_layers_compilation[op_code_with_id]

            avg_dispatch_duration = avg_dispatch_duration_mid_layers_trace[op_code_with_id]

            # Avg first to last
            avg_first_to_last_start = avg_first_to_last_start_mid_layers_trace[op_code_with_id]
            avg_first_to_last_start = avg_first_to_last_start if not math.isnan(avg_first_to_last_start) else 0

            # Min first to last
            min_first_to_last_start = min_first_to_last_start_mid_layers_trace[op_code_with_id]
            min_first_to_last_start = min_first_to_last_start if not math.isnan(min_first_to_last_start) else 0

            # Max first to last
            max_first_to_last_start = max_first_to_last_start_mid_layers_trace[op_code_with_id]
            max_first_to_last_start = max_first_to_last_start if not math.isnan(max_first_to_last_start) else 0

            # average
            add_benchmark_measurement(
                profiler,
                benchmark_data,
                step_name,
                op_name,
                avg_kernel_duration,
                DECODER_PREFIX,
                KERNEL_MEASUREMENT_TYPE,
                AVG_TYPE,
            )
            add_benchmark_measurement(
                profiler,
                benchmark_data,
                step_name,
                op_name,
                avg_dispatch_duration,
                DECODER_PREFIX,
                OP_TO_OP_MEASUREMENT_TYPE,
                AVG_TYPE,
            )
            benchmark_data.add_measurement(
                profiler,
                0,
                step_name,
                op_name + "-model-first_to_last-avg",
                avg_first_to_last_start,
            )

            # min
            add_benchmark_measurement(
                profiler,
                benchmark_data,
                step_name,
                op_name,
                min_kernel_duration,
                DECODER_PREFIX,
                KERNEL_MEASUREMENT_TYPE,
                MIN_TYPE,
            )
            add_benchmark_measurement(
                profiler,
                benchmark_data,
                step_name,
                op_name,
                min_dispatch_duration_mid_layers_trace[op_code_with_id],
                DECODER_PREFIX,
                OP_TO_OP_MEASUREMENT_TYPE,
                MIN_TYPE,
            )
            benchmark_data.add_measurement(
                profiler,
                0,
                step_name,
                op_name + "-model-first_to_last-min",
                min_first_to_last_start,
            )

            # max
            add_benchmark_measurement(
                profiler,
                benchmark_data,
                step_name,
                op_name,
                max_kernel_duration,
                DECODER_PREFIX,
                KERNEL_MEASUREMENT_TYPE,
                MAX_TYPE,
            )
            add_benchmark_measurement(
                profiler,
                benchmark_data,
                step_name,
                op_name,
                max_dispatch_duration_mid_layers_trace[op_code_with_id],
                DECODER_PREFIX,
                OP_TO_OP_MEASUREMENT_TYPE,
                MAX_TYPE,
            )
            benchmark_data.add_measurement(
                profiler,
                0,
                step_name,
                op_name + "-model-first_to_last-max",
                max_first_to_last_start,
            )

            # Verify kernel duration is within tolerance
            passing = verify_value_within_margin(
                avg_kernel_duration,
                perf_targets["decoder"][op_code_with_id]["kernel_duration"],
                perf_targets["decoder"][op_code_with_id]["kernel_duration_relative_margin"],
                op_code_with_id,
                "kernel",
            )
            all_passing = all_passing and passing
            # Verify op_to_op latency is within tolerance
            passing = verify_value_within_margin(
                avg_dispatch_duration,
                perf_targets["decoder"][op_code_with_id]["op_to_op"],
                perf_targets["decoder"][op_code_with_id]["op_to_op_duration_relative_margin"],
                op_code_with_id,
                "op_to_op",
            )
            all_passing = all_passing and passing
            # Verify first_to_last_start is within tolerance
            passing = verify_value_within_margin(
                avg_first_to_last_start,
                perf_targets["decoder"][op_code_with_id]["first_to_last_start"],
                perf_targets["decoder"][op_code_with_id]["first_to_last_start_relative_margin"],
                op_code_with_id,
                "first_to_last_start",
            )
            all_passing = all_passing and passing

        else:
            all_passing = False
            logger.info(f"Warning: {op_code_with_id} not found in perf_targets")

    # Verify model tail ops
    print(f"Model tail ops")
    for op_code_with_id in avg_kernel_duration_model_tail_compilation.keys():
        if op_code_with_id in perf_targets["model_tail"]:
            op_name = perf_targets["model_tail"][op_code_with_id]["op_name"]

            # Dependent on collective/non-collectivewe need to look at compile time or trace time for kernel duration
            if is_collective_op(op_code_with_id):
                kernel_duration = avg_kernel_duration_model_tail_trace[op_code_with_id]
            else:
                kernel_duration = avg_kernel_duration_model_tail_compilation[op_code_with_id]

            dispatch_duration = avg_dispatch_duration_model_tail_trace[op_code_with_id]

            add_benchmark_measurement(
                profiler,
                benchmark_data,
                step_name,
                op_name,
                kernel_duration,
                MODEL_TAIL_PREFIX,
                KERNEL_MEASUREMENT_TYPE,
                AVG_TYPE,
            )
            add_benchmark_measurement(
                profiler,
                benchmark_data,
                step_name,
                op_name,
                dispatch_duration,
                MODEL_TAIL_PREFIX,
                OP_TO_OP_MEASUREMENT_TYPE,
                AVG_TYPE,
            )

            # Verify kernel duration is within tolerance
            passing = verify_value_within_margin(
                kernel_duration,
                perf_targets["model_tail"][op_code_with_id]["kernel_duration"],
                perf_targets["model_tail"][op_code_with_id]["kernel_duration_relative_margin"],
                op_code_with_id,
                "kernel",
            )
            all_passing = all_passing and passing
            # Verify op_to_op latency is within tolerance
            passing = verify_value_within_margin(
                dispatch_duration,
                perf_targets["model_tail"][op_code_with_id]["op_to_op"],
                perf_targets["model_tail"][op_code_with_id]["op_to_op_duration_relative_margin"],
                op_code_with_id,
                "op_to_op",
            )
            all_passing = all_passing and passing
        else:
            all_passing = False
            logger.warning(f"Warning: {op_code_with_id} not found in perf_targets")

    # Calculate e2e performance
    e2e_estimate_80l = 0
    # First layer
    for op_id in avg_kernel_duration_first_layer_trace.keys():
        op_to_op_latency = avg_dispatch_duration_first_layer_trace[op_id]
        if is_collective_op(op_id):
            kernel_duration = avg_kernel_duration_first_layer_trace[op_id]
        else:
            kernel_duration = avg_kernel_duration_first_layer_compilation[op_id]

        if op_to_op_latency < 0:
            op_to_op_latency = 0

        e2e_estimate_80l += kernel_duration + op_to_op_latency
    # 79 layers based on average of layers 2-9
    for op_id in avg_kernel_duration_mid_layers_trace.keys():
        if is_collective_op(op_id):
            avg_kernel_duration = avg_kernel_duration_mid_layers_trace[op_id]
        else:
            avg_kernel_duration = avg_kernel_duration_mid_layers_compilation[op_id]
        avg_dispatch_duration = avg_dispatch_duration_mid_layers_trace[op_id]
        e2e_estimate_80l += (avg_kernel_duration + avg_dispatch_duration) * 79  # weighting avg for 79 layers

    model_tail_e2e_estimate = 0
    # Model tail ops
    for op_id in avg_kernel_duration_model_tail_trace.keys():
        op_to_op_latency = avg_dispatch_duration_model_tail_trace[op_id]
        if is_collective_op(op_id):
            kernel_duration = avg_kernel_duration_model_tail_trace[op_id]
        else:
            kernel_duration = avg_kernel_duration_model_tail_compilation[op_id]

        if op_to_op_latency < 0:
            op_to_op_latency = 0

        model_tail_e2e_estimate += kernel_duration + op_to_op_latency

    # Estimated T/s/u is 1000000 / (80L-duration + ~2100 lmhead+sampling+embeddings + ~300 python-overhead
    tsu_estimate = 1000000 / ((e2e_estimate_80l + model_tail_e2e_estimate) / 1000 + 300)

    print(f"80L e2e time estimate: {e2e_estimate_80l}")
    print(f"Model tail e2e time estimate: {model_tail_e2e_estimate}")
    print(f"80L T/s/u estimate: {tsu_estimate}")

    benchmark_data.add_measurement(profiler, 0, step_name, "e2e_estimate_80l", e2e_estimate_80l)
    benchmark_data.add_measurement(profiler, 0, step_name, "tsu_estimate", tsu_estimate)

    run_type = "tg_llama_demo_decode" if galaxy_type == "4U" else "tg_llama_demo_decode_6u"
    # Save the results
    benchmark_data.save_partial_run_json(
        profiler,
        run_type=run_type,
        ml_model_name="llama70b-tg",
    )

    assert all_passing


@pytest.mark.timeout(900)
@pytest.mark.models_device_performance_bare_metal
# To update:
# Run FAKE_DEVICE=TG TT_METAL_KERNELS_EARLY_RETURN=1  pytest models/demos/llama3_subdevices/tests/test_decoder_device_perf.py::test_llama_TG_perf_device_non_overlapped_dispatch
# Copy the printed dispatch_duration_per_instance_averaged_dict dictionary
# Manually compare each entry between old-expected and the new average values
# - Any perf regressions? Everything as expected?
# If all looks good, update the expected_dispatch_times_dict with the new average values
# If the op list changed (new ops, less ops, fused ops), and not done for the above test, then update mapping_op_code_to_name and give the new ops meaningful names
# Run at least once again to verify the new expected values are correct and margins hold
def test_llama_TG_perf_device_non_overlapped_dispatch(
    reset_seeds,
    galaxy_type,
):
    perf_targets = load_perf_targets(galaxy_type)
    profiler = BenchmarkProfiler()
    benchmark_data = BenchmarkData()
    step_name = "tg-llama-demo-device-perf-non-overlapped-dispatch"
    batch_size = 32
    subdir = "tg-llama-demo-device-perf-non-overlapped-dispatch"
    num_iterations = 1
    num_layers = 10

    command = f"pytest models/demos/llama3_subdevices/tests/test_decoder_device_perf.py::test_llama_demo"
    cols = ["DEVICE FW", "DEVICE KERNEL", "DEVICE BRISC KERNEL"]
    profiler.start("run")
    profiler.start(step_name)
    post_processed_results = run_device_perf(command, subdir, num_iterations, cols, batch_size)
    profiler.end(step_name)
    profiler.end("run")

    filename = get_latest_ops_log_filename(subdir)

    df = pd.read_csv(filename)
    df = df[df["OP TYPE"].isin(["tt_dnn_device"])]
    df = merge_device_rows(df)
    # Excluding compile run and capture trace entries
    len_without_second_sampling_compile_run = (
        len(df) - NUM_OPS_IN_SAMPLING
    )  # Need to subtract 1x sampling due to second compile run for sampling needed to get random sampling
    df_model = df[int(len_without_second_sampling_compile_run / 3 * 2) + NUM_OPS_IN_SAMPLING :]

    df_layers = df_model[DECODER_OP_START_INDEX:DECODER_OP_END_INDEX]
    assert len(df_layers) % num_layers == 0
    df_layers = df_layers[int(len(df_layers) / num_layers) :]  # Exclude first layer

    df_model_tail = df_model[DECODER_OP_END_INDEX:]

    (
        _,
        _,
        _,
        avg_dispatch_duration_mid_layers,
        min_dispatch_duration_mid_layers,
        max_dispatch_duration_mid_layers,
        _,
        _,
        _,
    ) = process_measurements(df_layers, num_layers - 1)
    (
        _,
        _,
        _,
        avg_dispatch_duration_model_tail,
        min_dispatch_duration_model_tail,
        max_dispatch_duration_model_tail,
        _,
        _,
        _,
    ) = process_measurements(df_model_tail, 1)

    if len(avg_dispatch_duration_mid_layers) != len(perf_targets["decoder"]):
        print_dict(perf_targets["decoder"], "perf_targets['decoder']")
    if len(avg_dispatch_duration_model_tail) != len(perf_targets["model_tail"]):
        print_dict(perf_targets["model_tail"], "perf_targets['model_tail']")

    print_dict(avg_dispatch_duration_mid_layers, "avg_dispatch_duration_mid_layers")
    print_dict(avg_dispatch_duration_model_tail, "avg_dispatch_duration_model_tail")

    assert len(avg_dispatch_duration_mid_layers) == len(
        perf_targets["decoder"]
    ), f"Expected {len(perf_targets['decoder'])} operations in decoder, got {len(avg_dispatch_duration_mid_layers)}. If the number or type of operations changed, expected times must be updated."
    assert len(avg_dispatch_duration_model_tail) == len(
        perf_targets["model_tail"]
    ), f"Expected {len(perf_targets['model_tail'])} operations in model tail, got {len(avg_dispatch_duration_model_tail)}. If the number or type of operations changed, expected times must be updated."

    print("Decoder")
    passing = True
    for op_code_with_id, avg_dispatch_duration in avg_dispatch_duration_mid_layers.items():
        if op_code_with_id in perf_targets["decoder"]:
            op_name = perf_targets["decoder"][op_code_with_id]["op_name"]

            add_benchmark_measurement(
                profiler,
                benchmark_data,
                step_name,
                op_name,
                avg_dispatch_duration,
                DECODER_PREFIX,
                DISPATCH_MEASUREMENT_TYPE,
                AVG_TYPE,
            )
            add_benchmark_measurement(
                profiler,
                benchmark_data,
                step_name,
                op_name,
                min_dispatch_duration_mid_layers[op_code_with_id],
                DECODER_PREFIX,
                DISPATCH_MEASUREMENT_TYPE,
                MIN_TYPE,
            )
            add_benchmark_measurement(
                profiler,
                benchmark_data,
                step_name,
                op_name,
                max_dispatch_duration_mid_layers[op_code_with_id],
                DECODER_PREFIX,
                DISPATCH_MEASUREMENT_TYPE,
                MAX_TYPE,
            )

            # Verify dispatch latency is within tolerance
            passing = passing and verify_value_within_margin(
                avg_dispatch_duration,
                perf_targets["decoder"][op_code_with_id]["non-overlapped-dispatch-time"],
                perf_targets["decoder"][op_code_with_id]["dispatch_duration_relative_margin"],
                op_code_with_id,
                "dispatch",
            )
        else:
            passing = False
            logger.info(f"Warning: {op_code_with_id} not found in expected_times_dict")

    print("Model tail")
    all_passing = True
    for op_code_with_id, avg_dispatch_duration in avg_dispatch_duration_model_tail.items():
        if op_code_with_id in perf_targets["model_tail"]:
            op_name = perf_targets["model_tail"][op_code_with_id]["op_name"]

            add_benchmark_measurement(
                profiler,
                benchmark_data,
                step_name,
                op_name,
                avg_dispatch_duration,
                MODEL_TAIL_PREFIX,
                DISPATCH_MEASUREMENT_TYPE,
                AVG_TYPE,
            )
            add_benchmark_measurement(
                profiler,
                benchmark_data,
                step_name,
                op_name,
                min_dispatch_duration_model_tail[op_code_with_id],
                MODEL_TAIL_PREFIX,
                DISPATCH_MEASUREMENT_TYPE,
                MIN_TYPE,
            )
            add_benchmark_measurement(
                profiler,
                benchmark_data,
                step_name,
                op_name,
                max_dispatch_duration_model_tail[op_code_with_id],
                MODEL_TAIL_PREFIX,
                DISPATCH_MEASUREMENT_TYPE,
                MAX_TYPE,
            )

            # Verify dispatch latency is within tolerance
            passing = verify_value_within_margin(
                avg_dispatch_duration,
                perf_targets["model_tail"][op_code_with_id]["non-overlapped-dispatch-time"],
                perf_targets["model_tail"][op_code_with_id]["dispatch_duration_relative_margin"],
                op_code_with_id,
                "dispatch",
            )
            all_passing = all_passing and passing
        else:
            all_passing = False
            logger.info(f"Warning: {op_code_with_id} not found in expected_times_dict")

    run_type = "tg_llama_demo_decode" if galaxy_type == "4U" else "tg_llama_demo_decode_6u"
    # Save the results
    benchmark_data.save_partial_run_json(
        profiler,
        run_type=run_type,
        ml_model_name="llama70b-tg",
    )

    assert all_passing<|MERGE_RESOLUTION|>--- conflicted
+++ resolved
@@ -23,13 +23,8 @@
 
 
 DECODER_OP_START_INDEX = 4
-<<<<<<< HEAD
-DECODER_OP_END_INDEX = -22
-NUM_OPS_IN_SAMPLING = 12
-=======
 DECODER_OP_END_INDEX = -23
 NUM_OPS_IN_SAMPLING = 13
->>>>>>> 433f6e58
 
 DECODER_PREFIX = "model"
 MODEL_TAIL_PREFIX = "model_tail"
