# SPDX-FileCopyrightText: © 2023 Tenstorrent Inc.

# SPDX-License-Identifier: Apache-2.0
import torch
import pytest
from loguru import logger
import os
import ttnn
from models.demos.llama3_subdevices.tt.model_config import TtModelArgs
from models.demos.llama3_subdevices.tt.llama_decoder import TtTransformerBlock
from models.demos.llama3_subdevices.tt.llama_rope import TtLlamaRotarySetup
from models.utility_functions import skip_for_grayskull
from models.demos.llama3_subdevices.tt.prefetcher_common import TtLlamaPrefetcherSetup
from models.demos.llama3_subdevices.tt.llama_ccl import TT_CCL


@torch.no_grad()
@skip_for_grayskull("Requires wormhole_b0 to run")
@pytest.mark.parametrize(
    "mesh_device",
    [
        {"N150": (1, 1), "N300": (1, 2), "T3K": (1, 8), "TG": (8, 4)}.get(
            os.environ.get("FAKE_DEVICE"), len(ttnn.get_device_ids())
        )
    ],
    indirect=True,
)
@pytest.mark.parametrize(
    "batch_size",
    (32,),
)
@pytest.mark.parametrize(
    "max_seq_len",
    (256,),  # For decode-only unit test, there's no need to run with large sequence lengths
)
@pytest.mark.parametrize(
    "device_params",
    [
        {
            "dispatch_core_axis": ttnn.DispatchCoreAxis.COL,
            "trace_region_size": 165136000,
        }
    ],
    indirect=True,
)
def test_llama_decoder_same(
    max_seq_len,
    batch_size,
    mesh_device,
    use_program_cache,
    reset_seeds,
    ensure_gc,
):
    dtype = ttnn.bfloat8_b
    seqlen = 1
    mesh_device.enable_async(True)

    model_args = TtModelArgs(mesh_device, max_batch_size=batch_size, max_seq_len=max_seq_len, dummy_weights=True)
    model_args.n_layers = 1

    state_dict = model_args.load_state_dict()

    prefetcher_setup = TtLlamaPrefetcherSetup(
        mesh_device,
        n_tensors=5,
        n_layers=model_args.n_layers,
    )
    mesh_device.set_sub_device_stall_group(
        [prefetcher_setup.prefetcher_sub_device_id, prefetcher_setup.worker_sub_device_id]
    )

    tt_ccl = TT_CCL(mesh_device, model_args, prefetcher_setup.worker_sub_device_id)

    generation_start_pos = 127
    generation_length = 100

    # Setup RoPE transformation matrices
    rope_setup = TtLlamaRotarySetup(
        mesh_device,
        model_args.max_batch_size,
        model_args.head_dim,
        model_args.max_seq_len,
        model_args.rope_theta,
        model_args.use_scaled_rope,
        model_args.rope_scaling_factor,
    )
    transformation_mats = rope_setup.get_both_trans_mats()

    # Prepare page table for paged attention
    page_table_tt = None
    paged_attention_config = None

    # Initialize TT model
    tt_model = TtTransformerBlock(
        args=model_args,
        mesh_device=mesh_device,
        dtype=dtype,
        state_dict=state_dict,
        layer_num=0,
        n_layers=model_args.n_layers,
        weight_cache_path=model_args.weight_cache_path(dtype),
        transformation_mats=transformation_mats,
        paged_attention_config=paged_attention_config,
        prefetcher_setup=prefetcher_setup,
        tt_ccl=tt_ccl,
    )

    ##### Set up input tensors #####

    # Initial positions
    current_pos = torch.tensor([generation_start_pos for _ in range(batch_size)])
    current_pos_tensor = ttnn.from_torch(
        current_pos,
        device=mesh_device,
        dtype=ttnn.int32,
        mesh_mapper=ttnn.ShardTensor2dMesh(
            mesh_device,
            dims=(None, 0) if (model_args.is_galaxy and batch_size > 1) else (None, None),
            mesh_shape=model_args.cluster_shape,
        ),
    )

    # input = torch.randn(1, 32, 4096)
    pt_decode_input = (torch.rand(batch_size, seqlen, model_args.dim) * 2) - 1
    tt_decode_input = pt_decode_input.clone()

    decode_input = model_args.prepare_residual_tensor_decode(
        tt_decode_input,
        model_args.model_config["DECODE_RESIDUAL_MEMCFG"],
    )

    # Get cos/sin matrices for the current position of each user
    rot_mats = rope_setup.get_rot_mats(current_pos)
    tt_pf = prefetcher_setup.get_input_tensors()

    ##### Run the decoder #####
    outs = []
    for i in range(generation_length):
        logger.info(f"[Decoder] Generating token {i}")
<<<<<<< HEAD
=======
        # Explicitly allocate global CB to avoid memory fragmentation
>>>>>>> 1db8852d
        prefetcher_setup.global_circular_buffer = ttnn.create_global_circular_buffer(
            mesh_device,
            prefetcher_setup.sender_receiver_mapping,
            prefetcher_setup.global_cb_size,
        )
        ttnn.dram_prefetcher(
            tt_pf,
            num_layers=1,
            global_cb=prefetcher_setup.global_circular_buffer,
        )
        mesh_device.set_sub_device_stall_group([prefetcher_setup.worker_sub_device_id])

        # Run TT model
        res = None
        tt_out, res = tt_model(
            decode_input,
            res,
            current_pos_tensor,
            rot_mats=rot_mats,
            mode="decode",
            page_table=page_table_tt,
        )
        tt_out = ttnn.to_torch(
            tt_out,
            mesh_composer=ttnn.ConcatMesh2dToTensor(mesh_device, dims=(1, 3), mesh_shape=model_args.cluster_shape),
        )

        outs.append(tt_out)

    ##### Check outputs #####
    for arr in [outs]:
        golden = arr[0]
        all_passing = True
        for i in range(len(arr)):
            logger.info(f"Checking output for iteration {i}")

            passing = torch.all(arr[i] == golden)

            if passing:
                logger.info(f"Output for iteration {i} is equal to golden")
            else:
                logger.warning(f"Output for iteration {i} is NOT equal to golden")
            all_passing = all_passing and passing

    ##### Close CCL #####
    tt_ccl.close()

    assert all_passing, "Not all outputs are equal to the golden output"<|MERGE_RESOLUTION|>--- conflicted
+++ resolved
@@ -137,10 +137,7 @@
     outs = []
     for i in range(generation_length):
         logger.info(f"[Decoder] Generating token {i}")
-<<<<<<< HEAD
-=======
         # Explicitly allocate global CB to avoid memory fragmentation
->>>>>>> 1db8852d
         prefetcher_setup.global_circular_buffer = ttnn.create_global_circular_buffer(
             mesh_device,
             prefetcher_setup.sender_receiver_mapping,
