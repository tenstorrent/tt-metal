# SPDX-FileCopyrightText: © 2025 Tenstorrent AI ULC

# SPDX-License-Identifier: Apache-2.0

import os
from os import listdir
from os.path import isfile, join
from typing import Optional

import jiwer
import pytest
import torch
from datasets import load_dataset
from evaluate import load
from loguru import logger
from scipy.io import wavfile
from tqdm import tqdm
from transformers import (
    AutoFeatureExtractor,
    AutoProcessor,
    WhisperForAudioClassification,
    WhisperForConditionalGeneration,
)
from ttnn.model_preprocessing import preprocess_model_parameters

import ttnn
from models.common.utility_functions import is_blackhole
from models.demos.utils.common_demo_utils import get_mesh_mappers
from models.demos.utils.llm_demo_utils import verify_perf
from models.demos.whisper.tt.ttnn_optimized_functional_whisper import (
    WHISPER_BATCH_SIZE,
    WHISPER_L1_SMALL_SIZE,
    WHISPER_TRACE_REGION_SIZE,
    convert_to_ttnn,
    create_custom_mesh_preprocessor,
    encoder,
    init_kv_cache,
    preprocess_encoder_inputs,
)
from models.demos.whisper.tt.whisper_generator import GenerationParams, WhisperGenerator

available_devices = len(ttnn.get_device_ids()) if ttnn.get_device_ids() else 1


def load_input_paths(folder_path):
    files = [os.path.join(folder_path, f) for f in listdir(folder_path) if isfile(join(folder_path, f))]
    return files


def pad_input_32(tensor, value):
    len = tensor.shape[1]

    if len % 32 == 0:
        return tensor

    padded_len = ((len // 32) + 1) * 32

    pad_tensor = (value * torch.ones(tensor.shape[0], padded_len - len)).to(torch.long)
    tensor = torch.cat([tensor, pad_tensor], dim=1)

    return tensor


def repeat_inputs_cyclically(input_data, total_inputs):
    """
    Repeat input data cyclically to match the total number of inputs needed.

    Args:
        input_data: List of input items to repeat
        total_inputs: Total number of inputs needed

    Returns:
        List of input items repeated cyclically to match total_inputs
    """
    if len(input_data) < total_inputs:
        # Repeat inputs cyclically to match total_inputs
        logger.info(
            f"Only {len(input_data)} audio files available, repeating cyclically to match {total_inputs} total inputs"
        )
        original_input_data = input_data.copy()
        while len(input_data) < total_inputs:
            input_data.extend(original_input_data)
        # Trim to exact size needed
        input_data = input_data[:total_inputs]
    return input_data


def load_conditional_generation_ref_model(model_repo, language, task):
    """
    Load Whisper model for conditional generation.

    Args:
        model_repo: HuggingFace model repository ID. Must be one of the supported models.
    """
    allowed_models = ["distil-whisper/distil-large-v3", "openai/whisper-large-v3"]
    if model_repo not in allowed_models:
        raise ValueError(f"Unknown model_repo: {model_repo}. Valid options are {allowed_models}")

    hf_ref_model = WhisperForConditionalGeneration.from_pretrained(model_repo).to(torch.bfloat16).eval()
    processor = AutoProcessor.from_pretrained(model_repo, language=language, task=task)
    feature_extractor = AutoFeatureExtractor.from_pretrained(model_repo)
    config = hf_ref_model.config
    return (
        hf_ref_model,
        config,
        processor,
        feature_extractor,
    )


def init_conditional_generation_tt_model(
    hf_ref_model, config, mesh_device, weights_mesh_mapper, max_batch_size=WHISPER_BATCH_SIZE, max_seq_len=512
):
    model = hf_ref_model.model
    linear_weight = hf_ref_model.proj_out.weight
    ttnn_linear_weight = ttnn.from_torch(
        linear_weight, layout=ttnn.TILE_LAYOUT, device=mesh_device, dtype=ttnn.bfloat16, mesh_mapper=weights_mesh_mapper
    )
    ttnn_linear_weight = ttnn.permute(ttnn_linear_weight, (1, 0))
    ttnn_linear_weight = ttnn.to_layout(ttnn_linear_weight, layout=ttnn.TILE_LAYOUT)

    parameters = preprocess_model_parameters(
        initialize_model=lambda: model,
        convert_to_ttnn=convert_to_ttnn,
        custom_preprocessor=create_custom_mesh_preprocessor(weights_mesh_mapper),
        device=mesh_device,
    )
    # Note: config.max_length is typically 448 for whisper large models
    kv_cache, cross_attn_cache = init_kv_cache(
        config, mesh_device, max_batch_size, max_seq_len=max_seq_len, weights_mesh_mapper=weights_mesh_mapper
    )

    return parameters, ttnn_linear_weight, kv_cache, cross_attn_cache


def create_functional_whisper_for_conditional_generation_inference_pipeline(
    mesh_device,
    model_repo,
    generation_params: Optional[GenerationParams] = None,
    batch_size_per_device=WHISPER_BATCH_SIZE,
):
    """
    Returns a callable with signature (data, sampling_rate, stream), where data is is a 1D numpy array
    and sampling_rate is an int representing the sampling rate used to acquire data, and stream turns
    signals the callable to return a generator if True, yielding the decoded tokens as they are processed, else
    the callable returns the full decoded output.

    Args:
        mesh_device: The target device
        model_repo: HuggingFace model repository ID. Must be one of the supported models.
        generation_params: Generation parameters for the model. If None, defaults will be used.
    """
    if generation_params is None:
        generation_params = GenerationParams()
    input_mesh_mapper, weights_mesh_mapper, output_mesh_composer = get_mesh_mappers(mesh_device)
    hf_ref_model, config, processor, feature_extractor = load_conditional_generation_ref_model(
        model_repo, generation_params.language, generation_params.task
    )
    parameters, ttnn_linear_weight, kv_cache, cross_attn_cache = init_conditional_generation_tt_model(
        hf_ref_model, config, mesh_device, weights_mesh_mapper=weights_mesh_mapper, max_batch_size=batch_size_per_device
    )

    # Create WhisperGenerator instance with persistent trace support
    generator = WhisperGenerator(
        config=config,
        mesh_device=mesh_device,
        parameters=parameters,
        processor=processor,
        feature_extractor=feature_extractor,
        ttnn_linear_weight=ttnn_linear_weight,
        generation_config=hf_ref_model.generation_config,
        input_mesh_mapper=input_mesh_mapper,
        output_mesh_composer=output_mesh_composer,
        weights_mesh_mapper=weights_mesh_mapper,
        kv_cache=kv_cache,
        cross_attn_cache=cross_attn_cache,
        max_batch_size=batch_size_per_device,
    )

    def _model_pipeline(
        current_batch,
        stream=False,
        return_perf_metrics=False,
        generation_params_override: Optional[GenerationParams] = None,
    ):
        # Use override if provided, otherwise use the original generation_params
        params = generation_params_override if generation_params_override is not None else generation_params

        durations = [audio_array.shape[0] / sampling_rate for (sampling_rate, audio_array) in current_batch]
        logger.info(
            f"Running model on batch of {len(current_batch)} samples with durations: {['{:.3f}s'.format(d) for d in durations]}"
        )

        return generator.generate(
            current_batch=current_batch,
            generation_params=params,
            stream_generation=stream,
            return_perf_metrics=return_perf_metrics,
        )

    return _model_pipeline


def run_demo_whisper_for_audio_classification_inference(
    input_path,
    mesh_device,
    num_inputs,
    batch_size_per_device=WHISPER_BATCH_SIZE,
    label=False,
    dataset=None,
):
    torch.manual_seed(1234)
    feature_extractor = AutoFeatureExtractor.from_pretrained("sanchit-gandhi/whisper-medium-fleurs-lang-id")
    model = WhisperForAudioClassification.from_pretrained("sanchit-gandhi/whisper-medium-fleurs-lang-id")
    model.eval()
    config = model.config
    if label:
        assert dataset is not None, "Dataset must be provided when label=True"
        data_iter = iter(dataset)
    else:
        input_data = load_input_paths(input_path)
    inputs_mesh_mapper, weights_mesh_mapper, output_mesh_composer = get_mesh_mappers(mesh_device)
    parameters = preprocess_model_parameters(
        initialize_model=lambda: model,
        convert_to_ttnn=convert_to_ttnn,
        custom_preprocessor=create_custom_mesh_preprocessor(weights_mesh_mapper),
        device=mesh_device,
    )
    batch_size = batch_size_per_device * mesh_device.get_num_devices()
    total_inputs = num_inputs * batch_size

    if not label:
        input_data = repeat_inputs_cyclically(input_data, total_inputs)

    for i in tqdm(range(0, total_inputs, batch_size), desc="Running Inference"):
        current_batch_size = min(batch_size, total_inputs - i)
        logger.info(f"Running batch {(i // batch_size) + 1} | Batch size: {current_batch_size}")

        all_input_features = []
        true_labels = []

        for j in range(current_batch_size):
            if label:
                sample = next(data_iter)
                audio_array = sample["audio"]["array"]
                sampling_rate = sample["audio"]["sampling_rate"]
                true_labels.append(sample["lang_id"])
            else:
                input_file_path = input_data[i + j]
                logger.info(f"Input path: {input_file_path}")
                sampling_rate, audio_array = wavfile.read(input_file_path)

            # Feature extraction
            inputs = feature_extractor(
                audio_array,
                sampling_rate=sampling_rate,
                return_tensors="pt",
            )
            all_input_features.append(inputs.input_features)

        # Combine input features into batch tensor
        input_features = torch.cat(all_input_features, dim=0)  # Shape: [current_batch_size, x, y]
        del all_input_features
        # Encode inputs
        input_embedding = preprocess_encoder_inputs(
            config=config,
            input_features=input_features,
            parameters=parameters.encoder,
            device=mesh_device,
            input_mesh_mapper=inputs_mesh_mapper,
            weights_mesh_mapper=weights_mesh_mapper,
        )

        encoder_outputs = encoder(config=config, inputs_embeds=input_embedding, parameters=parameters.encoder)

        hidden_states = ttnn.matmul(encoder_outputs, parameters.projector.weight)
        hidden_states = ttnn.add(hidden_states, parameters.projector.bias)

        pooled_output = ttnn.mean(hidden_states, dim=-2, keepdim=True)

        logits = ttnn.matmul(pooled_output, parameters.classifier.weight)
        logits = ttnn.add(logits, parameters.classifier.bias)

        # Convert logits to torch
        logits_torch = ttnn.to_torch(logits, mesh_composer=output_mesh_composer)

        # Argmax over class dimension
        predicted_class_ids = torch.argmax(logits_torch.squeeze(1), dim=1)
        predicted_labels = [model.config.id2label[class_id.item()] for class_id in predicted_class_ids]

        for idx, label_str in enumerate(predicted_labels):
            log_msg = f"Sample {i + idx} - Predicted: {label_str}"
            if label:
                true_label_str = model.config.id2label[true_labels[idx]]
                log_msg += f" | True: {true_label_str}"
            logger.info(log_msg)


def run_demo_whisper_for_conditional_generation_inference(
    input_path,
    mesh_device,
    num_inputs,
    model_repo,
    generation_params: Optional[GenerationParams] = None,
    batch_size_per_device=WHISPER_BATCH_SIZE,
    stream=False,
):
    torch.manual_seed(0)
    # instantiate model inference pipeline
    model_pipeline = create_functional_whisper_for_conditional_generation_inference_pipeline(
        mesh_device,
        model_repo,
        generation_params,
        batch_size_per_device=batch_size_per_device,
    )

    # load data
    input_data = load_input_paths(input_path)

    batch_size = batch_size_per_device * mesh_device.get_num_devices()
    total_inputs = num_inputs * batch_size

    input_data = repeat_inputs_cyclically(input_data, total_inputs)

    total_ttft = 0
    total_decode_throughput = 0
    num_warmup_runs = 1
    for i in tqdm(range(0, total_inputs, batch_size), desc="Running Inference"):
        current_batch_size = min(batch_size, total_inputs - i)
        current_batch = []
        for j in range(current_batch_size):
            input_file_path = input_data[i + j]
            logger.info(f"Input path: {input_file_path}")
            samplerate, data = wavfile.read(input_file_path)
            current_batch.append((samplerate, data))

        # perform model inference
        if stream:
            # Handle streaming mode - iterate over generator
            logger.info(f"Streaming mode enabled for conditional generation inference")
            last_result = None
            for result in model_pipeline(current_batch, stream=True, return_perf_metrics=True):
                last_result = result

            # Extract final metrics from last result
            if last_result is not None:
                ttnn_output, avg_logprob, no_speech_prob, ttft, avg_decode_throughput, is_final = last_result
                print()  # New line after streaming
            else:
                # Fallback if no results
                ttnn_output, avg_logprob, no_speech_prob, ttft, avg_decode_throughput, is_final = (
                    [""] * current_batch_size,
                    None,
                    None,
                    0.0,
                    0.0,
                    False,
                )
        else:
            # Non-streaming mode
            ttnn_output, avg_logprob, no_speech_prob, ttft, avg_decode_throughput = model_pipeline(
                current_batch, stream=False, return_perf_metrics=True
            )

        if i >= num_warmup_runs:  # Exclude first compile run
            total_ttft += ttft
            total_decode_throughput += avg_decode_throughput
        batch_start = i + 1
        batch_end = i + current_batch_size
        logger.info(f"Model Output (Inputs {batch_start}--{batch_end}) Sample: {ttnn_output}")
    avg_ttft = total_ttft / (num_inputs - num_warmup_runs)
    avg_decode_throughput = total_decode_throughput / (num_inputs - num_warmup_runs)
    return avg_ttft, avg_decode_throughput


def run_demo_whisper_for_conditional_generation_dataset(
    mesh_device,
    model_repo,
    generation_params: Optional[GenerationParams] = None,
    batch_size_per_device=WHISPER_BATCH_SIZE,
    stream=False,
):
    torch.manual_seed(0)
    # instantiate model inference pipeline
    model_pipeline = create_functional_whisper_for_conditional_generation_inference_pipeline(
        mesh_device,
        model_repo,
        generation_params,
        batch_size_per_device=batch_size_per_device,
    )

    # load data
    ds = load_dataset("hf-internal-testing/librispeech_asr_dummy", "clean", split="validation")
    batch_size = batch_size_per_device * mesh_device.get_num_devices()
    # perform model inference
    total_wer = 0
    total_cer = 0
    total_inputs = len(ds)
    for i in tqdm(range(0, total_inputs, batch_size), desc="Running Inference"):
        current_batch_size = min(batch_size, total_inputs - i)
        current_batch = []
        reference_sentences = []
        if current_batch_size < batch_size:
            logger.info(f"Skipping last batch with size {current_batch_size}")
            continue
        for j in range(current_batch_size):
            sample = ds[i + j]
            logger.info(f"Sample ID: {i + j}")
            samplerate = sample["audio"]["sampling_rate"]
            data = sample["audio"]["array"]
            current_batch.append((samplerate, data))
            reference_sentences.append(sample["text"].lower())

        # Perform model inference with optional streaming
        if stream:
            # Handle streaming mode - iterate over generator
            logger.info(f"Streaming mode enabled for dataset evaluation")
            last_result = None
            for result in model_pipeline(current_batch, stream=True, return_perf_metrics=False):
                last_result = result
            # Extract final result
            if last_result is not None:
                ttnn_output, avg_logprob, no_speech_prob, is_final = last_result
            else:
                ttnn_output = [""] * current_batch_size
                avg_logprob = None
                no_speech_prob = None
                is_final = False
        else:
            # Non-streaming mode
            ttnn_output, avg_logprob, no_speech_prob = model_pipeline(
                current_batch,
                stream=False,
                return_perf_metrics=False,
            )
        batch_start = i + 1
        batch_end = i + current_batch_size
        logger.debug(f"Dataset text (Inputs {batch_start}--{batch_end}) Sample: {reference_sentences}")
        logger.debug(f"ttnn Model Output (Inputs {batch_start}--{batch_end}) Sample: {ttnn_output}")
        for j in range(current_batch_size):
            reference = ds[i + j]["text"].lower()
            # Handle both timestamp format (list of segments) and plain text format
            if isinstance(ttnn_output[j], list):
                predicted = " ".join([segment["text"] for segment in ttnn_output[j]]).lower()
            else:
                predicted = ttnn_output[j].lower()
            total_wer += jiwer.wer(reference, predicted)
            total_cer += jiwer.cer(reference, predicted)
    logger.info(f"Average Word Error Rate: {total_wer / len(ds):.4f}")
    logger.info(f"Average Character Error Rate: {total_cer / len(ds):.4f}")


def run_demo_whisper_for_translation_dataset(
    mesh_device,
    model_repo,
    num_inputs,
    generation_params: Optional[GenerationParams] = None,
    batch_size_per_device=WHISPER_BATCH_SIZE,
    stream=False,
):
    torch.manual_seed(0)

    if generation_params is None:
        generation_params = GenerationParams(
            temperatures=(0.0,),
            compression_ratio_threshold=2.4,
            logprob_threshold=-2.0,
            no_speech_threshold=0.6,
            return_timestamps=False,
            language="French",
            task="translate",
        )

    language_code_map = {
        "French": "fr_fr",
        "German": "de_de",
        "Spanish": "es_419",
        "Italian": "it_it",
        "Japanese": "ja_jp",
        "Korean": "ko_kr",
        "Hindi": "hi_in",
        "English": "en_us",
    }

    source_lang_code_full = language_code_map.get(generation_params.language, "fr_fr")  # Default to French
    logger.info(
        f"Setting up translation pipeline: source_language={generation_params.language} -> target_language=English"
    )
    logger.info(f"Using source language code: {source_lang_code_full} with task={generation_params.task}")

    model_pipeline = create_functional_whisper_for_conditional_generation_inference_pipeline(
        mesh_device,
        model_repo,
        generation_params,
        batch_size_per_device=batch_size_per_device,
    )

    logger.info(f"Loading FLEURS dataset for {generation_params.language} (code: {source_lang_code_full})")

    # Load source language dataset
    ds = load_dataset("google/fleurs", source_lang_code_full, split="validation", streaming=True)

    # Load English dataset for reference translations WITHOUT streaming
    # This ensures we have all IDs available for mapping
    logger.info("Loading English dataset for reference translations (without streaming to build ID map)")
    english_ds = load_dataset("google/fleurs", "en_us", split="validation")

    # Initialize BLEU metric
    bleu = load("bleu")
    total_bleu = 0
    total_samples = 0

    batch_size = batch_size_per_device * mesh_device.get_num_devices()
    total_inputs = num_inputs * batch_size

    logger.info(f"Testing translation from {generation_params.language} to English")
    logger.info(
        f"Processing {total_inputs} samples (batch_size={batch_size}: {batch_size_per_device} per device x {mesh_device.get_num_devices()} devices)"
    )

    # Collect samples from source language
    samples_collected = []
    for i, sample in enumerate(ds):
        if len(samples_collected) >= total_inputs:
            break
        samples_collected.append(sample)

    # Create a dictionary mapping from id to English transcription
    # Using the full English dataset ensures all IDs are available
    logger.info(f"Creating English reference mapping by ID from {len(english_ds)} samples")
    english_map = {item["id"]: item["transcription"] for item in english_ds}

    for i in tqdm(range(0, len(samples_collected), batch_size), desc="Running Translation Test"):
        current_batch_size = min(batch_size, len(samples_collected) - i)

        if current_batch_size < batch_size:
            logger.info(f"Skipping last batch with size {current_batch_size} (expected {batch_size})")
            continue

        current_batch = []
        reference_sentences = []

        for j in range(current_batch_size):
            sample = samples_collected[i + j]
            samplerate = sample["audio"]["sampling_rate"]
            data = sample["audio"]["array"]
            current_batch.append((samplerate, data))

            # Get English translation using ID mapping
            source_text = sample["transcription"]
            english_translation = english_map[sample["id"]]
            reference_sentences.append(english_translation)

            logger.info(f"Sample {i + j + 1}: {generation_params.language} text: {source_text}")
            logger.info(f"Sample {i + j + 1}: English reference: {english_translation}")

        # Perform model inference with optional streaming
        if stream:
            # Handle streaming mode - iterate over generator
            logger.info(f"Streaming mode enabled for translation evaluation")
            last_result = None
            for result in model_pipeline(current_batch, stream=True, return_perf_metrics=False):
                last_result = result
            # Extract final result
            if last_result is not None:
                ttnn_output, avg_logprob, no_speech_prob, is_final = last_result
            else:
                ttnn_output = [""] * current_batch_size
                avg_logprob = None
                no_speech_prob = None
                is_final = False
        else:
            # Non-streaming mode
            ttnn_output, avg_logprob, no_speech_prob = model_pipeline(
                current_batch,
                stream=False,
                return_perf_metrics=False,
            )

        # Process results for each sample in the batch
        for j in range(current_batch_size):
            sample_idx = i + j + 1
            logger.info(f"Sample {sample_idx}: Translated output: {ttnn_output[j]}")

            reference = reference_sentences[j]
            # Handle both timestamp format (list of segments) and plain text format
            if isinstance(ttnn_output[j], list):
                predicted = " ".join([segment["text"] for segment in ttnn_output[j]])
            else:
                predicted = ttnn_output[j]

            # Normalize: lowercase and strip punctuation for better matching
            reference_normalized = reference.lower().strip()
            predicted_normalized = predicted.lower().strip()

            # evaluate library expects predictions as list and references as list of lists
            bleu_result = bleu.compute(
                predictions=[predicted_normalized],
                references=[[reference_normalized]],
                smooth=True,  # Apply smoothing to prevent 0 scores for partial matches
            )
            bleu_score = bleu_result["bleu"] * 100

            total_bleu += bleu_score
            total_samples += 1

            logger.info(f"Sample {sample_idx}: BLEU: {bleu_score:.2f}")

    if total_samples > 0:
        avg_bleu = total_bleu / total_samples
        logger.info(f"Translation Test Results:")
        logger.info(f"Average BLEU Score: {avg_bleu:.2f}")
        logger.info(f"Total samples processed: {total_samples}")
    else:
        logger.warning("No samples were processed for translation test")


@pytest.mark.parametrize(
    "num_inputs,batch_size_per_device",
    [(1, WHISPER_BATCH_SIZE)],
)
@pytest.mark.parametrize(
    "input_path",
    (["models/demos/whisper/demo/dataset/audio_classification"]),
)
@pytest.mark.parametrize("device_params", [{"l1_small_size": WHISPER_L1_SMALL_SIZE}], indirect=True)
@pytest.mark.parametrize(
    "mesh_device",
    [available_devices]
    if os.getenv("CI") != "true"
    else ([1, available_devices] if available_devices != 1 else [available_devices]),
    indirect=True,
)
# To run the demo with specific device configurations, provide the desired number of devices under the `mesh_device` parameter.
def test_demo_for_audio_classification_inference(
    input_path, mesh_device, num_inputs, batch_size_per_device, is_ci_env, request
):
    if is_ci_env:
        pytest.skip("Skipping test in CI since it provides redundant testing")

    return run_demo_whisper_for_audio_classification_inference(
        input_path,
        mesh_device,
        num_inputs,
        batch_size_per_device,
    )


@pytest.mark.parametrize(
    "num_inputs,batch_size_per_device",
    [(1, WHISPER_BATCH_SIZE)],
)
# To run the demo with specific device configurations, provide the desired number of devices under the `mesh_device` parameter.
@pytest.mark.parametrize(
    "mesh_device",
    [available_devices]
    if os.getenv("CI") != "true"
    else ([1, available_devices] if available_devices != 1 else [available_devices]),
    indirect=True,
)
@pytest.mark.parametrize("device_params", [{"l1_small_size": WHISPER_L1_SMALL_SIZE}], indirect=True)
def test_demo_for_audio_classification_dataset(
    input_path, mesh_device, num_inputs, batch_size_per_device, is_ci_env, request
):
    if is_ci_env:
        pytest.skip("Skipping test in CI since it provides redundant testing")

    ds = load_dataset("google/fleurs", "all", split="validation", streaming=True)
    return run_demo_whisper_for_audio_classification_inference(
        input_path,
        mesh_device,
        num_inputs,
        batch_size_per_device,
        label=True,
        dataset=ds,
    )


@pytest.mark.parametrize(
    "num_inputs,batch_size_per_device",
    [(2, 1)],
)
@pytest.mark.parametrize(
    "model_repo",
    ("openai/whisper-large-v3", "distil-whisper/distil-large-v3"),
)
@pytest.mark.parametrize(
    "mesh_device",
    [available_devices]
    if os.getenv("CI") != "true"
    else ([1, available_devices] if available_devices != 1 else [available_devices]),
    indirect=True,
)
@pytest.mark.parametrize(
    "input_path",
    (["models/demos/whisper/demo/dataset/conditional_generation"]),
)
@pytest.mark.parametrize(
    "language",
    ("English",),
)
@pytest.mark.parametrize(
    "task",
    ("transcribe",),
)
@pytest.mark.parametrize(
    "temperatures,compression_ratio_threshold,logprob_threshold,no_speech_threshold,return_timestamps",
    [
        (0.0, None, None, None, False),
        ((0.0, 0.2, 0.4, 0.6, 0.8, 1.0), 2.4, -1.0, 0.6, True),  # generation with generate_kwargs
    ],
)
@pytest.mark.parametrize(
    "stream",
    [False],
)
@pytest.mark.parametrize(
    "prompt",
    [None],
)
# To run the demo with specific device configurations, provide the desired number of devices under the `mesh_device` parameter.
@pytest.mark.parametrize(
    "device_params",
    [{"l1_small_size": WHISPER_L1_SMALL_SIZE, "trace_region_size": WHISPER_TRACE_REGION_SIZE}],
    indirect=True,
)
def test_demo_for_conditional_generation(
    input_path,
    mesh_device,
    num_inputs,
    model_repo,
    language,
    task,
    is_ci_env,
    temperatures,
    compression_ratio_threshold,
    logprob_threshold,
    no_speech_threshold,
    return_timestamps,
    batch_size_per_device,
    stream,
    prompt,
    request,
):
    generation_params = GenerationParams(
        temperatures=temperatures,
        compression_ratio_threshold=compression_ratio_threshold,
        logprob_threshold=logprob_threshold,
        no_speech_threshold=no_speech_threshold,
        return_timestamps=return_timestamps,
        language=language,
        task=task,
        prompt=prompt,
    )
    ttft, decode_throughput = run_demo_whisper_for_conditional_generation_inference(
        input_path,
        mesh_device,
        num_inputs,
        model_repo,
        generation_params,
        batch_size_per_device,
        stream=stream,
    )

    # Skip test in CI when using generate_kwargs
    if is_ci_env and model_repo == "openai/whisper-large-v3" and compression_ratio_threshold is not None:
        pytest.skip("Skipping test in CI since it provides redundant testing")

    if (
        is_ci_env
        and model_repo == "distil-whisper/distil-large-v3"
        and mesh_device.get_num_devices() == available_devices
        and compression_ratio_threshold is None  # Check perf only when generate_kwargs are None
    ):
        metrics_dictionary = {
            2: {"prefill_time_to_token": 0.13, "decode_t/s/u": 124.0},
            8: {"prefill_time_to_token": 0.14, "decode_t/s/u": 105.0},
            32: {"prefill_time_to_token": 0.20, "decode_t/s/u": 80.0},
        }
        if is_blackhole():
            if mesh_device.dram_grid_size().x == 7:  # P100 DRAM grid is 7x1
<<<<<<< HEAD
                expected_perf_metrics = {"prefill_time_to_token": 0.080, "decode_t/s/u": 310.0}
            else:
                expected_perf_metrics = {"prefill_time_to_token": 0.070, "decode_t/s/u": 340.0}
=======
                expected_perf_metrics = {"prefill_time_to_token": 0.06, "decode_t/s/u": 265.0}
            else:
                expected_perf_metrics = {"prefill_time_to_token": 0.05, "decode_t/s/u": 290.0}
>>>>>>> 0a46baeb
        else:  # wormhole_b0
            expected_perf_metrics = metrics_dictionary[mesh_device.get_num_devices()]
        total_batch = mesh_device.get_num_devices() * batch_size_per_device
        expected_perf_metrics["decode_t/s"] = expected_perf_metrics["decode_t/s/u"] * total_batch
        measurements = {
            "prefill_time_to_token": ttft,
            "decode_t/s": decode_throughput * total_batch,
            "decode_t/s/u": decode_throughput,
        }
        expected_measurements = {
            "prefill_time_to_token": True,
            "decode_t/s": True,
            "decode_t/s/u": True,
        }
        verify_perf(
            measurements, expected_perf_metrics, high_tol_percentage=1.20, expected_measurements=expected_measurements
        )


@pytest.mark.parametrize(
    "model_repo",
    ("openai/whisper-large-v3", "distil-whisper/distil-large-v3"),
)
@pytest.mark.parametrize(
    "device_params",
    [{"l1_small_size": WHISPER_L1_SMALL_SIZE, "trace_region_size": WHISPER_TRACE_REGION_SIZE}],
    indirect=True,
)
@pytest.mark.parametrize(
    "batch_size_per_device",
    [(WHISPER_BATCH_SIZE)],
)
@pytest.mark.parametrize(
    "mesh_device",
    [available_devices]
    if os.getenv("CI") != "true"
    else ([1, available_devices] if available_devices != 1 else [available_devices]),
    indirect=True,
)
@pytest.mark.parametrize(
    "language",
    ("English",),
)
@pytest.mark.parametrize(
    "task",
    ("transcribe",),
)
@pytest.mark.parametrize(
    "temperatures,compression_ratio_threshold,logprob_threshold,no_speech_threshold,return_timestamps",
    [
        (0.0, None, None, None, False),
        ((0.0, 0.2, 0.4, 0.6, 0.8, 1.0), 2.4, -1.0, 0.6, True),  # generation with generate_kwargs
    ],
)
@pytest.mark.parametrize(
    "stream",
    [False],
)
@pytest.mark.parametrize(
    "prompt",
    [
        'Here are several example lines using “Mister”: Good morning. This is Mister John Smith speaking. Mister Smith will join us shortly and Mister Jones is already here. I asked Mister Anderson if Mister Brown could review the file. From here on, whenever the speaker says the name "Mister …", use "Mister" (not "Mr.") in the transcription.'
    ],
)
# To run the demo with specific device configurations, provide the desired number of devices under the `mesh_device` parameter.
def test_demo_for_conditional_generation_dataset(
    mesh_device,
    model_repo,
    language,
    task,
    is_ci_env,
    temperatures,
    compression_ratio_threshold,
    logprob_threshold,
    no_speech_threshold,
    return_timestamps,
    batch_size_per_device,
    stream,
    prompt,
    request,
):
    # Skip test in CI when using generate_kwargs
    if is_ci_env and model_repo == "openai/whisper-large-v3" and compression_ratio_threshold is not None:
        pytest.skip("Skipping test in CI since it provides redundant testing")

    generation_params = GenerationParams(
        temperatures=temperatures,
        compression_ratio_threshold=compression_ratio_threshold,
        logprob_threshold=logprob_threshold,
        no_speech_threshold=no_speech_threshold,
        return_timestamps=return_timestamps,
        language=language,
        task=task,
        prompt=prompt,
    )
    return run_demo_whisper_for_conditional_generation_dataset(
        mesh_device,
        model_repo,
        generation_params,
        batch_size_per_device,
        stream=stream,
    )


@pytest.mark.parametrize(
    "model_repo",
    ("openai/whisper-large-v3",),
)
@pytest.mark.parametrize(
    "device_params",
    [{"l1_small_size": WHISPER_L1_SMALL_SIZE, "trace_region_size": WHISPER_TRACE_REGION_SIZE}],
    indirect=True,
)
@pytest.mark.parametrize(
    "mesh_device",
    [available_devices]
    if os.getenv("CI") != "true"
    else ([1, available_devices] if available_devices != 1 else [available_devices]),
    indirect=True,
)
@pytest.mark.parametrize(
    "source_language",
    ("French",),
)
@pytest.mark.parametrize(
    "num_inputs,batch_size_per_device",
    [(1, WHISPER_BATCH_SIZE)],
)
@pytest.mark.parametrize(
    "temperatures,compression_ratio_threshold,logprob_threshold,no_speech_threshold,return_timestamps",
    [(0.0, None, None, None, False), (0.0, 2.4, -2.0, 0.6, True)],  # Translation needs relaxed thresholds
)
@pytest.mark.parametrize(
    "stream",
    [True],
)
def test_demo_for_translation_dataset(
    mesh_device,
    model_repo,
    source_language,
    is_ci_env,
    num_inputs,
    batch_size_per_device,
    temperatures,
    compression_ratio_threshold,
    logprob_threshold,
    no_speech_threshold,
    return_timestamps,
    stream,
    request,
):
    if is_ci_env:
        pytest.skip("Skipping test in CI since it provides redundant testing")

    generation_params = GenerationParams(
        temperatures=temperatures,
        compression_ratio_threshold=compression_ratio_threshold,
        logprob_threshold=logprob_threshold,
        no_speech_threshold=no_speech_threshold,
        return_timestamps=return_timestamps,
        language=source_language,
        task="translate",
    )
    return run_demo_whisper_for_translation_dataset(
        mesh_device,
        model_repo,
        num_inputs,
        generation_params,
        batch_size_per_device,
        stream=stream,
    )<|MERGE_RESOLUTION|>--- conflicted
+++ resolved
@@ -779,15 +779,9 @@
         }
         if is_blackhole():
             if mesh_device.dram_grid_size().x == 7:  # P100 DRAM grid is 7x1
-<<<<<<< HEAD
-                expected_perf_metrics = {"prefill_time_to_token": 0.080, "decode_t/s/u": 310.0}
+                expected_perf_metrics = {"prefill_time_to_token": 0.06, "decode_t/s/u": 310.0}
             else:
-                expected_perf_metrics = {"prefill_time_to_token": 0.070, "decode_t/s/u": 340.0}
-=======
-                expected_perf_metrics = {"prefill_time_to_token": 0.06, "decode_t/s/u": 265.0}
-            else:
-                expected_perf_metrics = {"prefill_time_to_token": 0.05, "decode_t/s/u": 290.0}
->>>>>>> 0a46baeb
+                expected_perf_metrics = {"prefill_time_to_token": 0.05, "decode_t/s/u": 340.0}
         else:  # wormhole_b0
             expected_perf_metrics = metrics_dictionary[mesh_device.get_num_devices()]
         total_batch = mesh_device.get_num_devices() * batch_size_per_device
