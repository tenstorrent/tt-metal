--- conflicted
+++ resolved
@@ -771,17 +771,6 @@
         and compression_ratio_threshold is None  # Check perf only when generate_kwargs are None
     ):
         metrics_dictionary = {
-<<<<<<< HEAD
-            2: {"prefill_time_to_token": 0.18, "decode_t/s/u": 94.03},
-            8: {"prefill_time_to_token": 0.28, "decode_t/s/u": 42.1},
-            32: {"prefill_time_to_token": 0.19, "decode_t/s/u": 82.8},
-        }
-        if is_blackhole():
-            if mesh_device.dram_grid_size().x == 7:  # P100 DRAM grid is 7x1
-                expected_perf_metrics = {"prefill_time_to_token": 0.075, "decode_t/s/u": 205.0}
-            else:
-                expected_perf_metrics = {"prefill_time_to_token": 0.070, "decode_t/s/u": 228.0}
-=======
             2: {"prefill_time_to_token": 0.19, "decode_t/s/u": 130.0},
             8: {"prefill_time_to_token": 0.22, "decode_t/s/u": 105.0},
             32: {"prefill_time_to_token": 0.28, "decode_t/s/u": 80.0},
@@ -791,7 +780,6 @@
                 expected_perf_metrics = {"prefill_time_to_token": 0.080, "decode_t/s/u": 265.0}
             else:
                 expected_perf_metrics = {"prefill_time_to_token": 0.070, "decode_t/s/u": 290.0}
->>>>>>> fbbbd2da
         else:  # wormhole_b0
             expected_perf_metrics = metrics_dictionary[mesh_device.get_num_devices()]
         total_batch = mesh_device.get_num_devices() * batch_size_per_device
