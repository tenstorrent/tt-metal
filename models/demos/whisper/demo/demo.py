--- conflicted
+++ resolved
@@ -761,15 +761,9 @@
         and compression_ratio_threshold is None  # Check perf only when generate_kwargs are None
     ):
         metrics_dictionary = {
-<<<<<<< HEAD
-            2: {"prefill_time_to_token": 0.17, "decode_t/s/u": 105.0},
-            8: {"prefill_time_to_token": 0.28, "decode_t/s/u": 42.1},
-            32: {"prefill_time_to_token": 0.31, "decode_t/s/u": 49.9},
-=======
             2: {"prefill_time_to_token": 0.18, "decode_t/s/u": 94.03},
             8: {"prefill_time_to_token": 0.22, "decode_t/s/u": 85.0},
             32: {"prefill_time_to_token": 0.28, "decode_t/s/u": 49.9},
->>>>>>> 7ff6d1b6
         }
         if is_blackhole():
             if mesh_device.dram_grid_size().x == 7:  # P100 DRAM grid is 7x1
