--- conflicted
+++ resolved
@@ -33,13 +33,10 @@
     return_timestamps: bool = False
     language: str = "en"
     task: str = "transcribe"
-<<<<<<< HEAD
-    use_trace: bool = True  # Enable traced execution for decoder
-=======
     prompt: Optional[
         str
     ] = None  # Prompt to guide the model's style or specify how to spell unfamiliar words (limited to 224 tokens)
->>>>>>> 9388b205
+    use_trace: bool = True  # Enable traced execution for decoder
 
 
 # Default values for quality metrics
@@ -94,7 +91,7 @@
     return_timestamps = generation_params.return_timestamps
     language = generation_params.language
     task = generation_params.task
-<<<<<<< HEAD
+    prompt = generation_params.prompt
     use_trace = generation_params.use_trace
 
     # Reset cross-attention cache for new generation
@@ -106,9 +103,6 @@
                 ttnn.deallocate(layer_cache[1])
             layer_cache[0] = None
             layer_cache[1] = None
-=======
-    prompt = generation_params.prompt
->>>>>>> 9388b205
 
     # Process input features
     all_input_features = []
@@ -431,16 +425,12 @@
     ttft = 0.0
     avg_decode_throughput = 0.0
 
-<<<<<<< HEAD
     # Trace executor setup (only used when use_trace=True and kv_cache is enabled)
     trace_executor = None
     trace_compiled = False
     if use_trace and kv_cache:
         logger.info("Trace mode enabled for decoder execution")
 
-    # Generation loop
-    for i in tqdm(range(MAX_GEN_LEN), desc=f"Decode inference iterations (temp={temperature})"):
-=======
     # Run prefill pass for KV cache mode to populate cache with prompt context
     # Process all prefix tokens; the last iteration samples the first transcription token
     # NOTE: This is sub-optimal - processing tokens one at a time (decode-style prefill)
@@ -572,7 +562,6 @@
         generation_start = MAX_GEN_LEN  # Skip the loop
 
     for i in tqdm(range(generation_start, MAX_GEN_LEN), desc=f"Decode inference iterations (temp={temperature})"):
->>>>>>> 9388b205
         start_iter = time.time()
 
         decoder_hidden_states, decoder_attention_mask = ttnn_optimized_functional_whisper.preprocess_decoder_inputs(
