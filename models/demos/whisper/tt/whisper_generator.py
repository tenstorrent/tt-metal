# SPDX-FileCopyrightText: © 2025 Tenstorrent AI ULC

# SPDX-License-Identifier: Apache-2.0

"""
Whisper generation functions using the functional whisper implementation from ttnn_optimized_functional_whisper.
"""

import time
import zlib
from dataclasses import dataclass
from typing import List, Optional, Tuple, Union

import torch
from loguru import logger
from tqdm import tqdm

import ttnn
from models.common.generation_utils import get_logits_processor

from . import ttnn_optimized_functional_whisper
from .whisper_executor import TracedWhisperDecoderExecutor


@dataclass
class GenerationParams:
    """Dataclass for Whisper generation parameters."""

    temperatures: Union[float, Tuple[float, ...]] = 0.0
    compression_ratio_threshold: Optional[float] = 2.4
    logprob_threshold: Optional[float] = -2.0
    no_speech_threshold: Optional[float] = 0.6
    return_timestamps: bool = False
    language: str = "en"
    task: str = "transcribe"
    prompt: Optional[
        str
    ] = None  # Prompt to guide the model's style or specify how to spell unfamiliar words (limited to 224 tokens)
    use_trace: bool = True  # Enable traced execution for decoder


# Default values for quality metrics
DEFAULT_AVG_LOGPROB = -0.5
DEFAULT_NO_SPEECH_PROB = 0.0

# Control timestamp generation via the <|notimestamps|> token
NOTIMESTAMPS_TOKEN_ID = 50364
# <|nospeech|> token
NO_SPEECH_TOKEN_ID = 50363

# Whisper timestamp tokens: 50365-51864 represent time intervals
# Timestamp tokens start at 50365 and represent 0.02 second intervals
EOS_TOKEN_ID = 50257  # <|endoftext|> token
TIMESTAMP_TOKEN_START = 50365
TIMESTAMP_TOKEN_END = 51864  # 1500 tokens = 30 seconds max

# Prompt-related tokens
STARTOFPREV_TOKEN_ID = 50362  # <|startofprev|> token for prompt conditioning
STARTOFTRANSCRIPT_TOKEN_ID = 50258  # <|startoftranscript|> token
MAX_PROMPT_TOKENS = 224  # Maximum number of tokens allowed in prompt


def generate(
    config,
    device,
    mesh_mappers,
    current_batch,
    feature_extractor,
    parameters,
    processor,
    ttnn_linear_weight,
    mesh_device,
    generation_config,
    input_mesh_mapper,
    output_mesh_composer,
    weights_mesh_mapper,
    kv_cache=None,
    cross_attn_cache=None,
    generation_params: Optional[GenerationParams] = None,
    stream_generation=False,
    return_perf_metrics=False,
):
    # Unpack generation parameters
    if generation_params is None:
        generation_params = GenerationParams()

    temperatures = generation_params.temperatures
    compression_ratio_threshold = generation_params.compression_ratio_threshold
    logprob_threshold = generation_params.logprob_threshold
    no_speech_threshold = generation_params.no_speech_threshold
    return_timestamps = generation_params.return_timestamps
    language = generation_params.language
    task = generation_params.task
    prompt = generation_params.prompt
    use_trace = generation_params.use_trace

    # Reset cross-attention cache for new generation
    # Explicitly deallocate tensors from previous generation to free DRAM
    if cross_attn_cache is not None:
        for layer_cache in cross_attn_cache:
            if layer_cache[0] is not None:
                ttnn.deallocate(layer_cache[0])
                ttnn.deallocate(layer_cache[1])
            layer_cache[0] = None
            layer_cache[1] = None

    # Explicitly deallocate tensors from previous generation to free DRAM
    if cross_attn_cache is not None:
        for layer_cache in cross_attn_cache:
            if layer_cache[0] is not None:
                ttnn.deallocate(layer_cache[0])
                ttnn.deallocate(layer_cache[1])
            layer_cache[0] = None
            layer_cache[1] = None

    # Process input features
    all_input_features = []
    start_encode = time.time()
    for sampling_rate, audio_array in current_batch:
        inputs = feature_extractor(
            audio_array,
            sampling_rate=sampling_rate,
            return_tensors="pt",
        )
        all_input_features.append(inputs.input_features)

    input_features = torch.cat(all_input_features, dim=0)  # [B, x, y]
    del all_input_features
    unpadded_batch_size = input_features.shape[0]
    assert (
        unpadded_batch_size == 1 * mesh_device.get_num_devices()
    ), "Only batch size (per device) 1 is supported for inference"

    # Calculate audio durations for timestamp capping
    audio_durations = _calculate_audio_duration(current_batch) if return_timestamps else None

    # Compute embeddings
    input_embeds = ttnn_optimized_functional_whisper.preprocess_encoder_inputs(
        config=config,
        input_features=input_features,
        parameters=parameters.encoder,
        device=mesh_device,
        weights_mesh_mapper=weights_mesh_mapper,
        input_mesh_mapper=input_mesh_mapper,
    )

    # Run encoder
    encoder_hidden_states = ttnn_optimized_functional_whisper.encoder(
        config=config,
        inputs_embeds=input_embeds,
        parameters=parameters.encoder,
    )
    ttnn.synchronize_device(mesh_device)
    logger.info(f"Time to encoder states: {(time.time() - start_encode)*1000:.3f}ms")

    # Handle both single temperature and temperature list/tuple
    if isinstance(temperatures, (int, float)):
        temperatures = [temperatures]

    # For streaming mode, skip temperature fallback and quality checks
    # Use only the first temperature and yield tokens immediately
    if stream_generation:
        temperature = temperatures[0]
        logger.info(f"Streaming mode: using temperature {temperature}, skipping quality checks")

        return _generate_with_temperature(
            temperature=temperature,
            config=config,
            device=device,
            mesh_mappers=mesh_mappers,
            start_encode=start_encode,
            generation_config=generation_config,
            encoder_hidden_states=encoder_hidden_states,
            input_features=input_features,
            parameters=parameters,
            processor=processor,
            ttnn_linear_weight=ttnn_linear_weight,
            mesh_device=mesh_device,
            input_mesh_mapper=input_mesh_mapper,
            output_mesh_composer=output_mesh_composer,
            kv_cache=kv_cache,
            cross_attn_cache=cross_attn_cache,
            unpadded_batch_size=unpadded_batch_size,
            return_perf_metrics=return_perf_metrics,
            return_timestamps=return_timestamps,
            audio_durations=audio_durations,
            language=language,
            task=task,
            prompt=prompt,
            streaming=True,
            use_trace=use_trace,
        )

    # Non-streaming mode: Try generation with different temperatures
    best_output = None
    best_quality_score = float("inf")

    for temperature in temperatures:
        logger.info(f"Trying generation with temperature: {temperature}")

        try:
            output = _generate_with_temperature(
                temperature=temperature,
                config=config,
                device=device,
                mesh_mappers=mesh_mappers,
                start_encode=start_encode,
                generation_config=generation_config,
                encoder_hidden_states=encoder_hidden_states,
                input_features=input_features,
                parameters=parameters,
                processor=processor,
                ttnn_linear_weight=ttnn_linear_weight,
                mesh_device=mesh_device,
                input_mesh_mapper=input_mesh_mapper,
                output_mesh_composer=output_mesh_composer,
                kv_cache=kv_cache,
                cross_attn_cache=cross_attn_cache,
                unpadded_batch_size=unpadded_batch_size,
                return_perf_metrics=return_perf_metrics,
                return_timestamps=return_timestamps,
                audio_durations=audio_durations,
                language=language,
                task=task,
                prompt=prompt,
                streaming=False,  # Non-streaming mode for quality checks
                use_trace=use_trace,
            )

            # Non-streaming generation - consume the generator to get the single result
            if return_perf_metrics:
                result_data, avg_logprobs, no_speech_probs, ttft, throughput = next(output)
            else:
                result_data, avg_logprobs, no_speech_probs = next(output)

            # Check quality for each result
            all_good = True
            for idx, data in enumerate(result_data):
                if return_timestamps:
                    # For timestamps, extract text from segments for quality check
                    text = " ".join([segment["text"] for segment in data])
                else:
                    text = data

                compression_ratio = _calculate_compression_ratio(text)
                # Extract per-batch-item metrics
                avg_logprob = avg_logprobs[idx].item() if idx < len(avg_logprobs) else DEFAULT_AVG_LOGPROB
                no_speech_prob = no_speech_probs[idx].item() if idx < len(no_speech_probs) else DEFAULT_NO_SPEECH_PROB

                is_good, reason = _check_generation_quality(
                    text,
                    avg_logprob,
                    no_speech_prob,
                    compression_ratio,
                    logprob_threshold,
                    compression_ratio_threshold,
                    no_speech_threshold,
                )

                if not is_good:
                    logger.info(f"Quality check failed with temperature {temperature}: {reason}")
                    all_good = False
                    break

            if all_good:
                logger.info(f"Generation successful with temperature {temperature}")
                if return_perf_metrics:
                    return (result_data, avg_logprobs, no_speech_probs, ttft, throughput)
                else:
                    return (result_data, avg_logprobs, no_speech_probs)

            # Track best attempt
            avg_compression = sum(
                _calculate_compression_ratio(
                    " ".join([segment["text"] for segment in data]) if return_timestamps else data
                )
                for data in result_data
            ) / len(result_data)
            if avg_compression < best_quality_score:
                best_quality_score = avg_compression
                if return_perf_metrics:
                    best_output = (result_data, avg_logprobs, no_speech_probs, ttft, throughput)
                else:
                    best_output = (result_data, avg_logprobs, no_speech_probs)

        except Exception as e:
            logger.warning(f"Generation failed with temperature {temperature}: {e}")
            continue

    # If all temperatures failed, return best attempt
    logger.warning("All temperature attempts failed quality checks, returning best attempt")
    if best_output is not None:
        return best_output
    else:
        # Return appropriate format based on return_perf_metrics and return_timestamps
        if return_timestamps:
            empty_segments = [[] for _ in range(unpadded_batch_size)]
            if return_perf_metrics:
                return (
                    empty_segments,
                    torch.zeros(unpadded_batch_size),
                    torch.zeros(unpadded_batch_size),
                    0.0,
                    0.0,
                )
            else:
                return (empty_segments, torch.zeros(unpadded_batch_size), torch.zeros(unpadded_batch_size))
        else:
            if return_perf_metrics:
                return (
                    [""] * unpadded_batch_size,
                    torch.zeros(unpadded_batch_size),
                    torch.zeros(unpadded_batch_size),
                    0.0,
                    0.0,
                )
            else:
                return (
                    [""] * unpadded_batch_size,
                    torch.zeros(unpadded_batch_size),
                    torch.zeros(unpadded_batch_size),
                )


def _generate_with_temperature(
    temperature,
    config,
    device,
    mesh_mappers,
    start_encode,
    generation_config,
    encoder_hidden_states,
    input_features,
    parameters,
    processor,
    ttnn_linear_weight,
    mesh_device,
    input_mesh_mapper,
    output_mesh_composer,
    kv_cache,
    cross_attn_cache,
    unpadded_batch_size,
    return_perf_metrics=False,
    return_timestamps=False,
    audio_durations=None,
    language="en",
    task="transcribe",
    prompt=None,
    streaming=False,
    use_trace=True,
):
    """
    Generate text with a specific temperature.
    Supports both streaming and non-streaming modes.
    """
    # Input ids - use forced decoder IDs for translation
    forced_decoder_ids = processor.get_decoder_prompt_ids(language=language, task=task)

    # Keep forced_decoder_ids as tuples with positions
    # When return_timestamps=True, remove <|notimestamps|> to allow timestamp generation
    if return_timestamps:
        # Remove notimestamps token if present
        forced_decoder_ids = [(pos, tok) for pos, tok in forced_decoder_ids if tok != NOTIMESTAMPS_TOKEN_ID]

    # When return_timestamps=False, add <|notimestamps|> to disable timestamps
    else:
        # Add notimestamps token if not present (at the appropriate position)
        if not any(tok == NOTIMESTAMPS_TOKEN_ID for _, tok in forced_decoder_ids):
            # Find the last position and add notimestamps after it
            max_pos = max((pos for pos, _ in forced_decoder_ids), default=0)
            forced_decoder_ids.append((max_pos + 1, NOTIMESTAMPS_TOKEN_ID))

    # When prompt is provided, the sequence becomes:
    # <|startofprev|> -> [prompt tokens] -> <|startoftranscript|> -> <|language|> -> <|task|> -> ...
    prompt_offset = 0
    if prompt is not None:
        # Tokenize the prompt
        prompt_tokens = processor.tokenizer.encode(prompt, add_special_tokens=False)

        # Truncate prompt to MAX_PROMPT_TOKENS if needed
        if len(prompt_tokens) > MAX_PROMPT_TOKENS:
            logger.warning(f"Prompt has {len(prompt_tokens)} tokens, truncating to {MAX_PROMPT_TOKENS} tokens")
            prompt_tokens = prompt_tokens[:MAX_PROMPT_TOKENS]

        # Build forced tokens dict
        forced_tokens_dict = {0: STARTOFPREV_TOKEN_ID}
        for i, token in enumerate(prompt_tokens):
            forced_tokens_dict[i + 1] = token
        # Add <|startoftranscript|> after prompt
        forced_tokens_dict[len(prompt_tokens) + 1] = STARTOFTRANSCRIPT_TOKEN_ID

        # Offset for the rest of the forced decoder ids
        prompt_offset = len(prompt_tokens) + 1  # +1 for <|startofprev|>

        # Shift forced_decoder_ids positions to account for prompt prefix
        for pos, tok in forced_decoder_ids:
            forced_tokens_dict[pos + prompt_offset] = tok

    else:
        # Create a position-to-token mapping
        forced_tokens_dict = {pos: token_id for pos, token_id in forced_decoder_ids}
        # Add decoder_start_token at position 0
        forced_tokens_dict[0] = config.decoder_start_token_id

    # Calculate where actual transcription starts (after all forced tokens including prompt)
    # This is the first position that is NOT a forced token
    transcription_start_pos = max(forced_tokens_dict.keys()) + 1 if forced_tokens_dict else 0

    # Build the full prefix sequence from forced_tokens_dict
    prefix_sequence = [forced_tokens_dict[pos] for pos in sorted(forced_tokens_dict.keys())]
    prefix_len = len(prefix_sequence)

    # Initialize input_ids with the full prefix sequence for proper conditioning
    input_ids = torch.tensor([prefix_sequence]).repeat(input_features.shape[0], 1).to(torch.long)
    logits_processor = get_logits_processor(input_ids, config)

    if not kv_cache:
        input_ids = _pad_input_32(input_ids, config.pad_token_id).to(torch.long)
        decoder_start_values = generation_config.pad_token_id * torch.ones(1, 32).to(torch.long)

    MAX_GEN_LEN = config.max_length
    output_ids = []
    total_decode_time = 0
    prompt_is_done = [False for _ in range(unpadded_batch_size)]
    log_probs = []  # Track log probabilities
    no_speech_probs = None  # Will be extracted from first frame

    # Track full token sequences for timestamp extraction
    full_token_sequences = [[] for _ in range(unpadded_batch_size)] if return_timestamps else None

    # Non-streaming mode: collect all results in a list
    if not streaming:
        output = [[] for _ in range(input_features.shape[0])]
    ttft = 0.0
    avg_decode_throughput = 0.0

    # Trace executor setup (only used when use_trace=True and kv_cache is enabled)
    trace_executor = None
    trace_compiled = False
    if use_trace and kv_cache:
        logger.info("Trace mode enabled for decoder execution")

    # Run prefill pass for KV cache mode to populate cache with prompt context
    # Process all prefix tokens; the last iteration samples the first transcription token
    # NOTE: This is sub-optimal - processing tokens one at a time (decode-style prefill)
    # rather than a single batched prefill forward pass. A true prefill implementation
    # would process all prefix tokens in one forward pass for better performance.
    if kv_cache and prompt is not None and prefix_len > 1:
        logger.debug(f"Running prefill pass for {prefix_len} prefix tokens")
        first_transcription_token = None

        for prefill_pos in range(prefix_len):
            prefill_input = input_ids[:, prefill_pos : prefill_pos + 1]
            current_decode_pos = ttnn.from_torch(
                torch.full((unpadded_batch_size,), prefill_pos),
                device=mesh_device,
                dtype=ttnn.int32,
                mesh_mapper=input_mesh_mapper,
            )

            decoder_hidden_states, decoder_attention_mask = ttnn_optimized_functional_whisper.preprocess_decoder_inputs(
                config=config,
                input_ids=prefill_input,
                attention_mask=None,
                parameters=parameters.decoder,
                device=mesh_device,
                decode_pos=prefill_pos,
                create_attention_mask=False,
                input_mesh_mapper=input_mesh_mapper,
            )

            decoder_output = ttnn_optimized_functional_whisper.decoder(
                config,
                decoder_hidden_states,
                decoder_attention_mask=decoder_attention_mask,
                encoder_hidden_states=encoder_hidden_states,
                kv_cache=kv_cache,
                cross_attn_cache=cross_attn_cache,
                current_decode_pos=current_decode_pos,
                parameters=parameters.decoder,
            )

            # On last prefill iteration, sample the first transcription token
            if prefill_pos == prefix_len - 1:
                decoder_output = decoder_output @ ttnn_linear_weight
                logits_to_torch = ttnn.to_torch(decoder_output, mesh_composer=output_mesh_composer)
                next_token_logits = logits_to_torch[:, 0, :]
                next_tokens_scores = logits_processor(input_ids, next_token_logits)
                first_transcription_token = _sample_token(next_tokens_scores, temperature)

                # Record TTFT
                ttft = time.time() - start_encode

                # Extract no_speech probability from first frame logits
                with torch.no_grad():
                    probs = torch.softmax(next_token_logits, dim=-1)
                    no_speech_probs = probs[:, NO_SPEECH_TOKEN_ID]

                    # Track log probabilities for first transcription token
                    log_probs.append(
                        torch.log_softmax(next_tokens_scores, dim=-1)
                        .gather(1, first_transcription_token.unsqueeze(1))
                        .squeeze(1)
                    )

                output_ids.append(first_transcription_token)

                # Track full token sequences for timestamp extraction
                if return_timestamps:
                    for batch_idx in range(unpadded_batch_size):
                        full_token_sequences[batch_idx].append(first_transcription_token[batch_idx].item())

                # Check for EOS on first token
                for user_id, user_decode_id in enumerate(first_transcription_token[:unpadded_batch_size]):
                    if user_decode_id == config.eos_token_id:
                        prompt_is_done[user_id] = True

                # If streaming, yield the first token
                if streaming:
                    ttnn_transcription = processor.batch_decode(
                        first_transcription_token.unsqueeze(dim=1), skip_special_tokens=True
                    )
                    current_avg_logprob = (
                        log_probs[0].unsqueeze(0) if log_probs else torch.zeros(input_features.shape[0])
                    )
                    if len(log_probs) > 1:
                        current_avg_logprob = torch.stack(log_probs, dim=1).mean(dim=1)

                    if return_perf_metrics:
                        yield ttnn_transcription, current_avg_logprob, no_speech_probs, ttft, 0.0, False
                    else:
                        yield ttnn_transcription, current_avg_logprob, no_speech_probs, False
                else:
                    # Non-streaming mode: collect the first token
                    ttnn_transcription = processor.batch_decode(
                        first_transcription_token.unsqueeze(dim=1), skip_special_tokens=True
                    )
                    for idx in range(input_features.shape[0]):
                        output[idx].append(ttnn_transcription[idx])

        # Set decode position to prefix_len for generation to continue
        current_decode_pos = ttnn.from_torch(
            torch.full((unpadded_batch_size,), prefix_len),
            device=mesh_device,
            dtype=ttnn.int32,
            mesh_mapper=input_mesh_mapper,
        )
        # Set input_ids to the first transcription token (sampled during prefill)
        input_ids = first_transcription_token[:, None]
    else:
        # Initial decode position for non-KV-cache mode or no prompt
        current_decode_pos = (
            ttnn.from_torch(
                torch.zeros(unpadded_batch_size), device=mesh_device, dtype=ttnn.int32, mesh_mapper=input_mesh_mapper
            )
            if kv_cache
            else None
        )
        # For KV cache mode without prefill, start with just the first token
        if kv_cache:
            input_ids = input_ids[:, :1]

    # Generation loop start: if prefill ran, first token was already sampled, so start from transcription_start_pos + 1
    # Otherwise start from 0
    if kv_cache and prompt is not None:
        generation_start = transcription_start_pos + 1
    else:
        generation_start = 0

    # Skip decode loop if all prompts finished during prefill (e.g., first token was EOS)
    if all(prompt_is_done):
        generation_start = MAX_GEN_LEN  # Skip the loop

    for i in tqdm(range(generation_start, MAX_GEN_LEN), desc=f"Decode inference iterations (temp={temperature})"):
        start_iter = time.time()

        decoder_hidden_states, decoder_attention_mask = ttnn_optimized_functional_whisper.preprocess_decoder_inputs(
            config=config,
            input_ids=input_ids,
            attention_mask=None,
            parameters=parameters.decoder,
            device=mesh_device,
            decode_pos=i if kv_cache else None,
            create_attention_mask=(not kv_cache),
            input_mesh_mapper=input_mesh_mapper,
        )

<<<<<<< HEAD
        # Use traced execution if enabled and trace is compiled
        if use_trace and kv_cache and trace_compiled and trace_executor is not None:
            # Execute trace for subsequent iterations (pass device tensor directly)
            decoder_output = trace_executor.execute(decoder_hidden_states)
        else:
            # Regular decoder execution (first iteration or trace disabled)
            decoder_output = ttnn_optimized_functional_whisper.decoder(
                config,
                decoder_hidden_states,
                decoder_attention_mask=decoder_attention_mask,
                encoder_hidden_states=encoder_hidden_states,
                kv_cache=kv_cache,
                current_decode_pos=current_decode_pos,
                cross_attn_cache=cross_attn_cache,
                parameters=parameters.decoder,
            )

            # After first iteration, compile the trace (cross-attention cache is now populated)
            if use_trace and kv_cache and i == 0 and not trace_compiled:
                logger.info("Compiling decoder trace after first iteration (cross-attention cache populated)")

                # Create a decoder function that captures the required parameters
                def traced_decoder_fn(hidden_states):
                    return ttnn_optimized_functional_whisper.decoder(
                        config,
                        hidden_states,
                        decoder_attention_mask=None,  # Not used with KV cache
                        encoder_hidden_states=encoder_hidden_states,
                        kv_cache=kv_cache,
                        current_decode_pos=current_decode_pos,
                        cross_attn_cache=cross_attn_cache,
                        parameters=parameters.decoder,
                    )

                # Create and compile the trace executor (pass device tensor directly, no host roundtrip)
                trace_executor = TracedWhisperDecoderExecutor(
                    model_fn=traced_decoder_fn,
                    device=mesh_device,
                )
                trace_executor.compile(decoder_hidden_states)
                trace_compiled = True
                logger.info("Decoder trace compilation complete")
=======
        decoder_output = ttnn_optimized_functional_whisper.decoder(
            config,
            decoder_hidden_states,
            decoder_attention_mask=decoder_attention_mask,
            encoder_hidden_states=encoder_hidden_states,
            kv_cache=kv_cache,
            cross_attn_cache=cross_attn_cache,
            current_decode_pos=current_decode_pos,
            parameters=parameters.decoder,
        )
>>>>>>> f080a177

        if not kv_cache:
            # Note: if not using a kv cache, the entire sequence is recomputed at each step
            # Only run the lm head on the last tile to fix bad outputs and reduce redundant computation
            last_tile_start_idx = i // 32 * 32
            output_idx = i % 32
            decoder_output = decoder_output[:, last_tile_start_idx : last_tile_start_idx + 32, :]
        else:
            output_idx = 0

        decoder_output = decoder_output @ ttnn_linear_weight
        logits_to_torch = ttnn.to_torch(decoder_output, mesh_composer=output_mesh_composer)
        next_token_logits = logits_to_torch[:, output_idx, :]
        next_tokens_scores = logits_processor(input_ids, next_token_logits)

        # Force tokens at specific positions based on forced_tokens_dict
        if i in forced_tokens_dict:
            next_tokens = torch.tensor([forced_tokens_dict[i]]).repeat(input_features.shape[0])
        else:
            next_tokens = _sample_token(next_tokens_scores, temperature)

        # Only collect output tokens after the forced prefix (prompt + special tokens)
        # This ensures prompt text doesn't appear in the transcription
        if i >= transcription_start_pos:
            # Track log probabilities for actual transcription tokens only
            with torch.no_grad():
                log_probs.append(
                    torch.log_softmax(next_tokens_scores, dim=-1).gather(1, next_tokens.unsqueeze(1)).squeeze(1)
                )

            output_ids.append(next_tokens)

            # Track full token sequences for timestamp extraction
            if return_timestamps:
                for batch_idx in range(unpadded_batch_size):
                    full_token_sequences[batch_idx].append(next_tokens[batch_idx].item())

        # Record TTFT on first decode iteration (only if not already set by prefill)
        if i == generation_start and ttft == 0.0:
            first_token_time = time.time()
            ttft = first_token_time - start_encode
            # Extract no_speech probability from first frame logits
            with torch.no_grad():
                probs = torch.softmax(next_token_logits, dim=-1)
                no_speech_probs = probs[:, NO_SPEECH_TOKEN_ID]  # Per-batch probabilities

        # Update input_ids and current_decode_pos
        if not kv_cache:
            if (i + 1) % 32 == 0:
                input_ids = torch.cat([input_ids, decoder_start_values], dim=1)
            input_ids[:, i + 1] = next_tokens[:, None]
        else:
            input_ids = next_tokens[:, None]
            ttnn.plus_one(current_decode_pos)

        total_decode_time += time.time() - start_iter
        # Calculate throughput based on tokens generated (not including prefix)
        tokens_generated = i - generation_start + 1
        avg_decode_throughput = tokens_generated / total_decode_time

        for user_id, user_decode_id in enumerate(next_tokens[:unpadded_batch_size]):
            if user_decode_id == config.eos_token_id:
                prompt_is_done[user_id] = True
            if prompt_is_done[user_id]:
                next_tokens[user_id] = config.eos_token_id

        # Only output transcription tokens (skip prompt and forced prefix tokens)
        if i >= transcription_start_pos:
            ttnn_transcription = processor.batch_decode(next_tokens.unsqueeze(dim=1), skip_special_tokens=True)

            # Streaming mode: yield incremental results
            if streaming:
                # Calculate current average log probability for each batch item
                if log_probs:
                    current_avg_logprob = torch.stack(log_probs, dim=1).mean(dim=1)
                else:
                    current_avg_logprob = torch.zeros(input_features.shape[0])

                # Use zeros for no_speech_probs if not yet calculated
                if no_speech_probs is None:
                    current_no_speech_probs = torch.zeros(input_features.shape[0])
                else:
                    current_no_speech_probs = no_speech_probs

                # For streaming, we yield the current transcription without timestamps
                # Timestamps will be processed at the end if return_timestamps=True
                # is_final=False indicates this is an intermediate token, not the final result
                if return_perf_metrics:
                    yield ttnn_transcription, current_avg_logprob, current_no_speech_probs, ttft, avg_decode_throughput, False
                else:
                    yield ttnn_transcription, current_avg_logprob, current_no_speech_probs, False
            else:
                # Non-streaming mode: collect results
                for idx in range(input_features.shape[0]):
                    output[idx].append(ttnn_transcription[idx])

        if all(prompt_is_done):
            break

    # Cleanup trace executor if it was used
    if trace_executor is not None:
        trace_executor.cleanup()
        logger.info("Decoder trace executor cleaned up")

    total_generate_time = time.time() - start_encode
    logger.info(f"Time to first token: {(ttft*1000):.3f}ms")
    logger.info(f"Total decode time: {total_decode_time:.3f}s")
    logger.info(f"Total generate time: {total_generate_time:.3f}s")
    logger.info(f"Average decode throughput (per user): {avg_decode_throughput:.3f} t/s/u")
    logger.info(f"Average decode throughput (total batch): {(avg_decode_throughput * unpadded_batch_size):.3f} t/s")

    # Calculate average log probability for each batch item
    if log_probs:
        avg_logprob = torch.stack(log_probs, dim=1).mean(dim=1)
    else:
        avg_logprob = torch.zeros(input_features.shape[0])

    # Use zeros for no_speech_probs if not calculated
    if no_speech_probs is None:
        no_speech_probs = torch.zeros(input_features.shape[0])

    # Process timestamps if requested
    if return_timestamps and full_token_sequences:
        # Extract timestamps for each batch item
        segments_with_timestamps = []
        for batch_idx in range(unpadded_batch_size):
            if full_token_sequences[batch_idx]:
                token_sequence = torch.tensor(full_token_sequences[batch_idx])
                audio_duration = audio_durations[batch_idx] if audio_durations else None
                segments = _extract_timestamps_from_tokens(token_sequence, processor, audio_duration)
                segments_with_timestamps.append(segments)
            else:
                segments_with_timestamps.append([])

        # Yield final result with timestamps (works for both streaming and non-streaming)
        # For streaming mode, include is_final=True to mark this as the final result
        if return_perf_metrics:
            if streaming:
                yield segments_with_timestamps, avg_logprob, no_speech_probs, ttft, avg_decode_throughput, True
            else:
                yield segments_with_timestamps, avg_logprob, no_speech_probs, ttft, avg_decode_throughput
        else:
            if streaming:
                yield segments_with_timestamps, avg_logprob, no_speech_probs, True
            else:
                yield segments_with_timestamps, avg_logprob, no_speech_probs
    else:
        if streaming:
            # For streaming without timestamps, yield final accumulated result
            # Accumulate all tokens from output_ids
            final_output = []
            for batch_idx in range(unpadded_batch_size):
                # Collect all tokens for this batch item
                batch_tokens = [output_ids[i][batch_idx] for i in range(len(output_ids))]
                # Decode the full sequence
                decoded_text = processor.batch_decode(
                    torch.tensor(batch_tokens).unsqueeze(0), skip_special_tokens=True
                )[0]
                final_output.append(decoded_text.strip())

            # is_final=True indicates this is the final batch-decoded result
            if return_perf_metrics:
                yield final_output, avg_logprob, no_speech_probs, ttft, avg_decode_throughput, True
            else:
                yield final_output, avg_logprob, no_speech_probs, True
        else:
            # Join the collected tokens into final text and strip leading/trailing whitespace
            output = ["".join(tokens).strip() for tokens in output]
            if return_perf_metrics:
                yield (output, avg_logprob, no_speech_probs, ttft, avg_decode_throughput)
            else:
                yield (output, avg_logprob, no_speech_probs)


def _pad_input_32(tensor, value):
    """Pad input to multiple of 32."""
    len_tensor = tensor.shape[1]
    if len_tensor % 32 == 0:
        return tensor
    padded_len = ((len_tensor // 32) + 1) * 32
    pad_tensor = (value * torch.ones(tensor.shape[0], padded_len - len_tensor)).to(torch.long)
    tensor = torch.cat([tensor, pad_tensor], dim=1)
    return tensor


def _sample_token(logits: torch.Tensor, temperature: float) -> torch.Tensor:
    """
    Sample token from logits with temperature.
    """
    if temperature == 0.0:
        return torch.argmax(logits, dim=-1)
    else:
        # Apply temperature scaling before softmax
        scaled_logits = logits / temperature
        probs = torch.softmax(scaled_logits, dim=-1)
        return torch.multinomial(probs, num_samples=1).squeeze(-1)


def _calculate_compression_ratio(text: str) -> float:
    """
    Calculate compression ratio of text using zlib.
    """
    if not text:
        return 0.0
    text_bytes = text.encode("utf-8")
    compressed_bytes = zlib.compress(text_bytes)
    return len(text_bytes) / len(compressed_bytes)


def _check_generation_quality(
    text: str,
    avg_logprob: float,
    no_speech_prob: float,
    compression_ratio: float,
    logprob_threshold: Optional[float],
    compression_ratio_threshold: Optional[float],
    no_speech_threshold: Optional[float],
) -> Tuple[bool, str]:
    """
    Check if generation passes quality thresholds.
    """
    # Check for silence
    if no_speech_threshold is not None and logprob_threshold is not None:
        if no_speech_prob > no_speech_threshold and avg_logprob < logprob_threshold:
            return False, "silence_detected"

    # Check compression ratio (high ratio indicates repetitive text)
    if compression_ratio_threshold is not None:
        if compression_ratio > compression_ratio_threshold:
            return False, "high_compression_ratio"

    return True, "quality_good"


def _extract_timestamps_from_tokens(token_ids: torch.Tensor, processor, audio_duration: float = None) -> List[dict]:
    """
    Extract timestamps from generated token IDs and segment the text.
    """
    # Convert to list for easier processing
    tokens = token_ids.tolist()
    segments = []
    current_text_tokens = []
    current_start_time = 0.0

    for i, token in enumerate(tokens):
        # Stop processing at EOS token to avoid repetitive tokens
        if token == EOS_TOKEN_ID:
            break

        if TIMESTAMP_TOKEN_START <= token <= TIMESTAMP_TOKEN_END:
            # This is a timestamp token
            timestamp_seconds = (token - TIMESTAMP_TOKEN_START) * 0.02

            # If we have accumulated text tokens, create a segment
            if current_text_tokens:
                # Decode the text tokens
                text_tokens_tensor = torch.tensor([current_text_tokens])
                segment_text = processor.batch_decode(text_tokens_tensor, skip_special_tokens=True)[0]

                # Only add non-empty segments
                if segment_text.strip():
                    segments.append(
                        {"text": segment_text.strip(), "start": current_start_time, "end": timestamp_seconds}
                    )

            # Start new segment
            current_text_tokens = []
            current_start_time = timestamp_seconds
        else:
            # Regular text token
            current_text_tokens.append(token)

    # Handle any remaining text tokens (final segment)
    if current_text_tokens:
        # Skip creating segment if it starts beyond the audio duration
        if audio_duration is not None and current_start_time >= audio_duration:
            # This segment is beyond the audio duration, likely repetitive tokens
            return segments

        text_tokens_tensor = torch.tensor([current_text_tokens])
        segment_text = processor.batch_decode(text_tokens_tensor, skip_special_tokens=True)[0]
        if segment_text.strip():
            # For the final segment, we don't have an end timestamp, so we'll use a reasonable estimate
            # Use audio duration to cap the estimation if available
            if audio_duration is not None:
                estimated_duration = min(
                    max(0.5, len(segment_text) * 0.1),  # Current estimation
                    audio_duration - current_start_time,  # Don't exceed audio length
                )
            else:
                estimated_duration = max(0.5, len(segment_text) * 0.1)  # Fallback to original logic

            segments.append(
                {
                    "text": segment_text.strip(),
                    "start": current_start_time,
                    "end": current_start_time + estimated_duration,
                }
            )

    return segments


def _calculate_audio_duration(current_batch) -> List[float]:
    """
    Calculate audio duration for each item in the batch.
    """
    durations = []
    for sampling_rate, audio_array in current_batch:
        duration = len(audio_array) / sampling_rate
        durations.append(duration)
    return durations<|MERGE_RESOLUTION|>--- conflicted
+++ resolved
@@ -95,16 +95,6 @@
     use_trace = generation_params.use_trace
 
     # Reset cross-attention cache for new generation
-    # Explicitly deallocate tensors from previous generation to free DRAM
-    if cross_attn_cache is not None:
-        for layer_cache in cross_attn_cache:
-            if layer_cache[0] is not None:
-                ttnn.deallocate(layer_cache[0])
-                ttnn.deallocate(layer_cache[1])
-            layer_cache[0] = None
-            layer_cache[1] = None
-
-    # Explicitly deallocate tensors from previous generation to free DRAM
     if cross_attn_cache is not None:
         for layer_cache in cross_attn_cache:
             if layer_cache[0] is not None:
@@ -585,7 +575,6 @@
             input_mesh_mapper=input_mesh_mapper,
         )
 
-<<<<<<< HEAD
         # Use traced execution if enabled and trace is compiled
         if use_trace and kv_cache and trace_compiled and trace_executor is not None:
             # Execute trace for subsequent iterations (pass device tensor directly)
@@ -615,8 +604,8 @@
                         decoder_attention_mask=None,  # Not used with KV cache
                         encoder_hidden_states=encoder_hidden_states,
                         kv_cache=kv_cache,
+                        cross_attn_cache=cross_attn_cache,
                         current_decode_pos=current_decode_pos,
-                        cross_attn_cache=cross_attn_cache,
                         parameters=parameters.decoder,
                     )
 
@@ -628,18 +617,6 @@
                 trace_executor.compile(decoder_hidden_states)
                 trace_compiled = True
                 logger.info("Decoder trace compilation complete")
-=======
-        decoder_output = ttnn_optimized_functional_whisper.decoder(
-            config,
-            decoder_hidden_states,
-            decoder_attention_mask=decoder_attention_mask,
-            encoder_hidden_states=encoder_hidden_states,
-            kv_cache=kv_cache,
-            cross_attn_cache=cross_attn_cache,
-            current_decode_pos=current_decode_pos,
-            parameters=parameters.decoder,
-        )
->>>>>>> f080a177
 
         if not kv_cache:
             # Note: if not using a kv cache, the entire sequence is recomputed at each step
