--- conflicted
+++ resolved
@@ -35,10 +35,7 @@
     prompt: Optional[
         str
     ] = None  # Prompt to guide the model's style or specify how to spell unfamiliar words (limited to 224 tokens)
-<<<<<<< HEAD
-=======
     use_trace: bool = True  # Enable traced execution for decoder
->>>>>>> fbbbd2da
 
 
 # Default values for quality metrics
@@ -60,50 +57,6 @@
 STARTOFPREV_TOKEN_ID = 50362  # <|startofprev|> token for prompt conditioning
 STARTOFTRANSCRIPT_TOKEN_ID = 50258  # <|startoftranscript|> token
 MAX_PROMPT_TOKENS = 224  # Maximum number of tokens allowed in prompt
-<<<<<<< HEAD
-
-
-def generate(
-    config,
-    device,
-    mesh_mappers,
-    current_batch,
-    feature_extractor,
-    parameters,
-    processor,
-    ttnn_linear_weight,
-    mesh_device,
-    generation_config,
-    input_mesh_mapper,
-    output_mesh_composer,
-    weights_mesh_mapper,
-    kv_cache=None,
-    generation_params: Optional[GenerationParams] = None,
-    stream_generation=False,
-    return_perf_metrics=False,
-):
-    # Unpack generation parameters
-    if generation_params is None:
-        generation_params = GenerationParams()
-
-    temperatures = generation_params.temperatures
-    compression_ratio_threshold = generation_params.compression_ratio_threshold
-    logprob_threshold = generation_params.logprob_threshold
-    no_speech_threshold = generation_params.no_speech_threshold
-    return_timestamps = generation_params.return_timestamps
-    language = generation_params.language
-    task = generation_params.task
-    prompt = generation_params.prompt
-
-    # Process input features
-    all_input_features = []
-    start_encode = time.time()
-    for sampling_rate, audio_array in current_batch:
-        inputs = feature_extractor(
-            audio_array,
-            sampling_rate=sampling_rate,
-            return_tensors="pt",
-=======
 
 
 class WhisperGenerator:
@@ -293,7 +246,6 @@
             decoder_hidden_states,
             ttnn.L1_MEMORY_CONFIG,
             output_tensor=self.trace_input_decoder,
->>>>>>> fbbbd2da
         )
 
         # Execute trace
@@ -361,28 +313,10 @@
         input_embeds = ttnn_optimized_functional_whisper.preprocess_encoder_inputs(
             config=self.config,
             input_features=input_features,
-<<<<<<< HEAD
-            parameters=parameters,
-            processor=processor,
-            ttnn_linear_weight=ttnn_linear_weight,
-            mesh_device=mesh_device,
-            input_mesh_mapper=input_mesh_mapper,
-            output_mesh_composer=output_mesh_composer,
-            kv_cache=kv_cache,
-            unpadded_batch_size=unpadded_batch_size,
-            return_perf_metrics=return_perf_metrics,
-            return_timestamps=return_timestamps,
-            audio_durations=audio_durations,
-            language=language,
-            task=task,
-            prompt=prompt,
-            streaming=True,
-=======
             parameters=self.parameters.encoder,
             device=self.mesh_device,
             weights_mesh_mapper=self.weights_mesh_mapper,
             input_mesh_mapper=self.input_mesh_mapper,
->>>>>>> fbbbd2da
         )
 
         # Run encoder
@@ -418,12 +352,8 @@
                 language=language,
                 task=task,
                 prompt=prompt,
-<<<<<<< HEAD
-                streaming=False,  # Non-streaming mode for quality checks
-=======
                 streaming=True,
                 use_trace=use_trace,
->>>>>>> fbbbd2da
             )
 
         # Non-streaming mode: Try generation with different temperatures
@@ -633,261 +563,6 @@
         log_probs = []  # Track log probabilities
         no_speech_probs = None  # Will be extracted from first frame logits
 
-<<<<<<< HEAD
-def _generate_with_temperature(
-    temperature,
-    config,
-    device,
-    mesh_mappers,
-    start_encode,
-    generation_config,
-    encoder_hidden_states,
-    input_features,
-    parameters,
-    processor,
-    ttnn_linear_weight,
-    mesh_device,
-    input_mesh_mapper,
-    output_mesh_composer,
-    kv_cache,
-    unpadded_batch_size,
-    return_perf_metrics=False,
-    return_timestamps=False,
-    audio_durations=None,
-    language="en",
-    task="transcribe",
-    prompt=None,
-    streaming=False,
-):
-    """
-    Generate text with a specific temperature.
-    Supports both streaming and non-streaming modes.
-    """
-    # Input ids - use forced decoder IDs for translation
-    forced_decoder_ids = processor.get_decoder_prompt_ids(language=language, task=task)
-
-    # Keep forced_decoder_ids as tuples with positions
-    # When return_timestamps=True, remove <|notimestamps|> to allow timestamp generation
-    if return_timestamps:
-        # Remove notimestamps token if present
-        forced_decoder_ids = [(pos, tok) for pos, tok in forced_decoder_ids if tok != NOTIMESTAMPS_TOKEN_ID]
-
-    # When return_timestamps=False, add <|notimestamps|> to disable timestamps
-    else:
-        # Add notimestamps token if not present (at the appropriate position)
-        if not any(tok == NOTIMESTAMPS_TOKEN_ID for _, tok in forced_decoder_ids):
-            # Find the last position and add notimestamps after it
-            max_pos = max((pos for pos, _ in forced_decoder_ids), default=0)
-            forced_decoder_ids.append((max_pos + 1, NOTIMESTAMPS_TOKEN_ID))
-
-    # When prompt is provided, the sequence becomes:
-    # <|startofprev|> -> [prompt tokens] -> <|startoftranscript|> -> <|language|> -> <|task|> -> ...
-    prompt_offset = 0
-    if prompt is not None:
-        # Tokenize the prompt
-        prompt_tokens = processor.tokenizer.encode(prompt, add_special_tokens=False)
-
-        # Truncate prompt to MAX_PROMPT_TOKENS if needed
-        if len(prompt_tokens) > MAX_PROMPT_TOKENS:
-            logger.warning(f"Prompt has {len(prompt_tokens)} tokens, truncating to {MAX_PROMPT_TOKENS} tokens")
-            prompt_tokens = prompt_tokens[:MAX_PROMPT_TOKENS]
-
-        # Build forced tokens dict
-        forced_tokens_dict = {0: STARTOFPREV_TOKEN_ID}
-        for i, token in enumerate(prompt_tokens):
-            forced_tokens_dict[i + 1] = token
-        # Add <|startoftranscript|> after prompt
-        forced_tokens_dict[len(prompt_tokens) + 1] = STARTOFTRANSCRIPT_TOKEN_ID
-
-        # Offset for the rest of the forced decoder ids
-        prompt_offset = len(prompt_tokens) + 1  # +1 for <|startofprev|>
-
-        # Shift forced_decoder_ids positions to account for prompt prefix
-        for pos, tok in forced_decoder_ids:
-            forced_tokens_dict[pos + prompt_offset] = tok
-
-    else:
-        # Create a position-to-token mapping
-        forced_tokens_dict = {pos: token_id for pos, token_id in forced_decoder_ids}
-        # Add decoder_start_token at position 0
-        forced_tokens_dict[0] = config.decoder_start_token_id
-
-    # Calculate where actual transcription starts (after all forced tokens including prompt)
-    # This is the first position that is NOT a forced token
-    transcription_start_pos = max(forced_tokens_dict.keys()) + 1 if forced_tokens_dict else 0
-
-    # Build the full prefix sequence from forced_tokens_dict
-    prefix_sequence = [forced_tokens_dict[pos] for pos in sorted(forced_tokens_dict.keys())]
-    prefix_len = len(prefix_sequence)
-
-    # Initialize input_ids with the full prefix sequence for proper conditioning
-    input_ids = torch.tensor([prefix_sequence]).repeat(input_features.shape[0], 1).to(torch.long)
-    logits_processor = get_logits_processor(input_ids, config)
-
-    if not kv_cache:
-        input_ids = _pad_input_32(input_ids, config.pad_token_id).to(torch.long)
-        decoder_start_values = generation_config.pad_token_id * torch.ones(1, 32).to(torch.long)
-
-    MAX_GEN_LEN = config.max_length
-    output_ids = []
-    total_decode_time = 0
-    prompt_is_done = [False for _ in range(unpadded_batch_size)]
-    log_probs = []  # Track log probabilities
-    no_speech_probs = None  # Will be extracted from first frame
-
-    # Track full token sequences for timestamp extraction
-    full_token_sequences = [[] for _ in range(unpadded_batch_size)] if return_timestamps else None
-
-    # Non-streaming mode: collect all results in a list
-    if not streaming:
-        output = [[] for _ in range(input_features.shape[0])]
-    ttft = 0.0
-    avg_decode_throughput = 0.0
-
-    # Run prefill pass for KV cache mode to populate cache with prompt context
-    # Process all prefix tokens; the last iteration samples the first transcription token
-    # NOTE: This is sub-optimal - processing tokens one at a time (decode-style prefill)
-    # rather than a single batched prefill forward pass. A true prefill implementation
-    # would process all prefix tokens in one forward pass for better performance.
-    if kv_cache and prompt is not None and prefix_len > 1:
-        logger.debug(f"Running prefill pass for {prefix_len} prefix tokens")
-        first_transcription_token = None
-
-        for prefill_pos in range(prefix_len):
-            prefill_input = input_ids[:, prefill_pos : prefill_pos + 1]
-            current_decode_pos = ttnn.from_torch(
-                torch.full((unpadded_batch_size,), prefill_pos),
-                device=mesh_device,
-                dtype=ttnn.int32,
-                mesh_mapper=input_mesh_mapper,
-            )
-
-            decoder_hidden_states, decoder_attention_mask = ttnn_optimized_functional_whisper.preprocess_decoder_inputs(
-                config=config,
-                input_ids=prefill_input,
-                attention_mask=None,
-                parameters=parameters.decoder,
-                device=mesh_device,
-                decode_pos=prefill_pos,
-                create_attention_mask=False,
-                input_mesh_mapper=input_mesh_mapper,
-            )
-
-            decoder_output = ttnn_optimized_functional_whisper.decoder(
-                config,
-                decoder_hidden_states,
-                decoder_attention_mask=decoder_attention_mask,
-                encoder_hidden_states=encoder_hidden_states,
-                kv_cache=kv_cache,
-                current_decode_pos=current_decode_pos,
-                parameters=parameters.decoder,
-            )
-
-            # On last prefill iteration, sample the first transcription token
-            if prefill_pos == prefix_len - 1:
-                decoder_output = decoder_output @ ttnn_linear_weight
-                logits_to_torch = ttnn.to_torch(decoder_output, mesh_composer=output_mesh_composer)
-                next_token_logits = logits_to_torch[:, 0, :]
-                next_tokens_scores = logits_processor(input_ids, next_token_logits)
-                first_transcription_token = _sample_token(next_tokens_scores, temperature)
-
-                # Record TTFT
-                ttft = time.time() - start_encode
-
-                # Extract no_speech probability from first frame logits
-                with torch.no_grad():
-                    probs = torch.softmax(next_token_logits, dim=-1)
-                    no_speech_probs = probs[:, NO_SPEECH_TOKEN_ID]
-
-                    # Track log probabilities for first transcription token
-                    log_probs.append(
-                        torch.log_softmax(next_tokens_scores, dim=-1)
-                        .gather(1, first_transcription_token.unsqueeze(1))
-                        .squeeze(1)
-                    )
-
-                output_ids.append(first_transcription_token)
-
-                # Track full token sequences for timestamp extraction
-                if return_timestamps:
-                    for batch_idx in range(unpadded_batch_size):
-                        full_token_sequences[batch_idx].append(first_transcription_token[batch_idx].item())
-
-                # Check for EOS on first token
-                for user_id, user_decode_id in enumerate(first_transcription_token[:unpadded_batch_size]):
-                    if user_decode_id == config.eos_token_id:
-                        prompt_is_done[user_id] = True
-
-                # If streaming, yield the first token
-                if streaming:
-                    ttnn_transcription = processor.batch_decode(
-                        first_transcription_token.unsqueeze(dim=1), skip_special_tokens=True
-                    )
-                    current_avg_logprob = (
-                        log_probs[0].unsqueeze(0) if log_probs else torch.zeros(input_features.shape[0])
-                    )
-                    if len(log_probs) > 1:
-                        current_avg_logprob = torch.stack(log_probs, dim=1).mean(dim=1)
-
-                    if return_perf_metrics:
-                        yield ttnn_transcription, current_avg_logprob, no_speech_probs, ttft, 0.0, False
-                    else:
-                        yield ttnn_transcription, current_avg_logprob, no_speech_probs, False
-                else:
-                    # Non-streaming mode: collect the first token
-                    ttnn_transcription = processor.batch_decode(
-                        first_transcription_token.unsqueeze(dim=1), skip_special_tokens=True
-                    )
-                    for idx in range(input_features.shape[0]):
-                        output[idx].append(ttnn_transcription[idx])
-
-        # Set decode position to prefix_len for generation to continue
-        current_decode_pos = ttnn.from_torch(
-            torch.full((unpadded_batch_size,), prefix_len),
-            device=mesh_device,
-            dtype=ttnn.int32,
-            mesh_mapper=input_mesh_mapper,
-        )
-        # Set input_ids to the first transcription token (sampled during prefill)
-        input_ids = first_transcription_token[:, None]
-    else:
-        # Initial decode position for non-KV-cache mode or no prompt
-        current_decode_pos = (
-            ttnn.from_torch(
-                torch.zeros(unpadded_batch_size), device=mesh_device, dtype=ttnn.int32, mesh_mapper=input_mesh_mapper
-            )
-            if kv_cache
-            else None
-        )
-        # For KV cache mode without prefill, start with just the first token
-        if kv_cache:
-            input_ids = input_ids[:, :1]
-
-    # Generation loop start: if prefill ran, first token was already sampled, so start from transcription_start_pos + 1
-    # Otherwise start from 0
-    if kv_cache and prompt is not None:
-        generation_start = transcription_start_pos + 1
-    else:
-        generation_start = 0
-
-    # Skip decode loop if all prompts finished during prefill (e.g., first token was EOS)
-    if all(prompt_is_done):
-        generation_start = MAX_GEN_LEN  # Skip the loop
-
-    for i in tqdm(range(generation_start, MAX_GEN_LEN), desc=f"Decode inference iterations (temp={temperature})"):
-        start_iter = time.time()
-
-        decoder_hidden_states, decoder_attention_mask = ttnn_optimized_functional_whisper.preprocess_decoder_inputs(
-            config=config,
-            input_ids=input_ids,
-            attention_mask=None,
-            parameters=parameters.decoder,
-            device=mesh_device,
-            decode_pos=i if kv_cache else None,
-            create_attention_mask=(not kv_cache),
-            input_mesh_mapper=input_mesh_mapper,
-        )
-=======
         # Track full token sequences for timestamp extraction
         full_token_sequences = [[] for _ in range(unpadded_batch_size)] if return_timestamps else None
 
@@ -923,7 +598,6 @@
                     create_attention_mask=False,
                     input_mesh_mapper=self.input_mesh_mapper,
                 )
->>>>>>> fbbbd2da
 
                 if use_trace and self.kv_cache and self.trace_compiled and prefill_pos > 0:
                     decoder_output = self._execute_decoder_trace(decoder_hidden_states)
@@ -1009,18 +683,6 @@
             # Set input_ids to the first transcription token (sampled during prefill)
             input_ids = first_transcription_token[:, None]
         else:
-<<<<<<< HEAD
-            output_idx = 0
-
-        decoder_output = decoder_output @ ttnn_linear_weight
-        logits_to_torch = ttnn.to_torch(decoder_output, mesh_composer=output_mesh_composer)
-        next_token_logits = logits_to_torch[:, output_idx, :]
-        next_tokens_scores = logits_processor(input_ids, next_token_logits)
-
-        # Force tokens at specific positions based on forced_tokens_dict
-        if i in forced_tokens_dict:
-            next_tokens = torch.tensor([forced_tokens_dict[i]]).repeat(input_features.shape[0])
-=======
             # If not using KV cache, reset decode position to 0 and set input_ids to the first transcription token
             if self.kv_cache:
                 self._reset_decode_pos(0, unpadded_batch_size)
@@ -1031,50 +693,9 @@
         # Otherwise start from 0
         if self.kv_cache and prompt is not None:
             generation_start = transcription_start_pos + 1
->>>>>>> fbbbd2da
         else:
             generation_start = 0
 
-<<<<<<< HEAD
-        # Only collect output tokens after the forced prefix (prompt + special tokens)
-        # This ensures prompt text doesn't appear in the transcription
-        if i >= transcription_start_pos:
-            # Track log probabilities for actual transcription tokens only
-            with torch.no_grad():
-                log_probs.append(
-                    torch.log_softmax(next_tokens_scores, dim=-1).gather(1, next_tokens.unsqueeze(1)).squeeze(1)
-                )
-
-            output_ids.append(next_tokens)
-
-            # Track full token sequences for timestamp extraction
-            if return_timestamps:
-                for batch_idx in range(unpadded_batch_size):
-                    full_token_sequences[batch_idx].append(next_tokens[batch_idx].item())
-
-        # Record TTFT on first decode iteration (only if not already set by prefill)
-        if i == generation_start and ttft == 0.0:
-            first_token_time = time.time()
-            ttft = first_token_time - start_encode
-            # Extract no_speech probability from first frame logits
-            with torch.no_grad():
-                probs = torch.softmax(next_token_logits, dim=-1)
-                no_speech_probs = probs[:, NO_SPEECH_TOKEN_ID]  # Per-batch probabilities
-
-        # Update input_ids and current_decode_pos
-        if not kv_cache:
-            if (i + 1) % 32 == 0:
-                input_ids = torch.cat([input_ids, decoder_start_values], dim=1)
-            input_ids[:, i + 1] = next_tokens[:, None]
-        else:
-            input_ids = next_tokens[:, None]
-            ttnn.plus_one(current_decode_pos)
-
-        total_decode_time += time.time() - start_iter
-        # Calculate throughput based on tokens generated (not including prefix)
-        tokens_generated = i - generation_start + 1
-        avg_decode_throughput = tokens_generated / total_decode_time
-=======
         # Skip decode loop if all prompts finished during prefill (e.g., first token was EOS)
         if all(prompt_is_done):
             generation_start = MAX_GEN_LEN
@@ -1110,7 +731,6 @@
                     cross_attn_cache_valid=self.cross_attn_cache_valid,
                     parameters=self.parameters.decoder,
                 )
->>>>>>> fbbbd2da
 
                 # After first iteration, cross_attn_cache is populated with valid K/V
                 if i == generation_start:
@@ -1130,37 +750,6 @@
             else:
                 output_idx = 0
 
-<<<<<<< HEAD
-        # Only output transcription tokens (skip prompt and forced prefix tokens)
-        if i >= transcription_start_pos:
-            ttnn_transcription = processor.batch_decode(next_tokens.unsqueeze(dim=1), skip_special_tokens=True)
-
-            # Streaming mode: yield incremental results
-            if streaming:
-                # Calculate current average log probability for each batch item
-                if log_probs:
-                    current_avg_logprob = torch.stack(log_probs, dim=1).mean(dim=1)
-                else:
-                    current_avg_logprob = torch.zeros(input_features.shape[0])
-
-                # Use zeros for no_speech_probs if not yet calculated
-                if no_speech_probs is None:
-                    current_no_speech_probs = torch.zeros(input_features.shape[0])
-                else:
-                    current_no_speech_probs = no_speech_probs
-
-                # For streaming, we yield the current transcription without timestamps
-                # Timestamps will be processed at the end if return_timestamps=True
-                # is_final=False indicates this is an intermediate token, not the final result
-                if return_perf_metrics:
-                    yield ttnn_transcription, current_avg_logprob, current_no_speech_probs, ttft, avg_decode_throughput, False
-                else:
-                    yield ttnn_transcription, current_avg_logprob, current_no_speech_probs, False
-            else:
-                # Non-streaming mode: collect results
-                for idx in range(input_features.shape[0]):
-                    output[idx].append(ttnn_transcription[idx])
-=======
             decoder_output = decoder_output @ self.ttnn_linear_weight
             logits_to_torch = ttnn.to_torch(decoder_output, mesh_composer=self.output_mesh_composer)
             next_token_logits = logits_to_torch[:, output_idx, :]
@@ -1262,50 +851,11 @@
             avg_logprob = torch.stack(log_probs, dim=1).mean(dim=1)
         else:
             avg_logprob = torch.zeros(input_features.shape[0])
->>>>>>> fbbbd2da
 
         # Use zeros for no_speech_probs if not calculated
         if no_speech_probs is None:
             no_speech_probs = torch.zeros(input_features.shape[0])
 
-<<<<<<< HEAD
-        # Yield final result with timestamps (works for both streaming and non-streaming)
-        # For streaming mode, include is_final=True to mark this as the final result
-        if return_perf_metrics:
-            if streaming:
-                yield segments_with_timestamps, avg_logprob, no_speech_probs, ttft, avg_decode_throughput, True
-            else:
-                yield segments_with_timestamps, avg_logprob, no_speech_probs, ttft, avg_decode_throughput
-        else:
-            if streaming:
-                yield segments_with_timestamps, avg_logprob, no_speech_probs, True
-            else:
-                yield segments_with_timestamps, avg_logprob, no_speech_probs
-    else:
-        if streaming:
-            # For streaming without timestamps, yield final accumulated result
-            # Accumulate all tokens from output_ids
-            final_output = []
-            for batch_idx in range(unpadded_batch_size):
-                # Collect all tokens for this batch item
-                batch_tokens = [output_ids[i][batch_idx] for i in range(len(output_ids))]
-                # Decode the full sequence
-                decoded_text = processor.batch_decode(
-                    torch.tensor(batch_tokens).unsqueeze(0), skip_special_tokens=True
-                )[0]
-                final_output.append(decoded_text.strip())
-
-            # is_final=True indicates this is the final batch-decoded result
-            if return_perf_metrics:
-                yield final_output, avg_logprob, no_speech_probs, ttft, avg_decode_throughput, True
-            else:
-                yield final_output, avg_logprob, no_speech_probs, True
-        else:
-            # Join the collected tokens into final text and strip leading/trailing whitespace
-            output = ["".join(tokens).strip() for tokens in output]
-            if return_perf_metrics:
-                yield (output, avg_logprob, no_speech_probs, ttft, avg_decode_throughput)
-=======
         # Process timestamps if requested
         if return_timestamps and full_token_sequences:
             # Extract timestamps for each batch item
@@ -1350,7 +900,6 @@
                     yield final_output, avg_logprob, no_speech_probs, ttft, avg_decode_throughput, True
                 else:
                     yield final_output, avg_logprob, no_speech_probs, True
->>>>>>> fbbbd2da
             else:
                 # Join the collected tokens into final text and strip leading/trailing whitespace
                 output = ["".join(tokens).strip() for tokens in output]
