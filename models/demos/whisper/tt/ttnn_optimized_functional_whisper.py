--- conflicted
+++ resolved
@@ -216,7 +216,6 @@
             orientation=ttnn.ShardOrientation.ROW_MAJOR,
         )
         value_states = ttnn.to_memory_config(value_states, height_sharded_config_value_states)
-<<<<<<< HEAD
 
         query_states *= scaling
 
@@ -249,40 +248,6 @@
             exp_approx_mode=True,  # NOTE: False is more correct
         )
 
-=======
-
-        query_states *= scaling
-
-        attn_weights = ttnn.matmul(query_states, key_states, memory_config=ttnn.L1_HEIGHT_SHARDED_MEMORY_CONFIG)
-        ttnn.deallocate(query_states)
-        ttnn.deallocate(key_states)
-
-        attn_weights = ttnn.softmax_in_place(attn_weights, dim=-1)
-
-        attn_probs = dropout(attn_weights, p=0, training=False)
-
-        attn_output = ttnn.matmul(
-            attn_probs,
-            value_states,
-            memory_config=ttnn.L1_HEIGHT_SHARDED_MEMORY_CONFIG,
-        )
-        ttnn.deallocate(attn_probs)
-        ttnn.deallocate(value_states)
-        attn_output = ttnn.to_memory_config(attn_output, WHISPER_MEMORY_CONFIG)
-
-    elif (not is_decode) and (query_states.shape[-2] == value_states.shape[-2]):
-        ## Encoder-self-attention
-        q_chunk_size = 32
-        k_chunk_size = 32
-        compute_grid_size = query_states.device().compute_with_storage_grid_size()
-        program_config = ttnn.SDPAProgramConfig(
-            compute_with_storage_grid_size=(compute_grid_size.x, compute_grid_size.y),
-            q_chunk_size=q_chunk_size,
-            k_chunk_size=k_chunk_size,
-            exp_approx_mode=True,  # NOTE: False is more correct
-        )
-
->>>>>>> fbbbd2da
         compute_kernel_config = ttnn.init_device_compute_kernel_config(
             query_states.device().arch(),
             math_fidelity=ttnn.MathFidelity.HiFi2,
@@ -355,9 +320,6 @@
         query_states = ttnn.transpose(query_states, 1, 2)  # 1, 32, 1, Hxd
         query_states = ttnn.reshape(query_states, (bsz, tgt_len, config.encoder_attention_heads, head_size))
         query_states = ttnn.transpose(query_states, 1, 2)  # 1, H, 32, d
-<<<<<<< HEAD
-        key_states, value_states = calculate_key_values(config, encoder_hidden_states, parameters=parameters)
-=======
         # Use cached cross-attention K/V if cache is valid, otherwise compute and copy to pre-allocated cache
         if cross_attn_cache is not None and cross_attn_cache_valid:
             key_states, value_states = cross_attn_cache[0], cross_attn_cache[1]
@@ -370,7 +332,6 @@
                 ttnn.copy(value_states, cross_attn_cache[1])
                 # Use cache references for attention
                 key_states, value_states = cross_attn_cache[0], cross_attn_cache[1]
->>>>>>> fbbbd2da
         attn_output = functional_sdpa(
             query_states,
             key_states,
