# Yolov8x

<<<<<<< HEAD
## Platforms:
    Wormhole (n150, n300)

## Introduction
YOLOv8 is one of the recent iterations in the YOLO series of real-time object detectors, offering cutting-edge performance in terms of accuracy and speed.

## Prerequisites
- Cloned [tt-metal repository](https://github.com/tenstorrent/tt-metal) for source code
- Installed: [TT-Metalium™ / TT-NN™](https://github.com/tenstorrent/tt-metal/blob/main/INSTALLING.md)
  - To obtain the perf reports through profiler, please build with: `./build_metal.sh -p`
- [8x8 core grid size support] For **Wormhole n300** cards, setting the following environment variable is required:
  ```
  export WH_ARCH_YAML=wormhole_b0_80_arch_eth_dispatch.yaml
  ```

## How to Run
- Use the following command to run the model:
=======
### Platforms:
    WH - N150, N300

### Note:

- On N300, Make sure to use `WH_ARCH_YAML=wormhole_b0_80_arch_eth_dispatch.yaml` with the pytest.

- Or, make sure to set the following environment variable in the terminal:
  ```
  export WH_ARCH_YAML=wormhole_b0_80_arch_eth_dispatch.yaml
  ```
- To obtain the perf reports through profiler, please build with following command:
  ```
  ./build_metal.sh -p
  ```

### Introduction
YOLOv8 is one of the recent iterations in the YOLO series of real-time object detectors, offering cutting-edge performance in terms of accuracy and speed.

## Details

- The entry point to the `yolov8x` is located at : `models/demos/yolov8x/tt/ttnn_yolov8x.py`.
- Batch Size : `1` (Single Device), `2` (Multi Device).
- Supported Input Resolution - `(640, 640)` - (Height, Width).


## How to run
Use the following command to run the model :
>>>>>>> fa535101
```
pytest --disable-warnings models/demos/yolov8x/tests/pcc/test_yolov8x.py::test_yolov8x_640
```

<<<<<<< HEAD
### Performant Model with Trace+2CQ
```
pytest --disable-warnings models/demos/yolov8x/tests/perf/test_e2e_performant.py
```

### Performant Demo with Trace+2CQ
```
pytest --disable-warnings models/demos/yolov8x/demo/demo.py
```

## Testing
### Performant evaluation with Trace+2CQ
```
pytest models/experimental/yolo_eval/evaluate.py::test_yolov8x[res0-device_params0-tt_model]
```
Note: The model is evaluated with 500 samples.

### Web Demo
- Try the interactive web demo at [yolov8x/web_demo](https://github.com/tenstorrent/tt-metal/blob/main/models/demos/yolov8x/web_demo/README.md)

## Details
**Pre-trained weights:** The demo and tests can be run with randomly initialized weights and pre-trained real weights. To run only for the pre-trained weights, specify pretrained_weight_true when running them.

- The entry point to yolov8x model is YOLOv8x in
`models/demos/yolov8x/tt/ttnn_yolov8x.py`.
- Dataset used for evaluation - **coco-2017**
- End-2-end perf is 47 FPS
=======
## Model performant running with Trace+2CQ

### Single Device (BS=1):
- For `640x640`, end-2-end perf is `50` FPS :

  ```
  pytest --disable-warnings models/demos/yolov8x/tests/perf/test_e2e_performant.py::test_run_yolov8x_performant
  ```

### Multi Device (DP=2, N300):

- For `640x640`, end-2-end perf is `100` FPS :

  ```
  pytest --disable-warnings models/demos/yolov8x/tests/perf/test_e2e_performant.py::test_run_yolov8x_performant_dp
  ```

## Demo

#### Note: Output images will be saved in the `models/demos/yolov8x/demo/runs` folder.

### Single Device (BS=1):

#### Custom Images:

- Use the following command to run demo for `640x640` resolution :

    ```bash
    pytest --disable-warnings models/demos/yolov8x/demo/demo.py::test_demo
    ```

- To use a different image(s) for demo, replace your image(s) in the image path `models/demos/yolov8x/demo/images` and run :

  ```
  pytest --disable-warnings models/demos/yolov8x/demo/demo.py::test_demo
  ```

#### Coco-2017 dataset:

- Use the following command to run demo for `640x640` resolution :

  ```
  pytest --disable-warnings models/demos/yolov8x/demo/demo.py::test_demo_dataset
  ```

### Multi Device (DP=2, N300):

#### Custom Images:

- Use the following command to run demo for `640x640` resolution :

  ```bash
  pytest --disable-warnings models/demos/yolov8x/demo/demo.py::test_demo_dp
  ```

- To use a different image(s) for demo, replace your image(s) in the image path `models/demos/yolov8x/demo/images` and run :

  ```
  pytest --disable-warnings models/demos/yolov8x/demo/demo.py::test_demo_dp
  ```

#### Coco-2017 dataset:

- Use the following command to run demo for `640x640` resolution :

  ```
  pytest --disable-warnings models/demos/yolov8x/demo/demo.py::test_demo_dataset_dp
  ```


#### Note: The post-processing is performed using PyTorch.

## Inputs
The demo receives inputs from `models/demos/yolov8x/demo/images` dir by default. To test the model on different input data, it is recommended to add a new image file to this directory.

## Outputs
A runs folder will be created inside the `models/demos/yolov8x/demo/runs` directory. For reference, the model output will be stored in the torch_model directory, while the TTNN model output will be stored in the tt_model directory.

## Additional Information:
The tests can be run with  randomly initialized weights and pre-trained real weights.  To run only for the pre-trained weights, specify pretrained_weight_true when running the tests.

### Web Demo
- Try the interactive web demo [instructions](https://github.com/tenstorrent/tt-metal/blob/main/models/demos/yolov8x/web_demo/README.md).
>>>>>>> fa535101
<|MERGE_RESOLUTION|>--- conflicted
+++ resolved
@@ -1,6 +1,5 @@
 # Yolov8x
 
-<<<<<<< HEAD
 ## Platforms:
     Wormhole (n150, n300)
 
@@ -18,150 +17,68 @@
 
 ## How to Run
 - Use the following command to run the model:
-=======
-### Platforms:
-    WH - N150, N300
-
-### Note:
-
-- On N300, Make sure to use `WH_ARCH_YAML=wormhole_b0_80_arch_eth_dispatch.yaml` with the pytest.
-
-- Or, make sure to set the following environment variable in the terminal:
-  ```
-  export WH_ARCH_YAML=wormhole_b0_80_arch_eth_dispatch.yaml
-  ```
-- To obtain the perf reports through profiler, please build with following command:
-  ```
-  ./build_metal.sh -p
-  ```
-
-### Introduction
-YOLOv8 is one of the recent iterations in the YOLO series of real-time object detectors, offering cutting-edge performance in terms of accuracy and speed.
-
-## Details
-
-- The entry point to the `yolov8x` is located at : `models/demos/yolov8x/tt/ttnn_yolov8x.py`.
-- Batch Size : `1` (Single Device), `2` (Multi Device).
-- Supported Input Resolution - `(640, 640)` - (Height, Width).
-
-
-## How to run
-Use the following command to run the model :
->>>>>>> fa535101
 ```
 pytest --disable-warnings models/demos/yolov8x/tests/pcc/test_yolov8x.py::test_yolov8x_640
 ```
 
-<<<<<<< HEAD
-### Performant Model with Trace+2CQ
-```
-pytest --disable-warnings models/demos/yolov8x/tests/perf/test_e2e_performant.py
-```
+## Model performant running with Trace+2CQ
+### Single Device (BS=1):
+- For `640x640`, end-2-end perf is `50` FPS:
+  ```
+  pytest --disable-warnings models/demos/yolov8x/tests/perf/test_e2e_performant.py::test_run_yolov8x_performant
+  ```
 
-### Performant Demo with Trace+2CQ
-```
-pytest --disable-warnings models/demos/yolov8x/demo/demo.py
-```
+### Multi Device (DP=2, n300):
+- For `640x640`, end-2-end perf is `100` FPS:
+  ```
+  pytest --disable-warnings models/demos/yolov8x/tests/perf/test_e2e_performant.py::test_run_yolov8x_performant_dp
+  ```
 
-## Testing
-### Performant evaluation with Trace+2CQ
-```
-pytest models/experimental/yolo_eval/evaluate.py::test_yolov8x[res0-device_params0-tt_model]
-```
-Note: The model is evaluated with 500 samples.
+### Demo
+Note: Output images will be saved in the `models/demos/yolov8x/demo/runs` folder.
+
+### Single Device (BS=1)
+#### Custom Images:
+- Use the following command to run demo for `640x640` resolution:
+  ```bash
+  pytest --disable-warnings models/demos/yolov8x/demo/demo.py::test_demo
+  ```
+  - To use a different image(s) for demo, replace your image(s) in the image path `models/demos/yolov8x/demo/images` and run the same command.
+
+#### Coco-2017 dataset:
+- Use the following command to run demo for `640x640` resolution:
+  ```
+  pytest --disable-warnings models/demos/yolov8x/demo/demo.py::test_demo_dataset
+  ```
+
+### Multi Device (DP=2, N300)
+#### Custom Images:
+- Use the following command to run demo for `640x640` resolution :
+  ```bash
+  pytest --disable-warnings models/demos/yolov8x/demo/demo.py::test_demo_dp
+  ```
+  - To use a different image(s) for demo, replace your image(s) in the image path `models/demos/yolov8x/demo/images` and run the same command.
+
+#### Coco-2017 dataset:
+- Use the following command to run demo for `640x640` resolution :
+  ```
+  pytest --disable-warnings models/demos/yolov8x/demo/demo.py::test_demo_dataset_dp
+  ```
 
 ### Web Demo
 - Try the interactive web demo at [yolov8x/web_demo](https://github.com/tenstorrent/tt-metal/blob/main/models/demos/yolov8x/web_demo/README.md)
 
 ## Details
-**Pre-trained weights:** The demo and tests can be run with randomly initialized weights and pre-trained real weights. To run only for the pre-trained weights, specify pretrained_weight_true when running them.
+- The entry point to the `yolov8x` is located at : `models/demos/yolov8x/tt/ttnn_yolov8x.py`.
+- Batch Size : `1` (Single Device), `2` (Multi Device).
+- Supported Input Resolution - `(640, 640)` - (Height, Width).
+- The post-processing is performed using PyTorch.
 
-- The entry point to yolov8x model is YOLOv8x in
-`models/demos/yolov8x/tt/ttnn_yolov8x.py`.
-- Dataset used for evaluation - **coco-2017**
-- End-2-end perf is 47 FPS
-=======
-## Model performant running with Trace+2CQ
-
-### Single Device (BS=1):
-- For `640x640`, end-2-end perf is `50` FPS :
-
-  ```
-  pytest --disable-warnings models/demos/yolov8x/tests/perf/test_e2e_performant.py::test_run_yolov8x_performant
-  ```
-
-### Multi Device (DP=2, N300):
-
-- For `640x640`, end-2-end perf is `100` FPS :
-
-  ```
-  pytest --disable-warnings models/demos/yolov8x/tests/perf/test_e2e_performant.py::test_run_yolov8x_performant_dp
-  ```
-
-## Demo
-
-#### Note: Output images will be saved in the `models/demos/yolov8x/demo/runs` folder.
-
-### Single Device (BS=1):
-
-#### Custom Images:
-
-- Use the following command to run demo for `640x640` resolution :
-
-    ```bash
-    pytest --disable-warnings models/demos/yolov8x/demo/demo.py::test_demo
-    ```
-
-- To use a different image(s) for demo, replace your image(s) in the image path `models/demos/yolov8x/demo/images` and run :
-
-  ```
-  pytest --disable-warnings models/demos/yolov8x/demo/demo.py::test_demo
-  ```
-
-#### Coco-2017 dataset:
-
-- Use the following command to run demo for `640x640` resolution :
-
-  ```
-  pytest --disable-warnings models/demos/yolov8x/demo/demo.py::test_demo_dataset
-  ```
-
-### Multi Device (DP=2, N300):
-
-#### Custom Images:
-
-- Use the following command to run demo for `640x640` resolution :
-
-  ```bash
-  pytest --disable-warnings models/demos/yolov8x/demo/demo.py::test_demo_dp
-  ```
-
-- To use a different image(s) for demo, replace your image(s) in the image path `models/demos/yolov8x/demo/images` and run :
-
-  ```
-  pytest --disable-warnings models/demos/yolov8x/demo/demo.py::test_demo_dp
-  ```
-
-#### Coco-2017 dataset:
-
-- Use the following command to run demo for `640x640` resolution :
-
-  ```
-  pytest --disable-warnings models/demos/yolov8x/demo/demo.py::test_demo_dataset_dp
-  ```
-
-
-#### Note: The post-processing is performed using PyTorch.
-
-## Inputs
+### Inputs
 The demo receives inputs from `models/demos/yolov8x/demo/images` dir by default. To test the model on different input data, it is recommended to add a new image file to this directory.
 
-## Outputs
+### Outputs
 A runs folder will be created inside the `models/demos/yolov8x/demo/runs` directory. For reference, the model output will be stored in the torch_model directory, while the TTNN model output will be stored in the tt_model directory.
 
-## Additional Information:
-The tests can be run with  randomly initialized weights and pre-trained real weights.  To run only for the pre-trained weights, specify pretrained_weight_true when running the tests.
-
-### Web Demo
-- Try the interactive web demo [instructions](https://github.com/tenstorrent/tt-metal/blob/main/models/demos/yolov8x/web_demo/README.md).
->>>>>>> fa535101
+### Weights:
+The tests can be run with  randomly initialized weights and pre-trained real weights.  To run only for the pre-trained weights, specify pretrained_weight_true when running the tests.