--- conflicted
+++ resolved
@@ -5,23 +5,12 @@
 
 ### Note:
 
-<<<<<<< HEAD
+
 To obtain the perf reports through profiler, please build with following command:
 ```
 ./build_metal.sh -p
 ```
-=======
-- On N300, Make sure to use `WH_ARCH_YAML=wormhole_b0_80_arch_eth_dispatch.yaml` with the pytest.
 
-- Or, make sure to set the following environment variable in the terminal:
-  ```
-  export WH_ARCH_YAML=wormhole_b0_80_arch_eth_dispatch.yaml
-  ```
-- To obtain the perf reports through profiler, please build with following command:
-  ```
-  ./build_metal.sh -p
-  ```
->>>>>>> c478b165
 
 ### Introduction
 YOLOv8 is one of the recent iterations in the YOLO series of real-time object detectors, offering cutting-edge performance in terms of accuracy and speed.
