# SentenceBERT

## Platforms:
    Wormhole (n150, n300)

## Introduction
**bert-base-turkish-cased-mean-nli-stsb-tr** is a SentenceBERT-based model fine-tuned for semantic textual similarity and natural language inference tasks in Turkish. Built on a cased BERT architecture, it leverages mean pooling to generate dense sentence embeddings, enabling efficient and accurate sentence-level understanding. Optimized for performance in real-world NLP applications such as semantic search, clustering, and question answering.

Resource link - [source](https://huggingface.co/emrecan/bert-base-turkish-cased-mean-nli-stsb-tr)

## Prerequisites
- Cloned [tt-metal repository](https://github.com/tenstorrent/tt-metal) for source code
- Installed: [TT-Metalium™ / TT-NN™](https://github.com/tenstorrent/tt-metal/blob/main/INSTALLING.md)
    - To obtain the perf reports through profiler, please build with: `./build_metal.sh -p`
- On N300, make sure to set the following environment variable in the terminal:
```
export WH_ARCH_YAML=wormhole_b0_80_arch_eth_dispatch.yaml
```

## How to Run:
- Use the following command to run the model:
```
pytest --disable-warnings models/demos/sentence_bert/tests/pcc/test_ttnn_sentencebert_model.py::test_ttnn_sentence_bert_model
```

###  Performant Model with Trace+2CQ
<<<<<<< HEAD
=======
> **Note:** SentenceBERT uses BERT-base as its backbone model.

#### Single Device (BS=8):

- End-to-end performance with mean-pooling post-processing is **408 sentences per second**

Use the following command to run the performant Model with Trace+2CQs:

```
pytest --disable-warnings models/demos/sentence_bert/tests/perf/test_sentence_bert_e2e_performant.py::test_e2e_performant_sentencebert
```

#### Multi Device (DP=2, N300):

- End-to-end performance with mean-pooling post-processing is **757 sentences per second**

Use the following command to run the performant Model with Trace+2CQs:

>>>>>>> 8dce68b4
```
pytest --disable-warnings models/demos/sentence_bert/tests/perf/test_sentence_bert_e2e_performant.py::test_e2e_performant_sentencebert_dp
```

### Performant Demo with Trace+2CQ
<<<<<<< HEAD
=======

#### Single Device (BS=8):

Use the following command to run the performant Demo with Trace+2CQs:

>>>>>>> 8dce68b4
```
pytest --disable-warnings models/demos/sentence_bert/demo/demo.py::test_sentence_bert_demo_inference
```

#### Multi Device (DP=2, N300):

Use the following command to run the performant Demo with Trace+2CQs:

```
pytest --disable-warnings models/demos/sentence_bert/demo/demo.py::test_sentence_bert_demo_inference_dp
```


### Performant Interactive Demo with Trace+2CQ
<<<<<<< HEAD
=======

- This script demonstrates a simple semantic search using a Turkish Sentence-BERT model. It loads a knowledge base from a text file (`knowledge_base.txt`), encodes all entries, and waits for user input. For each query, it returns the most semantically similar entry from the knowledge base using cosine similarity.
- Run the interactive demo using the command below. For every user input, the top-matching knowledge base entry along with its similarity score will be displayed.
- Type `exit` to quit the interactive demo.
- Modify the `knowledge_base.txt` file to customize the knowledge base with your own turkish input sentences.

#### Single Device (BS=8):

Use the following command to run the performant interactive Demo with Trace+2CQs:

>>>>>>> 8dce68b4
```
pytest --disable-warnings models/demos/sentence_bert/demo/interactive_demo.py::test_interactive_demo_inference
```

<<<<<<< HEAD
## Testing
=======
#### Multi Device (DP=2, N300):

Use the following command to run the performant interactive Demo with Trace+2CQs:

```
pytest --disable-warnings models/demos/sentence_bert/demo/interactive_demo.py::test_interactive_demo_inference_dp
```

>>>>>>> 8dce68b4
### Performant Dataset evaluation with Trace+2CQ
- dataset source: [STSb Turkish](https://github.com/emrecncelik/sts-benchmark-tr) (Semantic textual similarity dataset for the Turkish language)
- Adjust the `num_samples` parameter to control the number of dataset samples used during evaluation.

#### Single Device (BS=8):

Use the following command to run the performant dataset evaluation with Trace+2CQs:

```
pytest --disable-warnings models/demos/sentence_bert/demo/dataset_evaluation.py::test_sentence_bert_eval
```

<<<<<<< HEAD
##  Details
- End-to-end performance with mean-pooling post-processing is **408 sentences per second**
- The entry point to the SentenceBERT model is located at:`models/demos/sentence_bert/ttnn/ttnn_sentence_bert.py`
-  Batch size: 8
- Sequence Length: 384

### Performant Interactive Demo with Trace+2CQ
- This script demonstrates a simple semantic search using a Turkish Sentence-BERT model. It loads a knowledge base from a text file (`knowledge_base.txt`), encodes all entries, and waits for user input. For each query, it returns the most semantically similar entry from the knowledge base using cosine similarity.
- Run the interactive demo using the command below. For every user input, the top-matching knowledge base entry along with its similarity score will be displayed.
- Type `exit` to quit the interactive demo.
- Modify the `knowledge_base.txt` file to customize the knowledge base with your own turkish input sentences.
=======
#### Multi Device (DP=2, N300):

Use the following command to run the performant dataset evaluation with Trace+2CQs:

```
pytest --disable-warnings models/demos/sentence_bert/demo/dataset_evaluation.py::test_sentence_bert_eval_dp
```
>>>>>>> 8dce68b4
<|MERGE_RESOLUTION|>--- conflicted
+++ resolved
@@ -17,120 +17,75 @@
 export WH_ARCH_YAML=wormhole_b0_80_arch_eth_dispatch.yaml
 ```
 
-## How to Run:
+## How to Run
 - Use the following command to run the model:
 ```
 pytest --disable-warnings models/demos/sentence_bert/tests/pcc/test_ttnn_sentencebert_model.py::test_ttnn_sentence_bert_model
 ```
 
 ###  Performant Model with Trace+2CQ
-<<<<<<< HEAD
-=======
-> **Note:** SentenceBERT uses BERT-base as its backbone model.
-
-#### Single Device (BS=8):
-
-- End-to-end performance with mean-pooling post-processing is **408 sentences per second**
-
-Use the following command to run the performant Model with Trace+2CQs:
-
 ```
 pytest --disable-warnings models/demos/sentence_bert/tests/perf/test_sentence_bert_e2e_performant.py::test_e2e_performant_sentencebert
 ```
 
-#### Multi Device (DP=2, N300):
+###  Performant Model with Trace+2CQ
+> **Note:** SentenceBERT uses BERT-base as its backbone model.
 
+#### Single Device (BS=8):
+- End-to-end performance with mean-pooling post-processing is **408 sentences per second**
+```
+pytest --disable-warnings models/demos/sentence_bert/tests/perf/test_sentence_bert_e2e_performant.py::test_e2e_performant_sentencebert
+```
+
+#### Multi Device (DP=2, n300):
 - End-to-end performance with mean-pooling post-processing is **757 sentences per second**
-
-Use the following command to run the performant Model with Trace+2CQs:
-
->>>>>>> 8dce68b4
 ```
 pytest --disable-warnings models/demos/sentence_bert/tests/perf/test_sentence_bert_e2e_performant.py::test_e2e_performant_sentencebert_dp
 ```
 
 ### Performant Demo with Trace+2CQ
-<<<<<<< HEAD
-=======
-
 #### Single Device (BS=8):
-
-Use the following command to run the performant Demo with Trace+2CQs:
-
->>>>>>> 8dce68b4
 ```
 pytest --disable-warnings models/demos/sentence_bert/demo/demo.py::test_sentence_bert_demo_inference
 ```
 
-#### Multi Device (DP=2, N300):
-
-Use the following command to run the performant Demo with Trace+2CQs:
-
+#### Multi Device (DP=2, n300):
 ```
 pytest --disable-warnings models/demos/sentence_bert/demo/demo.py::test_sentence_bert_demo_inference_dp
 ```
 
-
 ### Performant Interactive Demo with Trace+2CQ
-<<<<<<< HEAD
-=======
-
 - This script demonstrates a simple semantic search using a Turkish Sentence-BERT model. It loads a knowledge base from a text file (`knowledge_base.txt`), encodes all entries, and waits for user input. For each query, it returns the most semantically similar entry from the knowledge base using cosine similarity.
 - Run the interactive demo using the command below. For every user input, the top-matching knowledge base entry along with its similarity score will be displayed.
 - Type `exit` to quit the interactive demo.
 - Modify the `knowledge_base.txt` file to customize the knowledge base with your own turkish input sentences.
 
 #### Single Device (BS=8):
-
-Use the following command to run the performant interactive Demo with Trace+2CQs:
-
->>>>>>> 8dce68b4
 ```
 pytest --disable-warnings models/demos/sentence_bert/demo/interactive_demo.py::test_interactive_demo_inference
 ```
 
-<<<<<<< HEAD
-## Testing
-=======
-#### Multi Device (DP=2, N300):
-
-Use the following command to run the performant interactive Demo with Trace+2CQs:
-
+#### Multi Device (DP=2, n300):
 ```
 pytest --disable-warnings models/demos/sentence_bert/demo/interactive_demo.py::test_interactive_demo_inference_dp
 ```
 
->>>>>>> 8dce68b4
+## Testing
 ### Performant Dataset evaluation with Trace+2CQ
 - dataset source: [STSb Turkish](https://github.com/emrecncelik/sts-benchmark-tr) (Semantic textual similarity dataset for the Turkish language)
 - Adjust the `num_samples` parameter to control the number of dataset samples used during evaluation.
 
 #### Single Device (BS=8):
-
-Use the following command to run the performant dataset evaluation with Trace+2CQs:
-
 ```
 pytest --disable-warnings models/demos/sentence_bert/demo/dataset_evaluation.py::test_sentence_bert_eval
 ```
 
-<<<<<<< HEAD
-##  Details
-- End-to-end performance with mean-pooling post-processing is **408 sentences per second**
-- The entry point to the SentenceBERT model is located at:`models/demos/sentence_bert/ttnn/ttnn_sentence_bert.py`
--  Batch size: 8
-- Sequence Length: 384
-
-### Performant Interactive Demo with Trace+2CQ
-- This script demonstrates a simple semantic search using a Turkish Sentence-BERT model. It loads a knowledge base from a text file (`knowledge_base.txt`), encodes all entries, and waits for user input. For each query, it returns the most semantically similar entry from the knowledge base using cosine similarity.
-- Run the interactive demo using the command below. For every user input, the top-matching knowledge base entry along with its similarity score will be displayed.
-- Type `exit` to quit the interactive demo.
-- Modify the `knowledge_base.txt` file to customize the knowledge base with your own turkish input sentences.
-=======
-#### Multi Device (DP=2, N300):
-
-Use the following command to run the performant dataset evaluation with Trace+2CQs:
-
+#### Multi Device (DP=2, n300):
 ```
 pytest --disable-warnings models/demos/sentence_bert/demo/dataset_evaluation.py::test_sentence_bert_eval_dp
 ```
->>>>>>> 8dce68b4
+
+##  Details
+- The entry point to the SentenceBERT model is located at:`models/demos/sentence_bert/ttnn/ttnn_sentence_bert.py`
+-  Batch size: 8
+- Sequence Length: 384