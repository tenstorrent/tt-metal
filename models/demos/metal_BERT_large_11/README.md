--- conflicted
+++ resolved
@@ -1,25 +1,7 @@
 # metal_BERT_large 11
 
-<<<<<<< HEAD
 ## Platforms:
     Grayskull (e150), Wormhole (n150, n300)
-=======
-## How to Run
-
-### Batch support for all architectures
-
-The optimized demos will parallelize batch on one of the device grid dimensions. The grid size used is `batch x 8` or `8 x batch` depending on your device grid.
-
-For E150 (unharvested) Grayskull, the model demo supports batch 2 - 12, so you can use `batch_12` for `BATCH_SIZE` for the following commands.
-
-For Wormhole N150/N300, the model demo supports batch 2 - 7, so you can use `batch_7` for `BATCH_SIZE` for the following commands.
-For batch 8, N150 is default supported.
-
-Replace `BATCH_SIZE` with the appropriate size depending on your device.
-Use `pytest --disable-warnings models/demos/metal_BERT_large_11/demo/demo.py::test_demo -k BATCH_SIZE` to run the demo for Grayskull.
-
-If you wish to run the demo with a different input use `pytest --disable-warnings models/demos/metal_BERT_large_11/demo/demo.py::test_demo[address_to_your_json_file.json-1-BATCH_SIZE]`. This file is expected to have exactly `BATCH_SIZE` inputs.
->>>>>>> 0e734958
 
 ## Introduction
 BERT stands for Bidirectional Encoder Representations from Transformers. Unlike recent language representation models, BERT is designed to pre-train deep bidirectional representations from unlabeled text by jointly conditioning on both left and right context in all layers. As a result, the pre-trained BERT model can be fine-tuned with just one additional output layer to create state-of-the-art models for a wide range of tasks, such as question answering and language inference, without substantial task-specific architecture modifications.
@@ -31,11 +13,11 @@
 ## How to Run
 ### Batch Support Chart
 Replace `BATCH_SIZE` with the appropriate size for your device according to this chart:
-| Batch size | Grayskull (E150)   | Wormhole (N150)    | Wormhole (N300)     |
-|------------|--------------------|--------------------|---------------------|
-| 7          | :white_check_mark: | :white_check_mark: | :white_check_mark:  |
-| 8          | :white_check_mark: | :white_check_mark: | :white_check_mark: *|
-| 12         | :white_check_mark: | :x:                | :x:                 |
+| Batch size | Grayskull (e150)   | Wormhole (n150)    | Wormhole (n300)    |
+|------------|--------------------|--------------------|--------------------|
+| 7          | :white_check_mark: | :white_check_mark: | :white_check_mark: |
+| 8          | :white_check_mark: | :white_check_mark: | :white_check_mark: |
+| 12         | :white_check_mark: | :x:                | :x:                |
 
 ### Run the Demo
 ```
