# Yolov9c Demo
Demo showcasing Yolov9c running on `Wormhole - N150, N300` using ttnn.

### Note:

- On N300, Make sure to use `WH_ARCH_YAML=wormhole_b0_80_arch_eth_dispatch.yaml` with the pytest.

- Or, make sure to set the following environment variable in the terminal:
  ```
  export WH_ARCH_YAML=wormhole_b0_80_arch_eth_dispatch.yaml
  ```
- To obtain the perf reports through profiler, please build with following command:
  ```
  ./build_metal.sh -p
  ```

## Introduction:
Yolov9 marks a significant advancement in real-time object detection, introducing groundbreaking techniques such as Programmable Gradient Information (PGI) and the Generalized Efficient Layer Aggregation Network (GELAN). Yolov9c is a compact and optimized variant of Yolov9, designed for efficient object detection with reduced computational overhead. It balances speed and accuracy.

## Details:
The model picks up certain configs and weights from Ultralytics pretrained model. We've used weights available [here](https://docs.ultralytics.com/models/yolov9/#performance-on-ms-coco-dataset) under YOLOv9c.

- The entry point to the `functional_yolov9c` is `YoloV9` in - `models/demos/yolov9c/tt/ttnn_yolov9c.py`.
- Batch Size : `1` (Single Device), `2` (Multi Device).
- Supported Input Resolution - `(640, 640)` - ( Height, Width ).

<<<<<<< HEAD
## How to Run:
=======
>>>>>>> c478b165

## How to Run:
#### Note:
- Use `yolov9c-seg.pt` pre-trained weights for segmentation tasks and `yolov9c.pt` pre-trained weights for detection in Tests and Demos.
- Set the `enable_segment` flag accordingly when initializing the TTNN model in tests and demos. Segmentation task is set as default in model.


Use the following command to run the Yolov9c model :

  ```
  pytest --disable-warnings tests/ttnn/integration_tests/yolov9c/test_ttnn_yolov9c.py::test_yolov9c
  ```

### Demo with Trace+2CQs :

### Single Device (BS=1) :

#### Custom Images :

#### Note: To test the demo with your own images, replace images with `models/demos/yolov9c/demo/images`.

- Use the following command to run the demo for `Instance Segmentation`:

  ```bash
  pytest --disable-warnings models/demos/yolov9c/demo/demo.py::test_demo_segment
  ```

- Use the following command to run the demo for `Object Detection`:

  ```bash
  pytest --disable-warnings models/demos/yolov9c/demo/demo.py::test_demo_detect
  ```

#### Dataset Images - Coco-2017 :

- Use the following command to run the demo for `Instance Segmentation`:

  ```bash
  pytest --disable-warnings models/demos/yolov9c/demo/demo.py::test_demo_segment_dataset
  ```

- Use the following command to run the demo for `Object Detection`:

  ```bash
  pytest --disable-warnings models/demos/yolov9c/demo/demo.py::test_demo_detect_dataset
  ```

### Multi Device (DP=2, N300) :

#### Custom Images :

#### Note: To test the demo with your own images, replace images with `models/demos/yolov9c/demo/images`.

- Use the following command to run the demo for `Instance Segmentation`:

  ```bash
  pytest --disable-warnings models/demos/yolov9c/demo/demo.py::test_demo_segment_dp
  ```

- Use the following command to run the demo for `Object Detection`:

  ```bash
  pytest --disable-warnings models/demos/yolov9c/demo/demo.py::test_demo_detect_dp
  ```

#### Dataset Images - Coco-2017 :

- Use the following command to run the demo for `Instance Segmentation`:

  ```bash
  pytest --disable-warnings models/demos/yolov9c/demo/demo.py::test_demo_segment_dataset_dp
  ```

- Use the following command to run the demo for `Object Detection`:

  ```bash
  pytest --disable-warnings models/demos/yolov9c/demo/demo.py::test_demo_detect_dataset_dp
  ```

#### Outputs
- The Demo outputs are saved inside this directory: `models/demos/yolov9c/demo/runs`


## Model performant running with Trace+2CQ

### Single Device (BS=1) :

- For `640x640` - `Segmentation`, end-2-end perf is `45` FPS.

  ```bash
  pytest models/demos/yolov9c/tests/perf/test_e2e_performant_segment.py::test_e2e_performant
  ```

- For `640x640` - `Detection`, end-2-end perf is `65` FPS.

  ```bash
  pytest models/demos/yolov9c/tests/perf/test_e2e_performant_detect.py::test_e2e_performant
  ```

### Multi Device (DP=2, N300) :

- For `640x640` - `Segmentation`, end-2-end perf is `87` FPS.

  ```bash
  pytest models/demos/yolov9c/tests/perf/test_e2e_performant_segment.py::test_e2e_performant_dp
  ```

- For `640x640` - `Detection`, end-2-end perf is `120` FPS.

  ```bash
  pytest models/demos/yolov9c/tests/perf/test_e2e_performant_detect.py::test_e2e_performant_dp
  ```

### Performant evaluation with Trace+2CQ for Detection task

- Use the following command to run the performant evaluation with Trace+2CQs:

  ```
  pytest models/experimental/yolo_eval/evaluate.py::test_yolov9c[res0-device_params0-tt_model]
  ```
Note: The model is evaluated with 500 samples.

### Web Demo
- Try the interactive web demo [instructions](https://github.com/tenstorrent/tt-metal/blob/main/models/demos/yolov9c/web_demo/README.md).<|MERGE_RESOLUTION|>--- conflicted
+++ resolved
@@ -3,12 +3,6 @@
 
 ### Note:
 
-- On N300, Make sure to use `WH_ARCH_YAML=wormhole_b0_80_arch_eth_dispatch.yaml` with the pytest.
-
-- Or, make sure to set the following environment variable in the terminal:
-  ```
-  export WH_ARCH_YAML=wormhole_b0_80_arch_eth_dispatch.yaml
-  ```
 - To obtain the perf reports through profiler, please build with following command:
   ```
   ./build_metal.sh -p
@@ -24,10 +18,6 @@
 - Batch Size : `1` (Single Device), `2` (Multi Device).
 - Supported Input Resolution - `(640, 640)` - ( Height, Width ).
 
-<<<<<<< HEAD
-## How to Run:
-=======
->>>>>>> c478b165
 
 ## How to Run:
 #### Note:
