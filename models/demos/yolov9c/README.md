--- conflicted
+++ resolved
@@ -1,30 +1,11 @@
-<<<<<<< HEAD
 # Yolov9c
 
 ## Platforms:
     Wormhole (n150, n300)
-=======
-# Yolov9c Demo
-Demo showcasing Yolov9c running on `Wormhole - N150, N300` using ttnn.
-
-### Note:
-
-- On N300, Make sure to use `WH_ARCH_YAML=wormhole_b0_80_arch_eth_dispatch.yaml` with the pytest.
-
-- Or, make sure to set the following environment variable in the terminal:
-  ```
-  export WH_ARCH_YAML=wormhole_b0_80_arch_eth_dispatch.yaml
-  ```
-- To obtain the perf reports through profiler, please build with following command:
-  ```
-  ./build_metal.sh -p
-  ```
->>>>>>> b1e6085d
 
 ## Introduction:
 Yolov9 marks a significant advancement in real-time object detection, introducing groundbreaking techniques such as Programmable Gradient Information (PGI) and the Generalized Efficient Layer Aggregation Network (GELAN). Yolov9c is a compact and optimized variant of Yolov9, designed for efficient object detection with reduced computational overhead. It balances speed and accuracy.
 
-<<<<<<< HEAD
 ## Prerequisites
 - Cloned [tt-metal repository](https://github.com/tenstorrent/tt-metal) for source code
 - Installed: [TT-Metalium™ / TT-NN™](https://github.com/tenstorrent/tt-metal/blob/main/INSTALLING.md)
@@ -35,117 +16,63 @@
    ```
 
 ## How to Run:
-### Model
-- Use the following command to run the Yolov9c model :
-```
-pytest --disable-warnings models/demos/yolov9c/tests/pcc/test_ttnn_yolov9c.py::test_yolov9c
-```
-
 **Note:**
 - Use `yolov9c-seg.pt` pre-trained weights for segmentation tasks and `yolov9c.pt` pre-trained weights for detection in Tests and Demos.
 - Set the `enable_segment` flag accordingly when initializing the TTNN model in tests and demos. Segmentation task is set as default in model.
 
-### Demo
-#### Instance Segmentation
-- Use the following command to run the demo with Trace and CQs:
-```bash
-pytest --disable-warnings models/demos/yolov9c/demo/demo.py::test_demo[tt_model-segment-True-models/demos/yolov9c/demo/image.png-device_params0]
-```
-
-#### Object Detection
-- Use the following command to run the demo with Trace and CQs:
-```bash
-pytest --disable-warnings models/demos/yolov9c/demo/demo.py::test_demo[tt_model-detect-True-models/demos/yolov9c/demo/image.png-device_params0]
-```
-
-**Outputs:** The Demo outputs are saved inside this directory: `models/demos/yolov9c/demo/runs`
-
-### Model performant
-#### For 640x640 - Segmentation:
-- end-2-end perf with Trace+2CQ for Segmentation is 43 FPS.
-=======
-## Details:
-The model picks up certain configs and weights from Ultralytics pretrained model. We've used weights available [here](https://docs.ultralytics.com/models/yolov9/#performance-on-ms-coco-dataset) under YOLOv9c.
-
-- The entry point to the `functional_yolov9c` is `YoloV9` in - `models/demos/yolov9c/tt/ttnn_yolov9c.py`.
-- Batch Size : `1` (Single Device), `2` (Multi Device).
-- Supported Input Resolution - `(640, 640)` - ( Height, Width ).
-
-
-## How to Run:
-#### Note:
-- Use `yolov9c-seg.pt` pre-trained weights for segmentation tasks and `yolov9c.pt` pre-trained weights for detection in Tests and Demos.
-- Set the `enable_segment` flag accordingly when initializing the TTNN model in tests and demos. Segmentation task is set as default in model.
-
-
-Use the following command to run the Yolov9c model :
-
+### Model
+Use the following command to run the Yolov9c model:
   ```
   pytest --disable-warnings tests/ttnn/integration_tests/yolov9c/test_ttnn_yolov9c.py::test_yolov9c
   ```
 
-### Demo with Trace+2CQs :
-
-### Single Device (BS=1) :
-
-#### Custom Images :
-
-#### Note: To test the demo with your own images, replace images with `models/demos/yolov9c/demo/images`.
+### Demo with Trace+2CQs
+#### Single Device (BS=1)
+##### Custom Images:
+Note: To test the demo with your own images, replace images with `models/demos/yolov9c/demo/images`.
 
 - Use the following command to run the demo for `Instance Segmentation`:
-
   ```bash
   pytest --disable-warnings models/demos/yolov9c/demo/demo.py::test_demo_segment
   ```
 
 - Use the following command to run the demo for `Object Detection`:
-
   ```bash
   pytest --disable-warnings models/demos/yolov9c/demo/demo.py::test_demo_detect
   ```
 
-#### Dataset Images - Coco-2017 :
-
+##### Dataset Images - Coco-2017:
 - Use the following command to run the demo for `Instance Segmentation`:
-
   ```bash
   pytest --disable-warnings models/demos/yolov9c/demo/demo.py::test_demo_segment_dataset
   ```
 
 - Use the following command to run the demo for `Object Detection`:
-
   ```bash
   pytest --disable-warnings models/demos/yolov9c/demo/demo.py::test_demo_detect_dataset
   ```
 
-### Multi Device (DP=2, N300) :
-
-#### Custom Images :
-
-#### Note: To test the demo with your own images, replace images with `models/demos/yolov9c/demo/images`.
+#### Multi Device (DP=2, n300)
+##### Custom Images:
+Note: To test the demo with your own images, replace images with `models/demos/yolov9c/demo/images`.
 
 - Use the following command to run the demo for `Instance Segmentation`:
-
   ```bash
   pytest --disable-warnings models/demos/yolov9c/demo/demo.py::test_demo_segment_dp
   ```
 
 - Use the following command to run the demo for `Object Detection`:
-
   ```bash
   pytest --disable-warnings models/demos/yolov9c/demo/demo.py::test_demo_detect_dp
   ```
 
-#### Dataset Images - Coco-2017 :
-
+##### Dataset Images - Coco-2017:
 - Use the following command to run the demo for `Instance Segmentation`:
-
   ```bash
   pytest --disable-warnings models/demos/yolov9c/demo/demo.py::test_demo_segment_dataset_dp
   ```
 
 - Use the following command to run the demo for `Object Detection`:
-
   ```bash
   pytest --disable-warnings models/demos/yolov9c/demo/demo.py::test_demo_detect_dataset_dp
   ```
@@ -153,66 +80,43 @@
 #### Outputs
 - The Demo outputs are saved inside this directory: `models/demos/yolov9c/demo/runs`
 
-
-## Model performant running with Trace+2CQ
-
-### Single Device (BS=1) :
-
+### Model performant running with Trace+2CQ
+#### Single Device (BS=1):
 - For `640x640` - `Segmentation`, end-2-end perf is `45` FPS.
-
->>>>>>> b1e6085d
   ```bash
   pytest models/demos/yolov9c/tests/perf/test_e2e_performant_segment.py::test_e2e_performant
   ```
 
-<<<<<<< HEAD
-#### For 640x640 - Detection:
-- end-2-end perf with Trace+2CQ for Detection is 52 FPS.
-=======
 - For `640x640` - `Detection`, end-2-end perf is `65` FPS.
-
->>>>>>> b1e6085d
   ```bash
   pytest models/demos/yolov9c/tests/perf/test_e2e_performant_detect.py::test_e2e_performant
   ```
 
-<<<<<<< HEAD
+#### Multi Device (DP=2, n300):
+- For `640x640` - `Segmentation`, end-2-end perf is `87` FPS.
+  ```bash
+  pytest models/demos/yolov9c/tests/perf/test_e2e_performant_segment.py::test_e2e_performant_dp
+  ```
+
+- For `640x640` - `Detection`, end-2-end perf is `120` FPS.
+  ```bash
+  pytest models/demos/yolov9c/tests/perf/test_e2e_performant_detect.py::test_e2e_performant_dp
+  ```
+
 ### Web Demo
 - Try the interactive web demo at [yolov9c/web_demo](https://github.com/tenstorrent/tt-metal/blob/main/models/demos/yolov9c/web_demo/README.md)
 
 ## Testing
 ### Performant evaluation with Trace+2CQ for Detection task
-```
-pytest models/experimental/yolo_eval/evaluate.py::test_yolov9c[res0-device_params0-tt_model]
-```
-Note: The model is evaluated with 500 samples.
-
-## Details
-The entry point to functional_yolov9c model is YoloV9 in `models/demos/yolov9c/tt/ttnn_yolov9c.py`. The model picks up certain configs and weights from Ultralytics pretrained model. We've used weights available [here](https://docs.ultralytics.com/models/yolov9/#performance-on-ms-coco-dataset) under YOLOv9c.
-=======
-### Multi Device (DP=2, N300) :
-
-- For `640x640` - `Segmentation`, end-2-end perf is `87` FPS.
-
-  ```bash
-  pytest models/demos/yolov9c/tests/perf/test_e2e_performant_segment.py::test_e2e_performant_dp
-  ```
-
-- For `640x640` - `Detection`, end-2-end perf is `120` FPS.
-
-  ```bash
-  pytest models/demos/yolov9c/tests/perf/test_e2e_performant_detect.py::test_e2e_performant_dp
-  ```
-
-### Performant evaluation with Trace+2CQ for Detection task
-
 - Use the following command to run the performant evaluation with Trace+2CQs:
-
   ```
   pytest models/experimental/yolo_eval/evaluate.py::test_yolov9c[res0-device_params0-tt_model]
   ```
 Note: The model is evaluated with 500 samples.
 
-### Web Demo
-- Try the interactive web demo [instructions](https://github.com/tenstorrent/tt-metal/blob/main/models/demos/yolov9c/web_demo/README.md).
->>>>>>> b1e6085d
+## Details
+The model picks up certain configs and weights from Ultralytics pretrained model. We've used weights available [here](https://docs.ultralytics.com/models/yolov9/#performance-on-ms-coco-dataset) under YOLOv9c.
+
+- The entry point to the `functional_yolov9c` is `YoloV9` in - `models/demos/yolov9c/tt/ttnn_yolov9c.py`.
+- Batch Size : `1` (Single Device), `2` (Multi Device).
+- Supported Input Resolution - `(640, 640)` - ( Height, Width ).