# Yolov8s-World
Demo showcasing Yolov8s-World running on `Wormhole - N150, N300` using ttnn.

<<<<<<< HEAD
## Platforms:
    Wormhole (n150, n300)

## Introduction
The YOLO-World Model introduces an advanced, real-time Ultralytics YOLOv8-based approach for Open-Vocabulary Detection tasks. This innovation enables the detection of any object within an image based on descriptive texts. By significantly lowering computational demands while preserving competitive performance, YOLO-World emerges as a versatile tool for numerous vision-based applications.
=======
### Note:

- On N300, Make sure to use `WH_ARCH_YAML=wormhole_b0_80_arch_eth_dispatch.yaml` with the pytest.

- Or, make sure to set the following environment variable in the terminal:
  ```
  export WH_ARCH_YAML=wormhole_b0_80_arch_eth_dispatch.yaml
  ```
- To obtain the perf reports through profiler, please build with following command:
  ```
  ./build_metal.sh -p
  ```

## Introduction:

The YOLO-World Model introduces an advanced, real-time Ultralytics YOLOv8-based approach for Open-Vocabulary Detection tasks. This innovation enables the detection of any object within an image based on descriptive texts. By significantly lowering computational demands while preserving competitive performance, YOLO-World emerges as a versatile tool for numerous vision-based applications. Resource link - [source](https://github.com/ultralytics/ultralytics/blob/main/ultralytics/models/yolo/model.py)

## Details:
The model picks up certain configs and weights from Ultralytics pretrained model. We've used weights available [here](https://docs.ultralytics.com/models/yolo-world/#available-models-supported-tasks-and-operating-modes) in YOLOv8s-world row.
>>>>>>> fa535101

- The entry point to the `yolov8s_world` is `TtYOLOWorld` in - `models/demos/yolov8s_world/tt/ttnn_yolov8s_world.py`.
- Batch Size : `1` (Single Device), `2` (Multi Device).
- Supported Input Resolution : `(640, 640)` - (Height, Width).
- Dataset used for evaluation : **COCO-2017**

<<<<<<< HEAD
## Prerequisites
- Cloned [tt-metal repository](https://github.com/tenstorrent/tt-metal) for source code
- Installed: [TT-Metalium™ / TT-NN™](https://github.com/tenstorrent/tt-metal/blob/main/INSTALLING.md)
  - To obtain the perf reports through profiler, please build with: `./build_metal.sh -p`
- [8x8 core grid size support] For **Wormhole n300** cards, setting the following environment variable is required:
  ```
  export WH_ARCH_YAML=wormhole_b0_80_arch_eth_dispatch.yaml
  ```
=======

## How to Run:
>>>>>>> fa535101

## How to Run
- Use the following command to run the model:
```
pytest --disable-warnings models/demos/yolov8s_world/tests/pcc/test_ttnn_yolov8s_world.py::test_YoloModel
```
<<<<<<< HEAD

### Performant Model with Trace+2CQ
```
pytest --disable-warnings models/demos/yolov8s_world/tests/perf/test_perf_yolov8s_world.py::test_perf_yolov8s_world
```

### Performant Demo with Trace+2CQ
```
pytest --disable-warnings models/demos/yolov8s_world/demo/demo.py
```

### Web Demo
- Try the interactive web demo at [yolov8s_world/web_demo](https://github.com/tenstorrent/tt-metal/blob/main/models/demos/yolov8s_world/web_demo/README.md)

## Testing
### Performant evaluation with Trace+2CQ
```
pytest models/experimental/yolo_eval/evaluate.py::test_yolov8s_world[res0-device_params0-tt_model]
```
Note: The model is evaluated with 500 samples.

## Details
- The entry point to yolov8s_world model is TtYOLOWorld in `models/demos/yolov8s_world/tt/ttnn_yolov8s_world.py`.
- The model picks up certain configs and weights from Ultralytics pretrained model. We've used weights available [here](https://docs.ultralytics.com/models/yolo-world/#available-models-supported-tasks-and-operating-modes) in YOLOv8s-world row.
- Batch size :1
- Supported Input Resolution - (640,640) (Height,Width)
- Dataset used for evaluation - **coco-2017**
- End-2-end perf is 89 FPS
=======

### Model Performant with Trace+2CQ

#### Single Device (BS=1) :

- For `640x640`, end-2-end perf is `90` FPS.

  ```bash
  pytest --disable-warnings models/demos/yolov8s_world/tests/perf/test_perf_yolov8s_world.py::test_perf_yolov8s_world
  ```

#### Multi Device (DP=2, N300) :

- For `640x640`, end-2-end perf is `175` FPS.

  ```bash
  pytest --disable-warnings models/demos/yolov8s_world/tests/perf/test_perf_yolov8s_world.py::test_perf_yolov8s_world_dp
  ```

### Demo with Trace+2CQs

##### Note: To test the demo with your own images, replace images with `models/demos/yolov8s_world/demo/images`.

#### Single Device (BS=1) :

#### Custom Images :

- Use the following command to run the performant Demo:

  ```
  pytest --disable-warnings models/demos/yolov8s_world/demo/demo.py::test_demo
  ```

#### Dataset Images :

- Use the following command to run the performant Demo:

  ```
  pytest --disable-warnings models/demos/yolov8s_world/demo/demo.py::test_demo_dataset
  ```


#### Multi Device (DP=2, N300) :

#### Custom Images :

- Use the following command to run the performant Demo:

  ```
  pytest --disable-warnings models/demos/yolov8s_world/demo/demo.py::test_demo_dp
  ```

#### Dataset Images :

- Use the following command to run the performant Demo:

  ```
  pytest --disable-warnings models/demos/yolov8s_world/demo/demo.py::test_demo_dataset_dp
  ```

### Performant evaluation with Trace+2CQ

- Use the following command to run the performant evaluation with Trace+2CQs:

  ```
  pytest models/experimental/yolo_eval/evaluate.py::test_yolov8s_world[res0-device_params0-tt_model]
  ```
Note: The model is evaluated with 500 samples.

### Web Demo
- Try the interactive web demo [instructions](https://github.com/tenstorrent/tt-metal/blob/main/models/demos/yolov8s_world/web_demo/README.md).
>>>>>>> fa535101
<|MERGE_RESOLUTION|>--- conflicted
+++ resolved
@@ -1,40 +1,13 @@
 # Yolov8s-World
-Demo showcasing Yolov8s-World running on `Wormhole - N150, N300` using ttnn.
 
-<<<<<<< HEAD
 ## Platforms:
     Wormhole (n150, n300)
 
 ## Introduction
-The YOLO-World Model introduces an advanced, real-time Ultralytics YOLOv8-based approach for Open-Vocabulary Detection tasks. This innovation enables the detection of any object within an image based on descriptive texts. By significantly lowering computational demands while preserving competitive performance, YOLO-World emerges as a versatile tool for numerous vision-based applications.
-=======
-### Note:
-
-- On N300, Make sure to use `WH_ARCH_YAML=wormhole_b0_80_arch_eth_dispatch.yaml` with the pytest.
-
-- Or, make sure to set the following environment variable in the terminal:
-  ```
-  export WH_ARCH_YAML=wormhole_b0_80_arch_eth_dispatch.yaml
-  ```
-- To obtain the perf reports through profiler, please build with following command:
-  ```
-  ./build_metal.sh -p
-  ```
-
-## Introduction:
+Demo showcasing Yolov8s-World running on `Wormhole - n150, n300` using ttnn.
 
 The YOLO-World Model introduces an advanced, real-time Ultralytics YOLOv8-based approach for Open-Vocabulary Detection tasks. This innovation enables the detection of any object within an image based on descriptive texts. By significantly lowering computational demands while preserving competitive performance, YOLO-World emerges as a versatile tool for numerous vision-based applications. Resource link - [source](https://github.com/ultralytics/ultralytics/blob/main/ultralytics/models/yolo/model.py)
 
-## Details:
-The model picks up certain configs and weights from Ultralytics pretrained model. We've used weights available [here](https://docs.ultralytics.com/models/yolo-world/#available-models-supported-tasks-and-operating-modes) in YOLOv8s-world row.
->>>>>>> fa535101
-
-- The entry point to the `yolov8s_world` is `TtYOLOWorld` in - `models/demos/yolov8s_world/tt/ttnn_yolov8s_world.py`.
-- Batch Size : `1` (Single Device), `2` (Multi Device).
-- Supported Input Resolution : `(640, 640)` - (Height, Width).
-- Dataset used for evaluation : **COCO-2017**
-
-<<<<<<< HEAD
 ## Prerequisites
 - Cloned [tt-metal repository](https://github.com/tenstorrent/tt-metal) for source code
 - Installed: [TT-Metalium™ / TT-NN™](https://github.com/tenstorrent/tt-metal/blob/main/INSTALLING.md)
@@ -43,115 +16,70 @@
   ```
   export WH_ARCH_YAML=wormhole_b0_80_arch_eth_dispatch.yaml
   ```
-=======
-
-## How to Run:
->>>>>>> fa535101
 
 ## How to Run
 - Use the following command to run the model:
 ```
 pytest --disable-warnings models/demos/yolov8s_world/tests/pcc/test_ttnn_yolov8s_world.py::test_YoloModel
 ```
-<<<<<<< HEAD
 
-### Performant Model with Trace+2CQ
-```
-pytest --disable-warnings models/demos/yolov8s_world/tests/perf/test_perf_yolov8s_world.py::test_perf_yolov8s_world
-```
+### Model Performant with Trace+2CQ
+#### Single Device (BS=1):
+- For `640x640`, end-2-end perf is `90` FPS.
+  ```bash
+  pytest --disable-warnings models/demos/yolov8s_world/tests/perf/test_perf_yolov8s_world.py::test_perf_yolov8s_world
+  ```
 
-### Performant Demo with Trace+2CQ
-```
-pytest --disable-warnings models/demos/yolov8s_world/demo/demo.py
-```
+#### Multi Device (DP=2, N300):
+- For `640x640`, end-2-end perf is `175` FPS.
+  ```bash
+  pytest --disable-warnings models/demos/yolov8s_world/tests/perf/test_perf_yolov8s_world.py::test_perf_yolov8s_world_dp
+  ```
+
+### Demo with Trace+2CQs
+Note: To test the demo with your own images, replace images with `models/demos/yolov8s_world/demo/images`.
+
+#### Single Device (BS=1)
+##### Custom Images:
+- Use the following command to run the performant Demo:
+  ```
+  pytest --disable-warnings models/demos/yolov8s_world/demo/demo.py::test_demo
+  ```
+
+##### Dataset Images:
+- Use the following command to run the performant Demo:
+  ```
+  pytest --disable-warnings models/demos/yolov8s_world/demo/demo.py::test_demo_dataset
+  ```
+
+#### Multi Device (DP=2, N300)
+##### Custom Images:
+- Use the following command to run the performant Demo:
+  ```
+  pytest --disable-warnings models/demos/yolov8s_world/demo/demo.py::test_demo_dp
+  ```
+
+##### Dataset Images:
+- Use the following command to run the performant Demo:
+  ```
+  pytest --disable-warnings models/demos/yolov8s_world/demo/demo.py::test_demo_dataset_dp
+  ```
 
 ### Web Demo
 - Try the interactive web demo at [yolov8s_world/web_demo](https://github.com/tenstorrent/tt-metal/blob/main/models/demos/yolov8s_world/web_demo/README.md)
 
 ## Testing
 ### Performant evaluation with Trace+2CQ
-```
-pytest models/experimental/yolo_eval/evaluate.py::test_yolov8s_world[res0-device_params0-tt_model]
-```
-Note: The model is evaluated with 500 samples.
-
-## Details
-- The entry point to yolov8s_world model is TtYOLOWorld in `models/demos/yolov8s_world/tt/ttnn_yolov8s_world.py`.
-- The model picks up certain configs and weights from Ultralytics pretrained model. We've used weights available [here](https://docs.ultralytics.com/models/yolo-world/#available-models-supported-tasks-and-operating-modes) in YOLOv8s-world row.
-- Batch size :1
-- Supported Input Resolution - (640,640) (Height,Width)
-- Dataset used for evaluation - **coco-2017**
-- End-2-end perf is 89 FPS
-=======
-
-### Model Performant with Trace+2CQ
-
-#### Single Device (BS=1) :
-
-- For `640x640`, end-2-end perf is `90` FPS.
-
-  ```bash
-  pytest --disable-warnings models/demos/yolov8s_world/tests/perf/test_perf_yolov8s_world.py::test_perf_yolov8s_world
-  ```
-
-#### Multi Device (DP=2, N300) :
-
-- For `640x640`, end-2-end perf is `175` FPS.
-
-  ```bash
-  pytest --disable-warnings models/demos/yolov8s_world/tests/perf/test_perf_yolov8s_world.py::test_perf_yolov8s_world_dp
-  ```
-
-### Demo with Trace+2CQs
-
-##### Note: To test the demo with your own images, replace images with `models/demos/yolov8s_world/demo/images`.
-
-#### Single Device (BS=1) :
-
-#### Custom Images :
-
-- Use the following command to run the performant Demo:
-
-  ```
-  pytest --disable-warnings models/demos/yolov8s_world/demo/demo.py::test_demo
-  ```
-
-#### Dataset Images :
-
-- Use the following command to run the performant Demo:
-
-  ```
-  pytest --disable-warnings models/demos/yolov8s_world/demo/demo.py::test_demo_dataset
-  ```
-
-
-#### Multi Device (DP=2, N300) :
-
-#### Custom Images :
-
-- Use the following command to run the performant Demo:
-
-  ```
-  pytest --disable-warnings models/demos/yolov8s_world/demo/demo.py::test_demo_dp
-  ```
-
-#### Dataset Images :
-
-- Use the following command to run the performant Demo:
-
-  ```
-  pytest --disable-warnings models/demos/yolov8s_world/demo/demo.py::test_demo_dataset_dp
-  ```
-
-### Performant evaluation with Trace+2CQ
-
 - Use the following command to run the performant evaluation with Trace+2CQs:
-
   ```
   pytest models/experimental/yolo_eval/evaluate.py::test_yolov8s_world[res0-device_params0-tt_model]
   ```
 Note: The model is evaluated with 500 samples.
 
-### Web Demo
-- Try the interactive web demo [instructions](https://github.com/tenstorrent/tt-metal/blob/main/models/demos/yolov8s_world/web_demo/README.md).
->>>>>>> fa535101
+## Details
+The model picks up certain configs and weights from Ultralytics pretrained model. We've used weights available [here](https://docs.ultralytics.com/models/yolo-world/#available-models-supported-tasks-and-operating-modes) in YOLOv8s-world row.
+
+- The entry point to the `yolov8s_world` is `TtYOLOWorld` in - `models/demos/yolov8s_world/tt/ttnn_yolov8s_world.py`.
+- Batch Size : `1` (Single Device), `2` (Multi Device).
+- Supported Input Resolution : `(640, 640)` - (Height, Width).
+- Dataset used for evaluation : **COCO-2017**