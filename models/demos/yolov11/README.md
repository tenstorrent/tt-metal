# Yolov11n - Model

### Platforms:

Wormhole N150, N300

<<<<<<< HEAD
To obtain the perf reports through profiler, please build with following command:
```
./build_metal.sh -p
```
=======
### Note:

- On N300, Make sure to use `WH_ARCH_YAML=wormhole_b0_80_arch_eth_dispatch.yaml` with the pytest.

- Or, make sure to set the following environment variable in the terminal:
  ```
  export WH_ARCH_YAML=wormhole_b0_80_arch_eth_dispatch.yaml
  ```
- To obtain the perf reports through profiler, please build with following command:
  ```
  ./build_metal.sh -p
  ```
>>>>>>> c478b165

## Introduction

**YOLOv11n** is the smallest variant in the YOLOV11 series, it offers improvements in accuracy, speed, and efficiency for real-time object detection. It features enhanced architecture and optimized training methods, suitable for various computer vision tasks.


### Details

- The entry point to the `yolov11` is located at : `models/demos/yolov11/tt/ttnn_yolov11.py`
- Batch Size : `1` (Single Device), `2` (Multi Device).
- Supported Input Resolution : `(640, 640)` - (Height, Width).
- Dataset used for evaluation : **COCO-2017**

## How to Run:

Use the following command to run the model :

```
pytest --disable-warnings models/demos/yolov11/tests/pcc/test_ttnn_yolov11.py::test_yolov11
```

#
## Model performant running with Trace+2CQ

### Single Device (BS=1):
- For `640x640`, end-2-end perf is `145` FPS :

```
pytest --disable-warnings models/demos/yolov11/tests/perf/test_e2e_performant.py::test_e2e_performant
```
### Performant Demo with Trace+2CQ

### Multi Device (DP=2, N300):

- For `640x640`, end-2-end perf is `275` FPS :

  ```
  pytest --disable-warnings models/demos/yolov11/tests/test_e2e_performant.py::test_e2e_performant_dp
  ```

### Demo with Trace+2CQ

#### Note: Output images will be saved in the `models/demos/yolov11/demo/runs` folder.

### Single Device (BS=1):

#### Custom Images:

- Use the following command to run demo for `640x640` resolution :

    ```bash
    pytest --disable-warnings models/demos/yolov11/demo/demo.py::test_demo
    ```

- To use a different image(s) for demo, replace your image(s) in the image path `models/demos/yolov11/demo/images` and run :

    ```bash
    pytest --disable-warnings models/demos/yolov11/demo/demo.py::test_demo
    ```

#### COCO-2017 dataset:

- Use the following command to run demo for `640x640` resolution :

  ```
  pytest --disable-warnings models/demos/yolov11/demo/demo.py::test_demo_dataset
  ```

### Multi Device (DP=2, N300):

#### Custom Images:

- Use the following command to run demo for `640x640` resolution :

  ```bash
  pytest --disable-warnings models/demos/yolov11/demo/demo.py::test_demo_dp
  ```

- To use a different image(s) for demo, replace your image(s) in the image path `models/demos/yolov8x/demo/images` and run :

  ```
  pytest --disable-warnings models/demos/yolov11/demo/demo.py::test_demo_dp
  ```

#### Coco-2017 dataset:

- Use the following command to run demo for `640x640` resolution :

  ```
  pytest --disable-warnings models/demos/yolov11/demo/demo.py::test_demo_dataset_dp
  ```


### Performant evaluation with Trace+2CQ
Use the following command to run the performant evaluation with Trace+2CQs:

```
pytest models/experimental/yolo_eval/evaluate.py::test_yolov11n[res0-device_params0-tt_model]
```
Note: The model is evaluated with 500 samples.<|MERGE_RESOLUTION|>--- conflicted
+++ resolved
@@ -4,25 +4,11 @@
 
 Wormhole N150, N300
 
-<<<<<<< HEAD
 To obtain the perf reports through profiler, please build with following command:
 ```
 ./build_metal.sh -p
 ```
-=======
-### Note:
 
-- On N300, Make sure to use `WH_ARCH_YAML=wormhole_b0_80_arch_eth_dispatch.yaml` with the pytest.
-
-- Or, make sure to set the following environment variable in the terminal:
-  ```
-  export WH_ARCH_YAML=wormhole_b0_80_arch_eth_dispatch.yaml
-  ```
-- To obtain the perf reports through profiler, please build with following command:
-  ```
-  ./build_metal.sh -p
-  ```
->>>>>>> c478b165
 
 ## Introduction
 
