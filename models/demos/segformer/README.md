# Segformer

## Platforms:
    Wormhole (n150, n300)

## Introduction
SegFormer's architecture is adept for both classification and segmentation tasks, utilizing a hierarchical design that extracts rich, multi-scale visual features. Its robust Transformer encoder generates powerful representations, suitable for discerning object categories, while a lightweight MLP decode head precisely maps these features for accurate pixel-level segmentation.

Image classification: [source](https://huggingface.co/nvidia/mit-b0)

Semantic segmentation: [source](https://huggingface.co/nvidia/segformer-b0-finetuned-ade-512-512)

## Prerequisites
- Cloned [tt-metal repository](https://github.com/tenstorrent/tt-metal) for source code
- Installed: [TT-Metalium™ / TT-NN™](https://github.com/tenstorrent/tt-metal/blob/main/INSTALLING.md)
   - To obtain the perf reports through profiler, please build with: `./build_metal.sh -p`

## How to Run
- Use the following command to run the Segformer Encoder model (Classification):
  ```python
  pytest models/demos/segformer/tests/pcc/test_segformer_encoder.py
  ```

- Use the following command to run the Segformer Decoder model:
  ```python
  pytest models/demos/segformer/tests/pcc/test_segformer_decode_head.py
  ```

- Use the following command to run the Segformer full model (Segmentation):
  ```python
  pytest models/demos/segformer/tests/pcc/test_segformer_for_semantic_segmentation.py
  ```

### Performant Model with Trace+2CQ

#### Single Device (BS=1):

- end-2-end perf is 88 FPS <br>

Use the following command to run Model performant running with Trace+2CQ

```
pytest --disable-warnings models/demos/segformer/tests/perf/test_e2e_performant.py::test_segformer_e2e
```

#### Multi Device (DP=2, N300):

- end-2-end perf is 171 FPS <br>

Use the following command to run Model performant running with Trace+2CQ

```
pytest --disable-warnings models/demos/segformer/tests/perf/test_e2e_performant.py::test_segformer_e2e_dp
```

### Segformer Semantic Segmentation Performant Demo
<<<<<<< HEAD
- Use the following command to run the demo script(Segmentation) which returns **mIoU** score for both reference, and ttnn models:
  ```python
  pytest --disable-warnings models/demos/segformer/demo/demo_for_semantic_segmentation.py
  ```
=======

>>>>>>> 8cef4707
- This script downloads 30 validation images and their annotations of [ADE20K](https://www.kaggle.com/datasets/awsaf49/ade20k-dataset) Dataset.
  ```python
  models/demos/segformer/demo/data_download.sh
  ```
- For Running Demo with Custom Images and their Annotations(Masks), add them to this path:
  ```python
  models/demos/segformer/demo/validation_data_ade20k/images/image.jpg
  ```
  ```python
  models/demos/segformer/demo/validation_data_ade20k/annotations/annotation.png
  ```

#### Single Device (BS=1):

- Use the following command to run the demo script(Segmentation) which returns **mIoU** score for both reference, and ttnn models:
  ```
  pytest --disable-warnings models/demos/segformer/demo/demo_for_semantic_segmentation.py::test_demo_semantic_segmentation
  ```

#### Multi Device (DP=2, N300):

- Use the following command to run the demo script(Segmentation) which returns **mIoU** score for both reference, and ttnn models:
  ```
  pytest --disable-warnings models/demos/segformer/demo/demo_for_semantic_segmentation.py::test_demo_semantic_segmentation_dp
  ```


### Segformer Image Classification Demo
<<<<<<< HEAD
=======

#### Single Device (BS=1):

>>>>>>> 8cef4707
- Use the following command to run the demo script(Classification) which returns **Accuracy** score for both reference, and ttnn models, validated with Imagenet Dataset samples:

  ```
  pytest --disable-warnings models/demos/segformer/demo/demo_for_image_classification.py::test_segformer_classification_demo
  ```

<<<<<<< HEAD
### Performant Model with Trace+2CQ
- Use the following command to run Model performant running with Trace+2CQ
```
pytest models/demos/segformer/tests/perf/test_e2e_performant.py
```

## Details
- Entry point for the model is models/demos/segformer/tt/ttnn_segformer_model.py
- Batch Size: 1
- Support Input Resolution: 512x512 (Height, Width)
- End-2-end perf with Trace+2CQs is 84 FPS
=======
#### Multi Device (DP=2, N300):

- Use the following command to run the demo script(Classification) which returns **Accuracy** score for both reference, and ttnn models, validated with Imagenet Dataset samples:

  ```
  pytest --disable-warnings models/demos/segformer/demo/demo_for_image_classification.py::test_segformer_classification_demo_dp
  ```

### Performant Data Evaluation with Trace+2CQ

#### Single Device (BS=1):

- Use the following command to run the performant data evaluation with Trace+2CQs:

  ```
  pytest --disable-warnings models/experimental/segmentation_evaluation/test_segmentation_eval.py::test_segformer_eval

#### Multi Device (DP=2, N300):

- Use the following command to run the performant data evaluation with Trace+2CQs:

  ```
  pytest --disable-warnings models/experimental/segmentation_evaluation/test_segmentation_eval.py::test_segformer_eval_dp
>>>>>>> 8cef4707
<|MERGE_RESOLUTION|>--- conflicted
+++ resolved
@@ -32,36 +32,23 @@
   ```
 
 ### Performant Model with Trace+2CQ
-
 #### Single Device (BS=1):
-
-- end-2-end perf is 88 FPS <br>
+- end-2-end perf is 88 FPS
 
 Use the following command to run Model performant running with Trace+2CQ
-
 ```
 pytest --disable-warnings models/demos/segformer/tests/perf/test_e2e_performant.py::test_segformer_e2e
 ```
 
-#### Multi Device (DP=2, N300):
-
-- end-2-end perf is 171 FPS <br>
+#### Multi Device (DP=2, n300):
+- end-2-end perf is 171 FPS
 
 Use the following command to run Model performant running with Trace+2CQ
-
 ```
 pytest --disable-warnings models/demos/segformer/tests/perf/test_e2e_performant.py::test_segformer_e2e_dp
 ```
 
 ### Segformer Semantic Segmentation Performant Demo
-<<<<<<< HEAD
-- Use the following command to run the demo script(Segmentation) which returns **mIoU** score for both reference, and ttnn models:
-  ```python
-  pytest --disable-warnings models/demos/segformer/demo/demo_for_semantic_segmentation.py
-  ```
-=======
-
->>>>>>> 8cef4707
 - This script downloads 30 validation images and their annotations of [ADE20K](https://www.kaggle.com/datasets/awsaf49/ade20k-dataset) Dataset.
   ```python
   models/demos/segformer/demo/data_download.sh
@@ -75,67 +62,44 @@
   ```
 
 #### Single Device (BS=1):
-
 - Use the following command to run the demo script(Segmentation) which returns **mIoU** score for both reference, and ttnn models:
   ```
   pytest --disable-warnings models/demos/segformer/demo/demo_for_semantic_segmentation.py::test_demo_semantic_segmentation
   ```
 
-#### Multi Device (DP=2, N300):
-
+#### Multi Device (DP=2, n300):
 - Use the following command to run the demo script(Segmentation) which returns **mIoU** score for both reference, and ttnn models:
   ```
   pytest --disable-warnings models/demos/segformer/demo/demo_for_semantic_segmentation.py::test_demo_semantic_segmentation_dp
   ```
 
-
 ### Segformer Image Classification Demo
-<<<<<<< HEAD
-=======
-
 #### Single Device (BS=1):
-
->>>>>>> 8cef4707
 - Use the following command to run the demo script(Classification) which returns **Accuracy** score for both reference, and ttnn models, validated with Imagenet Dataset samples:
-
   ```
   pytest --disable-warnings models/demos/segformer/demo/demo_for_image_classification.py::test_segformer_classification_demo
   ```
 
-<<<<<<< HEAD
-### Performant Model with Trace+2CQ
-- Use the following command to run Model performant running with Trace+2CQ
-```
-pytest models/demos/segformer/tests/perf/test_e2e_performant.py
-```
+#### Multi Device (DP=2, n300):
+- Use the following command to run the demo script(Classification) which returns **Accuracy** score for both reference, and ttnn models, validated with Imagenet Dataset samples:
+  ```
+  pytest --disable-warnings models/demos/segformer/demo/demo_for_image_classification.py::test_segformer_classification_demo_dp
+  ```
+
+## Testing
+### Performant Data Evaluation with Trace+2CQ
+#### Single Device (BS=1):
+- Use the following command to run the performant data evaluation with Trace+2CQs:
+  ```
+  pytest --disable-warnings models/experimental/segmentation_evaluation/test_segmentation_eval.py::test_segformer_eval
+
+#### Multi Device (DP=2, n300):
+- Use the following command to run the performant data evaluation with Trace+2CQs:
+  ```
+  pytest --disable-warnings models/experimental/segmentation_evaluation/test_segmentation_eval.py::test_segformer_eval_dp
+  ```
 
 ## Details
 - Entry point for the model is models/demos/segformer/tt/ttnn_segformer_model.py
 - Batch Size: 1
-- Support Input Resolution: 512x512 (Height, Width)
-- End-2-end perf with Trace+2CQs is 84 FPS
-=======
-#### Multi Device (DP=2, N300):
-
-- Use the following command to run the demo script(Classification) which returns **Accuracy** score for both reference, and ttnn models, validated with Imagenet Dataset samples:
-
-  ```
-  pytest --disable-warnings models/demos/segformer/demo/demo_for_image_classification.py::test_segformer_classification_demo_dp
-  ```
-
-### Performant Data Evaluation with Trace+2CQ
-
-#### Single Device (BS=1):
-
-- Use the following command to run the performant data evaluation with Trace+2CQs:
-
-  ```
-  pytest --disable-warnings models/experimental/segmentation_evaluation/test_segmentation_eval.py::test_segformer_eval
-
-#### Multi Device (DP=2, N300):
-
-- Use the following command to run the performant data evaluation with Trace+2CQs:
-
-  ```
-  pytest --disable-warnings models/experimental/segmentation_evaluation/test_segmentation_eval.py::test_segformer_eval_dp
->>>>>>> 8cef4707
+- Support Input Resolution: 512x512 (Height, Width)