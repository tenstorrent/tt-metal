--- conflicted
+++ resolved
@@ -1,20 +1,7 @@
 # Segformer
 
-<<<<<<< HEAD
 ## Platforms:
     Wormhole (n150, n300)
-=======
-### Platforms:
-
-Wormhole N150, N300
-
-To obtain the perf reports through profiler, please build with following command:
-```
-./build_metal.sh -p
-```
-
-### Introduction
->>>>>>> 56d86c89
 
 ## Introduction
 SegFormer's architecture is adept for both classification and segmentation tasks, utilizing a hierarchical design that extracts rich, multi-scale visual features. Its robust Transformer encoder generates powerful representations, suitable for discerning object categories, while a lightweight MLP decode head precisely maps these features for accurate pixel-level segmentation.
@@ -26,10 +13,6 @@
 - Cloned [tt-metal repository](https://github.com/tenstorrent/tt-metal) for source code
 - Installed: [TT-Metalium™ / TT-NN™](https://github.com/tenstorrent/tt-metal/blob/main/INSTALLING.md)
    - To obtain the perf reports through profiler, please build with: `./build_metal.sh -p`
-- [8x8 core grid size support] For **Wormhole n300** cards, setting the following environment variable is required:
-   ```
-   export WH_ARCH_YAML=wormhole_b0_80_arch_eth_dispatch.yaml
-   ```
 
 ## How to Run
 - Use the following command to run the Segformer Encoder model (Classification):
