# Mobilenetv2 Model

## Platforms:
    WH N150/N300
**Note:** On N300 ,Make sure to use `WH_ARCH_YAML=wormhole_b0_80_arch_eth_dispatch.yaml` with the pytest.

Or, make sure to set the following environment variable in the terminal:
```
export WH_ARCH_YAML=wormhole_b0_80_arch_eth_dispatch.yaml
```

To obtain the perf reports through profiler, please build with following command:
```
./build_metal.sh -p
```

## Introduction
The MobileNetV2 model is a convolutional neural network (CNN) architecture designed for efficient mobile and embedded vision applications. It was introduced in the paper ["MobileNetV2: Inverted Residuals and Linear Bottlenecks"](https://arxiv.org/abs/1801.04381). </br>
The MobileNetV2 model has been pre-trained on the ImageNet dataset and can be used for various tasks such as image classification, object detection, and semantic segmentation. It has achieved state-of-the-art performance on several benchmarks 1 for mobile and embedded vision applications.

## Details
- The entry point to mobilenetv2 model is MobileNetV2 in `models/demos/mobilenetv2/tt/ttnn_monilenetv2.py`.
- Supported Input Resolution - (224,224) (Height,Width)
- Batch Size :8
- Dataset used for evaluation - **imagenet-1k**

### Model performant running with Trace+2CQ

#### For 224x224:

- end-2-end perf is 2808 FPS

```bash
pytest models/demos/mobilenetv2/tests/test_e2e_performant.py
```

### Demo on ImageNet:

You will need a huggingFace account to download ImageNet dataset as part of this test. You may create a token from:
```bash
https://huggingface.co/settings/tokens
```
or

```bash
https://huggingface.co/docs/hub/security-tokens
```

<<<<<<< HEAD
### Performant evaluation with Trace+2CQ
Use the following command to run the performant evaluation with Trace+2CQs:

```
pytest models/experimental/classification_eval/classification_eval.py::test_mobilenetv2_image_classification_eval[8-224-tt_model-device_params0]
```
Note: The model is evaluated with 512 samples.

#### Note:
- The post-processing is performed using PyTorch.
- The first time the Imagenet demo is run, you need to login to huggingface using your token: `huggingface-cli login` or by setting the token with the command `export HF_TOKEN=<token>`.
- To obtain a huggingface token visit: https://huggingface.co/docs/hub/security-tokens.
=======
If running the test from terminal you may log into HuggingFace by running:
```bash
huggingface-cli login
```

Use the following command to run the Demo on ImageNet dataset:
```bash
pytest  models/demos/mobilenetv2/demo/demo.py::test_mobilenetv2_imagenet_demo
```
>>>>>>> 691045d7
<|MERGE_RESOLUTION|>--- conflicted
+++ resolved
@@ -46,7 +46,16 @@
 https://huggingface.co/docs/hub/security-tokens
 ```
 
-<<<<<<< HEAD
+If running the test from terminal you may log into HuggingFace by running:
+```bash
+huggingface-cli login
+```
+
+Use the following command to run the Demo on ImageNet dataset:
+```bash
+pytest  models/demos/mobilenetv2/demo/demo.py::test_mobilenetv2_imagenet_demo
+```
+
 ### Performant evaluation with Trace+2CQ
 Use the following command to run the performant evaluation with Trace+2CQs:
 
@@ -59,14 +68,3 @@
 - The post-processing is performed using PyTorch.
 - The first time the Imagenet demo is run, you need to login to huggingface using your token: `huggingface-cli login` or by setting the token with the command `export HF_TOKEN=<token>`.
 - To obtain a huggingface token visit: https://huggingface.co/docs/hub/security-tokens.
-=======
-If running the test from terminal you may log into HuggingFace by running:
-```bash
-huggingface-cli login
-```
-
-Use the following command to run the Demo on ImageNet dataset:
-```bash
-pytest  models/demos/mobilenetv2/demo/demo.py::test_mobilenetv2_imagenet_demo
-```
->>>>>>> 691045d7
