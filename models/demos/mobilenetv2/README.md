--- conflicted
+++ resolved
@@ -1,21 +1,9 @@
 # Mobilenetv2 Model
 
-<<<<<<< HEAD
+
 ## Platforms:
     WH N150/N300
-=======
-### Platforms:
 
-Wormhole N150, N300
-
-
-**Note:** On N300 ,Make sure to use `WH_ARCH_YAML=wormhole_b0_80_arch_eth_dispatch.yaml` with the pytest.
-
-Or, make sure to set the following environment variable in the terminal:
-```
-export WH_ARCH_YAML=wormhole_b0_80_arch_eth_dispatch.yaml
-```
->>>>>>> c478b165
 
 To obtain the perf reports through profiler, please build with following command:
 ```
