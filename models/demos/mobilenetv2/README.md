--- conflicted
+++ resolved
@@ -1,19 +1,7 @@
 # Mobilenetv2
 
-<<<<<<< HEAD
 ## Platforms:
     Wormhole (n150, n300)
-=======
-
-## Platforms:
-    WH N150/N300
-
-
-To obtain the perf reports through profiler, please build with following command:
-```
-./build_metal.sh -p
-```
->>>>>>> 56d86c89
 
 ### Introduction
 The MobileNetV2 model is a convolutional neural network (CNN) architecture designed for efficient mobile and embedded vision applications. It was introduced in the paper ["MobileNetV2: Inverted Residuals and Linear Bottlenecks"](https://arxiv.org/abs/1801.04381). </br>
@@ -25,10 +13,6 @@
   - To obtain the perf reports through profiler, please build with: `./build_metal.sh -p`
 - login to huggingface with: `huggingface-cli login` or by setting the token with the command `export HF_TOKEN=<token>`
    - To obtain a huggingface token visit: https://huggingface.co/docs/hub/security-tokens
-- [8x8 core grid size support] For **Wormhole n300** cards, setting the following environment variable is required:
-    ```
-    export WH_ARCH_YAML=wormhole_b0_80_arch_eth_dispatch.yaml
-    ```
 
 ## How to Run
 - Use the following command to run the model:
