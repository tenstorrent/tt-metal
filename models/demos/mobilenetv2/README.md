--- conflicted
+++ resolved
@@ -1,32 +1,12 @@
 # Mobilenetv2
 
-<<<<<<< HEAD
 ## Platforms:
     Wormhole (n150, n300)
-=======
-### Platforms:
-
-Wormhole N150, N300
-
-
-**Note:** On N300 ,Make sure to use `WH_ARCH_YAML=wormhole_b0_80_arch_eth_dispatch.yaml` with the pytest.
-
-Or, make sure to set the following environment variable in the terminal:
-```
-export WH_ARCH_YAML=wormhole_b0_80_arch_eth_dispatch.yaml
-```
-
-To obtain the perf reports through profiler, please build with following command:
-```
-./build_metal.sh -p
-```
->>>>>>> fa535101
 
 ### Introduction
 The MobileNetV2 model is a convolutional neural network (CNN) architecture designed for efficient mobile and embedded vision applications. It was introduced in the paper ["MobileNetV2: Inverted Residuals and Linear Bottlenecks"](https://arxiv.org/abs/1801.04381). </br>
 The MobileNetV2 model has been pre-trained on the ImageNet dataset and can be used for various tasks such as image classification, object detection, and semantic segmentation. It has achieved state-of-the-art performance on several benchmarks 1 for mobile and embedded vision applications.
 
-<<<<<<< HEAD
 ## Prerequisites
 - Cloned [tt-metal repository](https://github.com/tenstorrent/tt-metal) for source code
 - Installed: [TT-Metalium™ / TT-NN™](https://github.com/tenstorrent/tt-metal/blob/main/INSTALLING.md)
@@ -39,114 +19,52 @@
     ```
 
 ## How to Run
-### Model performant running with Trace+2CQ
-#### For 224x224:
-- end-2-end perf is 2808 FPS
-```bash
-pytest models/demos/mobilenetv2/tests/perf/test_e2e_performant.py
-```
-
-### Demo on ImageNet:
-- Make sure your HuggingFace token is set ([See Prerequisites](#prerequisites) for instructions)
-
-- Use the following command to run the Demo on ImageNet dataset:
-```bash
-pytest  models/demos/mobilenetv2/demo/demo.py::test_mobilenetv2_imagenet_demo
-```
-
-## Testing
-### Performant evaluation with Trace+2CQ
-=======
-### Details
-- The entry point to mobilenetv2 model is MobileNetV2 in `models/demos/mobilenetv2/tt/ttnn_mobilenetv2.py`.
-- Supported Input Resolution - (224,224) (Height,Width)
-- Batch Size :10
-- Dataset used for evaluation - **imagenet-1k**
-
-### How to Run:
-
-Use the following command to run the model :
-
+- Use the following command to run the model:
 ```
 pytest --disable-warnings models/demos/mobilenetv2/tests/pcc/test_mobilenetv2.py::test_mobilenetv2
 ```
 
 ### Performant Model with Trace+2CQ
-
 #### Single Device (BS=10):
-
-- end-2-end perf is `2470` FPS
-
-Use the following command to run the performant Model with Trace+2CQs:
-
-```
+- End-2-end perf is 2470 FPS
+```bash
 pytest --disable-warnings models/demos/mobilenetv2/tests/perf/test_e2e_performant.py::test_mobilenetv2_e2e
 ```
-#### Multi Device (DP=2, N300):
 
-- end-2-end perf is `4933` FPS
-
-Use the following command to run the performant Model with Trace+2CQs:
-
+#### Multi Device (DP=2, n300):
+- End-2-end perf is 4933 FPS
 ```
 pytest --disable-warnings models/demos/mobilenetv2/tests/perf/test_e2e_performant.py::test_mobilenetv2_e2e_dp
 ```
 
 ### Performant Demo with Trace+2CQ
-
-You will need a huggingFace account to download ImageNet dataset as part of this test. You may create a token from:
-```bash
-https://huggingface.co/settings/tokens
-```
-or
-
-```bash
-https://huggingface.co/docs/hub/security-tokens
-```
-
-If running the test from terminal you may log into HuggingFace by running:
-```bash
-huggingface-cli login
-```
-
+- Make sure your HuggingFace token is set ([See Prerequisites](#prerequisites) for instructions)
 #### Single Device (BS=10):
-
-Use the following command to run the performant Demo with Trace+2CQs:
-
 ```
 pytest --disable-warnings models/demos/mobilenetv2/demo/demo.py::test_mobilenetv2_imagenet_demo
 ```
 
-#### Multi Device (DP=2, N300):
-
-Use the following command to run the performant Demo with Trace+2CQs:
-
+#### Multi Device (DP=2, n300):
 ```
 pytest --disable-warnings models/demos/mobilenetv2/demo/demo.py::test_mobilenetv2_imagenet_demo_dp
 ```
 
+## Testing
 ### Performant Data evaluation with Trace+2CQ
-
 #### Single Device (BS=10):
-
-Use the following command to run the performant evaluation with Trace+2CQs:
-
 ```
 pytest --disable-warnings models/experimental/classification_eval/classification_eval.py::test_mobilenetv2_image_classification_eval
 ```
 
-#### Multi Device (DP=2, N300):
-
->>>>>>> fa535101
-Use the following command to run the performant evaluation with Trace+2CQs:
+#### Multi Device (DP=2, n300):
 ```
 pytest --disable-warnings models/experimental/classification_eval/classification_eval.py::test_mobilenetv2_image_classification_eval_dp
 ```
-
 Note: The model is evaluated with 512 samples.
 
 ## Details
+- The post-processing is performed using PyTorch.
 - The entry point to mobilenetv2 model is MobileNetV2 in `models/demos/mobilenetv2/tt/ttnn_monilenetv2.py`.
 - Supported Input Resolution - (224,224) (Height,Width)
-- Batch Size :8
+- Batch Size :10
 - Dataset used for evaluation - **imagenet-1k**