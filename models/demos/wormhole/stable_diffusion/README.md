# Stable_diffusion

## Platforms:
    Wormhole (n150, n300)

> [!CAUTION]
>
> This model does not currently work on N300 Wormhole cards. We have an active [issue](https://github.com/tenstorrent/tt-metal/issues/7560) to resolve this.

## Introduction
Stable Diffusion is a latent text-to-image diffusion model capable of generating photo-realistic images given any text input.

## Prerequisites
- Cloned [tt-metal repository](https://github.com/tenstorrent/tt-metal) for source code
- Installed: [TT-Metalium™ / TT-NN™](https://github.com/tenstorrent/tt-metal/blob/main/INSTALLING.md)
- [8x8 core grid size support] For **Wormhole n300** cards, setting the following environment variable is required:
   ```
   export WH_ARCH_YAML=wormhole_b0_80_arch_eth_dispatch.yaml
   ```

## How to Run
<<<<<<< HEAD
- Run the demo:
=======

To run the demo, make sure to build the project, activate the environment, and set the appropriate environment variables.
For more information, refer [installation and build guide](https://github.com/tenstorrent/tt-metal/blob/main/INSTALLING.md).

>>>>>>> 56d86c89
```sh
pytest --disable-warnings --input-path="models/demos/wormhole/stable_diffusion/demo/input_data.json" models/demos/wormhole/stable_diffusion/demo/demo.py::test_demo
```

- If you wish to run the demo with a different input:
```sh
pytest --disable-warnings --input-path="<address_to_your_json_file.json>" models/demos/wormhole/stable_diffusion/demo/demo.py::test_demo

```

- If you would like to run an interactive demo which will prompt you for the input:
```sh
pytest models/demos/wormhole/stable_diffusion/demo/demo.py::test_interactive_demo
```

- Our second demo is designed to run poloclub/diffusiondb dataset, run this with:
```sh
pytest --disable-warnings models/demos/wormhole/stable_diffusion/demo/demo.py::test_demo_diffusiondb
```

- If you wish to run for `num_prompts` samples and `num_inference_steps` denoising steps:
```sh
pytest --disable-warnings models/demos/wormhole/stable_diffusion/demo/demo.py::test_demo_diffusiondb[<num_prompts>-<num_inference_steps>]
```

## Details
Note: ttnn stable diffusion utilizes `PNDMScheduler` and requires `num_inference_steps to be greater than or equal to 4`. [Reference](https://arxiv.org/pdf/2202.09778)

### Inputs
Inputs by default are provided from `input_data.json`. If you wish to change the inputs, provide a different path to test_demo.We do not recommend modifying `input_data.json` file.
The entry point to  functional_stable_diffusion model is UNet2DConditionModel in `models/demos/wormhole/stable_diffusion/tt/ttnn_functional_unet_2d_condition_model.py`. The model picks up certain configs and weights from huggingface pretrained model. We have used `CompVis/stable-diffusion-v1-4` version from huggingface as our reference.

### Metrics  Interpretation
`FID Score (Fréchet Inception Distance)` evaluates the quality of generated images by measuring the similarity between their feature distributions and those of real images. A lower FID score indicates better similarity between generated and real images.
For more information, refer [FID Score](https://lightning.ai/docs/torchmetrics/stable/image/frechet_inception_distance.html).

`CLIP Score` measures the similarity between the generated images and the input prompts. Higher CLIP scores indicate better alignment between the generated images and the provided text prompts.
For more information, refer [CLIP Score](https://lightning.ai/docs/torchmetrics/stable/multimodal/clip_score.html).<|MERGE_RESOLUTION|>--- conflicted
+++ resolved
@@ -13,20 +13,9 @@
 ## Prerequisites
 - Cloned [tt-metal repository](https://github.com/tenstorrent/tt-metal) for source code
 - Installed: [TT-Metalium™ / TT-NN™](https://github.com/tenstorrent/tt-metal/blob/main/INSTALLING.md)
-- [8x8 core grid size support] For **Wormhole n300** cards, setting the following environment variable is required:
-   ```
-   export WH_ARCH_YAML=wormhole_b0_80_arch_eth_dispatch.yaml
-   ```
 
 ## How to Run
-<<<<<<< HEAD
 - Run the demo:
-=======
-
-To run the demo, make sure to build the project, activate the environment, and set the appropriate environment variables.
-For more information, refer [installation and build guide](https://github.com/tenstorrent/tt-metal/blob/main/INSTALLING.md).
-
->>>>>>> 56d86c89
 ```sh
 pytest --disable-warnings --input-path="models/demos/wormhole/stable_diffusion/demo/input_data.json" models/demos/wormhole/stable_diffusion/demo/demo.py::test_demo
 ```
