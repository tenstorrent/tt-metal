# SPDX-FileCopyrightText: © 2023 Tenstorrent Inc.

# SPDX-License-Identifier: Apache-2.0

import os

import pytest
import torch
from diffusers import AutoencoderKL, StableDiffusionPipeline
from loguru import logger
from ttnn.model_preprocessing import preprocess_model_parameters

import ttnn
from models.demos.wormhole.stable_diffusion.common import SD_L1_SMALL_SIZE, SD_TRACE_REGION_SIZE
from models.demos.wormhole.stable_diffusion.custom_preprocessing import custom_preprocessor
from models.demos.wormhole.stable_diffusion.sd_helper_funcs import run
from models.demos.wormhole.stable_diffusion.sd_pndm_scheduler import TtPNDMScheduler
from models.demos.wormhole.stable_diffusion.tt.ttnn_functional_unet_2d_condition_model_new_conv import (
    UNet2DConditionModel as UNet2D,
)
from models.demos.wormhole.stable_diffusion.tt.vae.ttnn_vae import Vae
from models.perf.device_perf_utils import check_device_perf, prep_device_perf_report, run_device_perf
from models.perf.perf_utils import prep_perf_report
from models.utility_functions import is_blackhole, is_wormhole_b0, profiler
from tests.ttnn.utils_for_testing import assert_with_pcc
from ttnn import unsqueeze_to_4D


def constant_prop_time_embeddings(timesteps, sample, time_proj):
    timesteps = timesteps[None]
    timesteps = timesteps.expand(sample.shape[0])
    t_emb = time_proj(timesteps)
    return t_emb


def unsqueeze_all_params_to_4d(params):
    if isinstance(params, dict):
        for key in params.keys():
            params[key] = unsqueeze_all_params_to_4d(params[key])
    elif isinstance(params, ttnn.ttnn.model_preprocessing.ParameterList):
        for i in range(len(params)):
            params[i] = unsqueeze_all_params_to_4d(params[i])
    elif isinstance(params, ttnn.Tensor):
        params = unsqueeze_to_4D(params)

    return params


@pytest.mark.parametrize(
    "device_params", [{"l1_small_size": SD_L1_SMALL_SIZE, "trace_region_size": SD_TRACE_REGION_SIZE}], indirect=True
)
def test_stable_diffusion_unet_trace(device):
    assert is_wormhole_b0() or is_blackhole(), "SD 1.4 runs on Wormhole B0 or Blackhole"

    if is_wormhole_b0():
        os.environ["TT_MM_THROTTLE_PERF"] = "5"

    profiler.clear()
    torch.manual_seed(0)

    model_name = "CompVis/stable-diffusion-v1-4"
    pipe = StableDiffusionPipeline.from_pretrained(model_name, torch_dtype=torch.float32)
    torch_model = pipe.unet
    torch_model.eval()
    config = torch_model.config

    # Setup scheduler
    ttnn_scheduler = TtPNDMScheduler(
        beta_start=0.00085, beta_end=0.012, beta_schedule="scaled_linear", num_train_timesteps=1000, device=device
    )
    ttnn_scheduler.set_timesteps(4)

    parameters = preprocess_model_parameters(
        model_name=model_name,
        initialize_model=lambda: torch_model,
        custom_preprocessor=custom_preprocessor,
        device=device,
    )
    parameters = unsqueeze_all_params_to_4d(parameters)

    batch_size = 2
    in_channels = 4
    input_height = 64
    input_width = 64
    encoder_hidden_states_shape = [1, 2, 77, 768]
    hidden_states_shape = [batch_size, in_channels, input_height, input_width]
    class_labels = None
    attention_mask = None
    cross_attention_kwargs = None
    return_dict = True

    # Run torch model
    torch_input = torch.randn(hidden_states_shape)
    torch_encoder_hidden_states = torch.randn(encoder_hidden_states_shape)
    time_step = ttnn_scheduler.timesteps.tolist()
    torch_output = torch_model(
        torch_input, timestep=time_step[0], encoder_hidden_states=torch_encoder_hidden_states.squeeze(0)
    ).sample

    # Set up ttnn inputs
    ttnn_input = ttnn.from_torch(torch_input, dtype=ttnn.bfloat16, layout=ttnn.TILE_LAYOUT, device=device)
    torch_encoder_hidden_states = torch.nn.functional.pad(torch_encoder_hidden_states, (0, 0, 0, 19))
    encoder_hidden_states = ttnn.from_torch(torch_encoder_hidden_states, dtype=ttnn.bfloat16, layout=ttnn.TILE_LAYOUT)

    _tlist = []
    for t in ttnn_scheduler.timesteps:
        _t = constant_prop_time_embeddings(t, ttnn_input, torch_model.time_proj)
        _t = _t.unsqueeze(0).unsqueeze(0)
        _t = _t.permute(2, 0, 1, 3)  # pre-permute temb
        _t = ttnn.from_torch(_t, dtype=ttnn.bfloat16, layout=ttnn.TILE_LAYOUT, device=device)
        _tlist.append(_t)

    ttnn_model = UNet2D(device, parameters, batch_size, input_height, input_width)

    encoder_hidden_states_device = ttnn.allocate_tensor_on_device(
        encoder_hidden_states.shape, ttnn.bfloat16, ttnn.TILE_LAYOUT, device, ttnn.DRAM_MEMORY_CONFIG
    )

    # COMPILE
    ttnn.copy_host_to_device_tensor(encoder_hidden_states, encoder_hidden_states_device, cq_id=0)
    output_tensor = ttnn.from_device(
        ttnn_model(
            ttnn_input,
            timestep=_tlist[0],
            encoder_hidden_states=encoder_hidden_states_device,
            class_labels=class_labels,
            attention_mask=attention_mask,
            cross_attention_kwargs=cross_attention_kwargs,
            return_dict=return_dict,
            config=config,
        ),
        blocking=True,
    )

    # CAPTURE
    ttnn.copy_host_to_device_tensor(encoder_hidden_states, encoder_hidden_states_device, cq_id=0)
    output_tensor.deallocate(True)
    tid = ttnn.begin_trace_capture(device, cq_id=0)
    output_tensor = ttnn_model(
        ttnn_input,
        timestep=_tlist[0],
        encoder_hidden_states=encoder_hidden_states_device,
        class_labels=class_labels,
        attention_mask=attention_mask,
        cross_attention_kwargs=cross_attention_kwargs,
        return_dict=return_dict,
        config=config,
    )
    ttnn.end_trace_capture(device, tid, cq_id=0)

    # TRACE
    ttnn.synchronize_device(device)
    profiler.start(f"model_run_for_inference_{0}")

    ttnn.copy_host_to_device_tensor(encoder_hidden_states, encoder_hidden_states_device, cq_id=0)
    ttnn.execute_trace(device, tid, cq_id=0, blocking=False)
    host_output_tensor = output_tensor.cpu(blocking=False)
    ttnn.synchronize_device(device)

    profiler.end(f"model_run_for_inference_{0}")
    ttnn.release_trace(device, tid)

    assert_with_pcc(torch_output, ttnn.to_torch(host_output_tensor), 0.996)

    inference_time = profiler.get(f"model_run_for_inference_{0}")
    expected_inference_time = 0.113 if is_wormhole_b0() else 0.072

    assert (
        inference_time <= expected_inference_time
    ), f"Inference time with trace and 2 cqs is {inference_time}s, while expected time is {expected_inference_time}s"

    num_model_iterations_per_image = 51
    fps = 1 / (inference_time * num_model_iterations_per_image)
    print(f"SD1.4 is running at {fps} FPS")


@pytest.mark.parametrize(
    "device_params", [{"l1_small_size": SD_L1_SMALL_SIZE, "trace_region_size": SD_TRACE_REGION_SIZE}], indirect=True
)
def test_stable_diffusion_vae_trace(device):
    if is_wormhole_b0():
        os.environ["TT_MM_THROTTLE_PERF"] = "5"

    profiler.clear()
    torch.manual_seed(0)

    vae = AutoencoderKL.from_pretrained("CompVis/stable-diffusion-v1-4", subfolder="vae")
    ttnn_model = Vae(torch_vae=vae, device=device)

    input_channels = 4
    input_height = 64
    input_width = 64
    out_channels = 3
    output_height = 512
    output_width = 512

    input_shape = [1, input_channels, input_height, input_width]
    ttnn_input_device = ttnn.allocate_tensor_on_device(
        ttnn.Shape(input_shape), ttnn.bfloat16, ttnn.TILE_LAYOUT, device, ttnn.DRAM_MEMORY_CONFIG
    )
    # Run torch model
    torch_input = torch.randn(input_shape)
    torch_output = vae.decode(torch_input).sample

    ttnn_input = ttnn.from_torch(torch_input, dtype=ttnn.bfloat16, layout=ttnn.TILE_LAYOUT)

    def wrapper(ttnn_input_device):
        ttnn_nhwc = ttnn.permute(ttnn_input_device, [0, 2, 3, 1])
        ttnn_output = ttnn_model.decode(ttnn_nhwc)
        ttnn_output = ttnn.reshape(ttnn_output, [1, output_height, output_width, out_channels])
        ttnn_output = ttnn.permute(ttnn_output, [0, 3, 1, 2])
        return ttnn_output

    # COMPILE
    ttnn.copy_host_to_device_tensor(ttnn_input, ttnn_input_device)
    ttnn_output = wrapper(ttnn_input_device)

    ttnn_output.deallocate(True)

    # CAPTURE
    ttnn.copy_host_to_device_tensor(ttnn_input, ttnn_input_device)
    tid = ttnn.begin_trace_capture(device, cq_id=0)
    ttnn_output = wrapper(ttnn_input_device)
    ttnn.end_trace_capture(device, tid, cq_id=0)
    ttnn.synchronize_device(device)

    # EXECUTE TRACE
    profiler.start(f"vae_run_for_inference_{0}")
    ttnn.copy_host_to_device_tensor(ttnn_input, ttnn_input_device)
    ttnn.execute_trace(device, tid, cq_id=0, blocking=False)
    ttnn_out = ttnn.to_torch(ttnn_output)
    ttnn.synchronize_device(device)
    profiler.end(f"vae_run_for_inference_{0}")
    ttnn.release_trace(device, tid)

    pcc = 0.985
    assert_with_pcc(torch_output, ttnn_out, pcc)

    inference_time = profiler.get(f"vae_run_for_inference_{0}")
    expected_inference_time = 0.749 if is_wormhole_b0() else 0.478

    assert (
        inference_time <= expected_inference_time
    ), f"Inference time with trace is {inference_time}s, while expected time is {expected_inference_time}s"


@pytest.mark.models_performance_bare_metal
@pytest.mark.parametrize(
    "device_params", [{"l1_small_size": SD_L1_SMALL_SIZE, "trace_region_size": SD_TRACE_REGION_SIZE}], indirect=True
)
@pytest.mark.parametrize(
    "batch_size, num_inference_steps, expected_compile_time, expected_inference_time",
    [
        (1, 50, 3600, 6.31),  # Issue 7816 Inference time
    ],
)
def test_stable_diffusion_perf(device, batch_size, num_inference_steps, expected_compile_time, expected_inference_time):
    assert (
        num_inference_steps >= 4
    ), f"PNDMScheduler only supports num_inference_steps >= 4. Found num_inference_steps={num_inference_steps}"
    # Until di/dt issues are resolved
    if is_wormhole_b0():
        os.environ["TT_MM_THROTTLE_PERF"] = "5"
    # Clear global profiler state before starting measurements
    profiler.clear()

    # setup the configs
    ttnn.CONFIG.throw_exception_on_fallback = True
    in_channels = 4
    input_height = 64
    input_width = 64
    guidance_scale = 7.5  # Scale for classifier-free guidance

    # setup pytorch model
    torch.manual_seed(0)
    model_name = "CompVis/stable-diffusion-v1-4"
    pipe = StableDiffusionPipeline.from_pretrained(model_name, torch_dtype=torch.float32)
    model = pipe.unet
    vae = pipe.vae
    model.eval()
    config = model.config

    # setup scheduler
    ttnn_scheduler = TtPNDMScheduler(
        beta_start=0.00085,
        beta_end=0.012,
        beta_schedule="scaled_linear",
        num_train_timesteps=1000,
        device=device,
        skip_prk_steps=True,
        steps_offset=1,
    )

    # setup vae
    tt_vae = Vae(torch_vae=vae, device=device)

    ttnn_scheduler.set_timesteps(num_inference_steps)

    parameters = preprocess_model_parameters(
        model_name=model_name, initialize_model=lambda: model, custom_preprocessor=custom_preprocessor, device=device
    )

    # unsqueeze weight tensors to 4D for generating perf dump
    parameters = unsqueeze_all_params_to_4d(parameters)

    hidden_states_shape = [batch_size, model.config.in_channels, input_height, input_width]
    input_pt = torch.randn(hidden_states_shape)
    input = ttnn.from_torch(input_pt, dtype=ttnn.bfloat16, device=device, layout=ttnn.TILE_LAYOUT)

    _tlist = []
    ttnn_latent_model_input = ttnn.concat([input, input], dim=0)
    for t in ttnn_scheduler.timesteps:
        _t = constant_prop_time_embeddings(t, ttnn_latent_model_input, model.time_proj)
        _t = _t.unsqueeze(0).unsqueeze(0)
        _t = _t.permute(2, 0, 1, 3)  # pre-permute temb
        _t = ttnn.from_torch(_t, dtype=ttnn.bfloat16, layout=ttnn.TILE_LAYOUT, device=device)
        _tlist.append(_t)

    time_step = ttnn_scheduler.timesteps.tolist()

    encoder_hidden_states_shape = [2, 77, 768]
    encoder_hidden_states = torch.randn(encoder_hidden_states_shape)
    encoder_hidden_states = torch.nn.functional.pad(encoder_hidden_states, (0, 0, 0, 19))
    encoder_hidden_states = ttnn.from_torch(encoder_hidden_states, dtype=ttnn.bfloat16, layout=ttnn.TILE_LAYOUT)

    # define model
    model = UNet2D(device, parameters, 2, input_height, input_width)

    ttnn_text_embeddings_device = ttnn.allocate_tensor_on_device(
        ttnn.Shape([2, 96, 768]), ttnn.bfloat16, ttnn.TILE_LAYOUT, device, ttnn.DRAM_MEMORY_CONFIG
    )

    # COMPILE
    ttnn_scheduler.set_timesteps(num_inference_steps)
    ttnn.copy_host_to_device_tensor(encoder_hidden_states, ttnn_text_embeddings_device, cq_id=0)
    output = ttnn.from_device(
        run(
            model,
            config,
            tt_vae,
            input,
            ttnn_text_embeddings_device,
            _tlist,
            time_step,
            guidance_scale,
            ttnn_scheduler,
        )
    )

    # CAPTURE
    ttnn_scheduler.set_timesteps(num_inference_steps)
    profiler.end(f"model_run_for_inference_0{0}")
    ttnn.copy_host_to_device_tensor(encoder_hidden_states, ttnn_text_embeddings_device, cq_id=0)
    output.deallocate(True)
    tid = ttnn.begin_trace_capture(device, cq_id=0)
    output = run(
        model,
        config,
        tt_vae,
        input,
        ttnn_text_embeddings_device,
        _tlist,
        time_step,
        guidance_scale,
        ttnn_scheduler,
    )
    ttnn.end_trace_capture(device, tid, cq_id=0)
    ttnn.synchronize_device(device)
    profiler.end(f"model_run_for_inference_0{0}")

    profiler.start(f"trace_model_run_for_inference_{0}")
    ttnn.copy_host_to_device_tensor(encoder_hidden_states, ttnn_text_embeddings_device, cq_id=0)
    ttnn.execute_trace(device, tid, cq_id=0, blocking=False)
    image = ttnn.to_torch(output.cpu(blocking=True))
    ttnn.synchronize_device(device)
    profiler.end(f"trace_model_run_for_inference_{0}")
    ttnn.release_trace(device, tid)

    profiler.start(f"postprocess_for_inference_{0}")
    # Image post-processing
    image = (image / 2 + 0.5).clamp(0, 1)
    image = image.detach().cpu().float().permute(0, 2, 3, 1).numpy()
    images = (image * 255).round().astype("uint8")
    profiler.end(f"postprocess_for_inference_{0}")

    # printout the perf
    profiler.print()
    comment = f"diffusiondb_512x512"
    first_iter_time = profiler.get("model_run_for_inference_0") + profiler.get("postprocess_for_inference_0")
    second_iter_time = profiler.get(f"trace_model_run_for_inference_0") + profiler.get("postprocess_for_inference_0")

    logger.info("Call prep-perf-report")
    prep_perf_report(
        model_name=f"StableDiffusion",
        batch_size=batch_size,
        inference_and_compile_time=first_iter_time,
        inference_time=second_iter_time,
        expected_compile_time=expected_compile_time,
        expected_inference_time=expected_inference_time,
        comments=comment,
    )
    assert (
        second_iter_time < expected_inference_time
    ), f"Expected inference time: {expected_inference_time} Actual inference time: {second_iter_time}"
    logger.info("Exit SD perf test")


@pytest.mark.models_device_performance_bare_metal
@pytest.mark.parametrize(
    "expected_kernel_samples_per_second",
<<<<<<< HEAD
    ((12.00),),
=======
    ((11.10),),
>>>>>>> ae21bb68
)
def test_stable_diffusion_device_perf(expected_kernel_samples_per_second):
    subdir = "ttnn_stable_diffusion"
    margin = 0.03
    batch = 1
    iterations = 1
    command = f"pytest models/demos/wormhole/stable_diffusion/tests/test_unet_2d_condition_model.py::test_unet_2d_condition_model_512x512[2-4-64-64-device_params=l1_small_size_24576]"
    cols = ["DEVICE FW", "DEVICE KERNEL", "DEVICE BRISC KERNEL"]

    inference_time_key = "AVG DEVICE KERNEL SAMPLES/S"
    expected_perf_cols = {inference_time_key: expected_kernel_samples_per_second}

    if is_wormhole_b0():
        os.environ["TT_MM_THROTTLE_PERF"] = "5"

    post_processed_results = run_device_perf(command, subdir, iterations, cols, batch, has_signposts=True)
    expected_results = check_device_perf(post_processed_results, margin, expected_perf_cols, assert_on_fail=True)
    prep_device_perf_report(
        model_name=f"stable_diffusion_{batch}batch",
        batch_size=batch,
        post_processed_results=post_processed_results,
        expected_results=expected_results,
        comments="",
    )<|MERGE_RESOLUTION|>--- conflicted
+++ resolved
@@ -408,11 +408,7 @@
 @pytest.mark.models_device_performance_bare_metal
 @pytest.mark.parametrize(
     "expected_kernel_samples_per_second",
-<<<<<<< HEAD
     ((12.00),),
-=======
-    ((11.10),),
->>>>>>> ae21bb68
 )
 def test_stable_diffusion_device_perf(expected_kernel_samples_per_second):
     subdir = "ttnn_stable_diffusion"
