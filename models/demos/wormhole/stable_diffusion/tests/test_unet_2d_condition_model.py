--- conflicted
+++ resolved
@@ -160,8 +160,4 @@
     print(f"Second iteration took {second_iter} seconds")
 
     ttnn_output = ttnn.to_torch(ttnn_output)
-<<<<<<< HEAD
-    assert_with_pcc(torch_output, ttnn_output, 0.99)
-=======
-    assert_with_pcc(torch_output, ttnn_output, 0.995)
->>>>>>> 4fc3ac99
+    assert_with_pcc(torch_output, ttnn_output, 0.995)