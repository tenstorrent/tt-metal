# Stable Diffusion Web Demo

## Introduction
Stable Diffusion is a latent text-to-image diffusion model capable of generating photo-realistic images given any text input. These instructions pertain to running Stable Diffusion with an interactive web interface.

## How to Run
- [8x8 core grid size support] For **Wormhole n300** cards, setting the following environment variable is required:
   ```
   export WH_ARCH_YAML=wormhole_b0_80_arch_eth_dispatch.yaml
   ```

<<<<<<< HEAD
> [!NOTE]
=======
>>>>>>> 56d86c89
> In order to post the generated image from the SD model to your local computer, make sure to ssh into the port 8501:
> ```
> ssh -L8501:localhost:8501 username@IP_ADDRESS
> ```

To run the demo, make sure to build the project, activate the environment, and set the appropriate environment variables.
For more information, refer [installation and build guide](https://github.com/tenstorrent/tt-metal/blob/main/INSTALLING.md).

The interface of this project is built with [Streamlit](https://streamlit.io). The web server utilizes [Flask](https://flask.palletsprojects.com/en/3.0.x/) and a [Gunicorn](https://gunicorn.org) server to server a WSGI application.

### Install dependencies
Use `pip install -r models/demos/wormhole/stable_diffusion/demo/web_demo/requirements.txt` to install the dependencies on your machine.

### Invoke web demo
Use `python models/demos/wormhole/stable_diffusion/demo/web_demo/web_demo.py` to run the web demo. It should automatically pop-up at this [address](http://localhost:8501)(localhost:8501).<|MERGE_RESOLUTION|>--- conflicted
+++ resolved
@@ -4,15 +4,7 @@
 Stable Diffusion is a latent text-to-image diffusion model capable of generating photo-realistic images given any text input. These instructions pertain to running Stable Diffusion with an interactive web interface.
 
 ## How to Run
-- [8x8 core grid size support] For **Wormhole n300** cards, setting the following environment variable is required:
-   ```
-   export WH_ARCH_YAML=wormhole_b0_80_arch_eth_dispatch.yaml
-   ```
-
-<<<<<<< HEAD
 > [!NOTE]
-=======
->>>>>>> 56d86c89
 > In order to post the generated image from the SD model to your local computer, make sure to ssh into the port 8501:
 > ```
 > ssh -L8501:localhost:8501 username@IP_ADDRESS
