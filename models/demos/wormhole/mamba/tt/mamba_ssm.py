--- conflicted
+++ resolved
@@ -267,10 +267,6 @@
             ttnn.deallocate(abar2_sharded)
             ttnn.deallocate(bmulx0_sharded)
 
-<<<<<<< HEAD
-            prev_hidden_state = ttnn.to_memory_config(prev_hidden_state, memory_config=ttnn.DRAM_MEMORY_CONFIG)
-=======
->>>>>>> cb5d74d6
             self.hidden_state_cache.set(self.configs["current_user"], 0, prev_hidden_state)
             ttnn.deallocate(prev_hidden_state)
 
