# SPDX-FileCopyrightText: © 2023 Tenstorrent Inc.

# SPDX-License-Identifier: Apache-2.0

import textwrap
import time
from dataclasses import dataclass
from typing import Callable, List, Optional

import pytest
import torch
from loguru import logger
from tqdm import tqdm
from transformers import AutoTokenizer

import ttnn
from models.demos.utils.llm_demo_utils import create_benchmark_data, verify_perf
from models.demos.wormhole.mamba.reference.args import ModelMode
from models.demos.wormhole.mamba.reference.decode_model import MambaPretrainedModelName
from models.demos.wormhole.mamba.tt import model_config
from models.demos.wormhole.mamba.tt.preprocessing import (
    select_chunk_size,
    split_input_into_prefill_and_decode_segments,
    split_sequence_length,
)
from models.perf.benchmarking_utils import BenchmarkProfiler


class TokenDisplay:
    def __init__(self):
        self.sequences: List[str] = []

    def add_token(self, tokens: List[str]):
        for i, token in enumerate(tokens):
            if i >= len(self.sequences):
                self.sequences.append(token)
            else:
                self.sequences[i] += token
                text = self.sequences[i]
                eos = text.find("<|endoftext|>")
                if eos != -1:
                    text = text[:eos] + "<|endoftext|>"

    def display_sequences(self):
        print("\033[H\033[J", end="")  # Clear the screen
        for i, sequence in enumerate(self.sequences):
            wrapped_sequence = "\n".join(textwrap.wrap(sequence, width=90))
            print(f"User {i + 1}:\n{wrapped_sequence}\n")


def get_cpu_reference_model(version: MambaPretrainedModelName, batch_size: int):
    from models.demos.wormhole.mamba.reference.decode_model import MambaDecode

    return MambaDecode.from_pretrained(version, batch_size=batch_size)


def get_tt_metal_model(
    version: MambaPretrainedModelName,
    device: ttnn.Device,
    cache_dir: Optional[str] = None,
    batch_size: int = 32,
    mode: ModelMode = ModelMode.DECODE,
    seq_len: int = 1,
    num_layers: int = 64,
):
    from models.demos.wormhole.mamba.tt import model_config
    from models.demos.wormhole.mamba.tt.mamba_model import MambaTT

    reference_model = get_cpu_reference_model(version, batch_size=batch_size)
    config = model_config.create_model_config(batch_size, reference_model.args.d_model, mode=mode, seq_len=seq_len)
    model = MambaTT(reference_model, device, config, tt_cache_path=cache_dir, num_layers=num_layers)

    return model


def get_tokenizer():
    tokenizer = AutoTokenizer.from_pretrained("EleutherAI/gpt-neox-20b", padding=True)
    tokenizer.pad_token_id = tokenizer.eos_token_id
    return tokenizer


def apply_repetition_penalty_(logits, sequences, penalty=1.2):
    """
    Applies a repetition penalty to the logits.

    Args:
        logits (torch.Tensor): The logits from the model, shape [batch_size, vocab_size].
        sequences (torch.Tensor): The generated sequences so far, shape [batch_size, sequence_length].
        penalty (float): The penalty factor for repeated tokens (values > 1 discourage repetition).
    """
    batch_size, vocab_size = logits.shape
    for i in range(batch_size):
        for j in range(sequences.shape[1]):
            token_id = sequences[i, j]
            if token_id < vocab_size:  # Protect against potential out-of-bounds errors
                logits[i, token_id] /= penalty  # Decrease the probability of already generated tokens
    return logits


@dataclass
class PrefillRunStatisitics:
    total_time: float
    mean_throughput: float
    mean_throughput_per_user: float


def run_mamba_prefill(device, model, sequences, prefill_chunk_size):
    prefill_tokens = sequences
    num_users, prefill_length = prefill_tokens.shape

    prefill_tokens = ttnn.from_torch(
        prefill_tokens.view(1, 1, prefill_tokens.shape[0], prefill_tokens.shape[1]),
        device=device,
        layout=ttnn.ROW_MAJOR_LAYOUT,
        memory_config=ttnn.DRAM_MEMORY_CONFIG,
        dtype=ttnn.uint32,
    )
    total_prefill_time = 0
    for user_idx in tqdm(range(num_users), desc="Prefilling the prompt(s)..."):
        prefill_start = time.time()
        with torch.no_grad():
            for chunk in split_sequence_length(prefill_tokens, batch=user_idx, chunk_size=prefill_chunk_size):
                chunk = ttnn.reshape(chunk, [1, chunk.shape[3]])  # Mamba expects (1, L) in prefill mode
                model._forward(chunk)
        model.configs["current_user"] += 1
        prefill_end = time.time()
        prefill_time_per_user = prefill_end - prefill_start
        total_prefill_time += prefill_time_per_user

    total_prefill_tokens = prefill_length * num_users
    mean_throughput = total_prefill_tokens / total_prefill_time
    mean_throughput_per_user = mean_throughput / num_users

    return PrefillRunStatisitics(
        total_time=total_prefill_time,
        mean_throughput=mean_throughput,
        mean_throughput_per_user=mean_throughput_per_user,
    )


@dataclass
class DecodeRunStatisitics:
    total_time: float
    mean_throughput: float
    mean_throughput_per_user: float


def run_mamba_decode(
    model, input_tokens, batch_size, generated_sequence_length, callback: Callable[[torch.Tensor, float], None]
):
    num_input_tokens = input_tokens.shape[1]
    assert num_input_tokens >= 1, "Expected at least one input token to run Mamba decode"

    num_prefill_by_decode_tokens = num_input_tokens - 1
    total_length = num_input_tokens + generated_sequence_length - 1

    with torch.no_grad():
        for token_idx in range(0, num_prefill_by_decode_tokens):
            start = time.time()
            model(input_tokens[:, token_idx].unsqueeze(1))
            end = time.time()

            next_token = input_tokens[:, token_idx + 1]  # Force next token instead of using predicted one
            callback(next_token, end - start)

        total_decode_time = 0
        total_decode_tokens = 0
        next_token = input_tokens[:, -1]
        for token_idx in range(num_prefill_by_decode_tokens, total_length):
            start = time.time()
            logits = model(next_token.unsqueeze(1))
            end = time.time()

            logits = apply_repetition_penalty_(logits.squeeze(1), input_tokens, penalty=1.4)  # Adjust penalty as needed
            probs = torch.nn.functional.softmax(logits, dim=-1)
            next_token = torch.argmax(probs, dim=-1)
            callback(next_token, end - start)

            total_decode_time += end - start
            total_decode_tokens += 1

    assert (
        generated_sequence_length == total_decode_tokens
    ), f"Expected to generate {generated_sequence_length} tokens (generated {total_decode_tokens} tokens)"

    mean_decode_time = total_decode_time / total_decode_tokens
    return DecodeRunStatisitics(
        total_time=total_decode_time,
        mean_throughput=(batch_size / mean_decode_time),
        mean_throughput_per_user=(1 / mean_decode_time),
    )


def split_into_tokens_into_prefill_and_decode_slices(tokenized_prompts):
    prefill_chunk_size = select_chunk_size(tokenized_prompts.shape[1], model_config.MAMBA_MAX_SEQUENCE_LEN)
    if prefill_chunk_size == 0:
        prefill_chunk_size = 32  # If there is no valid chunk size use the smalles possible value
    prefill_tokens, decode_tokens = split_input_into_prefill_and_decode_segments(tokenized_prompts, prefill_chunk_size)

    if prefill_tokens is None:
        num_prefill_tokens = 0
    else:
        num_prefill_tokens = prefill_tokens.shape[1]
    num_decode_tokens = decode_tokens.shape[1]
    return prefill_chunk_size, num_prefill_tokens, num_decode_tokens, prefill_tokens, decode_tokens


@dataclass
class DemoResult:
    generated_text: List[str]


def run_mamba_demo(
    prompts: List[str],
    device: ttnn.Device,
    model_version: MambaPretrainedModelName = "state-spaces/mamba-2.8b-slimpj",
    batch_size: int = 32,
    generated_sequence_length: int = 50,
    cache_dir: Optional[str] = None,
    display: bool = True,
    prefill_chunk_size: int = 32,
    assert_on_performance_measurements: bool = True,
):
    profiler = BenchmarkProfiler()
    profiler.start("run")

    logger.info(f"Running Mamba demo (weights='{model_version}') with batch={batch_size}")
    logger.info(f"Using tensor cache at '{cache_dir}'")

    profiler.start("tokenizing_inputs")

    assert (
        len(prompts) == 1 or len(prompts) == batch_size
    ), f"Expected number of prompts equal to batch (was {batch_size}) or 1"
    prompts = prompts * batch_size if len(prompts) == 1 else prompts

    tokenizer = get_tokenizer()
    tokenized_prompts: torch.Tensor = tokenizer(prompts, return_tensors="pt", padding=True).input_ids
    logger.info(f"Input prompts tokenized (shape={list(tokenized_prompts.shape)})")

    (
        prefill_chunk_size,
        num_prefill_tokens,
        num_decode_tokens,
        prefill_tokens,
        decode_tokens,
    ) = split_into_tokens_into_prefill_and_decode_slices(tokenized_prompts)
    logger.info(f"Selected prefill chunk size of {prefill_chunk_size} tokens")
    logger.info(f"Will use prefill mode for {num_prefill_tokens} tokens and decode mode for {num_decode_tokens} tokens")

    profiler.end("tokenizing_inputs")

    logger.info(f"Initalizing Mamba model in prefill mode")
    profiler.start("loading_model")
    model = get_tt_metal_model(
        model_version,
        device,
        cache_dir,
        batch_size=1,
        mode=ModelMode.PREFILL,
        seq_len=prefill_chunk_size,
        num_layers=64,
    )
    profiler.end("loading_model")
    logger.info(f"Done initializing model in {profiler.get_duration('loading_model'):.2f} s")

    model.eval()

    profiler.start("compile_prefill")
    if num_prefill_tokens > 0:
        logger.info("Compiling prefill graph")
        prefill_model_config = model_config.create_model_config(
            1, model.args.d_model, mode=ModelMode.PREFILL, seq_len=prefill_chunk_size
        )
        model.to_prefill(prefill_model_config)

        prefill_tokens = tokenized_prompts[:, :-1]  # Omit the last token in the sequence (B, L - 1)
        run_mamba_prefill(device, model, prefill_tokens[:1, :], prefill_chunk_size)
    profiler.end("compile_prefill")

    logger.info("Compiling decode graph")
    decode_model_config = model_config.create_model_config(
        batch_size, model.args.d_model, mode=ModelMode.DECODE, seq_len=1
    )
    model.to_decode(decode_model_config)

    profiler.start("compile_decode")
    run_mamba_decode(
        model,
        tokenized_prompts[:, :1],
        batch_size,
        1,
        callback=lambda _, t: logger.info(f"Decode compilation took {t:.2f} seconds"),
    )
    profiler.end("compile_decode")

    model.reset()

    token_display = TokenDisplay()
    token_display.add_token(prompts)

    profiler.start("inference_prefill_decode")
    profiler.start("inference_prefill")
    if num_prefill_tokens > 0:
        assert prefill_tokens is not None, "Expected prefill tokens"
        prefill_model_config = model_config.create_model_config(
            1, model.args.d_model, mode=ModelMode.PREFILL, seq_len=prefill_chunk_size
        )
        model.to_prefill(prefill_model_config)
        logger.info(f"Running prefill with {prefill_tokens.shape[-1]} tokens")
        prefill_stats = run_mamba_prefill(device, model, prefill_tokens, prefill_chunk_size)
    else:
        prefill_stats = PrefillRunStatisitics(float("inf"), float("inf"), float("inf"))
    profiler.end("inference_prefill")

    # Decode
    decode_model_config = model_config.create_model_config(
        batch_size, model.args.d_model, mode=ModelMode.DECODE, seq_len=1
    )
    model.to_decode(decode_model_config)
    profiler.start("inference_decode")
    logger.info(f"Running decode with {decode_tokens.shape[-1]} tokens")

    def callback(token: torch.Tensor, inference_time: float) -> None:
        decoded_token: list[str] = tokenizer.batch_decode(token, skip_special_tokens=False)
        token_display.add_token(decoded_token)
        if display:
            token_display.display_sequences()
        throughput = batch_size / inference_time
        print(f"Current total decode throughput: {throughput:.2f} tok/s")
        print(f"Current decode throughput per user: {(throughput/batch_size):.2f} tok/s/u")

    decode_stats = run_mamba_decode(
        model,
        decode_tokens,
        batch_size,
        generated_sequence_length,
        callback=callback,
    )
    profiler.end("inference_decode")
    profiler.end("inference_prefill_decode")
    profiler.end("run")

    logger.info(f"Total demo duration: {(profiler.get_duration('run')):.2f} s")

    prefill_time_to_token_per_user = prefill_stats.mean_throughput_per_user
    decode_time_to_token_per_user = decode_stats.mean_throughput_per_user

    time_to_first_token = 1 / (prefill_time_to_token_per_user + decode_time_to_token_per_user)  # t/s/u

    measurements = {
        "total_demo_time": profiler.get_duration("run"),
        "compile_prefill": profiler.get_duration("compile_prefill"),
        "compile_decode": profiler.get_duration("compile_decode"),
        "inference_prefill": prefill_stats.total_time,
        "inference_decode": decode_stats.total_time,
        "prefill_t/s": prefill_stats.mean_throughput,
        "prefill_time_to_token": time_to_first_token,
        "decode_t/s": decode_stats.mean_throughput,
        "decode_t/s/u": decode_stats.mean_throughput_per_user,
        "prefill_decode_t/s/u": time_to_first_token,
        "token_verification": 1,  # This is checked by the caller - but we could also do a match here
    }

    logger.info(f"Prefill total time: {prefill_stats.total_time:.1f} s")
    logger.info(
        f"Prefill throughput: {prefill_stats.mean_throughput:.1f} t/s, {prefill_stats.mean_throughput_per_user:.2f} t/s/u"
    )
    logger.info(f"Decode total time: {decode_stats.total_time:.1f} s")
    logger.info(
        f"Decode throughput: {decode_stats.mean_throughput:.1f} t/s, {decode_stats.mean_throughput_per_user:.2f} t/s/u"
    )
    logger.info(f"Time to first token: {(1e3 * time_to_first_token):.2f} ms")

<<<<<<< HEAD
    chunk_size_to_prefill_targets_tok_per_s = {32: 135.0, 128: 400.0}  # perf is different for different chunk sizes
    targets = {
        "prefill_t/s": chunk_size_to_prefill_targets_tok_per_s[prefill_chunk_size],
        "decode_t/s": 400.0,
        "decode_t/s/u": 12.5,
=======
    chunk_size_to_prefill_targets_tok_per_s = {32: 135.0, 128: 380.0}  # perf is different for different chunk sizes
    targets = {
        "prefill_t/s": chunk_size_to_prefill_targets_tok_per_s[prefill_chunk_size],
        "decode_t/s": 346.0,
        "decode_t/s/u": 10.8,
>>>>>>> 145a07a8
    }
    warmup_iterations = {"inference_prefill": 0, "inference_decode": 0}

    # Save benchmark data (will only save if running in CI environment)
    benchmark_data = create_benchmark_data(profiler, measurements, warmup_iterations, targets)
    benchmark_data.save_partial_run_json(
        profiler,
        run_type=f"demo_perf",
        ml_model_name=model_version,
        ml_model_type="llm",
        num_layers=64,
        batch_size=batch_size,
        config_params={"prefill_chunk_size": prefill_chunk_size},
        precision=f"decode[{decode_model_config['dtype']}]",
        input_sequence_length=tokenized_prompts.shape[1],
        output_sequence_length=tokenized_prompts.shape[1] + generated_sequence_length,
    )

    if assert_on_performance_measurements:
<<<<<<< HEAD
        verify_perf(measurements, targets, high_tol_percentage=1.25)
=======
        verify_perf(measurements, targets, high_tol_percentage=1.20)
>>>>>>> 145a07a8
    else:
        logger.warning(f"Skipping performance checks (this is expected for functional tests)")

    return DemoResult(generated_text=token_display.sequences)


@pytest.mark.timeout(1500)
@pytest.mark.parametrize("device_params", [{"l1_small_size": 16384}], indirect=True)
@pytest.mark.parametrize(
    "model_version, max_gen_len",
    (
        (
            "state-spaces/mamba-2.8b-slimpj",
            50,
        ),
    ),
)
def test_demo(user_input, device, get_tt_cache_path, model_version, max_gen_len):
    # https://github.com/tenstorrent/tt-metal/issues/23282
    device.disable_and_clear_program_cache()

    return run_mamba_demo(
        prompts=user_input,
        device=device,
        cache_dir=get_tt_cache_path(model_version),
        generated_sequence_length=max_gen_len,
    )<|MERGE_RESOLUTION|>--- conflicted
+++ resolved
@@ -372,19 +372,11 @@
     )
     logger.info(f"Time to first token: {(1e3 * time_to_first_token):.2f} ms")
 
-<<<<<<< HEAD
-    chunk_size_to_prefill_targets_tok_per_s = {32: 135.0, 128: 400.0}  # perf is different for different chunk sizes
-    targets = {
-        "prefill_t/s": chunk_size_to_prefill_targets_tok_per_s[prefill_chunk_size],
-        "decode_t/s": 400.0,
-        "decode_t/s/u": 12.5,
-=======
     chunk_size_to_prefill_targets_tok_per_s = {32: 135.0, 128: 380.0}  # perf is different for different chunk sizes
     targets = {
         "prefill_t/s": chunk_size_to_prefill_targets_tok_per_s[prefill_chunk_size],
         "decode_t/s": 346.0,
         "decode_t/s/u": 10.8,
->>>>>>> 145a07a8
     }
     warmup_iterations = {"inference_prefill": 0, "inference_decode": 0}
 
@@ -404,11 +396,7 @@
     )
 
     if assert_on_performance_measurements:
-<<<<<<< HEAD
-        verify_perf(measurements, targets, high_tol_percentage=1.25)
-=======
         verify_perf(measurements, targets, high_tol_percentage=1.20)
->>>>>>> 145a07a8
     else:
         logger.warning(f"Skipping performance checks (this is expected for functional tests)")
 
