# SPDX-FileCopyrightText: © 2023 Tenstorrent Inc.

# SPDX-License-Identifier: Apache-2.0

import textwrap
import time
from dataclasses import dataclass
from typing import Callable, List, Optional

import pytest
import torch
from loguru import logger
from tqdm import tqdm
from transformers import AutoTokenizer

import ttnn
from models.demos.utils.llm_demo_utils import create_benchmark_data, verify_perf
from models.demos.wormhole.mamba.reference.args import ModelMode
from models.demos.wormhole.mamba.reference.decode_model import MambaPretrainedModelName
from models.demos.wormhole.mamba.tt import model_config
from models.demos.wormhole.mamba.tt.preprocessing import (
    select_chunk_size,
    split_input_into_prefill_and_decode_segments,
    split_sequence_length,
)
from models.perf.benchmarking_utils import BenchmarkProfiler


class TokenDisplay:
    def __init__(self):
        self.sequences: List[str] = []

    def add_token(self, tokens: List[str]):
        for i, token in enumerate(tokens):
            if i >= len(self.sequences):
                self.sequences.append(token)
            else:
                self.sequences[i] += token
                text = self.sequences[i]
                eos = text.find("<|endoftext|>")
                if eos != -1:
                    text = text[:eos] + "<|endoftext|>"

    def display_sequences(self):
        print("\033[H\033[J", end="")  # Clear the screen
        for i, sequence in enumerate(self.sequences):
            wrapped_sequence = "\n".join(textwrap.wrap(sequence, width=90))
            print(f"User {i + 1}:\n{wrapped_sequence}\n")


def get_cpu_reference_model(version: MambaPretrainedModelName, batch_size: int):
    from models.demos.wormhole.mamba.reference.decode_model import MambaDecode

    return MambaDecode.from_pretrained(version, batch_size=batch_size)


def get_tt_metal_model(
    version: MambaPretrainedModelName,
    device: ttnn.Device,
    cache_dir: Optional[str] = None,
    batch_size: int = 32,
    mode: ModelMode = ModelMode.DECODE,
    seq_len: int = 1,
    num_layers: int = 64,
):
    from models.demos.wormhole.mamba.tt import model_config
    from models.demos.wormhole.mamba.tt.mamba_model import MambaTT

    reference_model = get_cpu_reference_model(version, batch_size=batch_size)
    config = model_config.create_model_config(batch_size, reference_model.args.d_model, mode=mode, seq_len=seq_len)
    model = MambaTT(reference_model, device, config, tt_cache_path=cache_dir, num_layers=num_layers)

    return model


def get_tokenizer():
    tokenizer = AutoTokenizer.from_pretrained("EleutherAI/gpt-neox-20b", padding=True)
    tokenizer.pad_token_id = tokenizer.eos_token_id
    return tokenizer


def apply_repetition_penalty_(logits, sequences, penalty=1.2):
    """
    Applies a repetition penalty to the logits.

    Args:
        logits (torch.Tensor): The logits from the model, shape [batch_size, vocab_size].
        sequences (torch.Tensor): The generated sequences so far, shape [batch_size, sequence_length].
        penalty (float): The penalty factor for repeated tokens (values > 1 discourage repetition).
    """
    batch_size, vocab_size = logits.shape
    for i in range(batch_size):
        for j in range(sequences.shape[1]):
            token_id = sequences[i, j]
            if token_id < vocab_size:  # Protect against potential out-of-bounds errors
                logits[i, token_id] /= penalty  # Decrease the probability of already generated tokens
    return logits


@dataclass
class PrefillRunStatisitics:
    total_time: float
    mean_throughput: float
    mean_throughput_per_user: float


def run_mamba_prefill(device, model, sequences, prefill_chunk_size):
    prefill_tokens = sequences
    num_users, prefill_length = prefill_tokens.shape

    prefill_tokens = ttnn.from_torch(
        prefill_tokens.view(1, 1, prefill_tokens.shape[0], prefill_tokens.shape[1]),
        device=device,
        layout=ttnn.ROW_MAJOR_LAYOUT,
        memory_config=ttnn.DRAM_MEMORY_CONFIG,
        dtype=ttnn.uint32,
    )
    total_prefill_time = 0
    for user_idx in tqdm(range(num_users), desc="Prefilling the prompt(s)..."):
        prefill_start = time.time()
        with torch.no_grad():
            for chunk in split_sequence_length(prefill_tokens, batch=user_idx, chunk_size=prefill_chunk_size):
                chunk = ttnn.reshape(chunk, [1, chunk.shape[3]])  # Mamba expects (1, L) in prefill mode
                model._forward(chunk)
        model.configs["current_user"] += 1
        prefill_end = time.time()
        prefill_time_per_user = prefill_end - prefill_start
        total_prefill_time += prefill_time_per_user

    total_prefill_tokens = prefill_length * num_users
    mean_throughput = total_prefill_tokens / total_prefill_time
    mean_throughput_per_user = mean_throughput / num_users

    return PrefillRunStatisitics(
        total_time=total_prefill_time,
        mean_throughput=mean_throughput,
        mean_throughput_per_user=mean_throughput_per_user,
    )


@dataclass
class DecodeRunStatisitics:
    total_time: float
    mean_throughput: float
    mean_throughput_per_user: float


def run_mamba_decode(
    model, input_tokens, batch_size, generated_sequence_length, callback: Callable[[torch.Tensor, float], None]
):
    num_input_tokens = input_tokens.shape[1]
    assert num_input_tokens >= 1, "Expected at least one input token to run Mamba decode"

    num_prefill_by_decode_tokens = num_input_tokens - 1
    total_length = num_input_tokens + generated_sequence_length - 1

    with torch.no_grad():
        for token_idx in range(0, num_prefill_by_decode_tokens):
            start = time.time()
            model(input_tokens[:, token_idx].unsqueeze(1))
            end = time.time()

            next_token = input_tokens[:, token_idx + 1]  # Force next token instead of using predicted one
            callback(next_token, end - start)

        total_decode_time = 0
        total_decode_tokens = 0
        next_token = input_tokens[:, -1]
        for token_idx in range(num_prefill_by_decode_tokens, total_length):
            start = time.time()
            logits = model(next_token.unsqueeze(1))
            end = time.time()

            logits = apply_repetition_penalty_(logits.squeeze(1), input_tokens, penalty=1.4)  # Adjust penalty as needed
            probs = torch.nn.functional.softmax(logits, dim=-1)
            next_token = torch.argmax(probs, dim=-1)
            callback(next_token, end - start)

            total_decode_time += end - start
            total_decode_tokens += 1

    assert (
        generated_sequence_length == total_decode_tokens
    ), f"Expected to generate {generated_sequence_length} tokens (generated {total_decode_tokens} tokens)"

    mean_decode_time = total_decode_time / total_decode_tokens
    return DecodeRunStatisitics(
        total_time=total_decode_time,
        mean_throughput=(batch_size / mean_decode_time),
        mean_throughput_per_user=(1 / mean_decode_time),
    )


def split_into_tokens_into_prefill_and_decode_slices(tokenized_prompts):
    prefill_chunk_size = select_chunk_size(tokenized_prompts.shape[1], model_config.MAMBA_MAX_SEQUENCE_LEN)
    if prefill_chunk_size == 0:
        prefill_chunk_size = 32  # If there is no valid chunk size use the smalles possible value
    prefill_tokens, decode_tokens = split_input_into_prefill_and_decode_segments(tokenized_prompts, prefill_chunk_size)

    if prefill_tokens is None:
        num_prefill_tokens = 0
    else:
        num_prefill_tokens = prefill_tokens.shape[1]
    num_decode_tokens = decode_tokens.shape[1]
    return prefill_chunk_size, num_prefill_tokens, num_decode_tokens, prefill_tokens, decode_tokens


@dataclass
class DemoResult:
    generated_text: List[str]


def run_mamba_demo(
    prompts: List[str],
    device: ttnn.Device,
    model_version: MambaPretrainedModelName = "state-spaces/mamba-2.8b-slimpj",
    batch_size: int = 32,
    generated_sequence_length: int = 50,
    cache_dir: Optional[str] = None,
    display: bool = True,
    prefill_chunk_size: int = 32,
    assert_on_performance_measurements: bool = True,
):
    profiler = BenchmarkProfiler()
    profiler.start("run")

    logger.info(f"Running Mamba demo (weights='{model_version}') with batch={batch_size}")
    logger.info(f"Using tensor cache at '{cache_dir}'")

    profiler.start("tokenizing_inputs")

    assert (
        len(prompts) == 1 or len(prompts) == batch_size
    ), f"Expected number of prompts equal to batch (was {batch_size}) or 1"
    prompts = prompts * batch_size if len(prompts) == 1 else prompts

    tokenizer = get_tokenizer()
    tokenized_prompts: torch.Tensor = tokenizer(prompts, return_tensors="pt", padding=True).input_ids
    logger.info(f"Input prompts tokenized (shape={list(tokenized_prompts.shape)})")

    (
        prefill_chunk_size,
        num_prefill_tokens,
        num_decode_tokens,
        prefill_tokens,
        decode_tokens,
    ) = split_into_tokens_into_prefill_and_decode_slices(tokenized_prompts)
    logger.info(f"Selected prefill chunk size of {prefill_chunk_size} tokens")
    logger.info(f"Will use prefill mode for {num_prefill_tokens} tokens and decode mode for {num_decode_tokens} tokens")

    profiler.end("tokenizing_inputs")

    logger.info(f"Initalizing Mamba model in prefill mode")
    profiler.start("loading_model")
    model = get_tt_metal_model(
        model_version,
        device,
        cache_dir,
        batch_size=1,
        mode=ModelMode.PREFILL,
        seq_len=prefill_chunk_size,
        num_layers=64,
    )
    profiler.end("loading_model")
    logger.info(f"Done initializing model in {profiler.get_duration('loading_model'):.2f} s")

    model.eval()

    profiler.start("compile_prefill")
    if num_prefill_tokens > 0:
        logger.info("Compiling prefill graph")
        prefill_model_config = model_config.create_model_config(
            1, model.args.d_model, mode=ModelMode.PREFILL, seq_len=prefill_chunk_size
        )
        model.to_prefill(prefill_model_config)

        prefill_tokens = tokenized_prompts[:, :-1]  # Omit the last token in the sequence (B, L - 1)
        run_mamba_prefill(device, model, prefill_tokens[:1, :], prefill_chunk_size)
    profiler.end("compile_prefill")

    logger.info("Compiling decode graph")
    decode_model_config = model_config.create_model_config(
        batch_size, model.args.d_model, mode=ModelMode.DECODE, seq_len=1
    )
    model.to_decode(decode_model_config)

    profiler.start("compile_decode")
    run_mamba_decode(
        model,
        tokenized_prompts[:, :1],
        batch_size,
        1,
        callback=lambda _, t: logger.info(f"Decode compilation took {t:.2f} seconds"),
    )
    profiler.end("compile_decode")

    model.reset()

    token_display = TokenDisplay()
    token_display.add_token(prompts)

    profiler.start("inference_prefill_decode")
    profiler.start("inference_prefill")
    if num_prefill_tokens > 0:
        assert prefill_tokens is not None, "Expected prefill tokens"
        prefill_model_config = model_config.create_model_config(
            1, model.args.d_model, mode=ModelMode.PREFILL, seq_len=prefill_chunk_size
        )
        model.to_prefill(prefill_model_config)
        logger.info(f"Running prefill with {prefill_tokens.shape[-1]} tokens")
        prefill_stats = run_mamba_prefill(device, model, prefill_tokens, prefill_chunk_size)
    else:
        prefill_stats = PrefillRunStatisitics(float("inf"), float("inf"), float("inf"))
    profiler.end("inference_prefill")

    # Decode
    decode_model_config = model_config.create_model_config(
        batch_size, model.args.d_model, mode=ModelMode.DECODE, seq_len=1
    )
    model.to_decode(decode_model_config)
    profiler.start("inference_decode")
    logger.info(f"Running decode with {decode_tokens.shape[-1]} tokens")

    def callback(token: torch.Tensor, inference_time: float) -> None:
        decoded_token: list[str] = tokenizer.batch_decode(token, skip_special_tokens=False)
        token_display.add_token(decoded_token)
        if display:
            token_display.display_sequences()
        throughput = batch_size / inference_time
        print(f"Current total decode throughput: {throughput:.2f} tok/s")
        print(f"Current decode throughput per user: {(throughput/batch_size):.2f} tok/s/u")

    decode_stats = run_mamba_decode(
        model,
        decode_tokens,
        batch_size,
        generated_sequence_length,
        callback=callback,
    )
    profiler.end("inference_decode")
    profiler.end("inference_prefill_decode")
    profiler.end("run")

    logger.info(f"Total demo duration: {(profiler.get_duration('run')):.2f} s")

    prefill_time_to_token_per_user = prefill_stats.mean_throughput_per_user
    decode_time_to_token_per_user = decode_stats.mean_throughput_per_user

    time_to_first_token = 1 / (prefill_time_to_token_per_user + decode_time_to_token_per_user)  # t/s/u

    measurements = {
        "total_demo_time": profiler.get_duration("run"),
        "compile_prefill": profiler.get_duration("compile_prefill"),
        "compile_decode": profiler.get_duration("compile_decode"),
        "inference_prefill": prefill_stats.total_time,
        "inference_decode": decode_stats.total_time,
        "prefill_t/s": prefill_stats.mean_throughput,
        "prefill_time_to_token": time_to_first_token,
        "decode_t/s": decode_stats.mean_throughput,
        "decode_t/s/u": decode_stats.mean_throughput_per_user,
        "prefill_decode_t/s/u": time_to_first_token,
        "token_verification": 1,  # This is checked by the caller - but we could also do a match here
    }

    logger.info(f"Prefill total time: {prefill_stats.total_time:.1f} s")
    logger.info(
        f"Prefill throughput: {prefill_stats.mean_throughput:.1f} t/s, {prefill_stats.mean_throughput_per_user:.2f} t/s/u"
    )
    logger.info(f"Decode total time: {decode_stats.total_time:.1f} s")
    logger.info(
        f"Decode throughput: {decode_stats.mean_throughput:.1f} t/s, {decode_stats.mean_throughput_per_user:.2f} t/s/u"
    )
    logger.info(f"Time to first token: {(1e3 * time_to_first_token):.2f} ms")

    chunk_size_to_prefill_targets_tok_per_s = {32: 135.0, 128: 380.0}  # perf is different for different chunk sizes
    targets = {
        "prefill_t/s": chunk_size_to_prefill_targets_tok_per_s[prefill_chunk_size],
<<<<<<< HEAD
        "decode_t/s": 375.0,
        "decode_t/s/u": 11.5,
=======
        "decode_t/s": 346.0,
        "decode_t/s/u": 10.8,
>>>>>>> eecd4a15
    }
    warmup_iterations = {"inference_prefill": 0, "inference_decode": 0}

    # Save benchmark data (will only save if running in CI environment)
    benchmark_data = create_benchmark_data(profiler, measurements, warmup_iterations, targets)
    benchmark_data.save_partial_run_json(
        profiler,
        run_type=f"demo_perf",
        ml_model_name=model_version,
        ml_model_type="llm",
        num_layers=64,
        batch_size=batch_size,
        config_params={"prefill_chunk_size": prefill_chunk_size},
        precision=f"decode[{decode_model_config['dtype']}]",
        input_sequence_length=tokenized_prompts.shape[1],
        output_sequence_length=tokenized_prompts.shape[1] + generated_sequence_length,
    )

    if assert_on_performance_measurements:
        verify_perf(measurements, targets, high_tol_percentage=1.20)
    else:
        logger.warning(f"Skipping performance checks (this is expected for functional tests)")

    return DemoResult(generated_text=token_display.sequences)


@pytest.mark.timeout(1500)
@pytest.mark.parametrize("device_params", [{"l1_small_size": 16384}], indirect=True)
@pytest.mark.parametrize(
    "model_version, max_gen_len",
    (
        (
            "state-spaces/mamba-2.8b-slimpj",
            50,
        ),
    ),
)
def test_demo(user_input, device, use_program_cache, get_tt_cache_path, model_version, max_gen_len):
    return run_mamba_demo(
        prompts=user_input,
        device=device,
        cache_dir=get_tt_cache_path(model_version),
        generated_sequence_length=max_gen_len,
    )<|MERGE_RESOLUTION|>--- conflicted
+++ resolved
@@ -375,13 +375,8 @@
     chunk_size_to_prefill_targets_tok_per_s = {32: 135.0, 128: 380.0}  # perf is different for different chunk sizes
     targets = {
         "prefill_t/s": chunk_size_to_prefill_targets_tok_per_s[prefill_chunk_size],
-<<<<<<< HEAD
-        "decode_t/s": 375.0,
-        "decode_t/s/u": 11.5,
-=======
         "decode_t/s": 346.0,
         "decode_t/s/u": 10.8,
->>>>>>> eecd4a15
     }
     warmup_iterations = {"inference_prefill": 0, "inference_decode": 0}
 
