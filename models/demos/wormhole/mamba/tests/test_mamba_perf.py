--- conflicted
+++ resolved
@@ -6,15 +6,6 @@
 import pytest
 from loguru import logger
 
-<<<<<<< HEAD
-from models.demos.wormhole.mamba.demo.demo import (
-    get_tokenizer,
-    get_cpu_reference_model,
-    get_tt_metal_model,
-)
-
-=======
->>>>>>> cb5d74d6
 from models.perf.perf_utils import prep_perf_report
 from models.perf.device_perf_utils import run_device_perf, check_device_perf, prep_device_perf_report
 from models.utility_functions import (
@@ -40,21 +31,6 @@
 MARGIN = 0.05
 
 
-<<<<<<< HEAD
-def display_tokens(tokens):
-    print("\n" * 1000)
-    for text in tokens:
-        eos = text.find("<|endoftext|>")
-        if eos != -1:
-            text = text[:eos] + "<|endoftext|>"
-        print(f"{text}\n")
-        print("-" * 150)  # Print a separator line for readability
-        print(f"\n")
-
-
-@skip_for_grayskull("Requires eth connected devices to run")
-=======
->>>>>>> cb5d74d6
 @pytest.mark.models_performance_bare_metal
 @pytest.mark.timeout(600)
 @pytest.mark.parametrize(
