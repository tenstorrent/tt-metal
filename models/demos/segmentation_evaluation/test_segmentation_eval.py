# SPDX-FileCopyrightText: © 2025 Tenstorrent AI ULC

# SPDX-License-Identifier: Apache-2.0

import math
import os

import cv2
import kagglehub
import matplotlib.pyplot as plt
import numpy as np
import pytest
import torch
from loguru import logger
from skimage import io

import ttnn
<<<<<<< HEAD
from models.demos.yolov9c.common import YOLOV9C_L1_SMALL_SIZE
=======
from models.common.utility_functions import disable_persistent_kernel_cache, is_blackhole, is_wormhole_b0
>>>>>>> 48eb5431


def iou(y_true, y_pred):
    """Computes Intersection over Union (IoU)."""
    intersection = np.logical_and(y_true, y_pred).sum()
    union = np.logical_or(y_true, y_pred).sum()
    return intersection / union if union != 0 else 0


def dice_score(y_true, y_pred):
    """Computes Dice Score (F1 Score for segmentation)."""
    intersection = np.logical_and(y_true, y_pred).sum()
    return (2 * intersection) / (y_true.sum() + y_pred.sum()) if (y_true.sum() + y_pred.sum()) != 0 else 0


def pixel_accuracy(y_true, y_pred):
    """Computes Pixel Accuracy."""
    return np.mean(y_true == y_pred)


def precision(y_true, y_pred):
    """Computes Precision (Positive Predictive Value)."""
    tp = np.logical_and(y_true == 1, y_pred == 1).sum()
    fp = np.logical_and(y_true == 0, y_pred == 1).sum()
    return tp / (tp + fp) if (tp + fp) != 0 else 0


def recall(y_true, y_pred):
    """Computes Recall (Sensitivity)."""
    tp = np.logical_and(y_true == 1, y_pred == 1).sum()
    fn = np.logical_and(y_true == 1, y_pred == 0).sum()
    return tp / (tp + fn) if (tp + fn) != 0 else 0


def f1_score(y_true, y_pred):
    """Computes F1 Score (Harmonic Mean of Precision and Recall)."""
    p = precision(y_true, y_pred)
    r = recall(y_true, y_pred)
    return (2 * p * r) / (p + r) if (p + r) != 0 else 0


def evaluation(
    device,
    res,
    model_type,
    model,
    input_dtype,
    input_memory_config=None,
    model_name=None,
    config=None,
    batch_size=1,
    model_location_generator=None,
):
    if model_name == "vgg_unet":
        if is_blackhole():
            from models.demos.blackhole.vgg_unet.demo.demo_utils import prediction, preprocess

            output_path = "models/demos/blackhole/"
        elif is_wormhole_b0():
            from models.demos.wormhole.vgg_unet.demo.demo_utils import prediction, preprocess

            output_path = "models/demos/wormhole/"
        else:
            raise RuntimeError("Unsupported device: Only Blackhole and Wormhole are supported for this test.")

        path = kagglehub.dataset_download("mateuszbuda/lgg-mri-segmentation")
        for dirname, _, filenames in os.walk("/kaggle/input"):
            for filename in filenames:
                logger.info(f"{os.path.join(dirname, filename)}")

        sample_count = 500
        X_test = preprocess(path, mode="eval", max_samples=550)
        if model_type == "torch_model":
            df_pred = prediction(X_test, model, model_type, batch_size=batch_size)
        else:
            df_pred = prediction(X_test, model, model_type, batch_size=batch_size)

        df_pred = X_test.merge(df_pred, on="image_path")
        df_pred.head(10)

        # Define the output folder
        if model_type == "torch_model":
            if (device.get_num_devices()) > 1:
                output_folder = output_path + "vgg_unet/demo/output_images_dp"
            else:
                output_folder = output_path + "vgg_unet/demo/output_images"
        else:
            if (device.get_num_devices()) > 1:
                output_folder = output_path + "vgg_unet/demo/output_images_ttnn_dp"
            else:
                output_folder = output_path + "vgg_unet/demo/output_images_ttnn"
        if not os.path.exists(output_folder):
            os.makedirs(output_folder)

        iou_list, dice_list, acc_list, prec_list, recall_list, f1_list = [], [], [], [], [], []
        count = 0

        # Loop over the images in df_pred and save the plots as files
        for i in range(len(df_pred)):
            if df_pred.has_mask[i] == 1:
                pred_mask = np.array(df_pred.predicted_mask[i]).squeeze()
                pred_mask = (pred_mask > 0.5).astype(np.uint8)

                gt_mask = io.imread(df_pred.mask_path[i])
                gt_mask = (gt_mask > 127).astype(np.uint8)

                # Resize if needed
                if pred_mask.shape != gt_mask.shape:
                    pred_mask = cv2.resize(
                        pred_mask, (gt_mask.shape[1], gt_mask.shape[0]), interpolation=cv2.INTER_NEAREST
                    )

                # Compute metrics
                iou_list.append(iou(gt_mask, pred_mask) * 100)
                dice_list.append(dice_score(gt_mask, pred_mask) * 100)
                acc_list.append(pixel_accuracy(gt_mask, pred_mask) * 100)
                prec_list.append(precision(gt_mask, pred_mask) * 100)
                recall_list.append(recall(gt_mask, pred_mask) * 100)
                f1_list.append(f1_score(gt_mask, pred_mask) * 100)

                if count < 15:
                    # Create a new figure for each image and save it
                    fig, axs = plt.subplots(1, 5, figsize=(30, 7))

                    # Read MRI image
                    img = io.imread(df_pred.image_path[i])
                    img = cv2.cvtColor(img, cv2.COLOR_BGR2RGB)
                    axs[0].imshow(img)
                    axs[0].title.set_text("Brain MRI")

                    # Read original mask
                    mask = io.imread(df_pred.mask_path[i])
                    axs[1].imshow(mask)
                    axs[1].title.set_text("Original Mask")

                    # Read predicted mask
                    pred = np.array(df_pred.predicted_mask[i]).squeeze().round()
                    axs[2].imshow(pred)
                    axs[2].title.set_text("AI Predicted Mask")

                    # Overlay original mask with MRI
                    img[mask == 255] = (255, 0, 0)
                    axs[3].imshow(img)
                    axs[3].title.set_text("MRI with Original Mask (Ground Truth)")

                    # Overlay predicted mask with MRI
                    img_ = io.imread(df_pred.image_path[i])
                    img_ = cv2.cvtColor(img_, cv2.COLOR_BGR2RGB)
                    img_[pred == 1] = (0, 255, 150)
                    axs[4].imshow(img_)
                    axs[4].title.set_text("MRI with AI Predicted Mask")

                    # Save the figure as a PNG file in the output folder
                    output_file = os.path.join(output_folder, f"image_{count+1}.png")
                    fig.tight_layout()
                    plt.savefig(output_file)

                    # Close the figure to avoid memory issues when saving many images
                    plt.close(fig)

                    count += 1

            if count == sample_count:
                break

        logger.info(f"IoU: {np.mean(iou_list):.2f}%")
        logger.info(f"Dice Score: {np.mean(dice_list):.2f}%")
        logger.info(f"Pixel Accuracy: {np.mean(acc_list):.2f}%")
        logger.info(f"Precision: {np.mean(prec_list):.2f}%")
        logger.info(f"Recall: {np.mean(recall_list):.2f}%")
        logger.info(f"F1 Score: {np.mean(f1_list):.2f}%")
        logger.info(f"Results saved to {output_folder}")

    # Note: YOLOv9c evaluation code was removed pending verification of usage rights.
    # Previously, this file contained evaluation tests for YOLOv9c segmentation.

    if model_name == "yolov9c":
        raise NotImplementedError(
            "YOLOv9c evaluation has been temporarily removed pending verification of usage rights. "
            "Please use one of the other supported models: Vanilla UNet, VGG UNet, or Segformer."
        )

    if model_name == "segformer":
        from torch.utils.data import DataLoader
        from transformers import AutoImageProcessor

        from models.demos.segformer.demo.demo_for_semantic_segmentation import (
            SemanticSegmentationDataset,
            custom_collate_fn,
            shift_gt_indices,
        )

        image_processor = AutoImageProcessor.from_pretrained("nvidia/segformer-b0-finetuned-ade-512-512")

        image_folder = "models/demos/segformer/demo/validation_data_ade20k/images"
        mask_folder = "models/demos/segformer/demo/validation_data_ade20k/annotations"

        dataset = SemanticSegmentationDataset(image_folder, mask_folder, image_processor)
        data_loader = DataLoader(
            dataset, batch_size=batch_size, shuffle=False, num_workers=0, collate_fn=custom_collate_fn
        )
        logger.info(f"Evaluating on {len(dataset)} samples...")

        max_samples = 2000
        sample_count = 0
        iou_list, dice_list, acc_list, prec_list, recall_list, f1_list = [], [], [], [], [], []
        for batch in data_loader:
            masks = batch["gt_mask"]
            input = batch["pixel_values"]
            if model_type == "tt_model":
                ttnn_output = model.run(input)
                ttnn_output = ttnn.to_torch(ttnn_output, mesh_composer=model.test_infra.output_mesh_composer)
                ttnn_output = torch.permute(ttnn_output, (0, 3, 1, 2))
                h = w = int(math.sqrt(ttnn_output.shape[-1]))
                ttnn_final_output = torch.reshape(ttnn_output, (ttnn_output.shape[0], ttnn_output.shape[1], h, w))
                for i in range(len(masks)):
                    mask = masks[i]
                    ttnn_up = torch.nn.functional.interpolate(
                        ttnn_final_output[i : i + 1], size=mask.shape, mode="bilinear", align_corners=False
                    )
                    ttnn_pred_mask = ttnn_up.argmax(dim=1).squeeze().cpu().numpy()
                    mask = shift_gt_indices(mask)
                    mask = np.array(mask)

                    iou_list.append(iou(mask, ttnn_pred_mask) * 100)
                    dice_list.append(dice_score(mask, ttnn_pred_mask) * 100)
                    acc_list.append(pixel_accuracy(mask, ttnn_pred_mask) * 100)
                    prec_list.append(precision(mask, ttnn_pred_mask) * 100)
                    recall_list.append(recall(mask, ttnn_pred_mask) * 100)
                    f1_list.append(f1_score(mask, ttnn_pred_mask) * 100)
                    sample_count += 1
                    logger.info(f"sample_count: {sample_count}")
                    if sample_count == max_samples:
                        break
            if model_type == "torch_model":
                ref_logits = model(input).logits
                for i in range(len(masks)):
                    mask = masks[i]
                    ref_up = torch.nn.functional.interpolate(
                        ref_logits[i : i + 1], size=mask.shape, mode="bilinear", align_corners=False
                    )
                    ref_pred_mask = ref_up.argmax(dim=1).squeeze().cpu().numpy()
                    mask = shift_gt_indices(mask)
                    mask = np.array(mask)
                    iou_list.append(iou(mask, ref_pred_mask) * 100)
                    dice_list.append(dice_score(mask, ref_pred_mask) * 100)
                    acc_list.append(pixel_accuracy(mask, ref_pred_mask) * 100)
                    prec_list.append(precision(mask, ref_pred_mask) * 100)
                    recall_list.append(recall(mask, ref_pred_mask) * 100)
                    f1_list.append(f1_score(mask, ref_pred_mask) * 100)
                    sample_count += 1
                    logger.info(f"sample_count: {sample_count}")
                    if sample_count == max_samples:
                        break
        logger.info(f"IoU: {np.mean(iou_list):.2f}%")
        logger.info(f"Dice Score: {np.mean(dice_list):.2f}%")
        logger.info(f"Pixel Accuracy: {np.mean(acc_list):.2f}%")
        logger.info(f"Precision: {np.mean(prec_list):.2f}%")
        logger.info(f"Recall: {np.mean(recall_list):.2f}%")
        logger.info(f"F1 Score: {np.mean(f1_list):.2f}%")


def run_vgg_unet(
    device, model_type, use_pretrained_weight, res, model_location_generator, reset_seeds, device_batch_size
):
    from models.demos.vgg_unet.common import load_torch_model
    from models.demos.vgg_unet.reference.vgg_unet import UNetVGG19
    from models.demos.vgg_unet.runner.performant_runner import VggUnetTrace2CQ

    model_seg = UNetVGG19()
    if use_pretrained_weight:
        model_seg = load_torch_model(model_seg, model_location_generator)
    model_seg.eval()
    batch_size = device_batch_size * device.get_num_devices()
    if model_type == "tt_model":
        vgg_unet_trace_2cq = VggUnetTrace2CQ()

        vgg_unet_trace_2cq.initialize_vgg_unet_trace_2cqs_inference(
            device,
            model_location_generator=model_location_generator,
            use_pretrained_weight=use_pretrained_weight,
            device_batch_size=device_batch_size,
        )

    model_name = "vgg_unet"
    input_dtype = ttnn.bfloat16
    input_memory_config = ttnn.L1_MEMORY_CONFIG
    evaluation(
        device=device,
        res=res,
        model_type=model_type,
        model=vgg_unet_trace_2cq if model_type == "tt_model" else model_seg,
        input_dtype=input_dtype,
        input_memory_config=input_memory_config,
        model_name=model_name,
        batch_size=batch_size,
    )


@pytest.mark.parametrize(
    "model_type",
    [
        ("tt_model"),
        ("torch_model"),
    ],
)
@pytest.mark.parametrize(
    "use_pretrained_weight",
    [
        True,
    ],
    ids=[
        "pretrained_weight_true",
    ],
)
@pytest.mark.parametrize(
    "device_batch_size",
    ((1),),
)
@pytest.mark.parametrize("res", [(256, 256)])
@pytest.mark.parametrize(
    "device_params", [{"l1_small_size": 32768, "trace_region_size": 6434816, "num_command_queues": 2}], indirect=True
)
def test_vgg_unet_dp(
    mesh_device, model_type, use_pretrained_weight, res, model_location_generator, reset_seeds, device_batch_size
):
    return run_vgg_unet(
        mesh_device, model_type, use_pretrained_weight, res, model_location_generator, reset_seeds, device_batch_size
    )


@pytest.mark.parametrize(
    "model_type",
    [
        ("tt_model"),
        ("torch_model"),
    ],
)
@pytest.mark.parametrize(
    "use_pretrained_weight",
    [
        True,
    ],
    ids=[
        "pretrained_weight_true",
    ],
)
@pytest.mark.parametrize(
    "batch_size",
    ((1),),
)
@pytest.mark.parametrize("res", [(256, 256)])
@pytest.mark.parametrize(
    "device_params", [{"l1_small_size": 32768, "trace_region_size": 6434816, "num_command_queues": 2}], indirect=True
)
def test_vgg_unet(device, model_type, use_pretrained_weight, res, model_location_generator, reset_seeds, batch_size):
    return run_vgg_unet(
        device, model_type, use_pretrained_weight, res, model_location_generator, reset_seeds, batch_size
    )


<<<<<<< HEAD
@pytest.mark.parametrize(
    "device_params",
    [{"l1_small_size": YOLOV9C_L1_SMALL_SIZE, "trace_region_size": 23887872, "num_command_queues": 2}],
    indirect=True,
)
@pytest.mark.parametrize(
    "use_weights_from_ultralytics",
    [
        "True",
    ],
)
@pytest.mark.parametrize(
    "model_type",
    [
        ("tt_model"),
        ("torch_model"),
    ],
)
@pytest.mark.parametrize(
    "model_task",
    [
        "segment",
    ],
)
@pytest.mark.parametrize("res", [(640, 640)])
def test_yolov9c(
    device,
    model_type,
    model_task,
    use_weights_from_ultralytics,
    res,
    model_location_generator,
    reset_seeds,
):
    from models.demos.yolov9c.common import load_torch_model

    enable_segment = model_task == "segment"

    torch_model = load_torch_model(model_location_generator=model_location_generator, model_task=model_task)

    model_name = "yolov9c"
    input_dtype = ttnn.bfloat16
    input_memory_config = ttnn.L1_MEMORY_CONFIG

    evaluation(
        device=device,
        res=res,
        model_type=model_type,
        model=torch_model,
        input_dtype=input_dtype,
        input_memory_config=input_memory_config,
        model_name=model_name,
    )


=======
>>>>>>> 48eb5431
def run_segformer_eval(device, model_location_generator, model_type, res, device_batch_size):
    from models.demos.segformer.common import load_config, load_torch_model
    from models.demos.segformer.reference.segformer_for_semantic_segmentation import (
        SegformerForSemanticSegmentationReference,
    )
    from models.demos.segformer.runner.performant_runner import SegformerTrace2CQ

    config = load_config("configs/segformer_semantic_config.json")
    reference_model = SegformerForSemanticSegmentationReference(config)
    target_prefix = f""
    reference_model = load_torch_model(
        reference_model, target_prefix, module="semantic_sub", model_location_generator=model_location_generator
    )
    reference_model.eval()
    batch_size = device_batch_size * device.get_num_devices()
    segformer_trace_2cq = SegformerTrace2CQ()
    segformer_trace_2cq.initialize_segformer_trace_2cqs_inference(
        device, model_location_generator=model_location_generator, device_batch_size=device_batch_size
    )

    if not os.path.exists("models/demos/segformer/demo/validation_data_ade20k"):
        logger.info("downloading data")
        os.system("python models/demos/segmentation_evaluation/dataset_download.py segformer")

    model_name = "segformer"
    input_dtype = ttnn.bfloat16
    input_memory_config = ttnn.L1_MEMORY_CONFIG

    evaluation(
        device=device,
        res=res,
        model_type=model_type,
        model=segformer_trace_2cq if model_type == "tt_model" else reference_model,
        input_dtype=input_dtype,
        input_memory_config=input_memory_config,
        model_name=model_name,
        config=reference_model.config,
        batch_size=batch_size,
    )


@pytest.mark.parametrize(
    "device_params", [{"l1_small_size": 79104, "trace_region_size": 6434816, "num_command_queues": 2}], indirect=True
)
@pytest.mark.parametrize(
    "model_type",
    [
        ("tt_model"),
        ("torch_model"),
    ],
)
@pytest.mark.parametrize(
    "batch_size",
    ((1),),
)
@pytest.mark.parametrize("res", [(512, 512)])
def test_segformer_eval(device, model_location_generator, model_type, res, batch_size):
    return run_segformer_eval(device, model_location_generator, model_type, res, batch_size)


@pytest.mark.parametrize(
    "device_params", [{"l1_small_size": 79104, "trace_region_size": 6434816, "num_command_queues": 2}], indirect=True
)
@pytest.mark.parametrize(
    "model_type",
    [
        ("tt_model"),
        ("torch_model"),
    ],
)
@pytest.mark.parametrize(
    "device_batch_size",
    ((1),),
)
@pytest.mark.parametrize("res", [(512, 512)])
def test_segformer_eval_dp(mesh_device, model_location_generator, model_type, res, device_batch_size):
    return run_segformer_eval(mesh_device, model_location_generator, model_type, res, device_batch_size)<|MERGE_RESOLUTION|>--- conflicted
+++ resolved
@@ -15,11 +15,7 @@
 from skimage import io
 
 import ttnn
-<<<<<<< HEAD
-from models.demos.yolov9c.common import YOLOV9C_L1_SMALL_SIZE
-=======
-from models.common.utility_functions import disable_persistent_kernel_cache, is_blackhole, is_wormhole_b0
->>>>>>> 48eb5431
+from models.common.utility_functions import is_blackhole, is_wormhole_b0
 
 
 def iou(y_true, y_pred):
@@ -381,64 +377,6 @@
     )
 
 
-<<<<<<< HEAD
-@pytest.mark.parametrize(
-    "device_params",
-    [{"l1_small_size": YOLOV9C_L1_SMALL_SIZE, "trace_region_size": 23887872, "num_command_queues": 2}],
-    indirect=True,
-)
-@pytest.mark.parametrize(
-    "use_weights_from_ultralytics",
-    [
-        "True",
-    ],
-)
-@pytest.mark.parametrize(
-    "model_type",
-    [
-        ("tt_model"),
-        ("torch_model"),
-    ],
-)
-@pytest.mark.parametrize(
-    "model_task",
-    [
-        "segment",
-    ],
-)
-@pytest.mark.parametrize("res", [(640, 640)])
-def test_yolov9c(
-    device,
-    model_type,
-    model_task,
-    use_weights_from_ultralytics,
-    res,
-    model_location_generator,
-    reset_seeds,
-):
-    from models.demos.yolov9c.common import load_torch_model
-
-    enable_segment = model_task == "segment"
-
-    torch_model = load_torch_model(model_location_generator=model_location_generator, model_task=model_task)
-
-    model_name = "yolov9c"
-    input_dtype = ttnn.bfloat16
-    input_memory_config = ttnn.L1_MEMORY_CONFIG
-
-    evaluation(
-        device=device,
-        res=res,
-        model_type=model_type,
-        model=torch_model,
-        input_dtype=input_dtype,
-        input_memory_config=input_memory_config,
-        model_name=model_name,
-    )
-
-
-=======
->>>>>>> 48eb5431
 def run_segformer_eval(device, model_location_generator, model_type, res, device_batch_size):
     from models.demos.segformer.common import load_config, load_torch_model
     from models.demos.segformer.reference.segformer_for_semantic_segmentation import (
