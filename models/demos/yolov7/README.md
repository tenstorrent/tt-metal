# Yolov7 Model
Demo showcasing Yolov7 running on `Wormhole - N150, N300` using ttnn.

### Note:

- On N300, Make sure to use `WH_ARCH_YAML=wormhole_b0_80_arch_eth_dispatch.yaml` with the pytest.

<<<<<<< HEAD
To obtain the perf reports through profiler, please build with following command:
```
./build_metal.sh -p
```

# Introduction:
=======
- Or, make sure to set the following environment variable in the terminal:
  ```
  export WH_ARCH_YAML=wormhole_b0_80_arch_eth_dispatch.yaml
  ```
- To obtain the perf reports through profiler, please build with following command:
  ```
  ./build_metal.sh -p
  ```

## Introduction:
>>>>>>> c478b165

YOLOv7 is a state-of-the-art real-time object detector that surpasses all known object detectors in both speed and accuracy. It builds on the YOLO family of detectors and introduces significant architectural improvements for enhanced speed and accuracy. YOLOv7 supports advanced features such as model reparameterization, extended model scaling, and multi-task capabilities including object detection, instance segmentation, and pose estimation. The model picks up weights available [here](https://github.com/WongKinYiu/yolov7?tab=readme-ov-file#performance) under YOLOv7

### Details
- The entry point of the model is located at ```models/demos/yolov7/tt/ttnn_yolov7.py```
- Batch Size : `1` (Single Device), `2` (Multi Device).
- Supported Input Resolution : `(640, 640)` - (Height, Width).
- Dataset used for evaluation : **COCO-2017**


## How to run :

Use the following command to run the yolov7 model

```python
pytest --disable-warnings models/demos/yolov7/tests/pcc/test_ttnn_yolov7.py
```

### Model Performant with Trace+2CQ

#### Single Device (BS=1) :

- For `640x640`, end-2-end perf is `70` FPS.

  ```bash
  pytest --disable-warnings models/demos/yolov7/tests/perf/test_e2e_performant.py::test_e2e_performant
  ```

#### Multi Device (DP=2, N300) :

- For `640x640`, end-2-end perf is `134` FPS.

  ```bash
  pytest --disable-warnings models/demos/yolov7/tests/perf/test_e2e_performant.py::test_e2e_performant_dp
  ```

## Demo:

#### Note: Output images will be saved in the `models/demos/yolov7/demo/runs` folder.

### Single Device (BS=1):

#### Custom Images:

- Use the following command to run demo for `640x640` resolution :

    ```bash
    pytest --disable-warnings models/demos/yolov7/demo/demo.py::test_demo
    ```

- To use a different image(s) for demo, replace your image(s) in the image path `models/demos/yolov7/demo/images`


#### Coco-2017 dataset:

- Use the following command to run demo for `640x640` resolution :

  ```
  pytest --disable-warnings models/demos/yolov7/demo/demo.py::test_demo_dataset
  ```

### Multi Device (DP=2, N300):

#### Custom Images:

- Use the following command to run demo for `640x640` resolution :

  ```bash
  pytest --disable-warnings models/demos/yolov7/demo/demo.py::test_demo_dp
  ```

#### Coco-2017 dataset:

- Use the following command to run demo for `640x640` resolution :

  ```
  pytest --disable-warnings models/demos/yolov7/demo/demo.py::test_demo_dataset_dp
  ```

### Performant evaluation with Trace+2CQ
Use the following command to run the performant evaluation with Trace+2CQs:

```
pytest models/experimental/yolo_eval/evaluate.py::test_yolov7[res0-device_params0-tt_model]
```
Note: The model is evaluated with 500 samples.<|MERGE_RESOLUTION|>--- conflicted
+++ resolved
@@ -3,27 +3,12 @@
 
 ### Note:
 
-- On N300, Make sure to use `WH_ARCH_YAML=wormhole_b0_80_arch_eth_dispatch.yaml` with the pytest.
-
-<<<<<<< HEAD
 To obtain the perf reports through profiler, please build with following command:
 ```
 ./build_metal.sh -p
 ```
 
 # Introduction:
-=======
-- Or, make sure to set the following environment variable in the terminal:
-  ```
-  export WH_ARCH_YAML=wormhole_b0_80_arch_eth_dispatch.yaml
-  ```
-- To obtain the perf reports through profiler, please build with following command:
-  ```
-  ./build_metal.sh -p
-  ```
-
-## Introduction:
->>>>>>> c478b165
 
 YOLOv7 is a state-of-the-art real-time object detector that surpasses all known object detectors in both speed and accuracy. It builds on the YOLO family of detectors and introduces significant architectural improvements for enhanced speed and accuracy. YOLOv7 supports advanced features such as model reparameterization, extended model scaling, and multi-task capabilities including object detection, instance segmentation, and pose estimation. The model picks up weights available [here](https://github.com/WongKinYiu/yolov7?tab=readme-ov-file#performance) under YOLOv7
 
