--- conflicted
+++ resolved
@@ -204,15 +204,11 @@
 
         self.m = []
         self.convm_1 = Conv(
-<<<<<<< HEAD
-            [1, 80, 80, 256], (1, 1, 1, 1, 0, 0, 1, 1), parameters["0"], is_reshape=True, activation="sigmoid"
-=======
             [1, 80, 80, 256],
             (1, 1, 1, 1, 0, 0, 1, 1),
             parameters["0"],
             is_reshape=True,
             activation=ttnn.UnaryWithParam(ttnn.UnaryOpType.SIGMOID),
->>>>>>> 2ddb1f08
         )
         self.m.append(self.convm_1)
 
@@ -221,11 +217,7 @@
             (1, 1, 1, 1, 0, 0, 1, 1),
             parameters["1"],
             is_reshape=True,
-<<<<<<< HEAD
-            activation="sigmoid",
-=======
             activation=ttnn.UnaryWithParam(ttnn.UnaryOpType.SIGMOID),
->>>>>>> 2ddb1f08
             height_sharding=False,
         )
         self.m.append(self.convm_2)
@@ -235,11 +227,7 @@
             (1, 1, 1, 1, 0, 0, 1, 1),
             parameters["2"],
             is_reshape=True,
-<<<<<<< HEAD
-            activation="sigmoid",
-=======
             activation=ttnn.UnaryWithParam(ttnn.UnaryOpType.SIGMOID),
->>>>>>> 2ddb1f08
             height_sharding=False,
         )
         self.m.append(self.convm_2)
@@ -332,10 +320,7 @@
             ttnn.deallocate(d)
             ttnn.deallocate(e)
 
-<<<<<<< HEAD
             y_cat = ttnn.to_layout(y_cat, ttnn.ROW_MAJOR_LAYOUT)
-=======
->>>>>>> 2ddb1f08
             y_cat = ttnn.to_memory_config(y_cat, memory_config=ttnn.L1_MEMORY_CONFIG)
             y_cat = ttnn.permute(y_cat, (0, 1, 3, 4, 2))
 
@@ -346,26 +331,16 @@
                 z_1 = reshaped
             if i == 2:
                 z_2 = reshaped
-<<<<<<< HEAD
-
         concatenated = concat(1, False, z_0, z_1, z_2)
         concatenated = ttnn.to_layout(concatenated, ttnn.TILE_LAYOUT)
-=======
-            ttnn.deallocate(y_cat)
-
-        concatenated = concat(1, False, z_0, z_1, z_2)
->>>>>>> 2ddb1f08
         out = (concatenated, x)
 
         for t in [z_0, z_1, z_2]:
             ttnn.deallocate(t)
         if i == 3:
             ttnn.deallocate(x)
-<<<<<<< HEAD
 
         ttnn.deallocate(y_cat)
-=======
->>>>>>> 2ddb1f08
         return out
 
 
@@ -385,44 +360,27 @@
             deallocate_activation=True,
             enable_split_reader=True,
             use_1d_systolic_array=False,
-<<<<<<< HEAD
             weights_dtype=ttnn.bfloat8_b,
-=======
->>>>>>> 2ddb1f08
         )
         self.conv2 = Conv(
             [1, 640, 640, 32],
             (3, 3, 2, 2, 1, 1, 1, 1),
             parameters["1"],
-<<<<<<< HEAD
             act_block_h=32 * 10,
             deallocate_activation=True,
             enable_split_reader=True,
             use_1d_systolic_array=False,
             weights_dtype=ttnn.bfloat8_b,
-=======
-            act_block_h=32 * 50,
-            deallocate_activation=True,
-            enable_split_reader=True,
-            use_1d_systolic_array=False,
->>>>>>> 2ddb1f08
         )
         self.conv3 = Conv(
             [1, 320, 320, 64],
             (3, 3, 1, 1, 1, 1, 1, 1),
             parameters["2"],
-<<<<<<< HEAD
             act_block_h=32 * 10,
             deallocate_activation=True,
             enable_split_reader=True,
             use_1d_systolic_array=False,
             weights_dtype=ttnn.bfloat8_b,
-=======
-            act_block_h=32 * 15,
-            deallocate_activation=True,
-            enable_split_reader=True,
-            use_1d_systolic_array=False,
->>>>>>> 2ddb1f08
         )
         self.conv4 = Conv(
             [1, 320, 320, 64],
@@ -436,13 +394,8 @@
         self.conv5 = Matmul(
             [1, 160, 160, 128],
             parameters["4"],
-<<<<<<< HEAD
             weight_dtype=ttnn.bfloat8_b,
             bias_dtype=ttnn.bfloat8_b,
-=======
-            weight_dtype=ttnn.bfloat16,
-            bias_dtype=ttnn.bfloat16,
->>>>>>> 2ddb1f08
             pad_input=0,
             per_core_M=13,
             per_core_N=2,
@@ -452,23 +405,14 @@
             out_block_h=13,
             out_block_w=2,
             shard_grid_cores=((0, 0, 7, 6), (0, 7, 5, 7)),
-<<<<<<< HEAD
             math_approx_mode=True,
-=======
-            math_approx_mode=False,
->>>>>>> 2ddb1f08
         )
 
         self.conv6 = Matmul(
             [1, 160, 160, 128],
             parameters["5"],
-<<<<<<< HEAD
             weight_dtype=ttnn.bfloat8_b,
             bias_dtype=ttnn.bfloat8_b,
-=======
-            weight_dtype=ttnn.bfloat16,
-            bias_dtype=ttnn.bfloat16,
->>>>>>> 2ddb1f08
             pad_input=0,
             per_core_M=13,
             per_core_N=2,
@@ -478,11 +422,7 @@
             out_block_h=13,
             out_block_w=2,
             shard_grid_cores=((0, 0, 7, 6), (0, 7, 5, 7)),
-<<<<<<< HEAD
             math_approx_mode=True,
-=======
-            math_approx_mode=False,
->>>>>>> 2ddb1f08
         )
 
         self.conv7 = Conv(
@@ -490,10 +430,7 @@
             (3, 3, 1, 1, 1, 1, 1, 1),
             parameters["6"],
             weights_dtype=ttnn.bfloat8_b,
-<<<<<<< HEAD
             enable_split_reader=True,
-=======
->>>>>>> 2ddb1f08
             # num_cores_nhw=64,
         )
         self.conv8 = Conv(
@@ -501,10 +438,7 @@
             (3, 3, 1, 1, 1, 1, 1, 1),
             parameters["7"],
             weights_dtype=ttnn.bfloat8_b,
-<<<<<<< HEAD
             enable_split_reader=True,
-=======
->>>>>>> 2ddb1f08
             # num_cores_nhw=64,
         )
         self.conv9 = Conv(
@@ -512,10 +446,7 @@
             (3, 3, 1, 1, 1, 1, 1, 1),
             parameters["8"],
             weights_dtype=ttnn.bfloat8_b,
-<<<<<<< HEAD
             enable_split_reader=True,
-=======
->>>>>>> 2ddb1f08
             # num_cores_nhw=64,
         )
         self.conv10 = Conv(
@@ -523,10 +454,7 @@
             (3, 3, 1, 1, 1, 1, 1, 1),
             parameters["9"],
             weights_dtype=ttnn.bfloat8_b,
-<<<<<<< HEAD
             enable_split_reader=True,
-=======
->>>>>>> 2ddb1f08
             # num_cores_nhw=64,
         )
 
@@ -542,13 +470,9 @@
             out_block_h=13,
             out_block_w=8,
             shard_grid_cores=((0, 0, 7, 6), (0, 7, 5, 7)),
-<<<<<<< HEAD
             math_approx_mode=True,
             weight_dtype=ttnn.bfloat8_b,
             bias_dtype=ttnn.bfloat8_b,
-=======
-            math_approx_mode=False,
->>>>>>> 2ddb1f08
         )
         self.conv12 = Conv(
             [1, 80, 80, 256],
@@ -612,7 +536,6 @@
             out_block_h=25,
             out_block_w=2,
             math_approx_mode=True,
-<<<<<<< HEAD
             weight_dtype=ttnn.bfloat8_b,
             bias_dtype=ttnn.bfloat8_b,
         )
@@ -633,11 +556,6 @@
         # )
 
         self.conv22 = Conv(
-=======
-        )
-
-        self.conv22 = Matmul(
->>>>>>> 2ddb1f08
             [1, 40, 40, 512],
             parameters["26"],
             memory_config_type="block_sharded",
@@ -674,11 +592,8 @@
             out_block_h=7,
             out_block_w=1,
             math_approx_mode=True,
-<<<<<<< HEAD
             weight_dtype=ttnn.bfloat8_b,
             bias_dtype=ttnn.bfloat8_b,
-=======
->>>>>>> 2ddb1f08
         )
         self.conv26 = Matmul(
             [1, 40, 40, 512],
@@ -691,11 +606,8 @@
             out_block_h=7,
             out_block_w=1,
             math_approx_mode=True,
-<<<<<<< HEAD
             weight_dtype=ttnn.bfloat8_b,
             bias_dtype=ttnn.bfloat8_b,
-=======
->>>>>>> 2ddb1f08
         )
         self.conv27 = Conv(
             [1, 40, 40, 256],
@@ -733,11 +645,8 @@
             out_block_h=7,
             out_block_w=4,
             math_approx_mode=True,
-<<<<<<< HEAD
             weight_dtype=ttnn.bfloat8_b,
             bias_dtype=ttnn.bfloat8_b,
-=======
->>>>>>> 2ddb1f08
         )
 
         self.conv32 = Conv(
@@ -758,11 +667,8 @@
             out_block_h=7,
             out_block_w=2,
             math_approx_mode=True,
-<<<<<<< HEAD
             weight_dtype=ttnn.bfloat8_b,
             bias_dtype=ttnn.bfloat8_b,
-=======
->>>>>>> 2ddb1f08
         )
         self.conv34 = Conv(
             [1, 40, 40, 512],
@@ -794,40 +700,28 @@
             (3, 3, 1, 1, 1, 1, 1, 1),
             parameters["45"],
             height_sharding=False,
-<<<<<<< HEAD
             num_cores_nhw=64,
-=======
->>>>>>> 2ddb1f08
         )
         self.conv38 = Conv(
             [1, 20, 20, 256],
             (3, 3, 1, 1, 1, 1, 1, 1),
             parameters["46"],
             height_sharding=False,
-<<<<<<< HEAD
             num_cores_nhw=64,
-=======
->>>>>>> 2ddb1f08
         )
         self.conv39 = Conv(
             [1, 20, 20, 256],
             (3, 3, 1, 1, 1, 1, 1, 1),
             parameters["47"],
             height_sharding=False,
-<<<<<<< HEAD
             num_cores_nhw=64,
-=======
->>>>>>> 2ddb1f08
         )
         self.conv40 = Conv(
             [1, 20, 20, 256],
             (3, 3, 1, 1, 1, 1, 1, 1),
             parameters["48"],
             height_sharding=False,
-<<<<<<< HEAD
             num_cores_nhw=64,
-=======
->>>>>>> 2ddb1f08
         )
 
         self.conv41 = Conv(
@@ -1163,10 +1057,7 @@
             stride=[2, 2],
             padding=[0, 0],
             dilation=[1, 1],
-<<<<<<< HEAD
             # memory_config=mp2_out_mem,
-=======
->>>>>>> 2ddb1f08
         )
 
         mp2_out_mem = ttnn.create_sharded_memory_config_(
