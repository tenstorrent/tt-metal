# SPDX-FileCopyrightText: © 2025 Tenstorrent AI ULC.

# SPDX-License-Identifier: Apache-2.0
import sys

import pytest
from loguru import logger

import models.demos.yolov7.reference.yolov7_model as yolov7_model
import models.demos.yolov7.reference.yolov7_utils as yolov7_utils
from models.perf.device_perf_utils import check_device_perf, prep_device_perf_report, run_device_perf
from models.utility_functions import run_for_wormhole_b0

sys.modules["models.common"] = yolov7_utils
sys.modules["models.yolo"] = yolov7_model


@run_for_wormhole_b0()
@pytest.mark.parametrize(
    "batch_size, expected_perf",
    [
<<<<<<< HEAD
        [1, 119.35],
=======
        [1, 121.7],
>>>>>>> 2ddb1f08
    ],
)
@pytest.mark.models_device_performance_bare_metal
def test_perf_device_yolov7(batch_size, expected_perf):
    subdir = "ttnn_yolov7"
    num_iterations = 1
    margin = 0.03

    command = f"pytest models/demos/yolov7/tests/pcc/test_ttnn_yolov7.py::test_yolov7"
    cols = ["DEVICE FW", "DEVICE KERNEL", "DEVICE BRISC KERNEL"]

    inference_time_key = "AVG DEVICE KERNEL SAMPLES/S"
    expected_perf_cols = {inference_time_key: expected_perf}

    post_processed_results = run_device_perf(command, subdir, num_iterations, cols, batch_size)
    expected_results = check_device_perf(post_processed_results, margin, expected_perf_cols, assert_on_fail=True)

    logger.info(f"{expected_results}")

    prep_device_perf_report(
        model_name=f"ttnn_functional_yolov7{batch_size}",
        batch_size=batch_size,
        post_processed_results=post_processed_results,
        expected_results=expected_results,
        comments="",
    )<|MERGE_RESOLUTION|>--- conflicted
+++ resolved
@@ -19,11 +19,7 @@
 @pytest.mark.parametrize(
     "batch_size, expected_perf",
     [
-<<<<<<< HEAD
-        [1, 119.35],
-=======
         [1, 121.7],
->>>>>>> 2ddb1f08
     ],
 )
 @pytest.mark.models_device_performance_bare_metal
