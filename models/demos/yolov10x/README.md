--- conflicted
+++ resolved
@@ -1,27 +1,13 @@
 # YOLOV10x
-Demo showcasing Yolov10x running on `Wormhole - N150, N300` using ttnn.
 
-<<<<<<< HEAD
 ## Platforms:
     Wormhole (n150, n300)
-=======
-### Note:
-
-- On N300, Make sure to use `WH_ARCH_YAML=wormhole_b0_80_arch_eth_dispatch.yaml` with the pytest.
-
-- Or, make sure to set the following environment variable in the terminal:
-  ```
-  export WH_ARCH_YAML=wormhole_b0_80_arch_eth_dispatch.yaml
-  ```
-- To obtain the perf reports through profiler, please build with following command:
-  ```
-  ./build_metal.sh -p
-  ```
->>>>>>> b1e6085d
 
 ## Introduction:
+Demo showcasing Yolov10x running on Wormhole - n150, n300 using ttnn.
 
-<<<<<<< HEAD
+YOLOv10x introduces a new approach to real-time object detection, addressing both the post-processing and model architecture deficiencies found in previous YOLO versions. By eliminating non-maximum suppression (NMS) and optimizing various model components, YOLOv10x achieves state-of-the-art performance with significantly reduced computational overhead. Extensive experiments demonstrate its superior accuracy-latency trade-offs across multiple model scales. We've used weights available [here](https://docs.ultralytics.com/models/yolov10x/#performance) under YOLOV10x.
+
 ## Prerequisites
 - Cloned [tt-metal repository](https://github.com/tenstorrent/tt-metal) for source code
 - Installed: [TT-Metalium™ / TT-NN™](https://github.com/tenstorrent/tt-metal/blob/main/INSTALLING.md)
@@ -31,113 +17,69 @@
    export WH_ARCH_YAML=wormhole_b0_80_arch_eth_dispatch.yaml
    ```
 
-## How to Run: (640x640 resolution)
-- Use the following command to run the Yolov10x model:
-=======
-YOLOv10x introduces a new approach to real-time object detection, addressing both the post-processing and model architecture deficiencies found in previous YOLO versions. By eliminating non-maximum suppression (NMS) and optimizing various model components, YOLOv10x achieves state-of-the-art performance with significantly reduced computational overhead. Extensive experiments demonstrate its superior accuracy-latency trade-offs across multiple model scales. We've used weights available [here](https://docs.ultralytics.com/models/yolov10x/#performance) under YOLOV10x
-
-### Details
-- The entry point to yolov10x model is YoloV10x in `models/demos/yolov10x/tt/ttnn_yolov10x.py`.
-- Batch Size : `1` (Single Device), `2` (Multi Device).
-- Supported Input Resolution : `(640, 640)` - (Height, Width).
-- Dataset used for evaluation : **COCO-2017**
-
-## How to Run:
-
-Use the following command to run the Yolov10x model :
-
->>>>>>> b1e6085d
+## How to Run
+Use the following command to run the Yolov10x model:
 ```
 pytest --disable-warnings models/demos/yolov10x/tests/pcc/test_ttnn_yolov10x.py::test_yolov10x
 ```
 
-<<<<<<< HEAD
-### Model performant running with Trace+2CQ
-```
-pytest models/demos/yolov10x/tests/perf/test_e2e_performant.py::test_e2e_performant
-```
-
-### Model demo running with Trace+2CQ
-```
-pytest models/demos/yolov10x/demo/demo.py::test_demo_ttnn
-```
-=======
 ### Model Performant with Trace+2CQ
-
-#### Single Device (BS=1) :
-
+#### Single Device (BS=1):
 - For `640x640`, end-2-end perf is `42` FPS.
 
   ```bash
   pytest --disable-warnings models/demos/yolov10x/tests/test_e2e_performant.py::test_e2e_performant
   ```
 
-#### Multi Device (DP=2, N300) :
-
+#### Multi Device (DP=2, n300):
 - For `640x640`, end-2-end perf is `83` FPS.
 
   ```bash
   pytest --disable-warnings models/demos/yolov10x/tests/test_e2e_performant.py::test_e2e_performant_dp
   ```
 
-## Demo:
+### Demo
+Note: Output images will be saved in the `models/demos/yolov10x/demo/runs` folder.
 
-#### Note: Output images will be saved in the `models/demos/yolov10x/demo/runs` folder.
-
-### Single Device (BS=1):
-
-#### Custom Images:
-
-- Use the following command to run demo for `640x640` resolution :
+#### Single Device (BS=1)
+##### Custom Images:
+- Use the following command to run demo for `640x640` resolution:
 
     ```bash
     pytest --disable-warnings models/demos/yolov10x/demo/demo.py::test_demo
     ```
+  - To use a different image(s) for demo, replace your image(s) in the image path `models/demos/yolov10x/demo/images`
 
-- To use a different image(s) for demo, replace your image(s) in the image path `models/demos/yolov10x/demo/images`
-
-#### Coco-2017 dataset:
-
-- Use the following command to run demo for `640x640` resolution :
-
+##### Coco-2017 dataset:
+- Use the following command to run demo for `640x640` resolution:
   ```
   pytest --disable-warnings models/demos/yolov10x/demo/demo.py::test_demo_dataset
   ```
 
-### Multi Device (DP=2, N300):
-
-#### Custom Images:
-
-- Use the following command to run demo for `640x640` resolution :
-
+#### Multi Device (DP=2, n300)
+##### Custom Images:
+- Use the following command to run demo for `640x640` resolution:
   ```bash
   pytest --disable-warnings models/demos/yolov10x/demo/demo.py::test_demo_dp
   ```
 
-#### Coco-2017 dataset:
-
+##### Coco-2017 dataset:
 - Use the following command to run demo for `640x640` resolution :
 
   ```
   pytest --disable-warnings models/demos/yolov10x/demo/demo.py::test_demo_dataset_dp
   ```
->>>>>>> b1e6085d
 
 ### Web Demo:
 Try the interactive web demo at [yolov10x/web_demo](https://github.com/tenstorrent/tt-metal/blob/main/models/demos/yolov10x/web_demo/README.md)
 
-<<<<<<< HEAD
 ## Details
-The entry point to yolov10x model is YoloV10x in `models/demos/yolov10x/tt/ttnn_yolov10x.py`. The
-model picks up certain configs and weights from Ultralytics pretrained model. We've used weights available [here](https://docs.ultralytics.com/models/yolov10x/#performance) under YOLOV10x
-
-- **Resolution:** 640x640
-- **Batch size:** 1
-- End-2-end perf is 38 FPS
+- The entry point to yolov10x model is YoloV10x in `models/demos/yolov10x/tt/ttnn_yolov10x.py`.
+- Batch Size : `1` (Single Device), `2` (Multi Device).
+- Supported Input Resolution : `(640, 640)` - (Height, Width).
+- Dataset used for evaluation : **COCO-2017**
 - Note: The post-processing is performed using PyTorch.
 
-### Weights
-=======
 ### Inputs
 The demo receives inputs from `models/demos/yolov10x/demo/images` dir by default. To test the model on different input data, it is recommended to add a new image file to this directory.
 
@@ -145,10 +87,4 @@
 A runs folder will be created inside the `models/demos/yolov10x/demo/` directory. For reference, the model output will be stored in the torch_model directory, while the TTNN model output will be stored in the tt_model directory.
 
 ### Additional Information:
->>>>>>> b1e6085d
-The tests can be run with  randomly initialized weights and pre-trained real weights.  To run only for the pre-trained weights, specify pretrained_weight_true when running the tests.
-
-### Inputs
-The demo receives inputs from `models/demos/yolov10x/demo/images` dir by default. To test the model on different input data, it is recommended to add a new image file to this directory.
-### Outputs
-A runs folder will be created inside the `models/demos/yolov10x/demo/` directory. For reference, the model output will be stored in the torch_model directory, while the TTNN model output will be stored in the tt_model directory.+The tests can be run with  randomly initialized weights and pre-trained real weights.  To run only for the pre-trained weights, specify pretrained_weight_true when running the tests.