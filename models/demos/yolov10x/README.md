--- conflicted
+++ resolved
@@ -1,43 +1,17 @@
 # YOLOV10x
 
-<<<<<<< HEAD
 ## Platforms:
     Wormhole (n150, n300)
-=======
->>>>>>> 56d86c89
 
 ## Introduction:
 Demo showcasing Yolov10x running on Wormhole - n150, n300 using ttnn.
 
 YOLOv10x introduces a new approach to real-time object detection, addressing both the post-processing and model architecture deficiencies found in previous YOLO versions. By eliminating non-maximum suppression (NMS) and optimizing various model components, YOLOv10x achieves state-of-the-art performance with significantly reduced computational overhead. Extensive experiments demonstrate its superior accuracy-latency trade-offs across multiple model scales. We've used weights available [here](https://docs.ultralytics.com/models/yolov10x/#performance) under YOLOV10x.
 
-<<<<<<< HEAD
 ## Prerequisites
 - Cloned [tt-metal repository](https://github.com/tenstorrent/tt-metal) for source code
 - Installed: [TT-Metalium™ / TT-NN™](https://github.com/tenstorrent/tt-metal/blob/main/INSTALLING.md)
   - To obtain the perf reports through profiler, please build with: `./build_metal.sh -p`
-- [8x8 core grid size support] For **Wormhole n300** cards, setting the following environment variable is required:
-   ```
-   export WH_ARCH_YAML=wormhole_b0_80_arch_eth_dispatch.yaml
-   ```
-=======
-
-## How to Run: (640x640 resolution)
-
-To obtain the perf reports through profiler, please build with following command:
-```
-./build_metal.sh -p
-```
-
-### Details
-- The entry point to yolov10x model is YoloV10x in `models/demos/yolov10x/tt/ttnn_yolov10x.py`.
-- Batch Size : `1` (Single Device), `2` (Multi Device).
-- Supported Input Resolution : `(640, 640)` - (Height, Width).
-- Dataset used for evaluation : **COCO-2017**
-
-
-Use the following command to run the Yolov10x model :
->>>>>>> 56d86c89
 
 ## How to Run
 Use the following command to run the Yolov10x model:
