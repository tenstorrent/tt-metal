--- conflicted
+++ resolved
@@ -242,10 +242,7 @@
     early_print_first_user: bool = True,
     generator: str = "bp",
     enable_trace: bool = False,
-<<<<<<< HEAD
-=======
     override_num_layers: int | None = None,
->>>>>>> cdcdc835
     repeat_batches: int = 1,
 ) -> dict:
     """Programmatic entrypoint for the DeepSeek-V3 demo.
