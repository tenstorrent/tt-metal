# SPDX-FileCopyrightText: © 2023 Tenstorrent Inc.

# SPDX-License-Identifier: Apache-2.0

import pytest
from loguru import logger
import torch
import ttnn
from ttnn import ConcatMeshToTensor
import time

from models.demos.t3000.llama2_70b.reference.llama.llama import Llama

from models.demos.t3000.llama2_70b.tt.llama_model_optimized import TtLlamaModel_optimized
from models.demos.t3000.llama2_70b.tt.llama_common import (
    setup_llama_env,
    check_mesh_device,
    MAX_SEQ_LEN,
    BASE_URL,
    load_llama_state_dict,
    should_skip_model_load,
)
from models.utility_functions import (
    profiler,
    disable_compilation_reports,
    skip_for_grayskull,
    is_wormhole_b0,
)
from models.perf.perf_utils import prep_perf_report


def load_prompts_file(tokenizer, prefill_length, generation_length, gap=64):
    with open("models/demos/t3000/llama2_70b/demo/data/a_tale_of_two_cities.txt", encoding="utf-8-sig") as f:
        tokenized = tokenizer.encode(f.read(), bos=True, eos=False)

    token_windows = []
    ground_truth_texts = []
    for i in range(0, len(tokenized) - prefill_length + 1, prefill_length + gap):
        token_windows.append(tokenized[i : i + prefill_length])
        ground_truth_text = tokenizer.decode(tokenized[i : i + generation_length + 1])
        ground_truth_texts.append(ground_truth_text)
        if len(token_windows) == 32:
            return token_windows, ground_truth_texts

    return token_windows, ground_truth_texts


def prepare_next_input(tokenizer, tokens, input_text_mask, cur_pos, next_token):
    # only replace token if prompt has already been generated
    next_token = torch.where(input_text_mask[:, cur_pos], tokens[:, cur_pos], next_token)
    tokens[:, cur_pos] = next_token

    eos_reached = (~input_text_mask[:, cur_pos]) & (next_token == tokenizer.eos_id)
    prev_pos = cur_pos

    return tokens, eos_reached, prev_pos


def intialize_inputs(tokenizer, prompt_tokens, bsz, total_len):
    # pad the model to maximum length
    pad_id = tokenizer.pad_id
    tokens = torch.full((bsz, total_len), pad_id, dtype=torch.long, device="cpu")
    for k, t in enumerate(prompt_tokens):
        tokens[k, : len(t)] = torch.tensor(t, dtype=torch.long, device="cpu")

    input_text_mask = tokens != pad_id  # use prefill token if that token is not masked
    return tokens, input_text_mask


def get_decode_time(profiler, start_token, end_token):
    total_time = 0
    num_tokens = end_token - start_token + 1

    for token in range(start_token, end_token + 1):
        total_time += profiler.get(f"model_run_for_inference_{token}")

    average_time = total_time / num_tokens
    return average_time


# Define a dictionary to hold the profiling ranges for each generation length
profiling_ranges = {32: [(20, 30)], 128: [(20, 30), (116, 126)], 2048: [(20, 30), (116, 126), (2036, 2046)]}


def is_in_profiling_range(cur_pos, generation_length, profiling_ranges):
    if generation_length in profiling_ranges:
        for start, end in profiling_ranges[generation_length]:
            if start <= cur_pos <= end:
                return True
    return False


def calculate_decode_times(profiler, generation_length):
    times = {}
    for start, end in profiling_ranges[generation_length]:
        label = f"decode_time_{end+2}"
        times[label] = get_decode_time(profiler, start, end)
    return times, times[f"decode_time_{generation_length}"]


<<<<<<< HEAD
def run_inference(tt_model, tokenizer, tokens, mesh_device, configuration, total_len, input_text_mask):
    start_pos = 0
    prev_pos = 0
    for cur_pos in range(start_pos + 1, total_len):
        logger.info(f"Generating token: {cur_pos}")

        tt_inp_emb, prev_pos, rot_mat, cache_idxs = tt_model.prepare_inputs(tokens[:, prev_pos:cur_pos], prev_pos)
        tt_inp_emb = ttnn.to_device(tt_inp_emb, mesh_device, memory_config=ttnn.DRAM_MEMORY_CONFIG)
        tt_inp_emb = tt_model.tt_embd(tt_inp_emb)
        tt_inp_emb = ttnn.interleaved_to_sharded(tt_inp_emb, tt_model.model_config["WORD_EMBEDDING_OUTPUT_MEMCFG"])

        rot_mat = ttnn.to_device(rot_mat, mesh_device, memory_config=tt_model.model_config["ROT_MAT_MM_IN1_MEMCFG"])
        cache_idxs = ttnn.to_device(cache_idxs, mesh_device, memory_config=ttnn.DRAM_MEMORY_CONFIG)

        logger.info("Compiling model")
        tt_logits = tt_model(
            tt_inp_emb,
            rot_mat,
            prev_pos,
            cache_idxs=cache_idxs,
        )

        # del tt_inp_emb
        # del rot_mat
        # del attn_mask
        tt_logits = ttnn.all_gather(tt_logits, dim=3, num_links=1, memory_config=ttnn.DRAM_MEMORY_CONFIG)
        # logits = ttnn.to_torch(tt_logits, device=device_mesh, mesh_composer=ConcatMeshToTensor(device_mesh, dim=3))
        tt_logits_tensors = ttnn.get_device_tensors(tt_logits)
        logits_rm = ttnn.to_layout(tt_logits_tensors[0], ttnn.ROW_MAJOR_LAYOUT)
        # logits_rm = ttnn.untilize(tt_logits_tensors[0], use_multicore=True)
        logits = ttnn.to_torch(logits_rm)

        # logits = logits[..., : configuration.vocab_size].float()  # [1, batch, vocab_size]
        # del tt_logits

        logger.info("Capturing trace")
        trace_id = ttnn.begin_trace_capture(mesh_device, cq_id=0)
        tt_logits = tt_model(
            tt_inp_emb,
            rot_mat,
            prev_pos,
        )
        tt_logits = ttnn.all_gather(tt_logits, dim=3, num_links=1, memory_config=ttnn.DRAM_MEMORY_CONFIG)
        tt_logits_tensors = ttnn.get_device_tensors(tt_logits)
        logits_rm = ttnn.to_layout(tt_logits_tensors[0], ttnn.ROW_MAJOR_LAYOUT)
        # logits = ttnn.to_torch(logits_rm)
        # logits_rm = ttnn.untilize(tt_logits_tensors[0], use_multicore=True)
        ttnn.end_trace_capture(mesh_device, trace_id, cq_id=0)

        logger.info("Starting Trace perf test...")

        import time

        num_iters = 100
        times = []
        for i in range(num_iters):
            x1 = time.time()
            ttnn.execute_trace(mesh_device, trace_id, blocking=False)
            # logits = ttnn.to_torch(
            # tt_logits, device=device_mesh, mesh_composer=ConcatMeshToTensor(device_mesh, dim=3)
            # )
            logits = ttnn.to_torch(logits_rm)

            x2 = time.time()

            times.append(x2 - x1)
        logger.info(
            f"Ran Trace for {num_iters} iterations. Avg Trace execution time: {sum(times[1:]) / len(times[1:])} seconds."
        )
        print(times)
        ttnn.release_trace(mesh_device, trace_id)
        breakpoint()

        next_token = torch.argmax(logits, dim=-1)
        next_token = next_token.reshape(-1)
        break
        tokens, eos_reached, prev_pos = prepare_next_input(tokenizer, tokens, input_text_mask, cur_pos, next_token)


=======
>>>>>>> 149c7584
def run_test_LlamaModel_end_to_end(
    mesh_device,
    llama_version,
    batch,
    seq_len,
    model_config,
    n_layers,
    n_devices,
    generation_length,
    expected_compile_time,
    expected_inference_time,
    ckpt_dir,
    tokenizer_path,
    cache_path,
):
    # Prepare paths and devices
    skip_model_load = should_skip_model_load()

    logger.info(f"Running num_layer: {n_layers}")

    generator = Llama.build(
        ckpt_dir,
        tokenizer_path,
        max_seq_len=MAX_SEQ_LEN,
        max_batch_size=batch,
        n_layers=1,
        skip_model_load=skip_model_load,
    )
    hugging_face_reference_model, tokenizer = generator.model, generator.tokenizer
    hugging_face_reference_model.eval()
    # state_dict = hugging_face_reference_model.state_dict()
    state_dict = load_llama_state_dict(ckpt_dir, n_layers=n_layers)
    configuration = hugging_face_reference_model.params

    # Prepare input -----------------------------------------------------------------------
    torch.manual_seed(0)
    total_len = min(MAX_SEQ_LEN, generation_length + 1)
    prefill_ids, ground_truth_texts = load_prompts_file(
        tokenizer, prefill_length=32 if generation_length > 32 else 20, generation_length=generation_length
    )
    tokens, input_text_mask = intialize_inputs(tokenizer, prefill_ids, batch, total_len)
    # Clear global profiler state before starting measurements
    profiler.clear()

    # Set up model -----------------------------------------------------------------------
    logger.info("Moving weights to devices; might take some time...")
    profiler.start("TT_llama_model_setup")
    tt_model = TtLlamaModel_optimized(
        mesh_device,
        state_dict,
        BASE_URL,
        n_layers,
        model_config,
        configuration,
        cache_path=cache_path,
        read_cache=True,
    )

    for i in mesh_device.get_device_ids():
        device = mesh_device.get_device(i)
        ttnn.synchronize_device(device)

    profiler.end("TT_llama_model_setup")

    del state_dict

    ##### Prepare Inputs #####
    prev_pos = total_len - 1
    tt_inp_emb, prev_pos, rot_mat, attn_mask, cache_idxs = tt_model.prepare_inputs(
        tokens[:, prev_pos:total_len], prev_pos
    )
    tt_inp_emb = ttnn.to_device(tt_inp_emb, mesh_device, memory_config=tt_model.model_config["DRAM_MEMCFG"])
    tt_inp_emb = tt_model.tt_embd(tt_inp_emb)
    tt_inp_emb = ttnn.interleaved_to_sharded(tt_inp_emb, tt_model.model_config["WORD_EMBEDDING_OUTPUT_MEMCFG"])

    rot_mat = ttnn.to_device(rot_mat, mesh_device, memory_config=tt_model.model_config["ROT_MAT_MM_IN1_MEMCFG"])
    cache_idxs = ttnn.to_device(cache_idxs, mesh_device, memory_config=tt_model.model_config["DRAM_MEMCFG"])

    ##### Compile Model #####
    logger.info("Compiling model")
    profiler.start(f"compile_time")
    tt_logits = tt_model(
        tt_inp_emb,
        rot_mat,
        prev_pos,
        attn_mask,
        cache_idxs=cache_idxs,
    )
    tt_logits = ttnn.all_gather(tt_logits, dim=3, num_links=1, memory_config=ttnn.DRAM_MEMORY_CONFIG)
    tt_logits_tensors = ttnn.get_device_tensors(tt_logits)
    logits_rm = ttnn.to_layout(tt_logits_tensors[0], ttnn.ROW_MAJOR_LAYOUT)
    logits = ttnn.to_torch(logits_rm)
    profiler.end(f"compile_time")
    profiler.print()
    compile_iter_time = profiler.get("compile_time")
    logger.info(f"decode with compile time, single iter latency: {compile_iter_time}")

    ##### Capture Trace #####
    logger.info("Capturing trace")
    trace_id = ttnn.begin_trace_capture(mesh_device, cq_id=0)
    tt_logits = tt_model(
        tt_inp_emb,
        rot_mat,
        prev_pos,
        attn_mask,
        cache_idxs=cache_idxs,
    )
    tt_logits = ttnn.all_gather(tt_logits, dim=3, num_links=1, memory_config=ttnn.DRAM_MEMORY_CONFIG)
    tt_logits_tensors = ttnn.get_device_tensors(tt_logits)
    logits_rm = ttnn.to_layout(tt_logits_tensors[0], ttnn.ROW_MAJOR_LAYOUT)
    ttnn.end_trace_capture(mesh_device, trace_id, cq_id=0)

    ##### Execute Trace #####
    logger.info("Executing trace")
    profiler.start(f"end_to_end_inference")
    for i in range(total_len):
        ttnn.execute_trace(mesh_device, trace_id, blocking=False)
        logits = ttnn.to_torch(logits_rm)
    profiler.end(f"end_to_end_inference")
    ttnn.release_trace(mesh_device, trace_id)

    profiler.print()
    loop_time = profiler.get("end_to_end_inference")
    iter_time = loop_time / total_len
    logger.info(f"decode cached, single iter latency: {iter_time}")

    comment = f"num_layers={n_layers}L_n_devices={n_devices}"

    prep_perf_report(
        model_name=f"{llama_version}_70b_{comment}",
        batch_size=batch,
        inference_and_compile_time=compile_iter_time,
        inference_time=iter_time,
        expected_compile_time=expected_compile_time,
        expected_inference_time=expected_inference_time,
        comments=comment,
    )

    tokens_per_s_per_user = 1 / iter_time
    tokens_per_s_overall = tokens_per_s_per_user * batch

    logger.info(f"Time per iteration: {iter_time}")
    logger.info(f"Tokens per s per user: {tokens_per_s_per_user}")
    logger.info(f"Tokens per s overall: {tokens_per_s_overall}")

    # assert compile_time <= expected_compile_time
    assert iter_time <= expected_inference_time


@skip_for_grayskull("Requires eth connected devices to run")
@pytest.mark.timeout(4500)
@pytest.mark.model_perf_t3000
@pytest.mark.parametrize(
    "llama_version",
    (
        # ("llama2"),
        ("llama3"),
    ),
)
@pytest.mark.parametrize(
    "generation_length, expected_compile_time, expected_inference_time",
    (
        (32, 10000, 0.139 + 0.02 + 0.1),  # TODO: decrease expected compile time once as_tensor gets speedup
        (128, 10000, 0.138 + 0.02 + 0.1),  # Fudge delta
        (
            2048,
            10000,
            0.153 + 0.02 + 0.1,
        ),  # NOTE: Added extra buffer due to perf regression. More details in issue #9479
    ),
    ids=["gen32", "gen128", "gen2048"],
)
@pytest.mark.parametrize("device_params", [{"trace_region_size": 14227456}], indirect=True)
def test_Llama_perf_host(
    generation_length,
    expected_compile_time,
    expected_inference_time,
    t3k_mesh_device,
    llama_version,
    use_program_cache,
    n_layers=80,
    n_devices=8,
):
    if generation_length == 2048:
        pytest.skip("Skipping 2048 test for now. segfault issue #8637")

    batch, seq_len = 32, 1

    model_config, ckpt_dir, tokenizer_path, cache_path = setup_llama_env(
        llama_version=llama_version,
    )

    check_mesh_device(t3k_mesh_device, model_config)

    for i in t3k_mesh_device.get_device_ids():
        device = t3k_mesh_device.get_device(i)
        device.enable_async(True)

    disable_compilation_reports()

    run_test_LlamaModel_end_to_end(
        t3k_mesh_device,
        llama_version,
        batch,
        seq_len,
        model_config,
        n_layers,
        n_devices,
        generation_length,
        expected_compile_time,
        expected_inference_time,
        ckpt_dir,
        tokenizer_path,
        cache_path,
    )<|MERGE_RESOLUTION|>--- conflicted
+++ resolved
@@ -98,88 +98,6 @@
     return times, times[f"decode_time_{generation_length}"]
 
 
-<<<<<<< HEAD
-def run_inference(tt_model, tokenizer, tokens, mesh_device, configuration, total_len, input_text_mask):
-    start_pos = 0
-    prev_pos = 0
-    for cur_pos in range(start_pos + 1, total_len):
-        logger.info(f"Generating token: {cur_pos}")
-
-        tt_inp_emb, prev_pos, rot_mat, cache_idxs = tt_model.prepare_inputs(tokens[:, prev_pos:cur_pos], prev_pos)
-        tt_inp_emb = ttnn.to_device(tt_inp_emb, mesh_device, memory_config=ttnn.DRAM_MEMORY_CONFIG)
-        tt_inp_emb = tt_model.tt_embd(tt_inp_emb)
-        tt_inp_emb = ttnn.interleaved_to_sharded(tt_inp_emb, tt_model.model_config["WORD_EMBEDDING_OUTPUT_MEMCFG"])
-
-        rot_mat = ttnn.to_device(rot_mat, mesh_device, memory_config=tt_model.model_config["ROT_MAT_MM_IN1_MEMCFG"])
-        cache_idxs = ttnn.to_device(cache_idxs, mesh_device, memory_config=ttnn.DRAM_MEMORY_CONFIG)
-
-        logger.info("Compiling model")
-        tt_logits = tt_model(
-            tt_inp_emb,
-            rot_mat,
-            prev_pos,
-            cache_idxs=cache_idxs,
-        )
-
-        # del tt_inp_emb
-        # del rot_mat
-        # del attn_mask
-        tt_logits = ttnn.all_gather(tt_logits, dim=3, num_links=1, memory_config=ttnn.DRAM_MEMORY_CONFIG)
-        # logits = ttnn.to_torch(tt_logits, device=device_mesh, mesh_composer=ConcatMeshToTensor(device_mesh, dim=3))
-        tt_logits_tensors = ttnn.get_device_tensors(tt_logits)
-        logits_rm = ttnn.to_layout(tt_logits_tensors[0], ttnn.ROW_MAJOR_LAYOUT)
-        # logits_rm = ttnn.untilize(tt_logits_tensors[0], use_multicore=True)
-        logits = ttnn.to_torch(logits_rm)
-
-        # logits = logits[..., : configuration.vocab_size].float()  # [1, batch, vocab_size]
-        # del tt_logits
-
-        logger.info("Capturing trace")
-        trace_id = ttnn.begin_trace_capture(mesh_device, cq_id=0)
-        tt_logits = tt_model(
-            tt_inp_emb,
-            rot_mat,
-            prev_pos,
-        )
-        tt_logits = ttnn.all_gather(tt_logits, dim=3, num_links=1, memory_config=ttnn.DRAM_MEMORY_CONFIG)
-        tt_logits_tensors = ttnn.get_device_tensors(tt_logits)
-        logits_rm = ttnn.to_layout(tt_logits_tensors[0], ttnn.ROW_MAJOR_LAYOUT)
-        # logits = ttnn.to_torch(logits_rm)
-        # logits_rm = ttnn.untilize(tt_logits_tensors[0], use_multicore=True)
-        ttnn.end_trace_capture(mesh_device, trace_id, cq_id=0)
-
-        logger.info("Starting Trace perf test...")
-
-        import time
-
-        num_iters = 100
-        times = []
-        for i in range(num_iters):
-            x1 = time.time()
-            ttnn.execute_trace(mesh_device, trace_id, blocking=False)
-            # logits = ttnn.to_torch(
-            # tt_logits, device=device_mesh, mesh_composer=ConcatMeshToTensor(device_mesh, dim=3)
-            # )
-            logits = ttnn.to_torch(logits_rm)
-
-            x2 = time.time()
-
-            times.append(x2 - x1)
-        logger.info(
-            f"Ran Trace for {num_iters} iterations. Avg Trace execution time: {sum(times[1:]) / len(times[1:])} seconds."
-        )
-        print(times)
-        ttnn.release_trace(mesh_device, trace_id)
-        breakpoint()
-
-        next_token = torch.argmax(logits, dim=-1)
-        next_token = next_token.reshape(-1)
-        break
-        tokens, eos_reached, prev_pos = prepare_next_input(tokenizer, tokens, input_text_mask, cur_pos, next_token)
-
-
-=======
->>>>>>> 149c7584
 def run_test_LlamaModel_end_to_end(
     mesh_device,
     llama_version,
@@ -261,13 +179,7 @@
     ##### Compile Model #####
     logger.info("Compiling model")
     profiler.start(f"compile_time")
-    tt_logits = tt_model(
-        tt_inp_emb,
-        rot_mat,
-        prev_pos,
-        attn_mask,
-        cache_idxs=cache_idxs,
-    )
+    tt_logits = tt_model(tt_inp_emb, rot_mat, prev_pos, attn_mask, cache_idxs=cache_idxs, mode="decode")
     tt_logits = ttnn.all_gather(tt_logits, dim=3, num_links=1, memory_config=ttnn.DRAM_MEMORY_CONFIG)
     tt_logits_tensors = ttnn.get_device_tensors(tt_logits)
     logits_rm = ttnn.to_layout(tt_logits_tensors[0], ttnn.ROW_MAJOR_LAYOUT)
@@ -280,13 +192,7 @@
     ##### Capture Trace #####
     logger.info("Capturing trace")
     trace_id = ttnn.begin_trace_capture(mesh_device, cq_id=0)
-    tt_logits = tt_model(
-        tt_inp_emb,
-        rot_mat,
-        prev_pos,
-        attn_mask,
-        cache_idxs=cache_idxs,
-    )
+    tt_logits = tt_model(tt_inp_emb, rot_mat, prev_pos, attn_mask, cache_idxs=cache_idxs, mode="decode")
     tt_logits = ttnn.all_gather(tt_logits, dim=3, num_links=1, memory_config=ttnn.DRAM_MEMORY_CONFIG)
     tt_logits_tensors = ttnn.get_device_tensors(tt_logits)
     logits_rm = ttnn.to_layout(tt_logits_tensors[0], ttnn.ROW_MAJOR_LAYOUT)
