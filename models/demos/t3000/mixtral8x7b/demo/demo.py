# SPDX-FileCopyrightText: © 2023 Tenstorrent Inc.

# SPDX-License-Identifier: Apache-2.0
import os
import torch
import json
import pytest
from loguru import logger
from time import time

import ttnn
from ttnn import ReplicateTensorToMesh, ConcatMeshToTensor
from models.demos.t3000.mixtral8x7b.tt.mixtral_common import (
    load_inputs,
    preprocess_inputs,
    prepare_inputs_ttnn,
    get_single_rot_mat,
    sample,
    cache_attention,
)
from models.demos.t3000.mixtral8x7b.tt.mixtral_model import TtTransformer
from models.demos.t3000.mixtral8x7b.tt.mixtral_embedding import TtMixtralEmbedding
from models.demos.t3000.mixtral8x7b.reference.tokenizer import Tokenizer


from models.demos.t3000.mixtral8x7b.tt.model_config import TtModelArgs


class Emb(torch.nn.Module):
    def __init__(self):
        super().__init__()
        self.emb = torch.nn.Embedding(32000, 4096)

    def forward(self, x):
        return self.emb(x)


@torch.no_grad()
def run_mixtral_demo(user_input, batch_size, mesh_device, instruct_mode, is_ci_env):
    if batch_size == 32:
        max_seq_len = 16384
    elif batch_size in [4, 8, 16]:
        max_seq_len = 32768
    else:
        raise ValueError(f"Batch size {batch_size} not supported")

    dtype = ttnn.bfloat8_b

    embed_on_host = True  # embedding and argmax on host. TODO Seeing bad output when on device
    seqlen = 1  # Generating one token per user at a time

    logger.info(f"Reading inputs...")
    if len(user_input) == 1:
        input_prompts = user_input * batch_size  # Always process 32 users
    else:
        input_prompts = load_inputs(user_input, batch_size)

    # Load model args, weights, and tokenizer
    model_args = TtModelArgs(
        mesh_device.get_device(0), instruct=instruct_mode, max_seq_len=max_seq_len, max_batch_size=batch_size
    )
    tokenizer = Tokenizer(model_args.tokenizer_path)

    model_args.n_layers = 32  # Full model

    logger.info("Loading weights...")
    state_dict = torch.load(model_args.state_dict_path)
    # If not using the full model, remove the layers that are not used
    keys_dict = list(state_dict.keys())[:]
    remv = [f"layers.{i}" for i in range(model_args.n_layers, 32)]
    for k in keys_dict:
        if any([r in k for r in remv]):
            state_dict.pop(k)

    # Embedding on host
    if embed_on_host:
        embd = Emb()
        embd.load_state_dict({"emb.weight": state_dict["tok_embeddings.weight"]})

    logger.info("Loading weights finished!")

    # Preprocess initial prompt inputs
    input_tokens_tt, max_prompt_len, input_mask, input_tokens_pt, input_mask_pt = preprocess_inputs(
        input_prompts, tokenizer, model_args, dtype, instruct_mode, mesh_device
    )

    if instruct_mode:
        tokenizer._model.pad_id = tokenizer._model.eos_id

    # Load TTNN mixtral model
    logger.info("Loading weights to device...")
    tt_model = TtTransformer(
        mesh_device=mesh_device,
        state_dict=state_dict,
        args=model_args,
        layers=list(range(model_args.n_layers)),
        start_pos_ids=[0 for _ in range(batch_size)],  # Start position for decode mode
        dtype=dtype,
        rotary_on_host=False,
    )

    if not embed_on_host:
        tt_embds = TtMixtralEmbedding(
            mesh_device=mesh_device,
            args=model_args,
            weight_cache_path=model_args.weight_cache_path(dtype),
            state_dict=state_dict,
            dtype=ttnn.bfloat16,  # Row major layout requires bfloat16
        )

    logger.info("Finished loading weights to device.")
    # Prepare the first token embedding for each user
    if embed_on_host:
        pt_decode_input = embd(input_tokens_pt[:, 0]).view(batch_size, seqlen, -1)
    else:  # Embedding on device
        # Each device does its own embedding
        decode_input_11BH = tt_embds(input_tokens_tt[0])
        # Reshape and change row major to tile layout
        decode_input_11BH = ttnn.reshape(decode_input_11BH, ttnn.Shape([1, 1, batch_size, model_args.dim]))

        decode_input_11BH = ttnn.to_layout(decode_input_11BH, layout=ttnn.TILE_LAYOUT)
        # decode_input_11BH = [ttnn.tilize(decode_input_11BH[i]) for i in range(len(devices))]
        # decode_input_11BH = [ttnn.tilize_with_val_padding(decode_input_11BH[i], ) for i in range(len(devices))]")

    # Prepare inputs for decode mode (rotary embeddings, attention mask, padding)
    current_rot_mat, rot_matrix = get_single_rot_mat(
        model_args.head_dim,
        tt_model.mesh_device,
    )

    generation_start_pos = 0
    max_generated_tokens = 50  # max_seq_len-1

    cache_attention(
        mesh_device,
        state_dict,
        model_args,
        current_rot_mat,
        rot_matrix,
        dtype,
    )

    logger.info("Starting inference...")

    # Keep track of generated outputs to print out every iteration
    all_outputs = [[] for _ in range(batch_size)]

    # Keep track of users that are done generating and stop printing their outputs
    finished_generation = [False] * batch_size

    # Keep running inference as long as there is a user in the batch still decoding or max tokens per user are decoded
    for iteration in range(max_generated_tokens):
        # Check if all users have finished generating (reached EoS token). If so, stop decoding.
        if all(finished_generation):
            logger.info("All users have finished generating tokens")
            break

        iteration_time_start = time()
        start_pos = generation_start_pos + iteration

        if embed_on_host:
            decode_input_11BH = prepare_inputs_ttnn(
                pt_decode_input,
                model_args.dim,
                tt_model.mesh_device,
            )

        # Run ttnn mixtral model
        tt_out_11BH = tt_model(decode_input_11BH, [start_pos] * batch_size, mode="decode")

        if embed_on_host:
            # Convert ttnn tensor to torch tensor
            tt_output_torch = (
                ttnn.to_torch(tt_out_11BH, mesh_composer=ConcatMeshToTensor(mesh_device, dim=0))[0]
                .squeeze(1)
                .view(32, seqlen, -1)
                .detach()
                .float()
            )[:batch_size, ...]
            # tt_token_batch = tt_output_torch.squeeze().argmax(axis=-1)
            # Argmax on host to get the new generated tokens
            tt_token_batch = sample(tt_output_torch, temperature=0, top_p=0.8)
            # Update the users that are still in prefill and the ones generating new tokens
            if iteration < max_prompt_len:
                tt_token_batch = torch.where(
                    input_mask_pt[:, iteration], input_tokens_pt[:, iteration], tt_token_batch[:, 0]
                ).unsqueeze(1)
            # Next PT input embedding
            pt_decode_input = embd(tt_token_batch).view(batch_size, seqlen, -1)
        else:  # Embedding/argmax on device
            # TODO Debug (only device 0 is doing argmax, otherwise it throws an error)
            # Alternatively, send the output back to device: ttnn.Tensor.to()
            # ttnn.SetDefaultDevice(mesh_device.get_device(0))

            # TODO Update argmax to ttnn when OP becomes available
            tt_out_B11B = ttnn.argmax(tt_out_11BH, dim=-1)
            tt_out_1B = ttnn.reshape(tt_out_B11B[:1, :, :, :], ttnn.Shape([1, batch_size]))  # [1, 32] Bfloat16
            # Update the users that are still in prefill and the ones generating new tokens
            if iteration < max_prompt_len:
                decode_input_1B = ttnn.where(input_mask[iteration], input_tokens_tt[iteration], tt_out_1B)
            else:
                decode_input_1B = tt_out_1B

            # Next TT input embeddings
            decode_input_1BH = tt_embds(decode_input_1B)
            decode_input_11BH = ttnn.reshape(decode_input_1BH, ttnn.Shape([1, 1, batch_size, model_args.dim]))
            decode_input_11BH = ttnn.to_layout(decode_input_11BH, layout=ttnn.TILE_LAYOUT)

            # Convert ttnn tensor to torch tensor and print decoded output (from a single device)
            # tt_output_torch = ttnn.to_torch(decode_input_1B).transpose(0, 1)
            tt_token_batch = ttnn.to_torch(decode_input_1B).transpose(0, 1)

        # Get the generated tokens for each user for printing in the log
        for user in range(batch_size):
            user_tok = int(tt_token_batch[user].item())
            if user_tok == tokenizer.eos_id:  # Stop saving the ouput after hitting the EOS token
                finished_generation[user] = True
            if finished_generation[user] == False:
                all_outputs[user].append(user_tok)

        iteration_time = time() - iteration_time_start
        tokens_per_second_per_user = 1 / iteration_time
        # Print out generated outputs for each user at the end of every iteration
        if not is_ci_env:  # Avoid printing every iteration in CI
            if len(user_input) == 1:
                logger.info("[User 0] {}".format("".join(tokenizer.decode(all_outputs[0]))))
            else:
                for user in range(batch_size):
                    logger.info("[User {}] {}".format(user, "".join(tokenizer.decode(all_outputs[user]))))

        # Always print iteration perf
        logger.info(
            f"Iteration {iteration}: {1000*iteration_time:.2f}ms @ {tokens_per_second_per_user:.1f} tok/s/user ({batch_size*tokens_per_second_per_user:.1f} tok/s throughput)"
        )

    # In CI only print the final generated output to avoid spamming the logs
<<<<<<< HEAD
    if is_ci_env:
        if len(user_input) == 1:
            logger.info("[User 0] {}".format("".join(tokenizer.decode(all_outputs[0]))))
        else:
            for user in range(batch_size):
                logger.info("[User {}] {}".format(user, "".join(tokenizer.decode(all_outputs[user]))))

        # When running in CI, check the output against the expected output to avoid accuracy regressions
        expected_output = "models/demos/t3000/mixtral8x7b/demo/expected_outputs.json"
        with open(expected_output, "r") as f:
            expected_out = json.load(f)
        assert (
            len(expected_out) >= batch_size * 2
        ), f"expected_outputs.json should have 64 outputs: 32 for general weights and 32 for instruct weights!"

        for i in range(batch_size):
            user_output = "".join(tokenizer.decode(all_outputs[i]))
            if instruct_mode:  # The instruct outputs are at the end of the expected outputs file
                user_expect = expected_out[i + 32]["output_instruct"]
            else:
                user_expect = expected_out[i]["output_general"]

            assert user_output == user_expect, f"Output for user {i} does not match expected output!"
        logger.info("[CI-Only] Output token validation passed!")
=======
    # FIXME #12206
    # if is_ci_env:
    #     if len(user_input) == 1:
    #         logger.info("[User 0] {}".format("".join(tokenizer.decode(all_outputs[0]))))
    #     else:
    #         for user in range(batch_size):
    #             logger.info("[User {}] {}".format(user, "".join(tokenizer.decode(all_outputs[user]))))

    #     # When running in CI, check the output against the expected output to avoid accuracy regressions
    #     expected_output = "models/demos/t3000/mixtral8x7b/demo/expected_outputs.json"
    #     with open(expected_output, "r") as f:
    #         expected_out = json.load(f)
    #     assert (
    #         len(expected_out) >= batch_size * 2
    #     ), f"expected_outputs.json should have 64 outputs: 32 for general weights and 32 for instruct weights!"

    #     for i in range(batch_size):
    #         user_output = "".join(tokenizer.decode(all_outputs[i]))
    #         if instruct_mode:  # The instruct outputs are at the end of the expected outputs file
    #             user_expect = expected_out[i + 32]["output_instruct"]
    #         else:
    #             user_expect = expected_out[i]["output_general"]

    #         assert user_output == user_expect, f"Output for user {i} does not match expected output!"
    #     logger.info("[CI-Only] Output token validation passed!")
>>>>>>> 4aaca800


@pytest.mark.parametrize(
    "input_prompts, instruct_weights",
    [
        ("models/demos/t3000/mixtral8x7b/demo/input_data.json", False),
        ("models/demos/t3000/mixtral8x7b/demo/input_data_questions.json", True),
    ],
    ids=["general", "instruct"],
)
def test_mixtral8x7b_demo(t3k_mesh_device, use_program_cache, input_prompts, instruct_weights, is_ci_env):
    if is_ci_env and instruct_weights == True:
        pytest.skip("CI demo test only runs general weights to reduce CI pipeline load (both are supported)")

    for device in t3k_mesh_device.get_device_ids():
        t3k_mesh_device.get_device(device).enable_async(True)

    return run_mixtral_demo(
        user_input=input_prompts,
        batch_size=32,
        mesh_device=t3k_mesh_device,
        instruct_mode=instruct_weights,
        is_ci_env=is_ci_env,
    )<|MERGE_RESOLUTION|>--- conflicted
+++ resolved
@@ -234,32 +234,7 @@
         )
 
     # In CI only print the final generated output to avoid spamming the logs
-<<<<<<< HEAD
-    if is_ci_env:
-        if len(user_input) == 1:
-            logger.info("[User 0] {}".format("".join(tokenizer.decode(all_outputs[0]))))
-        else:
-            for user in range(batch_size):
-                logger.info("[User {}] {}".format(user, "".join(tokenizer.decode(all_outputs[user]))))
-
-        # When running in CI, check the output against the expected output to avoid accuracy regressions
-        expected_output = "models/demos/t3000/mixtral8x7b/demo/expected_outputs.json"
-        with open(expected_output, "r") as f:
-            expected_out = json.load(f)
-        assert (
-            len(expected_out) >= batch_size * 2
-        ), f"expected_outputs.json should have 64 outputs: 32 for general weights and 32 for instruct weights!"
-
-        for i in range(batch_size):
-            user_output = "".join(tokenizer.decode(all_outputs[i]))
-            if instruct_mode:  # The instruct outputs are at the end of the expected outputs file
-                user_expect = expected_out[i + 32]["output_instruct"]
-            else:
-                user_expect = expected_out[i]["output_general"]
-
-            assert user_output == user_expect, f"Output for user {i} does not match expected output!"
-        logger.info("[CI-Only] Output token validation passed!")
-=======
+
     # FIXME #12206
     # if is_ci_env:
     #     if len(user_input) == 1:
@@ -285,7 +260,6 @@
 
     #         assert user_output == user_expect, f"Output for user {i} does not match expected output!"
     #     logger.info("[CI-Only] Output token validation passed!")
->>>>>>> 4aaca800
 
 
 @pytest.mark.parametrize(
