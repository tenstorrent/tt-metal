# SPDX-FileCopyrightText: © 2023 Tenstorrent Inc.

# SPDX-License-Identifier: Apache-2.0
import os
import torch
import json
import pytest
from loguru import logger
from time import time

import ttnn
from ttnn import ReplicateTensorToMesh, ConcatMeshToTensor
from models.demos.t3000.mixtral8x7b.tt.mixtral_common import (
    load_inputs,
    preprocess_inputs_prefill,
    prepare_inputs_ttnn,
    prepare_inputs_ttnn_prefill,
    get_single_rot_mat,
    sample,
    cache_attention,
    get_rot_transformation_mat,
    get_prefill_rot_mat,
)
from models.demos.t3000.mixtral8x7b.tt.mixtral_model import TtTransformer
from models.demos.t3000.mixtral8x7b.tt.mixtral_embedding import TtMixtralEmbedding
from models.demos.t3000.mixtral8x7b.reference.tokenizer import Tokenizer

from models.perf.benchmarking_utils import BenchmarkProfiler
from models.demos.utils.llm_demo_utils import create_benchmark_data, verify_perf


class Emb(torch.nn.Module):
    def __init__(self):
        super().__init__()
        self.emb = torch.nn.Embedding(32000, 4096)

    def forward(self, x):
        return self.emb(x)


@torch.no_grad()
def run_mixtral_demo(user_input, batch_size, mesh_device, instruct_mode, test_prefill_len, is_ci_env):
    # Set Mixtral flags for CI
    if is_ci_env and instruct_mode:  # Update paths for instruct mode, otherwise use default paths for general weights
        os.environ["MIXTRAL_CKPT_DIR"] = "/mnt/MLPerf/tt_dnn-models/Mistral/Mixtral-8x7B-v0.1/instruct/"
        os.environ["MIXTRAL_TOKENIZER_PATH"] = "/mnt/MLPerf/tt_dnn-models/Mistral/Mixtral-8x7B-v0.1/instruct/"
        os.environ["MIXTRAL_CACHE_PATH"] = "/mnt/MLPerf/tt_dnn-models/Mistral/Mixtral-8x7B-v0.1/instruct/"
    # This module requires the env paths above for CI runs
    from models.demos.t3000.mixtral8x7b.tt.model_config import TtModelArgs

    if batch_size == 32:
        max_seq_len = 16384
    elif batch_size < 32:
        max_seq_len = 32768
    else:
        raise ValueError(f"Batch size {batch_size} not supported")

    dtype = ttnn.bfloat8_b

    embed_on_host = True  # Do embedding and argmax on host. TODO Seeing bad output when on device

    # We disregard any warmup iteration for profiling, in favour of just measuring compile time on the first iteration
    N_warmup_iter = {"inference_prefill": 0, "inference_decode": 0}

    # Start profiler
    profiler = BenchmarkProfiler()
    profiler.start("run")

    logger.info(f"Reading inputs...")
    profiler.start("loading_inputs")
    if "input_tale_of_two_cities_32k" in user_input:  # Special case for very large input (not in json format)
        with open(user_input, "r") as file:
            tale_cities = file.read()
        input_prompts = [tale_cities] * batch_size
    else:
        if len(user_input) == 1:
            input_prompts = user_input * batch_size  # Always process 32 users
        else:
            input_prompts = load_inputs(user_input, batch_size)
    profiler.end("loading_inputs")

    # Load model args, weights, and tokenizer
    model_args = TtModelArgs(
        mesh_device.get_device(0), instruct=instruct_mode, max_seq_len=max_seq_len, max_batch_size=batch_size
    )
    tokenizer = Tokenizer(model_args.tokenizer_path)

    model_args.n_layers = 32  # Full model

    logger.info("Loading weights...")
    profiler.start("weight_loading")
    state_dict = torch.load(model_args.state_dict_path)
    # If not using the full model, remove the layers that are not used
    keys_dict = list(state_dict.keys())[:]
    remv = [f"layers.{i}" for i in range(model_args.n_layers, 32)]
    for k in keys_dict:
        if any([r in k for r in remv]):
            state_dict.pop(k)

    # Embedding on host
    if embed_on_host:
        embd = Emb()
        embd.load_state_dict({"emb.weight": state_dict["tok_embeddings.weight"]})

    profiler.end("weight_loading")
    logger.info("Loading weights finished!")

    max_generated_tokens = 120

    profiler.start("preprocess_prefill_inputs")
    # Preprocess initial prompt inputs
    (
        input_tokens_prefill_pt,
        encoded_prompts,
        decoding_pos,
        prefill_lens,
    ) = preprocess_inputs_prefill(
        input_prompts,
        tokenizer,
        model_args,
        dtype,
        instruct_mode,
        mesh_device,
        max_generated_tokens,
        is_ci_env,
    )
    profiler.end("preprocess_prefill_inputs")

    if instruct_mode:
        tokenizer._model.pad_id = tokenizer._model.eos_id

    if not embed_on_host:
        tt_embds = TtMixtralEmbedding(
            mesh_device=mesh_device,
            args=model_args,
            weight_cache_path=model_args.weight_cache_path(dtype),
            state_dict=state_dict,
            dtype=ttnn.bfloat16,  # Row major layout requires bfloat16
        )

    # Prepare the first token embedding for each user
    if embed_on_host:
        pt_prefill_input = [embd(input_tokens_prefill_pt[b]).view(1, prefill_lens[b], -1) for b in range(batch_size)]
    else:  # TODO Embedding on device
        pass

    logger.info("Loading weights to device...")
    profiler.start("loading_weights_to_device")
    tt_model = TtTransformer(
        mesh_device=mesh_device,
        state_dict=state_dict,
        args=model_args,
        layers=list(range(model_args.n_layers)),
        dtype=dtype,
        start_pos_ids=decoding_pos,
        rotary_on_host=False,
    )
    profiler.end("loading_weights_to_device")
    logger.info("Finished loading weights to device.")

    profiler.start("prepare_rot_mat_for_decode")
    # Prepare rotary matrix for decode
    current_rot_mat, rot_matrix = get_single_rot_mat(
        model_args.head_dim,
        tt_model.mesh_device,
        model_args.max_seq_len,
    )
    profiler.end("prepare_rot_mat_for_decode")

    logger.info(f"Starting prefill ...")
    profiler.start("prepare_rot_mat_for_prefill")
    pt_out = []
    head_dim = model_args.dim // model_args.n_heads
    transformation_mat_torch = get_rot_transformation_mat(head_dim)
    transformation_mats = ttnn.as_tensor(
        transformation_mat_torch,
        dtype=ttnn.bfloat16,
        layout=ttnn.TILE_LAYOUT,
        device=mesh_device,
        memory_config=ttnn.DRAM_MEMORY_CONFIG,
        mesh_mapper=ReplicateTensorToMesh(mesh_device),
    )
    profiler.end("prepare_rot_mat_for_prefill")

    # TODO This will break if just a single user is passed. In that situation we want to run prefill twice (one for warmup compile time)
    num_users_generated_prefill = batch_size - 1  # First user is used for compile time
    profiler.start(f"inference_prefill")
    for batch_id in range(batch_size):
        if batch_id == 0:  # First user prefill also accounts for compile time
            profiler.start("compile_prefill")
        prefill_seq_len = prefill_lens[batch_id]
        rot_mats_prefill = get_prefill_rot_mat(
            model_args.head_dim, model_args.max_seq_len, mesh_device, seq_len=prefill_seq_len
        )

        if decoding_pos[batch_id] < prefill_seq_len:
            pt_prefill_input[batch_id][
                :, decoding_pos[batch_id] :, :
            ] = 0  # Zero out the tokens after the prefill length
        prefill_input, attn_mask, _ = prepare_inputs_ttnn_prefill(
            pt_prefill_input[batch_id],
            mesh_device,
            num_tokens=decoding_pos[batch_id],
        )
        tt_out = tt_model(
            prefill_input,
            decoding_pos,
            attn_mask,
            rot_mats_prefill,
            transformation_mats,
            user_id=batch_id,
            mode="prefill",
            get_last_token=((decoding_pos[batch_id] - 1) // 32) * 32,
        )

        pt_out.append(
            ttnn.to_torch(tt_out, mesh_composer=ConcatMeshToTensor(mesh_device, dim=0))[0][
                :, (decoding_pos[batch_id] - 1) % 32, :
            ].unsqueeze(1)
        )

        if batch_id == 0:  # First user prefill also accounts for compile time
            profiler.end(f"compile_prefill")

    # Device synchrozization ensures profiler is accurate in end-to-end timing
    for dev in mesh_device.get_devices():
        ttnn.device.synchronize_device(dev)

    profiler.end(f"inference_prefill")
    logger.info(f"Prefill finished")

    profiler.start("cache_attention")
    cache_attention(
        mesh_device,
        state_dict,
        model_args,
        current_rot_mat,
        rot_matrix,
        dtype,
    )
    profiler.end("cache_attention")

    logger.info("Starting decode...")

    # Preparing first decode token
    pt_out_batched = torch.stack(pt_out, dim=-2)
    pt_out_batched = torch.argmax(pt_out_batched, dim=-1)
    pt_decode_input = embd(pt_out_batched).view(batch_size, 1, -1)

    # Keep track of generated outputs to print out every iteration
    all_outputs = [encoded_prompts[b][: decoding_pos[b]] for b in range(batch_size)]
    for user in range(batch_size):
        user_tok = int(pt_out_batched[0, 0, user].item())
        all_outputs[user].append(user_tok)

    # Keep track of users that are done generating and stop printing their outputs
    finished_generation = [False] * batch_size

    num_tokens_generated_decode = max_generated_tokens
    profiler.start("inference_decode")
    # Keep running inference as long as there is a user in the batch still decoding or max tokens per user are decoded
    for iteration in range(max_generated_tokens):
        if iteration == 0:  # First iteration also accounts for compile time
            profiler.start("compile_decode")

        # Check if all users have finished generating (reached EoS token). If so, stop decoding.
        if all(finished_generation):
            logger.info("All users have finished generating tokens")
            # In case all users finish early, update the real number of generated tokens
            num_tokens_generated_decode = iteration
            break

        iteration_time_start = time()
        if embed_on_host:
            profiler.start("prepare_input_decode")
            decode_input_11BH = prepare_inputs_ttnn(
                pt_decode_input,
                model_args.dim,
                tt_model.mesh_device,
            )
            profiler.end("prepare_input_decode")

        profiler.start("decode_and_argmax")
        # Run ttnn mixtral model
        tt_out_11BH = tt_model(decode_input_11BH, decoding_pos)
        decoding_pos = [pos + 1 for pos in decoding_pos]

        if embed_on_host:
            # Convert ttnn tensor to torch tensor
            tt_output_torch = (
                ttnn.to_torch(tt_out_11BH, mesh_composer=ConcatMeshToTensor(mesh_device, dim=0))[0]
                .squeeze(1)
                .view(32, 1, -1)
                .detach()
                .float()
            )[:batch_size, ...]
            # tt_token_batch = tt_output_torch.squeeze().argmax(axis=-1)
            # Argmax on host to get the new generated tokens
            tt_token_batch = sample(tt_output_torch, temperature=0, top_p=0.8)
            tt_token_batch = tt_token_batch[:, 0].unsqueeze(1)
            pt_decode_input = embd(tt_token_batch).view(batch_size, 1, -1)
        else:  # Embedding/argmax on device
            # TODO Update argmax to ttnn when OP becomes available
            tt_out_B11B = ttnn.argmax(tt_out_11BH, dim=-1)
            tt_out_1B = ttnn.reshape(tt_out_B11B[:1, :, :, :], ttnn.Shape([1, batch_size]))  # [1, 32] Bfloat16
            decode_input_1B = tt_out_1B

            # Next TT input embeddings
            decode_input_1BH = tt_embds(decode_input_1B)
            decode_input_11BH = ttnn.reshape(decode_input_1BH, ttnn.Shape([1, 1, batch_size, model_args.dim]))
            decode_input_11BH = ttnn.to_layout(decode_input_11BH, layout=ttnn.TILE_LAYOUT)

            # Convert ttnn tensor to torch tensor and print decoded output (from a single device)
            # tt_output_torch = ttnn.to_torch(decode_input_1B).transpose(0, 1)
            tt_token_batch = ttnn.to_torch(decode_input_1B).transpose(0, 1)

        profiler.end("decode_and_argmax")
        # Still measure the iteration time to report perf at every iteration
        iteration_time = time() - iteration_time_start
        tokens_per_second_per_user = 1 / iteration_time

        profiler.start(f"log_printing_{iteration}")
        # Get the generated tokens for each user for printing in the log
        for user in range(batch_size):
            user_tok = int(tt_token_batch[user].item())
            if user_tok == tokenizer.eos_id:  # Stop saving the ouput after hitting the EOS token
                finished_generation[user] = True
            if finished_generation[user] == False:
                all_outputs[user].append(user_tok)

        # Print out generated outputs for each user at the end of every iteration
        # if not is_ci_env:  # Avoid printing every iteration in CI
        #     if len(user_input) == 1:
        #         logger.info("[User 0] {}".format("".join(tokenizer.decode(all_outputs[0]))))
        #     else:
        #         for user in range(batch_size):
        #             text = "".join(tokenizer.decode(all_outputs[user]))
        #             if len(text) > 100:
        #                 text = "..." + text[-97:]
        #             text = text.replace("\n", " ")
        #             logger.info("[User {}] {}".format(user, text))

        # Always print iteration perf
        logger.info(
            f"Iteration {iteration}: {1000*iteration_time:.2f}ms @ {tokens_per_second_per_user:.1f} tok/s/user ({batch_size*tokens_per_second_per_user:.1f} tok/s throughput)"
        )
        profiler.end(f"log_printing_{iteration}")

        if iteration == 0:
            profiler.end("compile_decode")

    profiler.end("inference_decode")
    profiler.end("run")

    # In CI only print the final generated output to avoid spamming the logs
    if len(user_input) == 1:
        logger.info("[User 0] {}".format("".join(tokenizer.decode(all_outputs[0]))))
    else:
        for user in range(batch_size):
            logger.info("[User {}] {}".format(user, "".join(tokenizer.decode(all_outputs[user]))))

<<<<<<< HEAD
    if is_ci_env:
        # When running in CI, check the output against the expected output to avoid accuracy regressions
        if test_prefill_len == 128:
            expected_output = "models/demos/t3000/mixtral8x7b/demo/expected_outputs_prefill_128.json"
        else:  # test_prefill_len == 32k
            expected_output = "models/demos/t3000/mixtral8x7b/demo/expected_outputs_prefill_32k.json"
=======
    # FIXME #12206
    # if is_ci_env:
    #     # When running in CI, check the output against the expected output to avoid accuracy regressions
    #     if test_prefill_len == 128:
    #         expected_output = "models/demos/t3000/mixtral8x7b/demo/expected_outputs_prefill_128.json"
    #     else:  # test_prefill_len == 32k
    #         expected_output = "models/demos/t3000/mixtral8x7b/demo/expected_outputs_prefill_32k.json"
>>>>>>> 4aaca800

        with open(expected_output, "r") as f:
            expected_out = json.load(f)

        for i in range(batch_size):
            user_output = "".join(tokenizer.decode(all_outputs[i]))
            # CI is running instruct weights only
            user_expect = expected_out[i + batch_size]["output_instruct"]

            # Only compare the new generated tokens (prefill part will match input)
            assert user_expect in user_output, f"Output for user {i} does not contain the expected output!"

        logger.info("[CI-Only] Output token validation passed!")

    # Benchmark metrics
    compile_prefill_time = profiler.get_duration("compile_prefill")
    compile_decode_time = profiler.get_duration("compile_decode")
    inference_prefill_time = profiler.get_duration("inference_prefill")
    inference_decode_time = profiler.get_duration("inference_decode")
    log_printing_time = sum(profiler.get_duration(f"log_printing_{i}") for i in range(num_tokens_generated_decode))

    # Correct the inference decode time to remove the time spent on compile (1st iteration) and log_printing (at the end of every iteration)
    inference_decode_time = inference_decode_time - compile_decode_time - log_printing_time
    # Correct the inference prefill time to remove the time spent on compile (1st iteration)
    inference_prefill_time = inference_prefill_time - compile_prefill_time

    # FIXME: Currently our prefill pass does not generate the first token, so we correct the time_to_first to include 1 prefill step + 1 decode step
    prefill_time_to_first = (inference_prefill_time / num_users_generated_prefill) + (
        inference_decode_time / num_tokens_generated_decode
    )

    measurements = {
        # Required measurements
        "compile_prefill": compile_prefill_time,
        "compile_decode": compile_decode_time,
        "inference_prefill": inference_prefill_time,
        "inference_decode": inference_decode_time,
        "prefill_time_to_token": prefill_time_to_first,
        "prefill_t/s": num_users_generated_prefill / inference_prefill_time * max(prefill_lens),  # tokens/s
        "decode_t/s/u": num_tokens_generated_decode / inference_decode_time,  # tokens/s
        "decode_t/s": num_tokens_generated_decode / inference_decode_time * batch_size,  # tokens/s/user
        # Optional measurements
        "loading_inputs": profiler.get_duration("loading_inputs"),
        "weight_loading": profiler.get_duration("weight_loading"),
        "preprocess_prefill_inputs": profiler.get_duration("preprocess_prefill_inputs"),
        "loading_weights_to_device": profiler.get_duration("loading_weights_to_device"),
        "prepare_rot_mat_for_decode": profiler.get_duration("prepare_rot_mat_for_decode"),
        "cache_attention": profiler.get_duration("cache_attention"),
        "prepare_rot_mat_for_prefill": profiler.get_duration("prepare_rot_mat_for_prefill"),
        "prepare_input_decode": profiler.get_duration("prepare_input_decode"),
        "decode_and_argmax": profiler.get_duration("decode_and_argmax"),
        "Total compile time": compile_prefill_time + compile_decode_time,
        "Full demo runtime": profiler.get_duration("run"),
    }

    # Print some of the perf metrics as well
    logger.info("---")
    logger.info(f"Prefill compile time: {round(measurements['compile_prefill'], 4)}s")
    logger.info(f"Decode compile time: {round(measurements['compile_decode'], 4)}s")
    logger.info(f"Prefill inference time per user: {round(measurements['inference_prefill']/(batch_size-1), 4)}s")
    logger.info(
        f"Total Decode inference time ({num_tokens_generated_decode-1} iterations): {round(measurements['inference_decode'], 4)}s"
    )
    logger.info("---")
    logger.info(f"Time to first token: {round(measurements['prefill_time_to_token'], 4) * 1000}ms")
    logger.info(f"Average tokens/sec/user: {round(measurements['decode_t/s/u'], 2)}")

    target_prefill_ts = 5000  # TODO update target
    target_decode_ts = 1056
    decode_tsu = 33
    targets = {"prefill_t/s": target_prefill_ts, "decode_t/s": target_decode_ts, "decode_t/s/u": decode_tsu}

    # TODO move token verification here?
    # if expected_greedy_output_path is not None:
    #     token_check_does_pass, expected_output = check_tokens_match(generated_text, expected_greedy_output_path)
    #     measurements["token_verification"] = float(token_check_does_pass)

    # Save benchmark data for CI dashboard
    if is_ci_env:
        benchmark_data = create_benchmark_data(profiler, measurements, N_warmup_iter, targets)
        benchmark_data.prep_csvs(
            profiler,
            run_type=f"demo_with_prefill",
            ml_model_name="Mixtral8x7B",
            ml_model_type="llm",
            num_layers=model_args.n_layers,
            batch_size=batch_size,
            input_sequence_length=max(prefill_lens),
            output_sequence_length=1,
            # config_params=,
            # precision=,
        )


@pytest.mark.parametrize(
    "input_prompts, prefill_len, instruct_weights",
    [
        # General weights
        ("models/demos/t3000/mixtral8x7b/demo/input_data_prefill_128.json", 128, False),
        ("models/demos/t3000/mixtral8x7b/demo/input_tale_of_two_cities_32k.txt", 4 * 1024, False),
        ("models/demos/t3000/mixtral8x7b/demo/input_tale_of_two_cities_32k.txt", 8 * 1024, False),
        ("models/demos/t3000/mixtral8x7b/demo/input_tale_of_two_cities_32k.txt", 16 * 1024, False),
        ("models/demos/t3000/mixtral8x7b/demo/input_tale_of_two_cities_32k.txt", 32 * 1024, False),
        # Instruct weights
        ("models/demos/t3000/mixtral8x7b/demo/input_data_questions_prefill_128.json", 128, True),
        ("models/demos/t3000/mixtral8x7b/demo/input_tale_of_two_cities_32k.txt", 4 * 1024, True),
        ("models/demos/t3000/mixtral8x7b/demo/input_tale_of_two_cities_32k.txt", 8 * 1024, True),
        ("models/demos/t3000/mixtral8x7b/demo/input_tale_of_two_cities_32k.txt", 16 * 1024, True),
        ("models/demos/t3000/mixtral8x7b/demo/input_tale_of_two_cities_32k.txt", 32 * 1024, True),
    ],
    ids=[
        "128-general",
        "4k-general",
        "8k-general",
        "16k-general",
        "32k-general",
        "128-instruct",
        "4k-instruct",
        "8k-instruct",
        "16k-instruct",
        "32k-instruct",
    ],
)
def test_mixtral8x7b_demo(t3k_mesh_device, use_program_cache, input_prompts, instruct_weights, prefill_len, is_ci_env):
    if is_ci_env and instruct_weights == False:
        pytest.skip("CI demo test only runs instruct weights with max prefill length of 32k to reduce CI pipeline load")

    if is_ci_env and prefill_len != 32 * 1024 and prefill_len != 128:
        pytest.skip("CI demo test only runs instruct weights with max prefill length of 32k to reduce CI pipeline load")

    # Adjust the batch size based on the max prefill length
    if prefill_len >= 16 * 1024:
        batch_size = 4
    elif prefill_len >= 8 * 1024:
        batch_size = 8
    elif prefill_len >= 4 * 1024:
        batch_size = 16
    else:
        batch_size = 32

    for device in t3k_mesh_device.get_device_ids():
        t3k_mesh_device.get_device(device).enable_async(True)

    return run_mixtral_demo(
        user_input=input_prompts,
        batch_size=batch_size,
        mesh_device=t3k_mesh_device,
        instruct_mode=instruct_weights,
        test_prefill_len=prefill_len,
        is_ci_env=is_ci_env,
    )<|MERGE_RESOLUTION|>--- conflicted
+++ resolved
@@ -359,14 +359,6 @@
         for user in range(batch_size):
             logger.info("[User {}] {}".format(user, "".join(tokenizer.decode(all_outputs[user]))))
 
-<<<<<<< HEAD
-    if is_ci_env:
-        # When running in CI, check the output against the expected output to avoid accuracy regressions
-        if test_prefill_len == 128:
-            expected_output = "models/demos/t3000/mixtral8x7b/demo/expected_outputs_prefill_128.json"
-        else:  # test_prefill_len == 32k
-            expected_output = "models/demos/t3000/mixtral8x7b/demo/expected_outputs_prefill_32k.json"
-=======
     # FIXME #12206
     # if is_ci_env:
     #     # When running in CI, check the output against the expected output to avoid accuracy regressions
@@ -374,7 +366,6 @@
     #         expected_output = "models/demos/t3000/mixtral8x7b/demo/expected_outputs_prefill_128.json"
     #     else:  # test_prefill_len == 32k
     #         expected_output = "models/demos/t3000/mixtral8x7b/demo/expected_outputs_prefill_32k.json"
->>>>>>> 4aaca800
 
         with open(expected_output, "r") as f:
             expected_out = json.load(f)
