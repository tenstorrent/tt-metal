--- conflicted
+++ resolved
@@ -12,11 +12,7 @@
 
 
 class TtTransformer(LightweightModule):
-<<<<<<< HEAD
-    def __init__(self, device_mesh, state_dict, args, dtype, layers, start_pos_ids, rotary_on_host=False):
-=======
     def __init__(self, mesh_device, state_dict, args, dtype, layers, start_pos=0, rotary_on_host=False):
->>>>>>> a9bcd03b
         super().__init__()
         self.args = args
         self.vocab_size = args.vocab_size
@@ -67,13 +63,7 @@
         if self.rotary_on_host:
             self.current_rot_mat, self.rot_matrix = get_single_rot_mat_torch(self.args.head_dim, start_pos)
         else:
-<<<<<<< HEAD
-            self.current_rot_mat, self.rot_matrix = get_single_rot_mat_multi_pos(
-                self.args.head_dim, device_mesh, start_pos_ids
-            )
-=======
             self.current_rot_mat, self.rot_matrix = get_single_rot_mat(self.args.head_dim, mesh_device, start_pos)
->>>>>>> a9bcd03b
 
     def forward(
         self,
@@ -130,13 +120,8 @@
         else:
             if (start_pos_ids[0] + 1) % 32 == 0:
                 # generate new rotmat to avoid numerical instability every 32 tokens
-<<<<<<< HEAD
-                self.current_rot_mat, self.rot_matrix = get_single_rot_mat_multi_pos(
-                    self.args.head_dim, self.device_mesh, [pos + 1 for pos in start_pos_ids]
-=======
                 self.current_rot_mat, self.rot_matrix = get_single_rot_mat(
                     self.args.head_dim, self.mesh_device, start_pos + 1
->>>>>>> a9bcd03b
                 )
             else:
                 # assigning to a new variable to explictly deallocate since matmul creates a new buffer for the output
