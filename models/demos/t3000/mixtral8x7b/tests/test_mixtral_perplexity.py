--- conflicted
+++ resolved
@@ -166,13 +166,9 @@
                     decode_input_11BH = prepare_inputs_ttnn(
                         pt_decode_input,
                         model_args.dim,
-<<<<<<< HEAD
-                        tt_model.device_mesh,
-=======
                         start_pos,
                         model_args,
                         tt_model.mesh_device,
->>>>>>> a9bcd03b
                     )
                 else:
                     assert "Only embedding on host is supported for now!"
