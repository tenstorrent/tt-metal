# SPDX-FileCopyrightText: © 2023 Tenstorrent Inc.

# SPDX-License-Identifier: Apache-2.0
import os
import torch
import pytest

import ttnn
from ttnn import ConcatMeshToTensor, ReplicateTensorToMesh

from models.demos.t3000.mixtral8x7b.tt.mixtral_common import (
    preprocess_inputs_prefill,
    prepare_inputs_ttnn_prefill,
    prepare_inputs_ttnn,
    get_rot_transformation_mat,
    get_prefill_rot_mat,
)
from models.demos.t3000.mixtral8x7b.tt.mixtral_model import TtTransformer
from models.demos.t3000.mixtral8x7b.reference.tokenizer import Tokenizer
from models.demos.t3000.mixtral8x7b.tt.model_config import TtModelArgs
from models.perf.perf_utils import prep_perf_report
from models.utility_functions import profiler, enable_persistent_kernel_cache


class Emb(torch.nn.Module):
    def __init__(self):
        super().__init__()
        self.emb = torch.nn.Embedding(32000, 4096)

    def forward(self, x):
        return self.emb(x)


@pytest.mark.model_perf_t3000
@pytest.mark.timeout(400)
@pytest.mark.parametrize(
    "generation_start_pos, expected_compile_time, expected_inference_time",
    (
        (32, 150, 0.085),
        (128, 150, 0.085),
        (1024, 150, 0.085),
        (2048, 150, 0.085),
    ),
)
def test_mixtral_model_perf(
    t3k_mesh_device,
    generation_start_pos,
    expected_compile_time,
    expected_inference_time,
    use_program_cache,
    reset_seeds,
    is_ci_env,
):
    for device in t3k_mesh_device.get_device_ids():
        t3k_mesh_device.get_device(device).enable_async(True)

    if not is_ci_env:  # Enable tracy signpost support in local runs only
        from tracy import signpost

    dtype = ttnn.bfloat8_b

    # Can use dummy_weights=True correctness is not tested, but it is much slower
    model_args = TtModelArgs(t3k_mesh_device.get_device(0), dummy_weights=False)
    model_args.n_layers = 32

    # Clear global profiler state before starting measurements
    profiler.clear()

    profiler.start("weight_loading")
    state_dict = model_args.load_state_dict()
    profiler.end("weight_loading")

    prompts = ["Once"] * 32
    if model_args.dummy_weights:
        encoded_prompts = [[1, 5713]] * len(prompts)  # manual encoding of the "Once" prompt
    else:
        tokenizer = Tokenizer(model_args.tokenizer_path)
        encoded_prompts = [tokenizer.encode(prompt) for prompt in prompts]

    # Embedding on host
    embd = Emb()
    embd.load_state_dict({"emb.weight": state_dict["tok_embeddings.weight"]})

    generation_length = 1

    profiler.start("Mixtral_model_setup")
    # Load TTNN model
    tt_model = TtTransformer(
        mesh_device=t3k_mesh_device,
        state_dict=state_dict,
        args=model_args,
        layers=list(range(model_args.n_layers)),
        start_pos_ids=[generation_start_pos] * model_args.max_batch_size,
        dtype=dtype,
        rotary_on_host=False,
    )
    profiler.end("TtMixtral_model_setup")

    # Call the function
    if not is_ci_env:  # Enable tracy signpost support in local runs only
        signpost("Model warmup")
    profiler.start(f"e2e_decode_compile")
    run_inference_decode(tt_model, embd, encoded_prompts, generation_start_pos, generation_length)
    profiler.end(f"e2e_decode_compile")
    profiler.print(units="ms")
    compile_and_iter_time = profiler.get("e2e_decode_compile")

    for device_id in t3k_mesh_device.get_device_ids():
        ttnn.DumpDeviceProfiler(t3k_mesh_device.get_device(device_id))

    if not is_ci_env:  # Enable tracy signpost support in local runs only
        signpost("Model perf run")
    profiler.clear()
    profiler.start(f"e2e_decode_inference")
    run_inference_decode(tt_model, embd, encoded_prompts, generation_start_pos, generation_length)
    profiler.end(f"e2e_decode_inference")
    profiler.print(units="ms")
    iter_time = profiler.get("e2e_decode_inference")

    comment = f"kv_cache_len={generation_start_pos}_num_layers={model_args.n_layers}"

    prep_perf_report(
        model_name=f"Mixtral8x7B_decode-mode_{comment}",
        batch_size=model_args.max_batch_size,
        inference_and_compile_time=compile_and_iter_time,
        inference_time=iter_time,
        expected_compile_time=expected_compile_time,
        expected_inference_time=expected_inference_time,
        comments=comment,
    )


@pytest.mark.model_perf_t3000
@pytest.mark.timeout(400)
@pytest.mark.parametrize(
    "prefill_seqlen, expected_compile_time, expected_inference_time",
    (
        (128, 80, 0.23),
        (1024, 80, 0.61),
        (1024 * 2, 80, 1.13),
        # (1024*4, 80, 60),
        # (1024*8, 150, 80),
        # (1024*16, 150, 100),
        # (1024*32, 150, 130),
    ),
    ids=[
        "prefill_128",
        "prefill_1k",
        "prefill_2k",
        # "prefill_4k",  # FIXME out of memory (decode)
        # "prefill_8k",  # FIXME out of memory (decode)
        # "prefill_16k",  # FIXME out of memory (decode)
        # "prefill_32k",  # FIXME out of memory (decode)
    ],
)
def test_mixtral_model_with_prefill_perf(
    t3k_mesh_device,
    prefill_seqlen,
    expected_compile_time,
    expected_inference_time,
    use_program_cache,
    reset_seeds,
    is_ci_env,
):
    for device in t3k_mesh_device.get_device_ids():
        t3k_mesh_device.get_device(device).enable_async(True)

    if not is_ci_env:  # Enable tracy signpost support in local runs only
        from tracy import signpost

    dtype = ttnn.bfloat8_b
    batch_size = 32

    # Can use dummy_weights=True correctness is not tested, but it is much slower
    model_args = TtModelArgs(t3k_mesh_device.get_device(0), dummy_weights=False)
    model_args.n_layers = 32

    # Clear global profiler state before starting measurements
    profiler.clear()

    profiler.start("weight_loading")
    state_dict = model_args.load_state_dict()
    profiler.end("weight_loading")

    # Prompt with size with a bit more than 128 tokens. increase the prompt based on the prefill seqlen to accomodate every seqlen.
    prompts = [
        "It was the best of times, it was the worst of times, it was the age of wisdom, it was the age of foolishness, it was the epoch of belief, it was the epoch of incredulity, it was the season of Light, it was the season of Darkness, it was the spring of hope, it was the winter of despair, we had everything before us, we had nothing before us, we were all going direct to Heaven, we were all going direct the other way – in short, the period was so far like the present period, that some of its noisiest authorities insisted on its being received, for good or for evil, in the superlative degree of comparison only."
        * (prefill_seqlen // 128)
    ] * batch_size
    tokenizer = Tokenizer(model_args.tokenizer_path)

    # Embedding on host
    embd = Emb()
    embd.load_state_dict({"emb.weight": state_dict["tok_embeddings.weight"]})

    profiler.start("preprocessing_inputs")

    (
        input_tokens_prefill_pt,
        encoded_prompts,
<<<<<<< HEAD
        decoding_pos,
        prefill_lens,
    ) = preprocess_inputs_prefill(prompts, tokenizer, model_args, dtype, False, t3k_device_mesh, 0, is_ci_env)
=======
    ) = preprocess_inputs_prefill(prompts, tokenizer, model_args, dtype, False, t3k_mesh_device)
>>>>>>> a9bcd03b

    profiler.end("preprocessing_inputs")

    pt_prefill_input = [embd(input_tokens_prefill_pt[b]).view(1, prefill_lens[b], -1) for b in range(batch_size)]

    profiler.start("Mixtral_model_setup")
    # Load TTNN model
    tt_model = TtTransformer(
        mesh_device=t3k_mesh_device,
        state_dict=state_dict,
        args=model_args,
        layers=list(range(model_args.n_layers)),
        dtype=dtype,
        start_pos_ids=decoding_pos,
    )
    profiler.end("TtMixtral_model_setup")

    # Prefill (run warmup for single user before running perf for all users)
    if not is_ci_env:  # Enable tracy signpost support in local runs only
        signpost("prefill warmup")
    profiler.clear()
    profiler.start(f"e2e_prefill_warmup")
<<<<<<< HEAD
    run_inference_prefill(tt_model, model_args, prefill_lens[0], t3k_device_mesh, pt_prefill_input, 1)
=======
    run_inference_prefill(tt_model, model_args, prefill_seq_len, t3k_mesh_device, pt_prefill_input, 1)
>>>>>>> a9bcd03b
    profiler.end(f"e2e_prefill_warmup")
    profiler.print(units="ms")
    prefill_warmup_time = profiler.get("e2e_prefill_warmup")

    # Profiler dump, ready for real run
    for device_id in t3k_mesh_device.get_device_ids():
        ttnn.DumpDeviceProfiler(t3k_mesh_device.get_device(device_id))

    if not is_ci_env:  # Enable tracy signpost support in local runs only
        signpost("prefill perf run")
    profiler.clear()
    profiler.start(f"e2e_prefill_1_user")
    # Prefill a single user, as this will be the real-world usage
<<<<<<< HEAD
    prefill_out = run_inference_prefill(tt_model, model_args, prefill_lens[0], t3k_device_mesh, pt_prefill_input, 1)
=======
    prefill_out = run_inference_prefill(tt_model, model_args, prefill_seq_len, t3k_mesh_device, pt_prefill_input, 1)
>>>>>>> a9bcd03b
    profiler.end(f"e2e_prefill_1_user")
    profiler.print(units="ms")
    prefill_time = profiler.get("e2e_prefill_1_user")

    # profile dump
<<<<<<< HEAD
    for device_id in t3k_device_mesh.get_device_ids():
        ttnn.DumpDeviceProfiler(t3k_device_mesh.get_device(device_id))
=======
    for device_id in t3k_mesh_device.get_device_ids():
        ttnn.DumpDeviceProfiler(t3k_mesh_device.get_device(device_id))

    # Decode (Run 1 warmup iteration before running 1 perf iteration)
    generation_start_pos = prefill_seq_len
    generation_length = 1

    if not is_ci_env:  # Enable tracy signpost support in local runs only
        signpost("decode warmup")
    profiler.clear()
    profiler.start(f"e2e_decode_warmup")
    run_inference_decode(tt_model, embd, encoded_prompts, generation_start_pos, generation_length)
    profiler.end(f"e2e_decode_warmup")
    profiler.print(units="ms")
    decode_warmup_time = profiler.get("e2e_decode_warmup")

    # Profiler dump, ready for real run
    for device_id in t3k_mesh_device.get_device_ids():
        ttnn.DumpDeviceProfiler(t3k_mesh_device.get_device(device_id))

    if not is_ci_env:  # Enable tracy signpost support in local runs only
        signpost("decode perf run")
    profiler.clear()
    profiler.start(f"e2e_decode_inference_{batch_size}_users")
    run_inference_decode(tt_model, embd, encoded_prompts, generation_start_pos, generation_length)
    profiler.end(f"e2e_decode_inference_{batch_size}_users")
    profiler.print(units="ms")
    decode_time = profiler.get("e2e_decode_inference_32_users")

>>>>>>> a9bcd03b
    comment = f"time_to_1st_token_seqlen={prefill_seqlen}_num_layers={model_args.n_layers}"

    prefill_time_to_first = prefill_time

    prep_perf_report(
        model_name=f"Mixtral8x7B_prefill_{comment}",
        batch_size=model_args.max_batch_size,
        inference_and_compile_time=prefill_warmup_time,
        inference_time=prefill_time_to_first,
        expected_compile_time=expected_compile_time,
        expected_inference_time=expected_inference_time,
        comments=comment,
    )


def run_inference_prefill(tt_model, model_args, prefill_seq_len, mesh_device, pt_prefill_input, batch_size):
    # Get rotary matrix
    profiler.start("prefill_prepare_rot_matrices")
    rot_mats_prefill = get_prefill_rot_mat(
        model_args.head_dim, model_args.max_seq_len, mesh_device, seq_len=prefill_seq_len
    )

    head_dim = model_args.dim // model_args.n_heads
    transformation_mat_torch = get_rot_transformation_mat(head_dim)
    transformation_mats = ttnn.as_tensor(
        transformation_mat_torch,
        dtype=ttnn.bfloat16,
        layout=ttnn.TILE_LAYOUT,
        device=mesh_device,
        memory_config=ttnn.DRAM_MEMORY_CONFIG,
        mesh_mapper=ReplicateTensorToMesh(mesh_device),
    )
    profiler.end("prefill_prepare_rot_matrices")

    # Prefill all users, one by one
    for batch_id in range(batch_size):
        profiler.start(f"e2e_prefill_prepare_inputs_{batch_id}")
        prefill_input, attn_mask, _ = prepare_inputs_ttnn_prefill(
            pt_prefill_input[batch_id],
            mesh_device,
        )
        profiler.end(f"e2e_prefill_prepare_inputs_{batch_id}")

        profiler.start(f"e2e_prefill_inference_{batch_id}")
        tt_out = tt_model(
            prefill_input,
            [0] * model_args.max_batch_size,
            attn_mask,
            rot_mats_prefill,
            transformation_mats,
            user_id=batch_id,
            mode="prefill",
        )
        profiler.end(f"e2e_prefill_inference_{batch_id}")

        # Device sync to get proper e2e timing
        profiler.start(f"e2e_prefill_inference_sync_{batch_id}")
        devices = mesh_device.get_devices()
        for device in devices:
            ttnn.synchronize_device(device)
        profiler.end(f"e2e_prefill_inference_sync_{batch_id}")


def run_inference_decode(tt_model, embd, encoded_prompts, generation_start_pos, generation_length):
    seqlen = 1  # Generating one token per user at a time
    batch = tt_model.args.max_batch_size

    # Select the first token from the prompts for initial decoding
    encoded_prompts_tensor = torch.tensor(encoded_prompts)  # [:,0]
    for i in range(generation_length):
        profiler.start(f"Decode_token_embedding_{i}")
        pt_decode_input = embd(encoded_prompts_tensor[:, 0]).view(batch, seqlen, -1)
        profiler.end(f"Decode_token_embedding_{i}")

        start_pos = generation_start_pos + i

        profiler.start(f"Decode_prepare_inputs_{i}")
        decode_input = prepare_inputs_ttnn(
            pt_decode_input,
            tt_model.args.dim,
<<<<<<< HEAD
            tt_model.device_mesh,
=======
            start_pos,
            tt_model.args,
            tt_model.mesh_device,
>>>>>>> a9bcd03b
        )
        profiler.end(f"Decode_prepare_inputs_{i}")

        # Run TT model
        profiler.start(f"inference_decode_{i}")
        profiler.start(f"python_dispatch_for_inference_{i}")
        tt_out = tt_model(decode_input, [start_pos] * batch)
        profiler.end(f"python_dispatch_for_inference_{i}")

        # Convert ttnn tensor to torch tensor
        profiler.start(f"python_wait_for_inference_out_{i}")
        tt_output_torch = (
            ttnn.to_torch(tt_out, mesh_composer=ConcatMeshToTensor(tt_model.mesh_device, dim=0))[0]
            .squeeze(1)
            .view(32, seqlen, -1)
            .detach()
            .float()
        )[:batch, ...]

        profiler.end(f"inference_decode_{i}")
        profiler.end(f"python_wait_for_inference_out_{i}")

        profiler.start(f"torch_argmax_{i}")
        # Greedy decode the generated token and pass it back in, this is just a perf test
        tt_token_batch = tt_output_torch.squeeze().argmax(axis=-1)
        # tt_decode_input = embd(tt_token_batch).view(batch, seqlen, -1)
        profiler.end(f"torch_argmax_{i}")

        profiler.start(f"deallocate_tt_tensors_{i}")
        tt_out.deallocate(force=True)
        profiler.end(f"deallocate_tt_tensors_{i}")<|MERGE_RESOLUTION|>--- conflicted
+++ resolved
@@ -198,13 +198,7 @@
     (
         input_tokens_prefill_pt,
         encoded_prompts,
-<<<<<<< HEAD
-        decoding_pos,
-        prefill_lens,
-    ) = preprocess_inputs_prefill(prompts, tokenizer, model_args, dtype, False, t3k_device_mesh, 0, is_ci_env)
-=======
     ) = preprocess_inputs_prefill(prompts, tokenizer, model_args, dtype, False, t3k_mesh_device)
->>>>>>> a9bcd03b
 
     profiler.end("preprocessing_inputs")
 
@@ -227,11 +221,7 @@
         signpost("prefill warmup")
     profiler.clear()
     profiler.start(f"e2e_prefill_warmup")
-<<<<<<< HEAD
-    run_inference_prefill(tt_model, model_args, prefill_lens[0], t3k_device_mesh, pt_prefill_input, 1)
-=======
     run_inference_prefill(tt_model, model_args, prefill_seq_len, t3k_mesh_device, pt_prefill_input, 1)
->>>>>>> a9bcd03b
     profiler.end(f"e2e_prefill_warmup")
     profiler.print(units="ms")
     prefill_warmup_time = profiler.get("e2e_prefill_warmup")
@@ -245,20 +235,12 @@
     profiler.clear()
     profiler.start(f"e2e_prefill_1_user")
     # Prefill a single user, as this will be the real-world usage
-<<<<<<< HEAD
-    prefill_out = run_inference_prefill(tt_model, model_args, prefill_lens[0], t3k_device_mesh, pt_prefill_input, 1)
-=======
     prefill_out = run_inference_prefill(tt_model, model_args, prefill_seq_len, t3k_mesh_device, pt_prefill_input, 1)
->>>>>>> a9bcd03b
     profiler.end(f"e2e_prefill_1_user")
     profiler.print(units="ms")
     prefill_time = profiler.get("e2e_prefill_1_user")
 
     # profile dump
-<<<<<<< HEAD
-    for device_id in t3k_device_mesh.get_device_ids():
-        ttnn.DumpDeviceProfiler(t3k_device_mesh.get_device(device_id))
-=======
     for device_id in t3k_mesh_device.get_device_ids():
         ttnn.DumpDeviceProfiler(t3k_mesh_device.get_device(device_id))
 
@@ -276,8 +258,8 @@
     decode_warmup_time = profiler.get("e2e_decode_warmup")
 
     # Profiler dump, ready for real run
-    for device_id in t3k_mesh_device.get_device_ids():
-        ttnn.DumpDeviceProfiler(t3k_mesh_device.get_device(device_id))
+    for device_id in t3k_device_mesh.get_device_ids():
+        ttnn.DumpDeviceProfiler(t3k_device_mesh.get_device(device_id))
 
     if not is_ci_env:  # Enable tracy signpost support in local runs only
         signpost("decode perf run")
@@ -288,7 +270,6 @@
     profiler.print(units="ms")
     decode_time = profiler.get("e2e_decode_inference_32_users")
 
->>>>>>> a9bcd03b
     comment = f"time_to_1st_token_seqlen={prefill_seqlen}_num_layers={model_args.n_layers}"
 
     prefill_time_to_first = prefill_time
@@ -369,13 +350,9 @@
         decode_input = prepare_inputs_ttnn(
             pt_decode_input,
             tt_model.args.dim,
-<<<<<<< HEAD
-            tt_model.device_mesh,
-=======
             start_pos,
             tt_model.args,
             tt_model.mesh_device,
->>>>>>> a9bcd03b
         )
         profiler.end(f"Decode_prepare_inputs_{i}")
 
