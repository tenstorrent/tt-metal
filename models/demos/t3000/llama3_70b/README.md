# Llama3/3.1-70B

## Platforms:
    LoudBox, QuietBox

## Introduction
Read more about llama3 at [llama.com/llama3](https://www.llama.com/models/llama-3/).

## Prerequisites
- An 8-chip LoudBox/QuietBox machine using tensor parallelism
- The host machine must have at least 512 GB of memory
- Cloned [tt-metal repository](https://github.com/tenstorrent/tt-metal) for source code
- Installed: [TT-Metalium™ / TT-NN™](https://github.com/tenstorrent/tt-metal/blob/main/INSTALLING.md)
- Submit request to access weights from Meta: [Llama Downloads](https://www.llama.com/llama-downloads)
- Submit permissions on HuggingFace and have a HF personal access token: [Llama 3.1 70B Instruct](https://huggingface.co/meta-llama/Llama-3.1-70B-Instruct)
- [8x8 core grid size support] For **Wormhole n300** cards, setting the following environment variable is required:
   ```
   export WH_ARCH_YAML=wormhole_b0_80_arch_eth_dispatch.yaml
   ```

## How to Run
### Run in one command:
```bash
chmod +x ./models/demos/t3000/llama3_70b/setup_llama.sh && ./models/demos/t3000/llama3_70b/setup_llama.sh <MODEL_TYPE> <TT_METAL_COMMIT_SHA_OR_TAG> <TT_VLLM_COMMIT_SHA_OR_TAG>
```

Where, `TT_METAL_COMMIT_SHA_OR_TAG` and `TT_VLLM_COMMIT_SHA_OR_TAG` are found in the root [README](/README.md#llms) under "Release" version, respectively.

- Example:
```bash
./models/demos/t3000/llama3_70b/setup_llama.sh llama-3.1-70b-instruct v0.54.0-rc2 953161188c50f10da95a88ab305e23977ebd3750
```

- Follow prompts as they come up in CLI to select appropriate weights for Llama 3.1 70B Instruct.

### Step-by-step:
1. Download the Llama3/3.1-70B weights from Meta at [llama.meta.com](https://llama.meta.com/)
2. Repack the weights:
```bash
python models/demos/t3000/llama2_70b/scripts/repack_weights.py <path_to_checkpoint_dir> <repacked_output_dir> <chunk_size>
```

Note: Use `5` for `chunk_size`.
- Once the weights are repacked, move the `params.json` file from the `checkpoint_dir` to the `repacked_output_dir`.

### Running the demo from TT-Metalium
After setting up the repacked weights and tokenizer, you can run the demo using the commands below:

<<<<<<< HEAD
1. Prepare the weight cache directory:
```bash
# Make a directory for us to cache weights into. This speeds up subsequent runs.
mkdir <weight_cache_dir>
=======
1. **Prepare the weight cache directory:**

    ```bash
    # Make a directory for us to cache weights into. This speeds up subsequent runs.
    mkdir <weight_cache_dir>
    ```

2. **Set up environment variables:**

    ```bash
    export LLAMA3_CKPT_DIR=<repacked_output_dir>
    export LLAMA3_TOKENIZER_PATH=<path_to_checkpoint_dir>/tokenizer.model  # Path needs to include the tokenizer.model file
    export LLAMA3_CACHE_PATH=<weight_cache_dir>

    export TIKTOKEN_CACHE_DIR=""
>>>>>>> 56d86c89

```
2. Set up environment variables:
```bash
export LLAMA3_CKPT_DIR=<repacked_output_dir>
export LLAMA3_TOKENIZER_PATH=<path_to_checkpoint_dir>/tokenizer.model  # Path needs to include the tokenizer.model file
export LLAMA3_CACHE_PATH=<weight_cache_dir>
export TIKTOKEN_CACHE_DIR=""

pip install -r models/demos/t3000/llama2_70b/reference/llama/requirements.txt

# Example:
# export LLAMA3_CKPT_DIR="/home/llama-data-repacked/llama-3-70b/"
# export LLAMA3_TOKENIZER_PATH="/home/llama-data-repacked/tokenizer.model"
# export LLAMA3_CACHE_PATH="/home/llama-data-cache/weights-cache"
```

3. Run the demo:

Note: Run the following command twice.
1. The first run will cache the weights. This will take some time.
2. The second run will use the cached weights, thereby running much faster.

```bash
# Run the demo using sampling decode
pytest -svv models/demos/t3000/llama3_70b/demo/demo.py::test_LlamaModel_demo[wormhole_b0-True-device_params0-short_context-check_disabled-sampling-tt-70b-T3000-80L-decode_only-trace_mode_on-text_completion-llama3]
```

## Testing
- Performance test:

The above demo does not achieve peak performance because we log outputs to the screen. The following perf test will print an accurate end-to-end throughput number.
For best performance, ensure that tt-metal is built in release mode (default), and ensure the host's CPU frequency governors are set to `performance` -- instructions for setting the frequency governor vary by machine.
This performance test runs with sequence length 128 and batch size 32.

```bash
pytest -svv models/demos/t3000/llama2_70b/tests/test_llama_perf_decode.py::test_Llama_perf_host[wormhole_b0-True-device_params0-gen128-llama3]
```

## Details
Supported context lengths and batch sizes for the Llama3.1-70B demo are as follows:

| Context Length | Max Batch Size |
|----------------|----------------|
| 2k             | 32             |
| 8k             | 16             |
| 128k           | 1              |

- **Input File:** Uses `./demo/data/multi_prompt.json`.
- **Model Configuration:** Utilizes a pretrained model.
- **Demo arguments:**
  - `context: [short_context, long_context, 128k_context]`: Select between short context (batch 32, sequence_length 2k) and long context (batch 16, sequence length 8k) and full context (batch 1, sequence length 128k)
  - `ground_truth: [check_disabled, check_enabled]`: Enable or disable ground truth checking, used for testing
  - `sampling: [greedy, sampling]`: Select between greedy decoding and top-k/top-p sampling
  - `implementation: [tt-70b-T3000]`: Run the 70B model on the Tenstorrent backend
  - `num_layers: [1L, 2L, 10L, 80L]`: Select 80L to run the full model
  - `decode_only: [decode_only, prefill_decode]`: Use `prefill_decode`. Alternately, `decode_only` implements prefill via decode.
  - `chat: [text_completion, chat_completion]`: Run in text_completion mode for the pretrained model or chat_completion for the finetuned model
  - `llama_version: [llama3, llama2]`: Select the Llama3 model

Ensure you follow these guidelines to successfully run the Llama3-70B demo.

### Serving the model from vLLM
1. Complete Step 1 and Step 2 of [Running the Demo from TT-Metalium](#running-the-demo-from-tt-metalium)

2. **Install vLLM**

    ```bash
    # Installing from within `tt-metal`
    export VLLM_TARGET_DEVICE="tt"
    git clone https://github.com/tenstorrent/vllm.git
    cd vllm
    git checkout TT_VLLM_COMMIT_SHA_OR_TAG
    pip install -e .
    cd ..
    ```

    > **Note:** TT_VLLM_COMMIT_SHA_OR_TAG is the vLLM Release version from [README](/README.md#llms)

3. **Running the server**

    ```bash
    python vllm/examples/server_example_tt.py
    ```

4. **Interact with server**

    In a separate terminal window, run:

    ```bash
    curl http://localhost:8000/v1/completions \
        -H "Content-Type: application/json" \
        -d '{
            "model": "meta-llama/Meta-Llama-3.1-70B",
            "prompt": "Write a poem about RISC-V",
            "max_tokens": 128,
            "temperature": 1,
            "top_p": 0.9,
            "top_k": 10,
            "stream": false
        }'
    ```<|MERGE_RESOLUTION|>--- conflicted
+++ resolved
@@ -13,10 +13,6 @@
 - Installed: [TT-Metalium™ / TT-NN™](https://github.com/tenstorrent/tt-metal/blob/main/INSTALLING.md)
 - Submit request to access weights from Meta: [Llama Downloads](https://www.llama.com/llama-downloads)
 - Submit permissions on HuggingFace and have a HF personal access token: [Llama 3.1 70B Instruct](https://huggingface.co/meta-llama/Llama-3.1-70B-Instruct)
-- [8x8 core grid size support] For **Wormhole n300** cards, setting the following environment variable is required:
-   ```
-   export WH_ARCH_YAML=wormhole_b0_80_arch_eth_dispatch.yaml
-   ```
 
 ## How to Run
 ### Run in one command:
@@ -46,28 +42,10 @@
 ### Running the demo from TT-Metalium
 After setting up the repacked weights and tokenizer, you can run the demo using the commands below:
 
-<<<<<<< HEAD
 1. Prepare the weight cache directory:
 ```bash
 # Make a directory for us to cache weights into. This speeds up subsequent runs.
 mkdir <weight_cache_dir>
-=======
-1. **Prepare the weight cache directory:**
-
-    ```bash
-    # Make a directory for us to cache weights into. This speeds up subsequent runs.
-    mkdir <weight_cache_dir>
-    ```
-
-2. **Set up environment variables:**
-
-    ```bash
-    export LLAMA3_CKPT_DIR=<repacked_output_dir>
-    export LLAMA3_TOKENIZER_PATH=<path_to_checkpoint_dir>/tokenizer.model  # Path needs to include the tokenizer.model file
-    export LLAMA3_CACHE_PATH=<weight_cache_dir>
-
-    export TIKTOKEN_CACHE_DIR=""
->>>>>>> 56d86c89
 
 ```
 2. Set up environment variables:
