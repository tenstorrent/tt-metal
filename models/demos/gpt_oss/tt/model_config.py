--- conflicted
+++ resolved
@@ -135,10 +135,7 @@
         for seq_len in to_warmup_seq_lens:
             if seq_len >= 64 * 1024:
                 to_warmup_seq_lens = to_warmup_seq_lens[: to_warmup_seq_lens.index(seq_len)]
-<<<<<<< HEAD
-=======
                 break
->>>>>>> a82d07e2
         return to_warmup_seq_lens
 
     @property
