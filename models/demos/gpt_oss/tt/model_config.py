# SPDX-FileCopyrightText: © 2025 Tenstorrent AI ULC

# SPDX-License-Identifier: Apache-2.0

"""
GPT-OSS ModelArgs class that's compatible with tt_transformers interface
"""

import os
from pathlib import Path

import torch
from loguru import logger
from tqdm import tqdm
from transformers import AutoConfig, AutoModelForCausalLM, AutoTokenizer

import ttnn
from models.common.utility_functions import is_blackhole, is_wormhole_b0
from models.tt_transformers.tt.load_checkpoints import convert_hf_qkv_to_meta_format


class ModelArgs:
    """GPT-OSS ModelArgs compatible with tt_transformers create_tt_model interface"""

    def __init__(
        self,
        mesh_device,
        instruct=False,
        dummy_weights=False,
        max_batch_size=1,
        max_seq_len=1024 * 128,
        optimizations=None,
        cache_hf=False,
    ):
        self.mesh_device = mesh_device
        self.instruct = instruct
        self.dummy_weights = dummy_weights
        self.max_batch_size = max_batch_size
        self.max_seq_len = max_seq_len
        if optimizations is not None:
            logger.warning("GPT-OSS doesn't support any performance optimizations - ignoring optimizations argument")
        self.optimizations = None
        self.cache_hf = cache_hf

        # GPT-OSS specific paths - use HF_MODEL environment variable (tt_transformers standard)
        # Default paths are internal CI paths for automated testing
        default_models = [
            "/mnt/MLPerf/tt_dnn-models/openai/gpt-oss-20b",  # Internal CI path
            "/mnt/MLPerf/tt_dnn-models/openai/gpt-oss-120b",  # Internal CI path
        ]

        # Use first available model as default, or HF_MODEL environment variable override
        default_path = None
        for model_path in default_models:
            if os.path.exists(model_path):
                default_path = model_path
                break

        if default_path is None:
            default_path = default_models[-1]  # Fallback to first in list

        # Use HF_MODEL environment variable (consistent with tt_transformers)
        dir = os.getenv("HF_MODEL", default_path)
        self.model_path = dir
        self.weights_path = dir

        logger.info(f"Using GPT-OSS model from: {self.model_path}")

        if self.dummy_weights:
            # Skip loading HF config for testing - use default values
            logger.info("Using dummy weights mode - skipping HuggingFace config loading")

        else:
            # Load HF config to get model parameters
            self.hf_config = AutoConfig.from_pretrained(self.model_path, trust_remote_code=True)
            # Set key attributes that tt_transformers expects
            self.vocab_size = self.hf_config.vocab_size
            self.n_layers = getattr(self.hf_config, "num_hidden_layers", 32)
            self.head_dim = self.hf_config.hidden_size // self.hf_config.num_attention_heads
            self.rope_theta = getattr(self.hf_config, "rope_theta", 10000.0)
            self.rope_scaling = None  # Keep simple like original GPT-OSS

        # Add missing attributes that Generator expects
        self.max_prefill_chunk_size = 128 * 1024
        self.model_name = "gpt-oss-120b" if "gpt-oss-120b" in self.model_path else "gpt-oss-20b"  # Model identifier
        self.max_context_len = max_seq_len  # Context length for tt_transformers compatibility

        if self.dummy_weights:
            # Skip tokenizer loading for testing
            self.tokenizer = None
            self.processor = None
        else:
            # Load tokenizer
            self.tokenizer = AutoTokenizer.from_pretrained(self.weights_path, trust_remote_code=True)
            self.processor = None  # GPT-OSS doesn't use vision processor

        self.trace_prefill_supported_seq_lens = self.get_trace_prefill_supported_seq_lens()

    def can_enable_trace(self, prefill_seq_len):
        """
        This function is used to determine if trace should be enabled for the prefill.
        Tracing is used only for certain sequence lengths, because for bigger sequence lengths, op2op gaps are already small, so we don't need tracing.
        # TODO: Support chunked prefill with tracing - https://github.com/tenstorrent/tt-metal/issues/32056
        """

        allowed_seq_lens = self.trace_prefill_supported_seq_lens

        return (
            prefill_seq_len in allowed_seq_lens
            and prefill_seq_len <= self.max_prefill_chunk_size
            and prefill_seq_len <= self.max_seq_len
        )

    def get_trace_prefill_supported_seq_lens(self):
        # No supported sequence lengths for GPT-OSS model, see issue below
        # TODO: https://github.com/tenstorrent/tt-metal/issues/32818
        default_supported_seq_lens = {}

        # TODO: If no specific sequence lengths are listed for a model and device, the default one will be used (from the default_supported_seq_lens dictionary)
        model_specific_supported_seq_lens = {
            # exmaple : #base_model_name : {device_name : [sequence_lengths]}
        }

        model_name = self.model_name
        device_name = determine_device_name(self.mesh_device)

        # Try model-specific sequence lengths first
        result = model_specific_supported_seq_lens.get(model_name, {}).get(device_name)
        if result:
            return result

        # Fall back to default sequence lengths
        result = default_supported_seq_lens.get(device_name)
        if result:
            return result

        # No supported sequence lengths found, return empty list
        return []

    def encode_prompt(self, prompt_text, instruct=True, system_prompt_text=None):
        """
        Encode prompts using HuggingFace tokenizer with chat template
        Compatible with tt_transformers interface
        """
        chat = []
        if isinstance(prompt_text, str):
            if system_prompt_text:
                chat.append({"role": "system", "content": system_prompt_text})
            if prompt_text:
                chat.append({"role": "user", "content": prompt_text})
            return self.tokenizer.apply_chat_template(chat, add_generation_prompt=True, tokenize=True)
        else:
            # prompt_text is already a list of chat messages
            return self.tokenizer.apply_chat_template(prompt_text, add_generation_prompt=True, tokenize=True)

    def load_state_dict(self, convert_to_meta_format=True):
        """Load model state dict compatible with tt_transformers

        Args:
            convert_to_meta_format: If True, convert HF QKV weights to Meta format for RoPE.
                                   Set to False when loading for HuggingFace reference models.
        """
        if self.dummy_weights:
            # Return dummy state dict for testing
            return {}
        else:
            # Load actual GPT-OSS weights directly from safetensors files
            # Check if we have a cached torch_state_dict.pt file
            model = AutoModelForCausalLM.from_pretrained(
                self.weights_path,
                torch_dtype="auto"
                # Note that the default setting is torch.dtype.float32, but model weights are
                # may come in any dtype. If the model's weights are in torch.dtype.bfloat16, this would result in 2x memory usage from an
                # unnecessary cast.
            )
            state_dict = model.state_dict()
            # Convert HF QKV weights to Meta format for RoPE compatibility (if requested)
            if convert_to_meta_format:
                logger.info("Converting QKV weights from HuggingFace to Meta format for RoPE")
                state_dict = convert_hf_qkv_to_meta_format(state_dict, self.hf_config.head_dim)
            if state_dict["model.norm.weight"].dtype != torch.bfloat16:
                # Convert to bfloat16 if needed
                state_dict = {
                    k: v.to(torch.bfloat16) if v.dtype == torch.float32 else v
                    for k, v in tqdm(state_dict.items(), desc="Converting to bfloat16")
                }
            return state_dict

    def weight_cache_path(self, dtype):
        """Return weight cache path for the model"""
        cache_dir = os.getenv("TT_CACHE_PATH")
        if cache_dir:
            cache_dir = Path(cache_dir)  # If we specify a TT_CACHE_PATH, use that for the cache
        else:
            cache_dir = Path(self.model_path)  # Use same directory as model
        logger.info(f"Cache directory: {cache_dir}")
        dtype_str = {ttnn.bfloat16: "bf16", ttnn.bfloat8_b: "bfp8"}[dtype]

        if self.instruct:
            cache_path = cache_dir / f"tensor_cache_instruct_{dtype_str}_{self.mesh_device.shape}"
        else:
            cache_path = cache_dir / f"tensor_cache_{dtype_str}_{self.mesh_device.shape}"

        cache_path.mkdir(parents=True, exist_ok=True)
        return cache_path

    def get_model_config(self):
        """Return model configuration dict"""
        return {
            "vocab_size": self.vocab_size,
            "n_layers": self.n_layers,
            "max_seq_len": self.max_seq_len,
            "max_batch_size": self.max_batch_size,
        }

    def get_state_dict_prefix(self, prefix, layer_idx):
        """Get state dict prefix for layer weights"""
        if layer_idx is None:
            return prefix
        return f"{prefix}layers.{layer_idx}."

    @property
    def max_grid_size(self):
        """Return maximum grid size for the device"""
<<<<<<< HEAD
        return self.mesh_device.compute_with_storage_grid_size()
=======
        return ttnn.CoreGrid(y=8, x=8)  # Standard grid size


def determine_device_name(mesh_device):
    """
    Determine device name based on number of devices and architecture.

    Args:
        mesh_device (MeshDevice): MeshDevice object

    Returns:
        str: Device name (e.g., "CPU", "N150", "P100", etc.)

    Raises:
        ValueError: If architecture or device count is unsupported
    """
    num_devices = mesh_device.get_num_devices() if mesh_device else 0
    arch_name = ttnn.get_arch_name()
    dram_grid_size = mesh_device.dram_grid_size() if mesh_device else None  # CoreCoord with (x, y)

    if num_devices == 0:
        return "CPU"

    if is_blackhole():
        dict_device_names = {
            1: "P100" if dram_grid_size and dram_grid_size.x == 7 else "P150",  # P100 DRAM grid is 7x1, P150 is 8x1
            2: "P300",
            4: "P150x4",
            8: "P150x8",
            32: "BHGLX",
        }
    elif is_wormhole_b0():
        dict_device_names = {
            1: "N150",
            2: "N300",
            4: "N150x4",
            8: "T3K",
            32: "TG",
        }
    else:
        raise ValueError(f"Unsupported architecture: {arch_name}")

    if num_devices in dict_device_names:
        return dict_device_names[num_devices]
    else:
        raise ValueError(f"Unsupported number of devices: {num_devices} for {arch_name}")
>>>>>>> 907bb47d
<|MERGE_RESOLUTION|>--- conflicted
+++ resolved
@@ -222,9 +222,6 @@
     @property
     def max_grid_size(self):
         """Return maximum grid size for the device"""
-<<<<<<< HEAD
-        return self.mesh_device.compute_with_storage_grid_size()
-=======
         return ttnn.CoreGrid(y=8, x=8)  # Standard grid size
 
 
@@ -270,5 +267,4 @@
     if num_devices in dict_device_names:
         return dict_device_names[num_devices]
     else:
-        raise ValueError(f"Unsupported number of devices: {num_devices} for {arch_name}")
->>>>>>> 907bb47d
+        raise ValueError(f"Unsupported number of devices: {num_devices} for {arch_name}")