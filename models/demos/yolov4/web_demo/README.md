--- conflicted
+++ resolved
@@ -14,14 +14,6 @@
   pip install -r models/demos/yolov4/web_demo/server/requirements.txt
   ```
 
-<<<<<<< HEAD
-- [8x8 core grid size support] For **Wormhole n300** cards, setting the following environment variable is required:
-   ```
-   export WH_ARCH_YAML=wormhole_b0_80_arch_eth_dispatch.yaml
-   ```
-
-=======
->>>>>>> 56d86c89
 - From the server run:
   ```
   source models/demos/yolov4/web_demo/server/run_uvicorn.sh
