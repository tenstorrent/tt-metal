# Yolov4

<<<<<<< HEAD
## Platforms:
    Wormhole (n150, n300)

## Introduction
YOLOv4 is a state-of-the-art real-time object detection model introduced in 2020 as an improved version of the YOLO (You Only Look Once) series. Designed for both speed and accuracy, YOLOv4 leverages advanced techniques such as weighted residual connections, cross-stage partial connections, and mosaic data

## Prerequisites
- Cloned [tt-metal repository](https://github.com/tenstorrent/tt-metal) for source code
- Installed: [TT-Metalium™ / TT-NN™](https://github.com/tenstorrent/tt-metal/blob/main/INSTALLING.md)
  - To obtain the perf reports through profiler, please build with: `./build_metal.sh -p`
- [8x8 core grid size support] For **Wormhole n300** cards, setting the following environment variable is required:
   ```
   export WH_ARCH_YAML=wormhole_b0_80_arch_eth_dispatch.yaml
   ```

## How to Run
### For 320x320:
```
pytest models/demos/yolov4/tests/pcc/test_ttnn_yolov4.py::test_yolov4[0-pretrained_weight_true-0]
```
### For 640x640:
```
pytest models/demos/yolov4/tests/pcc/test_ttnn_yolov4.py::test_yolov4[1-pretrained_weight_true-0]
```

### Model performant running with Trace+2CQ
#### Single Device (BS=1):
=======
### Platforms:
    WH - N150, N300

### Note:

- To obtain the perf reports through profiler, please build with following command:
  ```
  ./build_metal.sh -p
  ```

## Details

- The entry point to the `yolov4` is located at:`models/demos/yolov4/tt/yolov4.py`.
- Batch Size : `1` (Single Device), `2` (Multi Device).
- Supported Input Resolution - `(320, 320)`, `(640, 640)` - (Height, Width).


## How to run
Use the following command(s) to run the model :

#### For 320x320:
  ```
  pytest models/demos/yolov4/tests/pcc/test_ttnn_yolov4.py::test_yolov4[0-pretrained_weight_true-0]
  ```
#### For 640x640:
  ```
  pytest models/demos/yolov4/tests/pcc/test_ttnn_yolov4.py::test_yolov4[1-pretrained_weight_true-0]
  ```

## Model performant running with Trace+2CQ

### Single Device (BS=1):

>>>>>>> 56d86c89
- For `320x320`, end-2-end perf is `114` FPS
  ```
  models/demos/yolov4/tests/perf/test_e2e_performant.py::test_e2e_performant[resolution0-103-1-act_dtype0-weight_dtype0-device_params0]
  ```
- For `640x640`, end-2-end perf is `56` FPS
  ```
  models/demos/yolov4/tests/perf/test_e2e_performant.py::test_e2e_performant[resolution1-46-1-act_dtype0-weight_dtype0-device_params0]
  ```

#### Multi Device (DP=2, N300):
- For `320x320`, end-2-end perf is `224.56` FPS
  ```
  pytest models/demos/yolov4/tests/perf/test_e2e_performant.py::test_e2e_performant_dp[wormhole_b0-resolution0-103-1-act_dtype0-weight_dtype0-device_params0]
  ```
- For `640x640`, end-2-end perf is `93.17` FPS
  ```
  pytest models/demos/yolov4/tests/perf/test_e2e_performant.py::test_e2e_performant_dp[wormhole_b0-resolution1-46-1-act_dtype0-weight_dtype0-device_params0]
  ```


### Demo
**Note:** Output images will be saved in the `yolov4_predictions/` folder.

#### Single Device (BS=1):
##### Custom Images:
- Use the following command to run demo for `320x320` resolution :
  ```
  pytest models/demos/yolov4/demo.py::test_yolov4[resolution0-1-act_dtype0-weight_dtype0-models/demos/yolov4/resources-device_params0]
  ```
- Use the following command to run demo for `640x640` resolution :
  ```
  pytest models/demos/yolov4/demo.py::test_yolov4[resolution1-1-act_dtype0-weight_dtype0-models/demos/yolov4/resources-device_params0]
  ```
- To use a different image(s) for demo, replace your image(s) in the image path `models/demos/yolov4/resources/` and run:
  ```
  pytest models/demos/yolov4/demo.py::test_yolov4[resolution1-1-act_dtype0-weight_dtype0-models/demos/yolov4/resources-device_params0]
  ```

##### Coco-2017 dataset:
- Use the following command to run demo for `320x320` resolution :
  ```
  pytest models/demos/yolov4/demo.py::test_yolov4_coco[resolution0-1-act_dtype0-weight_dtype0-device_params0]
  ```
- Use the following command to run demo for `640x640` resolution :
  ```
  pytest models/demos/yolov4/demo.py::test_yolov4_coco[resolution1-1-act_dtype0-weight_dtype0-device_params0]
  ```

#### Multi Device (DP=2, N300):
##### Custom Images:
- Use the following command to run demo for `320x320` resolution :
  ```
  pytest models/demos/yolov4/demo.py::test_yolov4_dp[wormhole_b0-resolution0-1-act_dtype0-weight_dtype0-models/demos/yolov4/resources-device_params0]
  ```
- Use the following command to run demo for `640x640` resolution :
  ```
  pytest models/demos/yolov4/demo.py::test_yolov4_dp[wormhole_b0-resolution1-1-act_dtype0-weight_dtype0-models/demos/yolov4/resources-device_params0]
  ```
- To use a different image(s) for demo, replace your image(s) in the image path `models/demos/yolov4/resources/` and run:
  ```
  pytest models/demos/yolov4/demo.py::test_yolov4_dp[wormhole_b0-resolution1-1-act_dtype0-weight_dtype0-models/demos/yolov4/resources-device_params0]
  ```

##### Coco-2017 dataset:
- Use the following command to run demo for `320x320` resolution :
  ```
  pytest models/demos/yolov4/demo.py::test_yolov4_coco_dp[wormhole_b0-resolution0-1-act_dtype0-weight_dtype0-device_params0]
  ```
- Use the following command to run demo for `640x640` resolution :
  ```
  pytest models/demos/yolov4/demo.py::test_yolov4_coco_dp[wormhole_b0-resolution1-1-act_dtype0-weight_dtype0-device_params0]
  ```

#### Web Demo
- Try the interactive web demo (35 FPS end-2-end) for 320x320 following the [./web_demo/README.md](https://github.com/tenstorrent/tt-metal/blob/main/models/demos/yolov4/web_demo/README.md)

## Details
- The entry point to the `yolov4` is located at:`models/demos/yolov4/tt/yolov4.py`.
- Batch Size : `1` (Single Device), `2` (Multi Device).
- Supported Input Resolution - `(320, 320)`, `(640, 640)` - (Height, Width).<|MERGE_RESOLUTION|>--- conflicted
+++ resolved
@@ -1,6 +1,5 @@
 # Yolov4
 
-<<<<<<< HEAD
 ## Platforms:
     Wormhole (n150, n300)
 
@@ -11,10 +10,6 @@
 - Cloned [tt-metal repository](https://github.com/tenstorrent/tt-metal) for source code
 - Installed: [TT-Metalium™ / TT-NN™](https://github.com/tenstorrent/tt-metal/blob/main/INSTALLING.md)
   - To obtain the perf reports through profiler, please build with: `./build_metal.sh -p`
-- [8x8 core grid size support] For **Wormhole n300** cards, setting the following environment variable is required:
-   ```
-   export WH_ARCH_YAML=wormhole_b0_80_arch_eth_dispatch.yaml
-   ```
 
 ## How to Run
 ### For 320x320:
@@ -28,41 +23,6 @@
 
 ### Model performant running with Trace+2CQ
 #### Single Device (BS=1):
-=======
-### Platforms:
-    WH - N150, N300
-
-### Note:
-
-- To obtain the perf reports through profiler, please build with following command:
-  ```
-  ./build_metal.sh -p
-  ```
-
-## Details
-
-- The entry point to the `yolov4` is located at:`models/demos/yolov4/tt/yolov4.py`.
-- Batch Size : `1` (Single Device), `2` (Multi Device).
-- Supported Input Resolution - `(320, 320)`, `(640, 640)` - (Height, Width).
-
-
-## How to run
-Use the following command(s) to run the model :
-
-#### For 320x320:
-  ```
-  pytest models/demos/yolov4/tests/pcc/test_ttnn_yolov4.py::test_yolov4[0-pretrained_weight_true-0]
-  ```
-#### For 640x640:
-  ```
-  pytest models/demos/yolov4/tests/pcc/test_ttnn_yolov4.py::test_yolov4[1-pretrained_weight_true-0]
-  ```
-
-## Model performant running with Trace+2CQ
-
-### Single Device (BS=1):
-
->>>>>>> 56d86c89
 - For `320x320`, end-2-end perf is `114` FPS
   ```
   models/demos/yolov4/tests/perf/test_e2e_performant.py::test_e2e_performant[resolution0-103-1-act_dtype0-weight_dtype0-device_params0]
