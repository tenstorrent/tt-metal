--- conflicted
+++ resolved
@@ -553,73 +553,4 @@
 
             class_names = load_class_names(class_name)
             img = cv2.imread(imgfile)
-<<<<<<< HEAD
-            plot_boxes_cv2(img, boxes[0], "torch_prediction_demo.jpg", class_names)
-=======
-            plot_boxes_cv2(img, boxes[0], "torch_prediction_demo.jpg", class_names)
-
-
-@skip_for_grayskull()
-@pytest.mark.parametrize("device_params", [{"l1_small_size": 16384}], indirect=True)
-@pytest.mark.parametrize(
-    "use_pretrained_weight",
-    [True, False],
-    ids=[
-        "pretrained_weight_true",
-        "pretrained_weight_false",
-    ],
-)
-def test_yolov4_model(device, model_location_generator, reset_seeds, input_path, use_pretrained_weight):
-    model_path = model_location_generator("models", model_subdir="Yolo")
-    if use_pretrained_weight:
-        if model_path == "models":
-            if not os.path.exists("tests/ttnn/integration_tests/yolov4/yolov4.pth"):  # check if yolov4.th is availble
-                os.system(
-                    "tests/ttnn/integration_tests/yolov4/yolov4_weights_download.sh"
-                )  # execute the yolov4_weights_download.sh file
-
-            weights_pth = "tests/ttnn/integration_tests/yolov4/yolov4.pth"
-        else:
-            weights_pth = str(model_path / "yolov4.pth")
-
-        ttnn_model = TtYOLOv4(device, weights_pth)
-        torch_model = Yolov4()
-        new_state_dict = {}
-        ds_state_dict = {k: v for k, v in ttnn_model.torch_model.items()}
-
-        keys = [name for name, parameter in torch_model.state_dict().items()]
-        values = [parameter for name, parameter in ds_state_dict.items()]
-
-        for i in range(len(keys)):
-            new_state_dict[keys[i]] = values[i]
-
-        torch_model.load_state_dict(new_state_dict)
-        torch_model.eval()
-    else:
-        torch_model = Yolov4.from_random_weights()
-        ttnn_weights = update_weight_parameters(OrderedDict(torch_model.state_dict()))
-        ttnn_model = TtYOLOv4(device, ttnn_weights)
-
-    n_classes = 80
-    namesfile = "models/demos/yolov4/demo/coco.names"
-    if input_path == "":
-        imgfile = "models/demos/yolov4/demo/giraffe_320.jpg"
-    else:
-        imgfile = input_path
-    width = 320
-    height = 320
-
-    img = cv2.imread(imgfile)
-
-    # Inference input size is 416*416 does not mean training size is the same
-    # Training size could be 608*608 or even other sizes
-    # Optional inference sizes:
-    #   Hight in {320, 416, 512, 608, ... 320 + 96 * n}
-    #   Width in {320, 416, 512, 608, ... 320 + 96 * m}
-    sized = cv2.resize(img, (width, height))
-    sized = cv2.cvtColor(sized, cv2.COLOR_BGR2RGB)
-
-    for i in range(2):  # This 'for' loop is for speed check
-        # Because the first iteration is usually longer
-        do_detect(ttnn_model, sized, 0.3, 0.4, n_classes, device, class_name=namesfile, imgfile=imgfile)
->>>>>>> 16419fe1
+            plot_boxes_cv2(img, boxes[0], "torch_prediction_demo.jpg", class_names)