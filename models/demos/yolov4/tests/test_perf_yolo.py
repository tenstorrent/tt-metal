--- conflicted
+++ resolved
@@ -30,11 +30,7 @@
 
 
 def get_expected_inference_time_sec():
-<<<<<<< HEAD
     return 0.35
-=======
-    return 0.237
->>>>>>> 16419fe1
 
 
 @pytest.mark.models_performance_bare_metal
@@ -64,23 +60,15 @@
         weights_pth = "tests/ttnn/integration_tests/yolov4/yolov4.pth"
     else:
         weights_pth = str(model_path / "yolov4.pth")
-<<<<<<< HEAD
     ttnn_model = TtYOLOv4(weights_pth, device)
-=======
-    ttnn_model = TtYOLOv4(device, weights_pth)
->>>>>>> 16419fe1
 
     torch_input_tensor = torch.rand(input_shape, dtype=torch.bfloat16)
     ttnn_input = ttnn.from_torch(torch_input_tensor, ttnn.bfloat16)
 
     logger.info(f"Compiling model with warmup run")
     profiler.start(f"inference_and_compile_time")
-<<<<<<< HEAD
     ttnn_output_tensor = ttnn_model(device, ttnn_input)
 
-=======
-    out1, out2, out3 = ttnn_model(ttnn_input)
->>>>>>> 16419fe1
     profiler.end(f"inference_and_compile_time")
 
     inference_and_compile_time = profiler.get("inference_and_compile_time")
@@ -92,14 +80,8 @@
     for idx in range(iterations):
         profiler.start("inference_time")
         profiler.start(f"inference_time_{idx}")
-<<<<<<< HEAD
         ttnn_output_tensor = ttnn_model(device, ttnn_input)
-=======
-        out1, out2, out3 = ttnn_model(ttnn_input)
-        outputs.append(ttnn.from_device(out1, blocking=False))
-        outputs.append(ttnn.from_device(out2, blocking=False))
-        outputs.append(ttnn.from_device(out3, blocking=False))
->>>>>>> 16419fe1
+
         profiler.end(f"inference_time_{idx}")
         profiler.end("inference_time")
 
