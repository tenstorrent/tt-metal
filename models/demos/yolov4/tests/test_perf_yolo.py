# SPDX-FileCopyrightText: © 2023 Tenstorrent Inc.

# SPDX-License-Identifier: Apache-2.0

import torch
import pytest
import ttnn
import time
import os

from torchvision import models
from loguru import logger
import ttnn
from ttnn.model_preprocessing import preprocess_model_parameters
from models.demos.yolov4.ttnn.yolov4 import TtYOLOv4
from models.utility_functions import (
    enable_persistent_kernel_cache,
    disable_persistent_kernel_cache,
)
from models.perf.perf_utils import prep_perf_report
from models.perf.device_perf_utils import run_device_perf, check_device_perf, prep_device_perf_report
from models.utility_functions import is_grayskull
from models.utility_functions import (
    profiler,
)


def get_expected_compile_time_sec():
    return 60

<<<<<<< HEAD
def get_expected_times():
    return (400, 16.2)
=======

def get_expected_inference_time_sec():
    return 0.21
>>>>>>> e6a4fff8


@pytest.mark.models_performance_bare_metal
@pytest.mark.parametrize("device_params", [{"l1_small_size": 24576}], indirect=True)
@pytest.mark.parametrize(
    "input_shape",
    [
        (1, 320, 320, 3),
    ],
)
def test_yolov4(
    device,
    input_shape,
    model_location_generator,
):
    disable_persistent_kernel_cache()
    profiler.clear()
    model_path = model_location_generator("models", model_subdir="Yolo")
    batch_size = input_shape[0]

    if model_path == "models":
        if not os.path.exists("tests/ttnn/integration_tests/yolov4/yolov4.pth"):  # check if yolov4.th is availble
            os.system(
                "tests/ttnn/integration_tests/yolov4/yolov4_weights_download.sh"
            )  # execute the yolov4_weights_download.sh file

        weights_pth = "tests/ttnn/integration_tests/yolov4/yolov4.pth"
    else:
        weights_pth = str(model_path / "yolov4.pth")
    ttnn_model = TtYOLOv4(weights_pth, device)

    torch_input_tensor = torch.rand(input_shape, dtype=torch.bfloat16)
    ttnn_input = ttnn.from_torch(torch_input_tensor, ttnn.bfloat16)

    logger.info(f"Compiling model with warmup run")
    profiler.start(f"inference_and_compile_time")
    out1, out2, out3 = ttnn_model(device, ttnn_input)
    profiler.end(f"inference_and_compile_time")

    inference_and_compile_time = profiler.get("inference_and_compile_time")
    logger.info(f"Model compiled with warmup run in {(inference_and_compile_time):.2f} s")

    iterations = 16
    outputs = []
    logger.info(f"Running inference for {iterations} iterations")
    for idx in range(iterations):
        profiler.start("inference_time")
        profiler.start(f"inference_time_{idx}")
        out1, out2, out3 = ttnn_model(device, ttnn_input)
        outputs.append(ttnn.from_device(out1, blocking=False))
        outputs.append(ttnn.from_device(out2, blocking=False))
        outputs.append(ttnn.from_device(out3, blocking=False))
        profiler.end(f"inference_time_{idx}")
        profiler.end("inference_time")

    mean_inference_time = profiler.get("inference_time")
    inference_time = profiler.get(f"inference_time_{iterations - 1}")
    compile_time = inference_and_compile_time - inference_time
    logger.info(f"Model compilation took {compile_time:.1f} s")
    logger.info(f"Inference time on last iterations was completed in {(inference_time * 1000.0):.2f} ms")
    logger.info(
        f"Mean inference time for {batch_size} (batch) images was {(mean_inference_time * 1000.0):.2f} ms ({batch_size / mean_inference_time:.2f} fps)"
    )

    expected_compile_time = get_expected_compile_time_sec()
    expected_inference_time = get_expected_inference_time_sec()

    prep_perf_report(
        model_name="yolov4",
        batch_size=batch_size,
        inference_and_compile_time=inference_and_compile_time,
        inference_time=inference_time,
        expected_compile_time=expected_compile_time,
        expected_inference_time=expected_inference_time,
        comments="",
        inference_time_cpu=0.0,
    )

    logger.info(f"Compile time: {inference_and_compile_time - inference_time}")
    logger.info(f"Inference time: {inference_time}")
    logger.info(f"Samples per second: {1 / inference_time * batch_size}")


@pytest.mark.parametrize(
    "batch_size, model_name",
    [
        (1, "yolov4"),
    ],
)
@pytest.mark.models_device_performance_bare_metal
def test_perf_device_bare_metal_yolov4(device, batch_size, model_name):
    subdir = model_name
    num_iterations = 1
    margin = 0.03

    expected_perf = 199.89
    command = f"pytest tests/ttnn/integration_tests/yolov4/test_ttnn_yolov4.py"

    cols = ["DEVICE FW", "DEVICE KERNEL", "DEVICE BRISC KERNEL"]

    inference_time_key = "AVG DEVICE KERNEL SAMPLES/S"
    expected_perf_cols = {inference_time_key: expected_perf}

    post_processed_results = run_device_perf(command, subdir, num_iterations, cols, batch_size)
    expected_results = check_device_perf(post_processed_results, margin, expected_perf_cols)
    prep_device_perf_report(
        model_name=f"ttnn_functional_{model_name}_{batch_size}",
        batch_size=batch_size,
        post_processed_results=post_processed_results,
        expected_results=expected_results,
        comments="",
    )<|MERGE_RESOLUTION|>--- conflicted
+++ resolved
@@ -26,16 +26,11 @@
 
 
 def get_expected_compile_time_sec():
-    return 60
+    return 100
 
-<<<<<<< HEAD
-def get_expected_times():
-    return (400, 16.2)
-=======
 
 def get_expected_inference_time_sec():
     return 0.21
->>>>>>> e6a4fff8
 
 
 @pytest.mark.models_performance_bare_metal
@@ -65,7 +60,7 @@
         weights_pth = "tests/ttnn/integration_tests/yolov4/yolov4.pth"
     else:
         weights_pth = str(model_path / "yolov4.pth")
-    ttnn_model = TtYOLOv4(weights_pth, device)
+    ttnn_model = TtYOLOv4(weights_pth)
 
     torch_input_tensor = torch.rand(input_shape, dtype=torch.bfloat16)
     ttnn_input = ttnn.from_torch(torch_input_tensor, ttnn.bfloat16)
@@ -126,7 +121,7 @@
     ],
 )
 @pytest.mark.models_device_performance_bare_metal
-def test_perf_device_bare_metal_yolov4(device, batch_size, model_name):
+def test_perf_device_bare_metal_yolov4(batch_size, model_name):
     subdir = model_name
     num_iterations = 1
     margin = 0.03
