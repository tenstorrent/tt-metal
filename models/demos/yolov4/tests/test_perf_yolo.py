# SPDX-FileCopyrightText: © 2023 Tenstorrent Inc.

# SPDX-License-Identifier: Apache-2.0

import torch
import pytest
import ttnn
import time
import os

from torchvision import models
from loguru import logger
import ttnn
from ttnn.model_preprocessing import preprocess_model_parameters
from models.demos.yolov4.ttnn.yolov4 import TtYOLOv4
from models.utility_functions import (
    enable_persistent_kernel_cache,
    disable_persistent_kernel_cache,
)
from models.perf.perf_utils import prep_perf_report
from models.perf.device_perf_utils import run_device_perf, check_device_perf, prep_device_perf_report
from models.utility_functions import is_grayskull
from models.utility_functions import (
    profiler,
)


def get_expected_compile_time_sec():
    return 70


def get_expected_inference_time_sec():
    return 0.46


@pytest.mark.models_performance_bare_metal
@pytest.mark.parametrize("device_params", [{"l1_small_size": 24576}], indirect=True)
@pytest.mark.parametrize(
    "input_shape",
    [
        (1, 320, 320, 3),
    ],
)
def test_yolov4(
    device,
    input_shape,
    model_location_generator,
):
    disable_persistent_kernel_cache()
    profiler.clear()
    model_path = model_location_generator("models", model_subdir="Yolo")
    batch_size = input_shape[0]

    if model_path == "models":
        if not os.path.exists("tests/ttnn/integration_tests/yolov4/yolov4.pth"):  # check if yolov4.th is availble
            os.system(
                "tests/ttnn/integration_tests/yolov4/yolov4_weights_download.sh"
            )  # execute the yolov4_weights_download.sh file

        weights_pth = "tests/ttnn/integration_tests/yolov4/yolov4.pth"
    else:
        weights_pth = str(model_path / "yolov4.pth")
    ttnn_model = TtYOLOv4(weights_pth, device)

    torch_input_tensor = torch.rand(input_shape, dtype=torch.bfloat16)
    ttnn_input = ttnn.from_torch(torch_input_tensor, ttnn.bfloat16)

    logger.info(f"Compiling model with warmup run")
    profiler.start(f"inference_and_compile_time")
    ttnn_output_tensor = ttnn_model(ttnn_input)

    profiler.end(f"inference_and_compile_time")

    inference_and_compile_time = profiler.get("inference_and_compile_time")
    logger.info(f"Model compiled with warmup run in {(inference_and_compile_time):.2f} s")

    iterations = 16
    outputs = []
    logger.info(f"Running inference for {iterations} iterations")
    for idx in range(iterations):
        profiler.start("inference_time")
        profiler.start(f"inference_time_{idx}")
        ttnn_output_tensor = ttnn_model(ttnn_input)

        profiler.end(f"inference_time_{idx}")
        profiler.end("inference_time")

    mean_inference_time = profiler.get("inference_time")
    inference_time = profiler.get(f"inference_time_{iterations - 1}")
    compile_time = inference_and_compile_time - inference_time
    logger.info(f"Model compilation took {compile_time:.1f} s")
    logger.info(f"Inference time on last iterations was completed in {(inference_time * 1000.0):.2f} ms")
    logger.info(
        f"Mean inference time for {batch_size} (batch) images was {(mean_inference_time * 1000.0):.2f} ms ({batch_size / mean_inference_time:.2f} fps)"
    )

    expected_compile_time = get_expected_compile_time_sec()
    expected_inference_time = get_expected_inference_time_sec()

    prep_perf_report(
        model_name="yolov4",
        batch_size=batch_size,
        inference_and_compile_time=inference_and_compile_time,
        inference_time=inference_time,
        expected_compile_time=expected_compile_time,
        expected_inference_time=expected_inference_time,
        comments="",
        inference_time_cpu=0.0,
    )

    logger.info(f"Compile time: {inference_and_compile_time - inference_time}")
    logger.info(f"Inference time: {inference_time}")
    logger.info(f"Samples per second: {1 / inference_time * batch_size}")


@pytest.mark.parametrize(
    "batch_size, model_name",
    [
        (1, "yolov4"),
    ],
)
@pytest.mark.models_device_performance_bare_metal
def test_perf_device_bare_metal_yolov4(batch_size, model_name):
    subdir = model_name
    num_iterations = 1
    margin = 0.03

<<<<<<< HEAD
    expected_perf = 91.8
=======
    expected_perf = 77
>>>>>>> 1e3303d4
    command = f"pytest tests/ttnn/integration_tests/yolov4/test_ttnn_yolov4.py"

    cols = ["DEVICE FW", "DEVICE KERNEL", "DEVICE BRISC KERNEL"]

    inference_time_key = "AVG DEVICE KERNEL SAMPLES/S"
    expected_perf_cols = {inference_time_key: expected_perf}

    post_processed_results = run_device_perf(command, subdir, num_iterations, cols, batch_size)
    expected_results = check_device_perf(post_processed_results, margin, expected_perf_cols)
    prep_device_perf_report(
        model_name=f"ttnn_functional_{model_name}_{batch_size}",
        batch_size=batch_size,
        post_processed_results=post_processed_results,
        expected_results=expected_results,
        comments="",
    )<|MERGE_RESOLUTION|>--- conflicted
+++ resolved
@@ -125,11 +125,8 @@
     num_iterations = 1
     margin = 0.03
 
-<<<<<<< HEAD
     expected_perf = 91.8
-=======
-    expected_perf = 77
->>>>>>> 1e3303d4
+
     command = f"pytest tests/ttnn/integration_tests/yolov4/test_ttnn_yolov4.py"
 
     cols = ["DEVICE FW", "DEVICE KERNEL", "DEVICE BRISC KERNEL"]
