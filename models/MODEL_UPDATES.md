--- conflicted
+++ resolved
@@ -6,20 +6,20 @@
 
 ## March 10, 2025
 
-### [QwQ-32B](demos/llama3)
+### [QwQ-32B](tt_transformers)
 - Added support for QwQ-32B on QuietBox.
 
 ## February 24, 2025
 
-### [DeepSeek R1 Distill Llama 3.3 70B](demos/llama3)
+### [DeepSeek R1 Distill Llama 3.3 70B](tt_transformers)
 - Added support for DeepSeek R1 Distill Llama 3.3 70B on QuietBox.
 
-### [Qwen 2.5](demos/llama3)
+### [Qwen 2.5](tt_transformers)
 - Added support for Qwen2.5-7B on N300 and Qwen2.5-72B on QuietBox.
 
-### [Llama 3.1/3.2](demos/llama3)
+### [Llama 3.1/3.2](tt_transformers)
 > **Note:** This feature is available as of release [v0.56.0-rc37](https://github.com/tenstorrent/tt-metal/tree/v0.56.0-rc37)
-- Overhauled the demo script (now called [simple_text_demo.py](demos/llama3/demo/simple_text_demo.py)) to use a simplified causal generation interface.
+- Overhauled the demo script (now called [simple_text_demo.py](tt_transformers/demo/simple_text_demo.py)) to use a simplified causal generation interface.
 - Added support for custom input argument overrides to the demo.
 
 ## February 10, 2025
@@ -33,13 +33,7 @@
 
 ## January 13, 2025
 
-<<<<<<< HEAD
-### [Llama 3.1/3.2](tt_transformers)
-- Integrated Llama3 models (1B/3B/8B/11B/70B) into [vLLM fork](https://github.com/tenstorrent/vllm/tree/dev/tt_metal) for all compatible Tenstorrent devices (N150/N300/T3000/Galaxy).
-=======
-### [Llama 3.1/3.2](demos/llama3)
 - Integrated Llama3 models (1B/3B/8B/11B/70B) into [vLLM fork](https://github.com/tenstorrent/vllm/tree/dev/tt_metal) for all compatible Tenstorrent devices (N150/N300/QuietBox/Galaxy).
->>>>>>> fcc3d4f4
 - Enabled prefill with the maximum context length (131072) when running the Llama3 text models on smaller devices (N150/N300) via chunked prefill.
 
 ## December 16, 2024
