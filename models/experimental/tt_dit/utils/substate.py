--- conflicted
+++ resolved
@@ -31,8 +31,6 @@
     return {k.removeprefix(prefix): state.pop(k) for k in list(state) if k.startswith(prefix)}
 
 
-<<<<<<< HEAD
-=======
 def rename_substate(state: MutableMapping[str, torch.Tensor], key_from: str, key_to: str) -> None:
     src_prefix = f"{key_from}." if key_from else ""
     dst_prefix = f"{key_to}." if key_to else ""
@@ -42,7 +40,6 @@
             state[dst_prefix + k.removeprefix(src_prefix)] = state.pop(k)
 
 
->>>>>>> de053623
 def indexed_substates(state: Mapping[str, torch.Tensor], key: str) -> list[dict[str, torch.Tensor]]:
     result = []
     for i in itertools.count():
