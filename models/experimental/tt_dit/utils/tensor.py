--- conflicted
+++ resolved
@@ -31,7 +31,9 @@
     return from_torch(x, device=device, layout=layout, mesh_mapping={mesh_axis: shard_dim}, on_host=True)
 
 
-def bf16_tensor_2dshard(x: torch.Tensor, device: ttnn.Device, shard_mapping: dict[int, int]) -> ttnn.Tensor:
+def bf16_tensor_2dshard(
+    x: torch.Tensor, device: ttnn.Device, shard_mapping: dict[int, int], layout=ttnn.TILE_LAYOUT
+) -> ttnn.Tensor:
     assert len(shard_mapping) == 2
     return from_torch(x, device=device, layout=ttnn.Layout.TILE, mesh_mapping=shard_mapping)
 
@@ -60,7 +62,6 @@
     )
 
 
-<<<<<<< HEAD
 def to_torch(
     x: ttnn.Tensor,
     /,
@@ -97,23 +98,4 @@
             assert k < mesh_rank, f"mesh mapping keys should be smaller than {mesh_rank}, got {k}"
             placements[k] = v
 
-    return tuple(placements)
-=======
-def bf16_tensor_2dshard(
-    x: torch.Tensor, device: ttnn.Device, shard_mapping: dict[int, int], layout=ttnn.TILE_LAYOUT
-) -> ttnn.Tensor:
-    assert len(shard_mapping) == 2
-    assert all(0 <= k <= 1 and 0 <= v < len(x.shape) for k, v in shard_mapping.items())
-    mapper_dims = [None, None]
-    for k, v in shard_mapping.items():
-        mapper_dims[k] = v
-    mesh_mapper = ttnn.ShardTensor2dMesh(device, mesh_shape=tuple(device.shape), dims=mapper_dims)
-    return ttnn.from_torch(
-        x,
-        layout=layout,
-        dtype=ttnn.bfloat16,
-        memory_config=ttnn.DRAM_MEMORY_CONFIG,
-        device=device,
-        mesh_mapper=mesh_mapper,
-    )
->>>>>>> 02907a31
+    return tuple(placements)