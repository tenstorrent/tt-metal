# SPDX-FileCopyrightText: © 2025 Tenstorrent AI ULC

# SPDX-License-Identifier: Apache-2.0

import torch
import ttnn

from ...utils.tensor import bf16_tensor
from ...utils.substate import substate, indexed_substates
from ...parallel.manager import CCLManager
from ...parallel.config import EncoderParallelConfig
from ...layers.linear import ColParallelLinear, RowParallelLinear
import math
from ...layers.normalization import RMSNorm
from ...layers.module import Module, ModuleList


class T5Config:
    """
    Configuration class to store the configuration of a `T5Encoder` model.

    Instantiating a configuration with the defaults will yield a similar configuration to that of the
    T5 model used in the Stable Diffusion 3.5 Large model.

    Args:
        vocab_size (`int`, *required*, defaults to 32128)
            The size of the vocabulary
        embed_dim (`int`, *required*, defaults to 4096)
            The dimension of the embeddings
        ff_dim (`int`, *required*, defaults to 10240)
            The dimension of the feedforward layer
        kv_dim (`int`, *required*, defaults to 64)
            The dimension of the key and value vectors
        num_heads (`int`, *required*, defaults to 64)
            The number of attention heads
        num_hidden_layers (`int`, *required*, defaults to 24)
            The number of hidden layers
        max_prompt_length (`int`, *required*, defaults to 256)
            The maximum length of the prompt
        layer_norm_eps (`float`, *required*, defaults to 1e-06)
            The epsilon value for the layer normalization
        relative_attention_num_buckets (`int`, *required*, defaults to 32)
            The number of relative attention buckets
        relative_attention_max_distance (`int`, *required*, defaults to 128)
            The maximum distance for relative attention
    """

    def __init__(
        self,
        vocab_size: int = 32128,
        embed_dim: int = 4096,
        ff_dim: int = 10240,
        kv_dim: int = 64,
        num_heads: int = 64,
        num_hidden_layers: int = 24,
        max_prompt_length: int = 256,
        layer_norm_eps: float = 1e-06,
        relative_attention_num_buckets: int = 32,
        relative_attention_max_distance: int = 128,
    ):
        self.vocab_size = vocab_size
        self.embed_dim = embed_dim
        self.ff_dim = ff_dim
        self.num_heads = num_heads
        self.num_hidden_layers = num_hidden_layers
        self.max_prompt_length = max_prompt_length
        self.layer_norm_eps = layer_norm_eps
        self.relative_attention_num_buckets = relative_attention_num_buckets
        self.relative_attention_max_distance = relative_attention_max_distance


class T5Encoder(Module):
    def __init__(
        self,
        config: T5Config,
        mesh_device: ttnn.Device,
        ccl_manager: CCLManager,
        parallel_config: EncoderParallelConfig,
    ) -> None:
        super().__init__()
        self.config = config
        self.mesh_device = mesh_device
        self.ccl_manager = ccl_manager
        self.parallel_config = parallel_config

        self.token_embeddings = RelativeTextEmbeddings(config, self.mesh_device, self.ccl_manager, self.parallel_config)
        self.encoder = T5Stack(config, self.mesh_device, self.ccl_manager, self.parallel_config)
        self.final_layer_norm = RMSNorm(  # final layer norm
            embedding_dim=self.config.embed_dim,
            norm_eps=self.config.layer_norm_eps,
            bias=False,
            mesh_device=self.mesh_device,
        )

    def load_torch_state_dict(self, state_dict):
        self.token_embeddings.load_torch_state_dict(state_dict)
        self.encoder.load_torch_state_dict(substate(state_dict, "encoder"))
        self.final_layer_norm.load_torch_state_dict(substate(state_dict, "encoder.final_layer_norm"))

    def forward(
        self, prompt: ttnn.Tensor, device: ttnn.Device, *, attention_mask: ttnn.Tensor | None = None
    ) -> ttnn.Tensor:
        embeddings, position_bias = self.token_embeddings(prompt, device)

        if attention_mask is not None:
            attention_mask = (attention_mask - 1.0) * float("inf")
            position_bias += attention_mask

        hidden_states = self.encoder(embeddings, position_bias)

        output = self.final_layer_norm(hidden_states[-1])
        hidden_states.append(output)
        return hidden_states


class T5Stack(Module):
    def __init__(
        self,
        config: T5Config,
        mesh_device: ttnn.Device,
        ccl_manager: CCLManager,
        parallel_config: EncoderParallelConfig,
    ) -> None:
        super().__init__()
        self.config = config
        self.mesh_device = mesh_device
        self.ccl_manager = ccl_manager
        self.parallel_config = parallel_config

        # self.layers = [
        #    T5EncoderLayer(self.config, self.mesh_device, self.ccl_manager, self.parallel_config)
        #    for _ in range(self.config.num_hidden_layers)
        # ]

        self.layers = ModuleList(
            T5EncoderLayer(self.config, self.mesh_device, self.ccl_manager, self.parallel_config)
            for _ in range(self.config.num_hidden_layers)
        )

    def load_torch_state_dict(self, state_dict):
        layer_states = indexed_substates(state_dict, "block")

        for idx, (layer, layer_state) in enumerate(zip(self.layers, layer_states)):
            layer.load_torch_state_dict(layer_state)

    def forward(
        self,
        hidden_states: ttnn.Tensor,
        position_bias: ttnn.Tensor,
    ) -> ttnn.Tensor:
        all_hidden_states = []  # list of hidden states from each layer
        all_hidden_states.append(hidden_states)

        for layer in self.layers:
            hidden_states = layer(hidden_states, position_bias=position_bias)
            all_hidden_states.append(hidden_states)
        return all_hidden_states


class T5FF(Module):
    def __init__(
        self,
        config: T5Config,
        mesh_device: ttnn.Device,
        ccl_manager: CCLManager,
        parallel_config: EncoderParallelConfig,
    ) -> None:
        super().__init__()
        self.config = config
        self.mesh_device = mesh_device
        self.ccl_manager = ccl_manager
        self.parallel_config = parallel_config

        self.layer_norm = RMSNorm(
            embedding_dim=self.config.embed_dim,
            norm_eps=self.config.layer_norm_eps,
            bias=False,
            mesh_device=self.mesh_device,
        )

        self.dense_gated_dense = T5DenseGatedActDense(config, mesh_device, ccl_manager, parallel_config)

    def load_torch_state_dict(self, state_dict):
        self.layer_norm.load_torch_state_dict(substate(state_dict, "layer_norm"))
        self.dense_gated_dense.load_torch_state_dict(substate(state_dict, "DenseReluDense"))

    def forward(
        self, hidden_states: ttnn.Tensor, ccl_manager: CCLManager, parallel_config: EncoderParallelConfig
    ) -> ttnn.Tensor:
        normalized_hidden_states = self.layer_norm(hidden_states)
        gated_hidden_states = self.dense_gated_dense(normalized_hidden_states)
        return gated_hidden_states


class T5DenseGatedActDense(Module):
    def __init__(
        self,
        config: T5Config,
        mesh_device: ttnn.Device,
        ccl_manager: CCLManager,
        parallel_config: EncoderParallelConfig,
    ) -> None:
        super().__init__()
        self.config = config
        self.mesh_device = mesh_device
        self.ccl_manager = ccl_manager
        self.parallel_config = parallel_config

        self.wi0 = ColParallelLinear(
            in_features=self.config.embed_dim,
            out_features=self.config.ff_dim,
            bias=False,
            mesh_device=self.mesh_device,
            mesh_axis=self.parallel_config.tensor_parallel.mesh_axis,
        )
        self.wi1 = ColParallelLinear(
            in_features=self.config.embed_dim,
            out_features=self.config.ff_dim,
            bias=False,
            mesh_device=self.mesh_device,
            mesh_axis=self.parallel_config.tensor_parallel.mesh_axis,
        )
        self.wo = RowParallelLinear(
            in_features=self.config.ff_dim,
            out_features=self.config.embed_dim,
            bias=False,
            mesh_device=self.mesh_device,
            mesh_axis=self.parallel_config.tensor_parallel.mesh_axis,
            ccl_manager=self.ccl_manager,
        )

    def load_torch_state_dict(self, state_dict):
        self.wi0.load_torch_state_dict({"weight": state_dict["wi_0.weight"]})
        self.wi1.load_torch_state_dict({"weight": state_dict["wi_1.weight"]})
        self.wo.load_torch_state_dict({"weight": state_dict["wo.weight"]})

    def forward(self, x: ttnn.Tensor) -> ttnn.Tensor:
        # breakpoint()
        gelu = new_gelu_activation(self.wi0(x))
        linear = self.wi1(x)
        x = gelu * linear
        hidden_states = self.wo(x)
        hidden_states = ttnn.unsqueeze(hidden_states, 0)

        if self.parallel_config.tensor_parallel.factor > 1:
            hidden_states = ttnn.experimental.all_gather_async(
                hidden_states,
                persistent_output_buffer=self.ccl_manager.get_ag_ping_pong_buffer(
                    hidden_states.shape, 3, self.parallel_config.tensor_parallel.mesh_axis
                ),
                dim=3,
                multi_device_global_semaphore=self.ccl_manager.get_ag_ping_pong_semaphore(
                    self.parallel_config.tensor_parallel.mesh_axis
                ),
                num_links=self.ccl_manager.num_links,
                topology=self.ccl_manager.topology,
                cluster_axis=self.parallel_config.tensor_parallel.mesh_axis,
                memory_config=ttnn.DRAM_MEMORY_CONFIG,
            )
        hidden_states = ttnn.squeeze(hidden_states, 0)
        return hidden_states


def new_gelu_activation(x: ttnn.Tensor) -> ttnn.Tensor:
    c = math.sqrt(2.0 / math.pi)
    y = 0.044715 * ttnn.pow(x, 3) + x
    return 0.5 * x * (1.0 + ttnn.tanh(c * y))


class T5EncoderLayer(Module):
    def __init__(
        self,
        config: T5Config,
        mesh_device: ttnn.Device,
        ccl_manager: CCLManager,
        parallel_config: EncoderParallelConfig,
    ) -> None:
        super().__init__()
        self.config = config
        self.mesh_device = mesh_device
        self.ccl_manager = ccl_manager
        self.parallel_config = parallel_config

        self.self_attn = T5Attention(config, mesh_device, ccl_manager, parallel_config)
        self.ff = T5FF(config, mesh_device, ccl_manager, parallel_config)

    def load_torch_state_dict(self, state_dict):
        self.self_attn.load_torch_state_dict(substate(state_dict, "layer.0"))
        self.ff.load_torch_state_dict(substate(state_dict, "layer.1"))

    def forward(self, hidden_states: ttnn.Tensor, position_bias: ttnn.Tensor) -> ttnn.Tensor:
        attn_output = self.self_attn(
            hidden_states,
            position_bias=position_bias,
            ccl_manager=self.ccl_manager,
            parallel_config=self.parallel_config,
        )

        hidden_states_residual1 = attn_output + hidden_states

        hidden_states_ff = self.ff(
            hidden_states_residual1, ccl_manager=self.ccl_manager, parallel_config=self.parallel_config
        )
        return hidden_states_ff + hidden_states_residual1


class T5Attention(Module):
    def __init__(
        self,
        config: T5Config,
        mesh_device: ttnn.Device,
        ccl_manager: CCLManager,
        parallel_config: EncoderParallelConfig,
    ) -> None:
        super().__init__()
        self.config = config
        self.mesh_device = mesh_device
        self.ccl_manager = ccl_manager
        self.parallel_config = parallel_config

        self.num_heads = config.num_heads
        self.embed_dim = config.embed_dim
        self.head_dim = config.embed_dim // self.num_heads

        self.q_proj = ColParallelLinear(
            in_features=self.embed_dim,
            out_features=self.embed_dim,
            bias=False,
            mesh_device=self.mesh_device,
            mesh_axis=self.parallel_config.tensor_parallel.mesh_axis,
        )
        self.k_proj = ColParallelLinear(
            in_features=self.embed_dim,
            out_features=self.embed_dim,
            bias=False,
            mesh_device=self.mesh_device,
            mesh_axis=self.parallel_config.tensor_parallel.mesh_axis,
        )
        self.v_proj = ColParallelLinear(
            in_features=self.embed_dim,
            out_features=self.embed_dim,
            bias=False,
            mesh_device=self.mesh_device,
            mesh_axis=self.parallel_config.tensor_parallel.mesh_axis,
        )
        self.o_proj = ColParallelLinear(
            in_features=self.embed_dim,
            out_features=self.embed_dim,
            bias=False,
            mesh_device=self.mesh_device,
            mesh_axis=self.parallel_config.tensor_parallel.mesh_axis,
        )

        self.layer_norm = RMSNorm(
            embedding_dim=self.config.embed_dim,
            norm_eps=self.config.layer_norm_eps,
            bias=False,
            mesh_device=self.mesh_device,
        )

    def load_torch_state_dict(self, state_dict):
        self.q_proj.load_torch_state_dict(substate(state_dict, "SelfAttention.q"))
        self.k_proj.load_torch_state_dict(substate(state_dict, "SelfAttention.k"))
        self.v_proj.load_torch_state_dict(substate(state_dict, "SelfAttention.v"))
        self.o_proj.load_torch_state_dict(substate(state_dict, "SelfAttention.o"))

        self.layer_norm.load_torch_state_dict(substate(state_dict, "layer_norm"))

    def forward(
        self,
        hidden_states: ttnn.Tensor,
        position_bias: ttnn.Tensor,
        ccl_manager: CCLManager,
        parallel_config: EncoderParallelConfig,
    ) -> ttnn.Tensor:
        batch_size, seq_length, _ = hidden_states.shape

        hidden_states = self.layer_norm(hidden_states)

        q = self.q_proj(hidden_states)
        k = self.k_proj(hidden_states)
        v = self.v_proj(hidden_states)

        qkv = ttnn.concat([q, k, v], dim=-1)

        num_devices = self.parallel_config.tensor_parallel.factor
        num_local_heads = self.num_heads // num_devices

        q, k, v = ttnn.transformer.split_query_key_value_and_split_heads(
            qkv, num_heads=num_local_heads, transpose_key=True
        )

        scores = ttnn.matmul(q, k)
        scores = scores + position_bias
        attn_weights = ttnn.softmax(scores, dim=-1)
        attn_output = ttnn.matmul(attn_weights, v)
        attn_output = ttnn.transformer.concatenate_heads(attn_output)

        if self.parallel_config.tensor_parallel.factor > 1:
            attn_output = ttnn.unsqueeze(attn_output, 0)  # unsqueeze for all gather
            orig_shape = list(attn_output.shape)

            attn_output = ttnn.experimental.all_gather_async(
                attn_output,
                persistent_output_buffer=self.ccl_manager.get_ag_ping_pong_buffer(
                    attn_output.shape, 3, self.parallel_config.tensor_parallel.mesh_axis
                ),
                dim=3,
                multi_device_global_semaphore=self.ccl_manager.get_ag_ping_pong_semaphore(
                    self.parallel_config.tensor_parallel.mesh_axis
                ),
                num_links=self.ccl_manager.num_links,
                topology=self.ccl_manager.topology,
                cluster_axis=self.parallel_config.tensor_parallel.mesh_axis,
            )

        dense_out = self.o_proj(attn_output)

        if self.parallel_config.tensor_parallel.factor > 1:
            dense_out = ttnn.experimental.all_gather_async(
                dense_out,
                persistent_output_buffer=self.ccl_manager.get_ag_ping_pong_buffer(
                    dense_out.shape, 3, self.parallel_config.tensor_parallel.mesh_axis
                ),
                dim=3,
                multi_device_global_semaphore=self.ccl_manager.get_ag_ping_pong_semaphore(
                    self.parallel_config.tensor_parallel.mesh_axis
                ),
                num_links=self.ccl_manager.num_links,
                topology=self.ccl_manager.topology,
                cluster_axis=self.parallel_config.tensor_parallel.mesh_axis,
            )

        dense_out_shape = list(dense_out.shape)
        dense_out_shape[2] = orig_shape[2]
        dense_out = ttnn.reshape(dense_out, tuple(dense_out_shape), dense_out.shape)

        return ttnn.reshape(dense_out, tuple(dense_out.shape)[1:])


def _relative_position_bucket(relative_position: torch.Tensor, num_buckets: int, max_distance: int) -> torch.Tensor:
    num_buckets //= 2

    relative_buckets = (relative_position > 0).to(torch.long) * num_buckets
    relative_position = torch.abs(relative_position)

    max_exact = num_buckets // 2
    is_small = relative_position < max_exact

    relative_position_if_large = max_exact + (
        torch.log(relative_position.float() / max_exact)
        / math.log(max_distance / max_exact)
        * (num_buckets - max_exact)
    ).to(torch.long)
    relative_position_if_large = torch.min(
        relative_position_if_large,
        torch.full_like(relative_position_if_large, num_buckets - 1),
    )

    relative_buckets += torch.where(is_small, relative_position, relative_position_if_large)
    return relative_buckets


class RelativeTextEmbeddings(Module):
    """
    Implements text token embeddings with relative positional encoding

    Two main components:
    1. Token Embeddings: Converts input tokens into dense vectors
    2. Relative Position Bias: Computes relative positional encodings between tokens

    Args:
        config (`T5Config`)
            Configuration object containing model parameters
        mesh_device (`ttnn.Device`)
            Device for tensor placement and computation
        ccl_manager (`CCLManager`)
            Manager for collective communication operations
        parallel_config (`EncoderParallelConfig`)
            Configuration for parallel processing
    """

    def __init__(
        self,
        config: T5Config,
        mesh_device: ttnn.Device,
        ccl_manager: CCLManager,
        parallel_config: EncoderParallelConfig,
    ) -> None:
        super().__init__()
        self.config = config
        self.mesh_device = mesh_device
        self.token_embedding_weights = None
        self.relative_attention_bias_weights = None
        self.parallel_config = parallel_config
        self.ccl_manager = ccl_manager

    def to_cached_state_dict(self, path_prefix, path_suffix=".tensorbin"):
        cache_dict = {}
        token_embedding_weights_path = path_prefix + "token_embedding_weights" + path_suffix
        relative_attention_bias_weights_path = path_prefix + "relative_attention_bias.weight" + path_suffix
        ttnn.dump_tensor(token_embedding_weights_path, self.token_embedding_weights)
        ttnn.dump_tensor(relative_attention_bias_weights_path, self.relative_attention_bias_weights)
        cache_dict["token_embedding_weights"] = token_embedding_weights_path
        cache_dict["relative_attention_bias_weights"] = relative_attention_bias_weights_path

        return cache_dict

    def from_cached_state_dict(self, cache_dict):
        self.token_embedding_weights = ttnn.load_tensor(cache_dict["token_embedding_weights"], device=self.mesh_device)
        self.relative_attention_bias_weights = ttnn.load_tensor(
            cache_dict["relative_attention_bias_weights"], device=self.mesh_device
        )

<<<<<<< HEAD
    def load_state_dict(self, state_dict):
=======
    def load_torch_state_dict(self, state_dict):
>>>>>>> de053623
        self.token_embedding_weights = bf16_tensor(
            state_dict["encoder.embed_tokens.weight"], device=self.mesh_device, layout=ttnn.ROW_MAJOR_LAYOUT
        )
        self.relative_attention_bias_weights = bf16_tensor(
            state_dict["encoder.block.0.layer.0.SelfAttention.relative_attention_bias.weight"],
            layout=ttnn.ROW_MAJOR_LAYOUT,
            device=self.mesh_device,
        )

    def forward(self, prompt: ttnn.Tensor, device: ttnn.Device) -> ttnn.Tensor:
        input_embeddings = ttnn.embedding(prompt, self.token_embedding_weights, layout=ttnn.TILE_LAYOUT)
        position_bias = _compute_relative_position_bias(
            seq_length=prompt.shape[-1],
            device=device,
            relative_attention_num_buckets=self.config.relative_attention_num_buckets,
            relative_attention_max_distance=self.config.relative_attention_max_distance,
            relative_attention_bias=self.relative_attention_bias_weights,
            parallel_config=self.parallel_config,
        )

        return input_embeddings, position_bias


def _compute_relative_position_bias(
    seq_length: int,
    device: ttnn.Device,
    relative_attention_num_buckets: int,
    relative_attention_max_distance: int,
    relative_attention_bias: ttnn.Tensor,
    parallel_config: EncoderParallelConfig,
) -> ttnn.Tensor:
    context_position = torch.arange(seq_length)[:, None]
    memory_position = torch.arange(seq_length)[None, :]
    relative_position = memory_position - context_position

    relative_position_bucket = _relative_position_bucket(
        relative_position,
        num_buckets=relative_attention_num_buckets,
        max_distance=relative_attention_max_distance,
    )

    relative_attention_bias = ttnn.get_device_tensors(relative_attention_bias)[0]
    torch_relative_attention_bias = ttnn.to_torch(relative_attention_bias)
    output = torch.nn.functional.embedding(relative_position_bucket, torch_relative_attention_bias)
    output = output.permute([2, 0, 1]).unsqueeze(0)
    output = output[:, :, -seq_length:, :]

    shard_dims = [None, None]
    shard_dims[parallel_config.tensor_parallel.mesh_axis] = -3
    return ttnn.from_torch(
        output,
        device=device,
        dtype=relative_attention_bias.get_dtype(),
        layout=ttnn.TILE_LAYOUT,
        mesh_mapper=ttnn.ShardTensor2dMesh(device, mesh_shape=tuple(device.shape), dims=shard_dims),
    )<|MERGE_RESOLUTION|>--- conflicted
+++ resolved
@@ -512,11 +512,7 @@
             cache_dict["relative_attention_bias_weights"], device=self.mesh_device
         )
 
-<<<<<<< HEAD
-    def load_state_dict(self, state_dict):
-=======
-    def load_torch_state_dict(self, state_dict):
->>>>>>> de053623
+    def load_torch_state_dict(self, state_dict):
         self.token_embedding_weights = bf16_tensor(
             state_dict["encoder.embed_tokens.weight"], device=self.mesh_device, layout=ttnn.ROW_MAJOR_LAYOUT
         )
