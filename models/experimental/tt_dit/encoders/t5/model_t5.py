--- conflicted
+++ resolved
@@ -97,13 +97,9 @@
         self.encoder.load_torch_state_dict(substate(state_dict, "encoder"))
         self.final_layer_norm.load_torch_state_dict(substate(state_dict, "encoder.final_layer_norm"))
 
-<<<<<<< HEAD
     def forward(
         self, prompt: ttnn.Tensor, device: ttnn.Device, *, attention_mask: ttnn.Tensor | None = None
     ) -> ttnn.Tensor:
-=======
-    def forward(self, prompt: ttnn.Tensor, device: ttnn.Device) -> ttnn.Tensor:
->>>>>>> ae5830b9
         embeddings, position_bias = self.token_embeddings(prompt, device)
 
         if attention_mask is not None:
@@ -131,14 +127,11 @@
         self.ccl_manager = ccl_manager
         self.parallel_config = parallel_config
 
-<<<<<<< HEAD
-=======
         # self.layers = [
         #    T5EncoderLayer(self.config, self.mesh_device, self.ccl_manager, self.parallel_config)
         #    for _ in range(self.config.num_hidden_layers)
         # ]
 
->>>>>>> ae5830b9
         self.layers = ModuleList(
             T5EncoderLayer(self.config, self.mesh_device, self.ccl_manager, self.parallel_config)
             for _ in range(self.config.num_hidden_layers)
