--- conflicted
+++ resolved
@@ -114,15 +114,6 @@
             )
         else:
             self.text_projection = None
-<<<<<<< HEAD
-
-    def __call__(
-        self, prompt_tokenized: ttnn.Tensor, mesh_device: ttnn.Device, with_projection: bool | None = None
-    ) -> ttnn.Tensor:
-        if with_projection is None:
-            with_projection = self.text_projection is not None
-
-=======
 
     def forward(
         self,
@@ -135,7 +126,6 @@
         if with_projection is None:
             with_projection = self.text_projection is not None
 
->>>>>>> de053623
         hidden_states = self.embeddings(prompt_tokenized, mesh_device)
 
         causal_attention_mask = create_4d_causal_attention_mask(
