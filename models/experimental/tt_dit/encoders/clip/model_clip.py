# SPDX-FileCopyrightText: © 2025 Tenstorrent AI ULC

# SPDX-License-Identifier: Apache-2.0

from __future__ import annotations

import torch
import ttnn

from ...utils.tensor import bf16_tensor
from ...utils.substate import substate, indexed_substates
from ...parallel.manager import CCLManager
from ...parallel.config import EncoderParallelConfig
from ...layers.feedforward import ParallelFeedForward, FeedForward
from ...layers.linear import ColParallelLinear, Linear
from ttnn.distributed.distributed import ConcatMeshToTensor
from ...layers.module import Module


class CLIPConfig:
    """
    Configuration class to store the configuration of a `CLIPEncoder` model.

    Instantiating a configuration with the defaults will yield a similar configuration to that of the
    CLIP text encoder model used in Stable Diffusion 3.5

    Args:
        vocab_size (`int`, *required*, defaults to 49408)
            The size of the token vocabulary
        embed_dim (`int`, *required*, defaults to 768)
            The dimension of the embeddings and hidden states
        ff_dim (`int`, *required*, defaults to 3072)
            The dimension of the feedforward layer
        num_heads (`int`, *required*, defaults to 12)
            The number of attention heads
        num_hidden_layers (`int`, *required*, defaults to 12)
            The number of transformer layers
        max_prompt_length (`int`, *required*, defaults to 77)
            The maximum length of the prompt sequence
        layer_norm_eps (`float`, *required*, defaults to 1e-5)
            The epsilon value for layer normalization
        attention_dropout (`float`, *required*, defaults to 0.0)
            The dropout probability for attention weights
        hidden_act (`str`, *required*, defaults to "quick_gelu")
            The activation function used in the feedforward layers
    """

    def __init__(
        self,
        vocab_size: int = 49408,
        embed_dim: int = 768,
        ff_dim: int = 3072,
        num_heads: int = 12,
        num_hidden_layers: int = 12,
        max_prompt_length=77,
        layer_norm_eps: float = 1e-05,
        attention_dropout: float = 0.0,
        hidden_act: str = "quick_gelu",
    ):
        self.vocab_size = vocab_size
        self.embed_dim = embed_dim
        self.ff_dim = ff_dim
        self.num_heads = num_heads
        self.num_hidden_layers = num_hidden_layers
        self.max_prompt_length = max_prompt_length
        self.layer_norm_eps = layer_norm_eps
        self.attention_dropout = attention_dropout
        if hidden_act == "gelu":
            self.hidden_act = "decomposed_gelu"
        else:
            self.hidden_act = hidden_act


class CLIPEncoder(Module):
    def __init__(
        self,
        config: CLIPConfig,
        mesh_device: ttnn.Device,
        ccl_manager: CCLManager,
        parallel_config: EncoderParallelConfig,
        eos_token_id: int,
    ) -> None:
        super().__init__()
        self.config = config
        self.mesh_device = mesh_device
        self.ccl_manager = ccl_manager
        self.parallel_config = parallel_config
        self.compute_kernel_config = ttnn.init_device_compute_kernel_config(
            mesh_device.arch(),
            math_fidelity=ttnn.MathFidelity.HiFi4,
            math_approx_mode=False,
            fp32_dest_acc_en=True,
            packer_l1_acc=True,
        )

        self.embeddings = TextEmbeddings(config, mesh_device)
        self.eos_token_id = eos_token_id
        self.encoder = CLIPStack(config, self.mesh_device, self.ccl_manager, self.parallel_config)
        self.text_projection = None

    def load_torch_state_dict(self, state_dict):
        self.embeddings.load_torch_state_dict(substate(state_dict, "text_model.embeddings"))
        self.encoder.load_torch_state_dict(substate(state_dict, "text_model.encoder"))

        self.final_layer_norm = bf16_tensor(
            state_dict["text_model.final_layer_norm.weight"], device=self.mesh_device, layout=ttnn.TILE_LAYOUT
        )
        self.final_layer_norm_bias = bf16_tensor(
            state_dict["text_model.final_layer_norm.bias"], device=self.mesh_device, layout=ttnn.TILE_LAYOUT
        )
        if "text_projection.weight" in state_dict:
            self.text_projection = bf16_tensor(
                state_dict["text_projection.weight"], device=self.mesh_device, layout=ttnn.TILE_LAYOUT
            )
        else:
            self.text_projection = None
<<<<<<< HEAD

    def forward(
        self,
        prompt_tokenized: ttnn.Tensor,
        mesh_device: ttnn.Device,
        *,
        with_projection: bool | None = None,
        return_normalized_state: bool = False,
    ) -> tuple[ttnn.Tensor, ...]:
        if with_projection is None:
            with_projection = self.text_projection is not None

=======

    def forward(
        self, prompt_tokenized: ttnn.Tensor, mesh_device: ttnn.Device, with_projection: bool | None = None
    ) -> ttnn.Tensor:
        if with_projection is None:
            with_projection = self.text_projection is not None

>>>>>>> ae5830b9
        hidden_states = self.embeddings(prompt_tokenized, mesh_device)

        causal_attention_mask = create_4d_causal_attention_mask(
            prompt_tokenized.shape, mesh_device, dtype=hidden_states.get_dtype()
        )

        encoder_output = self.encoder(
            hidden_states,
            causal_attention_mask,
            ccl_manager=self.ccl_manager,
            parallel_config=self.parallel_config,
        )
        final_hidden_layer = encoder_output[-1]  # final hidden layer
        normalized_final_state = ttnn.layer_norm(  # final layer norm
            final_hidden_layer,
            weight=self.final_layer_norm,
            bias=self.final_layer_norm_bias,
            epsilon=self.config.layer_norm_eps,
            compute_kernel_config=self.compute_kernel_config,
        )

        # gather eos
        if self.eos_token_id is None:
            self.eos_token_id = 2

        pooled_output = self._gather_eos(
            normalized_final_state,
            prompt_tokenized,
            self.eos_token_id,
            mesh_device=mesh_device,
            ccl_manager=self.ccl_manager,
        )

        # apply text projection if specified
        if with_projection:
            if self.text_projection is None:
                raise ValueError("projection weights are not loaded")
            text_projection_transposed = ttnn.transpose(self.text_projection, -2, -1)
            pooled_output = ttnn.matmul(
                pooled_output, text_projection_transposed, compute_kernel_config=self.compute_kernel_config
            )

        if return_normalized_state:
            return encoder_output, pooled_output, normalized_final_state

        return encoder_output, pooled_output

    def _pool_eos_from_torch_tensors(self, ids_t: torch.Tensor, seq_t: torch.Tensor, eos_token_id: int) -> torch.Tensor:
        """Helper function to pool EOS tokens from torch tensors.

        Args:
            ids_t: Token IDs tensor [B, S]
            seq_t: Sequence embeddings tensor [B, S, H]
            eos_token_id: EOS token ID to search for

        Returns:
            Pooled tensor [B, H]
        """
        # from HF: if self.eos_token_id == 2: use argmax, else: search for eos_token_id
        if eos_token_id == 2:
            # use argmax (highest token ID position)
            eos_idx = ids_t.to(dtype=torch.int, device=ids_t.device).argmax(dim=-1)
        else:
            # search for specific eos_token_id
            eos_mask = (ids_t.to(dtype=torch.int, device=ids_t.device) == eos_token_id).int()
            eos_idx = eos_mask.argmax(dim=-1)

        # Use vectorized indexing to get pooled output
        b = torch.arange(seq_t.size(0))
        pooled_t = seq_t[b, eos_idx]  # [B, H]
        return pooled_t

    def _gather_eos(
        self,
        seq_emb: ttnn.Tensor,
        input_ids: ttnn.Tensor,
        eos_token_id: int,
        mesh_device: ttnn.Device,
        ccl_manager: CCLManager,
    ) -> ttnn.Tensor:
        if ccl_manager is not None:
            ids_t = ttnn.to_torch(ttnn.get_device_tensors(input_ids)[0])
            seq_t = ttnn.to_torch(ttnn.get_device_tensors(seq_emb)[0])  # [B, S, H]

            pooled_t = self._pool_eos_from_torch_tensors(ids_t, seq_t, eos_token_id)

            return ttnn.from_torch(
                pooled_t,
                dtype=seq_emb.get_dtype(),
                layout=ttnn.TILE_LAYOUT,
                device=mesh_device,
                mesh_mapper=ttnn.ReplicateTensorToMesh(mesh_device),
            )
        else:
            ids_t = ttnn.to_torch(input_ids, mesh_composer=ConcatMeshToTensor(mesh_device, dim=0))
            seq_t = ttnn.to_torch(seq_emb, mesh_composer=ConcatMeshToTensor(mesh_device, dim=0))

            pooled_t = self._pool_eos_from_torch_tensors(ids_t, seq_t, eos_token_id)

            return ttnn.from_torch(
                pooled_t,
                dtype=seq_emb.get_dtype(),
                layout=ttnn.TILE_LAYOUT,
                device=mesh_device,
                mesh_mapper=ttnn.ShardTensorToMesh(mesh_device, dim=0),
            )


class CLIPStack(Module):
    def __init__(
        self,
        config: CLIPConfig,
        mesh_device: ttnn.Device,
        ccl_manager: CCLManager,
        parallel_config: EncoderParallelConfig,
    ) -> None:
        super().__init__()
        self.config = config
        self.mesh_device = mesh_device
        self.compute_kernel_config = ttnn.init_device_compute_kernel_config(
            mesh_device.arch(),
            math_fidelity=ttnn.MathFidelity.HiFi4,
            math_approx_mode=False,
            fp32_dest_acc_en=True,
            packer_l1_acc=True,
        )
        self.layers = [
            CLIPEncoderLayer(config, mesh_device, ccl_manager, parallel_config) for _ in range(config.num_hidden_layers)
        ]

    def load_torch_state_dict(self, state_dict):
        layer_states = indexed_substates(state_dict, "layers")
        for layer, layer_state in zip(self.layers, layer_states):
            layer.load_torch_state_dict(layer_state)

    def forward(
        self,
        hidden_states: ttnn.Tensor,
        causal_attention_mask: ttnn.Tensor,
        ccl_manager: CCLManager,
        parallel_config: EncoderParallelConfig,
        output_hidden_states: bool = True,
    ) -> ttnn.Tensor:
        all_hidden_states = []  # list of hidden states from each layer
        all_hidden_states.append(hidden_states)

        for layer in self.layers:
            hidden_states = layer(hidden_states, causal_attention_mask, ccl_manager, parallel_config)
            all_hidden_states.append(hidden_states)

        return all_hidden_states  # list of hidden states from each layer


class CLIPEncoderLayer(Module):
    def __init__(
        self,
        config: CLIPConfig,
        mesh_device: ttnn.Device,
        ccl_manager: CCLManager,
        parallel_config: EncoderParallelConfig,
    ) -> None:
        super().__init__()
        self.config = config
        self.mesh_device = mesh_device
        self.compute_kernel_config = ttnn.init_device_compute_kernel_config(
            mesh_device.arch(),
            math_fidelity=ttnn.MathFidelity.HiFi4,
            math_approx_mode=False,
            fp32_dest_acc_en=True,
            packer_l1_acc=True,
        )
        self.layer_norm1 = None
        self.layer_norm2 = None
        self.layer_norm_eps = config.layer_norm_eps
        self.self_attn = CLIPAttention(config, mesh_device, ccl_manager, parallel_config)
        self.parallel_config = parallel_config
        if self.parallel_config.tensor_parallel.factor > 1:
            self.mlp = ParallelFeedForward(
                dim=config.embed_dim,
                dim_out=config.embed_dim,
                activation_fn=config.hidden_act,
                mesh_device=mesh_device,
                mesh_axis=parallel_config.tensor_parallel.mesh_axis,
                ccl_manager=ccl_manager,
            )
        else:
            self.mlp = FeedForward(
                dim=config.embed_dim,
                dim_out=config.embed_dim,
                activation_fn=config.hidden_act,
                mesh_device=mesh_device,
            )
        self.ccl_manager = ccl_manager

    def load_torch_state_dict(self, state_dict):
        self.layer_norm1 = bf16_tensor(
            state_dict["layer_norm1.weight"], device=self.mesh_device, layout=ttnn.TILE_LAYOUT
        )
        self.layer_norm1_bias = bf16_tensor(
            state_dict["layer_norm1.bias"], device=self.mesh_device, layout=ttnn.TILE_LAYOUT
        )
        self.layer_norm2 = bf16_tensor(
            state_dict["layer_norm2.weight"], device=self.mesh_device, layout=ttnn.TILE_LAYOUT
        )
        self.layer_norm2_bias = bf16_tensor(
            state_dict["layer_norm2.bias"], device=self.mesh_device, layout=ttnn.TILE_LAYOUT
        )

        self.self_attn.load_torch_state_dict(substate(state_dict, "self_attn"))

        # remap MLP keys from fc1/fc2 to ff1/ff2 format
        mlp_state = substate(state_dict, "mlp")
        remapped_mlp_state = {
            "ff1.weight": mlp_state["fc1.weight"],
            "ff1.bias": mlp_state["fc1.bias"],
            "ff2.weight": mlp_state["fc2.weight"],
            "ff2.bias": mlp_state["fc2.bias"],
        }
        self.mlp.load_torch_state_dict(remapped_mlp_state)

    def forward(
        self,
        hidden_states: ttnn.Tensor,
        causal_attention_mask: ttnn.Tensor,
        ccl_manager: CCLManager,
        parallel_config: EncoderParallelConfig,
    ) -> ttnn.Tensor:
        residual = hidden_states
        hidden_states = ttnn.layer_norm(
            hidden_states,
            weight=self.layer_norm1,
            bias=self.layer_norm1_bias,
            epsilon=self.layer_norm_eps,
            compute_kernel_config=self.compute_kernel_config,
        )
        attn_output = self.self_attn(hidden_states, causal_attention_mask)
        hidden_states = residual + attn_output

        residual = hidden_states
        hidden_states = ttnn.layer_norm(
            hidden_states,
            weight=self.layer_norm2,
            bias=self.layer_norm2_bias,
            epsilon=self.layer_norm_eps,
            compute_kernel_config=self.compute_kernel_config,
        )
        mlp_output_fractured = self.mlp(
            hidden_states, compute_kernel_config=self.compute_kernel_config
        )  # fractured on columns
        hidden_states_shape = list(mlp_output_fractured.shape)

        mlp_output_fractured = ttnn.unsqueeze(mlp_output_fractured, 0)

        if self.parallel_config.tensor_parallel.factor > 1:
            mlp_output = ttnn.experimental.all_gather_async(
                mlp_output_fractured,
                persistent_output_buffer=self.ccl_manager.get_ag_ping_pong_buffer(
                    mlp_output_fractured.shape, 3, self.parallel_config.tensor_parallel.mesh_axis
                ),
                dim=3,
                multi_device_global_semaphore=self.ccl_manager.get_ag_ping_pong_semaphore(
                    self.parallel_config.tensor_parallel.mesh_axis
                ),
                num_links=self.ccl_manager.num_links,
                topology=self.ccl_manager.topology,
                cluster_axis=self.parallel_config.tensor_parallel.mesh_axis,
                memory_config=ttnn.DRAM_MEMORY_CONFIG,
            )
        else:
            mlp_output = mlp_output_fractured

        mlp_output = ttnn.squeeze(mlp_output, 0)

        hidden_states = residual + mlp_output

        return hidden_states


class CLIPAttention(Module):
    def __init__(
        self,
        config: CLIPConfig,
        mesh_device: ttnn.Device,
        ccl_manager: CCLManager,
        parallel_config: EncoderParallelConfig,
    ) -> None:
        super().__init__()
        self.config = config
        self.mesh_device = mesh_device
        self.compute_kernel_config = ttnn.init_device_compute_kernel_config(
            mesh_device.arch(),
            math_fidelity=ttnn.MathFidelity.HiFi4,
            math_approx_mode=False,
            fp32_dest_acc_en=True,
            packer_l1_acc=True,
        )
        self.ccl_manager = ccl_manager
        self.parallel_config = parallel_config

        self.num_heads = config.num_heads
        self.embed_dim = config.embed_dim
        self.head_dim = config.embed_dim // self.num_heads
        self.scale = self.head_dim**-0.5
        self.attention_dropout = config.attention_dropout

        if self.parallel_config.tensor_parallel.factor > 1:
            self.q_proj = ColParallelLinear(
                in_features=self.embed_dim,
                out_features=self.embed_dim,
                bias=True,
                mesh_device=self.mesh_device,
                mesh_axis=self.parallel_config.tensor_parallel.mesh_axis,
            )
            self.k_proj = ColParallelLinear(
                in_features=self.embed_dim,
                out_features=self.embed_dim,
                bias=True,
                mesh_device=self.mesh_device,
                mesh_axis=self.parallel_config.tensor_parallel.mesh_axis,
            )
            self.v_proj = ColParallelLinear(
                in_features=self.embed_dim,
                out_features=self.embed_dim,
                bias=True,
                mesh_device=self.mesh_device,
                mesh_axis=self.parallel_config.tensor_parallel.mesh_axis,
            )
            self.o_proj = ColParallelLinear(
                in_features=self.embed_dim,
                out_features=self.embed_dim,
                bias=True,
                mesh_device=self.mesh_device,
                mesh_axis=self.parallel_config.tensor_parallel.mesh_axis,
            )
        else:
            self.q_proj = Linear(in_features=self.embed_dim, out_features=self.embed_dim, mesh_device=self.mesh_device)
            self.k_proj = Linear(in_features=self.embed_dim, out_features=self.embed_dim, mesh_device=self.mesh_device)
            self.v_proj = Linear(in_features=self.embed_dim, out_features=self.embed_dim, mesh_device=self.mesh_device)
            self.o_proj = Linear(in_features=self.embed_dim, out_features=self.embed_dim, mesh_device=self.mesh_device)

    def load_torch_state_dict(self, state_dict):
        self.q_proj.load_torch_state_dict(substate(state_dict, "q_proj"))
        self.k_proj.load_torch_state_dict(substate(state_dict, "k_proj"))
        self.v_proj.load_torch_state_dict(substate(state_dict, "v_proj"))
        self.o_proj.load_torch_state_dict(substate(state_dict, "out_proj"))

    def forward(self, hidden_states, causal_attention_mask):
        batch_size, seq_length, _ = hidden_states.shape

        q = self.q_proj(hidden_states, compute_kernel_config=self.compute_kernel_config)
        k = self.k_proj(hidden_states, compute_kernel_config=self.compute_kernel_config)
        v = self.v_proj(hidden_states, compute_kernel_config=self.compute_kernel_config)

        q = q * self.scale

        # reshape for multihead attention
        num_devices = self.parallel_config.tensor_parallel.factor
        num_local_heads = self.num_heads // num_devices

        q = ttnn.reshape(q, (batch_size, seq_length, num_local_heads, self.head_dim))
        k = ttnn.reshape(k, (batch_size, seq_length, num_local_heads, self.head_dim))
        v = ttnn.reshape(v, (batch_size, seq_length, num_local_heads, self.head_dim))

        q = ttnn.transpose(q, 1, 2)
        k = ttnn.transpose(k, 1, 2)
        v = ttnn.transpose(v, 1, 2)

        scores = ttnn.matmul(
            q, ttnn.transpose(k, -2, -1), compute_kernel_config=self.compute_kernel_config
        )  # [batch_size, num_heads, seq_length, seq_length]

        if causal_attention_mask is not None:
            scores = scores + causal_attention_mask

        attn_weights = ttnn.softmax(
            scores, dim=-1, compute_kernel_config=self.compute_kernel_config, numeric_stable=True
        )

        attn_output = ttnn.matmul(attn_weights, v, compute_kernel_config=self.compute_kernel_config)

        attn_output = ttnn.transpose(attn_output, 1, 2)  # [batch_size, seq_length, num_heads, head_dim]
        attn_output = ttnn.reshape(attn_output, (1, batch_size, seq_length, self.embed_dim // num_devices))

        orig_shape = list(attn_output.shape)

        if self.parallel_config.tensor_parallel.factor > 1:
            attn_output = ttnn.experimental.all_gather_async(
                attn_output,
                persistent_output_buffer=self.ccl_manager.get_ag_ping_pong_buffer(
                    attn_output.shape, 3, self.parallel_config.tensor_parallel.mesh_axis
                ),
                dim=3,
                multi_device_global_semaphore=self.ccl_manager.get_ag_ping_pong_semaphore(
                    self.parallel_config.tensor_parallel.mesh_axis
                ),
                num_links=self.ccl_manager.num_links,
                topology=self.ccl_manager.topology,
                cluster_axis=self.parallel_config.tensor_parallel.mesh_axis,
            )
        dense_out = self.o_proj(attn_output, compute_kernel_config=self.compute_kernel_config)

        if self.parallel_config.tensor_parallel.factor > 1:
            dense_out = ttnn.experimental.all_gather_async(
                dense_out,
                persistent_output_buffer=self.ccl_manager.get_ag_ping_pong_buffer(
                    dense_out.shape, 3, self.parallel_config.tensor_parallel.mesh_axis
                ),
                dim=3,
                multi_device_global_semaphore=self.ccl_manager.get_ag_ping_pong_semaphore(
                    self.parallel_config.tensor_parallel.mesh_axis
                ),
                num_links=self.ccl_manager.num_links,
                topology=self.ccl_manager.topology,
                cluster_axis=self.parallel_config.tensor_parallel.mesh_axis,
            )

        dense_out_shape = list(dense_out.shape)
        dense_out_shape[2] = orig_shape[2]
        dense_out = ttnn.reshape(dense_out, tuple(dense_out_shape), dense_out.shape)

        return ttnn.reshape(dense_out, tuple(dense_out.shape)[1:])


class TextEmbeddings(Module):
    """
    Implements text token embeddings with absolute positional encoding

    Args:
        config (`CLIPConfig`)
            Configuration object containing model parameters
        mesh_device (`ttnn.Device`)
            Device for tensor placement and computation
        token_embedding (`ttnn.Tensor`)
            Token embeddings
        position_embedding (`ttnn.Tensor`)
            Position embeddings
    """

    def __init__(self, config, mesh_device: ttnn.Device) -> None:
        super().__init__()
        self.config = config
        self.mesh_device = mesh_device

        self.token_embedding = None
        self.position_embedding = None

    def load_torch_state_dict(self, state_dict):
        self.token_embedding = bf16_tensor(
            state_dict["token_embedding.weight"], device=self.mesh_device, layout=ttnn.ROW_MAJOR_LAYOUT
        )
        self.position_embedding = bf16_tensor(
            state_dict["position_embedding.weight"], device=self.mesh_device, layout=ttnn.ROW_MAJOR_LAYOUT
        )

<<<<<<< HEAD
=======
    # TODO: Move to parameters to reuse module functionality
    def to_cached_state_dict(self, path_prefix, path_suffix=".tensorbin"):
        cache_dict = {}
        token_embedding_weights_path = path_prefix + "token_embedding_weights" + path_suffix
        position_embedding_weights_path = path_prefix + "position_embedding_weights" + path_suffix
        ttnn.dump_tensor(token_embedding_weights_path, self.token_embedding)
        ttnn.dump_tensor(position_embedding_weights_path, self.position_embedding)
        cache_dict["token_embedding"] = token_embedding_weights_path
        cache_dict["position_embedding"] = position_embedding_weights_path

        return cache_dict

    def from_cached_state_dict(self, cache_dict):
        self.token_embedding = ttnn.load_tensor(cache_dict["token_embedding"], device=self.mesh_device)
        self.position_embedding = ttnn.load_tensor(cache_dict["position_embedding"], device=self.mesh_device)

>>>>>>> ae5830b9
    def forward(self, prompt: ttnn.Tensor, device: ttnn.Device) -> ttnn.Tensor:
        seq_len = prompt.shape[-1]

        if seq_len > self.config.max_prompt_length:
            prompt = prompt[:, : self.config.max_prompt_length]
            seq_len = self.config.max_prompt_length

        input_embeddings = ttnn.embedding(prompt, self.token_embedding, layout=ttnn.TILE_LAYOUT)

        position_ids = torch.arange(seq_len).expand((1, -1))  # shape: (1, seq_len)
        position_ids_ttnn = ttnn.from_torch(position_ids, dtype=ttnn.uint32, layout=ttnn.TILE_LAYOUT, device=device)
        position_embeddings = ttnn.embedding(position_ids_ttnn, self.position_embedding, layout=ttnn.TILE_LAYOUT)

        return input_embeddings + position_embeddings


# adapted from https://github.com/huggingface/transformers/blob/main/src/transformers/models/clip/modeling_clip.py
def create_4d_causal_attention_mask(
    input_shape: tuple[int, int], device: ttnn.Device, dtype: ttnn.DataType
) -> ttnn.Tensor:
    """Create a 4D causal attention mask for the given input shape."""
    batch_size, tgt_len = input_shape
    mask = torch.full((tgt_len, tgt_len), float("-inf"))
    mask_cond = torch.arange(mask.size(-1))
    mask.masked_fill_(mask_cond < (mask_cond + 1).view(mask.size(-1), 1), 0)
    mask = mask[None, None, :, :].expand(batch_size, 1, tgt_len, tgt_len)
    return ttnn.from_torch(mask, dtype=dtype, device=device, layout=ttnn.TILE_LAYOUT)<|MERGE_RESOLUTION|>--- conflicted
+++ resolved
@@ -114,7 +114,6 @@
             )
         else:
             self.text_projection = None
-<<<<<<< HEAD
 
     def forward(
         self,
@@ -127,15 +126,6 @@
         if with_projection is None:
             with_projection = self.text_projection is not None
 
-=======
-
-    def forward(
-        self, prompt_tokenized: ttnn.Tensor, mesh_device: ttnn.Device, with_projection: bool | None = None
-    ) -> ttnn.Tensor:
-        if with_projection is None:
-            with_projection = self.text_projection is not None
-
->>>>>>> ae5830b9
         hidden_states = self.embeddings(prompt_tokenized, mesh_device)
 
         causal_attention_mask = create_4d_causal_attention_mask(
@@ -590,8 +580,6 @@
             state_dict["position_embedding.weight"], device=self.mesh_device, layout=ttnn.ROW_MAJOR_LAYOUT
         )
 
-<<<<<<< HEAD
-=======
     # TODO: Move to parameters to reuse module functionality
     def to_cached_state_dict(self, path_prefix, path_suffix=".tensorbin"):
         cache_dict = {}
@@ -608,7 +596,6 @@
         self.token_embedding = ttnn.load_tensor(cache_dict["token_embedding"], device=self.mesh_device)
         self.position_embedding = ttnn.load_tensor(cache_dict["position_embedding"], device=self.mesh_device)
 
->>>>>>> ae5830b9
     def forward(self, prompt: ttnn.Tensor, device: ttnn.Device) -> ttnn.Tensor:
         seq_len = prompt.shape[-1]
 
