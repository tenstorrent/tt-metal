--- conflicted
+++ resolved
@@ -294,10 +294,6 @@
             (4, 8): "bh_glx" if is_blackhole() else "wh_glx",
         }
         # In CI, dump a performance report
-<<<<<<< HEAD
-=======
-        profiler_model_name = f"wan_{device_name_map[tuple(mesh_device.shape)]}_sp{sp_factor}_tp{tp_factor}"
->>>>>>> 2115f73e
         benchmark_data = BenchmarkData()
         for iteration in range(num_perf_runs):
             for step_name in ["text_encoder", "denoising", "vae", "run"]:
