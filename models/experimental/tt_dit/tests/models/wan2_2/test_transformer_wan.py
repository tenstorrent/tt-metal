--- conflicted
+++ resolved
@@ -391,20 +391,12 @@
         [(2, 4), 0, 1, 1, line_params, ttnn.Topology.Linear],
         # WH (ring) on 4x8
         [(4, 8), 1, 0, 4, ring_params, ttnn.Topology.Ring],
-<<<<<<< HEAD
-        [(4, 8), 0, 1, 4, ring_params, ttnn.Topology.Ring],
-=======
->>>>>>> 879ead61
         # BH (linear) on 4x8
         [(4, 8), 1, 0, 2, line_params, ttnn.Topology.Linear],
     ],
     ids=[
         "2x4sp0tp1",
         "wh_4x8sp1tp0",
-<<<<<<< HEAD
-        "wh_4x8sp0tp1",
-=======
->>>>>>> 879ead61
         "bh_4x8sp1tp0",
     ],
     indirect=["mesh_device", "device_params"],
