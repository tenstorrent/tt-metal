--- conflicted
+++ resolved
@@ -13,15 +13,6 @@
 
 
 @pytest.mark.parametrize(
-<<<<<<< HEAD
-    "mesh_device, mesh_shape, sp_axis, tp_axis, num_links, dynamic_load, device_params, topology",
-    [
-        [(2, 4), (2, 4), 0, 1, 1, True, line_params, ttnn.Topology.Linear],
-        # WH (ring) on 4x8
-        [(4, 8), (4, 8), 1, 0, 4, False, ring_params, ttnn.Topology.Ring],
-        # BH (linear) on 4x8
-        [(4, 8), (4, 8), 1, 0, 2, False, line_params, ttnn.Topology.Linear],
-=======
     "mesh_device, mesh_shape, sp_axis, tp_axis, num_links, dynamic_load, device_params, topology, is_fsdp",
     [
         [(1, 4), (1, 4), 0, 1, 2, False, line_params, ttnn.Topology.Linear, False],
@@ -30,7 +21,6 @@
         [(4, 8), (4, 8), 1, 0, 4, False, ring_params, ttnn.Topology.Ring, True],
         # BH (linear) on 4x8
         [(4, 8), (4, 8), 1, 0, 2, False, line_params, ttnn.Topology.Linear, False],
->>>>>>> de053623
     ],
     ids=[
         "1x4sp0tp1",
@@ -61,10 +51,7 @@
     topology,
     width,
     height,
-<<<<<<< HEAD
-=======
     is_fsdp,
->>>>>>> de053623
 ):
     parent_mesh = mesh_device
     mesh_device = parent_mesh.create_submesh(ttnn.MeshShape(*mesh_shape))
@@ -102,10 +89,7 @@
         boundary_ratio=0.875,
         dynamic_load=dynamic_load,
         topology=topology,
-<<<<<<< HEAD
-=======
         is_fsdp=is_fsdp,
->>>>>>> de053623
     )
 
     # Run inference
