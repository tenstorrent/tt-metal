--- conflicted
+++ resolved
@@ -201,16 +201,14 @@
         spatial_1BND: fractured N on SP, fractured D on TP
         """
 
-<<<<<<< HEAD
-        if self.gather1_dtype is not None and self.gather1_dtype != ttnn.bfloat16:
-            spatial_1BND = ttnn.typecast(spatial_1BND, dtype=self.gather1_dtype)
-=======
         if rope_cos is not None:
             # If ROPE is given, this is self-attention
             assert rope_sin is not None
             assert trans_mat is not None
             assert prompt_1BLP is None
->>>>>>> 5a2dd4bc
+
+        if self.gather1_dtype is not None and self.gather1_dtype != ttnn.bfloat16:
+            spatial_1BND = ttnn.typecast(spatial_1BND, dtype=self.gather1_dtype)
 
         if self.parallel_config.tensor_parallel.factor > 1:
             spatial_1BND = self.ccl_manager.all_gather_persistent_buffer(
