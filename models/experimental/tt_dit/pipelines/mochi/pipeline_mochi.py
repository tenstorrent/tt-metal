# SPDX-FileCopyrightText: © 2025 Tenstorrent AI ULC

# SPDX-License-Identifier: Apache-2.0


import inspect
from typing import Any, Callable, Dict, List, Optional, Union
import os

import time
import ttnn
import numpy as np
import torch
from transformers import T5EncoderModel, T5TokenizerFast
from loguru import logger

from diffusers.models import AutoencoderKLMochi
from diffusers.schedulers import FlowMatchEulerDiscreteScheduler

from diffusers.utils.torch_utils import randn_tensor
from diffusers.video_processor import VideoProcessor
from diffusers.pipelines.pipeline_utils import DiffusionPipeline
from diffusers.pipelines.mochi.pipeline_output import MochiPipelineOutput


from ...parallel.config import DiTParallelConfig, MochiVAEParallelConfig
from ...parallel.manager import CCLManager
from ...models.transformers.transformer_mochi import MochiTransformer3DModel
from ...models.vae.vae_mochi import MochiVAEDecoder
from ...utils.cache import (
    get_cache_path,
    get_and_create_cache_path,
    cache_dict_exists,
    save_cache_dict,
    load_cache_dict,
)


# from: https://github.com/genmoai/models/blob/075b6e36db58f1242921deff83a1066887b9c9e1/src/mochi_preview/infer.py#L77
def linear_quadratic_schedule(num_steps, threshold_noise, linear_steps=None):
    if linear_steps is None:
        linear_steps = num_steps // 2
    linear_sigma_schedule = [i * threshold_noise / linear_steps for i in range(linear_steps)]
    threshold_noise_step_diff = linear_steps - threshold_noise * num_steps
    quadratic_steps = num_steps - linear_steps
    quadratic_coef = threshold_noise_step_diff / (linear_steps * quadratic_steps**2)
    linear_coef = threshold_noise / linear_steps - 2 * threshold_noise_step_diff / (quadratic_steps**2)
    const = quadratic_coef * (linear_steps**2)
    quadratic_sigma_schedule = [
        quadratic_coef * (i**2) + linear_coef * i + const for i in range(linear_steps, num_steps)
    ]
    sigma_schedule = linear_sigma_schedule + quadratic_sigma_schedule
    sigma_schedule = [1.0 - x for x in sigma_schedule]
    return sigma_schedule


# Copied from diffusers.pipelines.stable_diffusion.pipeline_stable_diffusion.retrieve_timesteps
def retrieve_timesteps(
    scheduler,
    num_inference_steps: Optional[int] = None,
    device: Optional[Union[str, torch.device]] = None,
    timesteps: Optional[List[int]] = None,
    sigmas: Optional[List[float]] = None,
    **kwargs,
):
    r"""
    Calls the scheduler's `set_timesteps` method and retrieves timesteps from the scheduler after the call. Handles
    custom timesteps. Any kwargs will be supplied to `scheduler.set_timesteps`.

    Args:
        scheduler (`SchedulerMixin`):
            The scheduler to get timesteps from.
        num_inference_steps (`int`):
            The number of diffusion steps used when generating samples with a pre-trained model. If used, `timesteps`
            must be `None`.
        device (`str` or `torch.device`, *optional*):
            The device to which the timesteps should be moved to. If `None`, the timesteps are not moved.
        timesteps (`List[int]`, *optional*):
            Custom timesteps used to override the timestep spacing strategy of the scheduler. If `timesteps` is passed,
            `num_inference_steps` and `sigmas` must be `None`.
        sigmas (`List[float]`, *optional*):
            Custom sigmas used to override the timestep spacing strategy of the scheduler. If `sigmas` is passed,
            `num_inference_steps` and `timesteps` must be `None`.

    Returns:
        `Tuple[torch.Tensor, int]`: A tuple where the first element is the timestep schedule from the scheduler and the
        second element is the number of inference steps.
    """
    if timesteps is not None and sigmas is not None:
        raise ValueError("Only one of `timesteps` or `sigmas` can be passed. Please choose one to set custom values")
    if timesteps is not None:
        accepts_timesteps = "timesteps" in set(inspect.signature(scheduler.set_timesteps).parameters.keys())
        if not accepts_timesteps:
            raise ValueError(
                f"The current scheduler class {scheduler.__class__}'s `set_timesteps` does not support custom"
                f" timestep schedules. Please check whether you are using the correct scheduler."
            )
        scheduler.set_timesteps(timesteps=timesteps, device=device, **kwargs)
        timesteps = scheduler.timesteps
        num_inference_steps = len(timesteps)
    elif sigmas is not None:
        accept_sigmas = "sigmas" in set(inspect.signature(scheduler.set_timesteps).parameters.keys())
        if not accept_sigmas:
            raise ValueError(
                f"The current scheduler class {scheduler.__class__}'s `set_timesteps` does not support custom"
                f" sigmas schedules. Please check whether you are using the correct scheduler."
            )
        scheduler.set_timesteps(sigmas=sigmas, device=device, **kwargs)
        timesteps = scheduler.timesteps
        num_inference_steps = len(timesteps)
    else:
        scheduler.set_timesteps(num_inference_steps, device=device, **kwargs)
        timesteps = scheduler.timesteps
    return timesteps, num_inference_steps


class MochiPipeline(DiffusionPipeline):
    r"""
    The mochi pipeline for text-to-video generation.

    Reference: https://github.com/genmoai/models

    Args:
        transformer ([`MochiTransformer3DModel`]):
            Conditional Transformer architecture to denoise the encoded video latents.
        scheduler ([`FlowMatchEulerDiscreteScheduler`]):
            A scheduler to be used in combination with `transformer` to denoise the encoded image latents.
        vae ([`AutoencoderKLMochi`]):
            Variational Auto-Encoder (VAE) Model to encode and decode videos to and from latent representations.
        text_encoder ([`T5EncoderModel`]):
            [T5](https://huggingface.co/docs/transformers/en/model_doc/t5#transformers.T5EncoderModel), specifically
            the [google/t5-v1_1-xxl](https://huggingface.co/google/t5-v1_1-xxl) variant.
        tokenizer (`CLIPTokenizer`):
            Tokenizer of class
            [CLIPTokenizer](https://huggingface.co/docs/transformers/en/model_doc/clip#transformers.CLIPTokenizer).
        tokenizer (`T5TokenizerFast`):
            Second Tokenizer of class
            [T5TokenizerFast](https://huggingface.co/docs/transformers/en/model_doc/t5#transformers.T5TokenizerFast).
    """

    model_cpu_offload_seq = "text_encoder->transformer->vae"
    _optional_components = []
    _callback_tensor_inputs = ["latents", "prompt_embeds", "negative_prompt_embeds"]

    def __init__(
        self,
        mesh_device: ttnn.MeshDevice,
        vae_mesh_shape: tuple,
        parallel_config: DiTParallelConfig,
        vae_parallel_config: MochiVAEParallelConfig,
        num_links: int,
        use_cache: bool = False,
        use_reference_vae: bool = False,
        model_name: str = "genmo/mochi-1-preview",
        force_zeros_for_empty_prompt: bool = False,
    ):
        super().__init__()

        # TODO: determine these scaling factors from model parameters
        self.vae_spatial_scale_factor = 8
        self.vae_temporal_scale_factor = 6
        self.patch_size = 2

        self.video_processor = VideoProcessor(vae_scale_factor=self.vae_spatial_scale_factor)
        self.default_height = 480
        self.default_width = 848
        self.register_to_config(force_zeros_for_empty_prompt=force_zeros_for_empty_prompt)

        # Store device and config for model initialization
        self.mesh_device = mesh_device
        self.dit_mesh_shape = tuple(mesh_device.shape)
        self.vae_mesh_shape = vae_mesh_shape
        self.parallel_config = parallel_config
        self.vae_parallel_config = vae_parallel_config
        self.num_links = num_links
        self.use_cache = use_cache
        self.reload_dit_model = self.mesh_device.get_num_devices() <= 8  # Only required if VAE is memory-constrained.

        # Create CCL manager
        self.ccl_manager = CCLManager(
            mesh_device=mesh_device,
            num_links=num_links,
            topology=ttnn.Topology.Linear,
        )

        # Create VAE CCL manager using the VAE mesh shape.
        if tuple(self.mesh_device.shape) != self.vae_mesh_shape:
            self.mesh_device.reshape(ttnn.MeshShape(self.vae_mesh_shape))
        self.vae_ccl_manager = CCLManager(
            mesh_device=mesh_device,
            num_links=num_links,
            topology=ttnn.Topology.Linear,
        )
        if tuple(self.mesh_device.shape) != self.dit_mesh_shape:
            self.mesh_device.reshape(ttnn.MeshShape(self.dit_mesh_shape))

        # Load scheduler (Torch)
        self.scheduler = FlowMatchEulerDiscreteScheduler.from_pretrained(model_name, subfolder="scheduler")

        # Load pretrained T5 text encoder and tokenizer (Torch)
        self.text_encoder = T5EncoderModel.from_pretrained(
            model_name, subfolder="text_encoder", torch_dtype=torch.float32
        )
        self.tokenizer = T5TokenizerFast.from_pretrained(model_name, subfolder="tokenizer")

        # Load pretrained Mochi Transformer (TT)
        # First load the torch version to get the config and state dict
        from diffusers import MochiTransformer3DModel as TorchMochiTransformer3DModel

        torch_transformer = TorchMochiTransformer3DModel.from_pretrained(
            model_name, subfolder="transformer", torch_dtype=torch.float32
        )

        self.transformer_config = torch_transformer.config

        # Create TT version with the same config
        self.transformer = MochiTransformer3DModel(
            patch_size=torch_transformer.config.patch_size,
            num_attention_heads=torch_transformer.config.num_attention_heads,
            attention_head_dim=torch_transformer.config.attention_head_dim,
            num_layers=torch_transformer.config.num_layers,
            pooled_projection_dim=torch_transformer.config.pooled_projection_dim,
            in_channels=torch_transformer.config.in_channels,
            text_embed_dim=torch_transformer.config.text_embed_dim,
            time_embed_dim=torch_transformer.config.time_embed_dim,
            activation_fn=torch_transformer.config.activation_fn,
            mesh_device=mesh_device,
            ccl_manager=self.ccl_manager,
            parallel_config=parallel_config,
            is_fsdp=True,
        )

        # Load state dict into TT transformer
        if use_cache:
            cache_path = get_and_create_cache_path(
                model_name="mochi-1-preview",
                subfolder="transformer",
                parallel_config=parallel_config,
<<<<<<< HEAD
                mesh_shape=mesh_device.shape,
                dtype="bf16",
            )
            assert os.path.exists(
                cache_path
            ), f"Cache path: {cache_path} does not exist. Run test_mochi_transformer_model_caching first with the desired parallel config."
            cache_dict = load_cache_dict(cache_path)
            self.transformer.from_cached_state_dict(cache_dict)
=======
                mesh_shape=tuple(mesh_device.shape),
                dtype="bf16",
            )
            # create cache if it doesn't exist
            if not cache_dict_exists(cache_path):
                logger.info(
                    f"Cache does not exist. Creating cache: {cache_path} and loading transformer weights from PyTorch state dict"
                )
                self.transformer.load_state_dict(torch_transformer.state_dict())
                save_cache_dict(self.transformer.to_cached_state_dict(cache_path), cache_path)
            else:
                logger.info(f"Loading transformer weights from cache: {cache_path}")
                self.transformer.from_cached_state_dict(load_cache_dict(cache_path))
>>>>>>> de053623
        else:
            logger.info("Loading transformer weights from PyTorch state dict")
            self.transformer.load_state_dict(torch_transformer.state_dict())

        # Load pretrained VAE (Torch)
        torch_vae = AutoencoderKLMochi.from_pretrained(model_name, subfolder="vae", torch_dtype=torch.float32)
        if use_reference_vae:
            self.vae = torch_vae
        else:
            # Reshape the device mesh to the VAE mesh shape:
            if tuple(self.mesh_device.shape) != self.vae_mesh_shape:
                self.mesh_device.reshape(ttnn.MeshShape(self.vae_mesh_shape))

            self.vae = MochiVAEDecoder(
                mesh_device=self.mesh_device,
                torch_ref=torch_vae.decoder,
                parallel_config=vae_parallel_config,
                ccl_manager=self.vae_ccl_manager,
                out_channels=torch_vae.config.out_channels,
                base_channels=torch_vae.config.decoder_block_out_channels[0],
                channel_multipliers=[
                    x // torch_vae.config.decoder_block_out_channels[0]
                    for x in torch_vae.config.decoder_block_out_channels
                ],
                temporal_expansions=torch_vae.config.temporal_expansions,
                spatial_expansions=torch_vae.config.spatial_expansions,
                num_res_blocks=torch_vae.config.layers_per_block,
                latent_dim=torch_vae.config.latent_channels,
                has_attention=[False, False, False, False, False],  # torch_vae.config.add_attention_block,
                nonlinearity=torch_vae.config.act_fn,
                output_nonlinearity=torch_vae.config.act_fn,
                latents_mean=torch_vae.config.latents_mean,
                latents_std=torch_vae.config.latents_std,
                scaling_factor=torch_vae.config.scaling_factor,
            )

            # Reshape the device mesh back to the DiT mesh shape:
            if tuple(self.mesh_device.shape) != self.dit_mesh_shape:
                self.mesh_device.reshape(ttnn.MeshShape(self.dit_mesh_shape))

        # Update tokenizer max length
        self.tokenizer_max_length = self.tokenizer.model_max_length if self.tokenizer is not None else 256

        # Record time information for different steps.
        self.timing_data = None

        # Register components for pipeline
        self.register_modules(
            scheduler=self.scheduler,
            text_encoder=self.text_encoder,
            tokenizer=self.tokenizer,
            transformer=self.transformer,
            vae=self.vae,
        )

    def _get_t5_prompt_embeds(
        self,
        prompt: Union[str, List[str]] = None,
        num_videos_per_prompt: int = 1,
        max_sequence_length: int = 256,
        device: Optional[torch.device] = None,
        dtype: Optional[torch.dtype] = None,
    ):
        device = "cpu"
        dtype = dtype or self.text_encoder.dtype

        prompt = [prompt] if isinstance(prompt, str) else prompt
        batch_size = len(prompt)

        text_inputs = self.tokenizer(
            prompt,
            padding="max_length",
            max_length=max_sequence_length,
            truncation=True,
            add_special_tokens=True,
            return_tensors="pt",
        )

        text_input_ids = text_inputs.input_ids
        prompt_attention_mask = text_inputs.attention_mask
        prompt_attention_mask = prompt_attention_mask.bool().to(device)

        # The original Mochi implementation zeros out empty negative prompts
        # but this can lead to overflow when placing the entire pipeline under the autocast context
        # adding this here so that we can enable zeroing prompts if necessary
        if self.config.force_zeros_for_empty_prompt and (prompt == "" or prompt[-1] == ""):
            text_input_ids = torch.zeros_like(text_input_ids, device=device)
            prompt_attention_mask = torch.zeros_like(prompt_attention_mask, dtype=torch.bool, device=device)

        untruncated_ids = self.tokenizer(prompt, padding="longest", return_tensors="pt").input_ids

        if untruncated_ids.shape[-1] >= text_input_ids.shape[-1] and not torch.equal(text_input_ids, untruncated_ids):
            removed_text = self.tokenizer.batch_decode(untruncated_ids[:, max_sequence_length - 1 : -1])
            logger.warning(
                "The following part of your input was truncated because `max_sequence_length` is set to "
                f" {max_sequence_length} tokens: {removed_text}"
            )

        prompt_embeds = self.text_encoder(text_input_ids.to(device), attention_mask=prompt_attention_mask)[0]
        prompt_embeds = prompt_embeds.to(dtype=dtype, device=device)

        # duplicate text embeddings for each generation per prompt, using mps friendly method
        _, seq_len, _ = prompt_embeds.shape
        prompt_embeds = prompt_embeds.repeat(1, num_videos_per_prompt, 1)
        prompt_embeds = prompt_embeds.view(batch_size * num_videos_per_prompt, seq_len, -1)

        prompt_attention_mask = prompt_attention_mask.view(batch_size, -1)
        prompt_attention_mask = prompt_attention_mask.repeat(num_videos_per_prompt, 1)

        return prompt_embeds, prompt_attention_mask

    # Adapted from diffusers.pipelines.cogvideo.pipeline_cogvideox.CogVideoXPipeline.encode_prompt
    def encode_prompt(
        self,
        prompt: Union[str, List[str]],
        negative_prompt: Optional[Union[str, List[str]]] = None,
        do_classifier_free_guidance: bool = True,
        num_videos_per_prompt: int = 1,
        prompt_embeds: Optional[torch.Tensor] = None,
        negative_prompt_embeds: Optional[torch.Tensor] = None,
        prompt_attention_mask: Optional[torch.Tensor] = None,
        negative_prompt_attention_mask: Optional[torch.Tensor] = None,
        max_sequence_length: int = 256,
        device: Optional[torch.device] = None,
        dtype: Optional[torch.dtype] = None,
    ):
        r"""
        Encodes the prompt into text encoder hidden states.

        Args:
            prompt (`str` or `List[str]`, *optional*):
                prompt to be encoded
            negative_prompt (`str` or `List[str]`, *optional*):
                The prompt or prompts not to guide the image generation. If not defined, one has to pass
                `negative_prompt_embeds` instead. Ignored when not using guidance (i.e., ignored if `guidance_scale` is
                less than `1`).
            do_classifier_free_guidance (`bool`, *optional*, defaults to `True`):
                Whether to use classifier free guidance or not.
            num_videos_per_prompt (`int`, *optional*, defaults to 1):
                Number of videos that should be generated per prompt. torch device to place the resulting embeddings on
            prompt_embeds (`torch.Tensor`, *optional*):
                Pre-generated text embeddings. Can be used to easily tweak text inputs, *e.g.* prompt weighting. If not
                provided, text embeddings will be generated from `prompt` input argument.
            negative_prompt_embeds (`torch.Tensor`, *optional*):
                Pre-generated negative text embeddings. Can be used to easily tweak text inputs, *e.g.* prompt
                weighting. If not provided, negative_prompt_embeds will be generated from `negative_prompt` input
                argument.
            device: (`torch.device`, *optional*):
                torch device
            dtype: (`torch.dtype`, *optional*):
                torch dtype
        """
        device = "cpu"

        prompt = [prompt] if isinstance(prompt, str) else prompt
        if prompt is not None:
            batch_size = len(prompt)
        else:
            batch_size = prompt_embeds.shape[0]

        if prompt_embeds is None:
            prompt_embeds, prompt_attention_mask = self._get_t5_prompt_embeds(
                prompt=prompt,
                num_videos_per_prompt=num_videos_per_prompt,
                max_sequence_length=max_sequence_length,
                device=device,
                dtype=dtype,
            )

        if do_classifier_free_guidance and negative_prompt_embeds is None:
            negative_prompt = negative_prompt or ""
            negative_prompt = batch_size * [negative_prompt] if isinstance(negative_prompt, str) else negative_prompt

            if prompt is not None and type(prompt) is not type(negative_prompt):
                raise TypeError(
                    f"`negative_prompt` should be the same type to `prompt`, but got {type(negative_prompt)} !="
                    f" {type(prompt)}."
                )
            elif batch_size != len(negative_prompt):
                raise ValueError(
                    f"`negative_prompt`: {negative_prompt} has batch size {len(negative_prompt)}, but `prompt`:"
                    f" {prompt} has batch size {batch_size}. Please make sure that passed `negative_prompt` matches"
                    " the batch size of `prompt`."
                )

            negative_prompt_embeds, negative_prompt_attention_mask = self._get_t5_prompt_embeds(
                prompt=negative_prompt,
                num_videos_per_prompt=num_videos_per_prompt,
                max_sequence_length=max_sequence_length,
                device=device,
                dtype=dtype,
            )

        return prompt_embeds, prompt_attention_mask, negative_prompt_embeds, negative_prompt_attention_mask

    def check_inputs(
        self,
        prompt,
        height,
        width,
        callback_on_step_end_tensor_inputs=None,
        prompt_embeds=None,
        negative_prompt_embeds=None,
        prompt_attention_mask=None,
        negative_prompt_attention_mask=None,
    ):
        if height % 8 != 0 or width % 8 != 0:
            raise ValueError(f"`height` and `width` have to be divisible by 8 but are {height} and {width}.")

        if callback_on_step_end_tensor_inputs is not None and not all(
            k in self._callback_tensor_inputs for k in callback_on_step_end_tensor_inputs
        ):
            raise ValueError(
                f"`callback_on_step_end_tensor_inputs` has to be in {self._callback_tensor_inputs}, but found {[k for k in callback_on_step_end_tensor_inputs if k not in self._callback_tensor_inputs]}"
            )

        if prompt is not None and prompt_embeds is not None:
            raise ValueError(
                f"Cannot forward both `prompt`: {prompt} and `prompt_embeds`: {prompt_embeds}. Please make sure to"
                " only forward one of the two."
            )
        elif prompt is None and prompt_embeds is None:
            raise ValueError(
                "Provide either `prompt` or `prompt_embeds`. Cannot leave both `prompt` and `prompt_embeds` undefined."
            )
        elif prompt is not None and (not isinstance(prompt, str) and not isinstance(prompt, list)):
            raise ValueError(f"`prompt` has to be of type `str` or `list` but is {type(prompt)}")

        if prompt_embeds is not None and prompt_attention_mask is None:
            raise ValueError("Must provide `prompt_attention_mask` when specifying `prompt_embeds`.")

        if negative_prompt_embeds is not None and negative_prompt_attention_mask is None:
            raise ValueError("Must provide `negative_prompt_attention_mask` when specifying `negative_prompt_embeds`.")

        if prompt_embeds is not None and negative_prompt_embeds is not None:
            if prompt_embeds.shape != negative_prompt_embeds.shape:
                raise ValueError(
                    "`prompt_embeds` and `negative_prompt_embeds` must have the same shape when passed directly, but"
                    f" got: `prompt_embeds` {prompt_embeds.shape} != `negative_prompt_embeds`"
                    f" {negative_prompt_embeds.shape}."
                )
            if prompt_attention_mask.shape != negative_prompt_attention_mask.shape:
                raise ValueError(
                    "`prompt_attention_mask` and `negative_prompt_attention_mask` must have the same shape when passed directly, but"
                    f" got: `prompt_attention_mask` {prompt_attention_mask.shape} != `negative_prompt_attention_mask`"
                    f" {negative_prompt_attention_mask.shape}."
                )

    def prepare_latents(
        self,
        batch_size,
        num_channels_latents,
        height,
        width,
        num_frames,
        dtype,
        device,
        generator,
        latents=None,
    ):
        height = height // self.vae_spatial_scale_factor
        width = width // self.vae_spatial_scale_factor
        num_frames = (num_frames - 1) // self.vae_temporal_scale_factor + 1

        shape = (batch_size, num_channels_latents, num_frames, height, width)

        if latents is not None:
            return latents.to(device=device, dtype=dtype)
        if isinstance(generator, list) and len(generator) != batch_size:
            raise ValueError(
                f"You have passed a list of generators of length {len(generator)}, but requested an effective batch"
                f" size of {batch_size}. Make sure the batch size matches the length of the generators."
            )

        latents = randn_tensor(shape, generator=generator, device=torch.device(device), dtype=torch.float32)
        latents = latents.to(dtype)
        return latents

    @property
    def guidance_scale(self):
        return self._guidance_scale

    @property
    def do_classifier_free_guidance(self):
        return self._guidance_scale > 1.0

    @property
    def num_timesteps(self):
        return self._num_timesteps

    @property
    def attention_kwargs(self):
        return self._attention_kwargs

    @property
    def current_timestep(self):
        return self._current_timestep

    @property
    def interrupt(self):
        return self._interrupt

    @torch.no_grad()
    def __call__(
        self,
        prompt: Union[str, List[str]] = None,
        negative_prompt: Optional[Union[str, List[str]]] = None,
        height: Optional[int] = None,
        width: Optional[int] = None,
        num_frames: int = 19,
        num_inference_steps: int = 64,
        timesteps: List[int] = None,
        guidance_scale: float = 4.5,
        num_videos_per_prompt: Optional[int] = 1,
        generator: Optional[Union[torch.Generator, List[torch.Generator]]] = None,
        latents: Optional[torch.Tensor] = None,
        prompt_embeds: Optional[torch.Tensor] = None,
        prompt_attention_mask: Optional[torch.Tensor] = None,
        negative_prompt_embeds: Optional[torch.Tensor] = None,
        negative_prompt_attention_mask: Optional[torch.Tensor] = None,
        output_type: Optional[str] = "pil",
        return_dict: bool = True,
        attention_kwargs: Optional[Dict[str, Any]] = None,
        callback_on_step_end: Optional[Callable[[int, int, Dict], None]] = None,
        callback_on_step_end_tensor_inputs: List[str] = ["latents"],
        max_sequence_length: int = 256,
    ):
        self.timing_data = {"text_encoder": 0, "denoising": 0, "vae": 0, "total": 0}
        pipeline_start_time = time.time()

        height = height or self.default_height
        width = width or self.default_width

        # 1. Check inputs. Raise error if not correct
        self.check_inputs(
            prompt=prompt,
            height=height,
            width=width,
            callback_on_step_end_tensor_inputs=callback_on_step_end_tensor_inputs,
            prompt_embeds=prompt_embeds,
            negative_prompt_embeds=negative_prompt_embeds,
            prompt_attention_mask=prompt_attention_mask,
            negative_prompt_attention_mask=negative_prompt_attention_mask,
        )

        self._guidance_scale = guidance_scale
        self._attention_kwargs = attention_kwargs
        self._current_timestep = None
        self._interrupt = False

        # 2. Define call parameters
        if prompt is not None and isinstance(prompt, str):
            batch_size = 1
        elif prompt is not None and isinstance(prompt, list):
            batch_size = len(prompt)
        else:
            batch_size = prompt_embeds.shape[0]

        device = "cpu"
        # 3. Prepare text embeddings
        text_encoder_start_time = time.time()
        (
            prompt_embeds,
            prompt_attention_mask,
            negative_prompt_embeds,
            negative_prompt_attention_mask,
        ) = self.encode_prompt(
            prompt=prompt,
            negative_prompt=negative_prompt,
            do_classifier_free_guidance=self.do_classifier_free_guidance,
            num_videos_per_prompt=num_videos_per_prompt,
            prompt_embeds=prompt_embeds,
            negative_prompt_embeds=negative_prompt_embeds,
            prompt_attention_mask=prompt_attention_mask,
            negative_prompt_attention_mask=negative_prompt_attention_mask,
            max_sequence_length=max_sequence_length,
            device=device,
        )
        self.timing_data["text_encoder"] = time.time() - text_encoder_start_time

        print(f"prompt_embeds.shape: {prompt_embeds.shape}")
        print(f"prompt_attention_mask.shape: {prompt_attention_mask.shape}")
        print(f"negative_prompt_embeds.shape: {negative_prompt_embeds.shape}")
        print(f"negative_prompt_attention_mask.shape: {negative_prompt_attention_mask.shape}")

        # 3b. If the transformer was destroyed, recreate it.
        if self.transformer is None:
            logger.info("Recreating MochiTransformer3DModel")
            self.transformer = MochiTransformer3DModel(
                patch_size=self.transformer_config.patch_size,
                num_attention_heads=self.transformer_config.num_attention_heads,
                attention_head_dim=self.transformer_config.attention_head_dim,
                num_layers=self.transformer_config.num_layers,
                pooled_projection_dim=self.transformer_config.pooled_projection_dim,
                in_channels=self.transformer_config.in_channels,
                text_embed_dim=self.transformer_config.text_embed_dim,
                time_embed_dim=self.transformer_config.time_embed_dim,
                activation_fn=self.transformer_config.activation_fn,
                mesh_device=self.mesh_device,
                ccl_manager=self.ccl_manager,
                parallel_config=self.parallel_config,
                is_fsdp=True,
            )

            # Load state dict into TT transformer
            logger.info("Loading MochiTransformer3DModel state_dict")
            if self.use_cache:
                cache_path = get_cache_path(
                    model_name="mochi-1-preview",
                    subfolder="transformer",
                    parallel_config=self.parallel_config,
<<<<<<< HEAD
                    mesh_shape=self.mesh_device.shape,
=======
                    mesh_shape=tuple(self.mesh_device.shape),
>>>>>>> de053623
                    dtype="bf16",
                )
                assert os.path.exists(
                    cache_path
                ), f"Cache path: {cache_path} does not exist. Run test_mochi_transformer_model_caching first with the desired parallel config."
                cache_dict = load_cache_dict(cache_path)
                self.transformer.from_cached_state_dict(cache_dict)
            else:
                raise NotImplementedError(
                    "use_cache must be True when DiT model reloading is enabled (reload_dit_model=True)"
                )
            logger.info("Recreated MochiTransformer3DModel")

        # 4. Prepare latent variables
        num_channels_latents = self.transformer_config.in_channels
        latents = self.prepare_latents(
            batch_size * num_videos_per_prompt,
            num_channels_latents,
            height,
            width,
            num_frames,
            prompt_embeds.dtype,
            device,
            generator,
            latents,
        )
        print(f"preparing latents with H: {height}, W: {width}, num_frames: {num_frames}")
        print(f"latents.shape: {latents.shape}")

        if self.do_classifier_free_guidance:
            prompt_embeds = torch.cat([negative_prompt_embeds, prompt_embeds], dim=0)
            prompt_attention_mask = torch.cat([negative_prompt_attention_mask, prompt_attention_mask], dim=0)

        # 5. Prepare timestep
        # from https://github.com/genmoai/models/blob/075b6e36db58f1242921deff83a1066887b9c9e1/src/mochi_preview/infer.py#L77
        threshold_noise = 0.025
        sigmas = linear_quadratic_schedule(num_inference_steps, threshold_noise)
        sigmas = np.array(sigmas)

        print(f"given num_inference_steps: {num_inference_steps} and threshold_noise: {threshold_noise}")
        print(f"sigmas: {sigmas}")

        timesteps, num_inference_steps = retrieve_timesteps(
            self.scheduler,
            num_inference_steps,
            device,
            timesteps,
            sigmas,
        )
        print(f"timesteps: {timesteps}")
        print(f"num_inference_steps: {num_inference_steps}")

        num_warmup_steps = max(len(timesteps) - num_inference_steps * self.scheduler.order, 0)
        self._num_timesteps = len(timesteps)

        # 6. Denoising loop
        denoising_start_time = time.time()
        with self.progress_bar(total=num_inference_steps) as progress_bar:
            for i, t in enumerate(timesteps):
                if self.interrupt:
                    continue

                # Note: Mochi uses reversed timesteps. To ensure compatibility with methods like FasterCache, we need
                # to make sure we're using the correct non-reversed timestep values.
                self._current_timestep = 1000 - t
                latent_model_input = torch.cat([latents] * 2) if self.do_classifier_free_guidance else latents
                # broadcast to batch dimension in a way that's compatible with ONNX/Core ML
                timestep = t.expand(latent_model_input.shape[0]).to(latents.dtype)

                print("Input to transformer:")
                print(f"latent_model_input.shape: {latent_model_input.shape}")
                print(f"prompt_embeds.shape: {prompt_embeds.shape}")
                print(f"timestep.shape: {timestep.shape}")
                print(f"prompt_attention_mask.shape: {prompt_attention_mask.shape}")
                print(f"attention_kwargs: {attention_kwargs}")

                noise_pred_uncond = self.transformer(
                    spatial=latent_model_input[:1],
                    prompt=prompt_embeds[:1],
                    timestep=timestep[:1],
                    prompt_attention_mask=prompt_attention_mask[:1],
                )
                noise_pred_text = self.transformer(
                    spatial=latent_model_input[1:],
                    prompt=prompt_embeds[1:],
                    timestep=timestep[1:],
                    prompt_attention_mask=prompt_attention_mask[1:],
                )
                print(f"noise_pred_uncond.shape: {noise_pred_uncond.shape}")
                print(f"noise_pred_text.shape: {noise_pred_text.shape}")
                # Mochi CFG + Sampling runs in FP32
                noise_pred_uncond = noise_pred_uncond.to(torch.float32)
                noise_pred_text = noise_pred_text.to(torch.float32)

                assert self.do_classifier_free_guidance == True
                if self.do_classifier_free_guidance:
                    # noise_pred_uncond, noise_pred_text = noise_pred.chunk(2)
                    noise_pred = noise_pred_uncond + self.guidance_scale * (noise_pred_text - noise_pred_uncond)

                # compute the previous noisy sample x_t -> x_t-1
                latents_dtype = latents.dtype
                latents = self.scheduler.step(noise_pred, t, latents.to(torch.float32), return_dict=False)[0]
                latents = latents.to(latents_dtype)

                if latents.dtype != latents_dtype:
                    if torch.backends.mps.is_available():
                        # some platforms (eg. apple mps) misbehave due to a pytorch bug: https://github.com/pytorch/pytorch/pull/99272
                        latents = latents.to(latents_dtype)

                if callback_on_step_end is not None:
                    callback_kwargs = {}
                    for k in callback_on_step_end_tensor_inputs:
                        callback_kwargs[k] = locals()[k]
                    callback_outputs = callback_on_step_end(self, i, t, callback_kwargs)

                    latents = callback_outputs.pop("latents", latents)
                    prompt_embeds = callback_outputs.pop("prompt_embeds", prompt_embeds)

                # call the callback, if provided
                if i == len(timesteps) - 1 or ((i + 1) > num_warmup_steps and (i + 1) % self.scheduler.order == 0):
                    progress_bar.update()
        self.timing_data["denoising"] = time.time() - denoising_start_time

        self._current_timestep = None

        if output_type == "latent":
            video = latents
        else:
            # unscale/denormalize the latents
            # denormalize with the mean and std if available and not None
            has_latents_mean = hasattr(self.vae.config, "latents_mean") and self.vae.config.latents_mean is not None
            has_latents_std = hasattr(self.vae.config, "latents_std") and self.vae.config.latents_std is not None
            if has_latents_mean and has_latents_std:
                latents_mean = (
                    torch.tensor(self.vae.config.latents_mean).view(1, 12, 1, 1, 1).to(latents.device, latents.dtype)
                )
                latents_std = (
                    torch.tensor(self.vae.config.latents_std).view(1, 12, 1, 1, 1).to(latents.device, latents.dtype)
                )
                latents = latents * latents_std / self.vae.config.scaling_factor + latents_mean
            else:
                latents = latents / self.vae.config.scaling_factor

            # If the VAE is memory-constrained, free the transformer.
            if self.reload_dit_model:
                logger.info("Freeing MochiTransformer3DModel")
                self.transformer = None

            # Reshape the device mesh to the VAE mesh shape:
            if tuple(self.mesh_device.shape) != self.vae_mesh_shape:
                self.mesh_device.reshape(ttnn.MeshShape(self.vae_mesh_shape))

            vae_start_time = time.time()
            video = self.vae.decode(latents, return_dict=False)[0]
            self.timing_data["vae"] = time.time() - vae_start_time

            # Reshape the device mesh back to the DiT mesh shape:
            if tuple(self.mesh_device.shape) != self.dit_mesh_shape:
                self.mesh_device.reshape(ttnn.MeshShape(self.dit_mesh_shape))

            video = self.video_processor.postprocess_video(video, output_type=output_type)

        if not return_dict:
            return (video,)

        pipeline_output = MochiPipelineOutput(frames=video)
        self.timing_data["total"] = time.time() - pipeline_start_time

        return pipeline_output<|MERGE_RESOLUTION|>--- conflicted
+++ resolved
@@ -236,16 +236,6 @@
                 model_name="mochi-1-preview",
                 subfolder="transformer",
                 parallel_config=parallel_config,
-<<<<<<< HEAD
-                mesh_shape=mesh_device.shape,
-                dtype="bf16",
-            )
-            assert os.path.exists(
-                cache_path
-            ), f"Cache path: {cache_path} does not exist. Run test_mochi_transformer_model_caching first with the desired parallel config."
-            cache_dict = load_cache_dict(cache_path)
-            self.transformer.from_cached_state_dict(cache_dict)
-=======
                 mesh_shape=tuple(mesh_device.shape),
                 dtype="bf16",
             )
@@ -259,7 +249,6 @@
             else:
                 logger.info(f"Loading transformer weights from cache: {cache_path}")
                 self.transformer.from_cached_state_dict(load_cache_dict(cache_path))
->>>>>>> de053623
         else:
             logger.info("Loading transformer weights from PyTorch state dict")
             self.transformer.load_state_dict(torch_transformer.state_dict())
@@ -671,11 +660,7 @@
                     model_name="mochi-1-preview",
                     subfolder="transformer",
                     parallel_config=self.parallel_config,
-<<<<<<< HEAD
-                    mesh_shape=self.mesh_device.shape,
-=======
                     mesh_shape=tuple(self.mesh_device.shape),
->>>>>>> de053623
                     dtype="bf16",
                 )
                 assert os.path.exists(
