--- conflicted
+++ resolved
@@ -198,9 +198,8 @@
         # Record time information for different steps.
         self.timing_data = None
 
-<<<<<<< HEAD
         self.quantization_config = quantization_config
-=======
+
     @staticmethod
     def create_pipeline(
         mesh_device, sp_axis=None, tp_axis=None, num_links=None, dynamic_load=None, topology=None, is_fsdp=None
@@ -273,7 +272,6 @@
             topology=topology or config["topology"],
             is_fsdp=is_fsdp if is_fsdp is not None else config["is_fsdp"],
         )
->>>>>>> 514ae867
 
     def _load_transformer1(self):
         self.transformer = WanTransformer3DModel(
