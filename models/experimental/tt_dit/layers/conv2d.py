# SPDX-FileCopyrightText: © 2025 Tenstorrent AI ULC

# SPDX-License-Identifier: Apache-2.0

from __future__ import annotations

import re
from typing import TYPE_CHECKING

import torch
import ttnn
<<<<<<< HEAD
from ..parallel.config import vae_all_gather, estimate_mesh_axis
from ..utils.tensor import bf16_tensor_host


# TODO: Add support for coll, row and Sequence parallel conv2d. SP would use a base of col or row parallel
class Conv2d:
=======

from ..parallel.config import vae_all_gather
from ..parallel.manager import CCLManager
from .module import Module, Parameter

if TYPE_CHECKING:
    from collections.abc import Sequence

    import torch
    from typing_extensions import Self


# TODO: Add support for coll and row parallel conv2d
class Conv2d(Module):
>>>>>>> de053623
    """
    Conv2d with support for tensor parallelism. Data and Seqence Parallelism TBD.

    """

    compute_config = ttnn.WormholeComputeKernelConfig(
        math_fidelity=ttnn.MathFidelity.HiFi4,
        math_approx_mode=False,
        fp32_dest_acc_en=True,
        packer_l1_acc=False,
    )

    slice_params = {
        (1, 4): {
            (512, 512, 512, 64): 16,
            (128, 128, 16, 512): 8,
            (128, 128, 512, 512): 4,
            (256, 256, 512, 512): 8,
            (512, 512, 512, 512): 16,
            (512, 512, 512, 256): 16,
            (512, 512, 256, 256): 4,
            (1024, 1024, 256, 256): 16,
            (1024, 1024, 256, 128): 16,
            (1024, 1024, 128, 128): 16,
            (1024, 1024, 128, 3): 8,
        },
        (1, 8): {
            (512, 512, 512, 64): 16,
            (128, 128, 16, 512): 8,
            (128, 128, 512, 512): 4,
            (256, 256, 512, 512): 8,
            (512, 512, 512, 512): 16,
            (512, 512, 512, 256): 16,
            (512, 512, 256, 256): 4,
            (1024, 1024, 256, 256): 16,
            (1024, 1024, 256, 128): 16,
            (1024, 1024, 128, 128): 16,
            (1024, 1024, 128, 3): 8,
        },
        (4, 4): {
            (512, 512, 512, 64): 16,
            (128, 128, 16, 512): 8,
            (128, 128, 512, 512): 4,
            (256, 256, 512, 512): 8,
            (512, 512, 512, 512): 16,
            (512, 512, 512, 256): 16,
            (512, 512, 256, 256): 4,
            (1024, 1024, 256, 256): 16,
            (1024, 1024, 256, 128): 16,
            (1024, 1024, 128, 128): 16,
            (1024, 1024, 128, 3): 8,
        },
        (2, 4): {
            (128, 128, 16, 512): 8,
            (128, 128, 512, 512): 4,
            (256, 256, 512, 512): 8,
            (512, 512, 512, 512): 16,
            (512, 512, 512, 256): 16,
            (512, 512, 256, 256): 4,
            (1024, 1024, 256, 256): 16,
            (1024, 1024, 256, 128): 16,
            (1024, 1024, 128, 128): 16,
            (1024, 1024, 128, 3): 8,
        },
    }
<<<<<<< HEAD
    slice_defaut = {
=======
    slice_default = {
>>>>>>> de053623
        (512, 512, 512, 64): 16,
        (128, 128, 16, 512): 8,
        (128, 128, 512, 512): 4,
        (256, 256, 512, 512): 8,
        (512, 512, 512, 512): 16,
        (512, 512, 512, 256): 16,
        (512, 512, 256, 256): 4,
        (1024, 1024, 256, 256): 16,
        (1024, 1024, 256, 128): 16,
        (1024, 1024, 128, 128): 16,
        (1024, 1024, 128, 3): 8,
    }

    # TODO: Allow weight initilization?
    def __init__(
        self,
        in_channels: int | None,
        out_channels: int | None,
        *,
        kernel_size: Sequence[int] | int | None = None,
        stride: Sequence[int] | int = 1,
        padding: Sequence[int] | int = 0,
        dilation: Sequence[int] | int = 1,
        mesh_device: ttnn.MeshDevice,
        in_mesh_axis: int | None = None,
        out_mesh_axis: int | None = None,
        ccl_manager: CCLManager | None = None,
        torch_ref: torch.nn.Conv2d | None = None,
    ) -> None:
        """
        Initialize the Conv2d layer. Set mesh_axis to None to disable mesh parallelism. Only TP is supported currently.

        Args:
            in_channels: Number of input channels.
            out_channels: Number of output channels.
            kernel_size: Size of the kernel.
            stride: Stride of the convolution.
            padding: Padding of the convolution.
            dilation: Dilation of the convolution.
            mesh_device: Mesh device to use.
            in_mesh_axis: Axis to shard input channels across mesh devices.
            out_mesh_axis: Axis to shard output channels across mesh devices.
            ccl_manager: CCL manager to use.
            torch_ref: Reference to the torch layer. Paramaters from this will be used to iniitialize the layer

        The arguments in_mesh_axis and out_mesh_axis control how weights and biases are sharded
        across the mesh devices and how the input and output tensors are sharded.
        """
        super().__init__()

        if in_mesh_axis is not None:
            if out_mesh_axis is not None:
                msg = "only one of in_mesh_axis and out_mesh_axis can be set"
                raise ValueError(msg)

            if ccl_manager is None:
                msg = "ccl_manager must be provided if in_mesh_axis is not None"
                raise ValueError(msg)

        in_mesh_axis_size = mesh_device.shape[in_mesh_axis] if in_mesh_axis is not None else 1
        out_mesh_axis_size = mesh_device.shape[out_mesh_axis] if out_mesh_axis is not None else 1

        if torch_ref is not None:
            assert not isinstance(torch_ref.padding, str)

            in_channels = torch_ref.in_channels
            out_channels = torch_ref.out_channels
            kernel_size = torch_ref.kernel_size
            stride = torch_ref.stride
            padding = torch_ref.padding
            dilation = torch_ref.dilation
        else:
            assert in_channels is not None, "in_channels must be provided if torch_ref is not provided"
            assert out_channels is not None, "out_channels must be provided if torch_ref is not provided"
            assert kernel_size is not None, "kernel_size must be provided if torch_ref is not provided"

        kernel_size = (kernel_size,) * 2 if isinstance(kernel_size, int) else tuple(kernel_size)
        stride = (stride,) * 2 if isinstance(stride, int) else tuple(stride)
        padding = (padding,) * 2 if isinstance(padding, int) else tuple(padding)
        dilation = (dilation,) * 2 if isinstance(dilation, int) else tuple(dilation)

        assert dilation == (1, 1), "dilation other than 1 is not supported"

        self.weight = Parameter(
            total_shape=[out_channels, in_channels, *kernel_size],
            layout=ttnn.ROW_MAJOR_LAYOUT,
            device=mesh_device,
            mesh_axes=[out_mesh_axis, in_mesh_axis, None, None],
            on_host=True,
        )

        self.bias = Parameter(
            total_shape=[in_mesh_axis_size, 1, 1, out_channels],
            layout=ttnn.ROW_MAJOR_LAYOUT,
            device=mesh_device,
            mesh_axes=[in_mesh_axis, None, None, out_mesh_axis],
            on_host=True,
        )

        self.in_channels = in_channels
        self.out_channels = out_channels
        self.kernel_size = kernel_size
        self.stride = stride
        self.padding = padding
        self.dilation = dilation
        self.mesh_device = mesh_device
        self.out_mesh_axis = out_mesh_axis
        self.in_mesh_axis = in_mesh_axis
        self.in_mesh_axis_size = in_mesh_axis_size
        self.out_mesh_axis_size = out_mesh_axis_size
        self.ccl_manager = ccl_manager

        if torch_ref is not None:
            self.load_torch_state_dict(torch_ref.state_dict())

    @classmethod
    def from_torch(
        cls,
        torch_ref: torch.nn.Conv2d,
        *,
        mesh_device: ttnn.MeshDevice,
        in_mesh_axis: int | None = None,
        out_mesh_axis: int | None = None,
        ccl_manager: CCLManager | None,
    ) -> Self:
        assert not isinstance(torch_ref.padding, str)

        model = cls(
            in_channels=torch_ref.in_channels,
            out_channels=torch_ref.out_channels,
            kernel_size=torch_ref.kernel_size,
            stride=torch_ref.stride,
            padding=torch_ref.padding,
            dilation=torch_ref.dilation,
            mesh_device=mesh_device,
            out_mesh_axis=out_mesh_axis,
            in_mesh_axis=in_mesh_axis,
            ccl_manager=ccl_manager,
        )

<<<<<<< HEAD
    def estimate_input_mesh_axis(self, x):
        """
        Estimate the mesh axis based on the shape of the input tensor. Ans mesh device.
        If device shape is a square, TP is assumed to be axis 0.
        """
        if self.in_channels == self.mesh_device.shape[0] * x.shape[3]:
            return 0
        elif self.in_channels == self.mesh_device.shape[1] * x.shape[3]:
            return 1
        else:
            return None

    def is_sharded_tensor(self, x):
        """
        Check if the tensor is sharded.
        Simple heuristic to check if the tensor is sharded.
        """
        return x.shape[3] < self.in_channels

    def __call__(self, x):
        """
        Gather the tensor if it is sharded, since we only support TP. Will be extended to support DP and SP as needed.
        Data is left in the state of the final compute. The burden is on the next layer to prepare its input as needed.
        TODO: Add support for DP and SP
        """
        if self.is_sharded_tensor(x):
            x = vae_all_gather(self.ccl_manager, x, estimate_mesh_axis(x, 3, self.in_channels))
=======
        model.load_torch_state_dict(torch_ref.state_dict())

        return model

    def _prepare_torch_state(self, state: dict[str, torch.Tensor]) -> None:
        bias = state.pop("bias", None)
        if bias is not None:
            (out_dim,) = bias.shape
            bias = bias.reshape([1, 1, 1, out_dim])
            bias_zeros = torch.zeros([self.in_mesh_axis_size - 1, 1, 1, out_dim])
            state["bias"] = torch.cat([bias, bias_zeros])

    def forward(self, x: ttnn.Tensor, /) -> ttnn.Tensor:
        """Forward pass of the Conv2d layer with support for tensor parallelism.

        Args:
            x: Input tensor with shape (batch, height, width, channels).

        Returns:
            Output tensor with shape (batch, out_height, out_width, out_channels).

        Tensor sharding behavior:
>>>>>>> de053623

        **No parallelism (in_mesh_axis=None, out_mesh_axis=None):**
            - Input is replicated
            - Output is replicated

        **Input channel parallelism (in_mesh_axis is set, out_mesh_axis=None):**
            - Input: sharded on channel dimension along in_mesh_axis
            - Output: sharded on channel dimension along in_mesh_axis

        **Output channel parallelism (in_mesh_axis=None, out_mesh_axis is set):**
            - Input can be either:
                - replicated, or
                - sharded on channel dimension along out_mesh_axis
            - Output: sharded on channel dimension along out_mesh_axis
        """
        b, h, w, c = x.shape

        # allow sharded input for output parallelism
        if (
            self.in_mesh_axis is None
            and self.out_mesh_axis_size != 1
            and c == self.in_channels // self.out_mesh_axis_size
        ):
            x = vae_all_gather(self.ccl_manager, x, cluster_axis=self.out_mesh_axis)
        else:
            expected_c = self.in_channels // self.in_mesh_axis_size
            if c != expected_c:
                msg = f"expected input channel dimension to be {expected_c}, but got {c}"
                raise ValueError(msg)

        slice_config = ttnn.Conv2dSliceConfig(
<<<<<<< HEAD
            num_slices=self.slice_params.get(tuple(self.mesh_device.shape), self.slice_defaut)[
=======
            num_slices=self.slice_params.get(tuple(self.mesh_device.shape), self.slice_default)[
>>>>>>> de053623
                (h, w, self.in_channels, self.out_channels)
            ],
            slice_type=ttnn.Conv2dDRAMSliceWidth,
        )

        try:
            x, [out_height, out_width] = ttnn.conv2d(
                input_tensor=x,
                weight_tensor=self.weight.data,
                bias_tensor=self.bias.data if self.bias is not None else None,
                in_channels=self.in_channels // self.in_mesh_axis_size,
                out_channels=self.weight.data.shape[0],
                device=self.mesh_device,
                kernel_size=self.kernel_size,
                stride=self.stride,
                padding=self.padding,
                batch_size=b,
                input_height=h,
                input_width=w,
                conv_config=ttnn.Conv2dConfig(act_block_h_override=32),
                compute_config=self.compute_config,
                slice_config=slice_config,
                return_output_dim=True,
            )
        except RuntimeError as e:
            m = re.search(r"Out of Memory: (.*)", str(e))
            if m is None:
                raise

            msg = (
                f"conv2d out of memory with (height, width, in_channels, out_channels) = "
                f"{(h, w, self.in_channels, self.out_channels)} and mesh_shape = "
                f"{tuple(self.mesh_device.shape)}: {m.group(1)}"
            )
            raise RuntimeError(msg) from e

        x = ttnn.reshape(x, (b, out_height, out_width, -1))

        if self.in_mesh_axis is not None:
            x = self.ccl_manager.reduce_scatter_persistent_buffer(x, dim=-1, mesh_axis=self.in_mesh_axis)

        return x<|MERGE_RESOLUTION|>--- conflicted
+++ resolved
@@ -9,14 +9,6 @@
 
 import torch
 import ttnn
-<<<<<<< HEAD
-from ..parallel.config import vae_all_gather, estimate_mesh_axis
-from ..utils.tensor import bf16_tensor_host
-
-
-# TODO: Add support for coll, row and Sequence parallel conv2d. SP would use a base of col or row parallel
-class Conv2d:
-=======
 
 from ..parallel.config import vae_all_gather
 from ..parallel.manager import CCLManager
@@ -31,7 +23,6 @@
 
 # TODO: Add support for coll and row parallel conv2d
 class Conv2d(Module):
->>>>>>> de053623
     """
     Conv2d with support for tensor parallelism. Data and Seqence Parallelism TBD.
 
@@ -46,19 +37,6 @@
 
     slice_params = {
         (1, 4): {
-            (512, 512, 512, 64): 16,
-            (128, 128, 16, 512): 8,
-            (128, 128, 512, 512): 4,
-            (256, 256, 512, 512): 8,
-            (512, 512, 512, 512): 16,
-            (512, 512, 512, 256): 16,
-            (512, 512, 256, 256): 4,
-            (1024, 1024, 256, 256): 16,
-            (1024, 1024, 256, 128): 16,
-            (1024, 1024, 128, 128): 16,
-            (1024, 1024, 128, 3): 8,
-        },
-        (1, 8): {
             (512, 512, 512, 64): 16,
             (128, 128, 16, 512): 8,
             (128, 128, 512, 512): 4,
@@ -97,11 +75,7 @@
             (1024, 1024, 128, 3): 8,
         },
     }
-<<<<<<< HEAD
-    slice_defaut = {
-=======
     slice_default = {
->>>>>>> de053623
         (512, 512, 512, 64): 16,
         (128, 128, 16, 512): 8,
         (128, 128, 512, 512): 4,
@@ -242,35 +216,6 @@
             ccl_manager=ccl_manager,
         )
 
-<<<<<<< HEAD
-    def estimate_input_mesh_axis(self, x):
-        """
-        Estimate the mesh axis based on the shape of the input tensor. Ans mesh device.
-        If device shape is a square, TP is assumed to be axis 0.
-        """
-        if self.in_channels == self.mesh_device.shape[0] * x.shape[3]:
-            return 0
-        elif self.in_channels == self.mesh_device.shape[1] * x.shape[3]:
-            return 1
-        else:
-            return None
-
-    def is_sharded_tensor(self, x):
-        """
-        Check if the tensor is sharded.
-        Simple heuristic to check if the tensor is sharded.
-        """
-        return x.shape[3] < self.in_channels
-
-    def __call__(self, x):
-        """
-        Gather the tensor if it is sharded, since we only support TP. Will be extended to support DP and SP as needed.
-        Data is left in the state of the final compute. The burden is on the next layer to prepare its input as needed.
-        TODO: Add support for DP and SP
-        """
-        if self.is_sharded_tensor(x):
-            x = vae_all_gather(self.ccl_manager, x, estimate_mesh_axis(x, 3, self.in_channels))
-=======
         model.load_torch_state_dict(torch_ref.state_dict())
 
         return model
@@ -293,7 +238,6 @@
             Output tensor with shape (batch, out_height, out_width, out_channels).
 
         Tensor sharding behavior:
->>>>>>> de053623
 
         **No parallelism (in_mesh_axis=None, out_mesh_axis=None):**
             - Input is replicated
@@ -325,11 +269,7 @@
                 raise ValueError(msg)
 
         slice_config = ttnn.Conv2dSliceConfig(
-<<<<<<< HEAD
-            num_slices=self.slice_params.get(tuple(self.mesh_device.shape), self.slice_defaut)[
-=======
             num_slices=self.slice_params.get(tuple(self.mesh_device.shape), self.slice_default)[
->>>>>>> de053623
                 (h, w, self.in_channels, self.out_channels)
             ],
             slice_type=ttnn.Conv2dDRAMSliceWidth,
