# SPDX-FileCopyrightText: © 2025 Tenstorrent AI ULC

# SPDX-License-Identifier: Apache-2.0


import math

import torch
import ttnn

from .module import Module, Parameter
from ..parallel.config import vae_all_gather, estimate_mesh_axis


class RMSNorm(Module):
    def __init__(self, embedding_dim, norm_eps=1e-5, norm_elementwise_affine=True, bias=True, mesh_device=None):
        super().__init__()

        # https://github.com/tenstorrent/tt-metal/issues/31216
        assert embedding_dim % 32 == 0, "embedding_dim must be divisible by tile size"

        self.embedding_dim = embedding_dim
        self.norm_eps = norm_eps
        self.norm_elementwise_affine = norm_elementwise_affine
        self.mesh_device = mesh_device
        self.use_bias = norm_elementwise_affine and bias

        if norm_elementwise_affine:
            self.weight = Parameter(total_shape=[1, embedding_dim], device=mesh_device)
            self.bias = Parameter(total_shape=[1, embedding_dim], device=mesh_device) if bias else None
        else:
            self.weight = None
            self.bias = None

    def forward(self, x: ttnn.Tensor, compute_kernel_config=None) -> ttnn.Tensor:
        return ttnn.rms_norm(
            x,
            weight=self.weight.data if self.weight is not None else None,
            bias=self.bias.data if self.bias is not None else None,
            epsilon=self.norm_eps,
            compute_kernel_config=compute_kernel_config,
        )

    def _prepare_torch_state(self, state: dict[str, torch.Tensor]) -> None:
        if "weight" in state:
            state["weight"] = state["weight"].unsqueeze(0)

        if "bias" in state:
            state["bias"] = state["bias"].unsqueeze(0)


class LayerNorm(Module):
    def __init__(
        self,
        embedding_dim,
        norm_eps=1e-5,
        norm_elementwise_affine=True,
        bias=True,
        mesh_device=None,
        use_row_major_workaround=False,  # Issue #20789
    ):
        super().__init__()

        assert embedding_dim % 32 == 0, "embedding_dim must be divisible by tile size"

        self.embedding_dim = embedding_dim
        self.norm_eps = norm_eps
        self.norm_elementwise_affine = norm_elementwise_affine
        self.mesh_device = mesh_device
        self.use_bias = norm_elementwise_affine and bias
        self.use_row_major_workaround = use_row_major_workaround

        self.compute_kernel_config = ttnn.init_device_compute_kernel_config(
            self.mesh_device.arch(),
            math_fidelity=ttnn.MathFidelity.HiFi4,
            math_approx_mode=False,
            fp32_dest_acc_en=True,
            packer_l1_acc=False,
        )

        shape = [embedding_dim // 32, 32] if use_row_major_workaround else [1, embedding_dim]
        layout = ttnn.ROW_MAJOR_LAYOUT if self.use_row_major_workaround else ttnn.TILE_LAYOUT

        self.weight = (
            Parameter(total_shape=shape, layout=layout, device=mesh_device)
            if norm_elementwise_affine or self.use_row_major_workaround
            else None
        )
        self.bias = Parameter(total_shape=shape, layout=layout, device=mesh_device) if self.use_bias else None

    def _prepare_torch_state(self, state: dict[str, torch.Tensor]) -> None:
        weight = state.pop("weight", None)
        bias = state.pop("bias", None)

        # When using the row-major workaround, ensure that dummy weight/bias are created
        if self.use_row_major_workaround:
            assert self.norm_elementwise_affine == (weight is not None)
            assert self.use_bias == (bias is not None)

            if weight is None:
                weight = torch.ones(self.embedding_dim)
            if self.use_bias and bias is None:
                bias = torch.zeros(self.embedding_dim)

        if weight is not None:
            state["weight"] = weight.reshape(-1, 32) if self.use_row_major_workaround else weight.unsqueeze(0)

        if bias is not None:
            state["bias"] = bias.reshape(-1, 32) if self.use_row_major_workaround else bias.unsqueeze(0)

    def forward(self, x: ttnn.Tensor) -> ttnn.Tensor:
        return ttnn.layer_norm(
            x,
            weight=self.weight.data if self.weight is not None else None,
            bias=self.bias.data if self.bias is not None else None,
            epsilon=self.norm_eps,
            compute_kernel_config=self.compute_kernel_config,
        )


class DistributedRMSNorm(Module):
    """
    Implements RMSNorm on an activation sharded on the reduction dimension.
    """

    def __init__(
        self,
        embedding_dim,
        norm_eps=1e-5,
        norm_elementwise_affine=True,
        bias=False,
        mesh_axis=0,
        mesh_device=None,
        ccl_manager=None,
    ):
        super().__init__()

        assert not bias, "bias is not supported for DistributedRMSNorm"
        self.embedding_dim = embedding_dim
        self.norm_eps = norm_eps
        self.norm_elementwise_affine = norm_elementwise_affine
        self.mesh_axis = mesh_axis
        self.mesh_device = mesh_device
        self.ccl_manager = ccl_manager
        self.mesh_width = tuple(mesh_device.shape)[mesh_axis]
        self.TILE_SIZE = 32

        self.compute_kernel_config = ttnn.init_device_compute_kernel_config(
            self.mesh_device.arch(),
            math_fidelity=ttnn.MathFidelity.HiFi4,
            math_approx_mode=False,
            fp32_dest_acc_en=True,
            packer_l1_acc=False,
        )

        if embedding_dim % self.mesh_width != 0:
            msg = f"embedding_dim {embedding_dim} must be divisible by mesh width {self.mesh_width}"
            raise ValueError(msg)

        n = self.TILE_SIZE * self.mesh_width
        use_packed_weight = embedding_dim % n == 0

        # https://github.com/tenstorrent/tt-metal/issues/31216
        assert embedding_dim % n == 0, "embedding_dim must be divisible by tile size times mesh width"

        self.weight = (
            Parameter(
                total_shape=[embedding_dim // n, n] if use_packed_weight else [embedding_dim],
                layout=ttnn.ROW_MAJOR_LAYOUT if use_packed_weight else ttnn.TILE_LAYOUT,
                device=mesh_device,
                mesh_axes=[None, mesh_axis] if use_packed_weight else [mesh_axis],
            )
            if norm_elementwise_affine
            else None
        )

        self._use_packed_weight = use_packed_weight

    def _prepare_torch_state(self, state: dict[str, torch.Tensor]) -> None:
        if "weight" in state and self._use_packed_weight:
            state["weight"] = (
                state["weight"]
                .reshape(self.mesh_width, -1, self.TILE_SIZE)
                .permute(1, 0, 2)
                .reshape(-1, self.TILE_SIZE * self.mesh_width)
            )

    def forward(self, x: ttnn.Tensor, compute_kernel_config=None) -> ttnn.Tensor:
        expected_dim = self.embedding_dim // self.mesh_width
        if x.shape[-1] != expected_dim:
            msg = (
                f"last dimension of input tensor with shape {tuple(x.shape)} should match "
                f"embedding_dim / mesh_width = {expected_dim}"
            )
            raise ValueError(msg)

        stats = ttnn.rms_norm_pre_all_gather(x)

        if tuple(self.mesh_device.shape)[self.mesh_axis] > 1:
            stats = ttnn.experimental.all_gather_async(
                stats,
                dim=len(x.shape) - 1,
                cluster_axis=self.mesh_axis,
                mesh_device=x.device(),
                topology=self.ccl_manager.topology,
                multi_device_global_semaphore=self.ccl_manager.get_ag_ping_pong_semaphore(self.mesh_axis),
                persistent_output_tensor=self.ccl_manager.get_ag_ping_pong_buffer(
                    stats.shape, len(stats.shape) - 1, self.mesh_axis
                ),
                num_links=self.ccl_manager.num_links,
            )

        x = ttnn.rms_norm_post_all_gather(
            x,
            stats,
            weight=self.weight.data if self._use_packed_weight and self.weight is not None else None,
            epsilon=self.norm_eps,
            compute_kernel_config=compute_kernel_config or self.compute_kernel_config,
        )

        if not self._use_packed_weight and self.weight is not None:
            x = x * self.weight.data

        return x


class DistributedLayerNorm(Module):
    """
    Implements LayerNorm on an activation sharded on the reduction dimension.

    Requires gamma and beta, which will be created if not provided.
    """

    def __init__(
        self,
        embedding_dim,
        norm_eps=1e-5,
        norm_elementwise_affine=True,
        bias=True,
        mesh_axis=0,
        mesh_device=None,
        ccl_manager=None,
    ):
        super().__init__()

        self.embedding_dim = embedding_dim
        self.norm_eps = norm_eps
        self.norm_elementwise_affine = norm_elementwise_affine
        self.use_bias = norm_elementwise_affine and bias
        self.mesh_axis = mesh_axis
        self.mesh_device = mesh_device
        self.ccl_manager = ccl_manager
        self.mesh_width = tuple(mesh_device.shape)[mesh_axis]
        self.TILE_SIZE = 32
        self.workaround = not (norm_elementwise_affine and bias)

        self.compute_kernel_config = ttnn.init_device_compute_kernel_config(
            self.mesh_device.arch(),
            math_fidelity=ttnn.MathFidelity.HiFi4,
            math_approx_mode=False,
            fp32_dest_acc_en=True,
            packer_l1_acc=False,
        )

        n = self.TILE_SIZE * self.mesh_width
        shape = [embedding_dim // n, n]

        assert embedding_dim % n == 0, "embedding_dim must be divisible by tile size times mesh width"

        self.weight = (
            Parameter(total_shape=shape, layout=ttnn.ROW_MAJOR_LAYOUT, mesh_axes=[None, mesh_axis], device=mesh_device)
            if norm_elementwise_affine or self.workaround
            else None
        )
        self.bias = (
            Parameter(total_shape=shape, layout=ttnn.ROW_MAJOR_LAYOUT, mesh_axes=[None, mesh_axis], device=mesh_device)
            if (norm_elementwise_affine and bias) or self.workaround
            else None
        )

    def _prepare_torch_state(self, state: dict[str, torch.Tensor]) -> None:
        weight = state.pop("weight", None)
        bias = state.pop("bias", None)

        if self.workaround:
            # TODO: make logging less noisy
            # logger.debug(
            #     "DistributedLayerNorm initialized with norm_elementwise_affine=False. Creating gamma and beta tensors to meet op requirements."
            # )

            assert self.norm_elementwise_affine == (weight is not None)
            assert self.use_bias == (bias is not None)

            if weight is None:
                weight = torch.ones(self.embedding_dim)
            if bias is None:
                bias = torch.zeros(self.embedding_dim)

        if weight is not None:
            state["weight"] = (
                weight.reshape(self.mesh_width, -1, self.TILE_SIZE)
                .permute(1, 0, 2)
                .reshape(-1, self.TILE_SIZE * self.mesh_width)
            )

        if bias is not None:
            state["bias"] = (
                bias.reshape(self.mesh_width, -1, self.TILE_SIZE)
                .permute(1, 0, 2)
                .reshape(-1, self.TILE_SIZE * self.mesh_width)
            )

    def forward(self, x: ttnn.Tensor, compute_kernel_config=None) -> ttnn.Tensor:
        assert (
            self.weight is not None and self.bias is not None
        ), "weight and bias must be initialized before calling forward"
        stats = ttnn.layer_norm_pre_all_gather(x)

        if tuple(self.mesh_device.shape)[self.mesh_axis] > 1:
            stats = ttnn.experimental.all_gather_async(
                stats,
                dim=len(x.shape) - 1,
                cluster_axis=self.mesh_axis,
                mesh_device=x.device(),
                topology=self.ccl_manager.topology,
                multi_device_global_semaphore=self.ccl_manager.get_ag_ping_pong_semaphore(self.mesh_axis),
                persistent_output_tensor=self.ccl_manager.get_ag_ping_pong_buffer(
                    stats.shape, len(stats.shape) - 1, self.mesh_axis
                ),
                num_links=self.ccl_manager.num_links,
            )

        x = ttnn.layer_norm_post_all_gather(
            x,
            stats,
            weight=self.weight.data if self.weight is not None else None,
            bias=self.bias.data if self.bias is not None else None,
            epsilon=self.norm_eps,
            compute_kernel_config=compute_kernel_config or self.compute_kernel_config,
        )
        return x


"""
Groupnorm that supports data parallel computation.
The number of channels and groups will be updated to match the distribution of the data across the mesh.
Set mesh_axis to None to disable data parallelism.
"""


class GroupNorm(Module):
    default_num_out_blocks = {
        # (Batch, Height, Width, Channels): num_out_blocks
    }  # used to overrride the num_out_blocks computed based on the input shape.

    def __init__(
        self,
        num_channels=None,
        num_groups=None,
        eps=None,
        mesh_device=None,
        mesh_axis=None,
        filter_mesh_axis=False,
        ccl_manager=None,
        core_grid=None,
        torch_ref=None,
    ):
        """
        Args:
            num_channels: Number of channels in the input tensor.
            num_groups: Number of groups.
            eps: Epsilon value for numerical stability.
            mesh_device: The device to use.
            mesh_axis: The axis to shard the on.
            ccl_manager: The ccl manager to use.
            core_grid: The core grid to use.
            num_out_blocks: The number of output blocks to use.
            torch_ref: The torch reference layer.
            filter_mesh_axis: Whether to filter the mesh axis based on if the number of channels after sharding is a multiple of 32.
        """
        super().__init__()

        """
        Args:
            num_channels: Number of channels in the input tensor.
            num_groups: Number of groups.
            eps: Epsilon value for numerical stability.
            mesh_device: The device to use.
            mesh_axis: The mesh axis to use for sharding.
            core_grid: The core grid to use.
            num_out_blocks: The number of output blocks to use.
            torch_ref: The torch reference layer.
        """
        self.eps = eps or torch_ref.eps
        self.mesh_device = mesh_device
        self.mesh_axis = (
            self.filter_mesh_axis(mesh_device, mesh_axis, num_channels, torch_ref) if filter_mesh_axis else mesh_axis
        )
        self.num_devices = tuple(mesh_device.shape)[self.mesh_axis] if self.mesh_axis is not None else 1
        self.num_channels = (num_channels or torch_ref.num_channels) // self.num_devices
        self.num_groups = (num_groups or torch_ref.num_groups) // self.num_devices
        self.core_grid = core_grid or ttnn.CoreGrid(x=8, y=8)  # self.mesh_device.core_grid # Issue on 6U 8x9 grid
        self.ccl_manager = ccl_manager
        self.num_virtual_cols = ttnn.operations.normalization.dram_group_norm_virtual_columns(
            self.mesh_device.core_grid, self.num_channels, self.num_groups
        )

        # Assert group norm parameters
        assert (
            self.num_channels % 32 == 0 == self.num_channels % self.num_groups
        ), f"num_channels must be divisible by 32 and num_groups"

        weight_shape = [
            self.num_devices,
            1,
            math.ceil(self.num_channels // self.num_virtual_cols / 32) * self.num_virtual_cols,
            32,
        ]
        block_wt = ttnn.operations.normalization.find_max_tile_span(
            self.num_channels, self.num_channels // self.num_groups, 32
        )
        mask_shape = [1, self.num_groups, 32, 32 * block_wt]

        self.weight = Parameter(
            total_shape=weight_shape,
            layout=ttnn.ROW_MAJOR_LAYOUT,
            mesh_axes=[self.mesh_axis, None, None, None],
            device=self.mesh_device,
        )
        self.bias = Parameter(
            total_shape=weight_shape,
            layout=ttnn.ROW_MAJOR_LAYOUT,
            mesh_axes=[self.mesh_axis, None, None, None],
            device=self.mesh_device,
        )
        self.mask = Parameter(total_shape=mask_shape, device=self.mesh_device)

        if torch_ref is not None:
            self.load_torch_state_dict(torch_ref.state_dict())

    @classmethod
    def from_torch(
        cls, torch_ref, mesh_device=None, mesh_axis=None, filter_mesh_axis=False, core_grid=None, ccl_manager=None
    ):
        layer = cls(
            mesh_device=mesh_device,
            mesh_axis=mesh_axis,
            filter_mesh_axis=filter_mesh_axis,
            core_grid=core_grid,
            torch_ref=torch_ref,
            ccl_manager=ccl_manager,
        )
        return layer

    def _prepare_torch_state(self, state: dict[str, torch.Tensor]) -> None:
        if "weight" in state:
            state["weight"] = self._prepare_param(state["weight"])
        if "bias" in state:
            state["bias"] = self._prepare_param(state["bias"])

        state["mask"] = ttnn.create_group_norm_input_mask(self.num_channels, self.num_groups, self.num_virtual_cols)

    def _prepare_param(self, param: torch.Tensor) -> torch.Tensor:
        expected_shape = (self.num_channels * self.num_devices,)
        assert param.shape == expected_shape, f"expected shape {expected_shape}, got {param.shape}"

        torch_sharded_lst = [
            ttnn.create_group_norm_weight_bias_rm(t, self.num_channels, self.num_virtual_cols)
            for t in param.chunk(self.num_devices)
        ]
        return torch.cat(torch_sharded_lst, dim=0)

    @staticmethod
    def filter_mesh_axis(mesh_device, mesh_axis, channels=None, torch_ref=None) -> int:
        """
        DRAM goupnorm onlys supports num_channels >= 32.
        Return None if channels < 32 * mesh_device.shape[mesh_axis] else mesh_axis
        """
        if mesh_axis is not None:
            channels = channels or torch_ref.num_channels
            if channels < 32 * tuple(mesh_device.shape)[mesh_axis]:
                return None
        return mesh_axis

    def forward(self, x: ttnn.Tensor, num_out_blocks=-1) -> ttnn.Tensor:
<<<<<<< HEAD
        if x.shape[-1] < self.num_channels:
            x = vae_all_gather(self.ccl_manager, x, estimate_mesh_axis(x, 3, self.num_channels))
=======
>>>>>>> ae5830b9
        batch_size, height, width, channels = x.shape
        x = x.reshape([batch_size, 1, width * height, channels])
        x = ttnn.group_norm(
            x,
            weight=self.weight.data,
            bias=self.bias.data,
            input_mask=self.mask.data,
            num_groups=self.num_groups,
            epsilon=self.eps,
            core_grid=self.core_grid,
            inplace=False,
            num_out_blocks=num_out_blocks,
            output_layout=ttnn.TILE_LAYOUT,
        )
        x = x.reshape([batch_size, height, width, channels])

        return x<|MERGE_RESOLUTION|>--- conflicted
+++ resolved
@@ -9,7 +9,6 @@
 import ttnn
 
 from .module import Module, Parameter
-from ..parallel.config import vae_all_gather, estimate_mesh_axis
 
 
 class RMSNorm(Module):
@@ -348,6 +347,7 @@
 """
 
 
+# TODO: Add helper to assert torch reference
 class GroupNorm(Module):
     default_num_out_blocks = {
         # (Batch, Height, Width, Channels): num_out_blocks
@@ -360,24 +360,9 @@
         eps=None,
         mesh_device=None,
         mesh_axis=None,
-        filter_mesh_axis=False,
-        ccl_manager=None,
         core_grid=None,
         torch_ref=None,
     ):
-        """
-        Args:
-            num_channels: Number of channels in the input tensor.
-            num_groups: Number of groups.
-            eps: Epsilon value for numerical stability.
-            mesh_device: The device to use.
-            mesh_axis: The axis to shard the on.
-            ccl_manager: The ccl manager to use.
-            core_grid: The core grid to use.
-            num_out_blocks: The number of output blocks to use.
-            torch_ref: The torch reference layer.
-            filter_mesh_axis: Whether to filter the mesh axis based on if the number of channels after sharding is a multiple of 32.
-        """
         super().__init__()
 
         """
@@ -393,14 +378,11 @@
         """
         self.eps = eps or torch_ref.eps
         self.mesh_device = mesh_device
-        self.mesh_axis = (
-            self.filter_mesh_axis(mesh_device, mesh_axis, num_channels, torch_ref) if filter_mesh_axis else mesh_axis
-        )
-        self.num_devices = tuple(mesh_device.shape)[self.mesh_axis] if self.mesh_axis is not None else 1
+        self.mesh_axis = mesh_axis
+        self.num_devices = tuple(mesh_device.shape)[mesh_axis] if mesh_axis is not None else 1
         self.num_channels = (num_channels or torch_ref.num_channels) // self.num_devices
         self.num_groups = (num_groups or torch_ref.num_groups) // self.num_devices
         self.core_grid = core_grid or ttnn.CoreGrid(x=8, y=8)  # self.mesh_device.core_grid # Issue on 6U 8x9 grid
-        self.ccl_manager = ccl_manager
         self.num_virtual_cols = ttnn.operations.normalization.dram_group_norm_virtual_columns(
             self.mesh_device.core_grid, self.num_channels, self.num_groups
         )
@@ -424,13 +406,13 @@
         self.weight = Parameter(
             total_shape=weight_shape,
             layout=ttnn.ROW_MAJOR_LAYOUT,
-            mesh_axes=[self.mesh_axis, None, None, None],
+            mesh_axes=[mesh_axis, None, None, None],
             device=self.mesh_device,
         )
         self.bias = Parameter(
             total_shape=weight_shape,
             layout=ttnn.ROW_MAJOR_LAYOUT,
-            mesh_axes=[self.mesh_axis, None, None, None],
+            mesh_axes=[mesh_axis, None, None, None],
             device=self.mesh_device,
         )
         self.mask = Parameter(total_shape=mask_shape, device=self.mesh_device)
@@ -439,16 +421,12 @@
             self.load_torch_state_dict(torch_ref.state_dict())
 
     @classmethod
-    def from_torch(
-        cls, torch_ref, mesh_device=None, mesh_axis=None, filter_mesh_axis=False, core_grid=None, ccl_manager=None
-    ):
+    def from_torch(cls, torch_ref, mesh_device=None, mesh_axis=None, core_grid=None):
         layer = cls(
             mesh_device=mesh_device,
             mesh_axis=mesh_axis,
-            filter_mesh_axis=filter_mesh_axis,
             core_grid=core_grid,
             torch_ref=torch_ref,
-            ccl_manager=ccl_manager,
         )
         return layer
 
@@ -470,24 +448,7 @@
         ]
         return torch.cat(torch_sharded_lst, dim=0)
 
-    @staticmethod
-    def filter_mesh_axis(mesh_device, mesh_axis, channels=None, torch_ref=None) -> int:
-        """
-        DRAM goupnorm onlys supports num_channels >= 32.
-        Return None if channels < 32 * mesh_device.shape[mesh_axis] else mesh_axis
-        """
-        if mesh_axis is not None:
-            channels = channels or torch_ref.num_channels
-            if channels < 32 * tuple(mesh_device.shape)[mesh_axis]:
-                return None
-        return mesh_axis
-
     def forward(self, x: ttnn.Tensor, num_out_blocks=-1) -> ttnn.Tensor:
-<<<<<<< HEAD
-        if x.shape[-1] < self.num_channels:
-            x = vae_all_gather(self.ccl_manager, x, estimate_mesh_axis(x, 3, self.num_channels))
-=======
->>>>>>> ae5830b9
         batch_size, height, width, channels = x.shape
         x = x.reshape([batch_size, 1, width * height, channels])
         x = ttnn.group_norm(
