--- conflicted
+++ resolved
@@ -8,12 +8,7 @@
 import torch
 import ttnn
 
-<<<<<<< HEAD
-from ..utils.tensor import bf16_tensor
-from ..parallel.config import vae_all_gather, estimate_mesh_axis
-=======
 from .module import Module, Parameter
->>>>>>> de053623
 
 
 class RMSNorm(Module):
@@ -350,12 +345,8 @@
 """
 
 
-<<<<<<< HEAD
-class GroupNorm:
-=======
 # TODO: Add helper to assert torch reference
 class GroupNorm(Module):
->>>>>>> de053623
     default_num_out_blocks = {
         # (Batch, Height, Width, Channels): num_out_blocks
     }  # used to overrride the num_out_blocks computed based on the input shape.
@@ -367,52 +358,32 @@
         eps=None,
         mesh_device=None,
         mesh_axis=None,
-        filter_mesh_axis=False,
-        ccl_manager=None,
         core_grid=None,
         torch_ref=None,
     ):
-<<<<<<< HEAD
-=======
         super().__init__()
 
->>>>>>> de053623
         """
         Args:
             num_channels: Number of channels in the input tensor.
             num_groups: Number of groups.
             eps: Epsilon value for numerical stability.
             mesh_device: The device to use.
-<<<<<<< HEAD
-            mesh_axis: The axis to shard the on.
-            ccl_manager: The ccl manager to use.
-            core_grid: The core grid to use.
-            num_out_blocks: The number of output blocks to use.
-            torch_ref: The torch reference layer.
-            filter_mesh_axis: Whether to filter the mesh axis based on if the number of channels after sharding is a multiple of 32.
-=======
             mesh_axis: The mesh axis to use for sharding.
             core_grid: The core grid to use.
             num_out_blocks: The number of output blocks to use.
             torch_ref: The torch reference layer.
->>>>>>> de053623
         """
         self.eps = eps or torch_ref.eps
         self.mesh_device = mesh_device
-        self.mesh_axis = (
-            self.filter_mesh_axis(mesh_device, mesh_axis, num_channels, torch_ref) if filter_mesh_axis else mesh_axis
-        )
-        self.num_devices = tuple(mesh_device.shape)[mesh_axis] if self.mesh_axis is not None else 1
+        self.mesh_axis = mesh_axis
+        self.num_devices = tuple(mesh_device.shape)[mesh_axis] if mesh_axis is not None else 1
         self.num_channels = (num_channels or torch_ref.num_channels) // self.num_devices
         self.num_groups = (num_groups or torch_ref.num_groups) // self.num_devices
         self.core_grid = core_grid or ttnn.CoreGrid(x=8, y=8)  # self.mesh_device.core_grid # Issue on 6U 8x9 grid
-<<<<<<< HEAD
-        self.ccl_manager = ccl_manager
-=======
         self.num_virtual_cols = ttnn.operations.normalization.dram_group_norm_virtual_columns(
             self.mesh_device.core_grid, self.num_channels, self.num_groups
         )
->>>>>>> de053623
 
         # Assert group norm parameters
         assert (
@@ -448,16 +419,12 @@
             self.load_torch_state_dict(torch_ref.state_dict())
 
     @classmethod
-    def from_torch(
-        cls, torch_ref, mesh_device=None, mesh_axis=None, filter_mesh_axis=False, core_grid=None, ccl_manager=None
-    ):
+    def from_torch(cls, torch_ref, mesh_device=None, mesh_axis=None, core_grid=None):
         layer = cls(
             mesh_device=mesh_device,
             mesh_axis=mesh_axis,
-            filter_mesh_axis=filter_mesh_axis,
             core_grid=core_grid,
             torch_ref=torch_ref,
-            ccl_manager=ccl_manager,
         )
         return layer
 
@@ -480,25 +447,7 @@
         ]
         return torch.cat(torch_sharded_lst, dim=0)
 
-<<<<<<< HEAD
-    @staticmethod
-    def filter_mesh_axis(mesh_device, mesh_axis, channels=None, torch_ref=None) -> int:
-        """
-        DRAM goupnorm onlys supports num_channels >= 32.
-        Return None if channels < 32 * mesh_device.shape[mesh_axis] else mesh_axis
-        """
-        if mesh_axis is not None:
-            channels = channels or torch_ref.num_channels
-            if channels < 32 * tuple(mesh_device.shape)[mesh_axis]:
-                return None
-        return mesh_axis
-
-    def __call__(self, x, num_out_blocks=-1):
-        if x.shape[-1] < self.num_channels:
-            x = vae_all_gather(self.ccl_manager, x, estimate_mesh_axis(x, 3, self.num_channels))
-=======
     def forward(self, x: ttnn.Tensor, num_out_blocks=-1) -> ttnn.Tensor:
->>>>>>> de053623
         batch_size, height, width, channels = x.shape
         x = x.reshape([batch_size, 1, width * height, channels])
         x = ttnn.group_norm(
