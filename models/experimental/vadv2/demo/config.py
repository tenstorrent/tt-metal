# SPDX-FileCopyrightText: © 2025 Tenstorrent AI ULC

# SPDX-License-Identifier: Apache-2.0

import os

_base_ = [
    # 'mmdet3d::_base_/datasets/nus-3d.py',
    "mmdet3d::_base_/default_runtime.py"
]
# custom_imports = dict(imports=['mmdet3d.datasets.transforms.loading'])


# If point cloud range is changed, the models should also change their point
# cloud range accordingly
point_cloud_range = [-15.0, -30.0, -2.0, 15.0, 30.0, 2.0]
voxel_size = [0.15, 0.15, 4]

# CRITICAL: VAD_tiny.pth expects BGR format with only mean subtraction (no std normalization)
# Using ImageNet normalization (RGB, std=[58.395, 57.12, 57.375]) causes 3x worse performance!
# Checkpoint training config: mean=[103.53, 116.28, 123.675], std=[1.0, 1.0, 1.0], to_rgb=False
img_norm_cfg = dict(mean=[103.53, 116.28, 123.675], std=[1.0, 1.0, 1.0], to_rgb=False)
# For nuScenes we usually do 10-class detection
class_names = [
    "car",
    "truck",
    "construction_vehicle",
    "bus",
    "trailer",
    "barrier",
    "motorcycle",
    "bicycle",
    "pedestrian",
    "traffic_cone",
]
num_classes = len(class_names)

# map has classes: divider, ped_crossing, boundary
map_classes = ["divider", "ped_crossing", "boundary"]
map_num_vec = 100
map_fixed_ptsnum_per_gt_line = 20  # now only support fixed_pts > 0
map_fixed_ptsnum_per_pred_line = 20
map_eval_use_same_gt_sample_num_flag = True
map_num_classes = len(map_classes)

input_modality = dict(use_lidar=False, use_camera=True, use_radar=False, use_map=False, use_external=True)
# this means type='DETR3D' will be processed as 'mmdet3d.DETR3D'
default_scope = "mmdet3d"

_dim_ = 256
_pos_dim_ = _dim_ // 2
_ffn_dim_ = _dim_ * 2
_num_levels_ = 1
bev_h_ = 100
bev_w_ = 100
queue_length = 3  # each sequence contains `queue_length` frames.
total_epochs = 12


dataset_type = "mmdet3d.VADCustomNuScenesDataset"
<<<<<<< HEAD
# data_root = "/home/ubuntu/work/vadv2_test/tt-metal/models/experimental/vadv2/demo/data/"
data_root = "/home/ubuntu/work/vadv2/tt-metal/models/experimental/vadv2/demo/data/"
=======
data_root = os.path.join(os.environ.get("TT_METAL_HOME", "."), "models/experimental/vadv2/demo/data/")
>>>>>>> 46fd8712
file_client_args = dict(backend="disk")


test_transforms = [dict(type="mmdet3d.RandomResize3D", scale=(1600, 900), ratio_range=(1.0, 1.0), keep_ratio=True)]

file_client_args = dict(backend="disk")
test_pipeline = [
    dict(type="mmdet3d.CustomLoadMultiViewImageFromFiles", to_float32=True),
    dict(
        type="mmdet3d.CustomLoadPointsFromFile",
        coord_type="LIDAR",
        load_dim=5,
        use_dim=5,
        file_client_args=file_client_args,
    ),
    dict(type="mmdet3d.LoadAnnotations3D", with_bbox_3d=True, with_label_3d=True, with_attr_label=True),
    dict(type="mmdet3d.CustomObjectRangeFilter", point_cloud_range=point_cloud_range),
    dict(type="mmdet3d.CustomObjectNameFilter", classes=class_names),
    dict(type="mmdet3d.NormalizeMultiviewImage", **img_norm_cfg),
    dict(
        type="mmdet3d.MultiScaleFlipAug3D",
        img_scale=(1600, 900),
        pts_scale_ratio=1,
        flip=False,
        transforms=[
            dict(type="mmdet3d.RandomScaleImageMultiViewImage", scales=[0.4]),
            dict(type="mmdet3d.PadMultiViewImage", size_divisor=32),
            dict(type="mmdet3d.CustomDefaultFormatBundle3D", class_names=class_names, with_label=False, with_ego=True),
            dict(
                type="mmdet3d.CustomCollect3D",
                keys=[
                    "points",
                    "gt_bboxes_3d",
                    "gt_labels_3d",
                    "img",
                    "fut_valid_flag",
                    "ego_his_trajs",
                    "ego_fut_trajs",
                    "ego_fut_masks",
                    "ego_fut_cmd",
                    "ego_lcf_feat",
                    "gt_attr_labels",
                ],
            ),
        ],
    ),
]


train_transforms = [dict(type="PhotoMetricDistortion3D")] + test_transforms

backend_args = None
metainfo = dict(classes=class_names)
data_prefix = dict(
    pts="",
    CAM_FRONT="samples/CAM_FRONT",
    CAM_FRONT_LEFT="samples/CAM_FRONT_LEFT",
    CAM_FRONT_RIGHT="samples/CAM_FRONT_RIGHT",
    CAM_BACK="samples/CAM_BACK",
    CAM_BACK_RIGHT="samples/CAM_BACK_RIGHT",
    CAM_BACK_LEFT="samples/CAM_BACK_LEFT",
)


val_dataloader = dict(
    batch_size=1,
    num_workers=0,
    persistent_workers=False,
    drop_last=False,
    # sampler=dict(type='DistributedGroupSampler'),
    dataset=dict(
        type=dataset_type,
<<<<<<< HEAD
        load_interval=100,
=======
        # load_interval=100,
>>>>>>> 46fd8712
        data_root=data_root,
        pc_range=point_cloud_range,
        ann_file=data_root + "vad_nuscenes_infos_val.pkl",
        pipeline=test_pipeline,
        bev_size=(bev_h_, bev_w_),
        classes=class_names,
        modality=input_modality,
        map_classes=map_classes,
        map_ann_file=data_root + "nuscenes_map_anns_val.json",
        map_fixed_ptsnum_per_line=map_fixed_ptsnum_per_gt_line,
        map_eval_use_same_gt_sample_num_flag=map_eval_use_same_gt_sample_num_flag,
        use_pkl_result=True,
        custom_eval_version="vad_nusc_detection_cvpr_2019",
    ),
)


test_dataloader = val_dataloader
evaluation = dict(interval=total_epochs, pipeline=test_pipeline, metric="bbox", map_metric="chamfer")

# val_evaluator = dict(
#     type='NuScenesMetric',
#     data_root=data_root,
#     ann_file=data_root + 'nuscenes_infos_val.pkl',
#     metric='bbox',
#     backend_args=backend_args)
# test_evaluator = val_evaluator

optim_wrapper = dict(
    type="OptimWrapper",
    optimizer=dict(type="AdamW", lr=2e-4, weight_decay=0.01),
    paramwise_cfg=dict(custom_keys={"img_backbone": dict(lr_mult=0.1)}),
    clip_grad=dict(max_norm=35, norm_type=2),
)

# learning policy
param_scheduler = [
    dict(type="LinearLR", start_factor=1.0 / 3, by_epoch=False, begin=0, end=500),
    dict(type="CosineAnnealingLR", by_epoch=True, begin=0, end=24, T_max=24, eta_min_ratio=1e-3),
]

total_epochs = 24

train_cfg = dict(type="EpochBasedTrainLoop", max_epochs=total_epochs, val_interval=2)
val_cfg = dict(type="ValLoop")
test_cfg = dict(type="TestLoop")
default_hooks = dict(checkpoint=dict(type="CheckpointHook", interval=1, max_keep_ckpts=1, save_last=True))
load_from = "ckpts/fcos3d.pth"

# setuptools 65 downgrades to 58.
# In mmlab-node we use setuptools 61 but occurs NO errors
vis_backends = [dict(type="TensorboardVisBackend")]
visualizer = dict(type="Det3DLocalVisualizer", vis_backends=vis_backends, name="visualizer")<|MERGE_RESOLUTION|>--- conflicted
+++ resolved
@@ -58,12 +58,8 @@
 
 
 dataset_type = "mmdet3d.VADCustomNuScenesDataset"
-<<<<<<< HEAD
-# data_root = "/home/ubuntu/work/vadv2_test/tt-metal/models/experimental/vadv2/demo/data/"
-data_root = "/home/ubuntu/work/vadv2/tt-metal/models/experimental/vadv2/demo/data/"
-=======
-data_root = os.path.join(os.environ.get("TT_METAL_HOME", "."), "models/experimental/vadv2/demo/data/")
->>>>>>> 46fd8712
+default_home = "/home/ubuntu/work/vadv2/tt-metal"
+data_root = os.path.join(os.environ.get("TT_METAL_HOME", default_home), "models/experimental/vadv2/demo/data/")
 file_client_args = dict(backend="disk")
 
 
@@ -136,11 +132,7 @@
     # sampler=dict(type='DistributedGroupSampler'),
     dataset=dict(
         type=dataset_type,
-<<<<<<< HEAD
-        load_interval=100,
-=======
-        # load_interval=100,
->>>>>>> 46fd8712
+        load_interval=int(os.environ.get("VADV2_LOAD_INTERVAL", 100)),
         data_root=data_root,
         pc_range=point_cloud_range,
         ann_file=data_root + "vad_nuscenes_infos_val.pkl",
