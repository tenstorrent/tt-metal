# SPDX-FileCopyrightText: © 2025 Tenstorrent AI ULC

# SPDX-License-Identifier: Apache-2.0

import torch
import copy
import ttnn
import os
from scipy.optimize import linear_sum_assignment
from models.experimental.vadv2.tt.tt_backbone import TtResnet50
from models.experimental.vadv2.reference.planning_metric import PlanningMetric
from models.experimental.vadv2.tt.tt_fpn import TtFPN
from models.experimental.vadv2.tt.tt_head import TtVADHead


def bbox3d2result(bboxes, scores, labels, attrs=None):
    result_dict = dict(boxes_3d=bboxes, scores_3d=scores, labels_3d=labels)

    if attrs is not None:
        result_dict["attrs_3d"] = attrs

    return result_dict


class TtVAD:
    def __init__(
        self,
        device,
        params,
        use_grid_mask=False,
        pts_voxel_layer=None,
        pts_voxel_encoder=None,
        pts_middle_encoder=None,
        pts_fusion_layer=None,
        img_backbone=None,
        pts_backbone=None,
        img_neck=None,
        pts_neck=None,
        pts_bbox_head=None,
        img_roi_head=None,
        img_rpn_head=None,
        train_cfg=None,
        test_cfg=None,
        pretrained=None,
        video_test_mode=False,
        fut_ts=6,
        fut_mode=6,
    ):
        super(TtVAD, self).__init__()
        self.use_grid_mask = use_grid_mask
        self.fp16_enabled = False
        self.fut_ts = fut_ts
        self.fut_mode = fut_mode
        self.params = params
        self.device = device

        # temporal
        self.video_test_mode = video_test_mode
        self.prev_frame_info = {
            "prev_bev": None,
            "scene_token": None,
            "prev_pos": 0,
            "prev_angle": 0,
        }
        self.with_img_neck = True
        self.planning_metric = None
        self.img_backbone = TtResnet50(params.conv_args["img_backbone"], params.img_backbone, device)
        self.img_neck = TtFPN(params.conv_args["img_neck"], params.img_neck, device)
        self.pts_bbox_head = TtVADHead(
            params=params,
            device=device,
            with_box_refine=True,
            as_two_stage=False,
            transformer=True,
            bbox_coder={
                "type": "CustomNMSFreeCoder",
                "post_center_range": [-20, -35, -10.0, 20, 35, 10.0],
                "pc_range": [-15.0, -30.0, -2.0, 15.0, 30.0, 2.0],
                "max_num": 100,
                "voxel_size": [0.15, 0.15, 4],
                "num_classes": 10,
            },
            num_cls_fcs=2,
            code_weights=None,
            bev_h=100,
            bev_w=100,
            fut_ts=6,
            fut_mode=6,
            map_bbox_coder={
                "type": "MapNMSFreeCoder",
                "post_center_range": [-20, -35, -20, -35, 20, 35, 20, 35],
                "pc_range": [-15.0, -30.0, -2.0, 15.0, 30.0, 2.0],
                "max_num": 50,
                "voxel_size": [0.15, 0.15, 4],
                "num_classes": 3,
            },
            map_num_query=900,
            map_num_classes=3,
            map_num_vec=100,
            map_num_pts_per_vec=20,
            map_num_pts_per_gt_vec=20,
            map_query_embed_type="instance_pts",
            map_transform_method="minmax",
            map_gt_shift_pts_pattern="v2",
            map_dir_interval=1,
            map_code_size=2,
            map_code_weights=[1.0, 1.0, 1.0, 1.0],
            tot_epoch=12,
            use_traj_lr_warmup=False,
            motion_decoder=True,
            motion_map_decoder=True,
            use_pe=True,
            motion_det_score=None,
            map_thresh=0.5,
            dis_thresh=0.2,
            pe_normalization=True,
            ego_his_encoder=None,
            ego_fut_mode=3,
            ego_agent_decoder=True,
            ego_map_decoder=True,
            query_thresh=0.0,
            query_use_fix_pad=False,
            ego_lcf_feat_idx=None,
            valid_fut_ts=6,
        )
        self.valid_fut_ts = self.pts_bbox_head.valid_fut_ts

    def extract_img_feat(self, img, img_metas, len_queue=None):
        B = img.shape[0]

        if img is not None:
            if img.shape[0] == 1 and len(img.shape) == 5:
                img = ttnn.squeeze(img, 0)

            elif len(img.shape) == 4 and img.shape[0] > 1:
                B, N, C, H, W = img.shape
                img = ttnn.reshape(img, (B * N, C, H, W))
            img = ttnn.permute(img, (0, 2, 3, 1))
            N, H, W, C = img.shape
            batch_size = img.shape[0]
            img = ttnn.reshape(img, (1, 1, N * H * W, C))

            img_feats = self.img_backbone(img, batch_size=batch_size)
<<<<<<< HEAD

            ttnn.ReadDeviceProfiler(self.device)  # Clear device profiler buffer after backbone

=======
            ttnn.ReadDeviceProfiler(self.device)  # Clear device profiler buffer
>>>>>>> 867f26a3
            if isinstance(img_feats, dict):
                img_feats = list(img_feats.values())
        else:
            return None
        if self.with_img_neck:
            img_feats = self.img_neck(img_feats)
        img_feats_reshaped = []
        for img_feat in img_feats:
            img_feat = ttnn.unsqueeze(img_feat, 0)
            img_feat = ttnn.to_layout(img_feat, layout=ttnn.ROW_MAJOR_LAYOUT)
            img_feat = ttnn.sharded_to_interleaved(img_feat)
            img_feat = ttnn.reshape(img_feat, (6, 12, 20, img_feat.shape[3]))
            img_feat = ttnn.permute(img_feat, (0, 3, 1, 2))
            BN, C, H, W = img_feat.shape
            if len_queue is not None:
                img_feat = ttnn.reshape(img_feat, (int(B / len_queue), len_queue, int(BN / B), C, H, W))
                img_feats_reshaped.append(img_feat)
            else:
                img_feat = ttnn.reshape(img_feat, (B, int(BN / B), C, H, W))
                img_feats_reshaped.append(img_feat)
        ttnn.deallocate(img_feats[0])
        return img_feats_reshaped

    def extract_feat(self, img, img_metas=None, len_queue=None):
        img_feats = self.extract_img_feat(img, img_metas, len_queue=len_queue)

        return img_feats

    def __call__(self, return_loss=True, **kwargs):
        return self.forward_test(**kwargs)

    def forward_test(
        self,
        img_metas,
        gt_bboxes_3d,
        gt_labels_3d,
        img=None,
        ego_his_trajs=None,
        ego_fut_trajs=None,
        ego_fut_cmd=None,
        ego_lcf_feat=None,
        gt_attr_labels=None,
        **kwargs,
    ):
        for var, name in [(img_metas, "img_metas")]:
            if not isinstance(var, list):
                raise TypeError("{} must be a list, but got {}".format(name, type(var)))
        img = [img] if img is None else img

        if img_metas[0][0][0]["scene_token"] != self.prev_frame_info["scene_token"]:
            self.prev_frame_info["prev_bev"] = None
        self.prev_frame_info["scene_token"] = img_metas[0][0][0]["scene_token"]

        if not self.video_test_mode:
            self.prev_frame_info["prev_bev"] = None

        tmp_pos = copy.deepcopy(img_metas[0][0][0]["can_bus"][:3])
        tmp_angle = copy.deepcopy(img_metas[0][0][0]["can_bus"][-1])
        if self.prev_frame_info["prev_bev"] is not None:
            img_metas[0][0][0]["can_bus"][:3] -= self.prev_frame_info["prev_pos"]
            img_metas[0][0][0]["can_bus"][-1] -= self.prev_frame_info["prev_angle"]
        else:
            img_metas[0][0][0]["can_bus"][-1] = 0
            img_metas[0][0][0]["can_bus"][:3] = 0
        img = ttnn.unsqueeze(img[0][0], 0)
        new_prev_bev, bbox_results = self.simple_test(
            img_metas=img_metas[0][0],
            img=img,
            prev_bev=self.prev_frame_info["prev_bev"],
            gt_bboxes_3d=gt_bboxes_3d,
            gt_labels_3d=gt_labels_3d,
            ego_his_trajs=ego_his_trajs[0][0],
            ego_fut_trajs=ego_fut_trajs[0][0],
            ego_fut_cmd=ego_fut_cmd[0][0],
            ego_lcf_feat=ego_lcf_feat[0][0],
            gt_attr_labels=gt_attr_labels,
            **kwargs,
        )
<<<<<<< HEAD

        ttnn.ReadDeviceProfiler(self.device)  # Clear device profiler buffer after simple_test

=======
        ttnn.ReadDeviceProfiler(self.device)  # Clear device profiler buffer
>>>>>>> 867f26a3
        # During inference, we save the BEV features and ego motion of each timestamp.
        self.prev_frame_info["prev_pos"] = tmp_pos
        self.prev_frame_info["prev_angle"] = tmp_angle
        self.prev_frame_info["prev_bev"] = new_prev_bev

        return bbox_results

    def simple_test(
        self,
        img_metas,
        gt_bboxes_3d,
        gt_labels_3d,
        img=None,
        prev_bev=None,
        points=None,
        fut_valid_flag=None,
        rescale=False,
        ego_his_trajs=None,
        ego_fut_trajs=None,
        ego_fut_cmd=None,
        ego_lcf_feat=None,
        gt_attr_labels=None,
        **kwargs,
    ):
        img_feats = self.extract_feat(img=img, img_metas=img_metas)
        bbox_list = [dict() for i in range(len(img_metas))]
        new_prev_bev, bbox_list = self.simple_test_pts(
            img_feats,
            img_metas,
            gt_bboxes_3d,
            gt_labels_3d,
            prev_bev,
            fut_valid_flag=fut_valid_flag,
            rescale=rescale,
            start=None,
            ego_his_trajs=ego_his_trajs,
            ego_fut_trajs=ego_fut_trajs,
            ego_fut_cmd=ego_fut_cmd,
            ego_lcf_feat=ego_lcf_feat,
            gt_attr_labels=gt_attr_labels,
        )

        return new_prev_bev, bbox_list

    def simple_test_pts(
        self,
        x,
        img_metas,
        gt_bboxes_3d,
        gt_labels_3d,
        prev_bev=None,
        fut_valid_flag=None,
        rescale=False,
        start=None,
        ego_his_trajs=None,
        ego_fut_trajs=None,
        ego_fut_cmd=None,
        ego_lcf_feat=None,
        gt_attr_labels=None,
    ):
        x[0] = ttnn.to_layout(x[0], layout=ttnn.TILE_LAYOUT)

        ttnn.ReadDeviceProfiler(self.device)  # Clear device profiler buffer before head

        outs = self.pts_bbox_head(x, img_metas, prev_bev=prev_bev, ego_his_trajs=None, ego_lcf_feat=None)
        ttnn.ReadDeviceProfiler(self.device)  # Clear device profiler buffer
        outs["bev_embed"] = ttnn.to_torch(outs["bev_embed"]).float()
        outs["all_cls_scores"] = ttnn.to_torch(outs["all_cls_scores"]).float()
        outs["all_bbox_preds"] = ttnn.to_torch(outs["all_bbox_preds"]).float()
        outs["all_traj_preds"] = ttnn.to_torch(outs["all_traj_preds"]).float()
        outs["all_traj_cls_scores"] = ttnn.to_torch(outs["all_traj_cls_scores"]).float()
        outs["map_all_cls_scores"] = ttnn.to_torch(outs["map_all_cls_scores"]).float()
        outs["map_all_bbox_preds"] = ttnn.to_torch(outs["map_all_bbox_preds"]).float()
        outs["map_all_pts_preds"] = ttnn.to_torch(outs["map_all_pts_preds"]).float()
        outs["ego_fut_preds"] = ttnn.to_torch(outs["ego_fut_preds"]).float()

        save_path = "models/experimental/vadv2/tt/dumps"
        os.makedirs(save_path, exist_ok=True)

        keys_to_save = [
            "bev_embed",
            "all_cls_scores",
            "all_bbox_preds",
            "all_traj_preds",
            "all_traj_cls_scores",
            "map_all_cls_scores",
            "map_all_bbox_preds",
            "map_all_pts_preds",
            "ego_fut_preds",
        ]

        for key in keys_to_save:
            tensor = outs[key]
            torch.save(tensor, os.path.join(save_path, f"{key}.pt"))

        bbox_results = self.post_process_with_metrics(
            outs,
            img_metas,
            gt_bboxes_3d,
            gt_labels_3d,
            gt_attr_labels,
            ego_fut_trajs,
            ego_fut_cmd,
            fut_valid_flag,
            rescale,
        )

        return outs["bev_embed"], bbox_results

    def post_process_with_metrics(
        self,
        outs,
        img_metas,
        gt_bboxes_3d,
        gt_labels_3d,
        gt_attr_labels,
        ego_fut_trajs,
        ego_fut_cmd,
        fut_valid_flag,
        rescale=False,
    ):
        mapped_class_names = [
            "car",
            "truck",
            "construction_vehicle",
            "bus",
            "trailer",
            "barrier",
            "motorcycle",
            "bicycle",
            "pedestrian",
            "traffic_cone",
        ]

        bbox_list = self.pts_bbox_head.get_bboxes(outs, img_metas, rescale=rescale)

        bbox_results = []
        for i, (bboxes, scores, labels, trajs, map_bboxes, map_scores, map_labels, map_pts) in enumerate(bbox_list):
            bbox_result = bbox3d2result(bboxes, scores, labels)
            bbox_result["trajs_3d"] = trajs.cpu()
            map_bbox_result = self.map_pred2result(map_bboxes, map_scores, map_labels, map_pts)
            bbox_result.update(map_bbox_result)
            bbox_result["ego_fut_preds"] = outs["ego_fut_preds"][i].cpu()
            bbox_result["ego_fut_cmd"] = ego_fut_cmd.cpu()
            bbox_results.append(bbox_result)

        assert len(bbox_results) == 1, "Only batch size 1 supported"

        score_threshold = 0.6
        with torch.no_grad():
            c_bbox_results = copy.deepcopy(bbox_results)
            bbox_result = c_bbox_results[0]
            gt_bbox = gt_bboxes_3d[0][0][0]
            gt_label = gt_labels_3d[0][0][0].to("cpu")
            gt_attr_label = gt_attr_labels[0][0][0].to("cpu")

            fut_valid_flag = bool(fut_valid_flag[0][0])
            mask = bbox_result["scores_3d"] > score_threshold
            bbox_result["boxes_3d"] = bbox_result["boxes_3d"][mask]
            bbox_result["scores_3d"] = bbox_result["scores_3d"][mask]
            bbox_result["labels_3d"] = bbox_result["labels_3d"][mask]
            bbox_result["trajs_3d"] = bbox_result["trajs_3d"][mask]

            matched_bbox_result = self.assign_pred_to_gt_vip3d(bbox_result, gt_bbox, gt_label)

            metric_dict = self.compute_motion_metric_vip3d(
                gt_bbox, gt_label, gt_attr_label, bbox_result, matched_bbox_result, mapped_class_names
            )

            # Planning metrics
            ego_fut_preds = bbox_result["ego_fut_preds"]
            ego_fut_trajs = ego_fut_trajs[0, 0]
            ego_fut_cmd = ego_fut_cmd[0, 0, 0]
            ego_fut_cmd_idx = torch.nonzero(ego_fut_cmd)[0, 0]
            ego_fut_pred = ego_fut_preds[ego_fut_cmd_idx]
            ego_fut_pred = ego_fut_pred.cumsum(dim=-2)
            ego_fut_trajs = ego_fut_trajs.cumsum(dim=-2)

            metric_dict_planner_stp3 = self.compute_planner_metric_stp3(
                pred_ego_fut_trajs=ego_fut_pred[None],
                gt_ego_fut_trajs=ego_fut_trajs[None],
                gt_agent_boxes=gt_bbox,
                gt_agent_feats=gt_attr_label.unsqueeze(0),
                fut_valid_flag=fut_valid_flag,
            )
            metric_dict.update(metric_dict_planner_stp3)

        bbox_list = [dict() for _ in range(len(img_metas))]
        for result_dict, pts_bbox in zip(bbox_list, bbox_results):
            result_dict["pts_bbox"] = pts_bbox
            result_dict["metric_results"] = metric_dict

        return bbox_list

    def map_pred2result(self, bboxes, scores, labels, pts, attrs=None):
        result_dict = dict(
            map_boxes_3d=bboxes.to("cpu"),
            map_scores_3d=scores.cpu(),
            map_labels_3d=labels.cpu(),
            map_pts_3d=pts.to("cpu"),
        )

        if attrs is not None:
            result_dict["map_attrs_3d"] = attrs.cpu()

        return result_dict

    def assign_pred_to_gt_vip3d(self, bbox_result, gt_bbox, gt_label, match_dis_thresh=2.0):
        dynamic_list = [0, 1, 3, 4, 6, 7, 8]
        matched_bbox_result = torch.ones((len(gt_bbox)), dtype=torch.long) * -1  # -1: not assigned
        gt_centers = gt_bbox.center[:, :2]
        pred_centers = bbox_result["boxes_3d"].center[:, :2]
        dist = torch.linalg.norm(pred_centers[:, None, :] - gt_centers[None, :, :], dim=-1)
        pred_not_dyn = [label not in dynamic_list for label in bbox_result["labels_3d"]]
        gt_not_dyn = [label not in dynamic_list for label in gt_label]
        dist[pred_not_dyn] = 1e6
        dist[:, gt_not_dyn] = 1e6
        dist[dist > match_dis_thresh] = 1e6

        r_list, c_list = linear_sum_assignment(dist)

        for i in range(len(r_list)):
            if dist[r_list[i], c_list[i]] <= match_dis_thresh:
                matched_bbox_result[c_list[i]] = r_list[i]

        return matched_bbox_result

    def compute_motion_metric_vip3d(
        self,
        gt_bbox,
        gt_label,
        gt_attr_label,
        pred_bbox,
        matched_bbox_result,
        mapped_class_names,
        match_dis_thresh=2.0,
    ):
        motion_cls_names = ["car", "pedestrian"]
        motion_metric_names = ["gt", "cnt_ade", "cnt_fde", "hit", "fp", "ADE", "FDE", "MR"]

        metric_dict = {}
        for met in motion_metric_names:
            for cls in motion_cls_names:
                metric_dict[met + "_" + cls] = 0.0

        veh_list = [0, 1, 3, 4]
        ignore_list = ["construction_vehicle", "barrier", "traffic_cone", "motorcycle", "bicycle"]

        for i in range(pred_bbox["labels_3d"].shape[0]):
            pred_bbox["labels_3d"][i] = 0 if pred_bbox["labels_3d"][i] in veh_list else pred_bbox["labels_3d"][i]
            box_name = mapped_class_names[pred_bbox["labels_3d"][i]]
            if box_name in ignore_list:
                continue
            if i not in matched_bbox_result:
                metric_dict["fp_" + box_name] += 1

        for i in range(gt_label.shape[0]):
            gt_label[i] = 0 if gt_label[i] in veh_list else gt_label[i]
            box_name = mapped_class_names[gt_label[i]]
            if box_name in ignore_list:
                continue
            gt_fut_masks = gt_attr_label[i][self.fut_ts * 2 : self.fut_ts * 3]
            num_valid_ts = sum(gt_fut_masks == 1)
            if num_valid_ts == self.fut_ts:
                metric_dict["gt_" + box_name] += 1
            if matched_bbox_result[i] >= 0 and num_valid_ts > 0:
                metric_dict["cnt_ade_" + box_name] += 1
                m_pred_idx = matched_bbox_result[i]
                gt_fut_trajs = gt_attr_label[i][: self.fut_ts * 2].reshape(-1, 2)
                gt_fut_trajs = gt_fut_trajs[:num_valid_ts]
                pred_fut_trajs = pred_bbox["trajs_3d"][m_pred_idx].reshape(self.fut_mode, self.fut_ts, 2)
                pred_fut_trajs = pred_fut_trajs[:, :num_valid_ts, :]
                gt_fut_trajs = gt_fut_trajs.cumsum(dim=-2)
                pred_fut_trajs = pred_fut_trajs.cumsum(dim=-2)
                gt_fut_trajs = gt_fut_trajs + gt_bbox[i].center[0, :2]
                pred_fut_trajs = pred_fut_trajs + pred_bbox["boxes_3d"][int(m_pred_idx)].center[0, :2]

                dist = torch.linalg.norm(gt_fut_trajs[None, :, :] - pred_fut_trajs, dim=-1)
                ade = dist.sum(-1) / num_valid_ts
                ade = ade.min()

                metric_dict["ADE_" + box_name] += ade
                if num_valid_ts == self.fut_ts:
                    fde = dist[:, -1].min()
                    metric_dict["cnt_fde_" + box_name] += 1
                    metric_dict["FDE_" + box_name] += fde
                    if fde <= match_dis_thresh:
                        metric_dict["hit_" + box_name] += 1
                    else:
                        metric_dict["MR_" + box_name] += 1

        return metric_dict

    ### same planning metric as stp3
    def compute_planner_metric_stp3(
        self, pred_ego_fut_trajs, gt_ego_fut_trajs, gt_agent_boxes, gt_agent_feats, fut_valid_flag
    ):
        metric_dict = {
            "plan_L2_1s": 0,
            "plan_L2_2s": 0,
            "plan_L2_3s": 0,
            "plan_obj_col_1s": 0,
            "plan_obj_col_2s": 0,
            "plan_obj_col_3s": 0,
            "plan_obj_box_col_1s": 0,
            "plan_obj_box_col_2s": 0,
            "plan_obj_box_col_3s": 0,
        }
        metric_dict["fut_valid_flag"] = fut_valid_flag
        future_second = 3
        assert pred_ego_fut_trajs.shape[0] == 1, "only support bs=1"
        if self.planning_metric is None:
            self.planning_metric = PlanningMetric()
        segmentation, pedestrian = self.planning_metric.get_label(gt_agent_boxes, gt_agent_feats)
        occupancy = torch.logical_or(segmentation, pedestrian)

        for i in range(future_second):
            if fut_valid_flag:
                cur_time = (i + 1) * 2
                traj_L2 = self.planning_metric.compute_L2(
                    pred_ego_fut_trajs[0, :cur_time].detach().to(gt_ego_fut_trajs.device),
                    gt_ego_fut_trajs[0, :cur_time],
                )
                obj_coll, obj_box_coll = self.planning_metric.evaluate_coll(
                    pred_ego_fut_trajs[:, :cur_time].detach(), gt_ego_fut_trajs[:, :cur_time], occupancy
                )
                metric_dict["plan_L2_{}s".format(i + 1)] = traj_L2
                metric_dict["plan_obj_col_{}s".format(i + 1)] = obj_coll.mean().item()
                metric_dict["plan_obj_box_col_{}s".format(i + 1)] = obj_box_coll.mean().item()
            else:
                metric_dict["plan_L2_{}s".format(i + 1)] = 0.0
                metric_dict["plan_obj_col_{}s".format(i + 1)] = 0.0
                metric_dict["plan_obj_box_col_{}s".format(i + 1)] = 0.0

        return metric_dict<|MERGE_RESOLUTION|>--- conflicted
+++ resolved
@@ -141,13 +141,7 @@
             img = ttnn.reshape(img, (1, 1, N * H * W, C))
 
             img_feats = self.img_backbone(img, batch_size=batch_size)
-<<<<<<< HEAD
-
-            ttnn.ReadDeviceProfiler(self.device)  # Clear device profiler buffer after backbone
-
-=======
             ttnn.ReadDeviceProfiler(self.device)  # Clear device profiler buffer
->>>>>>> 867f26a3
             if isinstance(img_feats, dict):
                 img_feats = list(img_feats.values())
         else:
@@ -226,13 +220,7 @@
             gt_attr_labels=gt_attr_labels,
             **kwargs,
         )
-<<<<<<< HEAD
-
-        ttnn.ReadDeviceProfiler(self.device)  # Clear device profiler buffer after simple_test
-
-=======
         ttnn.ReadDeviceProfiler(self.device)  # Clear device profiler buffer
->>>>>>> 867f26a3
         # During inference, we save the BEV features and ego motion of each timestamp.
         self.prev_frame_info["prev_pos"] = tmp_pos
         self.prev_frame_info["prev_angle"] = tmp_angle
