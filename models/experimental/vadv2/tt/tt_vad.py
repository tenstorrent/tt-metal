--- conflicted
+++ resolved
@@ -12,26 +12,13 @@
 from models.experimental.vadv2.tt.tt_fpn import TtFPN
 from models.experimental.vadv2.tt.tt_head import TtVADHead
 
-<<<<<<< HEAD
-=======
-# Import signpost for profiling
->>>>>>> c7a7cb4a
 try:
     from tracy import signpost
 
     use_signpost = True
-<<<<<<< HEAD
 except ModuleNotFoundError:
     use_signpost = False
 
-=======
-except ImportError:
-    use_signpost = False
-
-    def signpost(header):
-        pass
-
->>>>>>> c7a7cb4a
 
 def bbox3d2result(bboxes, scores, labels, attrs=None):
     result_dict = dict(boxes_3d=bboxes, scores_3d=scores, labels_3d=labels)
@@ -147,11 +134,7 @@
 
     def extract_img_feat(self, img, img_metas, len_queue=None):
         if use_signpost:
-<<<<<<< HEAD
             signpost(header="TtVAD_extract_img_feat_start")
-=======
-            signpost(header="extract_img_feat_start")
->>>>>>> c7a7cb4a
         B = img.shape[0]
 
         if img is not None:
@@ -190,11 +173,7 @@
                 img_feats_reshaped.append(img_feat)
         ttnn.deallocate(img_feats[0])
         if use_signpost:
-<<<<<<< HEAD
             signpost(header="TtVAD_extract_img_feat_end")
-=======
-            signpost(header="extract_img_feat_end")
->>>>>>> c7a7cb4a
         return img_feats_reshaped
 
     def extract_feat(self, img, img_metas=None, len_queue=None):
