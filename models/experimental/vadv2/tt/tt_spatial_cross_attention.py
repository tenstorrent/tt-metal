--- conflicted
+++ resolved
@@ -6,26 +6,13 @@
 import ttnn
 from models.experimental.vadv2.tt.tt_utils import multi_scale_deformable_attn
 
-<<<<<<< HEAD
-=======
-# Import signpost for profiling
->>>>>>> c7a7cb4a
 try:
     from tracy import signpost
 
     use_signpost = True
-<<<<<<< HEAD
 except ModuleNotFoundError:
     use_signpost = False
 
-=======
-except ImportError:
-    use_signpost = False
-
-    def signpost(header):
-        pass
-
->>>>>>> c7a7cb4a
 
 class TtSpatialCrossAttention:
     def __init__(
@@ -70,12 +57,7 @@
         **kwargs,
     ):
         if use_signpost:
-<<<<<<< HEAD
             signpost(header="TtSpatialCrossAttention_call_start")
-=======
-            signpost(header="spatial_cross_attn_start")
-
->>>>>>> c7a7cb4a
         if key is None:
             key = query
         if value is None:
@@ -200,15 +182,8 @@
         output = slots + inp_residual
         ttnn.deallocate(slots)
         ttnn.deallocate(inp_residual)
-<<<<<<< HEAD
         if use_signpost:
             signpost(header="TtSpatialCrossAttention_call_end")
-=======
-
-        if use_signpost:
-            signpost(header="spatial_cross_attn_end")
-
->>>>>>> c7a7cb4a
         return output
 
 
