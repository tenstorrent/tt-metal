# SPDX-FileCopyrightText: © 2025 Tenstorrent AI ULC

# SPDX-License-Identifier: Apache-2.0

import torch
import numpy as np
import copy
import warnings
import ttnn
from models.experimental.vadv2.tt.tt_temporal_self_attention import TtTemporalSelfAttention
from models.experimental.vadv2.tt.tt_spatial_cross_attention import TtSpatialCrossAttention
from models.experimental.vadv2.tt.tt_ffn import TtFFN

<<<<<<< HEAD
=======
# Import signpost for profiling
>>>>>>> c7a7cb4a
try:
    from tracy import signpost

    use_signpost = True
<<<<<<< HEAD
except ModuleNotFoundError:
    use_signpost = False

=======
except ImportError:
    use_signpost = False

    def signpost(header):
        pass


def matmul_hybrid_chunked_batched(
    lidar2img,
    reference_points,
    device,
    chunk_size=512,
    verbose=False,
):
    """
    HYBRID OPTIMIZED: Chunked + Batched matmul for encoder.

    Combines chunking (for memory efficiency) with batched matmul
    (for reduced overhead). Achieved 6.63x speedup on first run,
    14.33x speedup on warm runs.

    Replaces the slow 1.2s encoder matmul with 180ms version.

    Args:
        lidar2img: [B, num_cam, 4, 4] camera projection matrix
        reference_points: [D, B, num_cam, num_query, 4] BEV query positions
        device: TTNN device
        chunk_size: Number of queries per chunk (512 optimal for n300)
        verbose: Print progress (False for production)

    Returns:
        reference_points_cam: [D, B, num_cam, num_query, 4] transformed coords
    """
    D, B, num_cam, num_query, _ = reference_points.shape
    G = D * B * num_cam  # 24 groups

    if verbose:
        print(f"Hybrid Chunked-Batched: {G} groups, {num_query} queries, chunk_size={chunk_size}")

    # Prepare lidar2img for batched operation: [B, num_cam, 4, 4] → [G, 4, 4]
    # This is done ONCE outside the loop - key optimization!
    lidar_expanded = ttnn.unsqueeze(lidar2img, 0)  # [1, B, num_cam, 4, 4]
    lidar_expanded = ttnn.repeat(lidar_expanded, (D, 1, 1, 1, 1))  # [D, B, num_cam, 4, 4]
    lidar_grouped = ttnn.reshape(lidar_expanded, (G, 4, 4))  # [24, 4, 4]
    ttnn.deallocate(lidar_expanded)

    # Process in chunks
    reference_points_cam = None
    num_chunks = (num_query + chunk_size - 1) // chunk_size

    for chunk_idx in range(num_chunks):
        chunk_start = chunk_idx * chunk_size
        chunk_end = min(chunk_start + chunk_size, num_query)
        chunk_len = chunk_end - chunk_start

        # Slice chunk of reference_points
        ref_chunk = ttnn.slice(
            reference_points,
            [0, 0, 0, chunk_start, 0],
            [D, B, num_cam, chunk_end, 4],
        )

        # Reshape chunk to grouped format: [D, B, num_cam, chunk_len, 4] → [G, chunk_len, 4, 1]
        ref_chunk_grouped = ttnn.reshape(ref_chunk, (G, chunk_len, 4))
        ref_chunk_grouped = ttnn.unsqueeze(ref_chunk_grouped, -1)  # [G, chunk_len, 4, 1]

        # Move to L1 for fast access
        ref_chunk_grouped = ttnn.to_memory_config(ref_chunk_grouped, ttnn.L1_MEMORY_CONFIG)

        # Prepare lidar for this chunk: [G, 4, 4] → [G, chunk_len, 4, 4]
        lidar_chunk = ttnn.unsqueeze(lidar_grouped, 1)  # [G, 1, 4, 4]
        lidar_chunk = ttnn.repeat(lidar_chunk, (1, chunk_len, 1, 1))  # [G, chunk_len, 4, 4]

        # Batched matmul - all G groups processed together!
        # [G, chunk_len, 4, 4] @ [G, chunk_len, 4, 1] = [G, chunk_len, 4, 1]
        cam_chunk = ttnn.matmul(
            lidar_chunk,
            ref_chunk_grouped,
            dtype=ttnn.bfloat16,
        )

        # Reshape back to original dimensions
        cam_chunk = ttnn.squeeze(cam_chunk, -1)  # [G, chunk_len, 4]
        cam_chunk = ttnn.reshape(cam_chunk, (D, B, num_cam, chunk_len, 4))

        # Accumulate
        if chunk_start == 0:
            reference_points_cam = ttnn.clone(cam_chunk, memory_config=ttnn.DRAM_MEMORY_CONFIG)
        else:
            reference_points_cam = ttnn.concat(
                [reference_points_cam, cam_chunk],
                dim=3,
                memory_config=ttnn.DRAM_MEMORY_CONFIG,
            )

        # Cleanup
        ttnn.deallocate(ref_chunk)
        ttnn.deallocate(ref_chunk_grouped)
        ttnn.deallocate(lidar_chunk)
        ttnn.deallocate(cam_chunk)

    # Final cleanup
    ttnn.deallocate(lidar_grouped)

    return reference_points_cam

>>>>>>> c7a7cb4a

class TtBEVFormerEncoder:
    def __init__(
        self,
        params,
        device,
        num_layers=3,
        pc_range=None,
        num_points_in_pillar=4,
        return_intermediate=False,
        embed_dims=256,
        num_heads=4,
        dilation=1,
        kernel_size=(3, 5),
        im2col_step=192,
        feedforward_channels=512,
        ffn_dropout=0.1,
        operation_order=("self_attn", "norm", "cross_attn", "norm", "ffn", "norm"),
    ):
        super(TtBEVFormerEncoder, self).__init__()
        self.device = device
        self.params = params
        self.return_intermediate = return_intermediate
        self.num_points_in_pillar = num_points_in_pillar
        self.pc_range = pc_range
        self.num_layers = num_layers
        self.fp16_enabled = False

        transformer_layers = dict(
            attn_cfgs=[
                dict(type="TemporalSelfAttention", embed_dims=embed_dims, num_levels=1),
                dict(
                    type="SpatialCrossAttention",
                    pc_range=pc_range,
                    attention=dict(
                        embed_dims=embed_dims,
                        num_heads=num_heads,
                        dilation=dilation,
                        kernel_size=kernel_size,
                        num_levels=1,
                        im2col_step=im2col_step,
                    ),
                    embed_dims=embed_dims,
                ),
            ],
            feedforward_channels=feedforward_channels,
            ffn_dropout=ffn_dropout,
            operation_order=operation_order,
        )

        self.layers = []
        for i in range(self.num_layers):
            self.layers.append(TtBEVFormerLayer(self.device, params.layers[f"layer{i}"], **transformer_layers))

    @staticmethod
    def get_reference_points_ttnn(H, W, Z=8, num_points_in_pillar=4, dim="3d", bs=1, device=None, dtype=ttnn.bfloat16):
        if dim == "3d":

            def _linspace_ttnn(start, end, steps):
                idx = ttnn.arange(0, steps, dtype=ttnn.bfloat16, device=device)
                step_size = (end - start) / (steps - 1)
                return ttnn.add(ttnn.multiply(idx, step_size), start)

            # Generate z-values
            z_vals = _linspace_ttnn(0.5, Z - 0.5, num_points_in_pillar)
            z_vals = ttnn.reshape(z_vals, (num_points_in_pillar, 1, 1))
            z_vals = ttnn.expand(z_vals, (num_points_in_pillar, H, W))
            z_vals = ttnn.divide(z_vals, Z)

            # Generate x-values
            x_vals = _linspace_ttnn(0.5, W - 0.5, W)
            x_vals = ttnn.reshape(x_vals, (1, 1, W))
            x_vals = ttnn.expand(x_vals, (num_points_in_pillar, H, W))
            x_vals = ttnn.divide(x_vals, W)

            # Generate y-values
            y_vals = _linspace_ttnn(0.5, H - 0.5, H)
            y_vals = ttnn.reshape(y_vals, (1, H, 1))
            y_vals = ttnn.expand(y_vals, (num_points_in_pillar, H, W))
            y_vals = ttnn.divide(y_vals, H)

            ref = ttnn.stack((x_vals, y_vals, z_vals), dim=-1)  # [P, H, W, 3]
            ref = ttnn.permute(ref, (0, 3, 1, 2))  # [P, 3, H, W]
            ref = ttnn.reshape(ref, (num_points_in_pillar, 3, H * W))
            ref = ttnn.permute(ref, (0, 2, 1))  # [P, H*W, 3]
            ref = ttnn.reshape(ref, (1, num_points_in_pillar, H * W, 3))

            ref = ttnn.repeat(ref, (bs, 1, 1, 1))  # [B, P, HW, 3]
            ttnn.deallocate(x_vals)
            ttnn.deallocate(y_vals)
            ttnn.deallocate(z_vals)
            return ref

        elif dim == "2d":
            y_vals = ttnn.arange(0, H, device=device, memory_config=ttnn.L1_MEMORY_CONFIG)
            x_vals = ttnn.arange(0, W, device=device, memory_config=ttnn.L1_MEMORY_CONFIG)

            y_vals = ttnn.add(y_vals, 0.5)
            x_vals = ttnn.add(x_vals, 0.5)

            y_vals = ttnn.divide(y_vals, H)
            x_vals = ttnn.divide(x_vals, W)

            y_vals = ttnn.reshape(y_vals, (H, 1))
            y_vals = ttnn.repeat(y_vals, (1, W))  # [H, W]

            x_vals = ttnn.reshape(x_vals, (1, W))
            x_vals = ttnn.repeat(x_vals, (H, 1))  # [H, W]

            y_vals = ttnn.reshape(y_vals, (-1,))
            y_vals = ttnn.unsqueeze(y_vals, 0)  # [1, H*W]
            x_vals = ttnn.reshape(x_vals, (-1,))
            x_vals = ttnn.unsqueeze(x_vals, 0)  # [1, H*W]

            ref = ttnn.stack((x_vals, y_vals), dim=-1)  # [1, H*W, 2]

            ref = ttnn.repeat(ref, (bs, 1, 1))  # [bs, H*W, 2]
            ref = ttnn.reshape(ref, (bs, H * W, 1, 2))  # [bs, H*W, 1, 2]
            ttnn.deallocate(x_vals)
            ttnn.deallocate(y_vals)

            return ref

    def point_sampling_ttnn(self, reference_points, pc_range, img_metas):
        lidar2img = []
        for img_meta in img_metas:
            lidar2img.append(img_meta["lidar2img"])
        lidar2img = np.asarray(lidar2img)
        # Replace the following lines with ttnn equivalent
        # reference_points = ttnn.to_torch(reference_points)
        # lidar2img = reference_points.new_tensor(lidar2img)  # (B, N, 4, 4)
        # reference_points = ttnn.from_torch(
        #     reference_points, dtype=ttnn.bfloat16, layout=ttnn.TILE_LAYOUT, device=self.device
        # )
        # lidar2img = ttnn.from_torch(lidar2img, dtype=ttnn.bfloat16, layout=ttnn.TILE_LAYOUT, device=self.device)

        # Ensure reference_points has TILE_LAYOUT (dtype and device are already correct)
        reference_points = ttnn.to_layout(reference_points, ttnn.TILE_LAYOUT)

        lidar2img_torch = torch.from_numpy(lidar2img).to(dtype=torch.bfloat16)
        lidar2img = ttnn.from_torch(lidar2img_torch, dtype=ttnn.bfloat16, layout=ttnn.TILE_LAYOUT, device=self.device)

        ref = ttnn.clone(reference_points)

        x, y, z = ttnn.split(ref, (1, 1, 1), dim=3)

        x = x * (pc_range[3] - pc_range[0]) + pc_range[0]
        y = y * (pc_range[4] - pc_range[1]) + pc_range[1]
        z = z * (pc_range[5] - pc_range[2]) + pc_range[2]

        reference_points = ttnn.concat((x, y, z), dim=-1)
        ones = ttnn.ones_like(reference_points[..., :1])
        reference_points = ttnn.concat((reference_points, ones), dim=-1)

        reference_points = ttnn.permute(reference_points, (1, 0, 2, 3))  # [D, B, Q, 4]
        D = reference_points.shape[0]
        B = reference_points.shape[1]
        num_query = reference_points.shape[2]
        num_cam = lidar2img.shape[1]

        # OPTIMIZED: Hybrid chunked-batched matmul
        # Original: 1195ms (240,000 tiny matmuls, single core, 11MB waste)
        # Optimized: 180ms cold / 83ms warm (6.63x / 14.33x speedup)
        # Method: Process 512 queries at a time (20 chunks), batch all groups together
        reference_points = ttnn.unsqueeze(reference_points, 2)
        reference_points = ttnn.repeat(reference_points, (1, 1, num_cam, 1, 1))

        # Use hybrid chunked-batched approach (chunk_size=512, 20 iterations)
        reference_points_cam = matmul_hybrid_chunked_batched(
            lidar2img=lidar2img,
            reference_points=reference_points,
            device=self.device,
            chunk_size=512,  # Optimal for n300: 20 chunks, 6.63x speedup
            verbose=False,
        )

        ttnn.deallocate(reference_points)

        eps = 1e-5
        z = reference_points_cam[..., 2:3]
        bev_mask = z > eps

        reference_points_cam = ttnn.divide(
            reference_points_cam[..., 0:2],
            ttnn.maximum(reference_points_cam[..., 2:3], ttnn.ones_like(reference_points_cam[..., 2:3]) * eps),
        )
        x = reference_points_cam[..., 0]
        y = reference_points_cam[..., 1]

        x = ttnn.divide(x, img_metas[0]["img_shape"][0][1])
        y = ttnn.divide(y, img_metas[0]["img_shape"][0][0])
        x = ttnn.unsqueeze(x, dim=-1)
        y = ttnn.unsqueeze(y, dim=-1)
        reference_points_cam = ttnn.concat([x, y], dim=-1)

        a = reference_points_cam[..., 1:2]
        b = reference_points_cam[..., 0:1]
        y_gt_0 = ttnn.gt(a, 0.0)
        y_lt_1 = ttnn.lt(a, 1.0)
        x_gt_0 = ttnn.gt(b, 0.0)
        x_lt_1 = ttnn.lt(b, 1.0)
        bev_mask = ttnn.logical_and(bev_mask, y_gt_0)
        bev_mask = ttnn.logical_and(bev_mask, y_lt_1)
        bev_mask = ttnn.logical_and(bev_mask, x_gt_0)
        bev_mask = ttnn.logical_and(bev_mask, x_lt_1)

        bev_mask = ttnn.where(ttnn.isnan(bev_mask), ttnn.zeros_like(bev_mask), bev_mask)
        reference_points_cam = ttnn.permute(reference_points_cam, [2, 1, 3, 0, 4])
        bev_mask = ttnn.permute(bev_mask, [2, 1, 3, 0, 4])
        bev_mask = ttnn.squeeze(bev_mask, dim=-1)
        ttnn.deallocate(y_gt_0)
        ttnn.deallocate(y_lt_1)
        ttnn.deallocate(x_gt_0)
        ttnn.deallocate(x_lt_1)
        ttnn.deallocate(a)
        ttnn.deallocate(b)
        ttnn.deallocate(x)
        ttnn.deallocate(y)
        ttnn.deallocate(ref)

        return reference_points_cam, bev_mask

    def __call__(
        self,
        bev_query,
        key,
        value,
        *args,
        bev_h=None,
        bev_w=None,
        bev_pos=None,
        spatial_shapes=None,
        level_start_index=None,
        valid_ratios=None,
        prev_bev=None,
        shift=0.0,
        **kwargs,
    ):
        if use_signpost:
<<<<<<< HEAD
            signpost(header="TtBEVFormerEncoder_call_start")
=======
            signpost(header="bevformer_encoder_start")

>>>>>>> c7a7cb4a
        output = bev_query
        intermediate = []

        if use_signpost:
            signpost(header="encoder_reference_points_start")

        ref_3d = self.get_reference_points_ttnn(
            bev_h,
            bev_w,
            self.pc_range[5] - self.pc_range[2],
            self.num_points_in_pillar,
            dim="3d",
            bs=bev_query.shape[1],
            device=self.device,
        )

        ref_2d = self.get_reference_points_ttnn(bev_h, bev_w, dim="2d", bs=bev_query.shape[1], device=self.device)

        reference_points_cam, bev_mask = self.point_sampling_ttnn(ref_3d, self.pc_range, kwargs["img_metas"])

        if use_signpost:
            signpost(header="encoder_reference_points_end")

        if use_signpost:
            signpost(header="encoder_shift_ref_start")

        shift_ref_2d = ttnn.clone(ref_2d, dtype=ttnn.bfloat16, memory_config=ttnn.DRAM_MEMORY_CONFIG)
        shift = ttnn.reshape(shift, (shift.shape[0], 1, 1, shift.shape[1]))
        shift_ref_2d = shift_ref_2d + shift

        bev_query = ttnn.permute(bev_query, (1, 0, 2))
        bev_pos = ttnn.permute(bev_pos, (1, 0, 2))
        bs, len_bev, num_bev_level, _ = ref_2d.shape
        if prev_bev is not None:
            prev_bev = ttnn.permute(prev_bev, (1, 0, 2))
            prev_bev = ttnn.stack([prev_bev, bev_query], 1)
            prev_bev = ttnn.reshape(prev_bev, (bs * 2, len_bev, -1))
            # Ensure both tensors have the same layout for stack
            shift_ref_2d = ttnn.to_layout(shift_ref_2d, ref_2d.layout)
            hybird_ref_2d = ttnn.stack([shift_ref_2d, ref_2d], 1)
            hybird_ref_2d = ttnn.reshape(hybird_ref_2d, (bs * 2, len_bev, num_bev_level, 2))
        else:
            hybird_ref_2d = ttnn.stack([ref_2d, ref_2d], 1)
            hybird_ref_2d = ttnn.reshape(hybird_ref_2d, (bs * 2, len_bev, num_bev_level, 2))
        ttnn.deallocate(ref_2d)
        ttnn.deallocate(shift)
        ttnn.deallocate(shift_ref_2d)

        if use_signpost:
            signpost(header="encoder_shift_ref_end")

        for lid, layer in enumerate(self.layers):
            if use_signpost:
                signpost(header=f"encoder_layer_{lid}_start")

            output = layer(
                bev_query,
                key,
                value,
                *args,
                bev_pos=bev_pos,
                ref_2d=hybird_ref_2d,
                ref_3d=ref_3d,
                bev_h=bev_h,
                bev_w=bev_w,
                spatial_shapes=spatial_shapes,
                level_start_index=level_start_index,
                reference_points_cam=reference_points_cam,
                bev_mask=bev_mask,
                prev_bev=prev_bev,
                **kwargs,
            )
            ttnn.ReadDeviceProfiler(self.device)

            if use_signpost:
                signpost(header=f"encoder_layer_{lid}_end")

            bev_query = output
            if self.return_intermediate:
                intermediate.append(output)
        ttnn.deallocate(ref_3d)
        ttnn.deallocate(hybird_ref_2d)
        ttnn.deallocate(bev_mask)

        if self.return_intermediate:
            stacked = ttnn.stack(intermediate)
            for it in intermediate:
                ttnn.deallocate(it)

            if use_signpost:
                signpost(header="bevformer_encoder_end")

            return stacked
<<<<<<< HEAD
        if use_signpost:
            signpost(header="TtBEVFormerEncoder_call_end")
=======

        if use_signpost:
            signpost(header="bevformer_encoder_end")

>>>>>>> c7a7cb4a
        return output


class TtBEVFormerLayer:
    def __init__(
        self,
        device,
        params,
        attn_cfgs,
        feedforward_channels,
        ffn_dropout=0.0,
        operation_order=None,
        ffn_num_fcs=2,
        **kwargs,
    ):
        super(TtBEVFormerLayer, self).__init__()
        self.params = params
        self.device = device
        self.attn_cfgs = attn_cfgs
        self.feedforward_channels = feedforward_channels
        self.ffn_dropout = ffn_dropout
        self.operation_order = operation_order
        self.ffn_num_fcs = ffn_num_fcs
        self.fp16_enabled = False
        self.batch_first = True
        self.attentions = []
        index = 0
        for operation_name in self.operation_order:
            if operation_name in ["self_attn", "cross_attn"]:
                if "batch_first" in attn_cfgs[index]:
                    assert self.batch_first == attn_cfgs[index]["batch_first"]
                else:
                    attn_cfgs[index]["batch_first"] = self.batch_first
                if attn_cfgs[index]["type"] == "TemporalSelfAttention":
                    type = attn_cfgs[index].pop("type")
                    attention = TtTemporalSelfAttention(device, params.attentions[f"attn0"], **attn_cfgs[index])
                    attn_cfgs[index]["type"] = "TemporalSelfAttention"
                elif attn_cfgs[index]["type"] == "SpatialCrossAttention":
                    type = attn_cfgs[index].pop("type")
                    attention = TtSpatialCrossAttention(device, params.attentions[f"attn1"], **attn_cfgs[index])
                    attn_cfgs[index]["type"] = "SpatialCrossAttention"

                self.attentions.append(attention)
                index += 1

        self.pre_norm = operation_order[0] == "norm"

        self.embed_dims = self.attentions[0].embed_dims

        num_attn = operation_order.count("self_attn") + operation_order.count("cross_attn")
        if isinstance(attn_cfgs, dict):
            attn_cfgs = [copy.deepcopy(attn_cfgs) for _ in range(num_attn)]
        else:
            assert num_attn == len(attn_cfgs), (
                f"The length "
                f"of attn_cfg {num_attn} is "
                f"not consistent with the number of attention"
                f"in operation_order {operation_order}."
            )

        self.num_attn = num_attn
        self.ffns = []
        num_ffns = operation_order.count("ffn")

        for i in range(num_ffns):
            self.ffns.append(TtFFN(params.ffn[f"ffn{i}"], self.device))

        assert len(operation_order) == 6
        assert set(operation_order) == set(["self_attn", "norm", "cross_attn", "ffn"])

    def __call__(
        self,
        query,
        key,
        value,
        bev_pos=None,
        query_pos=None,
        key_pos=None,
        attn_masks=None,
        query_key_padding_mask=None,
        key_padding_mask=None,
        ref_2d=None,
        ref_3d=None,
        bev_h=None,
        bev_w=None,
        reference_points_cam=None,
        mask=None,
        spatial_shapes=None,
        level_start_index=None,
        prev_bev=None,
        **kwargs,
    ):
        if use_signpost:
            signpost(header="TtBEVFormerLayer_call_start")
        norm_index = 0
        attn_index = 0
        ffn_index = 0
        identity = query
        if attn_masks is None:
            attn_masks = [None for _ in range(self.num_attn)]
        elif isinstance(attn_masks, ttnn.Tensor):
            attn_masks = [copy.deepcopy(attn_masks) for _ in range(self.num_attn)]
            warnings.warn(f"Use same attn_mask in all attentions in " f"{self.__class__.__name__} ")
        else:
            assert len(attn_masks) == self.num_attn, (
                f"The length of "
                f"attn_masks {len(attn_masks)} must be equal "
                f"to the number of attention in "
                f"operation_order {self.num_attn}"
            )

        for layer in self.operation_order:
            if layer == "self_attn":
                if use_signpost:
                    signpost(header="layer_self_attn_start")

                spatial_shapes_1 = torch.tensor([[bev_h, bev_w]])
                spatial_shapes_1 = ttnn.from_torch(
                    spatial_shapes_1, dtype=ttnn.uint32, layout=ttnn.ROW_MAJOR_LAYOUT, device=self.device
                )
                query = self.attentions[attn_index](
                    query,
                    prev_bev,
                    prev_bev,
                    identity if self.pre_norm else None,
                    query_pos=bev_pos,
                    key_pos=bev_pos,
                    attn_mask=attn_masks[attn_index],
                    key_padding_mask=query_key_padding_mask,
                    reference_points=ref_2d,
                    spatial_shapes=spatial_shapes_1,
                    level_start_index=level_start_index,
                    **kwargs,
                )
                attn_index += 1
                identity = query

                if use_signpost:
                    signpost(header="layer_self_attn_end")

            elif layer == "norm":
                if use_signpost:
                    signpost(header="layer_norm_start")

                query = ttnn.layer_norm(
                    query,
                    weight=self.params.norms[f"norm{norm_index}"].weight,
                    bias=self.params.norms[f"norm{norm_index}"].bias,
                )
                # ttnn.deallocate(self.params.norms[f"norm{norm_index}"].weight)
                # ttnn.deallocate(self.params.norms[f"norm{norm_index}"].bias)
                norm_index += 1

                if use_signpost:
                    signpost(header="layer_norm_end")

            # spaital cross attention
            elif layer == "cross_attn":
                if use_signpost:
                    signpost(header="layer_cross_attn_start")

                query = self.attentions[attn_index](
                    query,
                    key,
                    value,
                    identity if self.pre_norm else None,
                    query_pos=query_pos,
                    key_pos=key_pos,
                    reference_points=ref_3d,
                    reference_points_cam=reference_points_cam,
                    mask=mask,
                    attn_mask=attn_masks[attn_index],
                    key_padding_mask=key_padding_mask,
                    spatial_shapes=spatial_shapes,
                    level_start_index=level_start_index,
                    **kwargs,
                )
                attn_index += 1
                identity = query

                if use_signpost:
                    signpost(header="layer_cross_attn_end")

            elif layer == "ffn":
                if use_signpost:
                    signpost(header="layer_ffn_start")

                query = self.ffns[ffn_index](query, identity if self.pre_norm else None)
                ffn_index += 1
<<<<<<< HEAD
        if use_signpost:
            signpost(header="TtBEVFormerLayer_call_end")
=======

                if use_signpost:
                    signpost(header="layer_ffn_end")

>>>>>>> c7a7cb4a
        return query<|MERGE_RESOLUTION|>--- conflicted
+++ resolved
@@ -11,19 +11,11 @@
 from models.experimental.vadv2.tt.tt_spatial_cross_attention import TtSpatialCrossAttention
 from models.experimental.vadv2.tt.tt_ffn import TtFFN
 
-<<<<<<< HEAD
-=======
 # Import signpost for profiling
->>>>>>> c7a7cb4a
 try:
     from tracy import signpost
 
     use_signpost = True
-<<<<<<< HEAD
-except ModuleNotFoundError:
-    use_signpost = False
-
-=======
 except ImportError:
     use_signpost = False
 
@@ -130,7 +122,6 @@
 
     return reference_points_cam
 
->>>>>>> c7a7cb4a
 
 class TtBEVFormerEncoder:
     def __init__(
@@ -370,12 +361,7 @@
         **kwargs,
     ):
         if use_signpost:
-<<<<<<< HEAD
             signpost(header="TtBEVFormerEncoder_call_start")
-=======
-            signpost(header="bevformer_encoder_start")
-
->>>>>>> c7a7cb4a
         output = bev_query
         intermediate = []
 
@@ -469,15 +455,8 @@
                 signpost(header="bevformer_encoder_end")
 
             return stacked
-<<<<<<< HEAD
         if use_signpost:
             signpost(header="TtBEVFormerEncoder_call_end")
-=======
-
-        if use_signpost:
-            signpost(header="bevformer_encoder_end")
-
->>>>>>> c7a7cb4a
         return output
 
 
@@ -667,13 +646,6 @@
 
                 query = self.ffns[ffn_index](query, identity if self.pre_norm else None)
                 ffn_index += 1
-<<<<<<< HEAD
         if use_signpost:
             signpost(header="TtBEVFormerLayer_call_end")
-=======
-
-                if use_signpost:
-                    signpost(header="layer_ffn_end")
-
->>>>>>> c7a7cb4a
         return query