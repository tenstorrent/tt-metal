import pytest
import torch
from typing import Dict

# Importujte sve potrebne klase
# PyTorch verzije
from .tt_pytorch_insemb import PanopticDeepLabInsEmbedHead
from .tt_pytorch_semSeg import ShapeSpec

# TTNN verzije
from .tt_insemb import TtPanopticDeepLabInsEmbedHead

# Pomoćne funkcije
from tests.ttnn.utils_for_testing import assert_with_pcc
import ttnn


@pytest.mark.parametrize("device_params", [{"l1_small_size": 65536}], indirect=True)
def test_ttnn_wholeInsEmbed(device):
    compute_grid = device.compute_with_storage_grid_size()

    print(f"compute_grid: {compute_grid.x}x{compute_grid.y}")
    if compute_grid.x != 5 or compute_grid.y != 4:
        pytest.skip(f"Test requires compute grid size of 5x4, but got {compute_grid.x}x{compute_grid.y}")

    torch.manual_seed(0)

    # 1. Definicija Konfiguracije Modela (uglavnom ista kao SemSeg)
    # Dimenzije dekodera su identične jer je baza ista
    target_project_channels = [32, 64]
    target_decoder_channels = [256, 256, 256]
    # Head kanali za InsEmbed su često drugačiji, ali možemo koristiti istu vrijednost
    target_head_channels = 128  # Ovo je čest izbor za InsEmbed

    # 2. Kreiranje SVIH potrebnih težina (weights)
    # --- Težine za ZAJEDNIČKI DEKODER (identične kao u SemSeg testu) ---
    w_aspp_k1 = torch.randn(256, 2048, 1, 1, dtype=torch.bfloat16)
    w_aspp_k3 = torch.randn(256, 2048, 3, 3, dtype=torch.bfloat16)
    w_aspp_k1_out5 = torch.randn(256, 1280, 1, 1, dtype=torch.bfloat16)
    w_res3_proj = torch.randn(64, 512, 1, 1, dtype=torch.bfloat16)
    w_res3_fuse0 = torch.randn(256, 320, 3, 3, dtype=torch.bfloat16)
    w_res3_fuse1 = torch.randn(256, 256, 3, 3, dtype=torch.bfloat16)
    w_res2_proj = torch.randn(32, 256, 1, 1, dtype=torch.bfloat16)
    w_res2_fuse0 = torch.randn(256, 288, 3, 3, dtype=torch.bfloat16)
    w_res2_fuse1 = torch.randn(256, 256, 3, 3, dtype=torch.bfloat16)
    project_conv_weights = {"res2": w_res2_proj, "res3": w_res3_proj}
    fuse_conv_0_weights = {"res2": w_res2_fuse0, "res3": w_res3_fuse0}
    fuse_conv_1_weights = {"res2": w_res2_fuse1, "res3": w_res3_fuse1}

    # --- NOVO: Težine specifične za Instance Embedding Head ---
    # Ulaz u head je izlaz dekodera (256 kanala)
    decoder_output_channels = target_decoder_channels[0]

    # Center Head grana
    w_center_head_0 = torch.randn(decoder_output_channels, decoder_output_channels, 3, 3, dtype=torch.bfloat16)
    w_center_head_1 = torch.randn(target_head_channels, decoder_output_channels, 3, 3, dtype=torch.bfloat16)
    w_center_predictor = torch.randn(1, target_head_channels, 1, 1, dtype=torch.bfloat16)  # Izlaz je 1 kanal

    # Offset Head grana
    w_offset_head_0 = torch.randn(decoder_output_channels, decoder_output_channels, 3, 3, dtype=torch.bfloat16)
    w_offset_head_1 = torch.randn(target_head_channels, decoder_output_channels, 3, 3, dtype=torch.bfloat16)
    w_offset_predictor = torch.randn(2, target_head_channels, 1, 1, dtype=torch.bfloat16)  # Izlaz su 2 kanala

    # 3. Priprema PyTorch Modela i Ulaza (identično kao u SemSeg)
    torch_features: Dict[str, torch.Tensor] = {
        "res2": torch.randn(1, 256, 128, 256, dtype=torch.bfloat16),
        "res3": torch.randn(1, 512, 64, 128, dtype=torch.bfloat16),
        "res5": torch.randn(1, 2048, 32, 64, dtype=torch.bfloat16),
    }

    res2_shape = ShapeSpec()
    res2_shape.channels = 256
    res2_shape.stride = 4
    res3_shape = ShapeSpec()
    res3_shape.channels = 512
    res3_shape.stride = 8
    res5_shape = ShapeSpec()
    res5_shape.channels = 2048
    res5_shape.stride = 16
    input_shape_pytorch: Dict[str, ShapeSpec] = {
        "res2": res2_shape,
        "res3": res3_shape,
        "res5": res5_shape,
    }

    # --- Instanciranje PyTorch modela sa novim težinama ---
    torch_model = PanopticDeepLabInsEmbedHead(
        input_shape=input_shape_pytorch,
        project_channels=target_project_channels,
        aspp_dilations=[6, 12, 18],
        aspp_dropout=0.0,
        decoder_channels=target_decoder_channels,
        common_stride=4,
        train_size=(512, 1024),
        norm="SyncBN",
        head_channels=target_head_channels,
        center_loss_weight=200.0,  # Iz vašeg traga
        offset_loss_weight=0.01,  # Iz vašeg traga
        use_depthwise_separable_conv=False,
        # Težine za dekoder
        shared_weight_tensor_kernel1=w_aspp_k1,
        shared_weight_tensor_kernel3=w_aspp_k3,
        shared_weight_tensor_kernel1_output5=w_aspp_k1_out5,
        project_conv_weights=project_conv_weights,
        fuse_conv_0_weights=fuse_conv_0_weights,
        fuse_conv_1_weights=fuse_conv_1_weights,
        # Nove težine za InsEmbed head
        center_head_0_weight=w_center_head_0,
        center_head_1_weight=w_center_head_1,
        center_predictor_weight=w_center_predictor,
        offset_head_0_weight=w_offset_head_0,
        offset_head_1_weight=w_offset_head_1,
        offset_predictor_weight=w_offset_predictor,
    )
    torch_model = torch_model.to(dtype=torch.bfloat16)
    torch_model.eval()

    # 4. Priprema TTNN Modela i Ulaza (identično kao u SemSeg)
    ttnn_features: Dict[str, ttnn.Tensor] = {
        name: ttnn.from_torch(tensor.permute(0, 2, 3, 1), device=device, layout=ttnn.TILE_LAYOUT, dtype=ttnn.bfloat16)
        for name, tensor in torch_features.items()
    }

    # --- Instanciranje TTNN modela sa svim težinama ---
    ttnn_model = TtPanopticDeepLabInsEmbedHead(
        input_shape=input_shape_pytorch,
        device=device,
        project_channels=target_project_channels,
        aspp_dilations=[6, 12, 18],
        aspp_dropout=0.0,
        decoder_channels=target_decoder_channels,
        common_stride=4,
        train_size=(512, 1024),
        norm="SyncBN",
        head_channels=target_head_channels,
        # Težine za dekoder
        shared_weight_tensor_kernel1=w_aspp_k1,
        shared_weight_tensor_kernel3=w_aspp_k3,
        shared_weight_tensor_kernel1_output5=w_aspp_k1_out5,
        project_conv_weights=project_conv_weights,
        fuse_conv_0_weights=fuse_conv_0_weights,
        fuse_conv_1_weights=fuse_conv_1_weights,
        # Nove težine za InsEmbed head
        center_head_0_weight=w_center_head_0,
        center_head_1_weight=w_center_head_1,
        center_predictor_weight=w_center_predictor,
        offset_head_0_weight=w_offset_head_0,
        offset_head_1_weight=w_offset_head_1,
        offset_predictor_weight=w_offset_predictor,
    )

    # 5. Pokretanje modela i poređenje rezultata
    # Pokrećemo PyTorch model
    torch_center_out, torch_offset_out, _, _ = torch_model(torch_features)

    # Pokrećemo TTNN model
    ttnn_center_out_tt, ttnn_offset_out_tt, _, _ = ttnn_model(ttnn_features)

<<<<<<< HEAD
    # Konvertovanje i poređenje Center izlaza
    print("\n--- Comparing Center Prediction ---")
    ttnn_center_out_torch = ttnn.to_torch(ttnn_center_out_tt).permute(0, 3, 1, 2)
    passed_center, msg_center = assert_with_pcc(torch_center_out, ttnn_center_out_torch, pcc=0.96)
    print(f"PCC Result (Center): {msg_center}")
    assert passed_center, f"Center comparison FAILED: {msg_center}"
    print("✅ Center Prediction PASSED")

=======
>>>>>>> 9f88d6c2
    # Konvertovanje i poređenje Offset izlaza
    print("\n--- Comparing Offset Prediction ---")
    ttnn_offset_out_torch = ttnn.to_torch(ttnn_offset_out_tt).permute(0, 3, 1, 2)
    passed_offset, msg_offset = assert_with_pcc(torch_offset_out, ttnn_offset_out_torch, pcc=0.97)
    print(f"PCC Result (Offset): {msg_offset}")
    assert passed_offset, f"Offset comparison FAILED: {msg_offset}"
    print("✅ Offset Prediction PASSED")

    # Konvertovanje i poređenje Center izlaza
    print("\n--- Comparing Center Prediction ---")
    ttnn_center_out_torch = ttnn.to_torch(ttnn_center_out_tt).permute(0, 3, 1, 2)
    passed_center, msg_center = assert_with_pcc(torch_center_out, ttnn_center_out_torch, pcc=0.98)
    print(f"PCC Result (Center): {msg_center}")
    assert passed_center, f"Center comparison FAILED: {msg_center}"
    print("✅ Center Prediction PASSED")

    print("\n✅✅✅ TEST PASSED ✅✅✅")<|MERGE_RESOLUTION|>--- conflicted
+++ resolved
@@ -156,7 +156,6 @@
     # Pokrećemo TTNN model
     ttnn_center_out_tt, ttnn_offset_out_tt, _, _ = ttnn_model(ttnn_features)
 
-<<<<<<< HEAD
     # Konvertovanje i poređenje Center izlaza
     print("\n--- Comparing Center Prediction ---")
     ttnn_center_out_torch = ttnn.to_torch(ttnn_center_out_tt).permute(0, 3, 1, 2)
@@ -165,8 +164,6 @@
     assert passed_center, f"Center comparison FAILED: {msg_center}"
     print("✅ Center Prediction PASSED")
 
-=======
->>>>>>> 9f88d6c2
     # Konvertovanje i poređenje Offset izlaza
     print("\n--- Comparing Offset Prediction ---")
     ttnn_offset_out_torch = ttnn.to_torch(ttnn_offset_out_tt).permute(0, 3, 1, 2)
@@ -175,12 +172,4 @@
     assert passed_offset, f"Offset comparison FAILED: {msg_offset}"
     print("✅ Offset Prediction PASSED")
 
-    # Konvertovanje i poređenje Center izlaza
-    print("\n--- Comparing Center Prediction ---")
-    ttnn_center_out_torch = ttnn.to_torch(ttnn_center_out_tt).permute(0, 3, 1, 2)
-    passed_center, msg_center = assert_with_pcc(torch_center_out, ttnn_center_out_torch, pcc=0.98)
-    print(f"PCC Result (Center): {msg_center}")
-    assert passed_center, f"Center comparison FAILED: {msg_center}"
-    print("✅ Center Prediction PASSED")
-
     print("\n✅✅✅ TEST PASSED ✅✅✅")