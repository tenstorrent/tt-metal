--- conflicted
+++ resolved
@@ -10,11 +10,7 @@
 @pytest.mark.parametrize(
     "batch_size, model_name, expected_perf",
     [
-<<<<<<< HEAD
-        (1, "Swin_s", 11.6),
-=======
         (1, "Swin_s", 11.5),
->>>>>>> 4719befd
     ],
 )
 @pytest.mark.models_device_performance_bare_metal
