# SPDX-FileCopyrightText: © 2025 Tenstorrent AI ULC

# SPDX-License-Identifier: Apache-2.0

import ttnn
import math

try:
    pass

    use_signpost = True
except ModuleNotFoundError:
    use_signpost = False


class Conv:
    def __init__(
        self,
        device,
        path,
        conv_params,
        *,
        act_block_h=None,
        activation=None,
        split_conv=False,
        fused_op=True,
        debug=False,
        groups=1,
        effective_se=False,
        parameters=None,
        pw=False,
        use_1d_systolic_array=False,
        deallocate_activation=False,
    ) -> None:
        self.fused_op = fused_op
        self.use_1d_systolic_array = use_1d_systolic_array
        self.deallocate_activation = deallocate_activation
        path = path
        if fused_op:
            if pw:
                self.weights = parameters[f"{path}.conv_pw.weight"]
                self.bias = parameters[f"{path}.conv_pw.bias"]
            else:
                self.weights = parameters[f"{path}.conv.weight"]
                self.bias = parameters[f"{path}.conv.bias"]
            self.groups = groups
        else:
            if effective_se:
                self.weights = parameters[f"{path}.weight"]
                self.bias = parameters[f"{path}.bias"]
                self.groups = groups
            else:
                self.weights = parameters[f"{path}.conv_dw.weight"]
                self.bias = parameters[f"{path}.conv_dw.bias"]
                self.groups = self.weights.shape[0]

        self.conv_params = conv_params

        self.debug = debug

        self.device = device
        self.act_block_h = act_block_h

        if fused_op:
<<<<<<< HEAD
            activation = ""

=======
            activation = None
>>>>>>> 042be27a
        self.shard_layout = ttnn.TensorMemoryLayout.HEIGHT_SHARDED
        if (
            self.weights.shape[0] == 768
            or self.weights.shape[0] == 224
            or self.weights.shape[0] == 1024
            or (self.weights.shape[0] == 256 and self.weights.shape[1] == 256)
            or (self.weights.shape[0] == 512 and self.weights.shape[1] == 512)
        ):
            self.shard_layout = ttnn.TensorMemoryLayout.WIDTH_SHARDED
        if self.weights.shape[0] == 192 or (self.weights.shape[0] == 512 and self.weights.shape[1] == 736):
            self.shard_layout = ttnn.TensorMemoryLayout.BLOCK_SHARDED

        self.kernel_size = (self.weights.shape[2], self.weights.shape[3])
        self.out_channels = self.weights.shape[0]
        self.reader_patterns_cache = {}
        self.conv_config = ttnn.Conv2dConfig(
            weights_dtype=ttnn.bfloat8_b,
            activation=activation,
            shard_layout=self.shard_layout,
            reshard_if_not_optimal=True if self.use_1d_systolic_array else False,
            deallocate_activation=self.deallocate_activation,
            reallocate_halo_output=False,
            enable_act_double_buffer=True,
            enable_weights_double_buffer=True,
        )

        if self.act_block_h is not None:
            self.conv_config.act_block_h_override = act_block_h

        if self.fused_op:
            self.bn_weight = parameters[f"{path}.bn.weight"]
            self.bn_bias = parameters[f"{path}.bn.bias"]
            self.bn_running_mean = parameters[f"{path}.bn.running_mean"]
            self.bn_running_var = parameters[f"{path}.bn.running_var"]

    def __str__(self) -> str:
        return f"Conv: {self.weights.shape} {self.bias.shape} {self.kernel_size}"

    def __call__(self, input_tensor):
        if input_tensor.shape[1] != 1:
            N, C, H, W = input_tensor.shape
            input_tensor = ttnn.permute(input_tensor, (0, 2, 3, 1))
            input_height = input_tensor.shape[1]
            input_width = input_tensor.shape[2]
        else:
            input_height = int(math.sqrt((input_tensor.shape[2])))
            input_width = int(math.sqrt((input_tensor.shape[2])))

        if input_tensor.shape[-1] == 16:
            in_channel = 3
        else:
            in_channel = input_tensor.shape[-1]

        compute_config = ttnn.init_device_compute_kernel_config(
            self.device.arch(),
            math_fidelity=ttnn.MathFidelity.LoFi,
            math_approx_mode=True,
            fp32_dest_acc_en=False,
            packer_l1_acc=False,
        )

        output_tensor, [_out_height, _out_width], [self.weights, self.bias] = ttnn.conv2d(
            input_tensor=input_tensor,
            weight_tensor=self.weights,
            in_channels=in_channel,
            out_channels=self.out_channels,
            device=self.device,
            bias_tensor=self.bias if self.bias else None,
            kernel_size=self.kernel_size,
            stride=(self.conv_params[0], self.conv_params[1]),
            padding=(self.conv_params[2], self.conv_params[-1]),
            batch_size=input_tensor.shape[0],
            input_height=input_height,
            input_width=input_width,
            conv_config=self.conv_config,
            dtype=ttnn.bfloat16,
            groups=self.groups,
            compute_config=compute_config,
            return_output_dim=True,
            return_weights_and_bias=True,
        )

        if self.fused_op:
            output_tensor = ttnn.sharded_to_interleaved(output_tensor, ttnn.L1_MEMORY_CONFIG)
            output_tensor = ttnn.reshape(
                output_tensor, (input_tensor.shape[0], _out_height, _out_width, output_tensor.shape[-1])
            )
            output_tensor = ttnn.permute(output_tensor, (0, 3, 1, 2))
            output_tensor = ttnn.to_layout(output_tensor, layout=ttnn.TILE_LAYOUT)

            bn_config = ttnn.init_device_compute_kernel_config(
                self.device.arch(),
                math_fidelity=ttnn.MathFidelity.LoFi,
                math_approx_mode=True,
                fp32_dest_acc_en=False,
                packer_l1_acc=False,
            )
            bn = ttnn.batch_norm(
                output_tensor,
                running_mean=self.bn_running_mean,
                running_var=self.bn_running_var,
                weight=self.bn_weight,
                bias=self.bn_bias,
                training=False,
                compute_kernel_config=bn_config,
            )
            output_tensor = ttnn.relu(bn, memory_config=ttnn.L1_MEMORY_CONFIG)

        return output_tensor, _out_height, _out_width<|MERGE_RESOLUTION|>--- conflicted
+++ resolved
@@ -62,12 +62,7 @@
         self.act_block_h = act_block_h
 
         if fused_op:
-<<<<<<< HEAD
-            activation = ""
-
-=======
             activation = None
->>>>>>> 042be27a
         self.shard_layout = ttnn.TensorMemoryLayout.HEIGHT_SHARDED
         if (
             self.weights.shape[0] == 768
