--- conflicted
+++ resolved
@@ -41,12 +41,8 @@
             path=base_address,
             conv_params=[1, 1, 0, 0],
             fused_op=True,
-<<<<<<< HEAD
-            activation="relu",
-=======
             activation=ttnn.UnaryWithParam(ttnn.UnaryOpType.RELU),
             seperable_conv_norm_act=True,
->>>>>>> 042be27a
             pw=True,
             parameters=parameters,
         )
