# SPDX-FileCopyrightText: © 2025 Tenstorrent AI ULC.

# SPDX-License-Identifier: Apache-2.0

import time

import pytest
import torch
from loguru import logger

import ttnn
from models.experimental.efficientnetb0.runner.performant_runner import EfficientNetb0PerformantRunner
<<<<<<< HEAD
from models.common.utility_functions import run_for_wormhole_b0
from models.experimental.efficientnetb0.common import EFFICIENTNETB0_L1_SMALL_SIZE
=======
from models.utility_functions import run_for_wormhole_b0
from models.demos.utils.common_demo_utils import get_mesh_mappers


def run_efficientnetb0_inference(
    model_location_generator,
    device,
    batch_size_per_device,
    resolution,
    act_dtype=ttnn.bfloat16,
    weight_dtype=ttnn.bfloat16,
):
    inputs_mesh_mapper, weights_mesh_mapper, outputs_mesh_composer = get_mesh_mappers(device)
    performant_runner = EfficientNetb0PerformantRunner(
        device,
        batch_size_per_device,
        act_dtype,
        weight_dtype,
        resolution=resolution,
        mesh_mapper=inputs_mesh_mapper,
        weights_mesh_mapper=weights_mesh_mapper,
        mesh_composer=outputs_mesh_composer,
        model_location_generator=model_location_generator,
    )

    num_devices = device.get_num_devices()
    batch_size = batch_size_per_device * num_devices

    input_shape = (batch_size, 3, *resolution)
    torch_input_tensor = torch.randn(input_shape, dtype=torch.float32)

    t0 = time.time()
    for _ in range(10):
        _ = performant_runner.run(torch_input_tensor)
    # Issue created https://github.com/tenstorrent/tt-metal/issues/26225
    # EfficientNetB0 model facing Low FPS using ttnn.synchronize_device
    ttnn.synchronize_device(device)
    t1 = time.time()

    performant_runner.release()
    inference_time_avg = round((t1 - t0) / 10, 6)
    logger.info(
        f"Model: ttnn_efficientnetb0 - batch_size: {batch_size}. One inference iteration time (sec): {inference_time_avg}, FPS: {round(batch_size / inference_time_avg)}"
    )
>>>>>>> 29c68289


@run_for_wormhole_b0()
@pytest.mark.parametrize(
    "device_params", [{"l1_small_size": 79104, "trace_region_size": 23887872, "num_command_queues": 2}], indirect=True
)
@pytest.mark.parametrize(
    "batch_size, act_dtype, weight_dtype",
    ((1, ttnn.bfloat16, ttnn.bfloat16),),
)
@pytest.mark.parametrize(
    "resolution",
    [
        (224, 224),
    ],
)
@pytest.mark.models_performance_bare_metal
@pytest.mark.models_performance_virtual_machine
def test_e2e_performant(
    model_location_generator,
    device,
    batch_size,
    act_dtype,
    weight_dtype,
    resolution,
):
    run_efficientnetb0_inference(
        model_location_generator,
        device,
        batch_size,
        resolution,
        act_dtype=ttnn.bfloat16,
        weight_dtype=ttnn.bfloat16,
    )


@run_for_wormhole_b0()
@pytest.mark.parametrize(
    "device_params", [{"l1_small_size": 79104, "trace_region_size": 23887872, "num_command_queues": 2}], indirect=True
)
@pytest.mark.parametrize(
    "batch_size, act_dtype, weight_dtype",
    ((1, ttnn.bfloat16, ttnn.bfloat16),),
)
@pytest.mark.parametrize(
    "resolution",
    [
        (224, 224),
    ],
)
@pytest.mark.models_performance_bare_metal
@pytest.mark.models_performance_virtual_machine
def test_e2e_performant_dp(
    model_location_generator,
    mesh_device,
    batch_size,
    act_dtype,
    weight_dtype,
    resolution,
):
    run_efficientnetb0_inference(
        model_location_generator,
        mesh_device,
        batch_size,
        resolution,
        act_dtype=ttnn.bfloat16,
        weight_dtype=ttnn.bfloat16,
    )<|MERGE_RESOLUTION|>--- conflicted
+++ resolved
@@ -10,11 +10,7 @@
 
 import ttnn
 from models.experimental.efficientnetb0.runner.performant_runner import EfficientNetb0PerformantRunner
-<<<<<<< HEAD
 from models.common.utility_functions import run_for_wormhole_b0
-from models.experimental.efficientnetb0.common import EFFICIENTNETB0_L1_SMALL_SIZE
-=======
-from models.utility_functions import run_for_wormhole_b0
 from models.demos.utils.common_demo_utils import get_mesh_mappers
 
 
@@ -58,7 +54,6 @@
     logger.info(
         f"Model: ttnn_efficientnetb0 - batch_size: {batch_size}. One inference iteration time (sec): {inference_time_avg}, FPS: {round(batch_size / inference_time_avg)}"
     )
->>>>>>> 29c68289
 
 
 @run_for_wormhole_b0()
