--- conflicted
+++ resolved
@@ -363,9 +363,6 @@
 
         integral_image = ttnn.to_memory_config(integral_image, ttnn.L1_MEMORY_CONFIG)
 
-        logger.debug(f"Integral image shape: {integral_image.shape}")
-        logger.debug(f"Bounding box corners shape: {self.bbox_corners[0][0].shape}")
-
         grid_size = self.device.compute_with_storage_grid_size()
         core_grid = ttnn.CoreGrid(y=grid_size.y, x=grid_size.x)
 
@@ -393,30 +390,9 @@
             use_height_and_width_as_shard_shape=True,
         )
 
-<<<<<<< HEAD
         out_initial = torch.randn([n, h, w, out_ch], dtype=torch.float32)
         ortho_feats = ttnn.from_torch(
             out_initial, self.input_dtype, device=device, layout=ttnn.TILE_LAYOUT, memory_config=ttnn.DRAM_MEMORY_CONFIG
-=======
-        # btm_left = ttnn.permute(btm_left, (0, 2, 1, 3))
-        btm_left = ttnn.reshape(btm_left, [btm_left.shape[0], btm_left.shape[2], btm_left.shape[1], btm_left.shape[3]])
-        btm_left = ttnn.to_layout(btm_left, ttnn.TILE_LAYOUT)
-
-        vox_feats = (top_left - top_right + btm_right - btm_left) * self.area
-
-        n, h, w, c = vox_feats.shape
-        logger.debug(f"TTNN: {n=}, {h=}, {w=}, {c=}")
-
-        if vox_feats.get_layout() != ttnn.TILE_LAYOUT:
-            vox_feats = ttnn.to_layout(vox_feats, ttnn.TILE_LAYOUT)
-        ortho_feats = ttnn.linear(
-            vox_feats,
-            self.linear_weight,
-            bias=self.linear_bias,
-            memory_config=ttnn.DRAM_MEMORY_CONFIG,
-            activation="relu",
-            dtype=ttnn.bfloat16,
->>>>>>> 1853a100
         )
 
         for i in range(self.num_slices):
@@ -481,7 +457,6 @@
                 vox_feats_slice, ortho_feats, self.num_slices, i, memory_config=ttnn.DRAM_MEMORY_CONFIG
             )
 
-        integral_image = ttnn.to_memory_config(integral_image, ttnn.DRAM_MEMORY_CONFIG)
         ortho_feats = ortho_feats[:, :, : w - PAD_AMOUNT, :]
 
         # this is used as intermediate tensor for tracking pcc over model
