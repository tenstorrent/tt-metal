--- conflicted
+++ resolved
@@ -37,11 +37,8 @@
     evaluation_range,
     capture_trace,
     guidance_scale,
-<<<<<<< HEAD
+    use_cfg_parallel,
     fixed_seed_bool,
-=======
-    use_cfg_parallel,
->>>>>>> f51bbbc3
 ):
     batch_size = list(ttnn_device.shape)[1] if use_cfg_parallel else ttnn_device.get_num_devices()
 
@@ -88,32 +85,30 @@
 
     if encoders_on_device:
         tt_sdxl.compile_text_encoding()
-<<<<<<< HEAD
 
     tt_latents, tt_prompt_embeds, tt_add_text_embeds = tt_sdxl.generate_input_tensors(
-        prompt_embeds_torch=(torch.randn(batch_size, MAX_SEQUENCE_LENGTH, CONCATENATED_TEXT_EMBEDINGS_SIZE),),
-        pooled_prompt_embeds_torch=(torch.randn(batch_size, TEXT_ENCODER_2_PROJECTION_DIM),),
-        negative_prompt_embeds_torch=(torch.randn(batch_size, MAX_SEQUENCE_LENGTH, CONCATENATED_TEXT_EMBEDINGS_SIZE),),
-        negative_pooled_prompt_embeds_torch=(torch.randn(batch_size, TEXT_ENCODER_2_PROJECTION_DIM),),
-=======
-    (
-        all_prompt_embeds_torch,
-        torch_add_text_embeds,
-    ) = tt_sdxl.encode_prompts(prompts, negative_prompts)
-
-    tt_latents, tt_prompt_embeds, tt_add_text_embeds = tt_sdxl.generate_input_tensors(
-        all_prompt_embeds_torch,
-        torch_add_text_embeds,
+        all_prompt_embeds_torch=torch.randn(batch_size, 2, MAX_SEQUENCE_LENGTH, CONCATENATED_TEXT_EMBEDINGS_SIZE),
+        torch_add_text_embeds=torch.randn(batch_size, 2, TEXT_ENCODER_2_PROJECTION_DIM),
     )
 
-    tt_sdxl.prepare_input_tensors(
-        [
-            tt_latents,
-            tt_prompt_embeds[0],
-            tt_add_text_embeds[0],
-        ]
->>>>>>> f51bbbc3
-    )
+    # tt_latents, tt_prompt_embeds, tt_add_text_embeds = tt_sdxl.generate_input_tensors(
+    #     prompt_embeds_torch=(torch.randn(batch_size, MAX_SEQUENCE_LENGTH, CONCATENATED_TEXT_EMBEDINGS_SIZE),),
+    #     pooled_prompt_embeds_torch=(torch.randn(batch_size, TEXT_ENCODER_2_PROJECTION_DIM),),
+    #     negative_prompt_embeds_torch=(torch.randn(batch_size, MAX_SEQUENCE_LENGTH, CONCATENATED_TEXT_EMBEDINGS_SIZE),),
+    #     negative_pooled_prompt_embeds_torch=(torch.randn(batch_size, TEXT_ENCODER_2_PROJECTION_DIM),),
+    # )
+    # (
+    #     all_prompt_embeds_torch,
+    #     torch_add_text_embeds,
+    # ) = tt_sdxl.encode_prompts(prompts, negative_prompts)
+
+    # tt_sdxl.prepare_input_tensors(
+    #     [
+    #         tt_latents,
+    #         tt_prompt_embeds[0],
+    #         tt_add_text_embeds[0],
+    #     ]
+    # )
     tt_sdxl.compile_image_processing()
 
     logger.info("=" * 80)
@@ -142,17 +137,13 @@
         )
 
         (
-            prompt_embeds_torch,
-            negative_prompt_embeds_torch,
-            pooled_prompt_embeds_torch,
-            negative_pooled_prompt_embeds_torch,
+            all_prompt_embeds_torch,
+            torch_add_text_embeds,
         ) = tt_sdxl.encode_prompts(prompts_batch, negative_prompts_batch)
 
         tt_latents, tt_prompt_embeds, tt_add_text_embeds = tt_sdxl.generate_input_tensors(
-            prompt_embeds_torch,
-            negative_prompt_embeds_torch,
-            pooled_prompt_embeds_torch,
-            negative_pooled_prompt_embeds_torch,
+            all_prompt_embeds_torch,
+            torch_add_text_embeds,
             start_latent_seed=0,
             fixed_seed_bool=fixed_seed_bool,
         )
@@ -160,16 +151,11 @@
         tt_sdxl.prepare_input_tensors(
             [
                 tt_latents,
-<<<<<<< HEAD
-                *tt_prompt_embeds[0],
-                tt_add_text_embeds[0][0],
-                tt_add_text_embeds[0][1],
-=======
-                tt_prompt_embeds[iter],
-                tt_add_text_embeds[iter],
->>>>>>> f51bbbc3
+                tt_prompt_embeds[0],
+                tt_add_text_embeds[0],
             ]
         )
+
         imgs = tt_sdxl.generate_images()
 
         logger.info(
@@ -195,8 +181,9 @@
             if is_ci_env:
                 logger.info(f"Image {len(images)}/{len(prompts) // batch_size} generated successfully")
             else:
-                img.save(f"output/output{len(images) + start_from}.png")
-                logger.info(f"Image saved to output/output{len(images) + start_from}.png")
+                cfg_flag = "cfg" if use_cfg_parallel else "no_cfg"
+                img.save(f"output/output{len(images) + start_from}_{cfg_flag}.png")
+                logger.info(f"Image saved to output/output{len(images) + start_from}_{cfg_flag}.png")
 
     return images
 
@@ -237,7 +224,7 @@
 )
 @pytest.mark.parametrize(
     "prompt",
-    (("An astronaut riding a green horse"),),
+    (["An astronaut riding a green horse", "An astronaut riding a green horse"],),
 )
 @pytest.mark.parametrize(
     "negative_prompt",
@@ -287,11 +274,8 @@
     capture_trace,
     evaluation_range,
     guidance_scale,
-<<<<<<< HEAD
+    use_cfg_parallel,
     fixed_seed_bool,
-=======
-    use_cfg_parallel,
->>>>>>> f51bbbc3
 ):
     prepare_device(mesh_device, use_cfg_parallel)
     return run_demo_inference(
@@ -305,9 +289,6 @@
         evaluation_range,
         capture_trace,
         guidance_scale,
-<<<<<<< HEAD
+        use_cfg_parallel,
         fixed_seed_bool,
-=======
-        use_cfg_parallel,
->>>>>>> f51bbbc3
     )