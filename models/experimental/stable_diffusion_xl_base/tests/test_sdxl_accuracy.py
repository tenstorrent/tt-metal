# SPDX-FileCopyrightText: © 2025 Tenstorrent AI ULC

# SPDX-License-Identifier: Apache-2.0

import pytest
import csv
from models.experimental.stable_diffusion_xl_base.demo.demo import test_demo
from models.experimental.stable_diffusion_xl_base.utils.clip_encoder import CLIPEncoder
import os
import urllib
from loguru import logger
import statistics
from models.experimental.stable_diffusion_xl_base.utils.fid_score import calculate_fid_score
from models.experimental.stable_diffusion_xl_base.tests.test_common import (
    SDXL_L1_SMALL_SIZE,
    SDXL_TRACE_REGION_SIZE,
    SDXL_FABRIC_CONFIG,
)
import json
from models.common.utility_functions import profiler
from models.experimental.stable_diffusion_xl_base.conftest import get_device_name
from models.experimental.stable_diffusion_xl_base.utils.clip_fid_ranges import (
    accuracy_check_clip,
    accuracy_check_fid,
    get_appr_delta_metric,
    targets,
)

test_demo.__test__ = False
COCO_CAPTIONS_DOWNLOAD_PATH = "https://github.com/mlcommons/inference/raw/4b1d1156c23965172ae56eacdd8372f8897eb771/text_to_image/coco2014/captions/captions_source.tsv"
OUT_ROOT, RESULTS_FILE_NAME = "test_reports", "sdxl_test_results.json"


@pytest.mark.parametrize(
    "device_params, use_cfg_parallel",
    [
        (
            {
                "l1_small_size": SDXL_L1_SMALL_SIZE,
                "trace_region_size": SDXL_TRACE_REGION_SIZE,
                "fabric_config": SDXL_FABRIC_CONFIG,
            },
            True,
        ),
        (
            {
                "l1_small_size": SDXL_L1_SMALL_SIZE,
                "trace_region_size": SDXL_TRACE_REGION_SIZE,
            },
            False,
        ),
    ],
    indirect=["device_params"],
    ids=["use_cfg_parallel", "no_cfg_parallel"],
)
@pytest.mark.parametrize(
    "num_inference_steps",
    ((20),),
)
@pytest.mark.parametrize(
    "guidance_scale",
    ((8.0),),
)
@pytest.mark.parametrize(
    "negative_prompt",
    (("normal quality, low quality, worst quality, low res, blurry, nsfw, nude"),),
)
@pytest.mark.parametrize(
    "vae_on_device",
    [
        (True),
        (False),
    ],
    ids=("device_vae", "host_vae"),
)
@pytest.mark.parametrize(
    "capture_trace",
    [
        (True),
        (False),
    ],
    ids=("with_trace", "no_trace"),
)
@pytest.mark.parametrize(
    "encoders_on_device",
    [
        (True),
        (False),
    ],
    ids=("device_encoders", "host_encoders"),
)
@pytest.mark.parametrize("captions_path", ["models/experimental/stable_diffusion_xl_base/coco_data/captions.tsv"])
@pytest.mark.parametrize("coco_statistics_path", ["models/experimental/stable_diffusion_xl_base/coco_data/val2014.npz"])
def test_accuracy_sdxl(
    validate_fabric_compatibility,
    mesh_device,
    is_ci_env,
    num_inference_steps,
    vae_on_device,
    capture_trace,
    encoders_on_device,
    captions_path,
    coco_statistics_path,
    evaluation_range,
    guidance_scale,
    negative_prompt,
    use_cfg_parallel,
):
    start_from, num_prompts = evaluation_range

    prompts = sdxl_get_prompts(
        captions_path,
        start_from,
        num_prompts,
    )

    logger.info(f"Start inference from prompt index: {start_from} to {start_from + num_prompts}")

    images = test_demo(
        validate_fabric_compatibility,
        mesh_device,
        is_ci_env,
        prompts,
        negative_prompt,
        num_inference_steps,
        vae_on_device,
        encoders_on_device,
        capture_trace,
        evaluation_range,
        guidance_scale,
<<<<<<< HEAD
        fixed_seed_bool=True,
=======
        use_cfg_parallel,
>>>>>>> f51bbbc3
    )

    clip = CLIPEncoder()

    clip_scores = []

    for idx, image in enumerate(images):
        clip_scores.append(100 * clip.get_clip_score(prompts[idx], image).item())

    average_clip_score = sum(clip_scores) / len(clip_scores)

    deviation_clip_score = "N/A"
    fid_score = "N/A"

    if num_prompts >= 2:
        deviation_clip_score = statistics.stdev(clip_scores)
        fid_score = calculate_fid_score(images, coco_statistics_path)
    else:
        logger.info("FID score is not calculated for less than 2 prompts.")

    print(f"FID score: {fid_score}")
    print(f"Average CLIP Score: {average_clip_score}")
    print(f"Standard Deviation of CLIP Scores: {deviation_clip_score}")

    avg_gen_end_to_end = profiler.get("end_to_end_generation")

    data = {
        "model": "sdxl",
        "metadata": {
            "model_name": "sdxl",
            "device": get_device_name(),
            "device_vae": vae_on_device,
            "capture_trace": capture_trace,
            "encoders_on_device": encoders_on_device,
            "num_inference_steps": num_inference_steps,
            "start_from": start_from,
            "num_prompts": num_prompts,
            "negative_prompt": negative_prompt,
            "guidance_scale": guidance_scale,
        },
        "benchmarks_summary": [
            {
                "model": "sdxl",
                "device": get_device_name(),
                "avg_gen_time": avg_gen_end_to_end,
                "target_checks": {
                    "functional": {
                        "avg_gen_time": targets["perf"]["functional"],
                        "avg_gen_time_check": 3 if targets["perf"]["functional"] >= avg_gen_end_to_end else 2,
                    },
                    "complete": {
                        "avg_gen_time": targets["perf"]["complete"],
                        "avg_gen_time_check": 3 if targets["perf"]["complete"] >= avg_gen_end_to_end else 2,
                    },
                    "target": {
                        "avg_gen_time": targets["perf"]["target"],
                        "avg_gen_time_check": 3 if targets["perf"]["target"] >= avg_gen_end_to_end else 2,
                    },
                },
                "average_denoising_time": profiler.get("denoising_loop"),
                "average_vae_time": profiler.get("vae_decode"),
                "min_gen_time": min(profiler.times["end_to_end_generation"]),
                "max_gen_time": max(profiler.times["end_to_end_generation"]),
                "average_encoding_time": profiler.get("encode_prompts"),
            }
        ],
        "evals": [
            {
                "model": "sdxl",
                "device": get_device_name(),
                "average_clip": average_clip_score,
                "deviation_clip": deviation_clip_score,
                "approx_clip_accuracy_check": accuracy_check_clip(average_clip_score, num_prompts, mode="approx"),
                "average_clip_accuracy_check": accuracy_check_clip(average_clip_score, num_prompts, mode="valid"),
                "delta_clip": get_appr_delta_metric(average_clip_score, num_prompts, score_type="clip"),
                "fid_score": fid_score,
                "approx_fid_accuracy_check": accuracy_check_fid(fid_score, num_prompts, mode="approx"),
                "fid_score_accuracy_check": accuracy_check_fid(fid_score, num_prompts, mode="valid"),
                "delta_fid": get_appr_delta_metric(fid_score, num_prompts, score_type="fid"),
                "accuracy_check_approx": min(
                    accuracy_check_fid(fid_score, num_prompts, mode="approx"),
                    accuracy_check_clip(average_clip_score, num_prompts, mode="approx"),
                ),
                "accuracy_check_delta": min(
                    accuracy_check_fid(fid_score, num_prompts, mode="delta"),
                    accuracy_check_clip(average_clip_score, num_prompts, mode="delta"),
                ),
                "accuracy_check_valid": min(
                    accuracy_check_fid(fid_score, num_prompts, mode="valid"),
                    accuracy_check_clip(average_clip_score, num_prompts, mode="valid"),
                ),
            }
        ],
    }

    os.makedirs(OUT_ROOT, exist_ok=True)
    trace_flag = "with_trace" if capture_trace else "no_trace"
    vae_flag = "device_vae" if vae_on_device else "host_vae"
    encoders_flag = "device_encoders" if encoders_on_device else "host_encoders"
    new_file_name = (
        f"sdxl_test_results_{trace_flag}_{vae_flag}_{encoders_flag}_{use_cfg_parallel}_{num_inference_steps}.json"
    )
    with open(f"{OUT_ROOT}/{new_file_name}", "w") as f:
        json.dump(data, f, indent=4)

    logger.info(f"Test results saved to {OUT_ROOT}/{new_file_name}")

    with open(
        f"{OUT_ROOT}/{RESULTS_FILE_NAME}", "w"
    ) as f:  # this is for CI and test_sdxl_accuracy_with_reset.py compatibility
        json.dump(data, f, indent=4)

    logger.info(f"Test results saved to {OUT_ROOT}/{RESULTS_FILE_NAME}")

    check_clip_scores(start_from, num_prompts, prompts, clip_scores)


def sdxl_get_prompts(
    captions_path,
    start_from,
    num_prompts,
):
    assert (
        0 <= start_from < 5000 and start_from + num_prompts <= 5000
    ), "start_from must be between 0 and 4999, and start_from + num_prompts must not exceed 5000."

    prompts = []

    if not os.path.isfile(captions_path):
        logger.info(f"File {captions_path} not found. Downloading...")
        os.makedirs(os.path.dirname(captions_path), exist_ok=True)
        urllib.request.urlretrieve(COCO_CAPTIONS_DOWNLOAD_PATH, captions_path)
        logger.info("Download complete.")

    with open(captions_path, "r") as tsv_file:
        reader = csv.reader(tsv_file, delimiter="\t")
        next(reader)
        for index, row in enumerate(reader):
            if index < start_from:
                continue
            if index >= start_from + num_prompts:
                break
            prompts.append(row[2])

    return prompts


def check_clip_scores(start_from, num_prompts, prompts, clip_scores):
    assert len(clip_scores) == num_prompts == len(prompts), f"Expected {num_prompts} CLIP scores and prompts."
    num_of_very_low_clip_scores = 0
    for idx, score in enumerate(clip_scores):
        if clip_scores[idx] < 27:
            if clip_scores[idx] < 20:
                logger.error(
                    f"Very low CLIP score detected for image {start_from + idx + 1}: {score}, prompt: {prompts[idx]},  \
                        this indicates a fragmented image or noise or prompt mismatch or something else very wrong."
                )
                num_of_very_low_clip_scores += 1
            else:
                logger.warning(
                    f"Low CLIP score detected for image {start_from + idx + 1}: {score}, prompt: {prompts[idx]}"
                )

    assert num_of_very_low_clip_scores == 0, f"Found {num_of_very_low_clip_scores} images with very low CLIP scores"<|MERGE_RESOLUTION|>--- conflicted
+++ resolved
@@ -128,11 +128,8 @@
         capture_trace,
         evaluation_range,
         guidance_scale,
-<<<<<<< HEAD
+        use_cfg_parallel=use_cfg_parallel,
         fixed_seed_bool=True,
-=======
-        use_cfg_parallel,
->>>>>>> f51bbbc3
     )
 
     clip = CLIPEncoder()
