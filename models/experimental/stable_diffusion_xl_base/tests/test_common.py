# SPDX-FileCopyrightText: © 2025 Tenstorrent AI ULC

# SPDX-License-Identifier: Apache-2.0

import gc
from loguru import logger
import ttnn
import torch
import inspect
from typing import List, Optional, Union

from transformers import CLIPTextModelWithProjection
from ttnn.distributed.distributed import ConcatMeshToTensor
from models.experimental.tt_dit.encoders.clip.model_clip import CLIPEncoder, CLIPConfig
from models.experimental.tt_dit.parallel.config import EncoderParallelConfig, ParallelFactor
from models.common.utility_functions import profiler

import ttnn

from models.experimental.stable_diffusion_xl_base.vae.tt.tt_autoencoder_kl import TtAutoencoderKL

# For basic SDXL demo, L1 small size of 23000 is enough,
# but for inpainting/img2img, we need larger L1 small due
# to having an extra VAE encode call, which increases it.
# For simplicity, increase both to 30500 as there's enough
# space left in base variant as well.
SDXL_L1_SMALL_SIZE = 30500
SDXL_TRACE_REGION_SIZE = 34000000
SDXL_BASE_REFINER_TRACE_REGION_SIZE = 51429376
SDXL_CI_WEIGHTS_PATH = "/mnt/MLPerf/tt_dnn-models/hf_home"
SDXL_FABRIC_CONFIG = ttnn.FabricConfig.FABRIC_1D
MAX_SEQUENCE_LENGTH = 77
TEXT_ENCODER_2_PROJECTION_DIM = 1280
CONCATENATED_TEXT_EMBEDINGS_SIZE = 2048  # text_encoder_1_hidden_size + text_encoder_2_hidden_size (768 + 1280)
CONCATENATED_TEXT_EMBEDINGS_SIZE_REFINER = 1280


def create_tt_clip_text_encoders(pipeline, ttnn_device):
    ccl_manager = None
    if pipeline.text_encoder is not None:
        text_encoder_1 = pipeline.text_encoder
        config_1 = CLIPConfig(
            vocab_size=text_encoder_1.config.vocab_size,
            embed_dim=text_encoder_1.config.hidden_size,
            ff_dim=text_encoder_1.config.intermediate_size,
            num_heads=text_encoder_1.config.num_attention_heads,
            num_hidden_layers=text_encoder_1.config.num_hidden_layers,
            max_prompt_length=77,
            layer_norm_eps=text_encoder_1.config.layer_norm_eps,
            attention_dropout=text_encoder_1.config.attention_dropout,
            hidden_act=text_encoder_1.config.hidden_act,
        )

        # Note: Factor for SDXL should always be 1; since we don't support TP
        parallel_config_1 = EncoderParallelConfig(
            tensor_parallel=ParallelFactor(factor=1, mesh_axis=1),
        )

        tt_text_encoder = CLIPEncoder(
            config_1, ttnn_device, ccl_manager, parallel_config_1, text_encoder_1.config.eos_token_id
        )
        tt_text_encoder.load_state_dict(text_encoder_1.state_dict())
    else:
        tt_text_encoder = None

    text_encoder_2 = pipeline.text_encoder_2
    config_2 = CLIPConfig(
        vocab_size=text_encoder_2.config.vocab_size,
        embed_dim=text_encoder_2.config.hidden_size,
        ff_dim=text_encoder_2.config.intermediate_size,
        num_heads=text_encoder_2.config.num_attention_heads,
        num_hidden_layers=text_encoder_2.config.num_hidden_layers,
        max_prompt_length=77,
        layer_norm_eps=text_encoder_2.config.layer_norm_eps,
        attention_dropout=text_encoder_2.config.attention_dropout,
        hidden_act=text_encoder_2.config.hidden_act,
    )

    # Note: Factor for SDXL should always be 1; since we don't support TP
    parallel_config_2 = EncoderParallelConfig(
        tensor_parallel=ParallelFactor(factor=1, mesh_axis=1),
    )

    tt_text_encoder_2 = CLIPEncoder(
        config_2, ttnn_device, ccl_manager, parallel_config_2, text_encoder_2.config.eos_token_id
    )
    tt_text_encoder_2.load_state_dict(text_encoder_2.state_dict())

    return tt_text_encoder, tt_text_encoder_2


def warmup_tt_text_encoders(tt_text_encoder, tt_text_encoder_2, tokenizer, tokenizer_2, ttnn_device, batch_size):
    logger.info("Performing warmup run on encoding, to make use of program caching in actual inference...")
    batch_size = ttnn_device.get_num_devices()
    dummy_prompt = ["abc"] * batch_size
    if tt_text_encoder is not None:
        dummy_ids = tokenizer(
            dummy_prompt,
            padding="max_length",
            max_length=tokenizer.model_max_length,
            truncation=True,
            return_tensors="pt",
        ).input_ids
        tt_tokens_1 = ttnn.from_torch(
            dummy_ids,
            dtype=ttnn.uint32,
            layout=ttnn.TILE_LAYOUT,
            device=ttnn_device,
            mesh_mapper=ttnn.ShardTensorToMesh(ttnn_device, dim=0),
        )
        _, _ = tt_text_encoder(tt_tokens_1, ttnn_device, with_projection=False)

    dummy_ids_2 = tokenizer_2(
        dummy_prompt,
        padding="max_length",
        max_length=tokenizer_2.model_max_length,
        truncation=True,
        return_tensors="pt",
    ).input_ids
    tt_tokens_2 = ttnn.from_torch(
        dummy_ids_2,
        dtype=ttnn.uint32,
        layout=ttnn.TILE_LAYOUT,
        device=ttnn_device,
        mesh_mapper=ttnn.ShardTensorToMesh(ttnn_device, dim=0),
    )
    _, _ = tt_text_encoder_2(tt_tokens_2, ttnn_device, with_projection=True)
    ttnn.synchronize_device(ttnn_device)


# encode_prompt function, adapted from sdxl pipeline to work with on device tt text encoders
# batch size (lenght of prompts) must be equal to number of devices
def batch_encode_prompt_on_device(
    pipeline,
    tt_text_encoder,
    tt_text_encoder_2,
    ttnn_device,
    prompt: str,
    prompt_2: Optional[str] = None,
    device: Optional[torch.device] = None,
    num_images_per_prompt: int = 1,
    do_classifier_free_guidance: bool = True,
    negative_prompt: Optional[str] = None,
    negative_prompt_2: Optional[str] = None,
    prompt_embeds: Optional[torch.Tensor] = None,
    negative_prompt_embeds: Optional[torch.Tensor] = None,
    pooled_prompt_embeds: Optional[torch.Tensor] = None,
    negative_pooled_prompt_embeds: Optional[torch.Tensor] = None,
    lora_scale: Optional[float] = None,
    clip_skip: Optional[int] = None,
    use_cfg_parallel: bool = False,
):
    r"""
    Encodes the prompt into text encoder hidden states.

    Args:
        prompt (`str` or `List[str]`, *optional*):
            prompt to be encoded
        prompt_2 (`str` or `List[str]`, *optional*):
            The prompt or prompts to be sent to the `tokenizer_2` and `text_encoder_2`. If not defined, `prompt` is
            used in both text-encoders
        device: (`torch.device`):
            torch device
        num_images_per_prompt (`int`):
            number of images that should be generated per prompt
        do_classifier_free_guidance (`bool`):
            whether to use classifier free guidance or not
        negative_prompt (`str` or `List[str]`, *optional*):
            The prompt or prompts not to guide the image generation. If not defined, one has to pass
            `negative_prompt_embeds` instead. Ignored when not using guidance (i.e., ignored if `guidance_scale` is
            less than `1`).
        negative_prompt_2 (`str` or `List[str]`, *optional*):
            The prompt or prompts not to guide the image generation to be sent to `tokenizer_2` and
            `text_encoder_2`. If not defined, `negative_prompt` is used in both text-encoders
        prompt_embeds (`torch.Tensor`, *optional*):
            Pre-generated text embeddings. Can be used to easily tweak text inputs, *e.g.* prompt weighting. If not
            provided, text embeddings will be generated from `prompt` input argument.
        negative_prompt_embeds (`torch.Tensor`, *optional*):
            Pre-generated negative text embeddings. Can be used to easily tweak text inputs, *e.g.* prompt
            weighting. If not provided, negative_prompt_embeds will be generated from `negative_prompt` input
            argument.
        pooled_prompt_embeds (`torch.Tensor`, *optional*):
            Pre-generated pooled text embeddings. Can be used to easily tweak text inputs, *e.g.* prompt weighting.
            If not provided, pooled text embeddings will be generated from `prompt` input argument.
        negative_pooled_prompt_embeds (`torch.Tensor`, *optional*):
            Pre-generated negative pooled text embeddings. Can be used to easily tweak text inputs, *e.g.* prompt
            weighting. If not provided, pooled negative_prompt_embeds will be generated from `negative_prompt`
            input argument.
        lora_scale (`float`, *optional*):
            A lora scale that will be applied to all LoRA layers of the text encoder if LoRA layers are loaded.
        clip_skip (`int`, *optional*):
            Number of layers to be skipped from CLIP while computing the prompt embeddings. A value of 1 means that
            the output of the pre-final layer will be used for computing the prompt embeddings.
    """
    prompt = [prompt] if isinstance(prompt, str) else prompt

    prompt_2 = prompt_2 or prompt
    prompt_2 = [prompt_2] if isinstance(prompt_2, str) else prompt_2

    num_devices = ttnn_device.get_num_devices()
    num_prompts = len(prompt)
    if use_cfg_parallel and num_prompts < num_devices:
        # Pad prompts by appending empty strings to match num_devices
        prompt = prompt + [""] * (num_devices - len(prompt))
        if prompt_2 is not None:
            prompt_2 = prompt_2 + [""] * (num_devices - len(prompt_2))

    assert len(prompt) == num_devices, "Prompt length must be equal to number of devices"
    assert lora_scale is None, "Lora scale is not supported currently with on device text encoders"
    assert clip_skip is None, "Clip skip is not supported currently with on device text encoders"
    assert prompt_embeds is None, "Prompt embeds is not supported currently with on device text encoders"
    assert (
        negative_prompt_embeds is None
    ), "Negative prompt embeds is not supported currently with on device text encoders"
    assert (
        do_classifier_free_guidance is True
    ), "Non - Classifier free guidance is not supported currently with on device text encoders"

    if prompt is not None:
        batch_size = len(prompt)
    else:
        batch_size = prompt_embeds.shape[0]

    torch_encoders = (
        [pipeline.text_encoder, pipeline.text_encoder_2]
        if pipeline.text_encoder is not None
        else [pipeline.text_encoder_2]
    )
    # Define tokenizers and text encoders
    tokenizers = (
        [pipeline.tokenizer, pipeline.tokenizer_2] if pipeline.text_encoder is not None else [pipeline.tokenizer_2]
    )
    text_encoders = [tt_text_encoder, tt_text_encoder_2] if pipeline.text_encoder is not None else [tt_text_encoder_2]

    if prompt_embeds is None:
<<<<<<< HEAD
        # Handle prompt_2: convert None or lists with None values to prompt
        if prompt_2 is None:
            prompt_2 = prompt
        elif isinstance(prompt_2, list):
            # Replace None values with corresponding prompt values
            prompt_2 = [p if p is not None else prompt[i] for i, p in enumerate(prompt_2)]
        else:
            # prompt_2 is a string, convert to list
            prompt_2 = [prompt_2] if len(prompt) == 1 else batch_size * [prompt_2]
=======
        prompt_2 = prompt_2 or prompt
>>>>>>> 7377dbe1

        # textual inversion: process multi-vector tokens if necessary
        prompt_embeds_list = []
        prompts = [prompt, prompt_2]

        for ind, (prompt, tokenizer, text_encoder, torch_encoder) in enumerate(
            zip(prompts, tokenizers, text_encoders, torch_encoders)
        ):
            with_projection = isinstance(torch_encoder, CLIPTextModelWithProjection)
            text_inputs = tokenizer(
                prompt,
                padding="max_length",
                max_length=tokenizer.model_max_length,
                truncation=True,
                return_tensors="pt",
            )

            text_input_ids = text_inputs.input_ids
            untruncated_ids = tokenizer(prompt, padding="longest", return_tensors="pt").input_ids

            if untruncated_ids.shape[-1] >= text_input_ids.shape[-1] and not torch.equal(
                text_input_ids, untruncated_ids
            ):
                removed_text = tokenizer.batch_decode(untruncated_ids[:, tokenizer.model_max_length - 1 : -1])
                logger.warning(
                    "The following part of your input was truncated because CLIP can only handle sequences up to"
                    f" {tokenizer.model_max_length} tokens: {removed_text}"
                )

            tt_tokens = ttnn.from_torch(
                text_input_ids,
                dtype=ttnn.uint32,
                layout=ttnn.TILE_LAYOUT,
                device=ttnn_device,
                mesh_mapper=ttnn.ShardTensorToMesh(ttnn_device, dim=0),
            )

            tt_sequence_output, tt_pooled_output = text_encoder(tt_tokens, ttnn_device, with_projection=with_projection)

            tt_sequence_output_torch = ttnn.to_torch(
                tt_sequence_output[-2],
                mesh_composer=ConcatMeshToTensor(ttnn_device, dim=0),
            ).to(torch.float32)
            tt_pooled_output_torch = ttnn.to_torch(
                tt_pooled_output, mesh_composer=ConcatMeshToTensor(ttnn_device, dim=0)
            ).to(torch.float32)

            # We are only ALWAYS interested in the pooled output of the final text encoder
            # ----------- WARNING: ----------
            # The comment above is from the reference implementation of SDXL pipeline encode prompts function.
            # It clearly states that we are only interested in the pooled output of the final text encoder, but is in fact taking the last hidden state of the first text encoder.
            # I think this may be a bug in the reference implementation, but at the moment, we'll do the same (take the last hidden state of the first text encoder)
            if not with_projection:
                tt_pooled_prompt_embeds = ttnn.to_torch(
                    tt_sequence_output[-1],
                    mesh_composer=ConcatMeshToTensor(ttnn_device, dim=0),
                ).to(torch.float32)
                pooled_prompt_embeds = tt_pooled_prompt_embeds.to(torch.float32)
            else:
                pooled_prompt_embeds = tt_pooled_output_torch

            if clip_skip is None:
                prompt_embeds = tt_sequence_output_torch
            else:
                assert False, "Clip skip not none path not tested, use at your own risk!"
                prompt_embeds = ttnn.to_torch(
                    tt_sequence_output[-(clip_skip + 2)],
                    mesh_composer=ConcatMeshToTensor(ttnn_device, dim=0),
                ).to(torch.float32)

            prompt_embeds_list.append(prompt_embeds)

        prompt_embeds = torch.concat(prompt_embeds_list, dim=-1)

    zero_out_negative_prompt = negative_prompt is None and pipeline.config.force_zeros_for_empty_prompt

    if do_classifier_free_guidance and negative_prompt_embeds is None and zero_out_negative_prompt:
        negative_prompt_embeds = torch.zeros_like(prompt_embeds)
        negative_pooled_prompt_embeds = torch.zeros_like(pooled_prompt_embeds)
    elif do_classifier_free_guidance and negative_prompt_embeds is None:
        negative_prompt = negative_prompt or ""

        # Handle negative_prompt_2: convert None or lists with None values to negative_prompt
        if negative_prompt_2 is None:
            negative_prompt_2 = negative_prompt
        elif isinstance(negative_prompt_2, list):
            # Replace None values with corresponding negative_prompt values
            negative_prompt_list = (
                batch_size * [negative_prompt] if isinstance(negative_prompt, str) else negative_prompt
            )
            negative_prompt_2 = [
                p if p is not None else negative_prompt_list[i] for i, p in enumerate(negative_prompt_2)
            ]
        else:
            # negative_prompt_2 is a string, convert to list
            negative_prompt_2 = batch_size * [negative_prompt_2]

        # normalize str to list
        negative_prompt = batch_size * [negative_prompt] if isinstance(negative_prompt, str) else negative_prompt

        uncond_tokens: List[str]
        if prompt is not None and type(prompt) is not type(negative_prompt):
            raise TypeError(
                f"`negative_prompt` should be the same type to `prompt`, but got {type(negative_prompt)} !="
                f" {type(prompt)}."
            )
        elif batch_size != len(negative_prompt):
            raise ValueError(
                f"`negative_prompt`: {negative_prompt} has batch size {len(negative_prompt)}, but `prompt`:"
                f" {prompt} has batch size {batch_size}. Please make sure that passed `negative_prompt` matches"
                " the batch size of `prompt`."
            )
        else:
            uncond_tokens = [negative_prompt, negative_prompt_2]

        negative_prompt_embeds_list = []
        for ind, (negative_prompt, tokenizer, text_encoder, torch_encoder) in enumerate(
            zip(uncond_tokens, tokenizers, text_encoders, torch_encoders)
        ):
            with_projection = isinstance(torch_encoder, CLIPTextModelWithProjection)

            max_length = prompt_embeds.shape[1]
            uncond_input = tokenizer(
                negative_prompt,
                padding="max_length",
                max_length=max_length,
                truncation=True,
                return_tensors="pt",
            )

            tt_tokens = ttnn.from_torch(
                uncond_input.input_ids,
                dtype=ttnn.uint32,
                layout=ttnn.TILE_LAYOUT,
                device=ttnn_device,
                mesh_mapper=ttnn.ShardTensorToMesh(ttnn_device, dim=0),
            )
            tt_sequence_output_neg, tt_pooled_output_neg = text_encoder(
                tt_tokens, ttnn_device, with_projection=with_projection
            )
            tt_sequence_output_neg_torch = ttnn.to_torch(
                tt_sequence_output_neg[-2],
                mesh_composer=ConcatMeshToTensor(ttnn_device, dim=0),
            ).to(torch.float32)
            tt_pooled_output_neg_torch = ttnn.to_torch(
                tt_pooled_output_neg, mesh_composer=ConcatMeshToTensor(ttnn_device, dim=0)
            ).to(torch.float32)

            # We are only ALWAYS interested in the pooled output of the final text encoder
            # ----------- WARNING: ----------
            # The comment above is from the reference implementation of SDXL pipeline encode prompts function.
            # It clearly states that we are only interested in the pooled output of the final text encoder, but is in fact taking the last hidden state of the first text encoder.
            # I think this may be a bug in the reference implementation, but at the moment, we'll do the same (take the last hidden state of the first text encoder)            # We are only ALWAYS interested in the pooled output of the final text encoder
            if not with_projection:
                tt_pooled_prompt_embeds = (
                    ttnn.to_torch(
                        tt_sequence_output_neg[-1],
                        mesh_composer=ConcatMeshToTensor(ttnn_device, dim=0),
                    )
                ).to(torch.float32)
                negative_pooled_prompt_embeds = tt_pooled_prompt_embeds
            else:
                negative_pooled_prompt_embeds = tt_pooled_output_neg_torch

            negative_prompt_embeds = tt_sequence_output_neg_torch

            negative_prompt_embeds_list.append(negative_prompt_embeds)

        negative_prompt_embeds = torch.concat(negative_prompt_embeds_list, dim=-1)

    if pipeline.text_encoder_2 is not None:
        prompt_embeds = prompt_embeds.to(dtype=pipeline.text_encoder_2.dtype, device=device)
    else:
        prompt_embeds = prompt_embeds.to(dtype=pipeline.unet.dtype, device=device)

    bs_embed, seq_len, _ = prompt_embeds.shape
    # duplicate text embeddings for each generation per prompt, using mps friendly method
    prompt_embeds = prompt_embeds.repeat(1, num_images_per_prompt, 1)
    prompt_embeds = prompt_embeds.view(bs_embed * num_images_per_prompt, seq_len, -1)

    if do_classifier_free_guidance:
        # duplicate unconditional embeddings for each generation per prompt, using mps friendly method
        seq_len = negative_prompt_embeds.shape[1]

        if pipeline.text_encoder_2 is not None:
            negative_prompt_embeds = negative_prompt_embeds.to(dtype=pipeline.text_encoder_2.dtype, device=device)
        else:
            negative_prompt_embeds = negative_prompt_embeds.to(dtype=pipeline.unet.dtype, device=device)

        negative_prompt_embeds = negative_prompt_embeds.repeat(1, num_images_per_prompt, 1)
        negative_prompt_embeds = negative_prompt_embeds.view(batch_size * num_images_per_prompt, seq_len, -1)

    pooled_prompt_embeds = pooled_prompt_embeds.repeat(1, num_images_per_prompt).view(
        bs_embed * num_images_per_prompt, -1
    )
    if do_classifier_free_guidance:
        negative_pooled_prompt_embeds = negative_pooled_prompt_embeds.repeat(1, num_images_per_prompt).view(
            bs_embed * num_images_per_prompt, -1
        )

    slice_to = num_prompts if use_cfg_parallel else None
    return (
        prompt_embeds[:slice_to],
        negative_prompt_embeds[:slice_to],
        pooled_prompt_embeds[:slice_to],
        negative_pooled_prompt_embeds[:slice_to],
    )


# Copied from sdxl pipeline
def retrieve_timesteps(
    scheduler,
    num_inference_steps: Optional[int] = None,
    device: Optional[Union[str, torch.device]] = None,
    timesteps: Optional[List[int]] = None,
    sigmas: Optional[List[float]] = None,
    **kwargs,
):
    r"""
    Calls the scheduler's `set_timesteps` method and retrieves timesteps from the scheduler after the call. Handles
    custom timesteps. Any kwargs will be supplied to `scheduler.set_timesteps`.

    Args:
        scheduler (`SchedulerMixin`):
            The scheduler to get timesteps from.
        num_inference_steps (`int`):
            The number of diffusion steps used when generating samples with a pre-trained model. If used, `timesteps`
            must be `None`.
        device (`str` or `torch.device`, *optional*):
            The device to which the timesteps should be moved to. If `None`, the timesteps are not moved.
        timesteps (`List[int]`, *optional*):
            Custom timesteps used to override the timestep spacing strategy of the scheduler. If `timesteps` is passed,
            `num_inference_steps` and `sigmas` must be `None`.
        sigmas (`List[float]`, *optional*):
            Custom sigmas used to override the timestep spacing strategy of the scheduler. If `sigmas` is passed,
            `num_inference_steps` and `timesteps` must be `None`.

    Returns:
        `Tuple[torch.Tensor, int]`: A tuple where the first element is the timestep schedule from the scheduler and the
        second element is the number of inference steps.
    """
    if timesteps is not None and sigmas is not None:
        raise ValueError("Only one of `timesteps` or `sigmas` can be passed. Please choose one to set custom values")
    if timesteps is not None:
        accepts_timesteps = "timesteps" in set(inspect.signature(scheduler.set_timesteps).parameters.keys())
        if not accepts_timesteps:
            raise ValueError(
                f"The current scheduler class {scheduler.__class__}'s `set_timesteps` does not support custom"
                f" timestep schedules. Please check whether you are using the correct scheduler."
            )
        scheduler.set_timesteps(timesteps=timesteps, device=device, **kwargs)
        timesteps = scheduler.timesteps
        num_inference_steps = len(timesteps)
    elif sigmas is not None:
        accept_sigmas = "sigmas" in set(inspect.signature(scheduler.set_timesteps).parameters.keys())
        if not accept_sigmas:
            raise ValueError(
                f"The current scheduler class {scheduler.__class__}'s `set_timesteps` does not support custom"
                f" sigmas schedules. Please check whether you are using the correct scheduler."
            )
        scheduler.set_timesteps(sigmas=sigmas, device=device, **kwargs)
        timesteps = scheduler.timesteps
        num_inference_steps = len(timesteps)
    else:
        scheduler.set_timesteps(num_inference_steps, device=device, **kwargs)
        timesteps = scheduler.timesteps
    return timesteps, num_inference_steps


def prepare_image_latents(
    torch_pipeline,
    tt_pipeline,
    batch_size,
    num_channels_latents,
    height,
    width,
    cpu_device,
    dtype,
    image=None,
    is_strength_max=True,
    add_noise=True,
    latents=None,  # passed in latents
    start_latent_seed=None,
    fixed_seed_for_batch=False,
):
    # 4, 5, 8
    assert image is not None, "Image is not provided"
    assert torch_pipeline.vae_scale_factor == 8, "Vae scale factor should be 8"
    assert latents is None, "Latents are not supported for inpainting pipeline atm"

    shape = (
        1,
        num_channels_latents,
        int(height) // torch_pipeline.vae_scale_factor,
        int(width) // torch_pipeline.vae_scale_factor,
    )
    saved_rng_state = None

    if isinstance(image, ttnn.Tensor):
        image_latents = image
    else:
        if image.shape[1] == 4:
            image_latents = image
        else:
            if tt_pipeline.pipeline_config.vae_on_device:
                image_latents = []
                for index, latent in enumerate(tt_pipeline.tt_vae.encode(image).latent_dist):
                    if start_latent_seed is not None:
                        torch.manual_seed(start_latent_seed if fixed_seed_for_batch else start_latent_seed + index)
                    image_latents.append(latent.sample())
                    if start_latent_seed is not None and index == 0 and batch_size > 1:
                        saved_rng_state = torch.get_rng_state()
                image_latents = torch.cat(image_latents, dim=0)
            else:
                image_latents = [
                    torch_pipeline.vae.encode(img).latent_dist.sample()
                    for img in torch.chunk(image, chunks=batch_size, dim=0)
                ]
                image_latents = torch.cat(image_latents, dim=0)
            image_latents = tt_pipeline.torch_pipeline.vae.config.scaling_factor * image_latents
        image_latents = image_latents.repeat(batch_size // image_latents.shape[0], 1, 1, 1)

    if add_noise:
        if saved_rng_state is not None:
            torch.set_rng_state(saved_rng_state)
        torch_noise = torch.randn(shape, generator=None, device=cpu_device, dtype=dtype)
        torch_noise = torch_noise.repeat(batch_size // torch_noise.shape[0], 1, 1, 1)
        if is_strength_max:
            return torch_noise * tt_pipeline.tt_scheduler.init_noise_sigma

        tt_noise = ttnn.from_torch(
            torch_noise,
            dtype=ttnn.bfloat16,
            layout=ttnn.TILE_LAYOUT,
            device=tt_pipeline.ttnn_device,
            mesh_mapper=ttnn.ShardTensor2dMesh(
                tt_pipeline.ttnn_device, list(tt_pipeline.ttnn_device.shape), dims=(None, 0)
            ),
        )
        tt_image_latents = ttnn.from_torch(
            image_latents,
            dtype=ttnn.bfloat16,
            layout=ttnn.TILE_LAYOUT,
            device=tt_pipeline.ttnn_device,
            mesh_mapper=ttnn.ShardTensor2dMesh(
                tt_pipeline.ttnn_device, list(tt_pipeline.ttnn_device.shape), dims=(None, 0)
            ),
        )
        latents = tt_pipeline.tt_scheduler.add_noise(tt_image_latents, tt_noise)

        return latents
    else:
        return image_latents


# adapted from sdxl inpaint pipeline: diffusers/pipelines/stable_diffusion_xl/pipeline_stable_diffusion_xl_inpaint.py
def prepare_mask_latents_inpainting(
    tt_inpainting_pipeline,
    mask,
    masked_image,
    batch_size,
    height,
    width,
    dtype,
    cpu_device,
    masked_image_latents=None,
    fixed_seed_for_batch=False,
):
    assert masked_image is not None, "Masked image must be provided at the moment"
    assert masked_image_latents is None, "Masked image latents are not supported for inpainting pipeline at the moment"

    # resize the mask to latents shape as we concatenate the mask to the latents
    # we do that before converting to dtype to avoid breaking in case we're using cpu_offload
    # and half precision
    mask = torch.nn.functional.interpolate(
        mask,
        size=(
            height // tt_inpainting_pipeline.torch_pipeline.vae_scale_factor,
            width // tt_inpainting_pipeline.torch_pipeline.vae_scale_factor,
        ),
    )
    mask = mask.to(device=cpu_device, dtype=dtype)

    if masked_image is not None:
        if masked_image_latents is None:
            masked_image = masked_image.to(device=cpu_device, dtype=dtype)
            if tt_inpainting_pipeline.pipeline_config.vae_on_device == False:
                masked_image_latents = tt_inpainting_pipeline.torch_pipeline._encode_vae_image(
                    masked_image, generator=None
                )
            else:
                masked_image_latents = []
                if fixed_seed_for_batch and batch_size > 1:
                    saved_rng_state = torch.get_rng_state()
                for index, mask_dist in enumerate(tt_inpainting_pipeline.tt_vae.encode(masked_image).latent_dist):
                    if fixed_seed_for_batch and batch_size > 1 and index != 0:
                        torch.set_rng_state(saved_rng_state)
                    masked_image_latents.append(mask_dist.sample())
                masked_image_latents = torch.cat(masked_image_latents, dim=0)
                masked_image_latents = (
                    tt_inpainting_pipeline.torch_pipeline.vae.config.scaling_factor * masked_image_latents
                )

        if masked_image_latents.shape[0] < batch_size:
            if not batch_size % masked_image_latents.shape[0] == 0:
                raise ValueError(
                    "The passed images and the required batch size don't match. Images are supposed to be duplicated"
                    f" to a total batch size of {batch_size}, but {masked_image_latents.shape[0]} images were passed."
                    " Make sure the number of images that you pass is divisible by the total requested batch size."
                )
            masked_image_latents = masked_image_latents.repeat(batch_size // masked_image_latents.shape[0], 1, 1, 1)

        # aligning device to prevent device errors when concating it with the latent model input
        masked_image_latents = masked_image_latents.to(device=cpu_device, dtype=dtype)

    return mask, masked_image_latents


# Adapted from sdxl inpaint/img2img pipelines: diffusers/pipelines/stable_diffusion_xl/pipeline_stable_diffusion_xl_inpaint.py
def get_timesteps(tt_scheduler, num_inference_steps, strength, denoising_start=None):
    # This code path is only working if denoising_start is None, else more logic is needed
    # Denoising start is used in conjuction with SDXL Refiner pipeline.
    if denoising_start is None:
        init_timestep = min(int(num_inference_steps * strength), num_inference_steps)
        t_start = max(num_inference_steps - init_timestep, 0)

        timesteps = tt_scheduler.timesteps[t_start * tt_scheduler.order :]

        # set_begin_index will update the step index as well to avoid doing so during trace capture
        tt_scheduler.set_begin_index(t_start * tt_scheduler.order)
        return timesteps, num_inference_steps - t_start
    else:
        # Strength is irrelevant if we directly request a timestep to start at;
        # that is, strength is determined by the denoising_start instead.
        discrete_timestep_cutoff = int(
            round(tt_scheduler.num_train_timesteps - (denoising_start * tt_scheduler.num_train_timesteps))
        )

        torch_timesteps = torch.tensor([ttnn.to_torch(t) for t in tt_scheduler.timesteps])
        num_inference_steps = (torch_timesteps < discrete_timestep_cutoff).sum().item()
        if tt_scheduler.order == 2 and num_inference_steps % 2 == 0:
            # if the scheduler is a 2nd order scheduler we might have to do +1
            # because `num_inference_steps` might be even given that every timestep
            # (except the highest one) is duplicated. If `num_inference_steps` is even it would
            # mean that we cut the timesteps in the middle of the denoising step
            # (between 1st and 2nd derivative) which leads to incorrect results. By adding 1
            # we ensure that the denoising process always ends after the 2nd derivate step of the scheduler
            num_inference_steps = num_inference_steps + 1

        # because t_n+1 >= t_n, we slice the timesteps starting from the end
        t_start = len(tt_scheduler.timesteps) - num_inference_steps
        timesteps = tt_scheduler.timesteps[t_start:]

        tt_scheduler.set_begin_index(t_start)
        return timesteps, num_inference_steps


def run_tt_iteration(
    tt_unet,
    tt_scheduler,
    input_tensor,
    input_shape,
    ttnn_prompt_embeds,
    time_ids,
    text_embeds,
):
    B, C, H, W = input_shape

    input_tensor = tt_scheduler.scale_model_input(input_tensor, None)
    ttnn_noise_pred, output_shape = tt_unet.forward(
        input_tensor,
        [B, C, H, W],
        timestep=tt_scheduler.tt_timestep,
        encoder_hidden_states=ttnn_prompt_embeds,
        time_ids=time_ids,
        text_embeds=text_embeds,
        batch_size=B,
    )

    return ttnn_noise_pred, output_shape


def run_tt_iteration_inpainting(
    tt_unet,
    tt_scheduler,
    tt_image_latents,
    tt_masked_image_latents,
    tt_mask,
    image_latents_shape,
    ttnn_prompt_embeds,
    time_ids,
    text_embeds,
):
    B, C, H, W = image_latents_shape

    input_tensor = tt_scheduler.scale_model_input(tt_image_latents, None)
    input_tensor = ttnn.concat([input_tensor, tt_mask, tt_masked_image_latents], dim=-1)

    ttnn_noise_pred, output_shape = tt_unet.forward(
        input_tensor,
        [B, C, H, W],
        timestep=tt_scheduler.tt_timestep,
        encoder_hidden_states=ttnn_prompt_embeds,
        time_ids=time_ids,
        text_embeds=text_embeds,
    )

    return ttnn_noise_pred, output_shape


# Runs a single iteration of the tt image generation
# This includes the following steps:
# - n denoising loops
# - vae
def run_tt_image_gen(
    ttnn_device,
    tt_unet,
    tt_scheduler,
    tt_latents,
    tt_prompt_embeds,
    tt_time_ids,
    tt_text_embeds,
    num_steps,
    tt_extra_step_kwargs,
    guidance_scale,
    scaling_factor,
    input_shape,
    vae,  # can be host vae or tt vae
    batch_size,
    output_device=None,
    output_shape=None,
    tid=None,
    tid_vae=None,
    capture_trace=False,
    use_cfg_parallel=False,
    guidance_rescale=0.0,
    one_minus_guidance_rescale=1.0,
<<<<<<< HEAD
=======
    return_latents=False,  # If True, skip VAE decoding and return latents
>>>>>>> 7377dbe1
):
    assert not (capture_trace and num_steps != 1), "Trace should capture only 1 iteration"
    profiler.start("image_gen")
    profiler.start("denoising_loop")

<<<<<<< HEAD
    for i in tqdm(range(num_steps), total=num_steps):
=======
    for i in range(num_steps):
>>>>>>> 7377dbe1
        unet_outputs = []
        if tid is None or capture_trace:
            tid = ttnn.begin_trace_capture(ttnn_device, cq_id=0) if capture_trace else None
            for unet_slice in range(tt_prompt_embeds.shape[0]):
                latent_model_input = tt_latents
                # Extract and reshape text_embeds for this slice
                if not use_cfg_parallel:
                    text_embeds_slice = tt_text_embeds[unet_slice]
                    # Ensure correct shape [1, 1280] by reshaping
                    text_embeds_slice = ttnn.reshape(text_embeds_slice, (1, 1280))
                else:
                    text_embeds_slice = tt_text_embeds

                noise_pred, _ = run_tt_iteration(
                    tt_unet,
                    tt_scheduler,
                    latent_model_input,
                    input_shape,
                    tt_prompt_embeds[unet_slice] if not use_cfg_parallel else tt_prompt_embeds,
                    tt_time_ids if use_cfg_parallel else tt_time_ids[unet_slice],
                    text_embeds_slice,
                )

                unet_outputs.append(noise_pred)

            if use_cfg_parallel:
                noise_pred_interleaved = ttnn.to_memory_config(noise_pred, ttnn.L1_MEMORY_CONFIG)
                ttnn.deallocate(noise_pred)
                noise_pred = noise_pred_interleaved
                noise_pred_out = ttnn.all_gather(
                    noise_pred,
                    dim=0,
                    cluster_axis=0,
                    memory_config=ttnn.DRAM_MEMORY_CONFIG,
                )
                ttnn.deallocate(noise_pred)
                noise_pred = noise_pred_out
                noise_pred = noise_pred[..., :4]
                noise_pred_uncond, noise_pred_text = ttnn.unsqueeze(noise_pred[0], 0), ttnn.unsqueeze(noise_pred[1], 0)
            else:
                noise_pred_uncond, noise_pred_text = unet_outputs

<<<<<<< HEAD
            # Move noise_pred_text to L1 for clone operation
=======
            # ttnn.clone doesn't work with L1 sharded tensors
>>>>>>> 7377dbe1
            noise_pred_text_new = ttnn.to_memory_config(noise_pred_text, ttnn.L1_MEMORY_CONFIG)
            ttnn.deallocate(noise_pred_text)
            noise_pred_text = noise_pred_text_new
            noise_pred_text_orig = ttnn.clone(noise_pred_text)

            # perform guidance
            noise_pred_text = ttnn.sub_(noise_pred_text, noise_pred_uncond)
            noise_pred_text = ttnn.mul_(noise_pred_text, guidance_scale)
<<<<<<< HEAD
            noise_pred = ttnn.add(noise_pred_uncond, noise_pred_text)  # NOT add_
=======
            noise_pred = ttnn.add(noise_pred_uncond, noise_pred_text)
>>>>>>> 7377dbe1

            ttnn.deallocate(noise_pred_uncond)
            ttnn.deallocate(noise_pred_text)

<<<<<<< HEAD
            # Move noise_pred to L1 for std operations
=======
>>>>>>> 7377dbe1
            noise_pred_new = ttnn.to_memory_config(noise_pred, ttnn.L1_MEMORY_CONFIG)
            ttnn.deallocate(noise_pred)
            noise_pred = noise_pred_new

            # perform guidance rescale
            std_text = ttnn.std(noise_pred_text_orig, dim=[1, 2, 3], keepdim=True)
            std_cfg = ttnn.std(noise_pred, dim=[1, 2, 3], keepdim=True)

            std_ratio = ttnn.div(std_text, std_cfg)

            noise_pred_rescaled = ttnn.mul(noise_pred, std_ratio)

            rescaled_term = ttnn.mul(noise_pred_rescaled, guidance_rescale)
            original_term = ttnn.mul(noise_pred, one_minus_guidance_rescale)
            ttnn.deallocate(noise_pred)
            noise_pred = ttnn.add(rescaled_term, original_term)
<<<<<<< HEAD

            # Cleanup temporary tensors
=======
>>>>>>> 7377dbe1
            ttnn.deallocate(std_text)
            ttnn.deallocate(std_cfg)
            ttnn.deallocate(std_ratio)
            ttnn.deallocate(noise_pred_rescaled)
            ttnn.deallocate(rescaled_term)
            ttnn.deallocate(original_term)
            ttnn.deallocate(noise_pred_text_orig)
<<<<<<< HEAD

            # Move back to DRAM
=======
>>>>>>> 7377dbe1
            noise_pred = ttnn.move(noise_pred)

            tt_latents = tt_scheduler.step(noise_pred, None, tt_latents, **tt_extra_step_kwargs, return_dict=False)[0]

            if capture_trace:
                ttnn.end_trace_capture(ttnn_device, tid, cq_id=0)
        else:
            ttnn.execute_trace(ttnn_device, tid, cq_id=0, blocking=False)
            # Synchronize to ensure trace completes before updating scheduler state
            # Without this, the loop runs ahead and overwrites device tensors
            # before the trace can read them (causing the "jump to step 26" issue)
            ttnn.synchronize_device(ttnn_device)

        if i < (num_steps - 1):
            tt_scheduler.inc_step_index()

    ttnn.synchronize_device(ttnn_device)

<<<<<<< HEAD
    # reset scheduler - use set_begin_index to reset both begin_index and step_index
=======
    # set_begin_index resets both begin and step index of the scheduler
>>>>>>> 7377dbe1
    tt_scheduler.set_begin_index(0)

    profiler.end("denoising_loop")

    # Skip VAE decoding if return_latents is True
    if return_latents:
        profiler.end("image_gen")
        return tt_latents, tid, output_device, output_shape, tid_vae

    vae_on_device = isinstance(vae, TtAutoencoderKL)

    if vae_on_device:
        profiler.start("vae_decode")
        if tid_vae is None or capture_trace:
            tid_vae = ttnn.begin_trace_capture(ttnn_device, cq_id=0) if capture_trace else None
            tt_latents = ttnn.div(tt_latents, scaling_factor)

            logger.info("Running TT VAE")
            output_tensor, [C, H, W] = vae.decode(tt_latents, input_shape)
            ttnn.deallocate(tt_latents)

            if capture_trace:
                ttnn.end_trace_capture(ttnn_device, tid_vae, cq_id=0)
            output_device = output_tensor
            output_shape = [input_shape[0], C, H, W]
        else:
            ttnn.execute_trace(ttnn_device, tid_vae, cq_id=0, blocking=False)

        ttnn.synchronize_device(ttnn_device)
        profiler.end("vae_decode")

        profiler.start("read_output_tensor")
        output_tensor = ttnn.to_torch(output_device, mesh_composer=ttnn.ConcatMeshToTensor(ttnn_device, dim=0)).float()[
            :batch_size, ...
        ]
        ttnn.synchronize_device(ttnn_device)
        profiler.end("read_output_tensor")

        B, C, H, W = output_shape
        imgs = output_tensor.reshape(batch_size * B, C, H, W)
    else:
        profiler.start("read_output_tensor")
        latents = ttnn.to_torch(tt_latents, mesh_composer=ttnn.ConcatMeshToTensor(ttnn_device, dim=0))[:batch_size, ...]
        ttnn.synchronize_device(ttnn_device)
        profiler.end("read_output_tensor")
        profiler.start("vae_decode")
        B, C, H, W = input_shape
        latents = latents.reshape(batch_size * B, H, W, C)
        latents = torch.permute(latents, (0, 3, 1, 2))
        latents = latents.to(vae.dtype)

        # VAE upcasting to float32 is happening in the reference SDXL demo if VAE dtype is float16. If it's bfloat16, it will not be upcasted.
        latents = latents / vae.config.scaling_factor
        warmup_run = num_steps == 1
        if warmup_run == False:
            # Do not run host VAE if we are on a warmup run
            imgs = vae.decode(latents, return_dict=False)[0]
        else:
            imgs = None
        del latents
        gc.collect()
        profiler.end("vae_decode")
    profiler.end("image_gen")

    return imgs, tid, output_device, output_shape, tid_vae


# Runs a single iteration of the tt image generation
# This includes the following steps:
# - n denoising loops
# - vae
def run_tt_image_gen_inpainting(
    ttnn_device,
    tt_unet,
    tt_scheduler,
    tt_latents,
    tt_masked_image_latents,
    tt_mask,
    tt_prompt_embeds,
    tt_time_ids,
    tt_text_embeds,
    num_steps,
    tt_extra_step_kwargs,
    guidance_scale,
    scaling_factor,
    combined_latents_shape,  # 9 channels
    image_latents_shape,  # 4 channels
    vae,  # can be host vae or tt vae
    batch_size,
    output_device=None,
    output_shape=None,
    tid=None,
    tid_vae=None,
    capture_trace=False,
    use_cfg_parallel=False,
    guidance_rescale=0.0,
    one_minus_guidance_rescale=1.0,
):
    assert not (capture_trace and num_steps != 1), "Trace should capture only 1 iteration"
    profiler.start("image_gen")
    profiler.start("denoising_loop")

    for i in range(num_steps):  # tqdm(enumerate(tt_timesteps), total=len(tt_timesteps)):
        unet_outputs = []
        if tid is None or capture_trace:
            tid = ttnn.begin_trace_capture(ttnn_device, cq_id=0) if capture_trace else None
            for unet_slice in range(tt_prompt_embeds.shape[0]):
                latent_model_input = tt_latents
                noise_pred, _ = run_tt_iteration_inpainting(
                    tt_unet,
                    tt_scheduler,
                    latent_model_input,
                    tt_masked_image_latents,
                    tt_mask,
                    combined_latents_shape,
                    tt_prompt_embeds[unet_slice] if not use_cfg_parallel else tt_prompt_embeds,
                    tt_time_ids if use_cfg_parallel else tt_time_ids[unet_slice],
                    ttnn.unsqueeze(tt_text_embeds[unet_slice], dim=0) if not use_cfg_parallel else tt_text_embeds,
                )

                unet_outputs.append(noise_pred)

            if use_cfg_parallel:
                noise_pred_interleaved = ttnn.to_memory_config(noise_pred, ttnn.L1_MEMORY_CONFIG)
                ttnn.deallocate(noise_pred)
                noise_pred = noise_pred_interleaved
                noise_pred_out = ttnn.all_gather(
                    noise_pred,
                    dim=0,
                    cluster_axis=0,
                    memory_config=ttnn.DRAM_MEMORY_CONFIG,
                )
                ttnn.deallocate(noise_pred)
                noise_pred = noise_pred_out
                noise_pred = noise_pred[..., :4]
                noise_pred_uncond, noise_pred_text = ttnn.unsqueeze(noise_pred[0], 0), ttnn.unsqueeze(noise_pred[1], 0)
            else:
                noise_pred_uncond, noise_pred_text = unet_outputs

            # ttnn.clone doesn't work with L1 sharded tensors
            noise_pred_text_new = ttnn.to_memory_config(noise_pred_text, ttnn.L1_MEMORY_CONFIG)
            ttnn.deallocate(noise_pred_text)
            noise_pred_text = noise_pred_text_new
            noise_pred_text_orig = ttnn.clone(noise_pred_text)

            # perform guidance
            noise_pred_text = ttnn.sub_(noise_pred_text, noise_pred_uncond)
            noise_pred_text = ttnn.mul_(noise_pred_text, guidance_scale)
            noise_pred = ttnn.add(noise_pred_uncond, noise_pred_text)

            ttnn.deallocate(noise_pred_uncond)
            ttnn.deallocate(noise_pred_text)

            noise_pred_new = ttnn.to_memory_config(noise_pred, ttnn.L1_MEMORY_CONFIG)
            ttnn.deallocate(noise_pred)
            noise_pred = noise_pred_new

            # perform guidance rescale
            std_text = ttnn.std(noise_pred_text_orig, dim=[1, 2, 3], keepdim=True)
            std_cfg = ttnn.std(noise_pred, dim=[1, 2, 3], keepdim=True)

            std_ratio = ttnn.div(std_text, std_cfg)

            noise_pred_rescaled = ttnn.mul(noise_pred, std_ratio)

            rescaled_term = ttnn.mul(noise_pred_rescaled, guidance_rescale)
            original_term = ttnn.mul(noise_pred, one_minus_guidance_rescale)
            ttnn.deallocate(noise_pred)
            noise_pred = ttnn.add(rescaled_term, original_term)
            ttnn.deallocate(std_text)
            ttnn.deallocate(std_cfg)
            ttnn.deallocate(std_ratio)
            ttnn.deallocate(noise_pred_rescaled)
            ttnn.deallocate(rescaled_term)
            ttnn.deallocate(original_term)
            ttnn.deallocate(noise_pred_text_orig)
            noise_pred = ttnn.move(noise_pred)

            tt_latents = tt_scheduler.step(noise_pred, None, tt_latents, **tt_extra_step_kwargs, return_dict=False)[0]

            if capture_trace:
                ttnn.end_trace_capture(ttnn_device, tid, cq_id=0)
        else:
            ttnn.execute_trace(ttnn_device, tid, cq_id=0, blocking=False)

        if i < (num_steps - 1):
            tt_scheduler.inc_step_index()

    ttnn.synchronize_device(ttnn_device)

    # set_begin_index resets both begin and step index of the scheduler
    tt_scheduler.set_begin_index(0)

    profiler.end("denoising_loop")

    vae_on_device = isinstance(vae, TtAutoencoderKL)

    if vae_on_device:
        profiler.start("vae_decode")
        if tid_vae is None or capture_trace:
            tid_vae = ttnn.begin_trace_capture(ttnn_device, cq_id=0) if capture_trace else None
            tt_latents = ttnn.div(tt_latents, scaling_factor)

            logger.info("Running TT VAE")
            output_tensor, [C, H, W] = vae.decode(tt_latents, image_latents_shape)
            ttnn.deallocate(tt_latents)

            if capture_trace:
                ttnn.end_trace_capture(ttnn_device, tid_vae, cq_id=0)
            output_device = output_tensor
            output_shape = [image_latents_shape[0], C, H, W]
        else:
            ttnn.execute_trace(ttnn_device, tid_vae, cq_id=0, blocking=False)

        ttnn.synchronize_device(ttnn_device)
        profiler.end("vae_decode")

        profiler.start("read_output_tensor")
        output_tensor = ttnn.to_torch(output_device, mesh_composer=ttnn.ConcatMeshToTensor(ttnn_device, dim=0)).float()[
            :batch_size, ...
        ]
        ttnn.synchronize_device(ttnn_device)
        profiler.end("read_output_tensor")

        B, C, H, W = output_shape
        imgs = output_tensor.reshape(batch_size * B, C, H, W)
    else:
        profiler.start("read_output_tensor")
        latents = ttnn.to_torch(tt_latents, mesh_composer=ttnn.ConcatMeshToTensor(ttnn_device, dim=0))[:batch_size, ...]
        ttnn.synchronize_device(ttnn_device)
        profiler.end("read_output_tensor")
        profiler.start("vae_decode")
        B, C, H, W = image_latents_shape
        latents = latents.reshape(batch_size * B, H, W, C)
        latents = torch.permute(latents, (0, 3, 1, 2))
        latents = latents.to(vae.dtype)

        # VAE upcasting to float32 is happening in the reference SDXL demo if VAE dtype is float16. If it's bfloat16, it will not be upcasted.
        latents = latents / vae.config.scaling_factor
        warmup_run = num_steps == 1
        if warmup_run == False:
            # Do not run host VAE if we are on a warmup run
            imgs = vae.decode(latents, return_dict=False)[0]
        else:
            imgs = None
        del latents
        gc.collect()
        profiler.end("vae_decode")
    profiler.end("image_gen")

    return imgs, tid, output_device, output_shape, tid_vae


def prepare_input_tensors(host_tensors, device_tensors):
    profiler.start("prepare_input_tensors")
    for host_tensor, device_tensor in zip(host_tensors, device_tensors):
        ttnn.copy_host_to_device_tensor(host_tensor, device_tensor)
    if device_tensors:
        ttnn.synchronize_device(device_tensors[0].device())
    profiler.end("prepare_input_tensors")


def allocate_input_tensors(ttnn_device, tt_latents, tt_prompt_embeds, tt_text_embeds, tt_time_ids):
    profiler.start("allocate_input_tensors")
    is_mesh_device = isinstance(ttnn_device, ttnn._ttnn.multi_device.MeshDevice)
    tt_latents_device = ttnn.allocate_tensor_on_device(
        tt_latents.shape,
        tt_latents.dtype,
        tt_latents.layout,
        ttnn_device,
        ttnn.DRAM_MEMORY_CONFIG,
    )

    tt_prompt_embeds_device = [
        ttnn.allocate_tensor_on_device(
            tt_prompt_embeds[0][0].shape,
            tt_prompt_embeds[0][0].dtype,
            tt_prompt_embeds[0][0].layout,
            ttnn_device,
            ttnn.DRAM_MEMORY_CONFIG,
        ),
        ttnn.allocate_tensor_on_device(
            tt_prompt_embeds[0][1].shape,
            tt_prompt_embeds[0][1].dtype,
            tt_prompt_embeds[0][1].layout,
            ttnn_device,
            ttnn.DRAM_MEMORY_CONFIG,
        ),
    ]

    tt_text_embeds_device = [
        ttnn.allocate_tensor_on_device(
            tt_text_embeds[0][0].shape,
            tt_text_embeds[0][0].dtype,
            tt_text_embeds[0][0].layout,
            ttnn_device,
            ttnn.DRAM_MEMORY_CONFIG,
        ),
        ttnn.allocate_tensor_on_device(
            tt_text_embeds[0][1].shape,
            tt_text_embeds[0][1].dtype,
            tt_text_embeds[0][1].layout,
            ttnn_device,
            ttnn.DRAM_MEMORY_CONFIG,
        ),
    ]

    tt_time_ids_device = [
        ttnn.from_torch(
            tt_time_ids[0].squeeze(0),
            dtype=ttnn.bfloat16,
            device=ttnn_device,
            layout=ttnn.TILE_LAYOUT,
            memory_config=ttnn.DRAM_MEMORY_CONFIG,
            mesh_mapper=ttnn.ReplicateTensorToMesh(ttnn_device) if is_mesh_device else None,
        ),
        ttnn.from_torch(
            tt_time_ids[1].squeeze(0),
            dtype=ttnn.bfloat16,
            device=ttnn_device,
            layout=ttnn.TILE_LAYOUT,
            memory_config=ttnn.DRAM_MEMORY_CONFIG,
            mesh_mapper=ttnn.ReplicateTensorToMesh(ttnn_device) if is_mesh_device else None,
        ),
    ]
    ttnn.synchronize_device(ttnn_device)
    profiler.end("prepare_input_tensors")

    return tt_latents_device, tt_prompt_embeds_device, tt_text_embeds_device, tt_time_ids_device


def create_user_tensors(
    ttnn_device, latents, negative_prompt_embeds, prompt_embeds, negative_pooled_prompt_embeds, add_text_embeds
):
    profiler.start("create_user_tensors")
    is_mesh_device = isinstance(ttnn_device, ttnn._ttnn.multi_device.MeshDevice)
    tt_latents = ttnn.from_torch(
        latents,
        dtype=ttnn.bfloat16,
        layout=ttnn.TILE_LAYOUT,
        mesh_mapper=ttnn.ReplicateTensorToMesh(ttnn_device) if is_mesh_device else None,
    )

    tt_prompt_embeds = [
        [
            ttnn.from_torch(
                negative_prompt_embed,
                dtype=ttnn.bfloat16,
                layout=ttnn.TILE_LAYOUT,
                mesh_mapper=ttnn.ShardTensorToMesh(ttnn_device, dim=0) if is_mesh_device else None,
            ),
            ttnn.from_torch(
                prompt_embed,
                dtype=ttnn.bfloat16,
                layout=ttnn.TILE_LAYOUT,
                mesh_mapper=ttnn.ShardTensorToMesh(ttnn_device, dim=0) if is_mesh_device else None,
            ),
        ]
        for negative_prompt_embed, prompt_embed in zip(negative_prompt_embeds, prompt_embeds)
    ]

    tt_add_text_embeds = [
        [
            ttnn.from_torch(
                negative_pooled_prompt_embed,
                dtype=ttnn.bfloat16,
                layout=ttnn.ROW_MAJOR_LAYOUT,
                mesh_mapper=ttnn.ShardTensorToMesh(ttnn_device, dim=0) if is_mesh_device else None,
            ),
            ttnn.from_torch(
                add_text_embed,
                dtype=ttnn.bfloat16,
                layout=ttnn.ROW_MAJOR_LAYOUT,
                mesh_mapper=ttnn.ShardTensorToMesh(ttnn_device, dim=0) if is_mesh_device else None,
            ),
        ]
        for negative_pooled_prompt_embed, add_text_embed in zip(negative_pooled_prompt_embeds, add_text_embeds)
    ]
    ttnn.synchronize_device(ttnn_device)
    profiler.end("create_user_tensors")
    return tt_latents, tt_prompt_embeds, tt_add_text_embeds


def run_tt_denoising(
    ttnn_device,
    tt_latents_device,
    tt_latents_output,
    tt_unet,
    tt_scheduler,
    input_shape,
    ttnn_prompt_embeds,
    ttnn_add_text_embeds,
    ttnn_add_time_ids,
    guidance_scale,
    extra_step_kwargs,
    tid=None,
    compile_run=False,
):
    B, C, H, W = input_shape
    if tid is None:
        tid = ttnn.begin_trace_capture(ttnn_device, cq_id=0) if not compile_run else None
        unet_outputs = []
        tt_latents = tt_latents_device
        for unet_slice in range(len(ttnn_prompt_embeds)):
            tt_latent_model_input = tt_latents
            noise_pred, noise_shape = run_tt_iteration(
                tt_unet,
                tt_scheduler,
                tt_latent_model_input,
                [B, C, H, W],
                ttnn_prompt_embeds[unet_slice],
                ttnn_add_time_ids[unet_slice],
                ttnn_add_text_embeds[unet_slice],
            )
            C, H, W = noise_shape

            unet_outputs.append(noise_pred)

        noise_pred_uncond, noise_pred_text = unet_outputs
        noise_pred_text = ttnn.sub_(noise_pred_text, noise_pred_uncond)
        noise_pred_text = ttnn.mul_(noise_pred_text, guidance_scale)
        noise_pred = ttnn.add_(noise_pred_uncond, noise_pred_text)

        tt_latents = tt_scheduler.step(noise_pred, None, tt_latents, **extra_step_kwargs, return_dict=False)[0]

        ttnn.deallocate(noise_pred_uncond)
        ttnn.deallocate(noise_pred_text)

        if not compile_run:
            ttnn.end_trace_capture(ttnn_device, tid, cq_id=0)
    else:
        ttnn.execute_trace(ttnn_device, tid, cq_id=0, blocking=True)
    return tid, tt_latents_device, tt_latents_output, [C, H, W]


def run_torch_denoising(
    latents,
    iter,
    pipeline,
    prompt_embeds,
    added_cond_kwargs,
    t,
    guidance_scale,
    extra_step_kwargs,
):
    latent_model_input = torch.cat([latents] * 2)

    latent_model_input = pipeline.scheduler.scale_model_input(latent_model_input, t)

    noise_pred = pipeline.unet(
        latent_model_input,
        t,
        encoder_hidden_states=prompt_embeds[iter],
        timestep_cond=None,
        cross_attention_kwargs=None,
        added_cond_kwargs=added_cond_kwargs[iter],
        return_dict=False,
    )[0]

    noise_pred_uncond, noise_pred_text = noise_pred.chunk(2)
    noise_pred = noise_pred_uncond + guidance_scale * (noise_pred_text - noise_pred_uncond)

    latents = pipeline.scheduler.step(noise_pred, t, latents, **extra_step_kwargs, return_dict=False)[0]
    return latents<|MERGE_RESOLUTION|>--- conflicted
+++ resolved
@@ -8,6 +8,7 @@
 import torch
 import inspect
 from typing import List, Optional, Union
+from tqdm import tqdm
 
 from transformers import CLIPTextModelWithProjection
 from ttnn.distributed.distributed import ConcatMeshToTensor
@@ -233,7 +234,6 @@
     text_encoders = [tt_text_encoder, tt_text_encoder_2] if pipeline.text_encoder is not None else [tt_text_encoder_2]
 
     if prompt_embeds is None:
-<<<<<<< HEAD
         # Handle prompt_2: convert None or lists with None values to prompt
         if prompt_2 is None:
             prompt_2 = prompt
@@ -243,9 +243,6 @@
         else:
             # prompt_2 is a string, convert to list
             prompt_2 = [prompt_2] if len(prompt) == 1 else batch_size * [prompt_2]
-=======
-        prompt_2 = prompt_2 or prompt
->>>>>>> 7377dbe1
 
         # textual inversion: process multi-vector tokens if necessary
         prompt_embeds_list = []
@@ -783,20 +780,13 @@
     use_cfg_parallel=False,
     guidance_rescale=0.0,
     one_minus_guidance_rescale=1.0,
-<<<<<<< HEAD
-=======
     return_latents=False,  # If True, skip VAE decoding and return latents
->>>>>>> 7377dbe1
 ):
     assert not (capture_trace and num_steps != 1), "Trace should capture only 1 iteration"
     profiler.start("image_gen")
     profiler.start("denoising_loop")
 
-<<<<<<< HEAD
     for i in tqdm(range(num_steps), total=num_steps):
-=======
-    for i in range(num_steps):
->>>>>>> 7377dbe1
         unet_outputs = []
         if tid is None or capture_trace:
             tid = ttnn.begin_trace_capture(ttnn_device, cq_id=0) if capture_trace else None
@@ -839,11 +829,7 @@
             else:
                 noise_pred_uncond, noise_pred_text = unet_outputs
 
-<<<<<<< HEAD
-            # Move noise_pred_text to L1 for clone operation
-=======
-            # ttnn.clone doesn't work with L1 sharded tensors
->>>>>>> 7377dbe1
+            # Move noise_pred_text to L1 for clone operation (ttnn.clone doesn't work with L1 sharded tensors)
             noise_pred_text_new = ttnn.to_memory_config(noise_pred_text, ttnn.L1_MEMORY_CONFIG)
             ttnn.deallocate(noise_pred_text)
             noise_pred_text = noise_pred_text_new
@@ -852,19 +838,12 @@
             # perform guidance
             noise_pred_text = ttnn.sub_(noise_pred_text, noise_pred_uncond)
             noise_pred_text = ttnn.mul_(noise_pred_text, guidance_scale)
-<<<<<<< HEAD
             noise_pred = ttnn.add(noise_pred_uncond, noise_pred_text)  # NOT add_
-=======
-            noise_pred = ttnn.add(noise_pred_uncond, noise_pred_text)
->>>>>>> 7377dbe1
 
             ttnn.deallocate(noise_pred_uncond)
             ttnn.deallocate(noise_pred_text)
 
-<<<<<<< HEAD
             # Move noise_pred to L1 for std operations
-=======
->>>>>>> 7377dbe1
             noise_pred_new = ttnn.to_memory_config(noise_pred, ttnn.L1_MEMORY_CONFIG)
             ttnn.deallocate(noise_pred)
             noise_pred = noise_pred_new
@@ -881,11 +860,8 @@
             original_term = ttnn.mul(noise_pred, one_minus_guidance_rescale)
             ttnn.deallocate(noise_pred)
             noise_pred = ttnn.add(rescaled_term, original_term)
-<<<<<<< HEAD
 
             # Cleanup temporary tensors
-=======
->>>>>>> 7377dbe1
             ttnn.deallocate(std_text)
             ttnn.deallocate(std_cfg)
             ttnn.deallocate(std_ratio)
@@ -893,11 +869,8 @@
             ttnn.deallocate(rescaled_term)
             ttnn.deallocate(original_term)
             ttnn.deallocate(noise_pred_text_orig)
-<<<<<<< HEAD
 
             # Move back to DRAM
-=======
->>>>>>> 7377dbe1
             noise_pred = ttnn.move(noise_pred)
 
             tt_latents = tt_scheduler.step(noise_pred, None, tt_latents, **tt_extra_step_kwargs, return_dict=False)[0]
@@ -916,11 +889,7 @@
 
     ttnn.synchronize_device(ttnn_device)
 
-<<<<<<< HEAD
-    # reset scheduler - use set_begin_index to reset both begin_index and step_index
-=======
-    # set_begin_index resets both begin and step index of the scheduler
->>>>>>> 7377dbe1
+    # Reset scheduler - use set_begin_index to reset both begin_index and step_index
     tt_scheduler.set_begin_index(0)
 
     profiler.end("denoising_loop")
