# SPDX-FileCopyrightText: © 2025 Tenstorrent AI ULC

# SPDX-License-Identifier: Apache-2.0

import gc
from loguru import logger
import ttnn
import torch
import inspect
from typing import List, Optional, Union
<<<<<<< HEAD
from models.common.utility_functions import profiler
=======

from ttnn.distributed.distributed import ConcatMeshToTensor
from models.experimental.stable_diffusion_35_large.tt.clip_encoder import (
    TtCLIPConfig,
    TtCLIPTextTransformer,
    TtCLIPTextTransformerParameters,
)
from models.utility_functions import profiler
>>>>>>> 29c68289

from tqdm import tqdm
import ttnn

from models.experimental.stable_diffusion_xl_base.vae.tt.tt_autoencoder_kl import TtAutoencoderKL

SDXL_L1_SMALL_SIZE = 47000
SDXL_TRACE_REGION_SIZE = 34000000
SDXL_CI_WEIGHTS_PATH = "/mnt/MLPerf/tt_dnn-models/hf_home"


def create_tt_clip_text_encoders(pipeline, ttnn_device):
    tt_parameters_text_encoder = TtCLIPTextTransformerParameters.from_torch(
        pipeline.text_encoder.state_dict(),
        device=ttnn_device,
        dtype=ttnn.bfloat16,
        parallel_manager=None,
        has_text_projection=False,  # Text encoder 1 does not have text projection
    )
    tt_config_text_encoder = TtCLIPConfig(
        vocab_size=pipeline.text_encoder.config.vocab_size,
        d_model=pipeline.text_encoder.config.hidden_size,
        d_ff=pipeline.text_encoder.config.intermediate_size,
        num_heads=pipeline.text_encoder.config.num_attention_heads,
        num_layers=pipeline.text_encoder.config.num_hidden_layers,
        max_position_embeddings=77,
        layer_norm_eps=pipeline.text_encoder.config.layer_norm_eps,
        attention_dropout=pipeline.text_encoder.config.attention_dropout,
        hidden_act=pipeline.text_encoder.config.hidden_act,
    )
    tt_text_encoder = TtCLIPTextTransformer(tt_parameters_text_encoder, tt_config_text_encoder)

    # TT text encoder 2 setup
    tt_parameters_text_encoder_2 = TtCLIPTextTransformerParameters.from_torch(
        pipeline.text_encoder_2.state_dict(),
        device=ttnn_device,
        dtype=ttnn.bfloat16,
        parallel_manager=None,
        has_text_projection=True,  # Text encoder 2 has text projection
    )

    tt_config_text_encoder_2 = TtCLIPConfig(
        vocab_size=pipeline.text_encoder_2.config.vocab_size,
        d_model=pipeline.text_encoder_2.config.hidden_size,
        d_ff=pipeline.text_encoder_2.config.intermediate_size,
        num_heads=pipeline.text_encoder_2.config.num_attention_heads,
        num_layers=pipeline.text_encoder_2.config.num_hidden_layers,
        max_position_embeddings=77,
        layer_norm_eps=pipeline.text_encoder_2.config.layer_norm_eps,
        attention_dropout=pipeline.text_encoder_2.config.attention_dropout,
        hidden_act=pipeline.text_encoder_2.config.hidden_act,
    )
    tt_text_encoder_2 = TtCLIPTextTransformer(tt_parameters_text_encoder_2, tt_config_text_encoder_2)

    return tt_text_encoder, tt_text_encoder_2


def warmup_tt_text_encoders(tt_text_encoder, tt_text_encoder_2, tokenizer, tokenizer_2, ttnn_device, batch_size):
    logger.info("Performing warmup run on encoding, to make use of program caching in actual inference...")
    dummy_prompt = ["abc"] * batch_size
    dummy_ids = tokenizer(
        dummy_prompt,
        padding="max_length",
        max_length=tokenizer.model_max_length,
        truncation=True,
        return_tensors="pt",
    ).input_ids
    dummy_ids_2 = tokenizer(
        dummy_prompt,
        padding="max_length",
        max_length=tokenizer_2.model_max_length,
        truncation=True,
        return_tensors="pt",
    ).input_ids

    tt_tokens_1 = ttnn.from_torch(
        dummy_ids,
        dtype=ttnn.uint32,
        layout=ttnn.TILE_LAYOUT,
        device=ttnn_device,
        mesh_mapper=ttnn.ShardTensorToMesh(ttnn_device, dim=0),
    )
    tt_tokens_2 = ttnn.from_torch(
        dummy_ids_2,
        dtype=ttnn.uint32,
        layout=ttnn.TILE_LAYOUT,
        device=ttnn_device,
        mesh_mapper=ttnn.ShardTensorToMesh(ttnn_device, dim=0),
    )

    _, _ = tt_text_encoder(tt_tokens_1, ttnn_device, parallel_manager=None)
    _, _ = tt_text_encoder_2(tt_tokens_2, ttnn_device, parallel_manager=None)
    ttnn.synchronize_device(ttnn_device)


# encode_prompt function, adapted from sdxl pipeline to work with on device tt text encoders
# batch size (lenght of prompts) must be equal to number of devices
def batch_encode_prompt_on_device(
    pipeline,
    tt_text_encoder,
    tt_text_encoder_2,
    ttnn_device,
    prompt: str,
    prompt_2: Optional[str] = None,
    device: Optional[torch.device] = None,
    num_images_per_prompt: int = 1,
    do_classifier_free_guidance: bool = True,
    negative_prompt: Optional[str] = None,
    negative_prompt_2: Optional[str] = None,
    prompt_embeds: Optional[torch.Tensor] = None,
    negative_prompt_embeds: Optional[torch.Tensor] = None,
    pooled_prompt_embeds: Optional[torch.Tensor] = None,
    negative_pooled_prompt_embeds: Optional[torch.Tensor] = None,
    lora_scale: Optional[float] = None,
    clip_skip: Optional[int] = None,
):
    r"""
    Encodes the prompt into text encoder hidden states.

    Args:
        prompt (`str` or `List[str]`, *optional*):
            prompt to be encoded
        prompt_2 (`str` or `List[str]`, *optional*):
            The prompt or prompts to be sent to the `tokenizer_2` and `text_encoder_2`. If not defined, `prompt` is
            used in both text-encoders
        device: (`torch.device`):
            torch device
        num_images_per_prompt (`int`):
            number of images that should be generated per prompt
        do_classifier_free_guidance (`bool`):
            whether to use classifier free guidance or not
        negative_prompt (`str` or `List[str]`, *optional*):
            The prompt or prompts not to guide the image generation. If not defined, one has to pass
            `negative_prompt_embeds` instead. Ignored when not using guidance (i.e., ignored if `guidance_scale` is
            less than `1`).
        negative_prompt_2 (`str` or `List[str]`, *optional*):
            The prompt or prompts not to guide the image generation to be sent to `tokenizer_2` and
            `text_encoder_2`. If not defined, `negative_prompt` is used in both text-encoders
        prompt_embeds (`torch.Tensor`, *optional*):
            Pre-generated text embeddings. Can be used to easily tweak text inputs, *e.g.* prompt weighting. If not
            provided, text embeddings will be generated from `prompt` input argument.
        negative_prompt_embeds (`torch.Tensor`, *optional*):
            Pre-generated negative text embeddings. Can be used to easily tweak text inputs, *e.g.* prompt
            weighting. If not provided, negative_prompt_embeds will be generated from `negative_prompt` input
            argument.
        pooled_prompt_embeds (`torch.Tensor`, *optional*):
            Pre-generated pooled text embeddings. Can be used to easily tweak text inputs, *e.g.* prompt weighting.
            If not provided, pooled text embeddings will be generated from `prompt` input argument.
        negative_pooled_prompt_embeds (`torch.Tensor`, *optional*):
            Pre-generated negative pooled text embeddings. Can be used to easily tweak text inputs, *e.g.* prompt
            weighting. If not provided, pooled negative_prompt_embeds will be generated from `negative_prompt`
            input argument.
        lora_scale (`float`, *optional*):
            A lora scale that will be applied to all LoRA layers of the text encoder if LoRA layers are loaded.
        clip_skip (`int`, *optional*):
            Number of layers to be skipped from CLIP while computing the prompt embeddings. A value of 1 means that
            the output of the pre-final layer will be used for computing the prompt embeddings.
    """
    prompt = [prompt] if isinstance(prompt, str) else prompt

    num_devices = ttnn_device.get_num_devices()
    assert len(prompt) == num_devices, "Prompt length must be equal to number of devices"
    assert prompt_2 is None, "Prompt 2 is not supported currently"
    assert negative_prompt is None, "Negative prompt is not tested currently with on device text encoders"
    assert lora_scale is None, "Lora scale is not supported currently with on device text encoders"
    assert clip_skip is None, "Clip skip is not supported currently with on device text encoders"
    assert prompt_embeds is None, "Prompt embeds is not supported currently with on device text encoders"
    assert (
        negative_prompt_embeds is None
    ), "Negative prompt embeds is not supported currently with on device text encoders"
    assert (
        do_classifier_free_guidance is True
    ), "Non - Classifier free guidance is not supported currently with on device text encoders"

    if prompt is not None:
        batch_size = len(prompt)
    else:
        batch_size = prompt_embeds.shape[0]

    # Define tokenizers and text encoders
    tokenizers = (
        [pipeline.tokenizer, pipeline.tokenizer_2] if pipeline.tokenizer is not None else [pipeline.tokenizer_2]
    )
    text_encoders = [tt_text_encoder, tt_text_encoder_2] if tt_text_encoder is not None else [tt_text_encoder_2]

    if prompt_embeds is None:
        prompt_2 = prompt_2 or prompt
        prompt_2 = [prompt_2] if isinstance(prompt_2, str) else prompt_2

        # textual inversion: process multi-vector tokens if necessary
        prompt_embeds_list = []
        prompts = [prompt, prompt_2]

        for ind, (prompt, tokenizer, text_encoder) in enumerate(zip(prompts, tokenizers, text_encoders)):
            text_inputs = tokenizer(
                prompt,
                padding="max_length",
                max_length=tokenizer.model_max_length,
                truncation=True,
                return_tensors="pt",
            )

            text_input_ids = text_inputs.input_ids
            untruncated_ids = tokenizer(prompt, padding="longest", return_tensors="pt").input_ids

            if untruncated_ids.shape[-1] >= text_input_ids.shape[-1] and not torch.equal(
                text_input_ids, untruncated_ids
            ):
                removed_text = tokenizer.batch_decode(untruncated_ids[:, tokenizer.model_max_length - 1 : -1])
                logger.warning(
                    "The following part of your input was truncated because CLIP can only handle sequences up to"
                    f" {tokenizer.model_max_length} tokens: {removed_text}"
                )

            tt_tokens = ttnn.from_torch(
                text_input_ids,
                dtype=ttnn.uint32,
                layout=ttnn.TILE_LAYOUT,
                device=ttnn_device,
                mesh_mapper=ttnn.ShardTensorToMesh(ttnn_device, dim=0),
            )

            tt_sequence_output, tt_pooled_output = text_encoder(tt_tokens, ttnn_device, parallel_manager=None)

            tt_sequence_output_torch = ttnn.to_torch(
                tt_sequence_output.hidden_states[-2],
                mesh_composer=ConcatMeshToTensor(ttnn_device, dim=0),
            ).to(torch.float32)
            tt_pooled_output_torch = ttnn.to_torch(
                tt_pooled_output, mesh_composer=ConcatMeshToTensor(ttnn_device, dim=0)
            ).to(torch.float32)

            # We are only ALWAYS interested in the pooled output of the final text encoder
            # ----------- WARNING: ----------
            # The comment above is from the reference implementation of SDXL pipeline encode prompts function.
            # It clearly states that we are only interested in the pooled output of the final text encoder, but is in fact taking the last hidden state of the first text encoder.
            # I think this may be a bug in the reference implementation, but at the moment, we'll do the same (take the last hidden state of the first text encoder)
            if ind == 0:
                tt_pooled_prompt_embeds = ttnn.to_torch(
                    tt_sequence_output.hidden_states[-1],
                    mesh_composer=ConcatMeshToTensor(ttnn_device, dim=0),
                ).to(torch.float32)
                pooled_prompt_embeds = tt_pooled_prompt_embeds.to(torch.float32)
            else:
                pooled_prompt_embeds = tt_pooled_output_torch

            if clip_skip is None:
                prompt_embeds = tt_sequence_output_torch
            else:
                assert False, "Clip skip not none path not tested, use at your own risk!"
                prompt_embeds = ttnn.to_torch(
                    tt_sequence_output.hidden_states[-(clip_skip + 2)],
                    mesh_composer=ConcatMeshToTensor(ttnn_device, dim=0),
                ).to(torch.float32)

            prompt_embeds_list.append(prompt_embeds)

        prompt_embeds = torch.concat(prompt_embeds_list, dim=-1)

    zero_out_negative_prompt = negative_prompt is None and pipeline.config.force_zeros_for_empty_prompt

    if do_classifier_free_guidance and negative_prompt_embeds is None and zero_out_negative_prompt:
        negative_prompt_embeds = torch.zeros_like(prompt_embeds)
        negative_pooled_prompt_embeds = torch.zeros_like(pooled_prompt_embeds)
    elif do_classifier_free_guidance and negative_prompt_embeds is None:
        negative_prompt = negative_prompt or ""
        negative_prompt_2 = negative_prompt_2 or negative_prompt

        # normalize str to list
        negative_prompt = batch_size * [negative_prompt] if isinstance(negative_prompt, str) else negative_prompt
        negative_prompt_2 = (
            batch_size * [negative_prompt_2] if isinstance(negative_prompt_2, str) else negative_prompt_2
        )

        uncond_tokens: List[str]
        if prompt is not None and type(prompt) is not type(negative_prompt):
            raise TypeError(
                f"`negative_prompt` should be the same type to `prompt`, but got {type(negative_prompt)} !="
                f" {type(prompt)}."
            )
        elif batch_size != len(negative_prompt):
            raise ValueError(
                f"`negative_prompt`: {negative_prompt} has batch size {len(negative_prompt)}, but `prompt`:"
                f" {prompt} has batch size {batch_size}. Please make sure that passed `negative_prompt` matches"
                " the batch size of `prompt`."
            )
        else:
            uncond_tokens = [negative_prompt, negative_prompt_2]

        negative_prompt_embeds_list = []
        for ind, (negative_prompt, tokenizer, text_encoder) in enumerate(zip(uncond_tokens, tokenizers, text_encoders)):
            max_length = prompt_embeds.shape[1]
            uncond_input = tokenizer(
                negative_prompt,
                padding="max_length",
                max_length=max_length,
                truncation=True,
                return_tensors="pt",
            )

            tt_tokens = ttnn.from_torch(
                uncond_input.input_ids,
                dtype=ttnn.uint32,
                layout=ttnn.TILE_LAYOUT,
                device=ttnn_device,
                mesh_mapper=ttnn.ShardTensorToMesh(ttnn_device, dim=0),
            )
            tt_sequence_output_neg, tt_pooled_output_neg = text_encoder(tt_tokens, ttnn_device, parallel_manager=None)
            tt_sequence_output_neg_torch = ttnn.to_torch(
                tt_sequence_output_neg.hidden_states[-2],
                mesh_composer=ConcatMeshToTensor(ttnn_device, dim=0),
            ).to(torch.float32)
            tt_pooled_output_neg_torch = ttnn.to_torch(
                tt_pooled_output_neg, mesh_composer=ConcatMeshToTensor(ttnn_device, dim=0)
            ).to(torch.float32)

            # We are only ALWAYS interested in the pooled output of the final text encoder
            # ----------- WARNING: ----------
            # The comment above is from the reference implementation of SDXL pipeline encode prompts function.
            # It clearly states that we are only interested in the pooled output of the final text encoder, but is in fact taking the last hidden state of the first text encoder.
            # I think this may be a bug in the reference implementation, but at the moment, we'll do the same (take the last hidden state of the first text encoder)            # We are only ALWAYS interested in the pooled output of the final text encoder
            if ind == 0:
                tt_pooled_prompt_embeds = (
                    ttnn.to_torch(
                        tt_sequence_output_neg.hidden_states[-1],
                        mesh_composer=ConcatMeshToTensor(ttnn_device, dim=0),
                    )
                ).to(torch.float32)
                negative_pooled_prompt_embeds = tt_pooled_prompt_embeds
            else:
                negative_pooled_prompt_embeds = tt_pooled_output_neg_torch

            negative_prompt_embeds = tt_sequence_output_neg_torch

            negative_prompt_embeds_list.append(negative_prompt_embeds)

        negative_prompt_embeds = torch.concat(negative_prompt_embeds_list, dim=-1)

    if pipeline.text_encoder_2 is not None:
        prompt_embeds = prompt_embeds.to(dtype=pipeline.text_encoder_2.dtype, device=device)
    else:
        prompt_embeds = prompt_embeds.to(dtype=pipeline.unet.dtype, device=device)

    bs_embed, seq_len, _ = prompt_embeds.shape
    # duplicate text embeddings for each generation per prompt, using mps friendly method
    prompt_embeds = prompt_embeds.repeat(1, num_images_per_prompt, 1)
    prompt_embeds = prompt_embeds.view(bs_embed * num_images_per_prompt, seq_len, -1)

    if do_classifier_free_guidance:
        # duplicate unconditional embeddings for each generation per prompt, using mps friendly method
        seq_len = negative_prompt_embeds.shape[1]

        if pipeline.text_encoder_2 is not None:
            negative_prompt_embeds = negative_prompt_embeds.to(dtype=pipeline.text_encoder_2.dtype, device=device)
        else:
            negative_prompt_embeds = negative_prompt_embeds.to(dtype=pipeline.unet.dtype, device=device)

        negative_prompt_embeds = negative_prompt_embeds.repeat(1, num_images_per_prompt, 1)
        negative_prompt_embeds = negative_prompt_embeds.view(batch_size * num_images_per_prompt, seq_len, -1)

    pooled_prompt_embeds = pooled_prompt_embeds.repeat(1, num_images_per_prompt).view(
        bs_embed * num_images_per_prompt, -1
    )
    if do_classifier_free_guidance:
        negative_pooled_prompt_embeds = negative_pooled_prompt_embeds.repeat(1, num_images_per_prompt).view(
            bs_embed * num_images_per_prompt, -1
        )

    return prompt_embeds, negative_prompt_embeds, pooled_prompt_embeds, negative_pooled_prompt_embeds


# Copied from sdxl pipeline
def retrieve_timesteps(
    scheduler,
    num_inference_steps: Optional[int] = None,
    device: Optional[Union[str, torch.device]] = None,
    timesteps: Optional[List[int]] = None,
    sigmas: Optional[List[float]] = None,
    **kwargs,
):
    r"""
    Calls the scheduler's `set_timesteps` method and retrieves timesteps from the scheduler after the call. Handles
    custom timesteps. Any kwargs will be supplied to `scheduler.set_timesteps`.

    Args:
        scheduler (`SchedulerMixin`):
            The scheduler to get timesteps from.
        num_inference_steps (`int`):
            The number of diffusion steps used when generating samples with a pre-trained model. If used, `timesteps`
            must be `None`.
        device (`str` or `torch.device`, *optional*):
            The device to which the timesteps should be moved to. If `None`, the timesteps are not moved.
        timesteps (`List[int]`, *optional*):
            Custom timesteps used to override the timestep spacing strategy of the scheduler. If `timesteps` is passed,
            `num_inference_steps` and `sigmas` must be `None`.
        sigmas (`List[float]`, *optional*):
            Custom sigmas used to override the timestep spacing strategy of the scheduler. If `sigmas` is passed,
            `num_inference_steps` and `timesteps` must be `None`.

    Returns:
        `Tuple[torch.Tensor, int]`: A tuple where the first element is the timestep schedule from the scheduler and the
        second element is the number of inference steps.
    """
    if timesteps is not None and sigmas is not None:
        raise ValueError("Only one of `timesteps` or `sigmas` can be passed. Please choose one to set custom values")
    if timesteps is not None:
        accepts_timesteps = "timesteps" in set(inspect.signature(scheduler.set_timesteps).parameters.keys())
        if not accepts_timesteps:
            raise ValueError(
                f"The current scheduler class {scheduler.__class__}'s `set_timesteps` does not support custom"
                f" timestep schedules. Please check whether you are using the correct scheduler."
            )
        scheduler.set_timesteps(timesteps=timesteps, device=device, **kwargs)
        timesteps = scheduler.timesteps
        num_inference_steps = len(timesteps)
    elif sigmas is not None:
        accept_sigmas = "sigmas" in set(inspect.signature(scheduler.set_timesteps).parameters.keys())
        if not accept_sigmas:
            raise ValueError(
                f"The current scheduler class {scheduler.__class__}'s `set_timesteps` does not support custom"
                f" sigmas schedules. Please check whether you are using the correct scheduler."
            )
        scheduler.set_timesteps(sigmas=sigmas, device=device, **kwargs)
        timesteps = scheduler.timesteps
        num_inference_steps = len(timesteps)
    else:
        scheduler.set_timesteps(num_inference_steps, device=device, **kwargs)
        timesteps = scheduler.timesteps
    return timesteps, num_inference_steps


def run_tt_iteration(
    tt_unet,
    tt_scheduler,
    input_tensor,
    input_shape,
    ttnn_prompt_embeds,
    time_ids,
    text_embeds,
):
    B, C, H, W = input_shape

    input_tensor = tt_scheduler.scale_model_input(input_tensor, None)
    ttnn_noise_pred, output_shape = tt_unet.forward(
        input_tensor,
        [B, C, H, W],
        timestep=tt_scheduler.tt_timestep,
        encoder_hidden_states=ttnn_prompt_embeds,
        time_ids=time_ids,
        text_embeds=text_embeds,
    )

    return ttnn_noise_pred, output_shape


# Runs a single iteration of the tt image generation
# This includes the following steps:
# - n denoising loops
# - vae
def run_tt_image_gen(
    ttnn_device,
    tt_unet,
    tt_scheduler,
    tt_latents,
    tt_prompt_embeds,
    tt_time_ids,
    tt_text_embeds,
    tt_timesteps,
    tt_extra_step_kwargs,
    guidance_scale,
    scaling_factor,
    input_shape,
    vae,  # can be host vae or tt vae
    batch_size,
    output_device=None,
    output_shape=None,
    tid=None,
    tid_vae=None,
    capture_trace=False,
):
    assert not (capture_trace and len(tt_timesteps) != 1), "Trace should capture only 1 iteration"
    profiler.start("image_gen")
    profiler.start("denoising_loop")

    for i, t in tqdm(enumerate(tt_timesteps), total=len(tt_timesteps)):
        unet_outputs = []
        if tid is None or capture_trace:
            tid = ttnn.begin_trace_capture(ttnn_device, cq_id=0) if capture_trace else None
            for unet_slice in range(len(tt_time_ids)):
                latent_model_input = tt_latents
                noise_pred, _ = run_tt_iteration(
                    tt_unet,
                    tt_scheduler,
                    latent_model_input,
                    input_shape,
                    tt_prompt_embeds[unet_slice],
                    tt_time_ids[unet_slice],
                    tt_text_embeds[unet_slice],
                )

                unet_outputs.append(noise_pred)

            # perform guidance
            noise_pred_uncond, noise_pred_text = unet_outputs
            noise_pred_text = ttnn.sub_(noise_pred_text, noise_pred_uncond)
            noise_pred_text = ttnn.mul_(noise_pred_text, guidance_scale)
            noise_pred = ttnn.add_(noise_pred_uncond, noise_pred_text)

            tt_latents = tt_scheduler.step(noise_pred, None, tt_latents, **tt_extra_step_kwargs, return_dict=False)[0]

            ttnn.deallocate(noise_pred_uncond)
            ttnn.deallocate(noise_pred_text)

            if capture_trace:
                ttnn.end_trace_capture(ttnn_device, tid, cq_id=0)
        else:
            ttnn.execute_trace(ttnn_device, tid, cq_id=0, blocking=False)

        if i < (len(tt_timesteps) - 1):
            tt_scheduler.inc_step_index()

    ttnn.synchronize_device(ttnn_device)

    # reset scheduler
    tt_scheduler.set_step_index(0)

    profiler.end("denoising_loop")

    vae_on_device = isinstance(vae, TtAutoencoderKL)

    if vae_on_device:
        profiler.start("vae_decode")
        if tid_vae is None or capture_trace:
            tid_vae = ttnn.begin_trace_capture(ttnn_device, cq_id=0) if capture_trace else None
            tt_latents = ttnn.div(tt_latents, scaling_factor)

            logger.info("Running TT VAE")
            output_tensor, [C, H, W] = vae.forward(tt_latents, input_shape)
            ttnn.deallocate(tt_latents)

            if capture_trace:
                ttnn.end_trace_capture(ttnn_device, tid_vae, cq_id=0)
            output_device = output_tensor
            output_shape = [input_shape[0], C, H, W]
        else:
            ttnn.execute_trace(ttnn_device, tid_vae, cq_id=0, blocking=False)

        ttnn.synchronize_device(ttnn_device)
        profiler.end("vae_decode")

        profiler.start("read_output_tensor")
        output_tensor = ttnn.to_torch(output_device, mesh_composer=ttnn.ConcatMeshToTensor(ttnn_device, dim=0)).float()
        ttnn.synchronize_device(ttnn_device)
        profiler.end("read_output_tensor")

        B, C, H, W = output_shape
        output_tensor = output_tensor.reshape(batch_size * B, H, W, C)
        imgs = torch.permute(output_tensor, (0, 3, 1, 2))
    else:
        profiler.start("read_output_tensor")
        latents = ttnn.to_torch(tt_latents, mesh_composer=ttnn.ConcatMeshToTensor(ttnn_device, dim=0))
        ttnn.synchronize_device(ttnn_device)
        profiler.end("read_output_tensor")
        profiler.start("vae_decode")
        B, C, H, W = input_shape
        latents = latents.reshape(batch_size * B, H, W, C)
        latents = torch.permute(latents, (0, 3, 1, 2))
        latents = latents.to(vae.dtype)

        # VAE upcasting to float32 is happening in the reference SDXL demo if VAE dtype is float16. If it's bfloat16, it will not be upcasted.
        latents = latents / vae.config.scaling_factor
        warmup_run = len(tt_timesteps) == 1
        if warmup_run == False:
            # Do not run host VAE if we are on a warmup run
            imgs = vae.decode(latents, return_dict=False)[0]
        else:
            imgs = None
        del latents
        gc.collect()
        profiler.end("vae_decode")
    profiler.end("image_gen")

    return imgs, tid, output_device, output_shape, tid_vae


def prepare_input_tensors(host_tensors, device_tensors):
    profiler.start("prepare_input_tensors")
    for host_tensor, device_tensor in zip(host_tensors, device_tensors):
        ttnn.copy_host_to_device_tensor(host_tensor, device_tensor)
    if device_tensors:
        ttnn.synchronize_device(device_tensors[0].device())
    profiler.end("prepare_input_tensors")


def allocate_input_tensors(ttnn_device, tt_latents, tt_prompt_embeds, tt_text_embeds, tt_time_ids):
    profiler.start("allocate_input_tensors")
    is_mesh_device = isinstance(ttnn_device, ttnn._ttnn.multi_device.MeshDevice)
    tt_latents_device = ttnn.allocate_tensor_on_device(
        tt_latents.shape,
        tt_latents.dtype,
        tt_latents.layout,
        ttnn_device,
        ttnn.DRAM_MEMORY_CONFIG,
    )

    tt_prompt_embeds_device = [
        ttnn.allocate_tensor_on_device(
            tt_prompt_embeds[0][0].shape,
            tt_prompt_embeds[0][0].dtype,
            tt_prompt_embeds[0][0].layout,
            ttnn_device,
            ttnn.DRAM_MEMORY_CONFIG,
        ),
        ttnn.allocate_tensor_on_device(
            tt_prompt_embeds[0][1].shape,
            tt_prompt_embeds[0][1].dtype,
            tt_prompt_embeds[0][1].layout,
            ttnn_device,
            ttnn.DRAM_MEMORY_CONFIG,
        ),
    ]

    tt_text_embeds_device = [
        ttnn.allocate_tensor_on_device(
            tt_text_embeds[0][0].shape,
            tt_text_embeds[0][0].dtype,
            tt_text_embeds[0][0].layout,
            ttnn_device,
            ttnn.DRAM_MEMORY_CONFIG,
        ),
        ttnn.allocate_tensor_on_device(
            tt_text_embeds[0][1].shape,
            tt_text_embeds[0][1].dtype,
            tt_text_embeds[0][1].layout,
            ttnn_device,
            ttnn.DRAM_MEMORY_CONFIG,
        ),
    ]

    tt_time_ids_device = [
        ttnn.from_torch(
            tt_time_ids[0].squeeze(0),
            dtype=ttnn.bfloat16,
            device=ttnn_device,
            layout=ttnn.TILE_LAYOUT,
            memory_config=ttnn.DRAM_MEMORY_CONFIG,
            mesh_mapper=ttnn.ReplicateTensorToMesh(ttnn_device) if is_mesh_device else None,
        ),
        ttnn.from_torch(
            tt_time_ids[1].squeeze(0),
            dtype=ttnn.bfloat16,
            device=ttnn_device,
            layout=ttnn.TILE_LAYOUT,
            memory_config=ttnn.DRAM_MEMORY_CONFIG,
            mesh_mapper=ttnn.ReplicateTensorToMesh(ttnn_device) if is_mesh_device else None,
        ),
    ]
    ttnn.synchronize_device(ttnn_device)
    profiler.end("prepare_input_tensors")

    return tt_latents_device, tt_prompt_embeds_device, tt_text_embeds_device, tt_time_ids_device


def create_user_tensors(
    ttnn_device, latents, negative_prompt_embeds, prompt_embeds, negative_pooled_prompt_embeds, add_text_embeds
):
    profiler.start("create_user_tensors")
    is_mesh_device = isinstance(ttnn_device, ttnn._ttnn.multi_device.MeshDevice)
    tt_latents = ttnn.from_torch(
        latents,
        dtype=ttnn.bfloat16,
        layout=ttnn.TILE_LAYOUT,
        mesh_mapper=ttnn.ReplicateTensorToMesh(ttnn_device) if is_mesh_device else None,
    )

    tt_prompt_embeds = [
        [
            ttnn.from_torch(
                negative_prompt_embed,
                dtype=ttnn.bfloat16,
                layout=ttnn.TILE_LAYOUT,
                mesh_mapper=ttnn.ShardTensorToMesh(ttnn_device, dim=0) if is_mesh_device else None,
            ),
            ttnn.from_torch(
                prompt_embed,
                dtype=ttnn.bfloat16,
                layout=ttnn.TILE_LAYOUT,
                mesh_mapper=ttnn.ShardTensorToMesh(ttnn_device, dim=0) if is_mesh_device else None,
            ),
        ]
        for negative_prompt_embed, prompt_embed in zip(negative_prompt_embeds, prompt_embeds)
    ]

    tt_add_text_embeds = [
        [
            ttnn.from_torch(
                negative_pooled_prompt_embed,
                dtype=ttnn.bfloat16,
                layout=ttnn.ROW_MAJOR_LAYOUT,
                mesh_mapper=ttnn.ShardTensorToMesh(ttnn_device, dim=0) if is_mesh_device else None,
            ),
            ttnn.from_torch(
                add_text_embed,
                dtype=ttnn.bfloat16,
                layout=ttnn.ROW_MAJOR_LAYOUT,
                mesh_mapper=ttnn.ShardTensorToMesh(ttnn_device, dim=0) if is_mesh_device else None,
            ),
        ]
        for negative_pooled_prompt_embed, add_text_embed in zip(negative_pooled_prompt_embeds, add_text_embeds)
    ]
    ttnn.synchronize_device(ttnn_device)
    profiler.end("create_user_tensors")
    return tt_latents, tt_prompt_embeds, tt_add_text_embeds<|MERGE_RESOLUTION|>--- conflicted
+++ resolved
@@ -8,9 +8,6 @@
 import torch
 import inspect
 from typing import List, Optional, Union
-<<<<<<< HEAD
-from models.common.utility_functions import profiler
-=======
 
 from ttnn.distributed.distributed import ConcatMeshToTensor
 from models.experimental.stable_diffusion_35_large.tt.clip_encoder import (
@@ -18,8 +15,7 @@
     TtCLIPTextTransformer,
     TtCLIPTextTransformerParameters,
 )
-from models.utility_functions import profiler
->>>>>>> 29c68289
+from models.common.utility_functions import profiler
 
 from tqdm import tqdm
 import ttnn
