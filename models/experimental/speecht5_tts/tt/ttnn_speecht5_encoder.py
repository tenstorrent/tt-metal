--- conflicted
+++ resolved
@@ -25,6 +25,8 @@
 
 import torch
 import ttnn
+
+from models.experimental.speecht5_tts.reference.speecht5_encoder import create_sinusoidal_positions
 
 from models.experimental.speecht5_tts.reference.speecht5_encoder import create_sinusoidal_positions
 
@@ -672,13 +674,7 @@
         )
     }
 
-<<<<<<< HEAD
     # 3. Create positional encoding tensor
-=======
-    # 3. Create positional encoding tensor (for compatibility with encoder implementation)
-    # SpeechT5 uses relative positional encoding, so we create a dummy absolute PE
-    # Create zeros for now (relative PE is handled differently in SpeechT5)
->>>>>>> 44ed54e0
     pe = create_sinusoidal_positions(config.max_position_embeddings, config.hidden_size)
     parameters["positional_encoding"] = ttnn.from_torch(
         pe,
