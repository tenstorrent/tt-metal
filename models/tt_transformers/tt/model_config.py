# SPDX-FileCopyrightText: © 2024 Tenstorrent AI ULC

# SPDX-License-Identifier: Apache-2.0

import inspect
import json
import math
import os
from enum import Enum, auto
from pathlib import Path
from typing import Tuple

import torch
from loguru import logger

import ttnn
from models.common.utility_functions import is_blackhole, is_wormhole_b0, nearest_32
from models.demos.t3000.llama2_70b.reference.llama.llama31_8b.model import Transformer
from models.tt_transformers.tt.common import (
    calculate_hidden_dim,
    encode_prompt_hf,
    encode_prompt_instruct,
    get_base_model_name,
    get_out_subblock_w,
    nearest_multiple,
    num_to_core_range_set,
    rope_scaling_model_factory,
)
from models.tt_transformers.tt.load_checkpoints import (
    convert_hf_to_meta,
    convert_hf_to_meta_mllama,
    convert_meta_to_hf,
    convert_vision_hf_to_meta,
    load_hf_state_dict,
    load_meta_state_dict,
    reverse_permute,
    split_hf_keys,
    standardize_hf_keys,
    standardize_hf_keys_multimodal,
)

# file names for performance and accuracy mode override files
PERFORMANCE_DECODER_CONFIG_FILENAME = "performance_decoder_config.json"
ACCURACY_DECODER_CONFIG_FILENAME = "accuracy_decoder_config.json"


class TensorGroup(Enum):
    FF1_FF3 = "ff1_3"
    FF2 = "ff2"
    WQKV = "wqkv"
    WO = "wo"
    KV_CACHE = "kv_cache"
    ACTIVATION = "activation"


class PrecisionSetting(Enum):
    BFP4 = "bfp4"
    BFP8 = "bfp8"
    BF16 = "bf16"


class OpGroup(Enum):
    """
    LI_* are linear operator groups
    SDPA_* are scaled_dot_product_attention operator groups
    """

    LI_FF1_FF3 = "li_ff1_3"
    LI_FF2 = "li_ff2"
    LI_QKV_DECODE = "li_qkv_decode"
    LI_O_DECODE = "li_o_decode"
    SDPA_DECODE = "sdpa_decode"
    LI_QKV_PREFILL = "li_qkv_prefill"
    LI_O_PREFILL = "li_o_prefill"
    SDPA_PREFILL = "sdpa_prefill"
    ACCURACY = "accuracy"  # This is a special group for accuracy mode, not an actual operator group


class MathFidelitySetting(Enum):
    LOFI = "lofi"
    HIFI2 = "hifi2"
    HIFI2_NA = "hifi2na"  # na specified `packer_l1_acc=False` and `fp32_dest_acc_en=False` in compute kernel config
    HIFI2_FP16 = "hifi2fp16"  # fp16 specified `fp32_dest_acc_en=False` in compute kernel config
    HIFI4 = "hifi4"
    HIFI4_FP32 = "hifi4fp32"


class ModelOptimizations:
    @classmethod
    def accuracy(cls, model_name):
        """Configuration optimized for accuracy
        70B+ models still use bfp4 MLPs and BFP8 attention in this configuration
        """
        base_model_name = get_base_model_name(model_name)
        if base_model_name in ["Llama-3.1-70B", "Llama-3.2-90B", "DeepSeek-R1-Distill-Llama-70B", "Qwen2.5-72B"]:
            logger.info(
                f"{model_name} is >70B and large models test insensitive precision, using BFP4 MLPs and BFP8 attention even in accuracy mode"
            )
            inst = cls(
                {
                    "TensorPrecision": {TensorGroup.FF1_FF3: PrecisionSetting.BFP4},
                    "OpFidelity": {OpGroup.LI_FF1_FF3: MathFidelitySetting.LOFI},
                }
            )
        else:
            if (
                base_model_name.startswith("Llama-3")
                or base_model_name.startswith("Mistral-7B")
                or base_model_name.startswith("Phi-3-mini")
            ):
                logger.info(
                    f"Llama 3, Mistral 7B and Phi3-mini models test insensitive to attention precision, using BFP8 attention and kv-cache with FP16 MLP accumulation even in accuracy mode"
                )
                settings = {
                    "TensorPrecision": {
                        TensorGroup.WQKV: PrecisionSetting.BFP8,
                        TensorGroup.KV_CACHE: PrecisionSetting.BFP8,
                        TensorGroup.WO: PrecisionSetting.BFP8,
                    },
                    "OpFidelity": {
                        OpGroup.LI_FF1_FF3: MathFidelitySetting.HIFI2_FP16,
                        OpGroup.LI_FF2: MathFidelitySetting.HIFI2_FP16,
                    },
                }
                if model_name.startswith("Phi-3-mini"):  # TODO: Only do this for N150
                    logger.info(
                        f"Model {model_name} is running out of L1 memory under standard accuracy settings, using FP16 accumulate in attention prefill QKV Matmul"
                    )
                    settings["OpFidelity"][OpGroup.LI_QKV_PREFILL] = MathFidelitySetting.HIFI2_FP16
                inst = cls(settings)
            else:
                inst = cls(
                    {
                        "TensorPrecision": {
                            TensorGroup.WQKV: PrecisionSetting.BF16,
                            TensorGroup.KV_CACHE: PrecisionSetting.BF16,
                            TensorGroup.WO: PrecisionSetting.BF16,
                        },
                        "OpFidelity": {
                            OpGroup.LI_QKV_DECODE: MathFidelitySetting.HIFI4,
                            OpGroup.LI_QKV_PREFILL: MathFidelitySetting.HIFI4,
                            OpGroup.SDPA_DECODE: MathFidelitySetting.HIFI4,
                            OpGroup.SDPA_PREFILL: MathFidelitySetting.HIFI4,
                            OpGroup.LI_O_DECODE: MathFidelitySetting.HIFI4,
                            OpGroup.LI_O_PREFILL: MathFidelitySetting.HIFI4,
                        },
                    }
                )
        inst.__name__ = "accuracy"
        return inst

    @classmethod
    def performance(cls, model_name):
        """Configuration optimized for performance
        All models use bfp4 in FF1 and FF3 MLPs in this configuration
        """
        base_model_name = get_base_model_name(model_name)
        if base_model_name == "Qwen2.5-7B":
            logger.info(
                f"Model {model_name} is degraded under standard high-performance settings, using BF16 attention and BFP8 MLP"
            )
            inst = cls(
                {
                    "TensorPrecision": {
                        TensorGroup.WQKV: PrecisionSetting.BF16,
                        TensorGroup.KV_CACHE: PrecisionSetting.BF16,
                        TensorGroup.WO: PrecisionSetting.BF16,
                    },
                    "OpFidelity": {
                        OpGroup.LI_QKV_DECODE: MathFidelitySetting.HIFI4,
                        OpGroup.LI_QKV_PREFILL: MathFidelitySetting.HIFI4,
                        OpGroup.SDPA_DECODE: MathFidelitySetting.HIFI4,
                        OpGroup.SDPA_PREFILL: MathFidelitySetting.HIFI4,
                        OpGroup.LI_O_DECODE: MathFidelitySetting.HIFI4,
                        OpGroup.LI_O_PREFILL: MathFidelitySetting.HIFI4,
                    },
                }
            )
        else:
            settings = {
                "TensorPrecision": {TensorGroup.FF1_FF3: PrecisionSetting.BFP4},
                "OpFidelity": {OpGroup.LI_FF1_FF3: MathFidelitySetting.LOFI},
            }
            if model_name.startswith("Phi-3-mini"):  # TODO: Only do this for N150
                logger.info(
                    f"Model {model_name} is running out of L1 memory under standard high-performance settings, using FP16 accumulate in attention prefill QKV Matmul"
                )
                settings["OpFidelity"][OpGroup.LI_QKV_PREFILL] = MathFidelitySetting.HIFI2_FP16
            inst = cls(settings)
        inst.__name__ = "performance"
        return inst

    def __init__(self, settings: dict = None):
        if settings:
            self._validate_settings(settings)

        self._opt_settings = self._default_settings()
        self._names = {}
        for key, enum_type in (("TensorPrecision", TensorGroup), ("OpFidelity", OpGroup)):
            self._opt_settings[key].update((settings or {}).get(key, {}))
            curr = self._opt_settings[key]
            self._names[key] = ", ".join(
                [f"{k.value}: {curr[k].value if curr[k] else 'mixed'}" for k in list(enum_type)]
            )

        self._full_name = (
            "precision_cfg = {"
            + self._names["TensorPrecision"]
            + "}, fidelity_cfg = {"
            + self._names["OpFidelity"]
            + "}"
        )
        # NOTE: self.__name__ is used as section header in PERF.md; It is also used by, for example test_llama_accuracy.py to look for comparative results in PERF.md
        self.__name__ = self._full_name

        # TODO: maybe we could warn about some unwanted settings here

    def _validate_settings(self, settings: dict):
        # Check that only valid top-level keys are used
        valid_keys = {"TensorPrecision", "OpFidelity"}
        invalid_keys = set(settings.keys()) - valid_keys
        if invalid_keys:
            raise ValueError(f"Invalid settings keys: {invalid_keys}. Must be one of {valid_keys}")

        # Validate TensorPrecision settings
        if "TensorPrecision" in settings:
            for key, value in settings["TensorPrecision"].items():
                if not isinstance(key, TensorGroup):
                    raise ValueError(f"Invalid TensorPrecision key: {key}. Must be a TensorGroup enum value")
                if not isinstance(value, PrecisionSetting):
                    raise ValueError(f"Invalid TensorPrecision value: {value}. Must be a PrecisionSetting enum value")

        # Validate OpFidelity settings
        if "OpFidelity" in settings:
            for key, value in settings["OpFidelity"].items():
                if not isinstance(key, OpGroup):
                    raise ValueError(f"Invalid OpFidelity key: {key}. Must be an OpGroup enum value")
                if not isinstance(value, MathFidelitySetting):
                    raise ValueError(f"Invalid OpFidelity value: {value}. Must be a MathFidelitySetting enum value")

    def _default_settings(self):
        """Default is BFP8/HIFI2 everywhere, activation follows input type (usually BF16)
        Only exceptions:
        - SDPA runs in HIFI4 during prefill (still HIFI2 during decode)
        """
        return {
            "TensorPrecision": {
                # MLP
                TensorGroup.FF1_FF3: PrecisionSetting.BFP8,
                TensorGroup.FF2: PrecisionSetting.BFP8,
                # Attention
                TensorGroup.WQKV: PrecisionSetting.BFP8,
                TensorGroup.WO: PrecisionSetting.BFP8,
                TensorGroup.KV_CACHE: PrecisionSetting.BFP8,
                # Activation across whole model
                TensorGroup.ACTIVATION: None,  # this signals that original dtype should be used
            },
            "OpFidelity": {
                # MLP linear operators - BFP8 with FP16 accumulation to save L1
                OpGroup.LI_FF1_FF3: MathFidelitySetting.HIFI2_FP16,
                OpGroup.LI_FF2: MathFidelitySetting.HIFI2_FP16,
                # Attention operators -- linear and scaled_dot_product_attention, in decode and prefill modes
                OpGroup.LI_QKV_DECODE: MathFidelitySetting.HIFI2,
                OpGroup.SDPA_DECODE: MathFidelitySetting.HIFI2,
                OpGroup.LI_O_DECODE: MathFidelitySetting.HIFI2,
                OpGroup.LI_QKV_PREFILL: MathFidelitySetting.HIFI2,
                OpGroup.SDPA_PREFILL: MathFidelitySetting.HIFI4,
                OpGroup.LI_O_PREFILL: MathFidelitySetting.HIFI2,  # FP32 accumulate is important here
                OpGroup.ACCURACY: MathFidelitySetting.HIFI4_FP32,
            },
        }

    @property
    def tensor_dtype_settings(self):
        return self._opt_settings["TensorPrecision"]

    @property
    def op_fidelity_settings(self):
        return self._opt_settings["OpFidelity"]


def parse_optimizations(string):
    """
    Parse the optimizations full name and return a ModelOptimizations instance.
    """
    # Find the precision and fidelity config sections
    precision_start = string.find("precision_cfg")
    fidelity_start = string.find("fidelity_cfg")

    if precision_start == -1 and fidelity_start == -1:
        raise ValueError("String must contain either precision_cfg or fidelity_cfg")

    # Extract the config dictionaries between { }
    def extract_config(start_idx, cfg_name):
        open_brace = string.find("{", start_idx)
        if open_brace == -1:
            raise ValueError(f"Missing opening brace for {cfg_name}")

        close_brace = string.find("}", open_brace)
        if close_brace == -1:
            raise ValueError(f"Missing closing brace for {cfg_name}")

        return string[open_brace + 1 : close_brace].strip()

    precision_dict = extract_config(precision_start, "precision_cfg") if precision_start != -1 else {}
    fidelity_dict = extract_config(fidelity_start, "fidelity_cfg") if fidelity_start != -1 else {}

    # Create ModelOptimizations instance with the parsed configs
    settings = {"TensorPrecision": {}, "OpFidelity": {}}

    # Parse precision config
    for pair in precision_dict.split(","):
        if ":" not in pair:
            raise ValueError("Invalid format - missing ':' separator")
        key, value = pair.split(":")
        key = TensorGroup(key.strip())
        value = value.strip()
        if key == TensorGroup.ACTIVATION and value == "mixed":
            # special case for activation's mixed precision, which is the default configuration
            continue

        settings["TensorPrecision"][key] = PrecisionSetting(value)

    # Parse fidelity config
    for pair in fidelity_dict.split(","):
        if ":" not in pair:
            raise ValueError("Invalid format - missing ':' separator")
        key, value = pair.split(":")
        key = OpGroup(key.strip())
        value = MathFidelitySetting(value.strip())
        settings["OpFidelity"][key] = value

    model_opt = ModelOptimizations(settings)

    def apply_settings(model_args):
        return DecodersPrecision(model_args.n_layers, model_args.model_name, model_opt)

    apply_settings.__name__ = model_opt.__name__
    return apply_settings


def parse_decoder_json(json_file_path, default_optimization=ModelOptimizations.performance):
    """
    Reads a JSON file and returns a DecodersPrecision instance.
    """
    if not json_file_path:
        return None

    json_file_path = Path(json_file_path)
    if not json_file_path.exists():
        raise FileNotFoundError(f"JSON configuration file not found: {json_file_path}")

    try:
        with open(json_file_path, "r") as f:
            config_data = json.load(f)

        if "decoders" not in config_data:
            raise ValueError("Invalid JSON format: Missing 'decoders' key")

        num_decoders = max(int(decoder_id) for decoder_id in config_data["decoders"].keys()) + 1
        placeholder_model_name = "model"
        decoder_conf = default_optimization(placeholder_model_name)
        default_tensor_dtype_settings = decoder_conf.tensor_dtype_settings
        default_op_fidelity_settings = decoder_conf.op_fidelity_settings
        decoders_precision = DecodersPrecision(num_decoders, placeholder_model_name, decoder_conf)

        for decoder_id, settings in config_data["decoders"].items():
            decoder_id = int(decoder_id)

            tensor_precision = (
                {TensorGroup[key]: PrecisionSetting[value] for key, value in settings.get("precision_cfg").items()}
                if "precision_cfg" in settings
                else default_tensor_dtype_settings
            )

            op_fidelity = (
                {OpGroup[key]: MathFidelitySetting[value] for key, value in settings.get("fidelity_cfg").items()}
                if "fidelity_cfg" in settings
                else default_op_fidelity_settings
            )

            custom_opt = ModelOptimizations({"TensorPrecision": tensor_precision, "OpFidelity": op_fidelity})
            decoders_precision.set_decoder_conf(decoder_id, custom_opt)

        return decoders_precision

    except Exception as e:
        raise ValueError(f"Error loading JSON configuration: {e}")


class CheckpointType(Enum):
    Meta = auto()
    HuggingFace = auto()


class ModelArgs:
    OP_KEYS = (
        # Embedding
        "EMB_WEIGHTS",
        # Feed forward
        "MLP_WEIGHTS",
        "FF1_OUTPUT",
        "FF3_OUTPUT",
        "FF2_OUTPUT",
        "MLP_W_LAYOUT",
        # Attention
        "ATTN_WEIGHTS",
        "XQKV_MM_OUTPUT",
        "QKV_HEADS_OUTPUT",
        "QV_ROT_EMB_OUTPUT",
        "KV_UNPAD_OUTPUT",
        "QK_MM_OUTPUT",
        "QKV_MM_OUTPUT",
        "CONCAT_HEADS_OUTPUT",
        "ATTN_OUTPUT",
        "ATTN_W_LAYOUT",
        # Decoder
        "DECODE_RESIDUAL",
        "OUTPUT_MM",
        # MoE
        "GATE_W_LAYOUT",
        "GATE_WEIGHTS",
        "GATE_MM_OUTPUT",
    )

    LOCAL_LLAMA_PARAMS = {
        "LLAMA3_2_1B_PARAMS": "models/tt_transformers/model_params/Llama-3.2-1B-Instruct",
        "LLAMA3_2_3B_PARAMS": "models/tt_transformers/model_params/Llama-3.2-3B-Instruct",
        "LLAMA3_1_8B_PARAMS": "models/tt_transformers/model_params/Llama-3.1-8B-Instruct",
        "LLAMA3_2_11B_PARAMS": "models/tt_transformers/model_params/Llama-3.2-11B-Vision-Instruct",
        "LLAMA3_1_70B_PARAMS": "models/tt_transformers/model_params/Llama-3.1-70B-Instruct",
        "LLAMA3_2_90B_PARAMS": "models/tt_transformers/model_params/Llama-3.2-90B-Vision-Instruct",
    }

    LOCAL_HF_PARAMS = {
        "Llama-3.1-8B-Instruct": "models/tt_transformers/model_params/Llama-3.1-8B-Instruct",
        "Llama-3.1-70B-Instruct": "models/tt_transformers/model_params/Llama-3.1-70B-Instruct",
        "Llama-3.2-1B-Instruct": "models/tt_transformers/model_params/Llama-3.2-1B-Instruct",
        "Llama-3.2-3B-Instruct": "models/tt_transformers/model_params/Llama-3.2-3B-Instruct",
        "Llama-3.2-11B-Instruct": "models/tt_transformers/model_params/Llama-3.2-11B-Vision-Instruct",
        "Llama-3.2-11B-Vision-Instruct": "models/tt_transformers/model_params/Llama-3.2-11B-Vision-Instruct",
        "Llama-3.2-90B-Instruct": "models/tt_transformers/model_params/Llama-3.2-90B-Vision-Instruct",
        "Llama-3.2-90B-Vision-Instruct": "models/tt_transformers/model_params/Llama-3.2-90B-Vision-Instruct",
        "Mistral-7B-Instruct-v0.3": "models/tt_transformers/model_params/Mistral-7B-Instruct-v0.3",
        "Qwen2.5-VL-3B-Instruct": "models/tt_transformers/model_params/Qwen2.5-VL-3B-Instruct",
        "Qwen2.5-VL-32B-Instruct": "models/tt_transformers/model_params/Qwen2.5-VL-32B-Instruct",
        "Qwen2.5-VL-72B-Instruct": "models/tt_transformers/model_params/Qwen2.5-VL-72B-Instruct",
    }

    MAX_QKV_MM_SEQ_LEN = 2048

    def __init__(
        self,
        mesh_device,
        instruct=False,
        dummy_weights=False,
        max_batch_size=1,
        max_seq_len=1024 * 128,
        optimizations=None,
        cache_hf=False,  # Set to False to reduce memory usage by not caching HF model
    ):
        self.num_devices = mesh_device.get_num_devices() if mesh_device else 0
        self.mesh_device = mesh_device
        self.arch_name = ttnn.get_arch_name()
        self.dram_grid_size = mesh_device.dram_grid_size() if mesh_device else None  # CoreCoord with (x, y)

        self.device_name = determine_device_name(self.mesh_device)

        logger.info(f"Inferring device name: {self.device_name}")
        device = mesh_device if mesh_device is not None else None
        self.cluster_shape = list(mesh_device.shape) if mesh_device is not None else None
        self.is_galaxy = self.num_devices == 32

        self.model_name = "Unknown"  # Llama model name will be dependent on the checkpoint directory
        self.max_seq_len = max_seq_len
        self.max_batch_size = max_batch_size
        self.tile_size = 32
        self.is_70b = False
        self.is_90b = False
        self.fuse_qkv = False
        self.fuse_mlp = False
        self.trust_remote_code_hf = False
        self.from_hf_url = False  # updated below if true
        self.prefill_len_cutoff = 512 if is_blackhole() else 1024
        self.dummy_weights = dummy_weights
        self.cache_hf_flag = cache_hf  # Whether to cache HF model to avoid multiple loads (uses extra memory)
        self.cached_hf_model = None  # Save any HF model object to avoid loading it multiple times for reference methods

        self.rms_norm_add_unit_offset = False
        self.embed_scale = None
        self.layernorm = False

        assert not os.getenv(
            "FAKE_DEVICE"
        ), "FAKE_DEVICE has been renamed to MESH_DEVICE for consistency with vLLM, please update your environment variables and run again."

        # Remove trailing slashes so basename gets the right model name
        LLAMA_DIR = os.getenv("LLAMA_DIR")
        HF_MODEL = os.getenv("HF_MODEL")
        self.CACHE_PATH = os.getenv("TT_CACHE_PATH")
        assert not (LLAMA_DIR and HF_MODEL), "Only one of LLAMA_DIR or HF_MODEL should be set"
        if LLAMA_DIR:
            if any([os.getenv("LLAMA_CKPT_DIR"), os.getenv("LLAMA_TOKENIZER_PATH")]):
                logger.warning("LLAMA_DIR will override LLAMA_CKPT_DIR and LLAMA_TOKENIZER_PATH")
            self.CKPT_DIR = LLAMA_DIR
            self.TOKENIZER_PATH = LLAMA_DIR
            if not self.CACHE_PATH:
                self.CACHE_PATH = os.path.join(LLAMA_DIR, self.device_name)
            self.model_name = os.path.basename(LLAMA_DIR.strip("/"))  # May be overridden by config
        elif HF_MODEL:
            self.CKPT_DIR = HF_MODEL
            self.TOKENIZER_PATH = HF_MODEL
            if not self.CACHE_PATH:
                self.CACHE_PATH = os.path.join("model_cache", HF_MODEL, self.device_name)
            else:  # For HF models, always append the device name (e.g. N150/N300/T3K/TG) to the cache path
                self.CACHE_PATH = os.path.join(self.CACHE_PATH, self.device_name)
            self.model_name = HF_MODEL.strip("/").split("/")[
                -1
            ]  # HF model names use / even on windows. May be overridden by config.
            self.from_hf_url = True
        else:
            assert (
                False
            ), "Please set HF_MODEL to a HuggingFace name e.g. meta-llama/Llama-3.1-8B-Instruct or LLAMA_DIR to a Meta-style checkpoint directory"

        if not dummy_weights and not HF_MODEL:
            # Assert if all folders and files exist
            assert os.path.exists(
                self.CKPT_DIR
            ), f"Checkpoint directory {self.CKPT_DIR} does not exist, please set LLAMA_DIR=... or LLAMA_CKPT_DIR=..."
            os.makedirs(self.CACHE_PATH, exist_ok=True)

        logger.info(f"Checkpoint directory: {self.CKPT_DIR}")
        logger.info(f"Tokenizer file: {self.TOKENIZER_PATH + '/tokenizer.model'}")
        logger.info(f"Cache directory: {self.CACHE_PATH}")
        logger.info(f"Model name: {self.model_name}")

        # Some consumers like SentencePiece only accept str not Path for files
        self.model_base_path = Path(self.CKPT_DIR)
        self.model_cache_path = Path(self.CACHE_PATH)

        # Load weights and tokenizer
        self.consolidated_weights_path = self.CKPT_DIR + "/consolidated.00.pth"
        self.tokenizer_path = self.TOKENIZER_PATH + "/tokenizer.model"

        self.instruct = instruct
        # If the weights file contain the keyword `instruct` also set self.instruct to true
        if any(keyword in self.CKPT_DIR.lower() for keyword in ("instruct", "it")):
            self.instruct = True

        # Check for supported batches since previous logic that contained the check was removed because it was unused
        supported_batches = {1, 2, 4, 8, 16, 32}
        if self.max_batch_size not in supported_batches:
            raise ValueError(f"Batch size {self.max_batch_size} not supported")

        # Load model params
        if HF_MODEL:
            self.checkpoint_type = CheckpointType.HuggingFace
            if self.base_model_name in ["Phi-3-mini-128k-instruct"]:
                self.trust_remote_code_hf = True
            self._set_hf_params(self.CKPT_DIR)
        elif not dummy_weights:
            self.checkpoint_type = self.detect_checkpoint_type()
            self._set_model_params(self.CKPT_DIR)
        else:  # With Dummy weights, set the params from the local copy inside the model folder. This is required for CI pipeline that doesn't mount the external folders.
            self.checkpoint_type = CheckpointType.Meta
            local_params = self.__get_llama_local_params_name(self.CKPT_DIR)
            if local_params is None:
                raise ValueError(
                    f"No local params found for {self.CKPT_DIR}, dummy weights are not supported for this model"
                )
            self._set_model_params(self.LOCAL_LLAMA_PARAMS[local_params])

        # Set the max number of tokens for each prefill chunk based on the model and device
        max_prefill_chunk_size_div1024 = os.getenv("MAX_PREFILL_CHUNK_SIZE")
        if max_prefill_chunk_size_div1024 is None:
            # TODO Improve this to be more general to more devices and models
            MAX_PREFILL_CHUNK_SIZES_DIV1024 = {
                "gemma-3-4b": {"N150": 8, "N300": 128, "T3K": 128, "TG": 128, "P150x4": 128},
                "Llama-3.2-1B": {"N150": 128, "N300": 128, "T3K": 128, "TG": 128, "P150x4": 128},
                "Llama-3.2-3B": {"N150": 8, "N300": 128, "T3K": 128, "TG": 128, "P150x4": 128},
                "Llama-3.1-8B": {"N150": 4, "N300": 64, "T3K": 128, "TG": 128, "P150x4": 128},
                "Llama-3.2-11B": {"N150": 4, "N300": 64, "T3K": 128, "TG": 128, "P150x4": 128},
                "Llama-3.1-70B": {"N150": None, "N300": None, "T3K": 32, "TG": 128, "P150x4": 128},
                "Llama-3.2-90B": {"N150": None, "N300": None, "T3K": 32, "TG": 128, "P150x4": 128},
                "DeepSeek-R1-Distill-Llama-70B": {"N150": None, "N300": None, "T3K": 32, "TG": 128, "P150x4": 128},
                "Qwen2.5-7B": {"N150": 4, "N300": 64, "T3K": 128, "TG": 128, "P150x4": 128},
                "Qwen2.5-72B": {"N150": None, "N300": None, "T3K": 16, "TG": 128, "P150x4": 128},
                "Qwen2.5-VL-3B": {"N150": 128, "N300": 128, "T3K": None, "TG": None, "P150x4": None},
                "Qwen2.5-VL-32B": {"N150": None, "N300": None, "T3K": 64, "TG": None, "P150x4": None},
                "Qwen2.5-VL-72B": {"N150": None, "N300": None, "T3K": 32, "TG": None, "P150x4": None},
                "DeepSeek-R1-Distill-Qwen-14B": {"N150": 4, "N300": 64, "T3K": 128, "TG": None, "P150x4": None},
                "Phi-3.5-mini-instruct": {"N150": 128, "N300": 128, "T3K": 128, "TG": 128, "P150x4": 128},
                "Phi-3-mini-128k-instruct": {"N150": 32, "N300": 64, "T3K": 128, "TG": 128, "P150x4": 128},
                "QwQ-32B": {"N150": None, "N300": None, "T3K": 64, "TG": 128, "P150x4": 128},
                "Qwen3-32B": {"N150": None, "N300": None, "T3K": 64, "TG": 128, "P150x4": 128},
            }
            try:
                max_prefill_chunk_size_div1024 = MAX_PREFILL_CHUNK_SIZES_DIV1024[self.base_model_name][self.device_name]
            except KeyError:
                logger.warning(
                    f"Unknown model {self.model_name} on device {self.device_name}, setting MAX_PREFILL_CHUNK_SIZE to 4 for compatibility"
                )
                logger.warning(
                    f"Try setting MAX_PREFILL_CHUNK_SIZE to larger powers of 2 up to e.g. 128 for faster performance (if you run out of L1 memory it was too high)"
                )
                max_prefill_chunk_size_div1024 = 4
            assert (
                max_prefill_chunk_size_div1024 is not None
            ), f"Unsupported model {self.model_name} on device {self.device_name}"
        else:
            max_prefill_chunk_size_div1024 = int(max_prefill_chunk_size_div1024)
        self.max_prefill_chunk_size = max_prefill_chunk_size_div1024 * 1024

        if (
            self.base_model_name in ["Llama-3.1-8B", "Llama-3.2-11B", "Mistral-7B", "gemma-3-4b"]
            and self.device_name == "N150"
        ) or (self.base_model_name in ["Qwen2.5-7B"] and self.device_name == "N300"):
            logger.info(f"Reducing prefill_len_cutoff to 512 for {self.model_name} on {self.device_name}")
            self.prefill_len_cutoff = 512
        elif self.base_model_name in ["Mixtral-8x7B"] and self.device_name == "T3K":
            self.prefill_len_cutoff = 512

        if callable(optimizations):
            self.optimizations = optimizations(self)
        else:
            self.optimizations = optimizations

        # Configure data precision and math fidelity for tensors and kernels
        if self.optimizations is None:
            self.optimizations = DecodersPrecision.accuracy(num_decoders=self.n_layers, model_name=self.model_name)

        self.dummy_weights = dummy_weights
        self.tile_padded_batch_rows = self.tile_size * int(math.ceil(self.max_batch_size / self.tile_size))

        # Enable workarounds by default until di/dt issues are fixed
        self.di_dt_workaround = os.getenv("DISABLE_DI_DT_WORKAROUND") != "1"
        if not self.di_dt_workaround:
            logger.info("Disabling di/dt workaround, re-enable if you see hangs")

        DRAM_MEMCFG = ttnn.DRAM_MEMORY_CONFIG
        L1_MEMCFG = ttnn.L1_MEMORY_CONFIG
        self.model_config = {}
        # Update memory configs (weights->DRAM, activations->L1)
        self.model_config.update(
            {f"{key}_MEMCFG": DRAM_MEMCFG if "WEIGHTS" in key else L1_MEMCFG for key in self.OP_KEYS}
        )
        self.model_config["DECODERS_OPTIMIZATIONS"] = self.optimizations
        # Update memory layouts (Tile, except MLP)
        self.model_config.update({f"{key}_TILE": ttnn.TILE_LAYOUT for key in self.OP_KEYS if "LAYOUT" in key})

        self.tokenizer = None if dummy_weights else self.create_tokenizer()
        self.processor = None if dummy_weights else self.create_processor()

        if device is not None:  # Avoid issue with test_torch.py not having a device
            self.n_local_heads = self.n_heads // self.cluster_shape[1]

            grid = device.compute_with_storage_grid_size()
            self.max_grid_size = ttnn.CoreGrid(x=grid.x, y=grid.y)

            # DRAM weight grid specs for dram sharding matmuls
            self.dram_weight_grid = ttnn.CoreRangeSet(
                {
                    ttnn.CoreRange(
                        ttnn.CoreCoord(0, 0),
                        ttnn.CoreCoord(self.dram_grid_size.x - 1, self.dram_grid_size.y - 1),
                    )
                }
            )

            # Compute kernels. FP32 acc does not appear to be needed for accuracy in model tests or demo runs.
            self.compute_kernel_config_lofi = ttnn.WormholeComputeKernelConfig(
                math_fidelity=ttnn.MathFidelity.LoFi,
                math_approx_mode=False,
                fp32_dest_acc_en=False,
                packer_l1_acc=True,
            )
            self.compute_kernel_config_hifi2 = ttnn.WormholeComputeKernelConfig(
                math_fidelity=ttnn.MathFidelity.HiFi2,
                math_approx_mode=True,
                fp32_dest_acc_en=True,
                packer_l1_acc=True,
            )
            self.compute_kernel_config_hifi2_fp16 = ttnn.WormholeComputeKernelConfig(
                math_fidelity=ttnn.MathFidelity.HiFi2,
                math_approx_mode=False,
                fp32_dest_acc_en=False,
                packer_l1_acc=True,
            )
            self.compute_kernel_config_hifi4 = ttnn.WormholeComputeKernelConfig(
                math_fidelity=ttnn.MathFidelity.HiFi4,
                math_approx_mode=False,
                fp32_dest_acc_en=True,
                packer_l1_acc=True,
            )
            self.compute_kernel_config_hifi4_fp32 = ttnn.WormholeComputeKernelConfig(
                math_fidelity=ttnn.MathFidelity.HiFi4,
                fp32_dest_acc_en=True,
                packer_l1_acc=True,
                dst_full_sync_en=False,
            )
            self.compute_kernel_config_hifi2_na = ttnn.WormholeComputeKernelConfig(
                math_fidelity=ttnn.MathFidelity.HiFi2,
                math_approx_mode=False,
                fp32_dest_acc_en=False,
                packer_l1_acc=False,
            )
            self.compute_kernel_config_sdpa = ttnn.WormholeComputeKernelConfig(
                math_fidelity=ttnn.MathFidelity.HiFi4,
                math_approx_mode=False,
                fp32_dest_acc_en=True,
                packer_l1_acc=False,
            )

            # Configure data precision and math fidelity for tensors and kernels
            self.model_config["COMPUTE_KERNEL_CONFIG_HIFI2"] = self.compute_kernel_config_hifi2
            # Mixtral
            self.model_config["MIXTRAL_PREFILL_MLP_COMPUTE_CONFIG"] = self.compute_kernel_config_lofi
            self.model_config["MIXTRAL_GATE_MM_OUTPUT_KERNEL_CONFIG"] = self.compute_kernel_config_lofi
            # end mixtral

            self.model_config["DECODERS_OPTIMIZATIONS"] = self.optimizations

            # Create memory config for sharded tensors
            residual_grid = self.dram_shard_core_grid_for_k(self.dim // self.num_devices)
            self.model_config["DECODE_RESIDUAL_MEMCFG"] = (
                ttnn.L1_MEMORY_CONFIG  # FIXME: when residual add support typecasting for sharded tensors
                if self.is_galaxy
                else ttnn.create_sharded_memory_config(
                    (
                        self.tile_padded_batch_rows,
                        self.dim // residual_grid.num_cores // self.num_devices,
                    ),
                    residual_grid,
                    ttnn.ShardStrategy.WIDTH,
                    ttnn.ShardOrientation.ROW_MAJOR,
                    use_height_and_width_as_shard_shape=True,
                )
            )
            self.model_config["DECODE_RESIDUAL_MEMCFG_ALL_GATHER"] = (
                ttnn.L1_MEMORY_CONFIG  # FIXME: when residual add support typecasting for sharded tensors
                if self.is_galaxy
                else ttnn.create_sharded_memory_config(
                    (
                        self.tile_padded_batch_rows,
                        self.dim // residual_grid.num_cores // self.num_devices * 2,
                    ),
                    residual_grid,
                    ttnn.ShardStrategy.WIDTH,
                    ttnn.ShardOrientation.ROW_MAJOR,
                    use_height_and_width_as_shard_shape=True,
                )
            )

            # Chunk values based on what works best empirically
            self.model_config["SDPA_PROGCFG"] = lambda seqlen: ttnn.SDPAProgramConfig(
                compute_with_storage_grid_size=(8, 8),
                exp_approx_mode=False,
                q_chunk_size=256 if seqlen >= 2048 else 64,
                k_chunk_size=256 if seqlen >= 2048 else 64,
            )

            # nlp_concat_heads_decode will shard the data across this number of cores
            assert (
                self.n_heads % self.cluster_shape[1] == 0
            ), f"n_heads must be divisible by num_devices: {self.n_heads} % {self.cluster_shape[1]}"

            # Note: for some models (e.g. Mistral-Small) n_heads * head_dim != dim
            self.model_config["ATTN_OUTPUT_PROGCFG"] = (
                None
                if self.is_galaxy
                else self.dram_matmul_config(
                    m=self.tile_padded_batch_rows,
                    k=(self.n_heads * self.head_dim) // self.num_devices,
                    n=self.dim,
                    num_cores=self.n_heads // self.num_devices,
                )
            )

            # All Gather Matmul for Dense Out (DO)
            # TODO: Is there a better way to decide if fused all gather matmul should be used? And is there a better way to use the flag, instead of passing it into model_config?
            # NOTE: Fused all gather matmul only suppports a core grid of size num_devices x 1
            # TODO: #26657 (self.num_devices == 8 and os.getenv("ACTUAL_DEVICE", "") != "TG") should be refactored, and investigate if ACTUAL_DEVICE environment variable is still used
            self.model_config["USE_FUSED_ALL_GATHER_MATMUL"] = (
                self.num_devices == 8
                and os.getenv("ACTUAL_DEVICE", "") != "TG"
                and (self.dim // self.tile_size // self.num_devices) % self.num_devices == 0
                and self.num_devices > 1
            )

            if self.model_config["USE_FUSED_ALL_GATHER_MATMUL"]:
                do_core_grid_size = (8, 1)
                do_per_core_N = (
                    self.dim // self.num_devices // self.tile_size // (do_core_grid_size[0] * do_core_grid_size[1])
                )
                self.model_config["ATTN_ALL_GATHER_MATMUL_PROGCFG"] = ttnn.MatmulMultiCoreReuseMultiCast1DProgramConfig(
                    compute_with_storage_grid_size=do_core_grid_size,
                    in0_block_w=self.dim
                    // self.tile_size
                    // (do_core_grid_size[0] * do_core_grid_size[1]),  # [32 x 8k] x [8k x 1k] = [32 x 1k]
                    out_subblock_h=1,
                    out_subblock_w=get_out_subblock_w(
                        do_per_core_N, out_subblock_h=1
                    ),  # Max out_subblock_w = 4, needs to be divisible by per_core_N
                    per_core_M=self.tile_padded_batch_rows // self.tile_size,
                    per_core_N=do_per_core_N,
                    fuse_batch=True,
                    fused_activation=None,
                    mcast_in0=True,
                )
            else:
                self.model_config["ATTN_ALL_GATHER_MATMUL_PROGCFG"] = None

            # For maximum performance, set the prefill grid row to 8, even if it can fit in a smaller grid
            # prefill_rows = lambda seq_len: min(seq_len, 1024) // self.tile_size
            prefill_rows = 8  # TODO if BH = 10, if wh = 8
            mlp1_3_grid = lambda seq_len: (
                (8, min(min(seq_len, 1024) // 32, 4))
                if self.is_galaxy
                else self.find_prefill_grid(prefill_rows, self.dim // self.tile_size)
            )
            mlp2_grid = lambda seq_len: (
                (8, min(min(seq_len, 1024) // 32, 4))
                if self.is_galaxy
                else self.find_prefill_grid(prefill_rows, self.hidden_dim // self.tile_size)
            )

            mlp_w_dram_sharded = not self.is_galaxy
            n_w1_w3 = self.hidden_dim // self.cluster_shape[1]
            # Using dram_shard_grid_width to ensure per_core_N matches DRAM shard width for P100, otherwise matmuls silently give bad PCC
            dram_shard_grid_width = 8 if is_wormhole_b0() else self.dram_grid_size.x  # 7 for P100, 8 for P150
            self.model_config["PREFILL_MLP_W1_W3_PRG_CONFIG"] = lambda seq_len: self.matmul_config(
                m=min(seq_len, self.prefill_len_cutoff),  # 512 if BH, 1024 if WH
                k=self.dim // self.cluster_shape[0],
                n=n_w1_w3,
                grid_size=mlp1_3_grid(seq_len),
                per_core_N=math.ceil(n_w1_w3 / (self.tile_size * dram_shard_grid_width))
                if mlp_w_dram_sharded
                else None,
            )
            n_w2 = self.dim
            self.model_config["PREFILL_MLP_W2_PRG_CONFIG"] = lambda seq_len: self.matmul_config(
                m=min(seq_len, self.prefill_len_cutoff),  # 512 if BH, 1024 if WH
                k=self.hidden_dim // (self.cluster_shape[1] if self.is_galaxy else 1),
                n=n_w2,
                grid_size=mlp2_grid(seq_len),
                per_core_N=math.ceil(n_w2 / (self.tile_size * dram_shard_grid_width)) if mlp_w_dram_sharded else None,
            )
            self.model_config["PREFILL_MIXTRAL_MLP_W1_PRG_CONFIG"] = lambda seq_len: self.matmul_config(
                m=min(seq_len, self.prefill_len_cutoff),  # 512 if BH, 1024 if WH
                k=self.dim // self.cluster_shape[0],
                n=n_w1_w3,
                grid_size=mlp1_3_grid(min(seq_len, self.prefill_len_cutoff)),
                per_core_M=math.ceil(min(seq_len, self.prefill_len_cutoff) / self.tile_size / self.cluster_shape[1]),
                per_core_N=math.ceil(n_w1_w3 / self.tile_size / self.cluster_shape[0]),
                fused_activation=ttnn.UnaryOpType.SILU,
            )
            self.model_config["PREFILL_MIXTRAL_MLP_W3_PRG_CONFIG"] = lambda seq_len: self.matmul_config(
                m=min(seq_len, self.prefill_len_cutoff),  # 512 if BH, 1024 if WH
                k=self.dim // self.cluster_shape[0],
                n=n_w1_w3,
                grid_size=mlp1_3_grid(min(seq_len, self.prefill_len_cutoff)),
                per_core_M=math.ceil(min(seq_len, self.prefill_len_cutoff) / self.tile_size / self.cluster_shape[1]),
                per_core_N=math.ceil(n_w1_w3 / self.tile_size / self.cluster_shape[0]),
            )
            # Attention output is not necessarily the same dimension as the self.dim, e.g. in Mistral
            k_dim = (
                (self.n_heads * self.head_dim) // self.cluster_shape[0]
                if self.is_galaxy
                else (self.n_heads * self.head_dim) // self.num_devices
            )
            # TODO: #26657 (if self.num_devices == 8 and os.getenv("ACTUAL_DEVICE", "") != "TG") should be refactored, and investigate if ACTUAL_DEVICE environment variable is still used
            n_dim = (
                self.dim // self.cluster_shape[1]
                if self.is_galaxy
                else (
                    1024
                    if self.num_devices == 8
                    and os.getenv("ACTUAL_DEVICE", "") != "TG"
                    and 1024 % (self.dim / self.num_devices) == 0
                    else self.dim
                )
            )
            num_rows = lambda seq_len: min(seq_len, 1024)
            dram_sharded_wo = not (self.model_config["USE_FUSED_ALL_GATHER_MATMUL"] or self.is_galaxy)
            self.model_config["WO_PREFILL_PROGCFG"] = lambda seq_len: self.matmul_config(
                m=num_rows(seq_len),
                k=k_dim,
                n=n_dim,
                grid_size=self.find_prefill_grid(prefill_rows, k_dim // self.tile_size),
                in0_block_w=1 if self.is_galaxy else None,
                fuse_batch=seq_len <= 1024,
                per_core_N=math.ceil(n_dim / (self.tile_size * dram_shard_grid_width)) if dram_sharded_wo else None,
            )

            # Calculate largest number of lm_head_num_rows such that self.dim % (lm_head_num_rows * lm_head_cores_per_row) == 0
            if self.num_devices == 32:
                lm_head_num_rows = 4
                while self.dim % (32 * 32 * lm_head_num_rows) != 0:
                    lm_head_num_rows -= 1
            else:
                lm_head_num_rows = 8
            lm_head_cores_per_row = 8
            while self.dim % (32 * lm_head_num_rows * lm_head_cores_per_row) != 0:
                lm_head_num_rows -= 1
                if lm_head_num_rows == 0:
                    lm_head_cores_per_row -= 1
                    if lm_head_cores_per_row == 0:
                        raise ValueError(
                            f"Could not find a lm_head_num_rows such that self.dim(={self.dim}) % (lm_head_num_rows * 8) == 0"
                        )
                    lm_head_num_rows = 8
            self.lm_head_core_grid = ttnn.CoreGrid(y=lm_head_num_rows, x=lm_head_cores_per_row)
            # 128256 comes from original llama 3 vocab size. 128256 / 4 was experimentally the maximum columns that worked per device.
            # The LM head for that was on 48 cores, so we know 128256 / 4 / 48 = 668 columns per core is close to the L1 limit.
            # FIXME: Update blackhole figure to be per-core as well.
            self.max_columns_per_device_lm_head = (
                128256 // 8 if is_blackhole() else 668 * self.lm_head_core_grid.num_cores
            )

            self.model_config["LM_HEAD_INPUT_MEMCFG"] = ttnn.create_sharded_memory_config(
                (
                    self.tile_padded_batch_rows,
                    nearest_32((self.dim // (4 if self.is_galaxy else 1)) // self.lm_head_core_grid.num_cores),
                ),  # Shard shape: [32, 128] -> 1 shard per core
                self.lm_head_core_grid,
                ttnn.ShardStrategy.WIDTH,
                ttnn.ShardOrientation.ROW_MAJOR,
                use_height_and_width_as_shard_shape=True,
            )
            self.qkv_size = self.head_dim * (2 * self.n_kv_heads + self.n_heads)
            self.min_kv_prefill_shard_seqlen = (self.tile_size * 8 * 8) / (self.n_kv_heads // self.cluster_shape[1])
            self.model_config["XQKV_PREFILL_PROGCFG"] = lambda seq_len: ttnn.MatmulMultiCoreReuseMultiCastProgramConfig(
                compute_with_storage_grid_size=(8, 8),
                in0_block_w=1,  # FIXME: optimize this config for prefill, careful use DI_DT_WORKAROUND if necessary
                out_subblock_h=1,  # Must be divisible by per_core_M
                out_subblock_w=1,  # Must be divisible by per_core_N, out_subblock_w * out_subblock_h <= 4
                per_core_M=max(
                    1,
                    8 if seq_len >= self.MAX_QKV_MM_SEQ_LEN else math.ceil(seq_len / self.tile_size / 8),  # 8 rows
                ),  # M / TILE_HEIGHT / Grid_Size (dynamic based on seqlen)
                per_core_N=math.ceil(
                    self.qkv_size / self.cluster_shape[1] / 32 / dram_shard_grid_width
                ),  # N / TILE_WIDTH / grid width
                transpose_mcast=False,
                fused_activation=None,
                fuse_batch=seq_len <= self.MAX_QKV_MM_SEQ_LEN,
            )

            assert self.n_kv_heads % self.cluster_shape[1] == 0, "n_kv_heads must be divisible by num_devices"
            self.model_config["KV_PREFILL_MEM_CFG"] = lambda seq_len: self.get_xqkv_prefill_mem_cfg(seq_len)

            self.model_config["CREATE_QKV_DECODE_SHARD"] = (
                ttnn.create_sharded_memory_config(
                    shape=(ttnn.TILE_SIZE, self.head_dim),
                    core_grid=ttnn.CoreGrid(y=4, x=8),
                    strategy=ttnn.ShardStrategy.HEIGHT,
                    orientation=ttnn.ShardOrientation.ROW_MAJOR,
                    use_height_and_width_as_shard_shape=True,
                )
                if is_blackhole()
                else ttnn.L1_HEIGHT_SHARDED_MEMORY_CONFIG
            )

            self.model_config["SDPA_DECODE_PROGCFG"] = ttnn.SDPAProgramConfig(
                compute_with_storage_grid_size=(8, 8),
                exp_approx_mode=False,
                q_chunk_size=128 if is_blackhole() else 256,
                k_chunk_size=128 if is_blackhole() else 256,
            )

            self.model_config["SDPA_DECODE_COMPUTE_PROGCFG"] = ttnn.WormholeComputeKernelConfig(
                math_fidelity=ttnn.MathFidelity.HiFi2,
                math_approx_mode=False,
                fp32_dest_acc_en=False,
                packer_l1_acc=False,
            )

            self.model_config[
                "SCORES_BATCHED_MM_OUTPUT_MEMCFG"
            ] = lambda batch_size_per_device_group: ttnn.create_sharded_memory_config(
                shape=(math.ceil(self.n_local_heads / 32) * 32, self.head_dim),  # self.n_heads padded to tile size
                core_grid=ttnn.CoreRangeSet({num_to_corerange(batch_size_per_device_group)}),
                strategy=ttnn.ShardStrategy.HEIGHT,
                orientation=ttnn.ShardOrientation.ROW_MAJOR,
                use_height_and_width_as_shard_shape=True,
            )

            # MLP configs
            mlp_core_grid = (
                self.dram_shard_core_grid_for_k(self.dim)
                if self.is_galaxy
                else self.dram_shard_core_grid_for_k_and_n(self.dim, self.hidden_dim // self.num_devices)
            )

            self.model_config["SHARDED_MLP_INPUT_MEMCFG"] = ttnn.create_sharded_memory_config(
                (
                    self.tile_padded_batch_rows,
                    self.dim // mlp_core_grid.num_cores,
                ),  # Shard shape: [32, 128] -> 1 shard per core
                mlp_core_grid,
                ttnn.ShardStrategy.WIDTH,
                ttnn.ShardOrientation.ROW_MAJOR,
                use_height_and_width_as_shard_shape=True,
            )
            self.model_config["DECODE_MLP_W1_W3_PRG_CONFIG"] = self.dram_matmul_config(
                m=self.tile_padded_batch_rows,
                k=self.dim,
                n=self.hidden_dim // self.cluster_shape[1],
                num_cores=mlp_core_grid.num_cores,
            )

            mlp2_core_grid = (
                ttnn.CoreGrid(y=1, x=8)
                if self.is_galaxy
                else self.dram_shard_core_grid_for_k_and_n(self.hidden_dim // self.num_devices, self.dim)
            )

            self.model_config["SHARDED_MLP2_INPUT_MEMCFG"] = ttnn.create_sharded_memory_config(
                (
                    32 if self.is_galaxy else self.tile_padded_batch_rows,
                    self.hidden_dim // self.cluster_shape[1] // mlp2_core_grid.num_cores,
                ),
                mlp2_core_grid,
                ttnn.ShardStrategy.WIDTH,
                ttnn.ShardOrientation.ROW_MAJOR,
                use_height_and_width_as_shard_shape=True,
            )
            self.model_config["DECODE_MLP_W2_PRG_CONFIG"] = self.dram_matmul_config(
                m=self.tile_padded_batch_rows,
                k=self.hidden_dim // self.cluster_shape[1],
                n=self.dim,
                num_cores=mlp2_core_grid.num_cores,
            )
            attn_input_grid = self.dram_shard_core_grid_for_k(self.dim)
            self.model_config["SHARDED_ATTN_INPUT_MEMCFG"] = (
                ttnn.create_sharded_memory_config(
                    shape=(32, nearest_32(self.dim // (8 * lm_head_num_rows) // 4)),
                    core_grid=ttnn.CoreGrid(y=lm_head_num_rows, x=8),
                    strategy=ttnn.ShardStrategy.WIDTH,
                    orientation=ttnn.ShardOrientation.ROW_MAJOR,
                    use_height_and_width_as_shard_shape=True,
                )
                if self.is_galaxy
                else ttnn.create_sharded_memory_config(
                    (
                        self.tile_padded_batch_rows,
                        self.dim // attn_input_grid.num_cores,
                    ),  # Shard shape: [32, 128] -> 1 shard per core
                    attn_input_grid,
                    ttnn.ShardStrategy.WIDTH,
                    ttnn.ShardOrientation.ROW_MAJOR,
                    use_height_and_width_as_shard_shape=True,
                )
            )

            # glx doesn't support DRAM sharded matmuls yet
            self.model_config["XQKV_DECODE_PROGCFG"] = (
                ttnn.MatmulMultiCoreReuseMultiCast1DProgramConfig(
                    compute_with_storage_grid_size=(8, 5 if self.is_70b or self.is_90b else lm_head_num_rows),
                    in0_block_w=2 if self.is_70b or self.is_90b else 1,
                    out_subblock_h=1,
                    out_subblock_w=1,
                    per_core_M=1,
                    per_core_N=1,
                    fuse_batch=True,
                    fused_activation=None,
                    mcast_in0=True,
                )
                if self.is_galaxy
                else self.dram_matmul_config(
                    m=self.tile_padded_batch_rows,
                    k=self.dim,
                    n=self.qkv_size // self.num_devices,
                    num_cores=attn_input_grid.num_cores,
                )
            )

            full_grid = ttnn.CoreRangeSet(
                {
                    ttnn.CoreRange(
                        ttnn.CoreCoord(0, 0),
                        ttnn.CoreCoord(7, 7),
                    )
                }
            )
            self.model_config["FULL_GRID_MEMCFG"] = ttnn.MemoryConfig(
                ttnn.TensorMemoryLayout.WIDTH_SHARDED,
                ttnn.BufferType.L1,
                ttnn.ShardSpec(
                    full_grid,
                    [
                        32,
                        nearest_32(56),
                    ],
                    ttnn.ShardOrientation.ROW_MAJOR,
                ),
            )

            self.model_config["MLP_ACT_MEMCFG"] = (
                ttnn.create_sharded_memory_config(
                    shape=(32, self.dim // 4 // 16),  # dim / num devices / 16 cores
                    core_grid=ttnn.CoreGrid(x=8, y=2),
                    strategy=ttnn.ShardStrategy.WIDTH,
                    orientation=ttnn.ShardOrientation.ROW_MAJOR,
                    use_height_and_width_as_shard_shape=True,
                )
                if self.dim >= 4096
                else self.model_config["FULL_GRID_MEMCFG"]
            )

            if self.is_galaxy:
                self.model_config["FF1_3_TG_PROGCFG"] = self.matmul_1d_config_from_tensor_shapes(
                    (
                        1,
                        1,
                        32,
                        self.dim // 4,
                    ),
                    (
                        1,
                        1,
                        self.dim // 4,
                        self.hidden_dim // 8,
                    ),
                    grid=ttnn.CoreGrid(x=8, y=2),
                    overwrite_subblock_h=1,
                    overwrite_subblock_w=1,
                )

                self.model_config["FF2_TG_PROGCFG"] = self.matmul_1d_config_from_tensor_shapes(
                    (
                        1,
                        1,
                        32,
                        self.hidden_dim // 8,
                    ),
                    (
                        1,
                        1,
                        self.hidden_dim // 8,
                        self.dim // 4,
                    ),
                    grid=ttnn.CoreGrid(x=8, y=2),
                    overwrite_subblock_h=1,
                    overwrite_subblock_w=1,
                )

            self.model_config["FF1_OUT_REDUCE_SCATTER_MEMCFG"] = ttnn.create_sharded_memory_config(
                shape=(32, self.hidden_dim // 28 // 8),  # shard_grid_cores = 28, num_devices=8
                core_grid=ttnn.CoreRangeSet({ttnn.CoreRange(ttnn.CoreCoord(0, 0), ttnn.CoreCoord(6, 3))}),
                strategy=ttnn.ShardStrategy.WIDTH,
                orientation=ttnn.ShardOrientation.ROW_MAJOR,
                use_height_and_width_as_shard_shape=True,
            )  # if self.dim==8192 else ttnn.DRAM_MEMORY_CONFIG

            self.model_config["FF1_OUT_GATHERED_MEMCFG"] = ttnn.create_sharded_memory_config(
                shape=(32 * 4, self.hidden_dim // 8 // 8),
                core_grid=ttnn.CoreGrid(y=1, x=8),
                strategy=ttnn.ShardStrategy.WIDTH,
                orientation=ttnn.ShardOrientation.ROW_MAJOR,
                use_height_and_width_as_shard_shape=True,
            )
            self.model_config["FF2_OUT_REDUCE_SCATTER_MEMCFG"] = (
                ttnn.create_sharded_memory_config(
                    shape=(32, self.dim // 8 // 4),  # shard_grid_cores = 8, num_devices=4
                    core_grid=ttnn.CoreRangeSet({ttnn.CoreRange(ttnn.CoreCoord(0, 0), ttnn.CoreCoord(7, 0))}),
                    strategy=ttnn.ShardStrategy.WIDTH,
                    orientation=ttnn.ShardOrientation.ROW_MAJOR,
                    use_height_and_width_as_shard_shape=True,
                )
                if self.dim == 8192
                else ttnn.create_sharded_memory_config(
                    shape=(32 * 8, self.dim // 4 // 8),
                    core_grid=ttnn.CoreGrid(y=1, x=8),
                    strategy=ttnn.ShardStrategy.WIDTH,
                    orientation=ttnn.ShardOrientation.ROW_MAJOR,
                    use_height_and_width_as_shard_shape=True,
                )
            )

            self.model_config["SELF_OUT_REDUCE_SCATTER_MEMCFG"] = (
                ttnn.create_sharded_memory_config(
                    shape=(32, 2048 // 8 // 8),  # mesh_rows = 8, num_cores=8
                    core_grid=ttnn.CoreGrid(y=1, x=8),
                    strategy=ttnn.ShardStrategy.WIDTH,
                    orientation=ttnn.ShardOrientation.ROW_MAJOR,
                    use_height_and_width_as_shard_shape=True,
                )
                if self.dim == 8192
                else ttnn.create_sharded_memory_config(
                    shape=(32 * 8, nearest_32(self.dim // 4 // 32)),  # mesh_rows = 8
                    core_grid=ttnn.CoreGrid(y=4, x=8),
                    strategy=ttnn.ShardStrategy.WIDTH,
                    orientation=ttnn.ShardOrientation.ROW_MAJOR,
                    use_height_and_width_as_shard_shape=True,
                )
            )

            self.model_config["FF2_OUT_GATHERED_MEMCFG"] = ttnn.create_sharded_memory_config(
                shape=(32 * 8, self.dim // 4 // 8),
                core_grid=ttnn.CoreGrid(y=1, x=8),
                strategy=ttnn.ShardStrategy.WIDTH,
                orientation=ttnn.ShardOrientation.ROW_MAJOR,
                use_height_and_width_as_shard_shape=True,
            )

            # Vision model configs
            self.model_config["IMAGE_MLP_FC_PROGCFG"] = lambda seq_len, max_seq: self.matmul_config(
                m=min(seq_len, max_seq),
                k=self.vision_dim,
                n=self.vision_hidden_dim // self.num_devices,
                grid_size=(8, 8),
                in0_block_w=1,
                fuse_batch=seq_len <= max_seq,
            )
            self.model_config["IMAGE_MLP_PROJ_PROGCFG"] = lambda seq_len, max_seq: self.matmul_config(
                m=min(seq_len, max_seq),
                k=self.vision_hidden_dim // self.num_devices,
                n=self.vision_dim,
                grid_size=(8, 8),
                in0_block_w=1,
                fuse_batch=seq_len <= max_seq,
            )
            self.model_config["IMAGE_ATTN_QKV_PROGCFG"] = lambda seq_len, max_seq: self.matmul_config(
                m=min(seq_len, max_seq),
                k=self.vision_dim,
                n=(nearest_32(self.vision_head_dim) * self.vision_attn_n_heads * 3)
                // self.num_devices,  # Head dim was padded to nearest 32
                grid_size=(8, 8),
                in0_block_w=1,
                fuse_batch=seq_len <= max_seq,
            )
            self.model_config["IMAGE_ATTN_OUT_PROGCFG"] = lambda seq_len, max_seq: self.matmul_config(
                m=min(seq_len, max_seq),
                k=(nearest_32(self.vision_head_dim) * self.vision_attn_n_heads * 3) // self.num_devices,
                n=self.vision_dim,
                grid_size=(8, 8),
                in0_block_w=1,
                fuse_batch=seq_len <= max_seq,
            )
            self.model_config["VISION_XATTN_Q_PROGCFG"] = lambda seq_len: self.matmul_config(
                m=min(seq_len, 1024),
                k=self.dim,
                n=(self.head_dim * self.n_heads) // self.num_devices,
                grid_size=(8, 8),
                in0_block_w=1,
                fuse_batch=seq_len <= 1024,
            )
            self.model_config["VISION_XATTN_KV_PROGCFG"] = lambda seq_len, max_seq: self.matmul_config(
                m=min(seq_len, max_seq),
                k=self.dim,
                n=(self.head_dim * self.n_kv_heads) // self.num_devices,
                grid_size=(8, 8),
                in0_block_w=1,
                fuse_batch=seq_len <= max_seq,
            )
            self.model_config["VISION_XATTN_SCORE_PROGCFG"] = lambda seq_len, cache_seq_len: self.matmul_config(
                m=seq_len,
                k=self.head_dim,
                n=cache_seq_len,
                grid_size=(8, 8),
                in0_block_w=1,
                fuse_batch=False,
            )
            self.model_config["VISION_XATTN_OUTPUT_PROGCFG"] = lambda seq_len, cache_seq_len: self.matmul_config(
                m=seq_len,
                k=cache_seq_len,
                n=self.head_dim,
                grid_size=(8, 8),
                # in0_block_w=1, # TODO: Remove this when we get non-causal FlashDecode
                fuse_batch=False,
            )
            self.model_config["VISION_XATTN_DENSE_PROGCFG"] = lambda seq_len: self.matmul_config(
                m=min(seq_len, 1024),
                k=self.dim // self.num_devices,
                n=self.dim,
                grid_size=(8, 8),
                in0_block_w=1,
                fuse_batch=False,
            )

            self.model_config["VISION_PROJ_PROGCFG"] = lambda seq_len: self.matmul_config(
                m=seq_len,
                k=self.vision_dim * 6,
                n=self.dim // self.num_devices,
                grid_size=(8, 8),
                in0_block_w=1,
                fuse_batch=False,
            )

            self.model_config["CROSS_TRANSFORMER_TEXT_OUTPUT_PROGCFG"] = lambda seq_len, max_seq: self.matmul_config(
                m=min(seq_len, max_seq),
                k=self.dim,
                n=self.vocab_size // 8,  # Magic number. LM Head always contains 8 splits
                grid_size=(8, 8),
                in0_block_w=1,
                fuse_batch=seq_len <= max_seq,
            )

            def _get_xattn_kv_prefill_mem_cfg(seq_len):
                M = (self.n_kv_heads // self.num_devices) * seq_len
                cores_x, cores_y = self.find_grid(M // self.tile_size)
                return ttnn.create_sharded_memory_config(
                    (
                        nearest_32(M // (cores_x * cores_y)),
                        self.head_dim,
                    ),
                    ttnn.CoreGrid(y=cores_y, x=cores_x),
                    ttnn.ShardStrategy.HEIGHT,
                    ttnn.ShardOrientation.ROW_MAJOR,
                    use_height_and_width_as_shard_shape=True,
                )

            self.model_config["XATTN_KV_PREFILL_MEM_CFG"] = _get_xattn_kv_prefill_mem_cfg

            if self.is_multimodal:
                self.VISION_MAX_MM_SEQ = (
                    self.vision_chunk_ntok if "gemma-3" in self.base_model_name else nearest_32(self.vision_chunk_ntok)
                )

            # RMS NORM
            self.model_config["SHARDED_NORM_ATTN_PRGM_CFG"] = self.create_sharded_norm_config(attn_input_grid)
            self.model_config["SHARDED_NORM_MLP_PRGM_CFG"] = self.create_sharded_norm_config(mlp_core_grid)
            self.model_config["SHARDED_NORM_LM_HEAD_PRGM_CFG"] = self.create_sharded_norm_config(self.lm_head_core_grid)

            # All gather matmuls currently only supported on T3K
            # We need it sharded on num_cores = num_devices
            self.model_config["ATTN_ALL_GATHER_MATMUL_OUTPUT_MEMCFG"] = ttnn.MemoryConfig(
                ttnn.TensorMemoryLayout.WIDTH_SHARDED,
                ttnn.BufferType.L1,
                ttnn.ShardSpec(
                    num_to_core_range_set(self.num_devices),
                    [
                        self.tile_padded_batch_rows,
                        self.dim // self.num_devices,
                    ],
                    ttnn.ShardOrientation.ROW_MAJOR,
                ),
            )

            self.set_tg_attention_config()

            self.is_multichip = self.num_devices > 1
            self.num_reduce_scatter_links = 1
            self.num_all_gather_links = (
                2 if self.is_galaxy else 1
            )  # TODO: try out 3 for short axis and 4 for long axis (TG only) <- should work but untested in model
            self.ccl_dtype = ttnn.bfloat8_b

            logger.info(f"Attention grid: {attn_input_grid}")
            logger.info(f"MLP grid: {mlp_core_grid}")
            logger.info(f"MLP prefill grids @ 32: w1/w3: {mlp1_3_grid(32)}, w2: {mlp2_grid(32)}")
            logger.info(
                f"MLP prefill grids @ max_seq_len({self.max_seq_len}): w1/w3: {mlp1_3_grid(self.max_seq_len)}, w2: {mlp2_grid(self.max_seq_len)}"
            )
            logger.info(f"LM head grid: {self.lm_head_core_grid}")

    @staticmethod
    def __get_llama_local_params_name(model_name):
        if "3.2-1B" in model_name:
            local_params = "LLAMA3_2_1B_PARAMS"
        elif "3.2-3B" in model_name:
            local_params = "LLAMA3_2_3B_PARAMS"
        elif "3.1-8B" in model_name:
            local_params = "LLAMA3_1_8B_PARAMS"
        elif "3.2-11B" in model_name:
            local_params = "LLAMA3_2_11B_PARAMS"
        elif "3.1-70B" in model_name:
            local_params = "LLAMA3_1_70B_PARAMS"
        elif "3.2-90B" in model_name:
            local_params = "LLAMA3_2_90B_PARAMS"
        else:
            local_params = None
        return local_params

    def get_xqkv_prefill_mem_cfg(self, seq_len):
        return ttnn.create_sharded_memory_config(
            (((self.n_kv_heads // self.cluster_shape[1]) * seq_len // (8 * 8)), self.head_dim),
            ttnn.CoreGrid(y=8, x=8),
            ttnn.ShardStrategy.HEIGHT,
            ttnn.ShardOrientation.ROW_MAJOR,
            use_height_and_width_as_shard_shape=True,
        )

    def is_distributed_norm(self, mode):
        if not self.is_multichip:
            return False
        if all([dim > 1 for dim in list(self.mesh_device.shape)]):  # 2D grid
            return True
        elif self.dim > 4096 and mode == "prefill":  # Somewhere between 4k and 8k WH runs out of L1 if not distributed
            return True
        return False

    def ccl_topology(self):
        # Use ring on a T3K or 6U galaxy submesh
        if self.num_devices == 8 and ttnn.cluster.get_cluster_type() in [
            ttnn.cluster.ClusterType.T3K,
            ttnn.cluster.ClusterType.GALAXY,
        ]:
            return ttnn.Topology.Ring
        elif self.num_devices > 1:  # All other multi chip devices
            return ttnn.Topology.Linear
        return None

    def prepare_residual_tensor_decode(self, x, input_mem_cfg, force_replicated=False, on_host=False):
        """
        Prepare inputs for decode mode.
        x: (batch, seq, dim)
        """
        dims = (None, None) if force_replicated else (None, -1)
        mesh_mapper = ttnn.ShardTensor2dMesh(self.mesh_device, dims=dims, mesh_shape=self.cluster_shape)

        if len(x.shape) == 3:
            batch = x.shape[0]
            seq_len = x.shape[1]
            assert x.shape[2] == self.dim
        elif len(x.shape) == 4:
            seq_len = x.shape[0]
            assert x.shape[1] == 1
            batch = x.shape[2]
            assert x.shape[3] == self.dim

        assert seq_len == 1, "Only supporting decode mode"

        # Support input on device
        if torch.is_tensor(x):  # Input on host -> Use torch
            x = x.transpose(0, 1).unsqueeze(1)  # [seq_len, 1, batch, dim]
            # Pad small batches to 32
            if batch < 32:
                zeros = torch.zeros(1, seq_len, 32, self.dim)
                zeros[:, :, :batch, :] = x
                x = zeros
        elif len(x.shape) == 3:  # Input on device -> Use ttnn
            x = ttnn.reshape(x, (batch, seq_len, 1, self.dim))  # [batch, seqlen, dim] -> [batch, seqlen, 1, dim]
            x = ttnn.permute(x, (1, 2, 0, 3))  # [seq_len, 1, batch, dim]
        elif len(x.shape) == 4:
            pass  # already in [seq_len, 1, batch, dim]

        if torch.is_tensor(x):
            x = ttnn.from_torch(
                x,
                device=self.mesh_device if not on_host else None,
                dtype=ttnn.bfloat16,
                layout=ttnn.TILE_LAYOUT,
                mesh_mapper=mesh_mapper,
                memory_config=input_mem_cfg if not on_host else None,
            )
        else:  # Convert the row major layout from embedding back to tile layout
            x = ttnn.to_layout(x, layout=ttnn.TILE_LAYOUT)
        return x

    def prepare_residual_tensor_prefill(self, x_bsh, force_replicated=False):
        """
        Prepare inputs for prefill mode.
        x: (batch, seq, hidden_dim)
        B: batch (1)
        S: sequence len
        H: dim
        """

        x_1BSH = x_bsh.unsqueeze(0)
        dims = (None, None) if force_replicated else (None, -1)

        mesh_mapper = ttnn.ShardTensor2dMesh(self.mesh_device, dims=dims, mesh_shape=self.cluster_shape)

        # input goes to DRAM
        xs_1BSH = ttnn.from_torch(
            x_1BSH,
            device=self.mesh_device,
            dtype=ttnn.bfloat16,
            layout=ttnn.TILE_LAYOUT,
            memory_config=ttnn.DRAM_MEMORY_CONFIG,
            mesh_mapper=mesh_mapper,
        )
        return xs_1BSH

    def _get_text_prefix(self):
        if self.is_llama_vision():
            return "text_model."
        else:
            return ""

    def _get_vision_prefix(self):
        return "visual."

    def _get_hidden_activation_type(self, config):
        activation_map = {
            "gelu": ttnn.UnaryWithParam(ttnn.UnaryOpType.GELU, 0.0),
            "gelu_pytorch_tanh": ttnn.UnaryWithParam(ttnn.UnaryOpType.GELU, 1.0),
            "relu": ttnn.UnaryOpType.RELU,
            "silu": ttnn.UnaryOpType.SILU,
            "swish": ttnn.UnaryOpType.SILU,
            "gelu_new": ttnn.UnaryWithParam(ttnn.UnaryOpType.GELU, 0.0),
        }

        hidden_activation = config.get("hidden_act") or config.get("hidden_activation")
        if not hidden_activation:
            # Default to SILU if no activation is specified
            return ttnn.UnaryOpType.SILU

        hidden_activation = hidden_activation.lower()
        if hidden_activation not in activation_map:
            raise NotImplementedError(f"Unsupported activation '{hidden_activation}'")

        return activation_map.get(hidden_activation, ttnn.UnaryOpType.SILU)

    def _set_model_specific_params(self):
        # Gemma3 specific params
        is_gemma3 = "gemma-3" in self.base_model_name.lower()
        if is_gemma3:
            self.rms_norm_add_unit_offset = True

            self.embed_scale = self.dim**0.5

    def _set_params_from_dict(self, config, is_hf=False):
        eos_token_id = config.get("eos_token_id", None)
        self.image_token_index = config.get("image_token_index", None)

        # Try to get text_config, if it doesn't exist everything is text config
        text_config = config.get("text_config", config)
        self.eos_token_id = None if isinstance(eos_token_id, int) else eos_token_id
        layer_types = text_config["layer_types"] if "layer_types" in text_config else None

        # Common params with different names between Meta and HF
        self.dim = text_config.get("dim", text_config.get("hidden_size"))
        self.n_heads = text_config.get("n_heads", text_config.get("num_attention_heads"))
        self.n_kv_heads = text_config.get("n_kv_heads", text_config.get("num_key_value_heads"))
        self.n_layers = text_config.get("n_layers", text_config.get("num_hidden_layers"))
        # multimodal llama additionally adds cross attention layers
        # they are calculated in HF but not calculated in Meta
        self.n_layers -= len(text_config.get("cross_attention_layers", ()))

        self.sliding_window_pattern = (
            [lt == "sliding_attention" for lt in layer_types] if layer_types is not None else [False] * self.n_layers
        )

        self.full_model_n_layers = self.n_layers
        self.norm_eps = text_config.get("norm_eps", text_config.get("rms_norm_eps", text_config.get("layer_norm_eps")))
        self.vocab_size = text_config["vocab_size"]
        self.padded_vocab_size = 128 * 1024 if self.is_galaxy else None
        self.head_dim = text_config.get("head_dim", self.dim // self.n_heads) or self.dim // self.n_heads
        self.num_experts_per_tok = text_config.get("num_experts_per_tok", 0)
        self.partial_rotary_factor = text_config.get("partial_rotary_factor", 1.0)
        if is_hf:
            self.max_context_len = text_config.get("max_position_embeddings")
        else:
            self.max_context_len = (
                128 * 1024
            )  # For Llama3 Meta weights TODO: Remove this when we move to HF weights only

        # Handle different MLP dimension specifications
        if "intermediate_size" in text_config:
            self.hidden_dim = text_config["intermediate_size"]
            self.ffn_dim_multiplier = None
            self.multiple_of = None

            # temporary solution for using HF_MODEL for LLaMA until llama_model references are removed
            local_params = self.__get_llama_local_params_name(self.model_name)
            if local_params in self.LOCAL_LLAMA_PARAMS:
                params_file = os.path.join(self.LOCAL_LLAMA_PARAMS[local_params], "params.json")
                if os.path.exists(params_file):
                    with open(params_file, "r") as f:
                        params = json.load(f)
                    self.ffn_dim_multiplier = params["ffn_dim_multiplier"]
                    self.multiple_of = params["multiple_of"]
        else:
            self.ffn_dim_multiplier = text_config["ffn_dim_multiplier"]
            self.multiple_of = text_config["multiple_of"]
            self.hidden_dim = calculate_hidden_dim(self.dim, self.ffn_dim_multiplier, self.multiple_of)

        if "_name_or_path" in config and config["_name_or_path"]:
            if is_hf:
                normalized_path = os.path.normpath(config["_name_or_path"])
                # For HF paths, they might end with `<model_name>/snapshots/<snapshot_id>/`
                if "snapshots" in normalized_path:
                    full_model_name = normalized_path.split(os.path.sep)[-3]
                    self.model_name = full_model_name.split("--")[-1]
                else:
                    self.model_name = os.path.basename(normalized_path)
            else:
                self.model_name = os.path.basename(config["_name_or_path"])
            logger.info(f"Model name from config: {self.model_name}")

        if self.base_model_name == "Qwen2.5-7B" and self.num_devices not in [0, 2, 4]:
            raise AssertionError(
                "Qwen2.5-7B is only supported on 2 or 4 devices, run on an N300 or use MESH_DEVICE=N150x4"
            )

        self.unpadded_hidden_dim = self.hidden_dim
        # Don't need to pad for CPU runs
        if self.num_devices:
            # Default padding cores for each model, 0 if not set here
            default_padded_cores = {
                "Qwen2.5-VL-72B": 32,
                "Qwen2.5-VL-32B": 16,
                "Qwen2.5-72B": 32,
                "Qwen2.5-7B": 16,
                "QwQ-32B": 16,
            }.get(self.base_model_name, 0)

            # Override MLP padding cores from env var
            mlp_padded_cores = int(os.environ.get("PAD_MLP_CORES", default_padded_cores))

            # Only pad if MLP_PADDED_CORES is non-zero
            if mlp_padded_cores > 0:
                padded_hidden_dim = nearest_multiple(
                    self.hidden_dim, mlp_padded_cores * self.tile_size * self.num_devices
                )
                if padded_hidden_dim != self.hidden_dim:
                    logger.info(
                        f"PAD_MLP_CORES={mlp_padded_cores}, padding hidden dim from {self.hidden_dim} to {padded_hidden_dim}"
                    )
                    self.hidden_dim = padded_hidden_dim

        self.layer_types = text_config.get("layer_types", None)

        # RoPE params
        self.rope_theta = text_config.get("rope_theta")
        self.rope_theta_local = text_config.get("rope_local_base_freq", None)

        rope_scaling_params = text_config.get("rope_scaling", None)
        self.original_max_context_len = text_config.get("original_max_position_embeddings", None)
        self.rope_scaling = (
            rope_scaling_model_factory(rope_scaling_params, original_max_context_len=self.original_max_context_len)
            if rope_scaling_params
            else None
        )

        self.query_pre_attn_scalar = text_config.get("query_pre_attn_scalar", None)

        # Configurable MLP activation type
        self.mlp_activation_type = self._get_hidden_activation_type(text_config)

        self._set_vision_params(config)
        self.is_multimodal = "vision_config" in config or self.is_llama_vision()

        self.state_dict_text_prefix = self._get_text_prefix()
        self.state_dict_vision_prefix = self._get_vision_prefix()

        self._set_model_specific_params()

    @property
    def use_scaled_rope(self):
        return self.rope_scaling is not None

    @property
    def base_model_name(self):
        return get_base_model_name(self.model_name)

    @property
    def vision_chunk_ntok(self):
        """
        Returns the number of tokens per chunk, accounting for the extra class token
        """
        return (self.vision_chunk_size // self.vision_patch_size) ** 2 + 1

    def _set_model_params(self, checkpoint_dir):
        if self.checkpoint_type == CheckpointType.Meta:
            self._set_params(checkpoint_dir)
        elif self.checkpoint_type == CheckpointType.HuggingFace:
            self._set_hf_params(checkpoint_dir)
        else:
            raise ValueError(f"Unsupported checkpoint type: {self.checkpoint_type}")

    def _set_params(self, checkpoint_dir):
        params_file = os.path.join(checkpoint_dir, "params.json")
        assert os.path.exists(params_file), f"params.json file not found at {params_file}"
        with open(params_file, "r") as f:
            params = json.load(f)
        self._set_params_from_dict(params)

        # Meta-style config dicts don't specify model name or rope_scaling_factor so hard-code these
        # Set the model name based on the checkpoint directory being loaded
        self.orig_context_len = 8192
        if "3.2-1B" in checkpoint_dir:
            self.model_name = "Llama-3.2-1B" + ("-Instruct" if self.instruct else "")
            self.rope_scaling_factor = 32
        elif "3.2-3B" in checkpoint_dir:
            self.model_name = "Llama-3.2-3B" + ("-Instruct" if self.instruct else "")
            self.rope_scaling_factor = 32
        elif "3.1-8B" in checkpoint_dir:
            self.model_name = "Llama-3.1-8B" + ("-Instruct" if self.instruct else "")
            self.rope_scaling_factor = 8
        elif "3.2-11B" in checkpoint_dir:
            logger.warning(f"-Vision is removed from model_name {self.model_name}")
            # TODO: do not remove "-Vision" part
            self.model_name = "Llama-3.2-11B" + ("-Instruct" if self.instruct else "")
            self.rope_scaling_factor = 8  # shared with 3.1-8B
        elif "3.1-70B" in checkpoint_dir:
            self.model_name = "Llama-3.1-70B" + ("-Instruct" if self.instruct else "")
            self.rope_scaling_factor = 8
            self.is_70b = True  # self.dim == 8192 and self.n_layers == 80
        elif "3.2-90B" in checkpoint_dir:
            logger.warning(f"-Vision is removed from model_name {self.model_name}")
            # TODO: do not remove "-Vision" part
            self.model_name = "Llama-3.2-90B" + ("-Instruct" if self.instruct else "")
            self.rope_scaling_factor = 8
            self.is_90b = True
        else:
            self.rope_scaling_factor = None
            self.orig_context_len = None
            logger.warning(f"Unknown Meta-style model: {checkpoint_dir}")
        self.rope_scaling = (
            rope_scaling_model_factory(
                {
                    "rope_type": "llama3",
                    "factor": self.rope_scaling_factor,
                    "original_max_position_embeddings": self.orig_context_len,
                }
            )
            if self.rope_scaling_factor is not None
            else None
        )

    def _set_vision_params(self, config):
        vision_config = config.get("vision_config", config)

        self.vision_chunk_size = vision_config.get("vision_chunk_size", vision_config.get("image_size", -1))
        self.image_size = vision_config.get("image_size", -1)
        self.vision_max_num_chunks = vision_config.get("vision_max_num_chunks", vision_config.get("max_num_tiles", 4))
        self.vision_num_cross_attention_layers = vision_config.get(
            "vision_num_cross_attention_layers", vision_config.get("num_global_layers", -1)
        )
        self.vision_dim = vision_config.get("hidden_size", 1280)

        intermediate_size = vision_config.get("intermediate_size", self.vision_dim * 4)
        self.vision_mlp_ratio = intermediate_size // self.vision_dim
        self.vision_hidden_dim = int(self.vision_dim * self.vision_mlp_ratio)
        self.vision_attn_n_heads = vision_config.get("num_attention_heads", 16)
        self.vision_head_dim = self.vision_dim // self.vision_attn_n_heads

        self.vision_n_layers = vision_config.get("num_hidden_layers", 32)
        self.vision_patch_size = vision_config.get("patch_size", 14)
        self.vision_in_channels = vision_config.get("num_channels", 3)

        self.vision_dropout = vision_config.get("attention_dropout", 0.0)
        self.mm_tokens_per_image = vision_config.get("mm_tokens_per_image", config.get("mm_tokens_per_image", 256))

        # Optional vision activation layer, defaults to GELU
        act_layer = vision_config.get("act_layer", "gelu").lower()
        self.vision_act_layer = {
            "gelu": ttnn.UnaryOpType.GELU,
            "relu": ttnn.UnaryOpType.RELU,
            "silu": ttnn.UnaryOpType.SILU,
        }.get(act_layer, ttnn.UnaryOpType.GELU)

        # Optional tuning knobs
        self.vision_max_num_tiles = vision_config.get("max_num_tiles", 4)
        self.vision_n_global_layers = vision_config.get("n_global_layers", vision_config.get("num_global_layers", 8))

    def _set_hf_params(self, checkpoint_dir):
        if self.from_hf_url:
            from transformers import AutoConfig

            if self.dummy_weights:
                logger.info(
                    f"Loading state param for dummy {self.model_name} from {self.LOCAL_HF_PARAMS[self.model_name]}"
                )
                self.hf_config = AutoConfig.from_pretrained(
                    self.LOCAL_HF_PARAMS[self.model_name], trust_remote_code=self.trust_remote_code_hf
                )
            else:
                self.hf_config = AutoConfig.from_pretrained(
                    self.CKPT_DIR,
                    trust_remote_code=self.trust_remote_code_hf,
                    local_files_only=os.getenv("CI") == "true",
                )

            config = self.hf_config.to_dict()
        else:
            config_file = os.path.join(checkpoint_dir, "config.json")
            assert os.path.exists(config_file), f"config.json file not found at {config_file}"
            with open(config_file, "r") as f:
                config = json.load(f)
        self._set_params_from_dict(config, is_hf=True)

        # compatibility with _set_params
        if "llama" in self.model_name.lower():
            self.orig_context_len = 8192
            if "3.2-1B" in checkpoint_dir:
                self.rope_scaling_factor = 32
            elif "3.2-3B" in checkpoint_dir:
                self.rope_scaling_factor = 32
            elif "3.1-8B" in checkpoint_dir:
                self.rope_scaling_factor = 8
            elif "3.2-11B" in checkpoint_dir:
                logger.warning(f"-Vision is removed from model_name {self.model_name}")
                # TODO: do not remove "-Vision" part
                self.model_name = "Llama-3.2-11B" + ("-Instruct" if self.instruct else "")
                self.rope_scaling_factor = 8  # shared with 3.1-8B
            elif "3.1-70B" in checkpoint_dir:
                self.rope_scaling_factor = 8
                self.is_70b = True  # self.dim == 8192 and self.n_layers == 80
            elif "3.2-90B" in checkpoint_dir:
                logger.warning(f"-Vision is removed from model_name {self.model_name}")
                # TODO: do not remove "-Vision" part
                self.model_name = "Llama-3.2-90B" + ("-Instruct" if self.instruct else "")
                self.rope_scaling_factor = 8
                self.is_90b = True
            else:
                self.rope_scaling_factor = None
                self.orig_context_len = None
                logger.warning(f"Unknown Meta-style model: {checkpoint_dir}")
            self.rope_scaling = (
                rope_scaling_model_factory(
                    {
                        "rope_type": "llama3",
                        "factor": self.rope_scaling_factor,
                        "original_max_position_embeddings": self.orig_context_len,
                    }
                )
                if self.rope_scaling_factor is not None
                else None
            )

    def __repr__(self):
        return f"""ModelArgs(
    dim={self.dim},
    n_layers={self.n_layers},
    n_heads={self.n_heads},
    n_kv_heads={self.n_kv_heads},
    vocab_size={self.vocab_size},
    multiple_of={self.multiple_of},
    ffn_dim_multiplier={self.ffn_dim_multiplier},
    norm_eps={self.norm_eps},
    rope_theta={self.rope_theta},
    rope_scaling_factor={self.rope_scaling.factor if self.rope_scaling is not None else None},
    max_batch_size={self.max_batch_size},
    max_seq_len={self.max_seq_len},
    vision_chunk_size={self.vision_chunk_size},
    vision_max_num_chunks={self.vision_max_num_chunks},
    vision_num_cross_attention_layers={self.vision_num_cross_attention_layers}
)"""

    def is_llama_vision(self):
        return ("llama" in self.CKPT_DIR.lower()) and ("vision" in self.CKPT_DIR.lower())

    def get_state_dict_prefix(self, module_name, layer_num, is_vision=False):
        text_prefix = self.state_dict_text_prefix
        vision_prefix = self.state_dict_vision_prefix

        layer_prefix = f"layers.{layer_num}." if layer_num is not None else ""

        text_module_map = {
            "MLP": "feed_forward",
            "Attention": "attention",
            "TransformerBlock": "",
            "": "",  # If no module is given, just get layer prefix
        }

        vision_module_map = {
            "MLP": "mlp.",
            "Attention": "self_attn.",
            "TransformerBlock": "",
            "": "",
        }

        module_map = vision_module_map if is_vision else text_module_map
        prefix = vision_prefix if is_vision else text_prefix

        return prefix + layer_prefix + module_map[module_name]

    def get_ref_state_dict_prefix(self, module_name, layer_num):
        text_prefix = self.state_dict_text_prefix
        layer_prefix = f"model.layers.{layer_num}." if layer_num is not None else ""
        module_map = {
            "MLP": "feed_forward",
            "mlp": "mlp",
            "attention": "attention",
            "self_attn": "self_attn",
            "TransformerBlock": "",
            "": "",  # If no module is given, just get layer prefix
        }
        return text_prefix + layer_prefix + module_map[module_name]

    def weight_cache_path(self, dtype):
        # Keep the weight cache separate for generative and instruct weights
        if self.instruct:
            return (
                self.model_cache_path
                / {ttnn.bfloat16: "tensor_cache_instruct_bf16", ttnn.bfloat8_b: "tensor_cache_instruct_bfp8"}[dtype]
            )
        else:
            return (
                self.model_cache_path / {ttnn.bfloat16: "tensor_cache_bf16", ttnn.bfloat8_b: "tensor_cache_bfp8"}[dtype]
            )

    def get_model_config(self):
        return self.model_config

    def get_hf_model_cls(self):
        from transformers import AutoModelForCausalLM, AutoModelForImageTextToText, AutoModelForVision2Seq

        if not self.is_multimodal:
            return AutoModelForCausalLM

        for model_cls in (AutoModelForVision2Seq, AutoModelForImageTextToText):
            if type(self.hf_config) in model_cls._model_mapping:
                return model_cls

        raise ValueError(f"Unknown model for config {type(self.hf_config)}")

    # TODO Update function for large models: For 1 layer tests we only want to load 1 checkpoint file, instead of all.
    def load_state_dict(self):
        # by default, the model is not a mixture-of-expert. This will be set to True if we find any `.experts.` in the keys
        if self.dummy_weights:
            if self.checkpoint_type == CheckpointType.HuggingFace:
                from transformers import AutoConfig

                config = AutoConfig.from_pretrained(
                    self.LOCAL_HF_PARAMS[self.model_name], trust_remote_code=self.trust_remote_code_hf
                )
                if hasattr(config, "text_config"):
                    config.text_config.num_layers = self.n_layers
                    config.text_config.num_hidden_layers = self.n_layers
                else:
                    config.num_layers = self.n_layers
                    config.num_hidden_layers = self.n_layers

                model_cls = self.get_hf_model_cls()
                model = model_cls.from_config(config, trust_remote_code=self.trust_remote_code_hf)
                state_dict = model.state_dict()
            else:
                reference_model = Transformer(self)
                state_dict = reference_model.state_dict()
                state_dict_prefix = self.get_state_dict_prefix("", None)
                state_dict = {f"{state_dict_prefix}{k}": torch.randn_like(v) for k, v in state_dict.items()}
        elif self.checkpoint_type == CheckpointType.Meta:
            state_dict = load_meta_state_dict(self.CKPT_DIR, self.n_layers)
            self.is_mixture_of_experts = any(["experts" in k for k in state_dict.keys()])
        else:
            assert self.checkpoint_type == CheckpointType.HuggingFace
            if self.from_hf_url:
                model_cls = self.get_hf_model_cls()
                model = model_cls.from_pretrained(
                    self.CKPT_DIR,
                    torch_dtype="auto",
                    trust_remote_code=self.trust_remote_code_hf,
                    local_files_only=os.getenv("CI") == "true"
                    # Note that the default setting is torch.dtype.float32, but model weights are
                    # may come in any dtype. If the model's weights are in torch.dtype.bfloat16, this would result in 2x memory usage from an
                    # unnecessary cast.
                )
                if self.cache_hf_flag:
                    self.cached_hf_model = model
                state_dict = model.state_dict()
            else:
                state_dict = load_hf_state_dict(self.CKPT_DIR)
            self.is_mixture_of_experts = any([".experts." in k for k in state_dict.keys()])

        if self.checkpoint_type == CheckpointType.HuggingFace:
            if self.is_multimodal:
                state_dict = standardize_hf_keys_multimodal(state_dict)
                if self.is_llama_vision():
                    state_dict = convert_hf_to_meta_mllama(state_dict, self.head_dim, self.hf_config)
                else:
                    state_dict = convert_vision_hf_to_meta(state_dict, self.head_dim)
            else:
                self.fuse_qkv = any(["qkv" in layer_name for layer_name in state_dict.keys()])
                self.fuse_mlp = any(["gate_up" in layer_name for layer_name in state_dict.keys()])
                self.name_dense = any(["dense" in layer_name for layer_name in state_dict.keys()])
                self.name_ffn2 = any(["fc2" in layer_name for layer_name in state_dict.keys()])
                state_dict = standardize_hf_keys(state_dict)
                state_dict = convert_hf_to_meta(state_dict, self.head_dim, self.n_heads, self.n_kv_heads)

        keys_dict = list(state_dict.keys())[:]
        remv = [f"layers.{i}." for i in list(range(self.n_layers, self.full_model_n_layers))]
        for k in keys_dict:
            if any([r in k for r in remv]):
                state_dict.pop(k)
        if getattr(self, "is_mixture_of_experts", False):
            self.initialize_mixture_of_experts_configs()
            self.moe = True
            self.num_experts = max([int(item[-11]) + 1 for item in keys_dict if "block_sparse_moe.experts" in item])
        return state_dict

    def initialize_mixture_of_experts_configs(self):
        # Porting mixtral to llama
        self.model_config["FF1_OUTPUT_PROGCFG"] = ttnn.MatmulMultiCoreReuseMultiCast1DProgramConfig(
            compute_with_storage_grid_size=(8, 8),
            in0_block_w=2,  # K = 4096 / TILE_WIDTH=32 / Grid_Size is based on compute_with_storage_grid_size
            out_subblock_h=1,  # Must be divisible by per_core_M
            out_subblock_w=1,  # Must be divisible by per_core_N, out_subblock_w * out_subblock_h <= 4
            per_core_M=1,  # M / TILE_HEIGHT = 32 / 32
            per_core_N=7,  # N / TILE_WIDTH / Grid_Size is based on compute_with_storage_grid_size, N = 4096 for num_device=8
            fuse_batch=True,
            fused_activation=ttnn.UnaryOpType.SILU,
            mcast_in0=True,
        )
        self.model_config["FF3_OUTPUT_PROGCFG"] = ttnn.MatmulMultiCoreReuseMultiCast1DProgramConfig(
            compute_with_storage_grid_size=(8, 8),
            in0_block_w=2,  # K = 4096 / TILE_WIDTH=32 / Grid_Size is based on compute_with_storage_grid_size
            out_subblock_h=1,  # Must be divisible by per_core_M
            out_subblock_w=1,  # Must be divisible by per_core_N, out_subblock_w * out_subblock_h <= 4
            per_core_M=1,  # M / TILE_HEIGHT = 32 / 32
            per_core_N=7,  # N / TILE_WIDTH / Grid_Size is based on compute_with_storage_grid_size, N = 4096 for num_device=8
            fuse_batch=True,
            fused_activation=None,
            mcast_in0=True,
        )
        self.model_config["FF2_OUTPUT_PROGCFG"] = ttnn.MatmulMultiCoreReuseMultiCast1DProgramConfig(
            compute_with_storage_grid_size=(8, 8),
            in0_block_w=7,  # K = 14336 / TILE_WIDTH=32 / Grid_Size is based on compute_with_storage_grid_size
            out_subblock_h=1,  # Must be divisible by per_core_M
            # Issue #8959: Increasing subblock to 2 results in hangs -> Potentially related to di/dt hangs.
            out_subblock_w=1,  # Must be divisible by per_core_N, out_subblock_w * out_subblock_h <= 4
            per_core_M=1,  # M / TILE_HEIGHT = 32 / 32
            per_core_N=2,  # N / TILE_WIDTH / Grid_Size is based on compute_with_storage_grid_size, N = 4096 for num_device=8
            fuse_batch=True,
            fused_activation=None,
            mcast_in0=True,
        )
        self.model_config["PREFILL_MLP_W1_PRG_CONFIG_128"] = ttnn.MatmulMultiCoreReuseMultiCastProgramConfig(
            compute_with_storage_grid_size=(8, 8),
            in0_block_w=1,  # how much inner dim you take each time
            out_subblock_h=1,  # Must be divisible by per_core_M
            out_subblock_w=1,  # Must be divisible by per_core_N, out_subblock_w * out_subblock_h <= 4
            per_core_M=1,  # 32, #16,  # M / TILE_HEIGHT / Grid_Size (dynamic based on seqlen)
            per_core_N=56,  # N / TILE_WIDTH / Grid_Size
            transpose_mcast=False,
            fused_activation=ttnn.UnaryOpType.SILU,
            fuse_batch=False,
        )
        self.model_config["PREFILL_MLP_W3_PRG_CONFIG_128"] = ttnn.MatmulMultiCoreReuseMultiCastProgramConfig(
            compute_with_storage_grid_size=(8, 8),
            in0_block_w=1,  # how much inner dim you take each time
            out_subblock_h=1,  # Must be divisible by per_core_M
            out_subblock_w=1,  # Must be divisible by per_core_N, out_subblock_w * out_subblock_h <= 4
            per_core_M=1,  # M / TILE_HEIGHT / Grid_Size (dynamic based on seqlen)
            per_core_N=56,  # N / TILE_WIDTH / Grid_Size
            transpose_mcast=False,
            fused_activation=None,
            fuse_batch=False,
        )

        self.model_config["PREFILL_MLP_W2_PRG_CONFIG_128"] = ttnn.MatmulMultiCoreReuseMultiCastProgramConfig(
            compute_with_storage_grid_size=(8, 8),
            in0_block_w=1,  # how much inner dim you take each time
            out_subblock_h=1,  # Must be divisible by per_core_M
            out_subblock_w=1,  # Must be divisible by per_core_N, out_subblock_w * out_subblock_h <= 4
            per_core_M=1,  # M / TILE_HEIGHT / Grid_Size (dynamic based on seqlen)
            per_core_N=16,  # N / TILE_WIDTH / Grid_Size
            transpose_mcast=False,
            fused_activation=None,
            fuse_batch=False,
        )
        # end Porting mixtral to llama

    def load_state_dict_ref(self):
        if self.dummy_weights:
            if self.checkpoint_type == CheckpointType.HuggingFace:
                from transformers import AutoConfig, AutoModelForCausalLM

                config = AutoConfig.from_pretrained(self.LOCAL_HF_PARAMS[self.model_name])
                config.num_layers = self.n_layers
                config.num_hidden_layers = self.n_layers
                model = AutoModelForCausalLM.from_config(config)
                state_dict = model.state_dict()
            else:
                reference_model = Transformer(self)
                state_dict = reference_model.state_dict()
                state_dict_prefix = self.get_state_dict_prefix("", None)
                state_dict = {f"{state_dict_prefix}{k}": torch.randn_like(v) for k, v in state_dict.items()}
        elif self.checkpoint_type == CheckpointType.Meta:
            state_dict = load_meta_state_dict(self.CKPT_DIR, self.n_layers)
        else:
            assert self.checkpoint_type == CheckpointType.HuggingFace
            if self.from_hf_url:
                from transformers import AutoConfig, AutoModelForCausalLM

                model = AutoModelForCausalLM.from_pretrained(self.CKPT_DIR)
                self.cached_hf_model = model
                state_dict = model.state_dict()
            else:
                state_dict = load_hf_state_dict(self.CKPT_DIR)

        state_dict_ref = state_dict.copy()

        if self.checkpoint_type == CheckpointType.HuggingFace:
            state_dict_ref = standardize_hf_keys(state_dict_ref)
            # state_dict_ref = convert_hf_to_meta_ref(state_dict_ref, self.head_dim)
            state_dict_ref = split_hf_keys(state_dict_ref)

        keys_dict = list(state_dict_ref.keys())[:]
        remv = [f"model.layers.{i}." for i in list(range(self.n_layers, self.full_model_n_layers))]
        for k in keys_dict:
            if any([r in k for r in remv]):
                state_dict_ref.pop(k)

        return state_dict_ref

    def create_dram_sharded_mem_config(self, k, n):
        """Create DRAM-sharded memory config for width-sharded tensors"""
        dram_cores = self.dram_grid_size.x  # WH has 12 dram cores, P150 has 8, P100 has 7
        assert self.dram_grid_size.y == 1, "Current dram sharding assumes y dim is 1"
        padded_size = math.ceil(n / (self.tile_size * dram_cores)) * (self.tile_size * dram_cores)
        shard_spec = ttnn.ShardSpec(
            self.dram_weight_grid, (k, padded_size // dram_cores), ttnn.ShardOrientation.ROW_MAJOR
        )
        return ttnn.MemoryConfig(ttnn.TensorMemoryLayout.WIDTH_SHARDED, ttnn.BufferType.DRAM, shard_spec)

    def matmul_config(
        self,
        m: int,
        k: int,
        n: int,
        grid_size: Tuple[int, int],
        in0_block_w: int = None,
        fuse_batch: bool = False,
        fused_activation=None,
        per_core_M=None,
        per_core_N=None,
    ):
        if per_core_M is None:
            per_core_M = math.ceil(m / (self.tile_size * grid_size[1]))
        if per_core_N is None:
            per_core_N = math.ceil(n / (self.tile_size * grid_size[0]))

        out_subblock_h = 1
        out_subblock_w = (
            get_out_subblock_w(per_core_N, out_subblock_h) if not self.is_galaxy else 1
        )  # TODO: Needed for TG hang workaround

        if in0_block_w is None:
            assert (
                k % (self.tile_size * grid_size[1]) == 0
            ), f"Input width must be divisible by tile size times grid size"
            in0_block_w = self.find_largest_divisor(k // (self.tile_size * grid_size[1]))

        return ttnn.MatmulMultiCoreReuseMultiCastProgramConfig(
            compute_with_storage_grid_size=grid_size,
            in0_block_w=in0_block_w,
            out_subblock_h=out_subblock_h,
            out_subblock_w=out_subblock_w,
            per_core_M=per_core_M,
            per_core_N=per_core_N,
            transpose_mcast=False,
            fused_activation=fused_activation,
            fuse_batch=fuse_batch,
        )

    def dram_shard_core_grid_for_k(self, k: int) -> Tuple[int, int]:
        rows, cols = self.find_grid(k // self.tile_size)
        return ttnn.CoreGrid(x=cols, y=rows)

    def find_grid(self, N):
        """
        Find the number of rows and columns for a grid of cores such that
        the total number of tiles N can be evenly divided among the cores.
        Each core will have the same integer number of tiles.
        The grid size is limited to a maximum of 2 rows and 8 columns.

        Parameters:
            N (int): Total number of tiles to be distributed.

        Returns:
            tuple: A tuple (rows, cols) representing the grid dimensions.

        Raises:
            AssertionError: If it's not possible to find such a grid configuration.
        """
        max_rows = 8
        max_cols = 8
        max_cores = max_rows * max_cols

        # Find all possible numbers of cores that divide N and are less than or equal to max_cores
        target = 32
        possible_cores = [k for k in range(1, max_cores + 1) if N % k == 0]
        possible_cores.sort(key=lambda x: abs(x - target))  # Sort by closest to target

        for cores in possible_cores:
            # Try to find a grid configuration with the current number of cores
            for rows in range(1, max_rows + 1):
                if cores % rows == 0:
                    cols = cores // rows
                    if cols <= max_cols:
                        return rows, cols

        # If no configuration is found, assert an error
        raise AssertionError(
            f"Cannot find a grid configuration for {N} tiles that evenly divides into {max_cores} cores of max size {max_rows}x{max_cols}."
        )

    def find_prefill_grid(self, row_tiles, col_tiles):
        """Find a grid such that the number of row tiles evenly divides into the number
        of rows and the number of column tiles evenly divides into the number of columns
        """
        max_rows = 8
        max_cols = 8
        # TODO Improve configuration for BH (higher core grid than WH)

        # Find number of cols that evenly divides into the number of columns
        cols = None
        rows = None

        for i in range(max_cols, 0, -1):
            if col_tiles % i == 0:
                cols = i
                break

        for i in range(max_rows, 0, -1):
            if row_tiles % i == 0:
                rows = i
                break

        assert cols is not None, f"Cannot find a number of columns that evenly divides into {col_tiles}, not even 1(!)."
        assert rows is not None, f"Cannot find a number of rows that evenly divides into {row_tiles}, not even 1(!)."
        return rows, cols

    def dram_shard_core_grid_for_k_and_n(self, k: int, n: int) -> Tuple[int, int]:
        rows, cols = self.find_grid_k_n(k // self.tile_size, n // self.tile_size)
        return ttnn.CoreGrid(x=cols, y=rows)

    def find_grid_k_n(self, K, N):
        """
        Find the number of rows and columns for a grid of cores such that
        the total number of tiles N can be evenly divided among the cores.
        Each core will have the same integer number of tiles.

        Parameters:
            N (int): Total number of tiles to be distributed.

        Returns:
            tuple: A tuple (rows, cols) representing the grid dimensions.

        Raises:
            AssertionError: If it's not possible to find such a grid configuration.
        """
        max_rows = 8
        max_cols = 8  # Maximum number of rows or columns
        max_cores = max_rows * max_cols  # Maximum number of cores

        # Find all possible numbers of cores that divide N and are less than or equal to max_cores
        possible_cores = [c for c in range(1, max_cores + 1) if K % c == 0 and N % c == 0]
        possible_cores.sort(reverse=True)  # Start checking from the largest number of cores

        for cores in possible_cores:
            # Try to find a grid configuration with the current number of cores
            for rows in range(1, max_rows + 1):
                if cores % rows == 0:
                    cols = cores // rows
                    if cols <= max_cols:
                        return rows, cols

        # If no configuration is found, assert an error
        raise AssertionError(
            f"Cannot find a grid configuration such that both {K} and {N} tiles evenly divide into cores of max size {max_rows}x{max_cols}."
        )

    def find_largest_divisor(self, n, max_divisor=8):
        for i in range(max_divisor, 0, -1):
            if n % i == 0:
                return i
        return 1  # Fallback to 1 if no divisor found

    def dram_matmul_config(self, m: int, k: int, n: int, num_cores=None, fused_activation=None):
        # in0_block_w must evenly divide k and be no larger than tile_size * num_cores
        if num_cores is None:
            # num_cores = self.dram_shard_core_grid_for_k(k).num_cores
            num_cores = self.dram_shard_core_grid_for_k_and_n(k, n).num_cores
            assert (
                k % (self.tile_size * num_cores) == 0
            ), f"k must be divisible by tile_size * num_cores: {k} % {self.tile_size * num_cores} != 0"
            # assert n % (self.tile_size * num_cores) == 0, f"n must be divisible by tile_size * num_cores: {n} % {self.tile_size * num_cores} != 0"
        return ttnn.MatmulMultiCoreReuseMultiCastDRAMShardedProgramConfig(
            in0_block_w=self.find_largest_divisor(k // (self.tile_size * num_cores)),
            per_core_M=math.ceil(m / self.tile_size),
            per_core_N=math.ceil(n / (self.tile_size * num_cores)),
            fused_activation=fused_activation,
        )

    def matmul_1d_config(
        self,
        m,
        k,
        n,
        grid=ttnn.CoreGrid(x=8, y=8),
        act=None,
        is_fp32_accumulate=False,
        overwrite_per_core_k=None,
        overwrite_subblock_w=None,
        overwrite_subblock_h=None,
    ):
        tile_width = 32
        tile_height = 32

        if (
            n // tile_width // grid.num_cores < 1
        ):  # use less number of cores in case we have more N num tiles than cores
            # assert (n // tile_width) % grid.x == 0
            grid_y = n // tile_width // grid.x
            grid = ttnn.CoreGrid(x=grid.x, y=grid_y)

        per_core_m = m // tile_height
        per_core_k = self.find_largest_divisor(k // (self.tile_size * grid.num_cores))
        per_core_n = math.ceil(n / tile_width / grid.num_cores)

        if is_fp32_accumulate:
            max_subblock_w_h = 4
        else:
            max_subblock_w_h = 8

        # find the largest value between 1 and 8 that is a factor of per_core_n
        # e.g. if per_core_n is 14, then out_subblock_w = 7
        out_subblock_w = max([i for i in range(1, max_subblock_w_h + 1) if per_core_n % i == 0])

        # find the largest value that is a factor of per_core_m such that
        # out_subblock_w * out_subblock_h <= 8
        out_subblock_h = max(
            [
                i
                for i in range(1, max_subblock_w_h + 1)
                if per_core_m % i == 0 and i * out_subblock_w <= max_subblock_w_h
            ]
        )

        if overwrite_per_core_k is not None:
            per_core_k = overwrite_per_core_k

        if overwrite_subblock_w is not None:
            out_subblock_w = overwrite_subblock_w

        if overwrite_subblock_h is not None:
            out_subblock_h = overwrite_subblock_h

        return ttnn.MatmulMultiCoreReuseMultiCast1DProgramConfig(
            compute_with_storage_grid_size=(grid.x, grid.y),
            in0_block_w=per_core_k,
            out_subblock_h=out_subblock_h,
            out_subblock_w=out_subblock_w,
            per_core_M=per_core_m,
            per_core_N=per_core_n,
            fuse_batch=True,
            fused_activation=act,
            mcast_in0=True,
        )

    def matmul_1d_config_from_tensor_shapes(
        self,
        in0_shape,
        in1_shape,
        grid=ttnn.CoreGrid(x=8, y=8),
        act=None,
        is_fp32_accumulate=False,
        overwrite_subblock_w=None,
        overwrite_subblock_h=None,
    ):
        m, k, n = in0_shape[0] * in0_shape[1] * in0_shape[2], in0_shape[3], in1_shape[3]
        return self.matmul_1d_config(
            m,
            k,
            n,
            grid,
            act,
            is_fp32_accumulate,
            overwrite_subblock_w=overwrite_subblock_w,
            overwrite_subblock_h=overwrite_subblock_h,
        )

    def create_sharded_norm_config(self, grid):
        """Helper function to create LayerNormShardedMultiCoreProgramConfig for RMS NORM.

        Args:
            grid (ttnn.CoreGrid): Grid specification for the norm operation
        """
        block_w = self.dim // grid.num_cores // self.tile_size
        # Find largest value <= 4 that evenly divides block_w
        subblock_w = 4
        while subblock_w > 0:
            if block_w % subblock_w == 0:
                break
            subblock_w -= 1
        return ttnn.LayerNormShardedMultiCoreProgramConfig(
            compute_with_storage_grid_size=[grid.x, grid.y],
            subblock_w=subblock_w,
            block_h=self.tile_padded_batch_rows // self.tile_size,
            block_w=block_w,
            inplace=False,
        )

    def detect_checkpoint_type(self) -> CheckpointType:
        """Detect if checkpoint directory contains Meta or HuggingFace format weights.

        Returns:
            CheckpointType: Meta or HuggingFace enum value

        Raises:
            ValueError: If neither Meta nor HuggingFace checkpoint format is detected
        """
        config_path = os.path.join(self.CKPT_DIR, "config.json")
        params_path = os.path.join(self.CKPT_DIR, "params.json")

        if os.path.exists(config_path):
            with open(config_path) as f:
                config = json.load(f)
                if "transformers_version" in config:
                    return CheckpointType.HuggingFace

        if os.path.exists(params_path):
            return CheckpointType.Meta

        raise ValueError(
            f"Could not detect Meta or HuggingFace checkpoint format in {self.CKPT_DIR}. "
            "Directory should contain either config.json (HuggingFace) or params.json (Meta)."
        )

    def create_tokenizer(self):
        """Create and return a Tokenizer instance based on the checkpoint type."""
        if self.checkpoint_type == CheckpointType.Meta:
            # Use the Meta Tokenizer
            from models.demos.t3000.llama2_70b.reference.llama.llama31_8b.tokenizer import Tokenizer

            return Tokenizer(self.tokenizer_path)
        else:
            # Create a HuggingFace AutoTokenizer
            from transformers import AutoTokenizer

            # Mapping of base model names to their known tokenizer paths
            # These are the original models that have proper tokenizers
            base_model_tokenizer_mapping = {
                "gemma-3-4b-it": "google/gemma-3-4b-it",
                "Qwen2.5-0.5B": "Qwen/Qwen2.5-Coder-0.5B-Instruct",
                "Qwen2.5-1.5B": "Qwen/Qwen2.5-1.5B-Instruct",
                "Qwen2.5-3B": "Qwen/Qwen2.5-3B-Instruct",
                "Qwen2.5-7B": "Qwen/Qwen2.5-7B-Instruct",
                "Qwen2.5-14B": "Qwen/Qwen2.5-14B-Instruct",
                "Qwen2.5-32B": "Qwen/Qwen2.5-32B-Instruct",
                "Qwen2.5-72B": "Qwen/Qwen2.5-72B-Instruct",
                "Llama-3.1-8B": "meta-llama/Llama-3.1-8B-Instruct",
                "Llama-3.1-70B": "meta-llama/Llama-3.1-70B-Instruct",
                "Llama-3.2-1B": "meta-llama/Llama-3.2-1B-Instruct",
                "Llama-3.2-3B": "meta-llama/Llama-3.2-3B-Instruct",
                "Llama-3.2-11B": "meta-llama/Llama-3.2-11B-Vision-Instruct",
                "Llama-3.2-90B": "meta-llama/Llama-3.2-90B-Vision-Instruct",
                "Mistral-7B": "mistralai/Mistral-7B-Instruct-v0.3",
                "Phi-3-mini-128k-instruct": "microsoft/Phi-3-mini-128k-instruct",
            }

            logger.info(f"Tokenizer path: {self.TOKENIZER_PATH}")
            logger.info(f"Model name: {self.model_name}")
            logger.info(f"Base model name: {self.base_model_name}")

            try:
                # Try to load tokenizer from the original model path
                # If there is no Processor, it will return Tokenizer (useful for multimodal models)
                tokenizer = AutoTokenizer.from_pretrained(
                    self.TOKENIZER_PATH, local_files_only=os.getenv("CI") == "true"
                )
                logger.info(f"Successfully loaded tokenizer from {self.TOKENIZER_PATH}")
            except Exception as e:
                logger.warning(f"Failed to load tokenizer from {self.TOKENIZER_PATH}: {e}")

                # Try to use base model tokenizer as fallback
                fallback_tokenizer_path = base_model_tokenizer_mapping.get(self.base_model_name)

                # If no direct match, try to infer from model name patterns
                if not fallback_tokenizer_path:
                    model_name_lower = self.model_name.lower()
                    if "qwen2.5" in model_name_lower and "0.5b" in model_name_lower:
                        fallback_tokenizer_path = "Qwen/Qwen2.5-Coder-0.5B-Instruct"
                    elif "qwen2.5" in model_name_lower and "1.5b" in model_name_lower:
                        fallback_tokenizer_path = "Qwen/Qwen2.5-1.5B-Instruct"
                    elif "qwen2.5" in model_name_lower and "3b" in model_name_lower:
                        fallback_tokenizer_path = "Qwen/Qwen2.5-3B-Instruct"
                    elif "qwen2.5" in model_name_lower and "7b" in model_name_lower:
                        fallback_tokenizer_path = "Qwen/Qwen2.5-7B-Instruct"
                    elif "qwen2.5" in model_name_lower and "14b" in model_name_lower:
                        fallback_tokenizer_path = "Qwen/Qwen2.5-14B-Instruct"
                    elif "qwen2.5" in model_name_lower and "32b" in model_name_lower:
                        fallback_tokenizer_path = "Qwen/Qwen2.5-32B-Instruct"
                    elif "qwen2.5" in model_name_lower and "72b" in model_name_lower:
                        fallback_tokenizer_path = "Qwen/Qwen2.5-72B-Instruct"
                    elif "llama" in model_name_lower and "3.1" in model_name_lower and "8b" in model_name_lower:
                        fallback_tokenizer_path = "meta-llama/Llama-3.1-8B-Instruct"
                    elif "llama" in model_name_lower and "3.1" in model_name_lower and "70b" in model_name_lower:
                        fallback_tokenizer_path = "meta-llama/Llama-3.1-70B-Instruct"
                    elif "llama" in model_name_lower and "3.2" in model_name_lower and "1b" in model_name_lower:
                        fallback_tokenizer_path = "meta-llama/Llama-3.2-1B-Instruct"
                    elif "llama" in model_name_lower and "3.2" in model_name_lower and "3b" in model_name_lower:
                        fallback_tokenizer_path = "meta-llama/Llama-3.2-3B-Instruct"
                    elif "mistral" in model_name_lower and "7b" in model_name_lower:
                        fallback_tokenizer_path = "mistralai/Mistral-7B-Instruct-v0.3"
                    elif (
                        "phi-3-mini" in model_name_lower
                        and "128k" in model_name_lower
                        and "instruct" in model_name_lower
                    ):
                        fallback_tokenizer_path = "microsoft/Phi-3-mini-128k-instruct"

                if fallback_tokenizer_path:
                    logger.info(f"Attempting to use fallback tokenizer: {fallback_tokenizer_path}")
                    try:
                        tokenizer = AutoTokenizer.from_pretrained(
                            fallback_tokenizer_path, local_files_only=os.getenv("CI") == "true"
                        )
                        logger.info(f"Successfully loaded fallback tokenizer from {fallback_tokenizer_path}")
                    except Exception as fallback_e:
                        logger.error(f"Failed to load fallback tokenizer from {fallback_tokenizer_path}: {fallback_e}")
                        raise fallback_e
                else:
                    logger.error(f"No fallback tokenizer found for base model: {self.base_model_name}")
                    raise e

            # Add meta-compatible stop token list to the HF tokenizer
            if not "stop_tokens" in tokenizer.__dict__:
                tokenizer.stop_tokens = [tokenizer.eos_token_id]
                # Phi-3-mini uses "<|end|>" as EOS token
                if "phi-3-mini" in self.base_model_name.lower():
                    tokenizer.stop_tokens.append(tokenizer.encode("<|end|>")[0])
            return tokenizer

    def create_processor(self):
        processor = None
        if self.checkpoint_type == CheckpointType.HuggingFace:
            from transformers import AutoProcessor

            try:
                processor = AutoProcessor.from_pretrained(
                    self.TOKENIZER_PATH, local_files_only=os.getenv("CI") == "true"
                )
                logger.info(f"Successfully loaded processor from {self.TOKENIZER_PATH}")
            except Exception as e:
                logger.warning(f"Failed to load processor from {self.TOKENIZER_PATH}: {e}")

        return processor

    def encode_prompt(self, prompt_text, system_prompt_text=None, instruct=True):
        if self.checkpoint_type == CheckpointType.Meta:
            if instruct:
                return encode_prompt_instruct(self.tokenizer, prompt_text, system_prompt_text)
            else:
                return self.tokenizer.encode(prompt_text, bos=True, eos=False)
        else:
            if instruct:
                try:
                    return encode_prompt_hf(self.tokenizer, prompt_text, system_prompt_text)
                except ValueError as e:
                    logger.warning(f"Failed to encode chat prompt, are you sure this is an instruct model? Error: {e}")
                    logger.warning(f"Falling back to base model encoding with no chat template")
            return self.tokenizer.encode(prompt_text, add_special_tokens=False)

    def reference_lm_head(self):
        if self.checkpoint_type == CheckpointType.Meta:
            from models.demos.t3000.llama2_70b.reference.llama.llama31_8b.model import ColumnParallelLinear

            return ColumnParallelLinear(self.dim, self.vocab_size, bias=False, init_method=lambda x: x)
        else:
            model = self.reference_transformer(wrap=False)
            layer = model.lm_head
            layer._load_state_dict = layer.load_state_dict
            layer.load_state_dict = lambda x: layer._load_state_dict(convert_meta_to_hf(x, self.head_dim))
            return layer

    def reference_transformer(self, wrap=True, load_checkpoint=False):
        if self.checkpoint_type == CheckpointType.Meta:
            from models.demos.t3000.llama2_70b.reference.llama.llama31_8b.model import Transformer

            model = Transformer(self)
            if load_checkpoint:
                model.load_state_dict(self.load_state_dict())
            return model
        else:
            from transformers import AutoConfig

            model_cls = self.get_hf_model_cls()

            # HF is much faster at loading from a checkpoint than generating from config
            # so use that by preference unless we don't have a checkpoint
            if self.dummy_weights and not load_checkpoint:
                config = AutoConfig.from_pretrained(
                    self.LOCAL_HF_PARAMS[self.model_name],
                    trust_remote_code=self.trust_remote_code_hf,
                    local_files_only=os.getenv("CI") == "true",
                )
                if hasattr(config, "text_config"):
                    config.text_config.num_layers = self.n_layers
                    config.text_config.num_hidden_layers = self.n_layers
                else:
                    config.num_layers = self.n_layers
                    config.num_hidden_layers = self.n_layers
                model = model_cls.from_config(config, trust_remote_code=self.trust_remote_code_hf)
            else:
                if self.cache_hf_flag and self.cached_hf_model is None:
                    model = model_cls.from_pretrained(
                        self.CKPT_DIR,
                        torch_dtype="auto",
                        local_files_only=os.getenv("CI") == "true",
                        trust_remote_code=self.trust_remote_code_hf,
                    )
                    self.cached_hf_model = model
                elif self.cache_hf_flag and self.cached_hf_model is not None:
                    model = self.cached_hf_model
                else:
                    # No caching - load fresh each time
                    model = model_cls.from_pretrained(
                        self.CKPT_DIR,
                        torch_dtype="auto",
                        trust_remote_code=self.trust_remote_code_hf,
                        local_files_only=os.getenv("CI") == "true",
                    )

            # HACK: Assume that we want the language model layers only
            if hasattr(model, "language_model"):
                model.model = model.language_model
                # We keep language_model because transformers don't let us change or delete it
            model.model.layers = model.model.layers[: self.n_layers]
            if wrap:
                wrapper = HfModelWrapper(model, self.head_dim, config=self.hf_config)
                return wrapper
            else:
                return model

    def reference_rms_norm(self):
        if self.checkpoint_type == CheckpointType.Meta:
            from models.demos.t3000.llama2_70b.reference.llama.llama31_8b.model import RMSNorm

            return RMSNorm(self.dim, self.norm_eps)
        else:
            model = self.reference_transformer(wrap=False)
            if hasattr(model.model, "final_layernorm"):
                layer = model.model.final_layernorm
                self.layernorm = True
            else:
                layer = model.model.norm
            layer._load_state_dict = layer.load_state_dict
            layer.load_state_dict = lambda x: layer._load_state_dict(convert_meta_to_hf(x, self.head_dim))
            return layer

    def reference_vision_transformer(self, wrap=True, load_checkpoint=False):
        if self.checkpoint_type == CheckpointType.HuggingFace:
            from transformers import AutoConfig

            model_cls = self.get_hf_model_cls()

            if self.dummy_weights and not load_checkpoint:
                config = AutoConfig.from_pretrained(self.LOCAL_HF_PARAMS[self.model_name])
                config.num_layers = self.n_layers
                config.num_hidden_layers = self.n_layers
                model = model_cls.from_config(config)
            else:
                if self.cached_hf_model is None:
                    model = model_cls.from_pretrained(self.CKPT_DIR, local_files_only=os.getenv("CI") == "true")
                    self.cached_hf_model = model
                else:
                    model = self.cached_hf_model
                model.model.layers = model.model.layers[: self.n_layers]

            if wrap:
                wrapper = HfModelWrapper(model, self.head_dim)
                return wrapper
            else:
                return model

    def reference_mlp(self):
        if self.checkpoint_type == CheckpointType.Meta:
            from models.demos.t3000.llama2_70b.reference.llama.llama31_8b.model import FeedForward

            return FeedForward(self.dim, 4 * self.dim, self.multiple_of, self.ffn_dim_multiplier)
        else:
            model = self.reference_transformer(wrap=False)
            layer = model.model.layers[0].mlp
            layer._load_state_dict = layer.load_state_dict
            layer.load_state_dict = lambda x: layer._load_state_dict(
                convert_meta_to_hf(x, self.head_dim, fuse_mlp=self.fuse_mlp, name_ffn2=self.name_ffn2)
            )
            return layer

    def reference_embedding(self, reference_model=None):
        if self.checkpoint_type == CheckpointType.Meta:
            from models.tt_transformers.tt.common import HostEmbedding, HostScaledEmbedding

            return HostEmbedding(self) if self.embed_scale is None else HostScaledEmbedding(self)
        else:
            if reference_model is None:
                model = self.reference_transformer(wrap=False)
                layer = model.model.embed_tokens
            else:
                layer = reference_model.model.model.embed_tokens

            layer._load_state_dict = layer.load_state_dict
            layer.load_state_dict = lambda x: layer._load_state_dict(convert_meta_to_hf(x, self.head_dim))
            return layer

    def reference_decoder(self):
        if self.checkpoint_type == CheckpointType.Meta:
            from models.demos.t3000.llama2_70b.reference.llama.llama31_8b.model import TransformerBlock

            return TransformerBlock(layer_id=0, args=self)
        else:
            model = self.reference_transformer(wrap=False)
            layer = model.model.layers[0]
            use_position_embeddings = layer.__class__.__name__ != "Phi3DecoderLayer" or self.base_model_name in (
                "phi-4",
            )
            model_name_env = os.getenv("HF_MODEL")
            if hasattr(model.model, "rotary_emb_local"):
                rotary_emb_local = model.model.rotary_emb_local
            else:
                rotary_emb_local = None
            wrapper = HfDecoderWrapper(
                layer, self.head_dim, model.model.rotary_emb if use_position_embeddings else None, rotary_emb_local
            )
            return wrapper

    def reference_attention(self):
        if self.checkpoint_type == CheckpointType.Meta:
            from models.demos.t3000.llama2_70b.reference.llama.llama31_8b.model import Attention

            return Attention(self)
        else:
            model = self.reference_transformer(wrap=False)
            layer = model.model.layers[0].self_attn
            use_position_embeddings = "position_embeddings" in inspect.signature(layer.forward).parameters
            wrapper = HfAttentionWrapper(layer, self.head_dim, model.model.rotary_emb)
            return wrapper

    def set_tg_attention_config(self):
        shard_spec_n_cores_grid = ttnn.CoreRangeSet({num_to_corerange(40)})

        self.model_config["CREATE_HEAD_INPUT_MEMCFG"] = (
            None
            if self.dim < 4096
            else ttnn.MemoryConfig(
                ttnn.TensorMemoryLayout.WIDTH_SHARDED,
                ttnn.BufferType.L1,
                ttnn.ShardSpec(
                    shard_spec_n_cores_grid,
                    [
                        32,
                        32,
                    ],
                    ttnn.ShardOrientation.ROW_MAJOR,
                ),
            )
        )

        if self.is_galaxy:
            num_cores = 40 if self.dim == 8192 else (24 if self.dim == 4096 else (20 if self.dim == 3072 else 12))

            self.model_config["QKV_OUT_GATHERED_MEMCFG"] = lambda mesh_cols: ttnn.create_sharded_memory_config(
                shape=(32 * mesh_cols, 32),  # mesh_cols = 4
                core_grid=num_to_coregrid(num_cores),
                strategy=ttnn.ShardStrategy.WIDTH,
                orientation=ttnn.ShardOrientation.ROW_MAJOR,
                use_height_and_width_as_shard_shape=True,
            )

            self.model_config["SELF_OUT_GATHERED_MEMCFG"] = lambda mesh_rows: ttnn.create_sharded_memory_config(
                shape=(32 * mesh_rows, self.dim // 4 // min(32, self.dim // 4 // 32)),
                core_grid=num_to_coregrid(min(32, self.dim // 4 // 32)),
                strategy=ttnn.ShardStrategy.WIDTH,
                orientation=ttnn.ShardOrientation.ROW_MAJOR,
                use_height_and_width_as_shard_shape=True,
            )
            self.model_config["GATHER_USERS_MEMCFG"] = lambda mesh_cols: ttnn.create_sharded_memory_config(
                shape=(32 * mesh_cols, 32),  # mesh_cols = 4
                core_grid=num_to_coregrid(min(32, self.dim // 8 // 32)),
                strategy=ttnn.ShardStrategy.WIDTH,
                orientation=ttnn.ShardOrientation.ROW_MAJOR,
                use_height_and_width_as_shard_shape=True,
            )
        else:
            qkv_core_grid = self.dram_shard_core_grid_for_k(self.dim)
            self.model_config["QKV_OUT_GATHERED_MEMCFG"] = lambda mesh_rows: ttnn.create_sharded_memory_config(
                (
                    self.tile_size * mesh_rows,
                    self.dim // qkv_core_grid.num_cores,
                ),  # Shard shape: [32, 128] -> 1 shard per core
                core_grid=qkv_core_grid,
                strategy=ttnn.ShardStrategy.WIDTH,
                orientation=ttnn.ShardOrientation.ROW_MAJOR,
                use_height_and_width_as_shard_shape=True,
            )
            gather_core_grid = self.dram_shard_core_grid_for_k(self.dim // 4)
            self.model_config["SELF_OUT_GATHERED_MEMCFG"] = lambda mesh_rows: ttnn.create_sharded_memory_config(
                (
                    self.tile_size * mesh_rows,
                    self.dim // 4 // gather_core_grid.num_cores,
                ),
                core_grid=gather_core_grid,
                strategy=ttnn.ShardStrategy.WIDTH,
                orientation=ttnn.ShardOrientation.ROW_MAJOR,
                use_height_and_width_as_shard_shape=True,
            )
            users_core_grid = self.dram_shard_core_grid_for_k(self.dim // 8)
            self.model_config["GATHER_USERS_MEMCFG"] = lambda mesh_cols: ttnn.create_sharded_memory_config(
                (
                    self.tile_size * mesh_cols,
                    self.dim // 8 // users_core_grid.num_cores,
                ),
                core_grid=users_core_grid,
                strategy=ttnn.ShardStrategy.WIDTH,
                orientation=ttnn.ShardOrientation.ROW_MAJOR,
                use_height_and_width_as_shard_shape=True,
            )


class HfAttentionWrapper:
    def __init__(self, attention, head_dim, rotary_emb):
        from transformers import DynamicCache

        super().__init__()
        self.attention = attention
        self.past_key_value = DynamicCache()
        self.head_dim = head_dim
        self.rotary_emb = rotary_emb

    def forward(self, x, start_pos, freqs_cis_i, mask=None):
        position_ids = torch.tensor([list(range(start_pos, start_pos + x.shape[1]))] * x.shape[0])

        if mask is not None:
            while len(mask.shape) < 4:
                mask = mask.unsqueeze(0)

        if self.rotary_emb is not None:
            position_embeddings = self.rotary_emb(x, position_ids)
            output, *_ = self.attention(
                x,
                position_embeddings=position_embeddings,
                past_key_value=self.past_key_value,
                use_cache=True,
                attention_mask=mask,
            )
        else:
            output, _, self.past_key_value = self.attention(
                x,
                past_key_value=self.past_key_value,
                use_cache=True,
                position_ids=position_ids,
                attention_mask=mask,
            )
        return output

    def __call__(self, *args, **kwargs):
        return self.forward(*args, **kwargs)

    def load_state_dict(self, state_dict):
        try:  # Checking for fused qkv layer
            fuse_qkv = hasattr(self.attention, "qkv_proj")
        except:
            fuse_qkv = False
        try:
            name_dense = hasattr(self.attention, "dense")
        except:
            name_dense = False
        return self.attention.load_state_dict(
            convert_meta_to_hf(state_dict, self.head_dim, fuse_qkv=fuse_qkv, name_dense=name_dense)
        )

    @property
    def cache_k(self):
        [(k, v)] = self.past_key_value.to_legacy_cache()
        hf_k = k.permute(0, 2, 1, 3)  # match meta-style reference which uses (batch_size, seq, n_kv_heads, head_dim)
        batch_size, seq_len, n_heads, head_dim = hf_k.shape

        meta_k = torch.zeros_like(hf_k)
        for b in range(batch_size):
            for s in range(seq_len):
                # Flatten just heads and head_dim
                flat = hf_k[b, s].flatten()
                # Apply reverse_permute
                transformed = reverse_permute(flat.unsqueeze(-1), n_heads, flat.shape[0], 1).squeeze(-1)
                # Restore heads and head_dim shape
                meta_k[b, s] = transformed.reshape(n_heads, head_dim)

        return meta_k

    @property
    def cache_v(self):
        [(k, v)] = self.past_key_value.to_legacy_cache()
        return v.permute(0, 2, 1, 3)  # match meta-style reference which uses (batch_size, seq, n_kv_heads, head_dim)


class HfDecoderWrapper:
    def __init__(self, decoder, head_dim, rotary_emb, rotary_emb_local=None):
        from transformers import DynamicCache

        self.decoder = decoder
        self.head_dim = head_dim
        self.rotary_emb = rotary_emb
        self.rotary_emb_local = rotary_emb_local
        self.past_key_values = DynamicCache()

    def forward(self, x, start_pos, freqs_cis_i, mask=None):
        position_ids = torch.tensor([list(range(start_pos, start_pos + x.shape[1]))] * x.shape[0])
        position_embeddings = None
        if self.rotary_emb is not None:
            position_embeddings = self.rotary_emb(x, position_ids)

        if mask is not None:
            while len(mask.shape) < 4:
                mask = mask.unsqueeze(0)

        if self.rotary_emb_local is not None:
            position_embeddings_local = self.rotary_emb_local(x, position_ids)
            result = self.decoder.forward(
                x,
                position_embeddings_global=position_embeddings,
                position_embeddings_local=position_embeddings_local,
                past_key_value=self.past_key_values,
                use_cache=True,
                position_ids=position_ids,
                attention_mask=mask,
            )
        else:
            result = self.decoder.forward(
                x,
                position_embeddings=position_embeddings,
                past_key_value=self.past_key_values,
                use_cache=True,
                position_ids=position_ids,
                attention_mask=mask,
            )

        output = result[0]
        return output

    def __call__(self, *args, **kwargs):
        return self.forward(*args, **kwargs)

    def load_state_dict(self, state_dict):
        try:  # Checking for fused qkv and mlp layers
            fuse_qkv = hasattr(self.decoder.self_attn, "qkv_proj")
            fuse_mlp = hasattr(self.decoder.mlp, "gate_up_proj")
        except:
            fuse_qkv, fuse_mlp = False, False
        try:
            name_dense = hasattr(self.decoder.self_attn, "dense")
        except:
            name_dense = False
        try:
            name_ffn2 = hasattr(self.decoder.mlp, "fc2")
        except:
            name_ffn2 = False
        return self.decoder.load_state_dict(
            convert_meta_to_hf(
                state_dict, self.head_dim, fuse_qkv, fuse_mlp, name_dense=name_dense, name_ffn2=name_ffn2
            )
        )


class HfModelWrapper:
    def __init__(self, model, head_dim, config=None):
        from transformers import DynamicCache

        self.model = model
        self.head_dim = head_dim
        self.config = config
        self.past_key_values = DynamicCache()

    def forward(self, inputs_embeds, start_pos, mode="decode"):
        position_ids = torch.tensor(
            [list(range(start_pos, start_pos + inputs_embeds.shape[1]))] * inputs_embeds.shape[0]
        )
        logits, new_cache, hidden_states = self.model.forward(
            inputs_embeds=inputs_embeds,
            position_ids=position_ids,
            use_cache=True,
            past_key_values=self.past_key_values,
            return_dict=False,
            output_hidden_states=True,
        )
        self.past_key_values = new_cache
        return logits if mode == "decode" else hidden_states[-2]  # last hidden state is final norm

    def __call__(self, *args, **kwargs):
        return self.forward(*args, **kwargs)

    def load_state_dict(self, state_dict):
        try:  # Checking for fused qkv and mlp layers
            fuse_qkv = hasattr(self.model.model.layers[0].self_attn, "qkv_proj")
            fuse_mlp = hasattr(self.model.model.layers[0].mlp, "gate_up_proj")
        except:
            fuse_qkv, fuse_mlp = False, False
<<<<<<< HEAD
        try:
            name_dense = hasattr(self.model.model.layers[0].self_attn, "dense")
        except:
            name_dense = False
        try:
            name_ffn2 = hasattr(self.model.model.layers[0].mlp, "fc2")
        except:
            name_ffn2 = False
        try:
            name_final_layernorm = hasattr(self.model.model, "final_layernorm")
        except:
            name_final_layernorm = False
        return self.model.load_state_dict(
            convert_meta_to_hf(
                state_dict,
                self.head_dim,
                fuse_qkv,
                fuse_mlp,
                name_dense=name_dense,
                name_ffn2=name_ffn2,
                name_final_layernorm=name_final_layernorm,
            )
=======
        return self.model.load_state_dict(
            convert_meta_to_hf(state_dict, self.head_dim, fuse_qkv, fuse_mlp, self.config)
>>>>>>> 99183c00
        )

    def eval(self):
        self.model.eval()

    @property
    def cache_k(self):
        kvs = self.past_key_values.to_legacy_cache()
        meta_ks = []
        for k, v in kvs:
            hf_k = k.permute(
                0, 2, 1, 3
            )  # match meta-style reference which uses (batch_size, seq, n_kv_heads, head_dim)
            batch_size, seq_len, n_heads, head_dim = hf_k.shape

            meta_k = torch.zeros_like(hf_k)
            for b in range(batch_size):
                for s in range(seq_len):
                    # Flatten just heads and head_dim
                    flat = hf_k[b, s].flatten()
                    # Apply reverse_permute
                    transformed = reverse_permute(flat.unsqueeze(-1), n_heads, flat.shape[0], 1).squeeze(-1)
                    # Restore heads and head_dim shape
                    meta_k[b, s] = transformed.reshape(n_heads, head_dim)

            meta_ks.append(meta_k)

        return meta_ks

    @property
    def cache_v(self):
        kvs = self.past_key_values.to_legacy_cache()
        return [
            v.permute(0, 2, 1, 3) for k, v in kvs
        ]  # match meta-style reference which uses (batch_size, seq, n_kv_heads, head_dim)


class DecodersPrecision:
    @classmethod
    def accuracy(cls, num_decoders, model_name):
        inst = cls._precision_factory(num_decoders, model_name, ModelOptimizations.accuracy)
        inst.__name__ = "accuracy"
        return inst

    @classmethod
    def performance(cls, num_decoders, model_name):
        inst = cls._precision_factory(num_decoders, model_name, ModelOptimizations.performance)
        inst.__name__ = "performance"
        return inst

    def __init__(self, num_decoders, model_name, decoder_conf: dict = None):
        if decoder_conf is None:
            decoder_conf = ModelOptimizations.accuracy(model_name)
        self.decoder_optimizations = {decoder_id: decoder_conf for decoder_id in range(num_decoders)}
        self._update_full_name()

    def set_decoder_conf(self, decoder_id, conf: ModelOptimizations):
        self.decoder_optimizations[decoder_id] = conf
        self._update_full_name()

    def get_tensor_dtype(self, decoder_id, tensor: TensorGroup):
        precision_setting_lookup = {
            PrecisionSetting.BFP4: ttnn.bfloat4_b,
            PrecisionSetting.BFP8: ttnn.bfloat8_b,
            PrecisionSetting.BF16: ttnn.bfloat16,
            None: None,  # this signals that original dtype should be used
        }
        return precision_setting_lookup[self.decoder_optimizations[decoder_id].tensor_dtype_settings[tensor]]

    def get_math_fidelity(self, decoder_id, op: OpGroup, configuration: ModelArgs):
        math_fidelity_setting_lookup = {
            MathFidelitySetting.LOFI: configuration.compute_kernel_config_lofi,
            MathFidelitySetting.HIFI2: configuration.compute_kernel_config_hifi2,
            MathFidelitySetting.HIFI2_NA: configuration.compute_kernel_config_hifi2_na,
            MathFidelitySetting.HIFI2_FP16: configuration.compute_kernel_config_hifi2_fp16,
            MathFidelitySetting.HIFI4: configuration.compute_kernel_config_hifi4,
            MathFidelitySetting.HIFI4_FP32: configuration.compute_kernel_config_hifi4_fp32,
        }
        return math_fidelity_setting_lookup[self.decoder_optimizations[decoder_id].op_fidelity_settings[op]]

    def _update_full_name(self):
        self._full_name = " | ".join(
            f"Decoder {decoder_id}: {conf._full_name}" for decoder_id, conf in self.decoder_optimizations.items()
        )

    @classmethod
    def _precision_factory(cls, num_decoders, model_name, optimization_level):
        # use respective configuration for each optimization level
        decoder_config_filename = None
        match optimization_level:
            case ModelOptimizations.accuracy:
                decoder_config_filename = ACCURACY_DECODER_CONFIG_FILENAME
            case ModelOptimizations.performance:
                decoder_config_filename = PERFORMANCE_DECODER_CONFIG_FILENAME
            case _:
                raise ValueError(f"optimization_level ({optimization_level}) not implemented")

        # check if decoder config exists, if it exists load it else use optimization_level
        model_params_dir = Path(__file__).parent.parent
        decoder_config_path = model_params_dir / "model_params" / model_name / decoder_config_filename
        inst = None
        if decoder_config_path.exists():
            inst = parse_decoder_json(decoder_config_path, default_optimization=optimization_level)
            logger.info(
                f"Model {model_name} requires specific TensorPrecision and OpFidelity configuration, using {decoder_config_path}"
            )
        else:
            inst = cls(num_decoders, model_name, optimization_level(model_name))

        return inst


def num_to_corerange(x):
    assert x < 8 or x % 8 == 0
    num_x = min(x, 8)
    num_y = x // num_x
    assert num_x * num_y == x
    return ttnn.CoreRange(
        ttnn.CoreCoord(0, 0),
        ttnn.CoreCoord(num_x - 1, num_y - 1),
    )


def num_to_coregrid(x):
    if x % 8 == 0:
        return ttnn.CoreGrid(y=x // 8, x=8)
    if x == 12:
        return ttnn.CoreGrid(y=2, x=6)
    if x == 20:
        return ttnn.CoreGrid(y=4, x=5)


def determine_device_name(mesh_device):
    """
    Determine device name based on number of devices and architecture.

    Args:
        mesh_device (MeshDevice): MeshDevice object

    Returns:
        str: Device name (e.g., "CPU", "N150", "P100", etc.)

    Raises:
        ValueError: If architecture or device count is unsupported
    """
    num_devices = mesh_device.get_num_devices() if mesh_device else 0
    arch_name = ttnn.get_arch_name()
    dram_grid_size = mesh_device.dram_grid_size() if mesh_device else None  # CoreCoord with (x, y)

    if num_devices == 0:
        return "CPU"

    if is_blackhole():
        dict_device_names = {
            1: "P100" if dram_grid_size and dram_grid_size.x == 7 else "P150",  # P100 DRAM grid is 7x1, P150 is 8x1
            2: "P300",
            4: "P150x4",
            8: "P150x8",
        }
    elif is_wormhole_b0():
        dict_device_names = {
            1: "N150",
            2: "N300",
            4: "N150x4",
            8: "T3K",
            32: "TG",
        }
    else:
        raise ValueError(f"Unsupported architecture: {arch_name}")

    if num_devices in dict_device_names:
        return dict_device_names[num_devices]
    else:
        raise ValueError(f"Unsupported number of devices: {num_devices} for {arch_name}")<|MERGE_RESOLUTION|>--- conflicted
+++ resolved
@@ -2973,7 +2973,6 @@
             fuse_mlp = hasattr(self.model.model.layers[0].mlp, "gate_up_proj")
         except:
             fuse_qkv, fuse_mlp = False, False
-<<<<<<< HEAD
         try:
             name_dense = hasattr(self.model.model.layers[0].self_attn, "dense")
         except:
@@ -2995,11 +2994,8 @@
                 name_dense=name_dense,
                 name_ffn2=name_ffn2,
                 name_final_layernorm=name_final_layernorm,
-            )
-=======
-        return self.model.load_state_dict(
-            convert_meta_to_hf(state_dict, self.head_dim, fuse_qkv, fuse_mlp, self.config)
->>>>>>> 99183c00
+                self.config
+            )
         )
 
     def eval(self):
