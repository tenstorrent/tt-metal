--- conflicted
+++ resolved
@@ -562,7 +562,7 @@
             )
 
             # Configure data precision and math fidelity for tensors and kernels
-<<<<<<< HEAD
+
             self.model_config["COMPUTE_KERNEL_CONFIG_HIFI2"] = self.compute_kernel_config_hifi2
 
             # Mixtral
@@ -598,11 +598,11 @@
             for op_group, math_fidelity in self.optimizations.op_fidelity_settings.items():
                 math_cfg = math_fidelity_setting_lookup[math_fidelity]
                 self.model_config[f"{op_group.value.upper()}_COMPUTE_KERNEL_CFG"] = math_cfg
-=======
+
             if self.optimizations is None:
                 self.optimizations = DecodersPrecision.accuracy(num_decoders=self.n_layers, model_name=self.model_name)
             self.model_config["DECODERS_OPTIMIZATIONS"] = self.optimizations
->>>>>>> 3288faee
+
 
             # Create memory config for sharded tensors
             residual_grid = self.dram_shard_core_grid_for_k(self.dim // self.num_devices)
