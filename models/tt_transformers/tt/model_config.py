--- conflicted
+++ resolved
@@ -2420,19 +2420,12 @@
                 model = model_cls.from_config(config)
             else:
                 if self.cached_hf_model is None:
-<<<<<<< HEAD
                     model = model_cls.from_pretrained(self.CKPT_DIR, local_files_only=os.getenv("CI") == "true")
-=======
-                    model = AutoModelForCausalLM.from_pretrained(self.CKPT_DIR)
->>>>>>> 7e2149cb
                     self.cached_hf_model = model
                 else:
                     model = self.cached_hf_model
                 model.model.layers = model.model.layers[: self.n_layers]
-<<<<<<< HEAD
-
-=======
->>>>>>> 7e2149cb
+
             if wrap:
                 wrapper = HfModelWrapper(model, self.head_dim)
                 return wrapper
