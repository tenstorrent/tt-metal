# SPDX-FileCopyrightText: © 2024 Tenstorrent AI ULC

# SPDX-License-Identifier: Apache-2.0

import inspect
import json
import math
import os
from enum import Enum, auto
from pathlib import Path
from typing import Tuple

import torch
from loguru import logger

import ttnn
from models.demos.t3000.llama2_70b.reference.llama.llama31_8b.model import Transformer
from models.tt_transformers.tt.common import (
    calculate_hidden_dim,
    encode_prompt_hf,
    encode_prompt_instruct,
    get_base_model_name,
    get_out_subblock_w,
    nearest_multiple,
    num_to_core_range_set,
    rope_scaling_model_factory,
)
from models.tt_transformers.tt.load_checkpoints import (
    convert_hf_to_meta,
    convert_hf_to_meta_mllama,
    convert_meta_to_hf,
    convert_vision_hf_to_meta,
    convert_vision_meta_to_hf,
    load_hf_state_dict,
    load_meta_state_dict,
    reverse_permute,
    standardize_hf_keys,
    standardize_hf_keys_multimodal,
)
from models.utility_functions import is_blackhole, is_wormhole_b0, nearest_32

# file names for performance and accuracy mode override files
PERFORMANCE_DECODER_CONFIG_FILENAME = "performance_decoder_config.json"
ACCURACY_DECODER_CONFIG_FILENAME = "accuracy_decoder_config.json"


class TensorGroup(Enum):
    FF1_FF3 = "ff1_3"
    FF2 = "ff2"
    WQKV = "wqkv"
    WO = "wo"
    KV_CACHE = "kv_cache"
    ACTIVATION = "activation"


class PrecisionSetting(Enum):
    BFP4 = "bfp4"
    BFP8 = "bfp8"
    BF16 = "bf16"


class OpGroup(Enum):
    """
    LI_* are linear operator groups
    SDPA_* are scaled_dot_product_attention operator groups
    """

    LI_FF1_FF3 = "li_ff1_3"
    LI_FF2 = "li_ff2"
    LI_QKV_DECODE = "li_qkv_decode"
    LI_O_DECODE = "li_o_decode"
    SDPA_DECODE = "sdpa_decode"
    LI_QKV_PREFILL = "li_qkv_prefill"
    LI_O_PREFILL = "li_o_prefill"
    SDPA_PREFILL = "sdpa_prefill"
    ACCURACY = "accuracy"  # This is a special group for accuracy mode, not an actual operator group


class MathFidelitySetting(Enum):
    LOFI = "lofi"
    HIFI2 = "hifi2"
    HIFI2_NA = "hifi2na"  # na specified `packer_l1_acc=False` and `fp32_dest_acc_en=False` in compute kernel config
    HIFI2_FP16 = "hifi2fp16"  # fp16 specified `fp32_dest_acc_en=False` in compute kernel config
    HIFI4 = "hifi4"
    HIFI4_FP32 = "hifi4fp32"


class ModelOptimizations:
    @classmethod
    def accuracy(cls, model_name):
        """Configuration optimized for accuracy
        70B+ models still use bfp4 MLPs and BFP8 attention in this configuration
        """
        base_model_name = get_base_model_name(model_name)
        if base_model_name in ["Llama-3.1-70B", "Llama-3.2-90B", "DeepSeek-R1-Distill-Llama-70B", "Qwen2.5-72B"]:
            logger.info(
                f"{model_name} is >70B and large models test insensitive precision, using BFP4 MLPs and BFP8 attention even in accuracy mode"
            )
            inst = cls(
                {
                    "TensorPrecision": {TensorGroup.FF1_FF3: PrecisionSetting.BFP4},
                    "OpFidelity": {OpGroup.LI_FF1_FF3: MathFidelitySetting.LOFI},
                }
            )
        else:
            if (
                base_model_name.startswith("Llama-3")
                or base_model_name.startswith("Mistral-7B")
                or base_model_name.startswith("Phi-3-mini")
            ):
                logger.info(
                    f"Llama 3, Mistral 7B and Phi3-mini models test insensitive to attention precision, using BFP8 attention and kv-cache with FP16 MLP accumulation even in accuracy mode"
                )
                settings = {
                    "TensorPrecision": {
                        TensorGroup.WQKV: PrecisionSetting.BFP8,
                        TensorGroup.KV_CACHE: PrecisionSetting.BFP8,
                        TensorGroup.WO: PrecisionSetting.BFP8,
                    },
                    "OpFidelity": {
                        OpGroup.LI_FF1_FF3: MathFidelitySetting.HIFI2_FP16,
                        OpGroup.LI_FF2: MathFidelitySetting.HIFI2_FP16,
                    },
                }
                if model_name.startswith("Phi-3-mini"):  # TODO: Only do this for N150
                    logger.info(
                        f"Model {model_name} is running out of L1 memory under standard accuracy settings, using FP16 accumulate in attention prefill QKV Matmul"
                    )
                    settings["OpFidelity"][OpGroup.LI_QKV_PREFILL] = MathFidelitySetting.HIFI2_FP16
                inst = cls(settings)
            else:
                inst = cls(
                    {
                        "TensorPrecision": {
                            TensorGroup.WQKV: PrecisionSetting.BF16,
                            TensorGroup.KV_CACHE: PrecisionSetting.BF16,
                            TensorGroup.WO: PrecisionSetting.BF16,
                        },
                        "OpFidelity": {
                            OpGroup.LI_QKV_DECODE: MathFidelitySetting.HIFI4,
                            OpGroup.LI_QKV_PREFILL: MathFidelitySetting.HIFI4,
                            OpGroup.SDPA_DECODE: MathFidelitySetting.HIFI4,
                            OpGroup.SDPA_PREFILL: MathFidelitySetting.HIFI4,
                            OpGroup.LI_O_DECODE: MathFidelitySetting.HIFI4,
                            OpGroup.LI_O_PREFILL: MathFidelitySetting.HIFI4,
                        },
                    }
                )
        inst.__name__ = "accuracy"
        return inst

    @classmethod
    def performance(cls, model_name):
        """Configuration optimized for performance
        All models use bfp4 in FF1 and FF3 MLPs in this configuration
        """
        base_model_name = get_base_model_name(model_name)
        if base_model_name == "Qwen2.5-7B":
            logger.info(
                f"Model {model_name} is degraded under standard high-performance settings, using BF16 attention and BFP8 MLP"
            )
            inst = cls(
                {
                    "TensorPrecision": {
                        TensorGroup.WQKV: PrecisionSetting.BF16,
                        TensorGroup.KV_CACHE: PrecisionSetting.BF16,
                        TensorGroup.WO: PrecisionSetting.BF16,
                    },
                    "OpFidelity": {
                        OpGroup.LI_QKV_DECODE: MathFidelitySetting.HIFI4,
                        OpGroup.LI_QKV_PREFILL: MathFidelitySetting.HIFI4,
                        OpGroup.SDPA_DECODE: MathFidelitySetting.HIFI4,
                        OpGroup.SDPA_PREFILL: MathFidelitySetting.HIFI4,
                        OpGroup.LI_O_DECODE: MathFidelitySetting.HIFI4,
                        OpGroup.LI_O_PREFILL: MathFidelitySetting.HIFI4,
                    },
                }
            )
        else:
            settings = {
                "TensorPrecision": {TensorGroup.FF1_FF3: PrecisionSetting.BFP4},
                "OpFidelity": {OpGroup.LI_FF1_FF3: MathFidelitySetting.LOFI},
            }
            if model_name.startswith("Phi-3-mini"):  # TODO: Only do this for N150
                logger.info(
                    f"Model {model_name} is running out of L1 memory under standard high-performance settings, using FP16 accumulate in attention prefill QKV Matmul"
                )
                settings["OpFidelity"][OpGroup.LI_QKV_PREFILL] = MathFidelitySetting.HIFI2_FP16
            inst = cls(settings)
        inst.__name__ = "performance"
        return inst

    def __init__(self, settings: dict = None):
        if settings:
            self._validate_settings(settings)

        self._opt_settings = self._default_settings()
        self._names = {}
        for key, enum_type in (("TensorPrecision", TensorGroup), ("OpFidelity", OpGroup)):
            self._opt_settings[key].update((settings or {}).get(key, {}))
            curr = self._opt_settings[key]
            self._names[key] = ", ".join(
                [f"{k.value}: {curr[k].value if curr[k] else 'mixed'}" for k in list(enum_type)]
            )

        self._full_name = (
            "precision_cfg = {"
            + self._names["TensorPrecision"]
            + "}, fidelity_cfg = {"
            + self._names["OpFidelity"]
            + "}"
        )
        # NOTE: self.__name__ is used as section header in PERF.md; It is also used by, for example test_llama_accuracy.py to look for comparative results in PERF.md
        self.__name__ = self._full_name

        # TODO: maybe we could warn about some unwanted settings here

    def _validate_settings(self, settings: dict):
        # Check that only valid top-level keys are used
        valid_keys = {"TensorPrecision", "OpFidelity"}
        invalid_keys = set(settings.keys()) - valid_keys
        if invalid_keys:
            raise ValueError(f"Invalid settings keys: {invalid_keys}. Must be one of {valid_keys}")

        # Validate TensorPrecision settings
        if "TensorPrecision" in settings:
            for key, value in settings["TensorPrecision"].items():
                if not isinstance(key, TensorGroup):
                    raise ValueError(f"Invalid TensorPrecision key: {key}. Must be a TensorGroup enum value")
                if not isinstance(value, PrecisionSetting):
                    raise ValueError(f"Invalid TensorPrecision value: {value}. Must be a PrecisionSetting enum value")

        # Validate OpFidelity settings
        if "OpFidelity" in settings:
            for key, value in settings["OpFidelity"].items():
                if not isinstance(key, OpGroup):
                    raise ValueError(f"Invalid OpFidelity key: {key}. Must be an OpGroup enum value")
                if not isinstance(value, MathFidelitySetting):
                    raise ValueError(f"Invalid OpFidelity value: {value}. Must be a MathFidelitySetting enum value")

    def _default_settings(self):
        """Default is BFP8/HIFI2 everywhere, activation follows input type (usually BF16)
        Only exceptions:
        - SDPA runs in HIFI4 during prefill (still HIFI2 during decode)
        """
        return {
            "TensorPrecision": {
                # MLP
                TensorGroup.FF1_FF3: PrecisionSetting.BFP8,
                TensorGroup.FF2: PrecisionSetting.BFP8,
                # Attention
                TensorGroup.WQKV: PrecisionSetting.BFP8,
                TensorGroup.WO: PrecisionSetting.BFP8,
                TensorGroup.KV_CACHE: PrecisionSetting.BFP8,
                # Activation across whole model
                TensorGroup.ACTIVATION: None,  # this signals that original dtype should be used
            },
            "OpFidelity": {
                # MLP linear operators - BFP8 with FP16 accumulation to save L1
                OpGroup.LI_FF1_FF3: MathFidelitySetting.HIFI2_FP16,
                OpGroup.LI_FF2: MathFidelitySetting.HIFI2_FP16,
                # Attention operators -- linear and scaled_dot_product_attention, in decode and prefill modes
                OpGroup.LI_QKV_DECODE: MathFidelitySetting.HIFI2,
                OpGroup.SDPA_DECODE: MathFidelitySetting.HIFI2,
                OpGroup.LI_O_DECODE: MathFidelitySetting.HIFI2,
                OpGroup.LI_QKV_PREFILL: MathFidelitySetting.HIFI2,
                OpGroup.SDPA_PREFILL: MathFidelitySetting.HIFI4,
                OpGroup.LI_O_PREFILL: MathFidelitySetting.HIFI2,  # FP32 accumulate is important here
                OpGroup.ACCURACY: MathFidelitySetting.HIFI4_FP32,
            },
        }

    @property
    def tensor_dtype_settings(self):
        return self._opt_settings["TensorPrecision"]

    @property
    def op_fidelity_settings(self):
        return self._opt_settings["OpFidelity"]


def parse_optimizations(string):
    """
    Parse the optimizations full name and return a ModelOptimizations instance.
    """
    # Find the precision and fidelity config sections
    precision_start = string.find("precision_cfg")
    fidelity_start = string.find("fidelity_cfg")

    if precision_start == -1 and fidelity_start == -1:
        raise ValueError("String must contain either precision_cfg or fidelity_cfg")

    # Extract the config dictionaries between { }
    def extract_config(start_idx, cfg_name):
        open_brace = string.find("{", start_idx)
        if open_brace == -1:
            raise ValueError(f"Missing opening brace for {cfg_name}")

        close_brace = string.find("}", open_brace)
        if close_brace == -1:
            raise ValueError(f"Missing closing brace for {cfg_name}")

        return string[open_brace + 1 : close_brace].strip()

    precision_dict = extract_config(precision_start, "precision_cfg") if precision_start != -1 else {}
    fidelity_dict = extract_config(fidelity_start, "fidelity_cfg") if fidelity_start != -1 else {}

    # Create ModelOptimizations instance with the parsed configs
    settings = {"TensorPrecision": {}, "OpFidelity": {}}

    # Parse precision config
    for pair in precision_dict.split(","):
        if ":" not in pair:
            raise ValueError("Invalid format - missing ':' separator")
        key, value = pair.split(":")
        key = TensorGroup(key.strip())
        value = value.strip()
        if key == TensorGroup.ACTIVATION and value == "mixed":
            # special case for activation's mixed precision, which is the default configuration
            continue

        settings["TensorPrecision"][key] = PrecisionSetting(value)

    # Parse fidelity config
    for pair in fidelity_dict.split(","):
        if ":" not in pair:
            raise ValueError("Invalid format - missing ':' separator")
        key, value = pair.split(":")
        key = OpGroup(key.strip())
        value = MathFidelitySetting(value.strip())
        settings["OpFidelity"][key] = value

    model_opt = ModelOptimizations(settings)

    def apply_settings(model_args):
        return DecodersPrecision(model_args.n_layers, model_args.model_name, model_opt)

    apply_settings.__name__ = model_opt.__name__
    return apply_settings


def parse_decoder_json(json_file_path, default_optimization=ModelOptimizations.performance):
    """
    Reads a JSON file and returns a DecodersPrecision instance.
    """
    if not json_file_path:
        return None

    json_file_path = Path(json_file_path)
    if not json_file_path.exists():
        raise FileNotFoundError(f"JSON configuration file not found: {json_file_path}")

    try:
        with open(json_file_path, "r") as f:
            config_data = json.load(f)

        if "decoders" not in config_data:
            raise ValueError("Invalid JSON format: Missing 'decoders' key")

        num_decoders = max(int(decoder_id) for decoder_id in config_data["decoders"].keys()) + 1
        placeholder_model_name = "model"
        decoder_conf = default_optimization(placeholder_model_name)
        default_tensor_dtype_settings = decoder_conf.tensor_dtype_settings
        default_op_fidelity_settings = decoder_conf.op_fidelity_settings
        decoders_precision = DecodersPrecision(num_decoders, placeholder_model_name, decoder_conf)

        for decoder_id, settings in config_data["decoders"].items():
            decoder_id = int(decoder_id)

            tensor_precision = (
                {TensorGroup[key]: PrecisionSetting[value] for key, value in settings.get("precision_cfg").items()}
                if "precision_cfg" in settings
                else default_tensor_dtype_settings
            )

            op_fidelity = (
                {OpGroup[key]: MathFidelitySetting[value] for key, value in settings.get("fidelity_cfg").items()}
                if "fidelity_cfg" in settings
                else default_op_fidelity_settings
            )

            custom_opt = ModelOptimizations({"TensorPrecision": tensor_precision, "OpFidelity": op_fidelity})
            decoders_precision.set_decoder_conf(decoder_id, custom_opt)

        return decoders_precision

    except Exception as e:
        raise ValueError(f"Error loading JSON configuration: {e}")


class CheckpointType(Enum):
    Meta = auto()
    HuggingFace = auto()


class ModelArgs:
    OP_KEYS = (
        # Embedding
        "EMB_WEIGHTS",
        # Feed forward
        "MLP_WEIGHTS",
        "FF1_OUTPUT",
        "FF3_OUTPUT",
        "FF2_OUTPUT",
        "MLP_W_LAYOUT",
        # Attention
        "ATTN_WEIGHTS",
        "XQKV_MM_OUTPUT",
        "QKV_HEADS_OUTPUT",
        "QV_ROT_EMB_OUTPUT",
        "KV_UNPAD_OUTPUT",
        "QK_MM_OUTPUT",
        "QKV_MM_OUTPUT",
        "CONCAT_HEADS_OUTPUT",
        "ATTN_OUTPUT",
        "ATTN_W_LAYOUT",
        # Decoder
        "DECODE_RESIDUAL",
        "OUTPUT_MM",
    )

    LOCAL_LLAMA_PARAMS = {
        "LLAMA3_2_1B_PARAMS": "models/tt_transformers/model_params/Llama-3.2-1B-Instruct",
        "LLAMA3_2_3B_PARAMS": "models/tt_transformers/model_params/Llama-3.2-3B-Instruct",
        "LLAMA3_1_8B_PARAMS": "models/tt_transformers/model_params/Llama-3.1-8B-Instruct",
        "LLAMA3_2_11B_PARAMS": "models/tt_transformers/model_params/Llama-3.2-11B-Vision-Instruct",
        "LLAMA3_1_70B_PARAMS": "models/tt_transformers/model_params/Llama-3.1-70B-Instruct",
        "LLAMA3_2_90B_PARAMS": "models/tt_transformers/model_params/Llama-3.2-90B-Vision-Instruct",
    }

    LOCAL_HF_PARAMS = {
        "Llama-3.1-8B-Instruct": "models/tt_transformers/model_params/Llama-3.1-8B-Instruct",
        "Llama-3.1-70B-Instruct": "models/tt_transformers/model_params/Llama-3.1-70B-Instruct",
        "Llama-3.2-1B-Instruct": "models/tt_transformers/model_params/Llama-3.2-1B-Instruct",
        "Llama-3.2-3B-Instruct": "models/tt_transformers/model_params/Llama-3.2-3B-Instruct",
        "Llama-3.2-11B-Vision-Instruct": "models/tt_transformers/model_params/Llama-3.2-11B-Vision-Instruct",
        "Llama-3.2-90B-Vision-Instruct": "models/tt_transformers/model_params/Llama-3.2-90B-Vision-Instruct",
        "Mistral-7B-Instruct-v0.3": "models/tt_transformers/model_params/Mistral-7B-Instruct-v0.3",
        "Qwen2.5-VL-3B-Instruct": "models/tt_transformers/model_params/Qwen2.5-VL-3B-Instruct",
        "Qwen2.5-VL-32B-Instruct": "models/tt_transformers/model_params/Qwen2.5-VL-32B-Instruct",
        "Qwen2.5-VL-72B-Instruct": "models/tt_transformers/model_params/Qwen2.5-VL-72B-Instruct",
    }

    MAX_QKV_MM_SEQ_LEN = 2048

    def __init__(
        self,
        mesh_device,
        instruct=False,
        dummy_weights=False,
        max_batch_size=1,
        max_seq_len=1024 * 128,
        optimizations=None,
        cache_hf=False,  # Set to False to reduce memory usage by not caching HF model
    ):
        self.num_devices = mesh_device.get_num_devices() if mesh_device else 0
        self.mesh_device = mesh_device
        self.arch_name = ttnn.get_arch_name()
        self.dram_grid_size = mesh_device.dram_grid_size() if mesh_device else None  # CoreCoord with (x, y)

        self.device_name = determine_device_name(self.mesh_device)

        logger.info(f"Inferring device name: {self.device_name}")
        device = mesh_device if mesh_device is not None else None
        self.cluster_shape = list(mesh_device.shape) if mesh_device is not None else None
        self.is_galaxy = self.num_devices == 32

        self.model_name = "Unknown"  # Llama model name will be dependent on the checkpoint directory
        self.max_seq_len = max_seq_len
        self.max_batch_size = max_batch_size
        self.tile_size = 32
        self.is_70b = False
        self.is_90b = False
        self.fuse_qkv = False
        self.fuse_mlp = False
        self.trust_remote_code_hf = False
        self.from_hf_url = False  # updated below if true
        self.prefill_len_cutoff = 512 if is_blackhole() else 1024
        self.dummy_weights = dummy_weights
        self.cache_hf_flag = cache_hf  # Whether to cache HF model to avoid multiple loads (uses extra memory)
        self.cached_hf_model = None  # Save any HF model object to avoid loading it multiple times for reference methods

        self.rms_norm_add_unit_offset = False
        self.embed_scale = None

        assert not os.getenv(
            "FAKE_DEVICE"
        ), "FAKE_DEVICE has been renamed to MESH_DEVICE for consistency with vLLM, please update your environment variables and run again."

        # Remove trailing slashes so basename gets the right model name
        LLAMA_DIR = os.getenv("LLAMA_DIR")
        HF_MODEL = os.getenv("HF_MODEL")
        self.CACHE_PATH = os.getenv("TT_CACHE_PATH")
        assert not (LLAMA_DIR and HF_MODEL), "Only one of LLAMA_DIR or HF_MODEL should be set"
        if LLAMA_DIR:
            if any([os.getenv("LLAMA_CKPT_DIR"), os.getenv("LLAMA_TOKENIZER_PATH")]):
                logger.warning("LLAMA_DIR will override LLAMA_CKPT_DIR and LLAMA_TOKENIZER_PATH")
            self.CKPT_DIR = LLAMA_DIR
            self.TOKENIZER_PATH = LLAMA_DIR
            if not self.CACHE_PATH:
                self.CACHE_PATH = os.path.join(LLAMA_DIR, self.device_name)
            self.model_name = os.path.basename(LLAMA_DIR.strip("/"))  # May be overridden by config
        elif HF_MODEL:
            self.CKPT_DIR = HF_MODEL
            self.TOKENIZER_PATH = HF_MODEL
            if not self.CACHE_PATH:
                self.CACHE_PATH = os.path.join("model_cache", HF_MODEL, self.device_name)
            else:  # For HF models, always append the device name (e.g. N150/N300/T3K/TG) to the cache path
                self.CACHE_PATH = os.path.join(self.CACHE_PATH, self.device_name)
            self.model_name = HF_MODEL.strip("/").split("/")[
                -1
            ]  # HF model names use / even on windows. May be overridden by config.
            self.from_hf_url = True
        else:
            assert (
                False
            ), "Please set HF_MODEL to a HuggingFace name e.g. meta-llama/Llama-3.1-8B-Instruct or LLAMA_DIR to a Meta-style checkpoint directory"

        if not dummy_weights and not HF_MODEL:
            # Assert if all folders and files exist
            assert os.path.exists(
                self.CKPT_DIR
            ), f"Checkpoint directory {self.CKPT_DIR} does not exist, please set LLAMA_DIR=... or LLAMA_CKPT_DIR=..."
            os.makedirs(self.CACHE_PATH, exist_ok=True)

        logger.info(f"Checkpoint directory: {self.CKPT_DIR}")
        logger.info(f"Tokenizer file: {self.TOKENIZER_PATH + '/tokenizer.model'}")
        logger.info(f"Cache directory: {self.CACHE_PATH}")
        logger.info(f"Model name: {self.model_name}")

        # Some consumers like SentencePiece only accept str not Path for files
        self.model_base_path = Path(self.CKPT_DIR)
        self.model_cache_path = Path(self.CACHE_PATH)

        # Load weights and tokenizer
        self.consolidated_weights_path = self.CKPT_DIR + "/consolidated.00.pth"
        self.tokenizer_path = self.TOKENIZER_PATH + "/tokenizer.model"

        self.instruct = instruct
        # If the weights file contain the keyword `instruct` also set self.instruct to true
        if any(keyword in self.CKPT_DIR.lower() for keyword in ("instruct", "it")):
            self.instruct = True

        # Check for supported batches since previous logic that contained the check was removed because it was unused
        supported_batches = {1, 2, 4, 8, 16, 32}
        if self.max_batch_size not in supported_batches:
            raise ValueError(f"Batch size {self.max_batch_size} not supported")

        # Load model params
        if HF_MODEL:
            self.checkpoint_type = CheckpointType.HuggingFace
            if self.base_model_name in ["Phi-3-mini-128k-instruct"]:
                self.trust_remote_code_hf = True
            self._set_hf_params(self.CKPT_DIR)
        elif not dummy_weights:
            self.checkpoint_type = self.detect_checkpoint_type()
            self._set_model_params(self.CKPT_DIR)
        else:  # With Dummy weights, set the params from the local copy inside the model folder. This is required for CI pipeline that doesn't mount the external folders.
            self.checkpoint_type = CheckpointType.Meta
            local_params = self.__get_llama_local_params_name(self.CKPT_DIR)
            if local_params is None:
                raise ValueError(
                    f"No local params found for {self.CKPT_DIR}, dummy weights are not supported for this model"
                )
            self._set_model_params(self.LOCAL_LLAMA_PARAMS[local_params])

        # Set the max number of tokens for each prefill chunk based on the model and device
        max_prefill_chunk_size_div1024 = os.getenv("MAX_PREFILL_CHUNK_SIZE")
        if max_prefill_chunk_size_div1024 is None:
            # TODO Improve this to be more general to more devices and models
            MAX_PREFILL_CHUNK_SIZES_DIV1024 = {
                "gemma-3-4b": {"N150": 8, "N300": 128, "T3K": 128, "TG": 128, "P150x4": 128},
                "Llama-3.2-1B": {"N150": 128, "N300": 128, "T3K": 128, "TG": 128, "P150x4": 128},
                "Llama-3.2-3B": {"N150": 8, "N300": 128, "T3K": 128, "TG": 128, "P150x4": 128},
                "Llama-3.1-8B": {"N150": 4, "N300": 64, "T3K": 128, "TG": 128, "P150x4": 128},
                "Llama-3.2-11B": {"N150": 4, "N300": 64, "T3K": 128, "TG": 128, "P150x4": 128},
                "Llama-3.1-70B": {"N150": None, "N300": None, "T3K": 32, "TG": 128, "P150x4": 128},
                "Llama-3.2-90B": {"N150": None, "N300": None, "T3K": 32, "TG": 128, "P150x4": 128},
                "DeepSeek-R1-Distill-Llama-70B": {"N150": None, "N300": None, "T3K": 32, "TG": 128, "P150x4": 128},
                "Qwen2.5-7B": {"N150": 4, "N300": 64, "T3K": 128, "TG": 128, "P150x4": 128},
                "Qwen2.5-72B": {"N150": None, "N300": None, "T3K": 16, "TG": 128, "P150x4": 128},
                "Qwen2.5-VL-3B": {"N150": 128, "N300": 128, "T3K": None, "TG": None, "P150x4": None},
                "Qwen2.5-VL-32B": {"N150": None, "N300": None, "T3K": 64, "TG": None, "P150x4": None},
                "Qwen2.5-VL-72B": {"N150": None, "N300": None, "T3K": 32, "TG": None, "P150x4": None},
                "Phi-3.5-mini-instruct": {"N150": 128, "N300": 128, "T3K": 128, "TG": 128, "P150x4": 128},
                "Phi-3-mini-128k-instruct": {"N150": 32, "N300": 64, "T3K": 128, "TG": 128, "P150x4": 128},
                "QwQ-32B": {"N150": None, "N300": None, "T3K": 64, "TG": 128, "P150x4": 128},
                "Qwen3-32B": {"N150": None, "N300": None, "T3K": 64, "TG": 128, "P150x4": 128},
            }
            try:
                max_prefill_chunk_size_div1024 = MAX_PREFILL_CHUNK_SIZES_DIV1024[self.base_model_name][self.device_name]
            except KeyError:
                logger.warning(
                    f"Unknown model {self.model_name} on device {self.device_name}, setting MAX_PREFILL_CHUNK_SIZE to 4 for compatibility"
                )
                logger.warning(
                    f"Try setting MAX_PREFILL_CHUNK_SIZE to larger powers of 2 up to e.g. 128 for faster performance (if you run out of L1 memory it was too high)"
                )
                max_prefill_chunk_size_div1024 = 4
            assert (
                max_prefill_chunk_size_div1024 is not None
            ), f"Unsupported model {self.model_name} on device {self.device_name}"
        else:
            max_prefill_chunk_size_div1024 = int(max_prefill_chunk_size_div1024)
        self.max_prefill_chunk_size = max_prefill_chunk_size_div1024 * 1024

        if (
            self.base_model_name in ["Llama-3.1-8B", "Llama-3.2-11B", "Mistral-7B", "gemma-3-4b"]
            and self.device_name == "N150"
        ) or (self.base_model_name in ["Qwen2.5-7B"] and self.device_name == "N300"):
            logger.info(f"Reducing prefill_len_cutoff to 512 for {self.model_name} on {self.device_name}")
            self.prefill_len_cutoff = 512

        if callable(optimizations):
            self.optimizations = optimizations(self)
        else:
            self.optimizations = optimizations

        # Configure data precision and math fidelity for tensors and kernels
        if self.optimizations is None:
            self.optimizations = DecodersPrecision.accuracy(num_decoders=self.n_layers, model_name=self.model_name)

        self.dummy_weights = dummy_weights
        self.tile_padded_batch_rows = self.tile_size * int(math.ceil(self.max_batch_size / self.tile_size))

        # Enable workarounds by default until di/dt issues are fixed
        self.di_dt_workaround = os.getenv("DISABLE_DI_DT_WORKAROUND") != "1"
        if not self.di_dt_workaround:
            logger.info("Disabling di/dt workaround, re-enable if you see hangs")

        DRAM_MEMCFG = ttnn.DRAM_MEMORY_CONFIG
        L1_MEMCFG = ttnn.L1_MEMORY_CONFIG
        self.model_config = {}
        # Update memory configs (weights->DRAM, activations->L1)
        self.model_config.update(
            {f"{key}_MEMCFG": DRAM_MEMCFG if "WEIGHTS" in key else L1_MEMCFG for key in self.OP_KEYS}
        )
        self.model_config["DECODERS_OPTIMIZATIONS"] = self.optimizations
        # Update memory layouts (Tile, except MLP)
        self.model_config.update({f"{key}_TILE": ttnn.TILE_LAYOUT for key in self.OP_KEYS if "LAYOUT" in key})

        self.tokenizer = None if dummy_weights else self.create_tokenizer()
        self.processor = None if dummy_weights else self.create_processor()

        if device is not None:  # Avoid issue with test_torch.py not having a device
            self.n_local_heads = self.n_heads // self.cluster_shape[1]

            grid = device.compute_with_storage_grid_size()
            self.max_grid_size = ttnn.CoreGrid(x=grid.x, y=grid.y)

            # DRAM weight grid specs for dram sharding matmuls
            self.dram_weight_grid = ttnn.CoreRangeSet(
                {
                    ttnn.CoreRange(
                        ttnn.CoreCoord(0, 0),
                        ttnn.CoreCoord(self.dram_grid_size.x - 1, self.dram_grid_size.y - 1),
                    )
                }
            )

            # Compute kernels. FP32 acc does not appear to be needed for accuracy in model tests or demo runs.
            self.compute_kernel_config_lofi = ttnn.WormholeComputeKernelConfig(
                math_fidelity=ttnn.MathFidelity.LoFi,
                math_approx_mode=False,
                fp32_dest_acc_en=False,
                packer_l1_acc=True,
            )
            self.compute_kernel_config_hifi2 = ttnn.WormholeComputeKernelConfig(
                math_fidelity=ttnn.MathFidelity.HiFi2,
                math_approx_mode=True,
                fp32_dest_acc_en=True,
                packer_l1_acc=True,
            )
            self.compute_kernel_config_hifi2_fp16 = ttnn.WormholeComputeKernelConfig(
                math_fidelity=ttnn.MathFidelity.HiFi2,
                math_approx_mode=False,
                fp32_dest_acc_en=False,
                packer_l1_acc=True,
            )
            self.compute_kernel_config_hifi4 = ttnn.WormholeComputeKernelConfig(
                math_fidelity=ttnn.MathFidelity.HiFi4,
                math_approx_mode=False,
                fp32_dest_acc_en=True,
                packer_l1_acc=True,
            )
            self.compute_kernel_config_hifi4_fp32 = ttnn.WormholeComputeKernelConfig(
                math_fidelity=ttnn.MathFidelity.HiFi4,
                fp32_dest_acc_en=True,
                packer_l1_acc=True,
                dst_full_sync_en=False,
            )
            self.compute_kernel_config_hifi2_na = ttnn.WormholeComputeKernelConfig(
                math_fidelity=ttnn.MathFidelity.HiFi2,
                math_approx_mode=False,
                fp32_dest_acc_en=False,
                packer_l1_acc=False,
            )
            self.compute_kernel_config_sdpa = ttnn.WormholeComputeKernelConfig(
                math_fidelity=ttnn.MathFidelity.HiFi4,
                math_approx_mode=False,
                fp32_dest_acc_en=True,
                packer_l1_acc=False,
            )

            # Create memory config for sharded tensors
            residual_grid = self.dram_shard_core_grid_for_k(self.dim // self.num_devices)
            self.model_config["DECODE_RESIDUAL_MEMCFG"] = (
                ttnn.L1_MEMORY_CONFIG  # FIXME: when residual add support typecasting for sharded tensors
                if self.is_galaxy
                else ttnn.create_sharded_memory_config(
                    (
                        self.tile_padded_batch_rows,
                        self.dim // residual_grid.num_cores // self.num_devices,
                    ),
                    residual_grid,
                    ttnn.ShardStrategy.WIDTH,
                    ttnn.ShardOrientation.ROW_MAJOR,
                    use_height_and_width_as_shard_shape=True,
                )
            )

            # Chunk values based on what works best empirically
            self.model_config["SDPA_PROGCFG"] = lambda seqlen: ttnn.SDPAProgramConfig(
                compute_with_storage_grid_size=(8, 8),
                exp_approx_mode=False,
                q_chunk_size=256 if seqlen >= 2048 else 64,
                k_chunk_size=256 if seqlen >= 2048 else 64,
            )

            # nlp_concat_heads_decode will shard the data across this number of cores
            assert (
                self.n_heads % self.cluster_shape[1] == 0
            ), f"n_heads must be divisible by num_devices: {self.n_heads} % {self.cluster_shape[1]}"

            # Note: for some models (e.g. Mistral-Small) n_heads * head_dim != dim
            self.model_config["ATTN_OUTPUT_PROGCFG"] = (
                None
                if self.is_galaxy
                else self.dram_matmul_config(
                    m=self.tile_padded_batch_rows,
                    k=(self.n_heads * self.head_dim) // self.num_devices,
                    n=self.dim,
                    num_cores=self.n_heads // self.num_devices,
                )
            )

            # All Gather Matmul for Dense Out (DO)
            # TODO: Is there a better way to decide if fused all gather matmul should be used? And is there a better way to use the flag, instead of passing it into model_config?
            # NOTE: Fused all gather matmul only suppports a core grid of size num_devices x 1
            # TODO: #26657 (self.num_devices == 8 and os.getenv("ACTUAL_DEVICE", "") != "TG") should be refactored, and investigate if ACTUAL_DEVICE environment variable is still used
            self.model_config["USE_FUSED_ALL_GATHER_MATMUL"] = (
                self.num_devices == 8
                and os.getenv("ACTUAL_DEVICE", "") != "TG"
                and (self.dim // self.tile_size // self.num_devices) % self.num_devices == 0
                and self.num_devices > 1
            )

            if self.model_config["USE_FUSED_ALL_GATHER_MATMUL"]:
                do_core_grid_size = (8, 1)
                do_per_core_N = (
                    self.dim // self.num_devices // self.tile_size // (do_core_grid_size[0] * do_core_grid_size[1])
                )
                self.model_config["ATTN_ALL_GATHER_MATMUL_PROGCFG"] = ttnn.MatmulMultiCoreReuseMultiCast1DProgramConfig(
                    compute_with_storage_grid_size=do_core_grid_size,
                    in0_block_w=self.dim
                    // self.tile_size
                    // (do_core_grid_size[0] * do_core_grid_size[1]),  # [32 x 8k] x [8k x 1k] = [32 x 1k]
                    out_subblock_h=1,
                    out_subblock_w=get_out_subblock_w(
                        do_per_core_N, out_subblock_h=1
                    ),  # Max out_subblock_w = 4, needs to be divisible by per_core_N
                    per_core_M=self.tile_padded_batch_rows // self.tile_size,
                    per_core_N=do_per_core_N,
                    fuse_batch=True,
                    fused_activation=None,
                    mcast_in0=True,
                )
            else:
                self.model_config["ATTN_ALL_GATHER_MATMUL_PROGCFG"] = None

            # For maximum performance, set the prefill grid row to 8, even if it can fit in a smaller grid
            # prefill_rows = lambda seq_len: min(seq_len, 1024) // self.tile_size
            prefill_rows = 8  # TODO if BH = 10, if wh = 8
            mlp1_3_grid = lambda seq_len: (
                (8, min(min(seq_len, 1024) // 32, 4))
                if self.is_galaxy
                else self.find_prefill_grid(prefill_rows, self.dim // self.tile_size)
            )
            mlp2_grid = lambda seq_len: (
                (8, min(min(seq_len, 1024) // 32, 4))
                if self.is_galaxy
                else self.find_prefill_grid(prefill_rows, self.hidden_dim // self.tile_size)
            )

            mlp_w_dram_sharded = not self.is_galaxy
            n_w1_w3 = self.hidden_dim // self.cluster_shape[1]
            # Using dram_shard_grid_width to ensure per_core_N matches DRAM shard width for P100, otherwise matmuls silently give bad PCC
            dram_shard_grid_width = 8 if is_wormhole_b0() else self.dram_grid_size.x  # 7 for P100, 8 for P150
            self.model_config["PREFILL_MLP_W1_W3_PRG_CONFIG"] = lambda seq_len: self.matmul_config(
                m=min(seq_len, self.prefill_len_cutoff),  # 512 if BH, 1024 if WH
                k=self.dim // self.cluster_shape[0],
                n=n_w1_w3,
                grid_size=mlp1_3_grid(seq_len),
                per_core_N=math.ceil(n_w1_w3 / (self.tile_size * dram_shard_grid_width))
                if mlp_w_dram_sharded
                else None,
            )
            n_w2 = self.dim
            self.model_config["PREFILL_MLP_W2_PRG_CONFIG"] = lambda seq_len: self.matmul_config(
                m=min(seq_len, self.prefill_len_cutoff),  # 512 if BH, 1024 if WH
                k=self.hidden_dim // (self.cluster_shape[1] if self.is_galaxy else 1),
                n=n_w2,
                grid_size=mlp2_grid(seq_len),
                per_core_N=math.ceil(n_w2 / (self.tile_size * dram_shard_grid_width)) if mlp_w_dram_sharded else None,
            )

            # Attention output is not necessarily the same dimension as the self.dim, e.g. in Mistral
            k_dim = (
                (self.n_heads * self.head_dim) // self.cluster_shape[0]
                if self.is_galaxy
                else (self.n_heads * self.head_dim) // self.num_devices
            )
            # TODO: #26657 (if self.num_devices == 8 and os.getenv("ACTUAL_DEVICE", "") != "TG") should be refactored, and investigate if ACTUAL_DEVICE environment variable is still used
            n_dim = (
                self.dim // self.cluster_shape[1]
                if self.is_galaxy
                else (
                    1024
                    if self.num_devices == 8
                    and os.getenv("ACTUAL_DEVICE", "") != "TG"
                    and 1024 % (self.dim / self.num_devices) == 0
                    else self.dim
                )
            )
            num_rows = lambda seq_len: min(seq_len, 1024)
            dram_sharded_wo = not (self.model_config["USE_FUSED_ALL_GATHER_MATMUL"] or self.is_galaxy)
            self.model_config["WO_PREFILL_PROGCFG"] = lambda seq_len: self.matmul_config(
                m=num_rows(seq_len),
                k=k_dim,
                n=n_dim,
                grid_size=self.find_prefill_grid(prefill_rows, k_dim // self.tile_size),
                in0_block_w=1 if self.is_galaxy else None,
                fuse_batch=seq_len <= 1024,
                per_core_N=math.ceil(n_dim / (self.tile_size * dram_shard_grid_width)) if dram_sharded_wo else None,
            )

            # Calculate largest number of lm_head_num_rows such that self.dim % (lm_head_num_rows * lm_head_cores_per_row) == 0
            if self.num_devices == 32:
                lm_head_num_rows = 4
                while self.dim % (32 * 32 * lm_head_num_rows) != 0:
                    lm_head_num_rows -= 1
            else:
                lm_head_num_rows = 8
            lm_head_cores_per_row = 8
            while self.dim % (32 * lm_head_num_rows * lm_head_cores_per_row) != 0:
                lm_head_num_rows -= 1
                if lm_head_num_rows == 0:
                    lm_head_cores_per_row -= 1
                    if lm_head_cores_per_row == 0:
                        raise ValueError(
                            f"Could not find a lm_head_num_rows such that self.dim(={self.dim}) % (lm_head_num_rows * 8) == 0"
                        )
                    lm_head_num_rows = 8
            self.lm_head_core_grid = ttnn.CoreGrid(y=lm_head_num_rows, x=lm_head_cores_per_row)
            # 128256 comes from original llama 3 vocab size. 128256 / 4 was experimentally the maximum columns that worked per device.
            # The LM head for that was on 48 cores, so we know 128256 / 4 / 48 = 668 columns per core is close to the L1 limit.
            # FIXME: Update blackhole figure to be per-core as well.
            self.max_columns_per_device_lm_head = (
                128256 // 8 if is_blackhole() else 668 * self.lm_head_core_grid.num_cores
            )

            self.model_config["LM_HEAD_INPUT_MEMCFG"] = ttnn.create_sharded_memory_config(
                (
                    self.tile_padded_batch_rows,
                    nearest_32((self.dim // (4 if self.is_galaxy else 1)) // self.lm_head_core_grid.num_cores),
                ),  # Shard shape: [32, 128] -> 1 shard per core
                self.lm_head_core_grid,
                ttnn.ShardStrategy.WIDTH,
                ttnn.ShardOrientation.ROW_MAJOR,
                use_height_and_width_as_shard_shape=True,
            )
            self.qkv_size = self.head_dim * (2 * self.n_kv_heads + self.n_heads)
            self.min_kv_prefill_shard_seqlen = (self.tile_size * 8 * 8) / (self.n_kv_heads // self.cluster_shape[1])
            self.model_config["XQKV_PREFILL_PROGCFG"] = lambda seq_len: ttnn.MatmulMultiCoreReuseMultiCastProgramConfig(
                compute_with_storage_grid_size=(8, 8),
                in0_block_w=1,  # FIXME: optimize this config for prefill, careful use DI_DT_WORKAROUND if necessary
                out_subblock_h=1,  # Must be divisible by per_core_M
                out_subblock_w=1,  # Must be divisible by per_core_N, out_subblock_w * out_subblock_h <= 4
                per_core_M=max(
                    1,
                    8 if seq_len >= self.MAX_QKV_MM_SEQ_LEN else math.ceil(seq_len / self.tile_size / 8),  # 8 rows
                ),  # M / TILE_HEIGHT / Grid_Size (dynamic based on seqlen)
                per_core_N=math.ceil(
                    self.qkv_size / self.cluster_shape[1] / 32 / dram_shard_grid_width
                ),  # N / TILE_WIDTH / grid width
                transpose_mcast=False,
                fused_activation=None,
                fuse_batch=seq_len <= self.MAX_QKV_MM_SEQ_LEN,
            )

            assert self.n_kv_heads % self.cluster_shape[1] == 0, "n_kv_heads must be divisible by num_devices"
            self.model_config["KV_PREFILL_MEM_CFG"] = lambda seq_len: self.get_xqkv_prefill_mem_cfg(seq_len)

            self.model_config["CREATE_QKV_DECODE_SHARD"] = (
                ttnn.create_sharded_memory_config(
                    shape=(ttnn.TILE_SIZE, self.head_dim),
                    core_grid=ttnn.CoreGrid(y=4, x=8),
                    strategy=ttnn.ShardStrategy.HEIGHT,
                    orientation=ttnn.ShardOrientation.ROW_MAJOR,
                    use_height_and_width_as_shard_shape=True,
                )
                if is_blackhole()
                else ttnn.L1_HEIGHT_SHARDED_MEMORY_CONFIG
            )

            self.model_config["SDPA_DECODE_PROGCFG"] = ttnn.SDPAProgramConfig(
                compute_with_storage_grid_size=(8, 8),
                exp_approx_mode=False,
                q_chunk_size=128 if is_blackhole() else 256,
                k_chunk_size=128 if is_blackhole() else 256,
            )

            self.model_config["SDPA_DECODE_COMPUTE_PROGCFG"] = ttnn.WormholeComputeKernelConfig(
                math_fidelity=ttnn.MathFidelity.HiFi2,
                math_approx_mode=False,
                fp32_dest_acc_en=False,
                packer_l1_acc=False,
            )

            self.model_config[
                "SCORES_BATCHED_MM_OUTPUT_MEMCFG"
            ] = lambda batch_size_per_device_group: ttnn.create_sharded_memory_config(
                shape=(math.ceil(self.n_local_heads / 32) * 32, self.head_dim),  # self.n_heads padded to tile size
                core_grid=ttnn.CoreRangeSet({num_to_corerange(batch_size_per_device_group)}),
                strategy=ttnn.ShardStrategy.HEIGHT,
                orientation=ttnn.ShardOrientation.ROW_MAJOR,
                use_height_and_width_as_shard_shape=True,
            )

            # MLP configs
            mlp_core_grid = (
                self.dram_shard_core_grid_for_k(self.dim)
                if self.is_galaxy
                else self.dram_shard_core_grid_for_k_and_n(self.dim, self.hidden_dim // self.num_devices)
            )

            self.model_config["SHARDED_MLP_INPUT_MEMCFG"] = ttnn.create_sharded_memory_config(
                (
                    self.tile_padded_batch_rows,
                    self.dim // mlp_core_grid.num_cores,
                ),  # Shard shape: [32, 128] -> 1 shard per core
                mlp_core_grid,
                ttnn.ShardStrategy.WIDTH,
                ttnn.ShardOrientation.ROW_MAJOR,
                use_height_and_width_as_shard_shape=True,
            )
            self.model_config["DECODE_MLP_W1_W3_PRG_CONFIG"] = self.dram_matmul_config(
                m=self.tile_padded_batch_rows,
                k=self.dim,
                n=self.hidden_dim // self.cluster_shape[1],
                num_cores=mlp_core_grid.num_cores,
            )

            mlp2_core_grid = (
                ttnn.CoreGrid(y=1, x=8)
                if self.is_galaxy
                else self.dram_shard_core_grid_for_k_and_n(self.hidden_dim // self.num_devices, self.dim)
            )

            self.model_config["SHARDED_MLP2_INPUT_MEMCFG"] = ttnn.create_sharded_memory_config(
                (
                    32 if self.is_galaxy else self.tile_padded_batch_rows,
                    self.hidden_dim // self.cluster_shape[1] // mlp2_core_grid.num_cores,
                ),
                mlp2_core_grid,
                ttnn.ShardStrategy.WIDTH,
                ttnn.ShardOrientation.ROW_MAJOR,
                use_height_and_width_as_shard_shape=True,
            )
            self.model_config["DECODE_MLP_W2_PRG_CONFIG"] = self.dram_matmul_config(
                m=self.tile_padded_batch_rows,
                k=self.hidden_dim // self.cluster_shape[1],
                n=self.dim,
                num_cores=mlp2_core_grid.num_cores,
            )
            attn_input_grid = self.dram_shard_core_grid_for_k(self.dim)
            self.model_config["SHARDED_ATTN_INPUT_MEMCFG"] = (
                ttnn.create_sharded_memory_config(
                    shape=(32, nearest_32(self.dim // (8 * lm_head_num_rows) // 4)),
                    core_grid=ttnn.CoreGrid(y=lm_head_num_rows, x=8),
                    strategy=ttnn.ShardStrategy.WIDTH,
                    orientation=ttnn.ShardOrientation.ROW_MAJOR,
                    use_height_and_width_as_shard_shape=True,
                )
                if self.is_galaxy
                else ttnn.create_sharded_memory_config(
                    (
                        self.tile_padded_batch_rows,
                        self.dim // attn_input_grid.num_cores,
                    ),  # Shard shape: [32, 128] -> 1 shard per core
                    attn_input_grid,
                    ttnn.ShardStrategy.WIDTH,
                    ttnn.ShardOrientation.ROW_MAJOR,
                    use_height_and_width_as_shard_shape=True,
                )
            )

            # glx doesn't support DRAM sharded matmuls yet
            self.model_config["XQKV_DECODE_PROGCFG"] = (
                ttnn.MatmulMultiCoreReuseMultiCast1DProgramConfig(
                    compute_with_storage_grid_size=(8, 5 if self.is_70b or self.is_90b else lm_head_num_rows),
                    in0_block_w=2 if self.is_70b or self.is_90b else 1,
                    out_subblock_h=1,
                    out_subblock_w=1,
                    per_core_M=1,
                    per_core_N=1,
                    fuse_batch=True,
                    fused_activation=None,
                    mcast_in0=True,
                )
                if self.is_galaxy
                else self.dram_matmul_config(
                    m=self.tile_padded_batch_rows,
                    k=self.dim,
                    n=self.qkv_size // self.num_devices,
                    num_cores=attn_input_grid.num_cores,
                )
            )

            full_grid = ttnn.CoreRangeSet(
                {
                    ttnn.CoreRange(
                        ttnn.CoreCoord(0, 0),
                        ttnn.CoreCoord(7, 7),
                    )
                }
            )
            self.model_config["FULL_GRID_MEMCFG"] = ttnn.MemoryConfig(
                ttnn.TensorMemoryLayout.WIDTH_SHARDED,
                ttnn.BufferType.L1,
                ttnn.ShardSpec(
                    full_grid,
                    [
                        32,
                        nearest_32(56),
                    ],
                    ttnn.ShardOrientation.ROW_MAJOR,
                ),
            )

            self.model_config["MLP_ACT_MEMCFG"] = (
                ttnn.create_sharded_memory_config(
                    shape=(32, self.dim // 4 // 16),  # dim / num devices / 16 cores
                    core_grid=ttnn.CoreGrid(x=8, y=2),
                    strategy=ttnn.ShardStrategy.WIDTH,
                    orientation=ttnn.ShardOrientation.ROW_MAJOR,
                    use_height_and_width_as_shard_shape=True,
                )
                if self.dim >= 4096
                else self.model_config["FULL_GRID_MEMCFG"]
            )

            if self.is_galaxy:
                self.model_config["FF1_3_TG_PROGCFG"] = self.matmul_1d_config_from_tensor_shapes(
                    (
                        1,
                        1,
                        32,
                        self.dim // 4,
                    ),
                    (
                        1,
                        1,
                        self.dim // 4,
                        self.hidden_dim // 8,
                    ),
                    grid=ttnn.CoreGrid(x=8, y=2),
                    overwrite_subblock_h=1,
                    overwrite_subblock_w=1,
                )

                self.model_config["FF2_TG_PROGCFG"] = self.matmul_1d_config_from_tensor_shapes(
                    (
                        1,
                        1,
                        32,
                        self.hidden_dim // 8,
                    ),
                    (
                        1,
                        1,
                        self.hidden_dim // 8,
                        self.dim // 4,
                    ),
                    grid=ttnn.CoreGrid(x=8, y=2),
                    overwrite_subblock_h=1,
                    overwrite_subblock_w=1,
                )

            self.model_config["FF1_OUT_REDUCE_SCATTER_MEMCFG"] = ttnn.create_sharded_memory_config(
                shape=(32, self.hidden_dim // 28 // 8),  # shard_grid_cores = 28, num_devices=8
                core_grid=ttnn.CoreRangeSet({ttnn.CoreRange(ttnn.CoreCoord(0, 0), ttnn.CoreCoord(6, 3))}),
                strategy=ttnn.ShardStrategy.WIDTH,
                orientation=ttnn.ShardOrientation.ROW_MAJOR,
                use_height_and_width_as_shard_shape=True,
            )  # if self.dim==8192 else ttnn.DRAM_MEMORY_CONFIG

            self.model_config["FF1_OUT_GATHERED_MEMCFG"] = ttnn.create_sharded_memory_config(
                shape=(32 * 4, self.hidden_dim // 8 // 8),
                core_grid=ttnn.CoreGrid(y=1, x=8),
                strategy=ttnn.ShardStrategy.WIDTH,
                orientation=ttnn.ShardOrientation.ROW_MAJOR,
                use_height_and_width_as_shard_shape=True,
            )
            self.model_config["FF2_OUT_REDUCE_SCATTER_MEMCFG"] = (
                ttnn.create_sharded_memory_config(
                    shape=(32, self.dim // 8 // 4),  # shard_grid_cores = 8, num_devices=4
                    core_grid=ttnn.CoreRangeSet({ttnn.CoreRange(ttnn.CoreCoord(0, 0), ttnn.CoreCoord(7, 0))}),
                    strategy=ttnn.ShardStrategy.WIDTH,
                    orientation=ttnn.ShardOrientation.ROW_MAJOR,
                    use_height_and_width_as_shard_shape=True,
                )
                if self.dim == 8192
                else ttnn.create_sharded_memory_config(
                    shape=(32 * 8, self.dim // 4 // 8),
                    core_grid=ttnn.CoreGrid(y=1, x=8),
                    strategy=ttnn.ShardStrategy.WIDTH,
                    orientation=ttnn.ShardOrientation.ROW_MAJOR,
                    use_height_and_width_as_shard_shape=True,
                )
            )

            self.model_config["SELF_OUT_REDUCE_SCATTER_MEMCFG"] = (
                ttnn.create_sharded_memory_config(
                    shape=(32, 2048 // 8 // 8),  # mesh_rows = 8, num_cores=8
                    core_grid=ttnn.CoreGrid(y=1, x=8),
                    strategy=ttnn.ShardStrategy.WIDTH,
                    orientation=ttnn.ShardOrientation.ROW_MAJOR,
                    use_height_and_width_as_shard_shape=True,
                )
                if self.dim == 8192
                else ttnn.create_sharded_memory_config(
                    shape=(32 * 8, nearest_32(self.dim // 4 // 32)),  # mesh_rows = 8
                    core_grid=ttnn.CoreGrid(y=4, x=8),
                    strategy=ttnn.ShardStrategy.WIDTH,
                    orientation=ttnn.ShardOrientation.ROW_MAJOR,
                    use_height_and_width_as_shard_shape=True,
                )
            )

            self.model_config["FF2_OUT_GATHERED_MEMCFG"] = ttnn.create_sharded_memory_config(
                shape=(32 * 8, self.dim // 4 // 8),
                core_grid=ttnn.CoreGrid(y=1, x=8),
                strategy=ttnn.ShardStrategy.WIDTH,
                orientation=ttnn.ShardOrientation.ROW_MAJOR,
                use_height_and_width_as_shard_shape=True,
            )

            # Vision model configs
            self.model_config["IMAGE_MLP_FC_PROGCFG"] = lambda seq_len, max_seq: self.matmul_config(
                m=min(seq_len, max_seq),
                k=self.vision_dim,
                n=self.vision_hidden_dim // self.num_devices,
                grid_size=(8, 8),
                in0_block_w=1,
                fuse_batch=seq_len <= max_seq,
            )
            self.model_config["IMAGE_MLP_PROJ_PROGCFG"] = lambda seq_len, max_seq: self.matmul_config(
                m=min(seq_len, max_seq),
                k=self.vision_hidden_dim // self.num_devices,
                n=self.vision_dim,
                grid_size=(8, 8),
                in0_block_w=1,
                fuse_batch=seq_len <= max_seq,
            )
            self.model_config["IMAGE_ATTN_QKV_PROGCFG"] = lambda seq_len, max_seq: self.matmul_config(
                m=min(seq_len, max_seq),
                k=self.vision_dim,
                n=(nearest_32(self.vision_head_dim) * self.vision_attn_n_heads * 3)
                // self.num_devices,  # Head dim was padded to nearest 32
                grid_size=(8, 8),
                in0_block_w=1,
                fuse_batch=seq_len <= max_seq,
            )
            self.model_config["IMAGE_ATTN_OUT_PROGCFG"] = lambda seq_len, max_seq: self.matmul_config(
                m=min(seq_len, max_seq),
                k=(nearest_32(self.vision_head_dim) * self.vision_attn_n_heads * 3) // self.num_devices,
                n=self.vision_dim,
                grid_size=(8, 8),
                in0_block_w=1,
                fuse_batch=seq_len <= max_seq,
            )
            self.model_config["VISION_XATTN_Q_PROGCFG"] = lambda seq_len: self.matmul_config(
                m=min(seq_len, 1024),
                k=self.dim,
                n=(self.head_dim * self.n_heads) // self.num_devices,
                grid_size=(8, 8),
                in0_block_w=1,
                fuse_batch=seq_len <= 1024,
            )
            self.model_config["VISION_XATTN_KV_PROGCFG"] = lambda seq_len, max_seq: self.matmul_config(
                m=min(seq_len, max_seq),
                k=self.dim,
                n=(self.head_dim * self.n_kv_heads) // self.num_devices,
                grid_size=(8, 8),
                in0_block_w=1,
                fuse_batch=seq_len <= max_seq,
            )
            self.model_config["VISION_XATTN_SCORE_PROGCFG"] = lambda seq_len, cache_seq_len: self.matmul_config(
                m=seq_len,
                k=self.head_dim,
                n=cache_seq_len,
                grid_size=(8, 8),
                in0_block_w=1,
                fuse_batch=False,
            )
            self.model_config["VISION_XATTN_OUTPUT_PROGCFG"] = lambda seq_len, cache_seq_len: self.matmul_config(
                m=seq_len,
                k=cache_seq_len,
                n=self.head_dim,
                grid_size=(8, 8),
                # in0_block_w=1, # TODO: Remove this when we get non-causal FlashDecode
                fuse_batch=False,
            )
            self.model_config["VISION_XATTN_DENSE_PROGCFG"] = lambda seq_len: self.matmul_config(
                m=min(seq_len, 1024),
                k=self.dim // self.num_devices,
                n=self.dim,
                grid_size=(8, 8),
                in0_block_w=1,
                fuse_batch=False,
            )

            self.model_config["VISION_PROJ_PROGCFG"] = lambda seq_len: self.matmul_config(
                m=seq_len,
                k=self.vision_dim * 6,
                n=self.dim // self.num_devices,
                grid_size=(8, 8),
                in0_block_w=1,
                fuse_batch=False,
            )

            self.model_config["CROSS_TRANSFORMER_TEXT_OUTPUT_PROGCFG"] = lambda seq_len, max_seq: self.matmul_config(
                m=min(seq_len, max_seq),
                k=self.dim,
                n=self.vocab_size // 8,  # Magic number. LM Head always contains 8 splits
                grid_size=(8, 8),
                in0_block_w=1,
                fuse_batch=seq_len <= max_seq,
            )

            def _get_xattn_kv_prefill_mem_cfg(seq_len):
                M = (self.n_kv_heads // self.num_devices) * seq_len
                cores_x, cores_y = self.find_grid(M // self.tile_size)
                return ttnn.create_sharded_memory_config(
                    (
                        nearest_32(M // (cores_x * cores_y)),
                        self.head_dim,
                    ),
                    ttnn.CoreGrid(y=cores_y, x=cores_x),
                    ttnn.ShardStrategy.HEIGHT,
                    ttnn.ShardOrientation.ROW_MAJOR,
                    use_height_and_width_as_shard_shape=True,
                )

            self.model_config["XATTN_KV_PREFILL_MEM_CFG"] = _get_xattn_kv_prefill_mem_cfg

            if self.is_multimodal:
                self.VISION_MAX_MM_SEQ = (
                    self.vision_chunk_ntok if "gemma-3" in self.base_model_name else nearest_32(self.vision_chunk_ntok)
                )

            # RMS NORM
            self.model_config["SHARDED_NORM_ATTN_PRGM_CFG"] = self.create_sharded_norm_config(attn_input_grid)
            self.model_config["SHARDED_NORM_MLP_PRGM_CFG"] = self.create_sharded_norm_config(mlp_core_grid)
            self.model_config["SHARDED_NORM_LM_HEAD_PRGM_CFG"] = self.create_sharded_norm_config(self.lm_head_core_grid)

            # All gather matmuls currently only supported on T3K
            # We need it sharded on num_cores = num_devices
            self.model_config["ATTN_ALL_GATHER_MATMUL_OUTPUT_MEMCFG"] = ttnn.MemoryConfig(
                ttnn.TensorMemoryLayout.WIDTH_SHARDED,
                ttnn.BufferType.L1,
                ttnn.ShardSpec(
                    num_to_core_range_set(self.num_devices),
                    [
                        self.tile_padded_batch_rows,
                        self.dim // self.num_devices,
                    ],
                    ttnn.ShardOrientation.ROW_MAJOR,
                ),
            )

            self.set_tg_attention_config()

            self.is_multichip = self.num_devices > 1
            self.num_reduce_scatter_links = 1
            self.num_all_gather_links = (
                2 if self.is_galaxy else 1
            )  # TODO: try out 3 for short axis and 4 for long axis (TG only) <- should work but untested in model
            self.ccl_dtype = ttnn.bfloat8_b

            logger.info(f"Attention grid: {attn_input_grid}")
            logger.info(f"MLP grid: {mlp_core_grid}")
            logger.info(f"MLP prefill grids @ 32: w1/w3: {mlp1_3_grid(32)}, w2: {mlp2_grid(32)}")
            logger.info(
                f"MLP prefill grids @ max_seq_len({self.max_seq_len}): w1/w3: {mlp1_3_grid(self.max_seq_len)}, w2: {mlp2_grid(self.max_seq_len)}"
            )
            logger.info(f"LM head grid: {self.lm_head_core_grid}")

    @staticmethod
    def __get_llama_local_params_name(model_name):
        if "3.2-1B" in model_name:
            local_params = "LLAMA3_2_1B_PARAMS"
        elif "3.2-3B" in model_name:
            local_params = "LLAMA3_2_3B_PARAMS"
        elif "3.1-8B" in model_name:
            local_params = "LLAMA3_1_8B_PARAMS"
        elif "3.2-11B" in model_name:
            local_params = "LLAMA3_2_11B_PARAMS"
        elif "3.1-70B" in model_name:
            local_params = "LLAMA3_1_70B_PARAMS"
        elif "3.2-90B" in model_name:
            local_params = "LLAMA3_2_90B_PARAMS"
        else:
            local_params = None
        return local_params

    def get_xqkv_prefill_mem_cfg(self, seq_len):
        return ttnn.create_sharded_memory_config(
            (((self.n_kv_heads // self.cluster_shape[1]) * seq_len // (8 * 8)), self.head_dim),
            ttnn.CoreGrid(y=8, x=8),
            ttnn.ShardStrategy.HEIGHT,
            ttnn.ShardOrientation.ROW_MAJOR,
            use_height_and_width_as_shard_shape=True,
        )

    def is_distributed_norm(self, mode):
        if not self.is_multichip:
            return False
        if all([dim > 1 for dim in list(self.mesh_device.shape)]):  # 2D grid
            return True
        elif self.dim > 4096 and mode == "prefill":  # Somewhere between 4k and 8k WH runs out of L1 if not distributed
            return True
        return False

    def ccl_topology(self):
        # Use ring on a T3K or 6U galaxy submesh
        if self.num_devices == 8 and ttnn.cluster.get_cluster_type() in [
            ttnn.cluster.ClusterType.T3K,
            ttnn.cluster.ClusterType.GALAXY,
        ]:
            return ttnn.Topology.Ring
        elif self.num_devices > 1:  # All other multi chip devices
            return ttnn.Topology.Linear
        return None

    def prepare_residual_tensor_decode(self, x, input_mem_cfg, force_replicated=False, on_host=False):
        """
        Prepare inputs for decode mode.
        x: (batch, seq, dim)
        """
        dims = (None, None) if force_replicated else (None, -1)
        mesh_mapper = ttnn.ShardTensor2dMesh(self.mesh_device, dims=dims, mesh_shape=self.cluster_shape)

        if len(x.shape) == 3:
            batch = x.shape[0]
            seq_len = x.shape[1]
            assert x.shape[2] == self.dim
        elif len(x.shape) == 4:
            seq_len = x.shape[0]
            assert x.shape[1] == 1
            batch = x.shape[2]
            assert x.shape[3] == self.dim

        assert seq_len == 1, "Only supporting decode mode"

        # Support input on device
        if torch.is_tensor(x):  # Input on host -> Use torch
            x = x.transpose(0, 1).unsqueeze(1)  # [seq_len, 1, batch, dim]
            # Pad small batches to 32
            if batch < 32:
                zeros = torch.zeros(1, seq_len, 32, self.dim)
                zeros[:, :, :batch, :] = x
                x = zeros
        elif len(x.shape) == 3:  # Input on device -> Use ttnn
            x = ttnn.reshape(x, (batch, seq_len, 1, self.dim))  # [batch, seqlen, dim] -> [batch, seqlen, 1, dim]
            x = ttnn.permute(x, (1, 2, 0, 3))  # [seq_len, 1, batch, dim]
        elif len(x.shape) == 4:
            pass  # already in [seq_len, 1, batch, dim]

        if torch.is_tensor(x):
            x = ttnn.from_torch(
                x,
                device=self.mesh_device if not on_host else None,
                dtype=ttnn.bfloat16,
                layout=ttnn.TILE_LAYOUT,
                mesh_mapper=mesh_mapper,
                memory_config=input_mem_cfg if not on_host else None,
            )
        else:  # Convert the row major layout from embedding back to tile layout
            x = ttnn.to_layout(x, layout=ttnn.TILE_LAYOUT)
        return x

    def prepare_residual_tensor_prefill(self, x_bsh, force_replicated=False):
        """
        Prepare inputs for prefill mode.
        x: (batch, seq, hidden_dim)
        B: batch (1)
        S: sequence len
        H: dim
        """

        x_1BSH = x_bsh.unsqueeze(0)
        dims = (None, None) if force_replicated else (None, -1)

        mesh_mapper = ttnn.ShardTensor2dMesh(self.mesh_device, dims=dims, mesh_shape=self.cluster_shape)

        # input goes to DRAM
        xs_1BSH = ttnn.from_torch(
            x_1BSH,
            device=self.mesh_device,
            dtype=ttnn.bfloat16,
            layout=ttnn.TILE_LAYOUT,
            memory_config=ttnn.DRAM_MEMORY_CONFIG,
            mesh_mapper=mesh_mapper,
        )
        return xs_1BSH

    def _get_text_prefix(self):
        if self.is_vision():
            return "text_model."
        else:
            return ""

    def _get_vision_prefix(self):
        return "visual."

    def _get_hidden_activation_type(self, config):
        activation_map = {
            "gelu": ttnn.UnaryWithParam(ttnn.UnaryOpType.GELU, 0.0),
            "gelu_pytorch_tanh": ttnn.UnaryWithParam(ttnn.UnaryOpType.GELU, 1.0),
            "relu": ttnn.UnaryOpType.RELU,
            "silu": ttnn.UnaryOpType.SILU,
            "swish": ttnn.UnaryOpType.SILU,
        }

        hidden_activation = config.get("hidden_act") or config.get("hidden_activation")
        if not hidden_activation:
            # Default to SILU if no activation is specified
            return ttnn.UnaryOpType.SILU

        hidden_activation = hidden_activation.lower()
        if hidden_activation not in activation_map:
            raise NotImplementedError(f"Unsupported activation '{hidden_activation}'")

        return activation_map.get(hidden_activation, ttnn.UnaryOpType.SILU)

    def _set_model_specific_params(self):
        # Gemma3 specific params
        is_gemma3 = "gemma-3" in self.base_model_name.lower()
        if is_gemma3:
            self.rms_norm_add_unit_offset = True
            self.embed_scale = self.dim**0.5

    def _set_params_from_dict(self, config, is_hf=False):
        eos_token_id = config.get("eos_token_id", None)
        self.image_token_index = config.get("image_token_index", None)

        # Try to get text_config, if it doesn't exist everything is text config
        text_config = config.get("text_config", config)
        self.eos_token_id = None if isinstance(eos_token_id, int) else eos_token_id
        layer_types = text_config["layer_types"] if "layer_types" in text_config else None

        # Common params with different names between Meta and HF
        self.dim = text_config.get("dim", text_config.get("hidden_size"))
        self.n_heads = text_config.get("n_heads", text_config.get("num_attention_heads"))
        self.n_kv_heads = text_config.get("n_kv_heads", text_config.get("num_key_value_heads"))
        self.n_layers = text_config.get("n_layers", text_config.get("num_hidden_layers"))
        # multimodal llama additionally adds cross attention layers
        # they are calculated in HF but not calculated in Meta
        self.n_layers -= len(text_config.get("cross_attention_layers", ()))

        self.sliding_window_pattern = (
            [lt == "sliding_attention" for lt in layer_types] if layer_types is not None else [False] * self.n_layers
        )

        self.full_model_n_layers = self.n_layers
        self.norm_eps = text_config.get("norm_eps", text_config.get("rms_norm_eps"))
        self.vocab_size = text_config["vocab_size"]
        self.padded_vocab_size = 128 * 1024 if self.is_galaxy else None
        self.head_dim = text_config.get("head_dim", self.dim // self.n_heads) or self.dim // self.n_heads
        if is_hf:
            self.max_context_len = text_config.get("max_position_embeddings")
        else:
            self.max_context_len = (
                128 * 1024
            )  # For Llama3 Meta weights TODO: Remove this when we move to HF weights only

        # Handle different MLP dimension specifications
        if "intermediate_size" in text_config:
            self.hidden_dim = text_config["intermediate_size"]
            self.ffn_dim_multiplier = None
            self.multiple_of = None

            # temporary solution for using HF_MODEL for LLaMA until llama_model references are removed
            local_params = self.__get_llama_local_params_name(self.model_name)
            if local_params in self.LOCAL_LLAMA_PARAMS:
                params_file = os.path.join(self.LOCAL_LLAMA_PARAMS[local_params], "params.json")
                if os.path.exists(params_file):
                    with open(params_file, "r") as f:
                        params = json.load(f)
                    self.ffn_dim_multiplier = params["ffn_dim_multiplier"]
                    self.multiple_of = params["multiple_of"]
        else:
            self.ffn_dim_multiplier = text_config["ffn_dim_multiplier"]
            self.multiple_of = text_config["multiple_of"]
            self.hidden_dim = calculate_hidden_dim(self.dim, self.ffn_dim_multiplier, self.multiple_of)

        if "_name_or_path" in config:
            if is_hf:
                normalized_path = os.path.normpath(config["_name_or_path"])
                # For HF paths, they might end with `<model_name>/snapshots/<snapshot_id>/`
                if "snapshots" in normalized_path:
                    full_model_name = normalized_path.split(os.path.sep)[-3]
                    self.model_name = full_model_name.split("--")[-1]
                else:
                    self.model_name = os.path.basename(normalized_path)
            else:
                self.model_name = os.path.basename(config["_name_or_path"])
            logger.info(f"Model name from config: {self.model_name}")

        if self.base_model_name == "Qwen2.5-7B" and self.num_devices not in [0, 2, 4]:
            raise AssertionError(
                "Qwen2.5-7B is only supported on 2 or 4 devices, run on an N300 or use MESH_DEVICE=N150x4"
            )

        self.unpadded_hidden_dim = self.hidden_dim
        # Don't need to pad for CPU runs
        if self.num_devices:
            # Default padding cores for each model, 0 if not set here
            default_padded_cores = {
                "Qwen2.5-VL-72B": 32,
                "Qwen2.5-VL-32B": 16,
                "Qwen2.5-72B": 32,
                "Qwen2.5-7B": 16,
                "QwQ-32B": 16,
            }.get(self.base_model_name, 0)

            # Override MLP padding cores from env var
            mlp_padded_cores = int(os.environ.get("PAD_MLP_CORES", default_padded_cores))

            # Only pad if MLP_PADDED_CORES is non-zero
            if mlp_padded_cores > 0:
                padded_hidden_dim = nearest_multiple(
                    self.hidden_dim, mlp_padded_cores * self.tile_size * self.num_devices
                )
                if padded_hidden_dim != self.hidden_dim:
                    logger.info(
                        f"PAD_MLP_CORES={mlp_padded_cores}, padding hidden dim from {self.hidden_dim} to {padded_hidden_dim}"
                    )
                    self.hidden_dim = padded_hidden_dim

        self.layer_types = text_config.get("layer_types", None)

        # RoPE params
        self.rope_theta = text_config.get("rope_theta")
        self.rope_theta_local = text_config.get("rope_local_base_freq", None)

        rope_scaling_params = text_config.get("rope_scaling", None)
        self.original_max_context_len = text_config.get("original_max_position_embeddings", None)
        self.rope_scaling = (
            rope_scaling_model_factory(rope_scaling_params, original_max_context_len=self.original_max_context_len)
            if rope_scaling_params
            else None
        )

        self.query_pre_attn_scalar = text_config.get("query_pre_attn_scalar", None)

        # Configurable MLP activation type
        self.mlp_activation_type = self._get_hidden_activation_type(text_config)

        self._set_vision_params(config)
        self.is_multimodal = "vision_config" in config or self.is_vision()

        self.state_dict_text_prefix = self._get_text_prefix()
        self.state_dict_vision_prefix = self._get_vision_prefix()

        self._set_model_specific_params()

    @property
    def use_scaled_rope(self):
        return self.rope_scaling is not None

    @property
    def base_model_name(self):
        return get_base_model_name(self.model_name)

    @property
    def vision_chunk_ntok(self):
        """
        Returns the number of tokens per chunk, accounting for the extra class token
        """
        return (self.vision_chunk_size // self.vision_patch_size) ** 2 + 1

    def _set_model_params(self, checkpoint_dir):
        if self.checkpoint_type == CheckpointType.Meta:
            self._set_params(checkpoint_dir)
        elif self.checkpoint_type == CheckpointType.HuggingFace:
            self._set_hf_params(checkpoint_dir)
        else:
            raise ValueError(f"Unsupported checkpoint type: {self.checkpoint_type}")

    def _set_params(self, checkpoint_dir):
        params_file = os.path.join(checkpoint_dir, "params.json")
        assert os.path.exists(params_file), f"params.json file not found at {params_file}"
        with open(params_file, "r") as f:
            params = json.load(f)
        self._set_params_from_dict(params)

        # Meta-style config dicts don't specify model name or rope_scaling_factor so hard-code these
        # Set the model name based on the checkpoint directory being loaded
        self.orig_context_len = 8192
        if "3.2-1B" in checkpoint_dir:
            self.model_name = "Llama-3.2-1B" + ("-Instruct" if self.instruct else "")
            self.rope_scaling_factor = 32
        elif "3.2-3B" in checkpoint_dir:
            self.model_name = "Llama-3.2-3B" + ("-Instruct" if self.instruct else "")
            self.rope_scaling_factor = 32
        elif "3.1-8B" in checkpoint_dir:
            self.model_name = "Llama-3.1-8B" + ("-Instruct" if self.instruct else "")
            self.rope_scaling_factor = 8
        elif "3.2-11B" in checkpoint_dir:
            self.model_name = "Llama-3.2-11B" + ("-Instruct" if self.instruct else "")
            self.rope_scaling_factor = 8  # shared with 3.1-8B
        elif "3.1-70B" in checkpoint_dir:
            self.model_name = "Llama-3.1-70B" + ("-Instruct" if self.instruct else "")
            self.rope_scaling_factor = 8
            self.is_70b = True  # self.dim == 8192 and self.n_layers == 80
        elif "3.2-90B" in checkpoint_dir:
            self.model_name = "Llama-3.2-90B" + ("-Instruct" if self.instruct else "")
            self.rope_scaling_factor = 8
            self.is_90b = True
        else:
            self.rope_scaling_factor = None
            self.orig_context_len = None
            logger.warning(f"Unknown Meta-style model: {checkpoint_dir}")
        self.rope_scaling = (
            rope_scaling_model_factory(
                {
                    "rope_type": "llama3",
                    "factor": self.rope_scaling_factor,
                    "original_max_position_embeddings": self.orig_context_len,
                }
            )
            if self.rope_scaling_factor is not None
            else None
        )

    def _set_vision_params(self, config):
        vision_config = config.get("vision_config", config)

        self.vision_chunk_size = vision_config.get("vision_chunk_size", vision_config.get("image_size", -1))
        self.image_size = vision_config.get("image_size", -1)
        self.vision_max_num_chunks = vision_config.get("vision_max_num_chunks", vision_config.get("max_num_tiles", 4))
        self.vision_num_cross_attention_layers = vision_config.get(
            "vision_num_cross_attention_layers", vision_config.get("num_global_layers", -1)
        )
        self.vision_dim = vision_config.get("hidden_size", 1280)

        intermediate_size = vision_config.get("intermediate_size", self.vision_dim * 4)
        self.vision_mlp_ratio = intermediate_size // self.vision_dim
        self.vision_hidden_dim = int(self.vision_dim * self.vision_mlp_ratio)
        self.vision_attn_n_heads = vision_config.get("num_attention_heads", 16)
        self.vision_head_dim = self.vision_dim // self.vision_attn_n_heads

        self.vision_n_layers = vision_config.get("num_hidden_layers", 32)
        self.vision_patch_size = vision_config.get("patch_size", 14)
        self.vision_in_channels = vision_config.get("num_channels", 3)

        self.vision_dropout = vision_config.get("attention_dropout", 0.0)
        self.mm_tokens_per_image = vision_config.get("mm_tokens_per_image", config.get("mm_tokens_per_image", 256))

        # Optional vision activation layer, defaults to GELU
        act_layer = vision_config.get("act_layer", "gelu").lower()
        self.vision_act_layer = {
            "gelu": ttnn.UnaryOpType.GELU,
            "relu": ttnn.UnaryOpType.RELU,
            "silu": ttnn.UnaryOpType.SILU,
        }.get(act_layer, ttnn.UnaryOpType.GELU)

        # Optional tuning knobs
        self.vision_max_num_tiles = vision_config.get("max_num_tiles", 4)
        self.vision_n_global_layers = vision_config.get("n_global_layers", vision_config.get("num_global_layers", 8))

    def _set_hf_params(self, checkpoint_dir):
        if self.from_hf_url:
            from transformers import AutoConfig

            if self.dummy_weights:
                logger.info(
                    f"Loading state param for dummy {self.model_name} from {self.LOCAL_HF_PARAMS[self.model_name]}"
                )
                self.hf_config = AutoConfig.from_pretrained(
                    self.LOCAL_HF_PARAMS[self.model_name], trust_remote_code=self.trust_remote_code_hf
                )
            else:
<<<<<<< HEAD
                self.hf_config = AutoConfig.from_pretrained(self.CKPT_DIR, local_files_only=os.getenv("CI") == "true")
=======
                self.hf_config = AutoConfig.from_pretrained(self.CKPT_DIR, trust_remote_code=self.trust_remote_code_hf)
>>>>>>> 74fbc171

            config = self.hf_config.to_dict()
        else:
            config_file = os.path.join(checkpoint_dir, "config.json")
            assert os.path.exists(config_file), f"config.json file not found at {config_file}"
            with open(config_file, "r") as f:
                config = json.load(f)
        self._set_params_from_dict(config, is_hf=True)

    def __repr__(self):
        return f"""ModelArgs(
    dim={self.dim},
    n_layers={self.n_layers},
    n_heads={self.n_heads},
    n_kv_heads={self.n_kv_heads},
    vocab_size={self.vocab_size},
    multiple_of={self.multiple_of},
    ffn_dim_multiplier={self.ffn_dim_multiplier},
    norm_eps={self.norm_eps},
    rope_theta={self.rope_theta},
    rope_scaling_factor={self.rope_scaling.factor},
    max_batch_size={self.max_batch_size},
    max_seq_len={self.max_seq_len},
    vision_chunk_size={self.vision_chunk_size},
    vision_max_num_chunks={self.vision_max_num_chunks},
    vision_num_cross_attention_layers={self.vision_num_cross_attention_layers}
)"""

    # TODO: Rename to is_llama_vision
    def is_vision(self):
        return self.vision_chunk_size > 0

    def get_state_dict_prefix(self, module_name, layer_num, is_vision=False):
        text_prefix = self.state_dict_text_prefix
        vision_prefix = self.state_dict_vision_prefix

        layer_prefix = f"layers.{layer_num}." if layer_num is not None else ""

        text_module_map = {
            "MLP": "feed_forward",
            "Attention": "attention",
            "TransformerBlock": "",
            "": "",  # If no module is given, just get layer prefix
        }

        vision_module_map = {
            "MLP": "mlp.",
            "Attention": "self_attn.",
            "TransformerBlock": "",
            "": "",
        }

        module_map = vision_module_map if is_vision else text_module_map
        prefix = vision_prefix if is_vision else text_prefix

        return prefix + layer_prefix + module_map[module_name]

    def weight_cache_path(self, dtype):
        # Keep the weight cache separate for generative and instruct weights
        if self.instruct:
            return (
                self.model_cache_path
                / {ttnn.bfloat16: "tensor_cache_instruct_bf16", ttnn.bfloat8_b: "tensor_cache_instruct_bfp8"}[dtype]
            )
        else:
            return (
                self.model_cache_path / {ttnn.bfloat16: "tensor_cache_bf16", ttnn.bfloat8_b: "tensor_cache_bfp8"}[dtype]
            )

    def get_model_config(self):
        return self.model_config

    # TODO Update function for large models: For 1 layer tests we only want to load 1 checkpoint file, instead of all.
    def load_state_dict(self):
        if self.dummy_weights:
            if self.checkpoint_type == CheckpointType.HuggingFace:
                from transformers import AutoConfig, AutoModelForCausalLM, AutoModelForVision2Seq

<<<<<<< HEAD
                config = AutoConfig.from_pretrained(self.LOCAL_HF_PARAMS[self.model_name])
                if hasattr(config, "text_config"):
                    config.text_config.num_layers = self.n_layers
                    config.text_config.num_hidden_layers = self.n_layers
                else:
                    config.num_layers = self.n_layers
                    config.num_hidden_layers = self.n_layers

                model_cls = AutoModelForVision2Seq if self.is_multimodal else AutoModelForCausalLM
                model = model_cls.from_config(config)
=======
                config = AutoConfig.from_pretrained(
                    self.LOCAL_HF_PARAMS[self.model_name], trust_remote_code=self.trust_remote_code_hf
                )
                config.num_layers = self.n_layers
                config.num_hidden_layers = self.n_layers
                model = AutoModelForCausalLM.from_config(config, trust_remote_code=self.trust_remote_code_hf)
>>>>>>> 74fbc171
                state_dict = model.state_dict()
            else:
                reference_model = Transformer(self)
                state_dict = reference_model.state_dict()
                state_dict_prefix = self.get_state_dict_prefix("", None)
                state_dict = {f"{state_dict_prefix}{k}": torch.randn_like(v) for k, v in state_dict.items()}
        elif self.checkpoint_type == CheckpointType.Meta:
            state_dict = load_meta_state_dict(self.CKPT_DIR, self.n_layers)
        else:
            assert self.checkpoint_type == CheckpointType.HuggingFace
            if self.from_hf_url:
                from transformers import AutoModelForCausalLM, AutoModelForVision2Seq

                model_cls = AutoModelForVision2Seq if self.is_multimodal else AutoModelForCausalLM
                model = model_cls.from_pretrained(
                    self.CKPT_DIR,
                    torch_dtype="auto",
<<<<<<< HEAD
                    local_files_only=os.getenv("CI") == "true"
=======
                    trust_remote_code=self.trust_remote_code_hf
>>>>>>> 74fbc171
                    # Note that the default setting is torch.dtype.float32, but model weights are
                    # may come in any dtype. If the model's weights are in torch.dtype.bfloat16, this would result in 2x memory usage from an
                    # unnecessary cast.
                )
                if self.cache_hf_flag:
                    self.cached_hf_model = model
                state_dict = model.state_dict()
            else:
                state_dict = load_hf_state_dict(self.CKPT_DIR)

        if self.checkpoint_type == CheckpointType.HuggingFace:
            if self.is_multimodal:
                state_dict = standardize_hf_keys_multimodal(state_dict)
                if "llama" in self.CKPT_DIR.lower():
                    state_dict = convert_hf_to_meta_mllama(state_dict, self.head_dim, self.hf_config)
                else:
                    state_dict = convert_vision_hf_to_meta(state_dict, self.head_dim)
            else:
                self.fuse_qkv = any(["qkv" in layer_name for layer_name in state_dict.keys()])
                self.fuse_mlp = any(["gate_up" in layer_name for layer_name in state_dict.keys()])
                state_dict = standardize_hf_keys(state_dict)
                state_dict = convert_hf_to_meta(state_dict, self.head_dim)

        keys_dict = list(state_dict.keys())[:]
        remv = [f"layers.{i}." for i in list(range(self.n_layers, self.full_model_n_layers))]
        for k in keys_dict:
            if any([r in k for r in remv]):
                state_dict.pop(k)

        return state_dict

    def create_dram_sharded_mem_config(self, k, n):
        """Create DRAM-sharded memory config for width-sharded tensors"""
        dram_cores = self.dram_grid_size.x  # WH has 12 dram cores, P150 has 8, P100 has 7
        assert self.dram_grid_size.y == 1, "Current dram sharding assumes y dim is 1"
        padded_size = math.ceil(n / (self.tile_size * dram_cores)) * (self.tile_size * dram_cores)
        shard_spec = ttnn.ShardSpec(
            self.dram_weight_grid, (k, padded_size // dram_cores), ttnn.ShardOrientation.ROW_MAJOR
        )
        return ttnn.MemoryConfig(ttnn.TensorMemoryLayout.WIDTH_SHARDED, ttnn.BufferType.DRAM, shard_spec)

    def matmul_config(
        self,
        m: int,
        k: int,
        n: int,
        grid_size: Tuple[int, int],
        in0_block_w: int = None,
        fuse_batch: bool = False,
        fused_activation=None,
        per_core_M=None,
        per_core_N=None,
    ):
        if per_core_M is None:
            per_core_M = math.ceil(m / (self.tile_size * grid_size[1]))
        if per_core_N is None:
            per_core_N = math.ceil(n / (self.tile_size * grid_size[0]))

        out_subblock_h = 1
        out_subblock_w = (
            get_out_subblock_w(per_core_N, out_subblock_h) if not self.is_galaxy else 1
        )  # TODO: Needed for TG hang workaround

        if in0_block_w is None:
            assert (
                k % (self.tile_size * grid_size[1]) == 0
            ), f"Input width must be divisible by tile size times grid size"
            in0_block_w = self.find_largest_divisor(k // (self.tile_size * grid_size[1]))

        return ttnn.MatmulMultiCoreReuseMultiCastProgramConfig(
            compute_with_storage_grid_size=grid_size,
            in0_block_w=in0_block_w,
            out_subblock_h=out_subblock_h,
            out_subblock_w=out_subblock_w,
            per_core_M=per_core_M,
            per_core_N=per_core_N,
            transpose_mcast=False,
            fused_activation=fused_activation,
            fuse_batch=fuse_batch,
        )

    def dram_shard_core_grid_for_k(self, k: int) -> Tuple[int, int]:
        rows, cols = self.find_grid(k // self.tile_size)
        return ttnn.CoreGrid(x=cols, y=rows)

    def find_grid(self, N):
        """
        Find the number of rows and columns for a grid of cores such that
        the total number of tiles N can be evenly divided among the cores.
        Each core will have the same integer number of tiles.
        The grid size is limited to a maximum of 2 rows and 8 columns.

        Parameters:
            N (int): Total number of tiles to be distributed.

        Returns:
            tuple: A tuple (rows, cols) representing the grid dimensions.

        Raises:
            AssertionError: If it's not possible to find such a grid configuration.
        """
        max_rows = 8
        max_cols = 8
        max_cores = max_rows * max_cols

        # Find all possible numbers of cores that divide N and are less than or equal to max_cores
        target = 32
        possible_cores = [k for k in range(1, max_cores + 1) if N % k == 0]
        possible_cores.sort(key=lambda x: abs(x - target))  # Sort by closest to target

        for cores in possible_cores:
            # Try to find a grid configuration with the current number of cores
            for rows in range(1, max_rows + 1):
                if cores % rows == 0:
                    cols = cores // rows
                    if cols <= max_cols:
                        return rows, cols

        # If no configuration is found, assert an error
        raise AssertionError(
            f"Cannot find a grid configuration for {N} tiles that evenly divides into {max_cores} cores of max size {max_rows}x{max_cols}."
        )

    def find_prefill_grid(self, row_tiles, col_tiles):
        """Find a grid such that the number of row tiles evenly divides into the number
        of rows and the number of column tiles evenly divides into the number of columns
        """
        max_rows = 8
        max_cols = 8
        # TODO Improve configuration for BH (higher core grid than WH)

        # Find number of cols that evenly divides into the number of columns
        cols = None
        rows = None

        for i in range(max_cols, 0, -1):
            if col_tiles % i == 0:
                cols = i
                break

        for i in range(max_rows, 0, -1):
            if row_tiles % i == 0:
                rows = i
                break

        assert cols is not None, f"Cannot find a number of columns that evenly divides into {col_tiles}, not even 1(!)."
        assert rows is not None, f"Cannot find a number of rows that evenly divides into {row_tiles}, not even 1(!)."
        return rows, cols

    def dram_shard_core_grid_for_k_and_n(self, k: int, n: int) -> Tuple[int, int]:
        rows, cols = self.find_grid_k_n(k // self.tile_size, n // self.tile_size)
        return ttnn.CoreGrid(x=cols, y=rows)

    def find_grid_k_n(self, K, N):
        """
        Find the number of rows and columns for a grid of cores such that
        the total number of tiles N can be evenly divided among the cores.
        Each core will have the same integer number of tiles.

        Parameters:
            N (int): Total number of tiles to be distributed.

        Returns:
            tuple: A tuple (rows, cols) representing the grid dimensions.

        Raises:
            AssertionError: If it's not possible to find such a grid configuration.
        """
        max_rows = 8
        max_cols = 8  # Maximum number of rows or columns
        max_cores = max_rows * max_cols  # Maximum number of cores

        # Find all possible numbers of cores that divide N and are less than or equal to max_cores
        possible_cores = [c for c in range(1, max_cores + 1) if K % c == 0 and N % c == 0]
        possible_cores.sort(reverse=True)  # Start checking from the largest number of cores

        for cores in possible_cores:
            # Try to find a grid configuration with the current number of cores
            for rows in range(1, max_rows + 1):
                if cores % rows == 0:
                    cols = cores // rows
                    if cols <= max_cols:
                        return rows, cols

        # If no configuration is found, assert an error
        raise AssertionError(
            f"Cannot find a grid configuration such that both {K} and {N} tiles evenly divide into cores of max size {max_rows}x{max_cols}."
        )

    def find_largest_divisor(self, n, max_divisor=8):
        for i in range(max_divisor, 0, -1):
            if n % i == 0:
                return i
        return 1  # Fallback to 1 if no divisor found

    def dram_matmul_config(self, m: int, k: int, n: int, num_cores=None):
        # in0_block_w must evenly divide k and be no larger than tile_size * num_cores
        if num_cores is None:
            # num_cores = self.dram_shard_core_grid_for_k(k).num_cores
            num_cores = self.dram_shard_core_grid_for_k_and_n(k, n).num_cores
            assert (
                k % (self.tile_size * num_cores) == 0
            ), f"k must be divisible by tile_size * num_cores: {k} % {self.tile_size * num_cores} != 0"
            # assert n % (self.tile_size * num_cores) == 0, f"n must be divisible by tile_size * num_cores: {n} % {self.tile_size * num_cores} != 0"
        return ttnn.MatmulMultiCoreReuseMultiCastDRAMShardedProgramConfig(
            in0_block_w=self.find_largest_divisor(k // (self.tile_size * num_cores)),
            per_core_M=math.ceil(m / self.tile_size),
            per_core_N=math.ceil(n / (self.tile_size * num_cores)),
            fused_activation=None,
        )

    def matmul_1d_config(
        self,
        m,
        k,
        n,
        grid=ttnn.CoreGrid(x=8, y=8),
        act=None,
        is_fp32_accumulate=False,
        overwrite_per_core_k=None,
        overwrite_subblock_w=None,
        overwrite_subblock_h=None,
    ):
        tile_width = 32
        tile_height = 32

        if (
            n // tile_width // grid.num_cores < 1
        ):  # use less number of cores in case we have more N num tiles than cores
            # assert (n // tile_width) % grid.x == 0
            grid_y = n // tile_width // grid.x
            grid = ttnn.CoreGrid(x=grid.x, y=grid_y)

        per_core_m = m // tile_height
        per_core_k = self.find_largest_divisor(k // (self.tile_size * grid.num_cores))
        per_core_n = math.ceil(n / tile_width / grid.num_cores)

        if is_fp32_accumulate:
            max_subblock_w_h = 4
        else:
            max_subblock_w_h = 8

        # find the largest value between 1 and 8 that is a factor of per_core_n
        # e.g. if per_core_n is 14, then out_subblock_w = 7
        out_subblock_w = max([i for i in range(1, max_subblock_w_h + 1) if per_core_n % i == 0])

        # find the largest value that is a factor of per_core_m such that
        # out_subblock_w * out_subblock_h <= 8
        out_subblock_h = max(
            [
                i
                for i in range(1, max_subblock_w_h + 1)
                if per_core_m % i == 0 and i * out_subblock_w <= max_subblock_w_h
            ]
        )

        if overwrite_per_core_k is not None:
            per_core_k = overwrite_per_core_k

        if overwrite_subblock_w is not None:
            out_subblock_w = overwrite_subblock_w

        if overwrite_subblock_h is not None:
            out_subblock_h = overwrite_subblock_h

        return ttnn.MatmulMultiCoreReuseMultiCast1DProgramConfig(
            compute_with_storage_grid_size=(grid.x, grid.y),
            in0_block_w=per_core_k,
            out_subblock_h=out_subblock_h,
            out_subblock_w=out_subblock_w,
            per_core_M=per_core_m,
            per_core_N=per_core_n,
            fuse_batch=True,
            fused_activation=act,
            mcast_in0=True,
        )

    def matmul_1d_config_from_tensor_shapes(
        self,
        in0_shape,
        in1_shape,
        grid=ttnn.CoreGrid(x=8, y=8),
        act=None,
        is_fp32_accumulate=False,
        overwrite_subblock_w=None,
        overwrite_subblock_h=None,
    ):
        m, k, n = in0_shape[0] * in0_shape[1] * in0_shape[2], in0_shape[3], in1_shape[3]
        return self.matmul_1d_config(
            m,
            k,
            n,
            grid,
            act,
            is_fp32_accumulate,
            overwrite_subblock_w=overwrite_subblock_w,
            overwrite_subblock_h=overwrite_subblock_h,
        )

    def create_sharded_norm_config(self, grid):
        """Helper function to create LayerNormShardedMultiCoreProgramConfig for RMS NORM.

        Args:
            grid (ttnn.CoreGrid): Grid specification for the norm operation
        """
        block_w = self.dim // grid.num_cores // self.tile_size
        # Find largest value <= 4 that evenly divides block_w
        subblock_w = 4
        while subblock_w > 0:
            if block_w % subblock_w == 0:
                break
            subblock_w -= 1
        return ttnn.LayerNormShardedMultiCoreProgramConfig(
            compute_with_storage_grid_size=[grid.x, grid.y],
            subblock_w=subblock_w,
            block_h=self.tile_padded_batch_rows // self.tile_size,
            block_w=block_w,
            inplace=False,
        )

    def detect_checkpoint_type(self) -> CheckpointType:
        """Detect if checkpoint directory contains Meta or HuggingFace format weights.

        Returns:
            CheckpointType: Meta or HuggingFace enum value

        Raises:
            ValueError: If neither Meta nor HuggingFace checkpoint format is detected
        """
        config_path = os.path.join(self.CKPT_DIR, "config.json")
        params_path = os.path.join(self.CKPT_DIR, "params.json")

        if os.path.exists(config_path):
            with open(config_path) as f:
                config = json.load(f)
                if "transformers_version" in config:
                    return CheckpointType.HuggingFace

        if os.path.exists(params_path):
            return CheckpointType.Meta

        raise ValueError(
            f"Could not detect Meta or HuggingFace checkpoint format in {self.CKPT_DIR}. "
            "Directory should contain either config.json (HuggingFace) or params.json (Meta)."
        )

    def create_tokenizer(self):
        """Create and return a Tokenizer instance based on the checkpoint type."""
        if self.checkpoint_type == CheckpointType.Meta:
            # Use the Meta Tokenizer
            from models.demos.t3000.llama2_70b.reference.llama.llama31_8b.tokenizer import Tokenizer

            return Tokenizer(self.tokenizer_path)
        else:
            # Create a HuggingFace AutoTokenizer
            from transformers import AutoTokenizer

            # Mapping of base model names to their known tokenizer paths
            # These are the original models that have proper tokenizers
            base_model_tokenizer_mapping = {
                "gemma-3-4b-it": "google/gemma-3-4b-it",
                "Qwen2.5-0.5B": "Qwen/Qwen2.5-Coder-0.5B-Instruct",
                "Qwen2.5-1.5B": "Qwen/Qwen2.5-1.5B-Instruct",
                "Qwen2.5-3B": "Qwen/Qwen2.5-3B-Instruct",
                "Qwen2.5-7B": "Qwen/Qwen2.5-7B-Instruct",
                "Qwen2.5-14B": "Qwen/Qwen2.5-14B-Instruct",
                "Qwen2.5-32B": "Qwen/Qwen2.5-32B-Instruct",
                "Qwen2.5-72B": "Qwen/Qwen2.5-72B-Instruct",
                "Llama-3.1-8B": "meta-llama/Llama-3.1-8B-Instruct",
                "Llama-3.1-70B": "meta-llama/Llama-3.1-70B-Instruct",
                "Llama-3.2-1B": "meta-llama/Llama-3.2-1B-Instruct",
                "Llama-3.2-3B": "meta-llama/Llama-3.2-3B-Instruct",
                "Llama-3.2-11B": "meta-llama/Llama-3.2-11B-Vision-Instruct",
                "Llama-3.2-90B": "meta-llama/Llama-3.2-90B-Vision-Instruct",
                "Mistral-7B": "mistralai/Mistral-7B-Instruct-v0.3",
                "Phi-3-mini-128k-instruct": "microsoft/Phi-3-mini-128k-instruct",
            }

            logger.info(f"Tokenizer path: {self.TOKENIZER_PATH}")
            logger.info(f"Model name: {self.model_name}")
            logger.info(f"Base model name: {self.base_model_name}")

            try:
                # Try to load tokenizer from the original model path
                # If there is no Processor, it will return Tokenizer (useful for multimodal models)
                tokenizer = AutoTokenizer.from_pretrained(
                    self.TOKENIZER_PATH, local_files_only=os.getenv("CI") == "true"
                )
                logger.info(f"Successfully loaded tokenizer from {self.TOKENIZER_PATH}")
            except Exception as e:
                logger.warning(f"Failed to load tokenizer from {self.TOKENIZER_PATH}: {e}")

                # Try to use base model tokenizer as fallback
                fallback_tokenizer_path = base_model_tokenizer_mapping.get(self.base_model_name)

                # If no direct match, try to infer from model name patterns
                if not fallback_tokenizer_path:
                    model_name_lower = self.model_name.lower()
                    if "qwen2.5" in model_name_lower and "0.5b" in model_name_lower:
                        fallback_tokenizer_path = "Qwen/Qwen2.5-Coder-0.5B-Instruct"
                    elif "qwen2.5" in model_name_lower and "1.5b" in model_name_lower:
                        fallback_tokenizer_path = "Qwen/Qwen2.5-1.5B-Instruct"
                    elif "qwen2.5" in model_name_lower and "3b" in model_name_lower:
                        fallback_tokenizer_path = "Qwen/Qwen2.5-3B-Instruct"
                    elif "qwen2.5" in model_name_lower and "7b" in model_name_lower:
                        fallback_tokenizer_path = "Qwen/Qwen2.5-7B-Instruct"
                    elif "qwen2.5" in model_name_lower and "14b" in model_name_lower:
                        fallback_tokenizer_path = "Qwen/Qwen2.5-14B-Instruct"
                    elif "qwen2.5" in model_name_lower and "32b" in model_name_lower:
                        fallback_tokenizer_path = "Qwen/Qwen2.5-32B-Instruct"
                    elif "qwen2.5" in model_name_lower and "72b" in model_name_lower:
                        fallback_tokenizer_path = "Qwen/Qwen2.5-72B-Instruct"
                    elif "llama" in model_name_lower and "3.1" in model_name_lower and "8b" in model_name_lower:
                        fallback_tokenizer_path = "meta-llama/Llama-3.1-8B-Instruct"
                    elif "llama" in model_name_lower and "3.1" in model_name_lower and "70b" in model_name_lower:
                        fallback_tokenizer_path = "meta-llama/Llama-3.1-70B-Instruct"
                    elif "llama" in model_name_lower and "3.2" in model_name_lower and "1b" in model_name_lower:
                        fallback_tokenizer_path = "meta-llama/Llama-3.2-1B-Instruct"
                    elif "llama" in model_name_lower and "3.2" in model_name_lower and "3b" in model_name_lower:
                        fallback_tokenizer_path = "meta-llama/Llama-3.2-3B-Instruct"
                    elif "mistral" in model_name_lower and "7b" in model_name_lower:
                        fallback_tokenizer_path = "mistralai/Mistral-7B-Instruct-v0.3"
                    elif (
                        "phi-3-mini" in model_name_lower
                        and "128k" in model_name_lower
                        and "instruct" in model_name_lower
                    ):
                        fallback_tokenizer_path = "microsoft/Phi-3-mini-128k-instruct"

                if fallback_tokenizer_path:
                    logger.info(f"Attempting to use fallback tokenizer: {fallback_tokenizer_path}")
                    try:
                        tokenizer = AutoTokenizer.from_pretrained(
                            fallback_tokenizer_path, local_files_only=os.getenv("CI") == "true"
                        )
                        logger.info(f"Successfully loaded fallback tokenizer from {fallback_tokenizer_path}")
                    except Exception as fallback_e:
                        logger.error(f"Failed to load fallback tokenizer from {fallback_tokenizer_path}: {fallback_e}")
                        raise fallback_e
                else:
                    logger.error(f"No fallback tokenizer found for base model: {self.base_model_name}")
                    raise e

            # Add meta-compatible stop token list to the HF tokenizer
            if not "stop_tokens" in tokenizer.__dict__:
                tokenizer.stop_tokens = [tokenizer.eos_token_id]
                # Phi-3-mini uses "<|end|>" as EOS token
                if "phi-3-mini" in self.base_model_name.lower():
                    tokenizer.stop_tokens.append(tokenizer.encode("<|end|>")[0])
            return tokenizer

    def create_processor(self):
        processor = None
        if self.checkpoint_type == CheckpointType.HuggingFace:
            from transformers import AutoProcessor

            try:
                processor = AutoProcessor.from_pretrained(
                    self.TOKENIZER_PATH, local_files_only=os.getenv("CI") == "true"
                )
                logger.info(f"Successfully loaded processor from {self.TOKENIZER_PATH}")
            except Exception as e:
                logger.warning(f"Failed to load processor from {self.TOKENIZER_PATH}: {e}")

        return processor

    def encode_prompt(self, prompt_text, system_prompt_text=None, instruct=True):
        if self.checkpoint_type == CheckpointType.Meta:
            if instruct:
                return encode_prompt_instruct(self.tokenizer, prompt_text, system_prompt_text)
            else:
                return self.tokenizer.encode(prompt_text, bos=True, eos=False)
        else:
            if instruct:
                try:
                    return encode_prompt_hf(self.tokenizer, prompt_text, system_prompt_text)
                except ValueError as e:
                    logger.warning(f"Failed to encode chat prompt, are you sure this is an instruct model? Error: {e}")
                    logger.warning(f"Falling back to base model encoding with no chat template")
            return self.tokenizer.encode(prompt_text, add_special_tokens=False)

    def reference_lm_head(self):
        if self.checkpoint_type == CheckpointType.Meta:
            from models.demos.t3000.llama2_70b.reference.llama.llama31_8b.model import ColumnParallelLinear

            return ColumnParallelLinear(self.dim, self.vocab_size, bias=False, init_method=lambda x: x)
        else:
            model = self.reference_transformer(wrap=False)
            layer = model.lm_head
            layer._load_state_dict = layer.load_state_dict
            layer.load_state_dict = lambda x: layer._load_state_dict(convert_meta_to_hf(x, self.head_dim))
            return layer

    def reference_transformer(self, wrap=True, load_checkpoint=False):
        if self.checkpoint_type == CheckpointType.Meta:
            from models.demos.t3000.llama2_70b.reference.llama.llama31_8b.model import Transformer

            model = Transformer(self)
            if load_checkpoint:
                model.load_state_dict(self.load_state_dict())
            return model
        else:
            from transformers import AutoConfig, AutoModelForCausalLM, AutoModelForVision2Seq

            model_cls = AutoModelForVision2Seq if self.is_multimodal else AutoModelForCausalLM

            # HF is much faster at loading from a checkpoint than generating from config
            # so use that by preference unless we don't have a checkpoint
            if self.dummy_weights and not load_checkpoint:
                config = AutoConfig.from_pretrained(
<<<<<<< HEAD
                    self.LOCAL_HF_PARAMS[self.model_name], local_files_only=os.getenv("CI") == "true"
                )
                if hasattr(config, "text_config"):
                    config.text_config.num_layers = self.n_layers
                    config.text_config.num_hidden_layers = self.n_layers
                else:
                    config.num_layers = self.n_layers
                    config.num_hidden_layers = self.n_layers
                model = model_cls.from_config(config)
=======
                    self.LOCAL_HF_PARAMS[self.model_name], trust_remote_code=self.trust_remote_code_hf
                )
                config.num_layers = self.n_layers
                config.num_hidden_layers = self.n_layers
                model = AutoModelForCausalLM.from_config(config, trust_remote_code=self.trust_remote_code_hf)
>>>>>>> 74fbc171
            else:
                if self.cache_hf_flag and self.cached_hf_model is None:
                    model = model_cls.from_pretrained(self.CKPT_DIR, local_files_only=os.getenv("CI") == "true")
                    self.cached_hf_model = model
                elif self.cache_hf_flag and self.cached_hf_model is not None:
                    model = self.cached_hf_model
                else:
<<<<<<< HEAD
                    # No caching - load fresh each time
                    model = model_cls.from_pretrained(self.CKPT_DIR, local_files_only=os.getenv("CI") == "true")

            # HACK: Assume that we want the language model layers only
            if hasattr(model, "language_model"):
                model.model = model.language_model
                # We keep language_model because transformers don't let us change or delete it
            model.model.layers = model.model.layers[: self.n_layers]
=======
                    if self.cache_hf_flag and self.cached_hf_model is None:
                        model = AutoModelForCausalLM.from_pretrained(
                            self.CKPT_DIR, trust_remote_code=self.trust_remote_code_hf
                        )
                        self.cached_hf_model = model
                    elif self.cache_hf_flag and self.cached_hf_model is not None:
                        model = self.cached_hf_model
                    else:
                        # No caching - load fresh each time
                        model = AutoModelForCausalLM.from_pretrained(
                            self.CKPT_DIR, trust_remote_code=self.trust_remote_code_hf
                        )
                # HACK: Assume that we want the language model layers only
                if hasattr(model, "language_model"):
                    model.model = model.language_model
                    # We keep language_model because transformers don't let us change or delete it
                model.model.layers = model.model.layers[: self.n_layers]
>>>>>>> 74fbc171
            if wrap:
                wrapper = HfModelWrapper(model, self.head_dim)
                return wrapper
            else:
                return model

    def reference_vision_multi_modal(self):
        model = self.reference_vision_transformer(wrap=False)
        layer = model.multi_modal_projector
        # layer._load_state_dict = layer.load_state_dict
        # layer.load_state_dict = lambda x: layer._load_state_dict(convert_meta_to_hf(x, self.head_dim))
        return layer

    def reference_vision_rms_norm(self):
        model = self.reference_vision_transformer(wrap=False)
        layer = model.multi_modal_projector.mm_soft_emb_norm
        # layer._load_state_dict = layer.load_state_dict
        # layer.load_state_dict = lambda x: layer._load_state_dict(convert_meta_to_hf(x, self.head_dim))
        return layer

    def reference_rms_norm(self):
        if self.checkpoint_type == CheckpointType.Meta:
            from models.demos.t3000.llama2_70b.reference.llama.llama31_8b.model import RMSNorm

            return RMSNorm(self.dim, self.norm_eps)
        else:
            model = self.reference_transformer(wrap=False)
            layer = model.model.norm
            layer._load_state_dict = layer.load_state_dict
            layer.load_state_dict = lambda x: layer._load_state_dict(convert_meta_to_hf(x, self.head_dim))
            return layer

    def reference_vision_transformer(self, wrap=True, load_checkpoint=False):
        if self.checkpoint_type == CheckpointType.HuggingFace:
            from transformers import AutoConfig, AutoModelForCausalLM, AutoModelForVision2Seq

            model_cls = AutoModelForVision2Seq if self.is_multimodal else AutoModelForCausalLM

            if self.dummy_weights and not load_checkpoint:
                config = AutoConfig.from_pretrained(self.LOCAL_HF_PARAMS[self.model_name])
                config.num_layers = self.n_layers
                config.num_hidden_layers = self.n_layers
                model = model_cls.from_config(config)
            else:
                if self.cached_hf_model is None:
                    model = model_cls.from_pretrained(self.CKPT_DIR, local_files_only=os.getenv("CI") == "true")
                    self.cached_hf_model = model
                else:
                    model = self.cached_hf_model
                model.model.layers = model.model.layers[: self.n_layers]

            if wrap:
                wrapper = HfModelWrapper(model, self.head_dim)
                return wrapper
            else:
                return model

    def reference_gemma_model(self):
        model = self.reference_vision_transformer(wrap=False)
        layer = model
        layer._load_state_dict = layer.load_state_dict
        layer.load_state_dict = lambda x: layer._load_state_dict(convert_vision_meta_to_hf(x, self.head_dim))
        return layer

    def reference_vision_model(self):
        model = self.reference_vision_transformer(wrap=False)
        layer = model.vision_tower.vision_model
        # layer._load_state_dict = layer.load_state_dict
        # layer.load_state_dict = lambda x: layer._load_state_dict(convert_vision_meta_to_hf(x, self.head_dim))
        return layer

    def reference_vision_mlp(self):
        model = self.reference_vision_transformer(wrap=False)
        layer = model.vision_tower.vision_model.encoder.layers[0].mlp
        # layer._load_state_dict = layer.load_state_dict
        # layer.load_state_dict = lambda x: layer._load_state_dict(convert_vision_meta_to_hf(x, self.head_dim))
        return layer

    def reference_siglip_patch_embed(self):
        model = self.reference_vision_transformer(wrap=False)
        layer = model.vision_tower.vision_model.embeddings.patch_embedding
        # layer._load_state_dict = layer.load_state_dict
        # layer.load_state_dict = lambda x: layer._load_state_dict(convert_vision_meta_to_hf(x, self.head_dim))
        return layer

    def reference_vision_pos_embedding(self):
        model = self.reference_vision_transformer(wrap=False)
        layer = model.vision_tower.vision_model.embeddings.position_embedding
        # layer._load_state_dict = layer.load_state_dict
        # layer.load_state_dict = lambda x: layer._load_state_dict(convert_vision_meta_to_hf(x, self.head_dim))
        return layer

    def reference_vision_embedding(self):
        model = self.reference_vision_transformer(wrap=False)
        layer = model.vision_tower.vision_model.embeddings
        # layer._load_state_dict = layer.load_state_dict
        # layer.load_state_dict = lambda x: layer._load_state_dict(convert_vision_meta_to_hf(x, self.head_dim))
        return layer

    def reference_vision_layernorm(self, layer_name="layer_norm1"):
        model = self.reference_vision_transformer(wrap=False)
        if layer_name == "layer_norm1":
            layer = model.vision_tower.vision_model.encoder.layers[0].layer_norm1
        elif layer_name == "layer_norm2":
            layer = model.vision_tower.vision_model.encoder.layers[0].layer_norm2
        else:
            layer = model.vision_tower.vision_model.post_layernorm
        # layer._load_state_dict = layer.load_state_dict
        # layer.load_state_dict = lambda x: layer._load_state_dict(convert_vision_meta_to_hf(x, self.head_dim))
        return layer

    def reference_vision_attention(self):
        model = self.reference_vision_transformer(wrap=False)
        layer = model.vision_tower.vision_model.encoder.layers[0].self_attn  # Common naming
        # layer._load_state_dict = layer.load_state_dict
        # layer.load_state_dict = lambda x: layer._load_state_dict(convert_vision_meta_to_hf(x, self.head_dim))
        return layer

    def reference_vision_encoder_block(self):
        model = self.reference_vision_transformer(wrap=False)
        layer = model.vision_tower.vision_model.encoder.layers[0]
        # layer._load_state_dict = layer.load_state_dict
        # layer.load_state_dict = lambda x: layer._load_state_dict(convert_vision_meta_to_hf(x, self.head_dim))
        return layer

    def reference_vision_encoder(self):
        model = self.reference_vision_transformer(wrap=False)
        layer = model.vision_tower.vision_model.encoder
        # layer._load_state_dict = layer.load_state_dict
        # layer.load_state_dict = lambda x: layer._load_state_dict(convert_vision_meta_to_hf(x, self.head_dim))
        return layer

    def reference_mlp(self):
        if self.checkpoint_type == CheckpointType.Meta:
            from models.demos.t3000.llama2_70b.reference.llama.llama31_8b.model import FeedForward

            return FeedForward(self.dim, 4 * self.dim, self.multiple_of, self.ffn_dim_multiplier)
        else:
            model = self.reference_transformer(wrap=False)
            layer = model.model.layers[0].mlp
            layer._load_state_dict = layer.load_state_dict
            layer.load_state_dict = lambda x: layer._load_state_dict(
                convert_meta_to_hf(x, self.head_dim, fuse_mlp=self.fuse_mlp)
            )
            return layer

    def reference_embedding(self, reference_model=None):
        if self.checkpoint_type == CheckpointType.Meta:
            from models.tt_transformers.tt.common import HostEmbedding, HostScaledEmbedding

            return HostEmbedding(self) if self.embed_scale is None else HostScaledEmbedding(self)
        else:
            if reference_model is None:
                model = self.reference_transformer(wrap=False)
                layer = model.model.embed_tokens
            else:
                layer = reference_model.model.model.embed_tokens

            layer._load_state_dict = layer.load_state_dict
            layer.load_state_dict = lambda x: layer._load_state_dict(convert_meta_to_hf(x, self.head_dim))
            return layer

    def reference_decoder(self):
        if self.checkpoint_type == CheckpointType.Meta:
            from models.demos.t3000.llama2_70b.reference.llama.llama31_8b.model import TransformerBlock

            return TransformerBlock(layer_id=0, args=self)
        else:
            model = self.reference_transformer(wrap=False)
            layer = model.model.layers[0]
            use_position_embeddings = layer.__class__.__name__ != "Phi3DecoderLayer"
            model_name_env = os.getenv("HF_MODEL")
            if hasattr(model.model, "rotary_emb_local"):
                rotary_emb_local = model.model.rotary_emb_local
            else:
                rotary_emb_local = None
            wrapper = HfDecoderWrapper(
                layer, self.head_dim, model.model.rotary_emb if use_position_embeddings else None, rotary_emb_local
            )
            return wrapper

    def reference_attention(self):
        if self.checkpoint_type == CheckpointType.Meta:
            from models.demos.t3000.llama2_70b.reference.llama.llama31_8b.model import Attention

            return Attention(self)
        else:
            model = self.reference_transformer(wrap=False)
            layer = model.model.layers[0].self_attn
<<<<<<< HEAD
            use_position_embeddings = "position_embeddings" in inspect.signature(layer.forward).parameters
=======
            use_position_embeddings = layer.__class__.__name__ in (
                "Qwen3Attention",
                "MistralAttention",
                "Gemma3Attention",
            )
>>>>>>> 74fbc171
            wrapper = HfAttentionWrapper(
                layer, self.head_dim, model.model.rotary_emb if use_position_embeddings else None
            )
            return wrapper

    def set_tg_attention_config(self):
        shard_spec_n_cores_grid = ttnn.CoreRangeSet({num_to_corerange(40)})

        self.model_config["CREATE_HEAD_INPUT_MEMCFG"] = (
            None
            if self.dim < 4096
            else ttnn.MemoryConfig(
                ttnn.TensorMemoryLayout.WIDTH_SHARDED,
                ttnn.BufferType.L1,
                ttnn.ShardSpec(
                    shard_spec_n_cores_grid,
                    [
                        32,
                        32,
                    ],
                    ttnn.ShardOrientation.ROW_MAJOR,
                ),
            )
        )

        if self.is_galaxy:
            num_cores = 40 if self.dim == 8192 else (24 if self.dim == 4096 else (20 if self.dim == 3072 else 12))

            self.model_config["QKV_OUT_GATHERED_MEMCFG"] = lambda mesh_cols: ttnn.create_sharded_memory_config(
                shape=(32 * mesh_cols, 32),  # mesh_cols = 4
                core_grid=num_to_coregrid(num_cores),
                strategy=ttnn.ShardStrategy.WIDTH,
                orientation=ttnn.ShardOrientation.ROW_MAJOR,
                use_height_and_width_as_shard_shape=True,
            )

            self.model_config["SELF_OUT_GATHERED_MEMCFG"] = lambda mesh_rows: ttnn.create_sharded_memory_config(
                shape=(32 * mesh_rows, self.dim // 4 // min(32, self.dim // 4 // 32)),
                core_grid=num_to_coregrid(min(32, self.dim // 4 // 32)),
                strategy=ttnn.ShardStrategy.WIDTH,
                orientation=ttnn.ShardOrientation.ROW_MAJOR,
                use_height_and_width_as_shard_shape=True,
            )
            self.model_config["GATHER_USERS_MEMCFG"] = lambda mesh_cols: ttnn.create_sharded_memory_config(
                shape=(32 * mesh_cols, 32),  # mesh_cols = 4
                core_grid=num_to_coregrid(min(32, self.dim // 8 // 32)),
                strategy=ttnn.ShardStrategy.WIDTH,
                orientation=ttnn.ShardOrientation.ROW_MAJOR,
                use_height_and_width_as_shard_shape=True,
            )
        else:
            qkv_core_grid = self.dram_shard_core_grid_for_k(self.dim)
            self.model_config["QKV_OUT_GATHERED_MEMCFG"] = lambda mesh_rows: ttnn.create_sharded_memory_config(
                (
                    self.tile_size * mesh_rows,
                    self.dim // qkv_core_grid.num_cores,
                ),  # Shard shape: [32, 128] -> 1 shard per core
                core_grid=qkv_core_grid,
                strategy=ttnn.ShardStrategy.WIDTH,
                orientation=ttnn.ShardOrientation.ROW_MAJOR,
                use_height_and_width_as_shard_shape=True,
            )
            gather_core_grid = self.dram_shard_core_grid_for_k(self.dim // 4)
            self.model_config["SELF_OUT_GATHERED_MEMCFG"] = lambda mesh_rows: ttnn.create_sharded_memory_config(
                (
                    self.tile_size * mesh_rows,
                    self.dim // 4 // gather_core_grid.num_cores,
                ),
                core_grid=gather_core_grid,
                strategy=ttnn.ShardStrategy.WIDTH,
                orientation=ttnn.ShardOrientation.ROW_MAJOR,
                use_height_and_width_as_shard_shape=True,
            )
            users_core_grid = self.dram_shard_core_grid_for_k(self.dim // 8)
            self.model_config["GATHER_USERS_MEMCFG"] = lambda mesh_cols: ttnn.create_sharded_memory_config(
                (
                    self.tile_size * mesh_cols,
                    self.dim // 8 // users_core_grid.num_cores,
                ),
                core_grid=users_core_grid,
                strategy=ttnn.ShardStrategy.WIDTH,
                orientation=ttnn.ShardOrientation.ROW_MAJOR,
                use_height_and_width_as_shard_shape=True,
            )


class HfAttentionWrapper:
    def __init__(self, attention, head_dim, rotary_emb):
        from transformers import DynamicCache

        super().__init__()
        self.attention = attention
        self.past_key_value = DynamicCache()
        self.head_dim = head_dim
        self.rotary_emb = rotary_emb

    def forward(self, x, start_pos, freqs_cis_i, mask=None):
        position_ids = torch.tensor([list(range(start_pos, start_pos + x.shape[1]))] * x.shape[0])

        if mask is not None:
            while len(mask.shape) < 4:
                mask = mask.unsqueeze(0)

        if self.rotary_emb is not None:
            position_embeddings = self.rotary_emb(x, position_ids)
            output, *_ = self.attention(
                x,
                position_embeddings=position_embeddings,
                past_key_value=self.past_key_value,
                use_cache=True,
                attention_mask=mask,
            )
        else:
            output, _, self.past_key_value = self.attention(
                x,
                past_key_value=self.past_key_value,
                use_cache=True,
                position_ids=position_ids,
                attention_mask=mask,
            )
        return output

    def __call__(self, *args, **kwargs):
        return self.forward(*args, **kwargs)

    def load_state_dict(self, state_dict):
        try:  # Checking for fused qkv layer
            fuse_qkv = hasattr(self.attention, "qkv_proj")
        except:
            fuse_qkv = False
        return self.attention.load_state_dict(convert_meta_to_hf(state_dict, self.head_dim, fuse_qkv))

    @property
    def cache_k(self):
        [(k, v)] = self.past_key_value.to_legacy_cache()
        hf_k = k.permute(0, 2, 1, 3)  # match meta-style reference which uses (batch_size, seq, n_kv_heads, head_dim)
        batch_size, seq_len, n_heads, head_dim = hf_k.shape

        meta_k = torch.zeros_like(hf_k)
        for b in range(batch_size):
            for s in range(seq_len):
                # Flatten just heads and head_dim
                flat = hf_k[b, s].flatten()
                # Apply reverse_permute
                transformed = reverse_permute(flat.unsqueeze(-1), n_heads, flat.shape[0], 1).squeeze(-1)
                # Restore heads and head_dim shape
                meta_k[b, s] = transformed.reshape(n_heads, head_dim)

        return meta_k

    @property
    def cache_v(self):
        [(k, v)] = self.past_key_value.to_legacy_cache()
        return v.permute(0, 2, 1, 3)  # match meta-style reference which uses (batch_size, seq, n_kv_heads, head_dim)


class HfDecoderWrapper:
    def __init__(self, decoder, head_dim, rotary_emb, rotary_emb_local=None):
        from transformers import DynamicCache

        self.decoder = decoder
        self.head_dim = head_dim
        self.rotary_emb = rotary_emb
        self.rotary_emb_local = rotary_emb_local
        self.past_key_values = DynamicCache()

    def forward(self, x, start_pos, freqs_cis_i, mask=None):
        position_ids = torch.tensor([list(range(start_pos, start_pos + x.shape[1]))] * x.shape[0])
        position_embeddings = None
        if self.rotary_emb is not None:
            position_embeddings = self.rotary_emb(x, position_ids)

        if mask is not None:
            while len(mask.shape) < 4:
                mask = mask.unsqueeze(0)

        if self.rotary_emb_local is not None:
            position_embeddings_local = self.rotary_emb_local(x, position_ids)
            result = self.decoder.forward(
                x,
                position_embeddings_global=position_embeddings,
                position_embeddings_local=position_embeddings_local,
                past_key_value=self.past_key_values,
                use_cache=True,
                position_ids=position_ids,
                attention_mask=mask,
            )
        else:
            result = self.decoder.forward(
                x,
                position_embeddings=position_embeddings,
                past_key_value=self.past_key_values,
                use_cache=True,
                position_ids=position_ids,
                attention_mask=mask,
            )

        output = result[0]
        return output

    def __call__(self, *args, **kwargs):
        return self.forward(*args, **kwargs)

    def load_state_dict(self, state_dict):
        try:  # Checking for fused qkv and mlp layers
            fuse_qkv = hasattr(self.decoder.self_attn, "qkv_proj")
            fuse_mlp = hasattr(self.decoder.mlp, "gate_up_proj")
        except:
            fuse_qkv, fuse_mlp = False, False
        return self.decoder.load_state_dict(convert_meta_to_hf(state_dict, self.head_dim, fuse_qkv, fuse_mlp))


class HfModelWrapper:
    def __init__(self, model, head_dim):
        from transformers import DynamicCache

        self.model = model
        self.head_dim = head_dim
        self.past_key_values = DynamicCache()

    def forward(self, inputs_embeds, start_pos, mode="decode"):
        position_ids = torch.tensor(
            [list(range(start_pos, start_pos + inputs_embeds.shape[1]))] * inputs_embeds.shape[0]
        )
        logits, new_cache, hidden_states = self.model.forward(
            inputs_embeds=inputs_embeds,
            position_ids=position_ids,
            use_cache=True,
            past_key_values=self.past_key_values,
            return_dict=False,
            output_hidden_states=True,
        )
        self.past_key_values = new_cache
        return logits if mode == "decode" else hidden_states[-2]  # last hidden state is final norm

    def __call__(self, *args, **kwargs):
        return self.forward(*args, **kwargs)

    def load_state_dict(self, state_dict):
        try:  # Checking for fused qkv and mlp layers
            fuse_qkv = hasattr(self.model.model.layers[0].self_attn, "qkv_proj")
            fuse_mlp = hasattr(self.model.model.layers[0].mlp, "gate_up_proj")
        except:
            fuse_qkv, fuse_mlp = False, False
        return self.model.load_state_dict(convert_meta_to_hf(state_dict, self.head_dim, fuse_qkv, fuse_mlp))

    def eval(self):
        self.model.eval()

    @property
    def cache_k(self):
        kvs = self.past_key_values.to_legacy_cache()
        meta_ks = []
        for k, v in kvs:
            hf_k = k.permute(
                0, 2, 1, 3
            )  # match meta-style reference which uses (batch_size, seq, n_kv_heads, head_dim)
            batch_size, seq_len, n_heads, head_dim = hf_k.shape

            meta_k = torch.zeros_like(hf_k)
            for b in range(batch_size):
                for s in range(seq_len):
                    # Flatten just heads and head_dim
                    flat = hf_k[b, s].flatten()
                    # Apply reverse_permute
                    transformed = reverse_permute(flat.unsqueeze(-1), n_heads, flat.shape[0], 1).squeeze(-1)
                    # Restore heads and head_dim shape
                    meta_k[b, s] = transformed.reshape(n_heads, head_dim)

            meta_ks.append(meta_k)

        return meta_ks

    @property
    def cache_v(self):
        kvs = self.past_key_values.to_legacy_cache()
        return [
            v.permute(0, 2, 1, 3) for k, v in kvs
        ]  # match meta-style reference which uses (batch_size, seq, n_kv_heads, head_dim)


class DecodersPrecision:
    @classmethod
    def accuracy(cls, num_decoders, model_name):
        inst = cls._precision_factory(num_decoders, model_name, ModelOptimizations.accuracy)
        inst.__name__ = "accuracy"
        return inst

    @classmethod
    def performance(cls, num_decoders, model_name):
        inst = cls._precision_factory(num_decoders, model_name, ModelOptimizations.performance)
        inst.__name__ = "performance"
        return inst

    def __init__(self, num_decoders, model_name, decoder_conf: dict = None):
        if decoder_conf is None:
            decoder_conf = ModelOptimizations.accuracy(model_name)
        self.decoder_optimizations = {decoder_id: decoder_conf for decoder_id in range(num_decoders)}
        self._update_full_name()

    def set_decoder_conf(self, decoder_id, conf: ModelOptimizations):
        self.decoder_optimizations[decoder_id] = conf
        self._update_full_name()

    def get_tensor_dtype(self, decoder_id, tensor: TensorGroup):
        precision_setting_lookup = {
            PrecisionSetting.BFP4: ttnn.bfloat4_b,
            PrecisionSetting.BFP8: ttnn.bfloat8_b,
            PrecisionSetting.BF16: ttnn.bfloat16,
            None: None,  # this signals that original dtype should be used
        }
        return precision_setting_lookup[self.decoder_optimizations[decoder_id].tensor_dtype_settings[tensor]]

    def get_math_fidelity(self, decoder_id, op: OpGroup, configuration: ModelArgs):
        math_fidelity_setting_lookup = {
            MathFidelitySetting.LOFI: configuration.compute_kernel_config_lofi,
            MathFidelitySetting.HIFI2: configuration.compute_kernel_config_hifi2,
            MathFidelitySetting.HIFI2_NA: configuration.compute_kernel_config_hifi2_na,
            MathFidelitySetting.HIFI2_FP16: configuration.compute_kernel_config_hifi2_fp16,
            MathFidelitySetting.HIFI4: configuration.compute_kernel_config_hifi4,
            MathFidelitySetting.HIFI4_FP32: configuration.compute_kernel_config_hifi4_fp32,
        }
        return math_fidelity_setting_lookup[self.decoder_optimizations[decoder_id].op_fidelity_settings[op]]

    def _update_full_name(self):
        self._full_name = " | ".join(
            f"Decoder {decoder_id}: {conf._full_name}" for decoder_id, conf in self.decoder_optimizations.items()
        )

    @classmethod
    def _precision_factory(cls, num_decoders, model_name, optimization_level):
        # use respective configuration for each optimization level
        decoder_config_filename = None
        match optimization_level:
            case ModelOptimizations.accuracy:
                decoder_config_filename = ACCURACY_DECODER_CONFIG_FILENAME
            case ModelOptimizations.performance:
                decoder_config_filename = PERFORMANCE_DECODER_CONFIG_FILENAME
            case _:
                raise ValueError(f"optimization_level ({optimization_level}) not implemented")

        # check if decoder config exists, if it exists load it else use optimization_level
        model_params_dir = Path(__file__).parent.parent
        decoder_config_path = model_params_dir / "model_params" / model_name / decoder_config_filename
        inst = None
        if decoder_config_path.exists():
            inst = parse_decoder_json(decoder_config_path, default_optimization=optimization_level)
            logger.info(
                f"Model {model_name} requires specific TensorPrecision and OpFidelity configuration, using {decoder_config_path}"
            )
        else:
            inst = cls(num_decoders, model_name, optimization_level(model_name))

        return inst


def num_to_corerange(x):
    assert x < 8 or x % 8 == 0
    num_x = min(x, 8)
    num_y = x // num_x
    assert num_x * num_y == x
    return ttnn.CoreRange(
        ttnn.CoreCoord(0, 0),
        ttnn.CoreCoord(num_x - 1, num_y - 1),
    )


def num_to_coregrid(x):
    if x % 8 == 0:
        return ttnn.CoreGrid(y=x // 8, x=8)
    if x == 12:
        return ttnn.CoreGrid(y=2, x=6)
    if x == 20:
        return ttnn.CoreGrid(y=4, x=5)


def determine_device_name(mesh_device):
    """
    Determine device name based on number of devices and architecture.

    Args:
        mesh_device (MeshDevice): MeshDevice object

    Returns:
        str: Device name (e.g., "CPU", "N150", "P100", etc.)

    Raises:
        ValueError: If architecture or device count is unsupported
    """
    num_devices = mesh_device.get_num_devices() if mesh_device else 0
    arch_name = ttnn.get_arch_name()
    dram_grid_size = mesh_device.dram_grid_size() if mesh_device else None  # CoreCoord with (x, y)

    if num_devices == 0:
        return "CPU"

    if is_blackhole():
        dict_device_names = {
            1: "P100" if dram_grid_size and dram_grid_size.x == 7 else "P150",  # P100 DRAM grid is 7x1, P150 is 8x1
            2: "P300",
            4: "P150x4",
            8: "P150x8",
        }
    elif is_wormhole_b0():
        dict_device_names = {
            1: "N150",
            2: "N300",
            4: "N150x4",
            8: "T3K",
            32: "TG",
        }
    else:
        raise ValueError(f"Unsupported architecture: {arch_name}")

    if num_devices in dict_device_names:
        return dict_device_names[num_devices]
    else:
        raise ValueError(f"Unsupported number of devices: {num_devices} for {arch_name}")<|MERGE_RESOLUTION|>--- conflicted
+++ resolved
@@ -1704,11 +1704,11 @@
                     self.LOCAL_HF_PARAMS[self.model_name], trust_remote_code=self.trust_remote_code_hf
                 )
             else:
-<<<<<<< HEAD
-                self.hf_config = AutoConfig.from_pretrained(self.CKPT_DIR, local_files_only=os.getenv("CI") == "true")
-=======
-                self.hf_config = AutoConfig.from_pretrained(self.CKPT_DIR, trust_remote_code=self.trust_remote_code_hf)
->>>>>>> 74fbc171
+                self.hf_config = AutoConfig.from_pretrained(
+                    self.CKPT_DIR,
+                    trust_remote_code=self.trust_remote_code_hf,
+                    local_files_only=os.getenv("CI") == "true",
+                )
 
             config = self.hf_config.to_dict()
         else:
@@ -1787,8 +1787,9 @@
             if self.checkpoint_type == CheckpointType.HuggingFace:
                 from transformers import AutoConfig, AutoModelForCausalLM, AutoModelForVision2Seq
 
-<<<<<<< HEAD
-                config = AutoConfig.from_pretrained(self.LOCAL_HF_PARAMS[self.model_name])
+                config = AutoConfig.from_pretrained(
+                    self.LOCAL_HF_PARAMS[self.model_name], trust_remote_code=self.trust_remote_code_hf
+                )
                 if hasattr(config, "text_config"):
                     config.text_config.num_layers = self.n_layers
                     config.text_config.num_hidden_layers = self.n_layers
@@ -1797,15 +1798,7 @@
                     config.num_hidden_layers = self.n_layers
 
                 model_cls = AutoModelForVision2Seq if self.is_multimodal else AutoModelForCausalLM
-                model = model_cls.from_config(config)
-=======
-                config = AutoConfig.from_pretrained(
-                    self.LOCAL_HF_PARAMS[self.model_name], trust_remote_code=self.trust_remote_code_hf
-                )
-                config.num_layers = self.n_layers
-                config.num_hidden_layers = self.n_layers
-                model = AutoModelForCausalLM.from_config(config, trust_remote_code=self.trust_remote_code_hf)
->>>>>>> 74fbc171
+                model = model_cls.from_config(config, trust_remote_code=self.trust_remote_code_hf)
                 state_dict = model.state_dict()
             else:
                 reference_model = Transformer(self)
@@ -1823,11 +1816,8 @@
                 model = model_cls.from_pretrained(
                     self.CKPT_DIR,
                     torch_dtype="auto",
-<<<<<<< HEAD
+                    trust_remote_code=self.trust_remote_code_hf,
                     local_files_only=os.getenv("CI") == "true"
-=======
-                    trust_remote_code=self.trust_remote_code_hf
->>>>>>> 74fbc171
                     # Note that the default setting is torch.dtype.float32, but model weights are
                     # may come in any dtype. If the model's weights are in torch.dtype.bfloat16, this would result in 2x memory usage from an
                     # unnecessary cast.
@@ -2338,8 +2328,9 @@
             # so use that by preference unless we don't have a checkpoint
             if self.dummy_weights and not load_checkpoint:
                 config = AutoConfig.from_pretrained(
-<<<<<<< HEAD
-                    self.LOCAL_HF_PARAMS[self.model_name], local_files_only=os.getenv("CI") == "true"
+                    self.LOCAL_HF_PARAMS[self.model_name],
+                    trust_remote_code=self.trust_remote_code_hf,
+                    local_files_only=os.getenv("CI") == "true",
                 )
                 if hasattr(config, "text_config"):
                     config.text_config.num_layers = self.n_layers
@@ -2347,49 +2338,30 @@
                 else:
                     config.num_layers = self.n_layers
                     config.num_hidden_layers = self.n_layers
-                model = model_cls.from_config(config)
-=======
-                    self.LOCAL_HF_PARAMS[self.model_name], trust_remote_code=self.trust_remote_code_hf
-                )
-                config.num_layers = self.n_layers
-                config.num_hidden_layers = self.n_layers
-                model = AutoModelForCausalLM.from_config(config, trust_remote_code=self.trust_remote_code_hf)
->>>>>>> 74fbc171
+                model = model_cls.from_config(config, trust_remote_code=self.trust_remote_code_hf)
             else:
                 if self.cache_hf_flag and self.cached_hf_model is None:
-                    model = model_cls.from_pretrained(self.CKPT_DIR, local_files_only=os.getenv("CI") == "true")
+                    model = model_cls.from_pretrained(
+                        self.CKPT_DIR,
+                        local_files_only=os.getenv("CI") == "true",
+                        trust_remote_code=self.trust_remote_code_hf,
+                    )
                     self.cached_hf_model = model
                 elif self.cache_hf_flag and self.cached_hf_model is not None:
                     model = self.cached_hf_model
                 else:
-<<<<<<< HEAD
                     # No caching - load fresh each time
-                    model = model_cls.from_pretrained(self.CKPT_DIR, local_files_only=os.getenv("CI") == "true")
+                    model = model_cls.from_pretrained(
+                        self.CKPT_DIR,
+                        trust_remote_code=self.trust_remote_code_hf,
+                        local_files_only=os.getenv("CI") == "true",
+                    )
 
             # HACK: Assume that we want the language model layers only
             if hasattr(model, "language_model"):
                 model.model = model.language_model
                 # We keep language_model because transformers don't let us change or delete it
             model.model.layers = model.model.layers[: self.n_layers]
-=======
-                    if self.cache_hf_flag and self.cached_hf_model is None:
-                        model = AutoModelForCausalLM.from_pretrained(
-                            self.CKPT_DIR, trust_remote_code=self.trust_remote_code_hf
-                        )
-                        self.cached_hf_model = model
-                    elif self.cache_hf_flag and self.cached_hf_model is not None:
-                        model = self.cached_hf_model
-                    else:
-                        # No caching - load fresh each time
-                        model = AutoModelForCausalLM.from_pretrained(
-                            self.CKPT_DIR, trust_remote_code=self.trust_remote_code_hf
-                        )
-                # HACK: Assume that we want the language model layers only
-                if hasattr(model, "language_model"):
-                    model.model = model.language_model
-                    # We keep language_model because transformers don't let us change or delete it
-                model.model.layers = model.model.layers[: self.n_layers]
->>>>>>> 74fbc171
             if wrap:
                 wrapper = HfModelWrapper(model, self.head_dim)
                 return wrapper
@@ -2579,15 +2551,7 @@
         else:
             model = self.reference_transformer(wrap=False)
             layer = model.model.layers[0].self_attn
-<<<<<<< HEAD
             use_position_embeddings = "position_embeddings" in inspect.signature(layer.forward).parameters
-=======
-            use_position_embeddings = layer.__class__.__name__ in (
-                "Qwen3Attention",
-                "MistralAttention",
-                "Gemma3Attention",
-            )
->>>>>>> 74fbc171
             wrapper = HfAttentionWrapper(
                 layer, self.head_dim, model.model.rotary_emb if use_position_embeddings else None
             )
