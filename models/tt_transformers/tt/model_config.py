--- conflicted
+++ resolved
@@ -516,7 +516,7 @@
 
             # Configure data precision and math fidelity for tensors and kernels
             self.model_config["COMPUTE_KERNEL_CONFIG_HIFI2"] = self.compute_kernel_config_hifi2
-<<<<<<< HEAD
+
             # Mixtral
             self.model_config["PREFILL_MLP_COMPUTE_CONFIG"] = ttnn.WormholeComputeKernelConfig(
                 math_fidelity=ttnn.MathFidelity.LoFi,
@@ -531,10 +531,6 @@
             )
             # end mixtral
 
-            if self.optimizations is None:
-                self.optimizations = DecodersPrecision(num_decoders=self.n_layers)
-            self.model_config["DECODERS_OPTIMIZATIONS"] = self.optimizations
-=======
             precision_setting_lookup = {
                 PrecisionSetting.BFP4: ttnn.bfloat4_b,
                 PrecisionSetting.BFP8: ttnn.bfloat8_b,
@@ -554,7 +550,6 @@
             for op_group, math_fidelity in self.optimizations.op_fidelity_settings.items():
                 math_cfg = math_fidelity_setting_lookup[math_fidelity]
                 self.model_config[f"{op_group.value.upper()}_COMPUTE_KERNEL_CFG"] = math_cfg
->>>>>>> 1302cc6b
 
             # Create memory config for sharded tensors
             residual_grid = self.dram_shard_core_grid_for_k(self.dim // self.num_devices)
