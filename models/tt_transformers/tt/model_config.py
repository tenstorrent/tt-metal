# SPDX-FileCopyrightText: © 2024 Tenstorrent AI ULC

# SPDX-License-Identifier: Apache-2.0

import inspect
import json
import math
import os
from enum import Enum, auto
from pathlib import Path
from typing import Tuple

import torch
from loguru import logger

import ttnn
from models.common.utility_functions import is_blackhole, is_wormhole_b0, nearest_32
from models.demos.t3000.llama2_70b.reference.llama.llama31_8b.model import Transformer
from models.tt_transformers.tt.common import (
    calculate_hidden_dim,
    encode_prompt_hf,
    encode_prompt_instruct,
    get_base_model_name,
    get_out_subblock_w,
    nearest_multiple,
    num_to_core_range_set,
    rope_scaling_model_factory,
)
from models.tt_transformers.tt.load_checkpoints import (
    convert_hf_to_meta,
    convert_hf_to_meta_mllama,
    convert_meta_to_hf,
    convert_vision_hf_to_meta,
    load_hf_state_dict,
    load_meta_state_dict,
    reverse_permute,
    standardize_hf_keys,
    standardize_hf_keys_multimodal,
)

# file names for performance and accuracy mode override files
PERFORMANCE_DECODER_CONFIG_FILENAME = "performance_decoder_config.json"
ACCURACY_DECODER_CONFIG_FILENAME = "accuracy_decoder_config.json"


class TensorGroup(Enum):
    FF1_FF3 = "ff1_3"
    FF2 = "ff2"
    WQKV = "wqkv"
    WO = "wo"
    KV_CACHE = "kv_cache"
    ACTIVATION = "activation"


class PrecisionSetting(Enum):
    BFP4 = "bfp4"
    BFP8 = "bfp8"
    BF16 = "bf16"


class OpGroup(Enum):
    """
    LI_* are linear operator groups
    SDPA_* are scaled_dot_product_attention operator groups
    """

    LI_FF1_FF3 = "li_ff1_3"
    LI_FF2 = "li_ff2"
    LI_QKV_DECODE = "li_qkv_decode"
    LI_O_DECODE = "li_o_decode"
    SDPA_DECODE = "sdpa_decode"
    LI_QKV_PREFILL = "li_qkv_prefill"
    LI_O_PREFILL = "li_o_prefill"
    SDPA_PREFILL = "sdpa_prefill"
    ACCURACY = "accuracy"  # This is a special group for accuracy mode, not an actual operator group


class MathFidelitySetting(Enum):
    LOFI = "lofi"
    HIFI2 = "hifi2"
    HIFI2_NA = "hifi2na"  # na specified `packer_l1_acc=False` and `fp32_dest_acc_en=False` in compute kernel config
    HIFI2_FP16 = "hifi2fp16"  # fp16 specified `fp32_dest_acc_en=False` in compute kernel config
    HIFI4 = "hifi4"
    HIFI4_FP32 = "hifi4fp32"


class ModelOptimizations:
    @classmethod
    def accuracy(cls, model_name):
        """Configuration optimized for accuracy
        70B+ models still use bfp4 MLPs and BFP8 attention in this configuration
        """
        base_model_name = get_base_model_name(model_name)
        if base_model_name in ["Llama-3.1-70B", "Llama-3.2-90B", "DeepSeek-R1-Distill-Llama-70B", "Qwen2.5-72B"]:
            logger.info(
                f"{model_name} is >70B and large models test insensitive precision, using BFP4 MLPs and BFP8 attention even in accuracy mode"
            )
            inst = cls(
                {
                    "TensorPrecision": {TensorGroup.FF1_FF3: PrecisionSetting.BFP4},
                    "OpFidelity": {OpGroup.LI_FF1_FF3: MathFidelitySetting.LOFI},
                }
            )
        else:
            if (
                base_model_name.startswith("Llama-3")
                or base_model_name.startswith("Mistral-7B")
                or base_model_name.startswith("Phi-3-mini")
            ):
                logger.info(
                    f"Llama 3, Mistral 7B and Phi3-mini models test insensitive to attention precision, using BFP8 attention and kv-cache with FP16 MLP accumulation even in accuracy mode"
                )
                settings = {
                    "TensorPrecision": {
                        TensorGroup.WQKV: PrecisionSetting.BFP8,
                        TensorGroup.KV_CACHE: PrecisionSetting.BFP8,
                        TensorGroup.WO: PrecisionSetting.BFP8,
                    },
                    "OpFidelity": {
                        OpGroup.LI_FF1_FF3: MathFidelitySetting.HIFI2_FP16,
                        OpGroup.LI_FF2: MathFidelitySetting.HIFI2_FP16,
                    },
                }
                if model_name.startswith("Phi-3-mini"):  # TODO: Only do this for N150
                    logger.info(
                        f"Model {model_name} is running out of L1 memory under standard accuracy settings, using FP16 accumulate in attention prefill QKV Matmul"
                    )
                    settings["OpFidelity"][OpGroup.LI_QKV_PREFILL] = MathFidelitySetting.HIFI2_FP16
                inst = cls(settings)
            else:
                inst = cls(
                    {
                        "TensorPrecision": {
                            TensorGroup.WQKV: PrecisionSetting.BF16,
                            TensorGroup.KV_CACHE: PrecisionSetting.BF16,
                            TensorGroup.WO: PrecisionSetting.BF16,
                        },
                        "OpFidelity": {
                            OpGroup.LI_QKV_DECODE: MathFidelitySetting.HIFI4,
                            OpGroup.LI_QKV_PREFILL: MathFidelitySetting.HIFI4,
                            OpGroup.SDPA_DECODE: MathFidelitySetting.HIFI4,
                            OpGroup.SDPA_PREFILL: MathFidelitySetting.HIFI4,
                            OpGroup.LI_O_DECODE: MathFidelitySetting.HIFI4,
                            OpGroup.LI_O_PREFILL: MathFidelitySetting.HIFI4,
                        },
                    }
                )
        inst.__name__ = "accuracy"
        return inst

    @classmethod
    def performance(cls, model_name):
        """Configuration optimized for performance
        All models use bfp4 in FF1 and FF3 MLPs in this configuration
        """
        base_model_name = get_base_model_name(model_name)
        if base_model_name == "Qwen2.5-7B":
            logger.info(
                f"Model {model_name} is degraded under standard high-performance settings, using BF16 attention and BFP8 MLP"
            )
            inst = cls(
                {
                    "TensorPrecision": {
                        TensorGroup.WQKV: PrecisionSetting.BF16,
                        TensorGroup.KV_CACHE: PrecisionSetting.BF16,
                        TensorGroup.WO: PrecisionSetting.BF16,
                    },
                    "OpFidelity": {
                        OpGroup.LI_QKV_DECODE: MathFidelitySetting.HIFI4,
                        OpGroup.LI_QKV_PREFILL: MathFidelitySetting.HIFI4,
                        OpGroup.SDPA_DECODE: MathFidelitySetting.HIFI4,
                        OpGroup.SDPA_PREFILL: MathFidelitySetting.HIFI4,
                        OpGroup.LI_O_DECODE: MathFidelitySetting.HIFI4,
                        OpGroup.LI_O_PREFILL: MathFidelitySetting.HIFI4,
                    },
                }
            )
        else:
            settings = {
                "TensorPrecision": {TensorGroup.FF1_FF3: PrecisionSetting.BFP4},
                "OpFidelity": {OpGroup.LI_FF1_FF3: MathFidelitySetting.LOFI},
            }
            if model_name.startswith("Phi-3-mini"):  # TODO: Only do this for N150
                logger.info(
                    f"Model {model_name} is running out of L1 memory under standard high-performance settings, using FP16 accumulate in attention prefill QKV Matmul"
                )
                settings["OpFidelity"][OpGroup.LI_QKV_PREFILL] = MathFidelitySetting.HIFI2_FP16
            inst = cls(settings)
        inst.__name__ = "performance"
        return inst

    def __init__(self, settings: dict = None):
        if settings:
            self._validate_settings(settings)

        self._opt_settings = self._default_settings()
        self._names = {}
        for key, enum_type in (("TensorPrecision", TensorGroup), ("OpFidelity", OpGroup)):
            self._opt_settings[key].update((settings or {}).get(key, {}))
            curr = self._opt_settings[key]
            self._names[key] = ", ".join(
                [f"{k.value}: {curr[k].value if curr[k] else 'mixed'}" for k in list(enum_type)]
            )

        self._full_name = (
            "precision_cfg = {"
            + self._names["TensorPrecision"]
            + "}, fidelity_cfg = {"
            + self._names["OpFidelity"]
            + "}"
        )
        # NOTE: self.__name__ is used as section header in PERF.md; It is also used by, for example test_llama_accuracy.py to look for comparative results in PERF.md
        self.__name__ = self._full_name

        # TODO: maybe we could warn about some unwanted settings here

    def _validate_settings(self, settings: dict):
        # Check that only valid top-level keys are used
        valid_keys = {"TensorPrecision", "OpFidelity"}
        invalid_keys = set(settings.keys()) - valid_keys
        if invalid_keys:
            raise ValueError(f"Invalid settings keys: {invalid_keys}. Must be one of {valid_keys}")

        # Validate TensorPrecision settings
        if "TensorPrecision" in settings:
            for key, value in settings["TensorPrecision"].items():
                if not isinstance(key, TensorGroup):
                    raise ValueError(f"Invalid TensorPrecision key: {key}. Must be a TensorGroup enum value")
                if not isinstance(value, PrecisionSetting):
                    raise ValueError(f"Invalid TensorPrecision value: {value}. Must be a PrecisionSetting enum value")

        # Validate OpFidelity settings
        if "OpFidelity" in settings:
            for key, value in settings["OpFidelity"].items():
                if not isinstance(key, OpGroup):
                    raise ValueError(f"Invalid OpFidelity key: {key}. Must be an OpGroup enum value")
                if not isinstance(value, MathFidelitySetting):
                    raise ValueError(f"Invalid OpFidelity value: {value}. Must be a MathFidelitySetting enum value")

    def _default_settings(self):
        """Default is BFP8/HIFI2 everywhere, activation follows input type (usually BF16)
        Only exceptions:
        - SDPA runs in HIFI4 during prefill (still HIFI2 during decode)
        """
        return {
            "TensorPrecision": {
                # MLP
                TensorGroup.FF1_FF3: PrecisionSetting.BFP8,
                TensorGroup.FF2: PrecisionSetting.BFP8,
                # Attention
                TensorGroup.WQKV: PrecisionSetting.BFP8,
                TensorGroup.WO: PrecisionSetting.BFP8,
                TensorGroup.KV_CACHE: PrecisionSetting.BFP8,
                # Activation across whole model
                TensorGroup.ACTIVATION: None,  # this signals that original dtype should be used
            },
            "OpFidelity": {
                # MLP linear operators - BFP8 with FP16 accumulation to save L1
                OpGroup.LI_FF1_FF3: MathFidelitySetting.HIFI2_FP16,
                OpGroup.LI_FF2: MathFidelitySetting.HIFI2_FP16,
                # Attention operators -- linear and scaled_dot_product_attention, in decode and prefill modes
                OpGroup.LI_QKV_DECODE: MathFidelitySetting.HIFI2,
                OpGroup.SDPA_DECODE: MathFidelitySetting.HIFI2,
                OpGroup.LI_O_DECODE: MathFidelitySetting.HIFI2,
                OpGroup.LI_QKV_PREFILL: MathFidelitySetting.HIFI2,
                OpGroup.SDPA_PREFILL: MathFidelitySetting.HIFI4,
                OpGroup.LI_O_PREFILL: MathFidelitySetting.HIFI2,  # FP32 accumulate is important here
                OpGroup.ACCURACY: MathFidelitySetting.HIFI4_FP32,
            },
        }

    @property
    def tensor_dtype_settings(self):
        return self._opt_settings["TensorPrecision"]

    @property
    def op_fidelity_settings(self):
        return self._opt_settings["OpFidelity"]


def parse_optimizations(string):
    """
    Parse the optimizations full name and return a ModelOptimizations instance.
    """
    # Find the precision and fidelity config sections
    precision_start = string.find("precision_cfg")
    fidelity_start = string.find("fidelity_cfg")

    if precision_start == -1 and fidelity_start == -1:
        raise ValueError("String must contain either precision_cfg or fidelity_cfg")

    # Extract the config dictionaries between { }
    def extract_config(start_idx, cfg_name):
        open_brace = string.find("{", start_idx)
        if open_brace == -1:
            raise ValueError(f"Missing opening brace for {cfg_name}")

        close_brace = string.find("}", open_brace)
        if close_brace == -1:
            raise ValueError(f"Missing closing brace for {cfg_name}")

        return string[open_brace + 1 : close_brace].strip()

    precision_dict = extract_config(precision_start, "precision_cfg") if precision_start != -1 else {}
    fidelity_dict = extract_config(fidelity_start, "fidelity_cfg") if fidelity_start != -1 else {}

    # Create ModelOptimizations instance with the parsed configs
    settings = {"TensorPrecision": {}, "OpFidelity": {}}

    # Parse precision config
    for pair in precision_dict.split(","):
        if ":" not in pair:
            raise ValueError("Invalid format - missing ':' separator")
        key, value = pair.split(":")
        key = TensorGroup(key.strip())
        value = value.strip()
        if key == TensorGroup.ACTIVATION and value == "mixed":
            # special case for activation's mixed precision, which is the default configuration
            continue

        settings["TensorPrecision"][key] = PrecisionSetting(value)

    # Parse fidelity config
    for pair in fidelity_dict.split(","):
        if ":" not in pair:
            raise ValueError("Invalid format - missing ':' separator")
        key, value = pair.split(":")
        key = OpGroup(key.strip())
        value = MathFidelitySetting(value.strip())
        settings["OpFidelity"][key] = value

    model_opt = ModelOptimizations(settings)

    def apply_settings(model_args):
        return DecodersPrecision(model_args.n_layers, model_args.model_name, model_opt)

    apply_settings.__name__ = model_opt.__name__
    return apply_settings


def parse_decoder_json(json_file_path, default_optimization=ModelOptimizations.performance):
    """
    Reads a JSON file and returns a DecodersPrecision instance.
    """
    if not json_file_path:
        return None

    json_file_path = Path(json_file_path)
    if not json_file_path.exists():
        raise FileNotFoundError(f"JSON configuration file not found: {json_file_path}")

    try:
        with open(json_file_path, "r") as f:
            config_data = json.load(f)

        if "decoders" not in config_data:
            raise ValueError("Invalid JSON format: Missing 'decoders' key")

        num_decoders = max(int(decoder_id) for decoder_id in config_data["decoders"].keys()) + 1
        placeholder_model_name = "model"
        decoder_conf = default_optimization(placeholder_model_name)
        default_tensor_dtype_settings = decoder_conf.tensor_dtype_settings
        default_op_fidelity_settings = decoder_conf.op_fidelity_settings
        decoders_precision = DecodersPrecision(num_decoders, placeholder_model_name, decoder_conf)

        for decoder_id, settings in config_data["decoders"].items():
            decoder_id = int(decoder_id)

            tensor_precision = (
                {TensorGroup[key]: PrecisionSetting[value] for key, value in settings.get("precision_cfg").items()}
                if "precision_cfg" in settings
                else default_tensor_dtype_settings
            )

            op_fidelity = (
                {OpGroup[key]: MathFidelitySetting[value] for key, value in settings.get("fidelity_cfg").items()}
                if "fidelity_cfg" in settings
                else default_op_fidelity_settings
            )

            custom_opt = ModelOptimizations({"TensorPrecision": tensor_precision, "OpFidelity": op_fidelity})
            decoders_precision.set_decoder_conf(decoder_id, custom_opt)

        return decoders_precision

    except Exception as e:
        raise ValueError(f"Error loading JSON configuration: {e}")


class CheckpointType(Enum):
    Meta = auto()
    HuggingFace = auto()


class ModelArgs:
    OP_KEYS = (
        # Embedding
        "EMB_WEIGHTS",
        # Feed forward
        "MLP_WEIGHTS",
        "FF1_OUTPUT",
        "FF3_OUTPUT",
        "FF2_OUTPUT",
        "MLP_W_LAYOUT",
        # Attention
        "ATTN_WEIGHTS",
        "XQKV_MM_OUTPUT",
        "QKV_HEADS_OUTPUT",
        "QV_ROT_EMB_OUTPUT",
        "KV_UNPAD_OUTPUT",
        "QK_MM_OUTPUT",
        "QKV_MM_OUTPUT",
        "CONCAT_HEADS_OUTPUT",
        "ATTN_OUTPUT",
        "ATTN_W_LAYOUT",
        # Decoder
        "DECODE_RESIDUAL",
        "OUTPUT_MM",
        # MoE
        "GATE_W_LAYOUT",
        "GATE_WEIGHTS",
        "GATE_MM_OUTPUT",
    )

    LOCAL_LLAMA_PARAMS = {
        "LLAMA3_2_1B_PARAMS": "models/tt_transformers/model_params/Llama-3.2-1B-Instruct",
        "LLAMA3_2_3B_PARAMS": "models/tt_transformers/model_params/Llama-3.2-3B-Instruct",
        "LLAMA3_1_8B_PARAMS": "models/tt_transformers/model_params/Llama-3.1-8B-Instruct",
        "LLAMA3_2_11B_PARAMS": "models/tt_transformers/model_params/Llama-3.2-11B-Vision-Instruct",
        "LLAMA3_1_70B_PARAMS": "models/tt_transformers/model_params/Llama-3.1-70B-Instruct",
        "LLAMA3_2_90B_PARAMS": "models/tt_transformers/model_params/Llama-3.2-90B-Vision-Instruct",
    }

    LOCAL_HF_PARAMS = {
        "Llama-3.1-8B-Instruct": "models/tt_transformers/model_params/Llama-3.1-8B-Instruct",
        "Llama-3.1-70B-Instruct": "models/tt_transformers/model_params/Llama-3.1-70B-Instruct",
        "Llama-3.2-1B-Instruct": "models/tt_transformers/model_params/Llama-3.2-1B-Instruct",
        "Llama-3.2-3B-Instruct": "models/tt_transformers/model_params/Llama-3.2-3B-Instruct",
        "Llama-3.2-11B-Instruct": "models/tt_transformers/model_params/Llama-3.2-11B-Vision-Instruct",
        "Llama-3.2-11B-Vision-Instruct": "models/tt_transformers/model_params/Llama-3.2-11B-Vision-Instruct",
        "Llama-3.2-90B-Instruct": "models/tt_transformers/model_params/Llama-3.2-90B-Vision-Instruct",
        "Llama-3.2-90B-Vision-Instruct": "models/tt_transformers/model_params/Llama-3.2-90B-Vision-Instruct",
        "Mistral-7B-Instruct-v0.3": "models/tt_transformers/model_params/Mistral-7B-Instruct-v0.3",
        "Qwen2.5-VL-3B-Instruct": "models/tt_transformers/model_params/Qwen2.5-VL-3B-Instruct",
        "Qwen2.5-VL-32B-Instruct": "models/tt_transformers/model_params/Qwen2.5-VL-32B-Instruct",
        "Qwen2.5-VL-72B-Instruct": "models/tt_transformers/model_params/Qwen2.5-VL-72B-Instruct",
    }

    MAX_QKV_MM_SEQ_LEN = 2048

    def __init__(
        self,
        mesh_device,
        instruct=False,
        dummy_weights=False,
        max_batch_size=1,
        max_seq_len=1024 * 128,
        optimizations=None,
        cache_hf=False,  # Set to False to reduce memory usage by not caching HF model
    ):
        self.num_devices = mesh_device.get_num_devices() if mesh_device else 0
        self.mesh_device = mesh_device
        self.arch_name = ttnn.get_arch_name()
        self.dram_grid_size = mesh_device.dram_grid_size() if mesh_device else None  # CoreCoord with (x, y)

        self.device_name = determine_device_name(self.mesh_device)

        logger.info(f"Inferring device name: {self.device_name}")
        device = mesh_device if mesh_device is not None else None
        self.cluster_shape = list(mesh_device.shape) if mesh_device is not None else None
        self.is_galaxy = self.num_devices == 32

        self.model_name = "Unknown"  # Llama model name will be dependent on the checkpoint directory
        self.max_seq_len = max_seq_len
        self.max_batch_size = max_batch_size
        self.tile_size = 32
        self.is_70b = False
        self.is_90b = False
        self.fuse_qkv = False
        self.fuse_mlp = False
        self.trust_remote_code_hf = False
        self.from_hf_url = False  # updated below if true
        self.prefill_len_cutoff = 512 if is_blackhole() else 1024
        self.dummy_weights = dummy_weights
        self.cache_hf_flag = cache_hf  # Whether to cache HF model to avoid multiple loads (uses extra memory)
        self.cached_hf_model = None  # Save any HF model object to avoid loading it multiple times for reference methods

        self.rms_norm_add_unit_offset = False
        self.embed_scale = None

        assert not os.getenv(
            "FAKE_DEVICE"
        ), "FAKE_DEVICE has been renamed to MESH_DEVICE for consistency with vLLM, please update your environment variables and run again."

        # Remove trailing slashes so basename gets the right model name
        LLAMA_DIR = os.getenv("LLAMA_DIR")
        HF_MODEL = os.getenv("HF_MODEL")
        self.CACHE_PATH = os.getenv("TT_CACHE_PATH")
        assert not (LLAMA_DIR and HF_MODEL), "Only one of LLAMA_DIR or HF_MODEL should be set"
        if LLAMA_DIR:
            if any([os.getenv("LLAMA_CKPT_DIR"), os.getenv("LLAMA_TOKENIZER_PATH")]):
                logger.warning("LLAMA_DIR will override LLAMA_CKPT_DIR and LLAMA_TOKENIZER_PATH")
            self.CKPT_DIR = LLAMA_DIR
            self.TOKENIZER_PATH = LLAMA_DIR
            if not self.CACHE_PATH:
                self.CACHE_PATH = os.path.join(LLAMA_DIR, self.device_name)
            self.model_name = os.path.basename(LLAMA_DIR.strip("/"))  # May be overridden by config
        elif HF_MODEL:
            self.CKPT_DIR = HF_MODEL
            self.TOKENIZER_PATH = HF_MODEL
            if not self.CACHE_PATH:
                self.CACHE_PATH = os.path.join("model_cache", HF_MODEL, self.device_name)
            else:  # For HF models, always append the device name (e.g. N150/N300/T3K/TG) to the cache path
                self.CACHE_PATH = os.path.join(self.CACHE_PATH, self.device_name)
            self.model_name = HF_MODEL.strip("/").split("/")[
                -1
            ]  # HF model names use / even on windows. May be overridden by config.
            self.from_hf_url = True
        else:
            assert (
                False
            ), "Please set HF_MODEL to a HuggingFace name e.g. meta-llama/Llama-3.1-8B-Instruct or LLAMA_DIR to a Meta-style checkpoint directory"

        if not dummy_weights and not HF_MODEL:
            # Assert if all folders and files exist
            assert os.path.exists(
                self.CKPT_DIR
            ), f"Checkpoint directory {self.CKPT_DIR} does not exist, please set LLAMA_DIR=... or LLAMA_CKPT_DIR=..."
            os.makedirs(self.CACHE_PATH, exist_ok=True)

        logger.info(f"Checkpoint directory: {self.CKPT_DIR}")
        logger.info(f"Tokenizer file: {self.TOKENIZER_PATH + '/tokenizer.model'}")
        logger.info(f"Cache directory: {self.CACHE_PATH}")
        logger.info(f"Model name: {self.model_name}")

        # Some consumers like SentencePiece only accept str not Path for files
        self.model_base_path = Path(self.CKPT_DIR)
        self.model_cache_path = Path(self.CACHE_PATH)

        # Load weights and tokenizer
        self.consolidated_weights_path = self.CKPT_DIR + "/consolidated.00.pth"
        self.tokenizer_path = self.TOKENIZER_PATH + "/tokenizer.model"

        self.instruct = instruct
        # If the weights file contain the keyword `instruct` also set self.instruct to true
        if any(keyword in self.CKPT_DIR.lower() for keyword in ("instruct", "it")):
            self.instruct = True

        # Check for supported batches since previous logic that contained the check was removed because it was unused
        supported_batches = {1, 2, 4, 8, 16, 32}
        if self.max_batch_size not in supported_batches:
            raise ValueError(f"Batch size {self.max_batch_size} not supported")

        # Load model params
        if HF_MODEL:
            self.checkpoint_type = CheckpointType.HuggingFace
            if self.base_model_name in ["Phi-3-mini-128k-instruct"]:
                self.trust_remote_code_hf = True
            self._set_hf_params(self.CKPT_DIR)
        elif not dummy_weights:
            self.checkpoint_type = self.detect_checkpoint_type()
            self._set_model_params(self.CKPT_DIR)
        else:  # With Dummy weights, set the params from the local copy inside the model folder. This is required for CI pipeline that doesn't mount the external folders.
            self.checkpoint_type = CheckpointType.Meta
            local_params = self.__get_llama_local_params_name(self.CKPT_DIR)
            if local_params is None:
                raise ValueError(
                    f"No local params found for {self.CKPT_DIR}, dummy weights are not supported for this model"
                )
            self._set_model_params(self.LOCAL_LLAMA_PARAMS[local_params])

        # Set the max number of tokens for each prefill chunk based on the model and device
        max_prefill_chunk_size_div1024 = os.getenv("MAX_PREFILL_CHUNK_SIZE")
        if max_prefill_chunk_size_div1024 is None:
            # TODO Improve this to be more general to more devices and models
            MAX_PREFILL_CHUNK_SIZES_DIV1024 = {
                "gemma-3-4b": {"N150": 8, "N300": 128, "T3K": 128, "TG": 128, "P150x4": 128},
                "Llama-3.2-1B": {"N150": 128, "N300": 128, "T3K": 128, "TG": 128, "P150x4": 128},
                "Llama-3.2-3B": {"N150": 8, "N300": 128, "T3K": 128, "TG": 128, "P150x4": 128},
                "Llama-3.1-8B": {"N150": 4, "N300": 64, "T3K": 128, "TG": 128, "P150x4": 128},
                "Llama-3.2-11B": {"N150": 4, "N300": 64, "T3K": 128, "TG": 128, "P150x4": 128},
                "Llama-3.1-70B": {"N150": None, "N300": None, "T3K": 32, "TG": 128, "P150x4": 128},
                "Llama-3.2-90B": {"N150": None, "N300": None, "T3K": 32, "TG": 128, "P150x4": 128},
                "DeepSeek-R1-Distill-Llama-70B": {"N150": None, "N300": None, "T3K": 32, "TG": 128, "P150x4": 128},
                "Qwen2.5-7B": {"N150": 4, "N300": 64, "T3K": 128, "TG": 128, "P150x4": 128},
                "Qwen2.5-72B": {"N150": None, "N300": None, "T3K": 16, "TG": 128, "P150x4": 128},
                "Qwen2.5-VL-3B": {"N150": 128, "N300": 128, "T3K": None, "TG": None, "P150x4": None},
                "Qwen2.5-VL-32B": {"N150": None, "N300": None, "T3K": 64, "TG": None, "P150x4": None},
                "Qwen2.5-VL-72B": {"N150": None, "N300": None, "T3K": 32, "TG": None, "P150x4": None},
                "Phi-3.5-mini-instruct": {"N150": 128, "N300": 128, "T3K": 128, "TG": 128, "P150x4": 128},
                "Phi-3-mini-128k-instruct": {"N150": 32, "N300": 64, "T3K": 128, "TG": 128, "P150x4": 128},
                "QwQ-32B": {"N150": None, "N300": None, "T3K": 64, "TG": 128, "P150x4": 128},
                "Qwen3-32B": {"N150": None, "N300": None, "T3K": 64, "TG": 128, "P150x4": 128},
            }
            try:
                max_prefill_chunk_size_div1024 = MAX_PREFILL_CHUNK_SIZES_DIV1024[self.base_model_name][self.device_name]
            except KeyError:
                logger.warning(
                    f"Unknown model {self.model_name} on device {self.device_name}, setting MAX_PREFILL_CHUNK_SIZE to 4 for compatibility"
                )
                logger.warning(
                    f"Try setting MAX_PREFILL_CHUNK_SIZE to larger powers of 2 up to e.g. 128 for faster performance (if you run out of L1 memory it was too high)"
                )
                max_prefill_chunk_size_div1024 = 4
            assert (
                max_prefill_chunk_size_div1024 is not None
            ), f"Unsupported model {self.model_name} on device {self.device_name}"
        else:
            max_prefill_chunk_size_div1024 = int(max_prefill_chunk_size_div1024)
        self.max_prefill_chunk_size = max_prefill_chunk_size_div1024 * 1024

        if (
            self.base_model_name in ["Llama-3.1-8B", "Llama-3.2-11B", "Mistral-7B", "gemma-3-4b"]
            and self.device_name == "N150"
        ) or (self.base_model_name in ["Qwen2.5-7B"] and self.device_name == "N300"):
            logger.info(f"Reducing prefill_len_cutoff to 512 for {self.model_name} on {self.device_name}")
            self.prefill_len_cutoff = 512
        elif self.base_model_name in ["Mixtral-8x7B"] and self.device_name == "T3K":
            self.prefill_len_cutoff = 512

        if callable(optimizations):
            self.optimizations = optimizations(self)
        else:
            self.optimizations = optimizations

        # Configure data precision and math fidelity for tensors and kernels
        if self.optimizations is None:
            self.optimizations = DecodersPrecision.accuracy(num_decoders=self.n_layers, model_name=self.model_name)

        self.dummy_weights = dummy_weights
        self.tile_padded_batch_rows = self.tile_size * int(math.ceil(self.max_batch_size / self.tile_size))

        # Enable workarounds by default until di/dt issues are fixed
        self.di_dt_workaround = os.getenv("DISABLE_DI_DT_WORKAROUND") != "1"
        if not self.di_dt_workaround:
            logger.info("Disabling di/dt workaround, re-enable if you see hangs")

        DRAM_MEMCFG = ttnn.DRAM_MEMORY_CONFIG
        L1_MEMCFG = ttnn.L1_MEMORY_CONFIG
        self.model_config = {}
        # Update memory configs (weights->DRAM, activations->L1)
        self.model_config.update(
            {f"{key}_MEMCFG": DRAM_MEMCFG if "WEIGHTS" in key else L1_MEMCFG for key in self.OP_KEYS}
        )
        self.model_config["DECODERS_OPTIMIZATIONS"] = self.optimizations
        # Update memory layouts (Tile, except MLP)
        self.model_config.update({f"{key}_TILE": ttnn.TILE_LAYOUT for key in self.OP_KEYS if "LAYOUT" in key})

        self.tokenizer = None if dummy_weights else self.create_tokenizer()
        self.processor = None if dummy_weights else self.create_processor()

        if device is not None:  # Avoid issue with test_torch.py not having a device
            self.n_local_heads = self.n_heads // self.cluster_shape[1]

            grid = device.compute_with_storage_grid_size()
            self.max_grid_size = ttnn.CoreGrid(x=grid.x, y=grid.y)

            # DRAM weight grid specs for dram sharding matmuls
            self.dram_weight_grid = ttnn.CoreRangeSet(
                {
                    ttnn.CoreRange(
                        ttnn.CoreCoord(0, 0),
                        ttnn.CoreCoord(self.dram_grid_size.x - 1, self.dram_grid_size.y - 1),
                    )
                }
            )

            # Compute kernels. FP32 acc does not appear to be needed for accuracy in model tests or demo runs.
            self.compute_kernel_config_lofi = ttnn.WormholeComputeKernelConfig(
                math_fidelity=ttnn.MathFidelity.LoFi,
                math_approx_mode=False,
                fp32_dest_acc_en=False,
                packer_l1_acc=True,
            )
            self.compute_kernel_config_hifi2 = ttnn.WormholeComputeKernelConfig(
                math_fidelity=ttnn.MathFidelity.HiFi2,
                math_approx_mode=True,
                fp32_dest_acc_en=True,
                packer_l1_acc=True,
            )
            self.compute_kernel_config_hifi2_fp16 = ttnn.WormholeComputeKernelConfig(
                math_fidelity=ttnn.MathFidelity.HiFi2,
                math_approx_mode=False,
                fp32_dest_acc_en=False,
                packer_l1_acc=True,
            )
            self.compute_kernel_config_hifi4 = ttnn.WormholeComputeKernelConfig(
                math_fidelity=ttnn.MathFidelity.HiFi4,
                math_approx_mode=False,
                fp32_dest_acc_en=True,
                packer_l1_acc=True,
            )
            self.compute_kernel_config_hifi4_fp32 = ttnn.WormholeComputeKernelConfig(
                math_fidelity=ttnn.MathFidelity.HiFi4,
                fp32_dest_acc_en=True,
                packer_l1_acc=True,
                dst_full_sync_en=False,
            )
            self.compute_kernel_config_hifi2_na = ttnn.WormholeComputeKernelConfig(
                math_fidelity=ttnn.MathFidelity.HiFi2,
                math_approx_mode=False,
                fp32_dest_acc_en=False,
                packer_l1_acc=False,
            )
            self.compute_kernel_config_sdpa = ttnn.WormholeComputeKernelConfig(
                math_fidelity=ttnn.MathFidelity.HiFi4,
                math_approx_mode=False,
                fp32_dest_acc_en=True,
                packer_l1_acc=False,
            )

            # Configure data precision and math fidelity for tensors and kernels
            self.model_config["COMPUTE_KERNEL_CONFIG_HIFI2"] = self.compute_kernel_config_hifi2
            # Mixtral
            self.model_config["MIXTRAL_PREFILL_MLP_COMPUTE_CONFIG"] = self.compute_kernel_config_lofi
            self.model_config["MIXTRAL_GATE_MM_OUTPUT_KERNEL_CONFIG"] = self.compute_kernel_config_lofi
            # end mixtral

            self.model_config["DECODERS_OPTIMIZATIONS"] = self.optimizations

            # Create memory config for sharded tensors
            residual_grid = self.dram_shard_core_grid_for_k(self.dim // self.num_devices)
            self.model_config["DECODE_RESIDUAL_MEMCFG"] = (
                ttnn.L1_MEMORY_CONFIG  # FIXME: when residual add support typecasting for sharded tensors
                if self.is_galaxy
                else ttnn.create_sharded_memory_config(
                    (
                        self.tile_padded_batch_rows,
                        self.dim // residual_grid.num_cores // self.num_devices,
                    ),
                    residual_grid,
                    ttnn.ShardStrategy.WIDTH,
                    ttnn.ShardOrientation.ROW_MAJOR,
                    use_height_and_width_as_shard_shape=True,
                )
            )

            # Chunk values based on what works best empirically
            self.model_config["SDPA_PROGCFG"] = lambda seqlen: ttnn.SDPAProgramConfig(
                compute_with_storage_grid_size=(8, 8),
                exp_approx_mode=False,
                q_chunk_size=256 if seqlen >= 2048 else 64,
                k_chunk_size=256 if seqlen >= 2048 else 64,
            )

            # nlp_concat_heads_decode will shard the data across this number of cores
            assert (
                self.n_heads % self.cluster_shape[1] == 0
            ), f"n_heads must be divisible by num_devices: {self.n_heads} % {self.cluster_shape[1]}"

            # Note: for some models (e.g. Mistral-Small) n_heads * head_dim != dim
            self.model_config["ATTN_OUTPUT_PROGCFG"] = (
                None
                if self.is_galaxy
                else self.dram_matmul_config(
                    m=self.tile_padded_batch_rows,
                    k=(self.n_heads * self.head_dim) // self.num_devices,
                    n=self.dim,
                    num_cores=self.n_heads // self.num_devices,
                )
            )

            # All Gather Matmul for Dense Out (DO)
            # TODO: Is there a better way to decide if fused all gather matmul should be used? And is there a better way to use the flag, instead of passing it into model_config?
            # NOTE: Fused all gather matmul only suppports a core grid of size num_devices x 1
            # TODO: #26657 (self.num_devices == 8 and os.getenv("ACTUAL_DEVICE", "") != "TG") should be refactored, and investigate if ACTUAL_DEVICE environment variable is still used
            self.model_config["USE_FUSED_ALL_GATHER_MATMUL"] = (
                self.num_devices == 8
                and os.getenv("ACTUAL_DEVICE", "") != "TG"
                and (self.dim // self.tile_size // self.num_devices) % self.num_devices == 0
                and self.num_devices > 1
            )

            if self.model_config["USE_FUSED_ALL_GATHER_MATMUL"]:
                do_core_grid_size = (8, 1)
                do_per_core_N = (
                    self.dim // self.num_devices // self.tile_size // (do_core_grid_size[0] * do_core_grid_size[1])
                )
                self.model_config["ATTN_ALL_GATHER_MATMUL_PROGCFG"] = ttnn.MatmulMultiCoreReuseMultiCast1DProgramConfig(
                    compute_with_storage_grid_size=do_core_grid_size,
                    in0_block_w=self.dim
                    // self.tile_size
                    // (do_core_grid_size[0] * do_core_grid_size[1]),  # [32 x 8k] x [8k x 1k] = [32 x 1k]
                    out_subblock_h=1,
                    out_subblock_w=get_out_subblock_w(
                        do_per_core_N, out_subblock_h=1
                    ),  # Max out_subblock_w = 4, needs to be divisible by per_core_N
                    per_core_M=self.tile_padded_batch_rows // self.tile_size,
                    per_core_N=do_per_core_N,
                    fuse_batch=True,
                    fused_activation=None,
                    mcast_in0=True,
                )
            else:
                self.model_config["ATTN_ALL_GATHER_MATMUL_PROGCFG"] = None

            # For maximum performance, set the prefill grid row to 8, even if it can fit in a smaller grid
            # prefill_rows = lambda seq_len: min(seq_len, 1024) // self.tile_size
            prefill_rows = 8  # TODO if BH = 10, if wh = 8
            mlp1_3_grid = lambda seq_len: (
                (8, min(min(seq_len, 1024) // 32, 4))
                if self.is_galaxy
                else self.find_prefill_grid(prefill_rows, self.dim // self.tile_size)
            )
            mlp2_grid = lambda seq_len: (
                (8, min(min(seq_len, 1024) // 32, 4))
                if self.is_galaxy
                else self.find_prefill_grid(prefill_rows, self.hidden_dim // self.tile_size)
            )

            mlp_w_dram_sharded = not self.is_galaxy
            n_w1_w3 = self.hidden_dim // self.cluster_shape[1]
            # Using dram_shard_grid_width to ensure per_core_N matches DRAM shard width for P100, otherwise matmuls silently give bad PCC
            dram_shard_grid_width = 8 if is_wormhole_b0() else self.dram_grid_size.x  # 7 for P100, 8 for P150
            self.model_config["PREFILL_MLP_W1_W3_PRG_CONFIG"] = lambda seq_len: self.matmul_config(
                m=min(seq_len, self.prefill_len_cutoff),  # 512 if BH, 1024 if WH
                k=self.dim // self.cluster_shape[0],
                n=n_w1_w3,
                grid_size=mlp1_3_grid(seq_len),
                per_core_N=math.ceil(n_w1_w3 / (self.tile_size * dram_shard_grid_width))
                if mlp_w_dram_sharded
                else None,
            )
            n_w2 = self.dim
            self.model_config["PREFILL_MLP_W2_PRG_CONFIG"] = lambda seq_len: self.matmul_config(
                m=min(seq_len, self.prefill_len_cutoff),  # 512 if BH, 1024 if WH
                k=self.hidden_dim // (self.cluster_shape[1] if self.is_galaxy else 1),
                n=n_w2,
                grid_size=mlp2_grid(seq_len),
                per_core_N=math.ceil(n_w2 / (self.tile_size * dram_shard_grid_width)) if mlp_w_dram_sharded else None,
            )
            self.model_config["PREFILL_MIXTRAL_MLP_W1_PRG_CONFIG"] = lambda seq_len: self.matmul_config(
                m=min(seq_len, self.prefill_len_cutoff),  # 512 if BH, 1024 if WH
                k=self.dim // self.cluster_shape[0],
                n=n_w1_w3,
                grid_size=mlp1_3_grid(min(seq_len, self.prefill_len_cutoff)),
                per_core_M=math.ceil(min(seq_len, self.prefill_len_cutoff) / self.tile_size / self.cluster_shape[1]),
                per_core_N=math.ceil(n_w1_w3 / self.tile_size / self.cluster_shape[0]),
                fused_activation=ttnn.UnaryOpType.SILU,
            )
            self.model_config["PREFILL_MIXTRAL_MLP_W3_PRG_CONFIG"] = lambda seq_len: self.matmul_config(
                m=min(seq_len, self.prefill_len_cutoff),  # 512 if BH, 1024 if WH
                k=self.dim // self.cluster_shape[0],
                n=n_w1_w3,
                grid_size=mlp1_3_grid(min(seq_len, self.prefill_len_cutoff)),
                per_core_M=math.ceil(min(seq_len, self.prefill_len_cutoff) / self.tile_size / self.cluster_shape[1]),
                per_core_N=math.ceil(n_w1_w3 / self.tile_size / self.cluster_shape[0]),
            )
            # Attention output is not necessarily the same dimension as the self.dim, e.g. in Mistral
            k_dim = (
                (self.n_heads * self.head_dim) // self.cluster_shape[0]
                if self.is_galaxy
                else (self.n_heads * self.head_dim) // self.num_devices
            )
            # TODO: #26657 (if self.num_devices == 8 and os.getenv("ACTUAL_DEVICE", "") != "TG") should be refactored, and investigate if ACTUAL_DEVICE environment variable is still used
            n_dim = (
                self.dim // self.cluster_shape[1]
                if self.is_galaxy
                else (
                    1024
                    if self.num_devices == 8
                    and os.getenv("ACTUAL_DEVICE", "") != "TG"
                    and 1024 % (self.dim / self.num_devices) == 0
                    else self.dim
                )
            )
            num_rows = lambda seq_len: min(seq_len, 1024)
            dram_sharded_wo = not (self.model_config["USE_FUSED_ALL_GATHER_MATMUL"] or self.is_galaxy)
            self.model_config["WO_PREFILL_PROGCFG"] = lambda seq_len: self.matmul_config(
                m=num_rows(seq_len),
                k=k_dim,
                n=n_dim,
                grid_size=self.find_prefill_grid(prefill_rows, k_dim // self.tile_size),
                in0_block_w=1 if self.is_galaxy else None,
                fuse_batch=seq_len <= 1024,
                per_core_N=math.ceil(n_dim / (self.tile_size * dram_shard_grid_width)) if dram_sharded_wo else None,
            )

            # Calculate largest number of lm_head_num_rows such that self.dim % (lm_head_num_rows * lm_head_cores_per_row) == 0
            if self.num_devices == 32:
                lm_head_num_rows = 4
                while self.dim % (32 * 32 * lm_head_num_rows) != 0:
                    lm_head_num_rows -= 1
            else:
                lm_head_num_rows = 8
            lm_head_cores_per_row = 8
            while self.dim % (32 * lm_head_num_rows * lm_head_cores_per_row) != 0:
                lm_head_num_rows -= 1
                if lm_head_num_rows == 0:
                    lm_head_cores_per_row -= 1
                    if lm_head_cores_per_row == 0:
                        raise ValueError(
                            f"Could not find a lm_head_num_rows such that self.dim(={self.dim}) % (lm_head_num_rows * 8) == 0"
                        )
                    lm_head_num_rows = 8
            self.lm_head_core_grid = ttnn.CoreGrid(y=lm_head_num_rows, x=lm_head_cores_per_row)
            # 128256 comes from original llama 3 vocab size. 128256 / 4 was experimentally the maximum columns that worked per device.
            # The LM head for that was on 48 cores, so we know 128256 / 4 / 48 = 668 columns per core is close to the L1 limit.
            # FIXME: Update blackhole figure to be per-core as well.
            self.max_columns_per_device_lm_head = (
                128256 // 8 if is_blackhole() else 668 * self.lm_head_core_grid.num_cores
            )

            self.model_config["LM_HEAD_INPUT_MEMCFG"] = ttnn.create_sharded_memory_config(
                (
                    self.tile_padded_batch_rows,
                    nearest_32((self.dim // (4 if self.is_galaxy else 1)) // self.lm_head_core_grid.num_cores),
                ),  # Shard shape: [32, 128] -> 1 shard per core
                self.lm_head_core_grid,
                ttnn.ShardStrategy.WIDTH,
                ttnn.ShardOrientation.ROW_MAJOR,
                use_height_and_width_as_shard_shape=True,
            )
            self.qkv_size = self.head_dim * (2 * self.n_kv_heads + self.n_heads)
            self.min_kv_prefill_shard_seqlen = (self.tile_size * 8 * 8) / (self.n_kv_heads // self.cluster_shape[1])
            self.model_config["XQKV_PREFILL_PROGCFG"] = lambda seq_len: ttnn.MatmulMultiCoreReuseMultiCastProgramConfig(
                compute_with_storage_grid_size=(8, 8),
                in0_block_w=1,  # FIXME: optimize this config for prefill, careful use DI_DT_WORKAROUND if necessary
                out_subblock_h=1,  # Must be divisible by per_core_M
                out_subblock_w=1,  # Must be divisible by per_core_N, out_subblock_w * out_subblock_h <= 4
                per_core_M=max(
                    1,
                    8 if seq_len >= self.MAX_QKV_MM_SEQ_LEN else math.ceil(seq_len / self.tile_size / 8),  # 8 rows
                ),  # M / TILE_HEIGHT / Grid_Size (dynamic based on seqlen)
                per_core_N=math.ceil(
                    self.qkv_size / self.cluster_shape[1] / 32 / dram_shard_grid_width
                ),  # N / TILE_WIDTH / grid width
                transpose_mcast=False,
                fused_activation=None,
                fuse_batch=seq_len <= self.MAX_QKV_MM_SEQ_LEN,
            )

            assert self.n_kv_heads % self.cluster_shape[1] == 0, "n_kv_heads must be divisible by num_devices"
            self.model_config["KV_PREFILL_MEM_CFG"] = lambda seq_len: self.get_xqkv_prefill_mem_cfg(seq_len)

            self.model_config["CREATE_QKV_DECODE_SHARD"] = (
                ttnn.create_sharded_memory_config(
                    shape=(ttnn.TILE_SIZE, self.head_dim),
                    core_grid=ttnn.CoreGrid(y=4, x=8),
                    strategy=ttnn.ShardStrategy.HEIGHT,
                    orientation=ttnn.ShardOrientation.ROW_MAJOR,
                    use_height_and_width_as_shard_shape=True,
                )
                if is_blackhole()
                else ttnn.L1_HEIGHT_SHARDED_MEMORY_CONFIG
            )

            self.model_config["SDPA_DECODE_PROGCFG"] = ttnn.SDPAProgramConfig(
                compute_with_storage_grid_size=(8, 8),
                exp_approx_mode=False,
                q_chunk_size=128 if is_blackhole() else 256,
                k_chunk_size=128 if is_blackhole() else 256,
            )

            self.model_config["SDPA_DECODE_COMPUTE_PROGCFG"] = ttnn.WormholeComputeKernelConfig(
                math_fidelity=ttnn.MathFidelity.HiFi2,
                math_approx_mode=False,
                fp32_dest_acc_en=False,
                packer_l1_acc=False,
            )

            self.model_config[
                "SCORES_BATCHED_MM_OUTPUT_MEMCFG"
            ] = lambda batch_size_per_device_group: ttnn.create_sharded_memory_config(
                shape=(math.ceil(self.n_local_heads / 32) * 32, self.head_dim),  # self.n_heads padded to tile size
                core_grid=ttnn.CoreRangeSet({num_to_corerange(batch_size_per_device_group)}),
                strategy=ttnn.ShardStrategy.HEIGHT,
                orientation=ttnn.ShardOrientation.ROW_MAJOR,
                use_height_and_width_as_shard_shape=True,
            )

            # MLP configs
            mlp_core_grid = (
                self.dram_shard_core_grid_for_k(self.dim)
                if self.is_galaxy
                else self.dram_shard_core_grid_for_k_and_n(self.dim, self.hidden_dim // self.num_devices)
            )

            self.model_config["SHARDED_MLP_INPUT_MEMCFG"] = ttnn.create_sharded_memory_config(
                (
                    self.tile_padded_batch_rows,
                    self.dim // mlp_core_grid.num_cores,
                ),  # Shard shape: [32, 128] -> 1 shard per core
                mlp_core_grid,
                ttnn.ShardStrategy.WIDTH,
                ttnn.ShardOrientation.ROW_MAJOR,
                use_height_and_width_as_shard_shape=True,
            )
            self.model_config["DECODE_MLP_W1_W3_PRG_CONFIG"] = self.dram_matmul_config(
                m=self.tile_padded_batch_rows,
                k=self.dim,
                n=self.hidden_dim // self.cluster_shape[1],
                num_cores=mlp_core_grid.num_cores,
            )

            mlp2_core_grid = (
                ttnn.CoreGrid(y=1, x=8)
                if self.is_galaxy
                else self.dram_shard_core_grid_for_k_and_n(self.hidden_dim // self.num_devices, self.dim)
            )

            self.model_config["SHARDED_MLP2_INPUT_MEMCFG"] = ttnn.create_sharded_memory_config(
                (
                    32 if self.is_galaxy else self.tile_padded_batch_rows,
                    self.hidden_dim // self.cluster_shape[1] // mlp2_core_grid.num_cores,
                ),
                mlp2_core_grid,
                ttnn.ShardStrategy.WIDTH,
                ttnn.ShardOrientation.ROW_MAJOR,
                use_height_and_width_as_shard_shape=True,
            )
            self.model_config["DECODE_MLP_W2_PRG_CONFIG"] = self.dram_matmul_config(
                m=self.tile_padded_batch_rows,
                k=self.hidden_dim // self.cluster_shape[1],
                n=self.dim,
                num_cores=mlp2_core_grid.num_cores,
            )
            attn_input_grid = self.dram_shard_core_grid_for_k(self.dim)
            self.model_config["SHARDED_ATTN_INPUT_MEMCFG"] = (
                ttnn.create_sharded_memory_config(
                    shape=(32, nearest_32(self.dim // (8 * lm_head_num_rows) // 4)),
                    core_grid=ttnn.CoreGrid(y=lm_head_num_rows, x=8),
                    strategy=ttnn.ShardStrategy.WIDTH,
                    orientation=ttnn.ShardOrientation.ROW_MAJOR,
                    use_height_and_width_as_shard_shape=True,
                )
                if self.is_galaxy
                else ttnn.create_sharded_memory_config(
                    (
                        self.tile_padded_batch_rows,
                        self.dim // attn_input_grid.num_cores,
                    ),  # Shard shape: [32, 128] -> 1 shard per core
                    attn_input_grid,
                    ttnn.ShardStrategy.WIDTH,
                    ttnn.ShardOrientation.ROW_MAJOR,
                    use_height_and_width_as_shard_shape=True,
                )
            )

            # glx doesn't support DRAM sharded matmuls yet
            self.model_config["XQKV_DECODE_PROGCFG"] = (
                ttnn.MatmulMultiCoreReuseMultiCast1DProgramConfig(
                    compute_with_storage_grid_size=(8, 5 if self.is_70b or self.is_90b else lm_head_num_rows),
                    in0_block_w=2 if self.is_70b or self.is_90b else 1,
                    out_subblock_h=1,
                    out_subblock_w=1,
                    per_core_M=1,
                    per_core_N=1,
                    fuse_batch=True,
                    fused_activation=None,
                    mcast_in0=True,
                )
                if self.is_galaxy
                else self.dram_matmul_config(
                    m=self.tile_padded_batch_rows,
                    k=self.dim,
                    n=self.qkv_size // self.num_devices,
                    num_cores=attn_input_grid.num_cores,
                )
            )

            full_grid = ttnn.CoreRangeSet(
                {
                    ttnn.CoreRange(
                        ttnn.CoreCoord(0, 0),
                        ttnn.CoreCoord(7, 7),
                    )
                }
            )
            self.model_config["FULL_GRID_MEMCFG"] = ttnn.MemoryConfig(
                ttnn.TensorMemoryLayout.WIDTH_SHARDED,
                ttnn.BufferType.L1,
                ttnn.ShardSpec(
                    full_grid,
                    [
                        32,
                        nearest_32(56),
                    ],
                    ttnn.ShardOrientation.ROW_MAJOR,
                ),
            )

            self.model_config["MLP_ACT_MEMCFG"] = (
                ttnn.create_sharded_memory_config(
                    shape=(32, self.dim // 4 // 16),  # dim / num devices / 16 cores
                    core_grid=ttnn.CoreGrid(x=8, y=2),
                    strategy=ttnn.ShardStrategy.WIDTH,
                    orientation=ttnn.ShardOrientation.ROW_MAJOR,
                    use_height_and_width_as_shard_shape=True,
                )
                if self.dim >= 4096
                else self.model_config["FULL_GRID_MEMCFG"]
            )

            if self.is_galaxy:
                self.model_config["FF1_3_TG_PROGCFG"] = self.matmul_1d_config_from_tensor_shapes(
                    (
                        1,
                        1,
                        32,
                        self.dim // 4,
                    ),
                    (
                        1,
                        1,
                        self.dim // 4,
                        self.hidden_dim // 8,
                    ),
                    grid=ttnn.CoreGrid(x=8, y=2),
                    overwrite_subblock_h=1,
                    overwrite_subblock_w=1,
                )

                self.model_config["FF2_TG_PROGCFG"] = self.matmul_1d_config_from_tensor_shapes(
                    (
                        1,
                        1,
                        32,
                        self.hidden_dim // 8,
                    ),
                    (
                        1,
                        1,
                        self.hidden_dim // 8,
                        self.dim // 4,
                    ),
                    grid=ttnn.CoreGrid(x=8, y=2),
                    overwrite_subblock_h=1,
                    overwrite_subblock_w=1,
                )

            self.model_config["FF1_OUT_REDUCE_SCATTER_MEMCFG"] = ttnn.create_sharded_memory_config(
                shape=(32, self.hidden_dim // 28 // 8),  # shard_grid_cores = 28, num_devices=8
                core_grid=ttnn.CoreRangeSet({ttnn.CoreRange(ttnn.CoreCoord(0, 0), ttnn.CoreCoord(6, 3))}),
                strategy=ttnn.ShardStrategy.WIDTH,
                orientation=ttnn.ShardOrientation.ROW_MAJOR,
                use_height_and_width_as_shard_shape=True,
            )  # if self.dim==8192 else ttnn.DRAM_MEMORY_CONFIG

            self.model_config["FF1_OUT_GATHERED_MEMCFG"] = ttnn.create_sharded_memory_config(
                shape=(32 * 4, self.hidden_dim // 8 // 8),
                core_grid=ttnn.CoreGrid(y=1, x=8),
                strategy=ttnn.ShardStrategy.WIDTH,
                orientation=ttnn.ShardOrientation.ROW_MAJOR,
                use_height_and_width_as_shard_shape=True,
            )
            self.model_config["FF2_OUT_REDUCE_SCATTER_MEMCFG"] = (
                ttnn.create_sharded_memory_config(
                    shape=(32, self.dim // 8 // 4),  # shard_grid_cores = 8, num_devices=4
                    core_grid=ttnn.CoreRangeSet({ttnn.CoreRange(ttnn.CoreCoord(0, 0), ttnn.CoreCoord(7, 0))}),
                    strategy=ttnn.ShardStrategy.WIDTH,
                    orientation=ttnn.ShardOrientation.ROW_MAJOR,
                    use_height_and_width_as_shard_shape=True,
                )
                if self.dim == 8192
                else ttnn.create_sharded_memory_config(
                    shape=(32 * 8, self.dim // 4 // 8),
                    core_grid=ttnn.CoreGrid(y=1, x=8),
                    strategy=ttnn.ShardStrategy.WIDTH,
                    orientation=ttnn.ShardOrientation.ROW_MAJOR,
                    use_height_and_width_as_shard_shape=True,
                )
            )

            self.model_config["SELF_OUT_REDUCE_SCATTER_MEMCFG"] = (
                ttnn.create_sharded_memory_config(
                    shape=(32, 2048 // 8 // 8),  # mesh_rows = 8, num_cores=8
                    core_grid=ttnn.CoreGrid(y=1, x=8),
                    strategy=ttnn.ShardStrategy.WIDTH,
                    orientation=ttnn.ShardOrientation.ROW_MAJOR,
                    use_height_and_width_as_shard_shape=True,
                )
                if self.dim == 8192
                else ttnn.create_sharded_memory_config(
                    shape=(32 * 8, nearest_32(self.dim // 4 // 32)),  # mesh_rows = 8
                    core_grid=ttnn.CoreGrid(y=4, x=8),
                    strategy=ttnn.ShardStrategy.WIDTH,
                    orientation=ttnn.ShardOrientation.ROW_MAJOR,
                    use_height_and_width_as_shard_shape=True,
                )
            )

            self.model_config["FF2_OUT_GATHERED_MEMCFG"] = ttnn.create_sharded_memory_config(
                shape=(32 * 8, self.dim // 4 // 8),
                core_grid=ttnn.CoreGrid(y=1, x=8),
                strategy=ttnn.ShardStrategy.WIDTH,
                orientation=ttnn.ShardOrientation.ROW_MAJOR,
                use_height_and_width_as_shard_shape=True,
            )

            # Vision model configs
            self.model_config["IMAGE_MLP_FC_PROGCFG"] = lambda seq_len, max_seq: self.matmul_config(
                m=min(seq_len, max_seq),
                k=self.vision_dim,
                n=self.vision_hidden_dim // self.num_devices,
                grid_size=(8, 8),
                in0_block_w=1,
                fuse_batch=seq_len <= max_seq,
            )
            self.model_config["IMAGE_MLP_PROJ_PROGCFG"] = lambda seq_len, max_seq: self.matmul_config(
                m=min(seq_len, max_seq),
                k=self.vision_hidden_dim // self.num_devices,
                n=self.vision_dim,
                grid_size=(8, 8),
                in0_block_w=1,
                fuse_batch=seq_len <= max_seq,
            )
            self.model_config["IMAGE_ATTN_QKV_PROGCFG"] = lambda seq_len, max_seq: self.matmul_config(
                m=min(seq_len, max_seq),
                k=self.vision_dim,
                n=(nearest_32(self.vision_head_dim) * self.vision_attn_n_heads * 3)
                // self.num_devices,  # Head dim was padded to nearest 32
                grid_size=(8, 8),
                in0_block_w=1,
                fuse_batch=seq_len <= max_seq,
            )
            self.model_config["IMAGE_ATTN_OUT_PROGCFG"] = lambda seq_len, max_seq: self.matmul_config(
                m=min(seq_len, max_seq),
                k=(nearest_32(self.vision_head_dim) * self.vision_attn_n_heads * 3) // self.num_devices,
                n=self.vision_dim,
                grid_size=(8, 8),
                in0_block_w=1,
                fuse_batch=seq_len <= max_seq,
            )
            self.model_config["VISION_XATTN_Q_PROGCFG"] = lambda seq_len: self.matmul_config(
                m=min(seq_len, 1024),
                k=self.dim,
                n=(self.head_dim * self.n_heads) // self.num_devices,
                grid_size=(8, 8),
                in0_block_w=1,
                fuse_batch=seq_len <= 1024,
            )
            self.model_config["VISION_XATTN_KV_PROGCFG"] = lambda seq_len, max_seq: self.matmul_config(
                m=min(seq_len, max_seq),
                k=self.dim,
                n=(self.head_dim * self.n_kv_heads) // self.num_devices,
                grid_size=(8, 8),
                in0_block_w=1,
                fuse_batch=seq_len <= max_seq,
            )
            self.model_config["VISION_XATTN_SCORE_PROGCFG"] = lambda seq_len, cache_seq_len: self.matmul_config(
                m=seq_len,
                k=self.head_dim,
                n=cache_seq_len,
                grid_size=(8, 8),
                in0_block_w=1,
                fuse_batch=False,
            )
            self.model_config["VISION_XATTN_OUTPUT_PROGCFG"] = lambda seq_len, cache_seq_len: self.matmul_config(
                m=seq_len,
                k=cache_seq_len,
                n=self.head_dim,
                grid_size=(8, 8),
                # in0_block_w=1, # TODO: Remove this when we get non-causal FlashDecode
                fuse_batch=False,
            )
            self.model_config["VISION_XATTN_DENSE_PROGCFG"] = lambda seq_len: self.matmul_config(
                m=min(seq_len, 1024),
                k=self.dim // self.num_devices,
                n=self.dim,
                grid_size=(8, 8),
                in0_block_w=1,
                fuse_batch=False,
            )

            self.model_config["VISION_PROJ_PROGCFG"] = lambda seq_len: self.matmul_config(
                m=seq_len,
                k=self.vision_dim * 6,
                n=self.dim // self.num_devices,
                grid_size=(8, 8),
                in0_block_w=1,
                fuse_batch=False,
            )

            self.model_config["CROSS_TRANSFORMER_TEXT_OUTPUT_PROGCFG"] = lambda seq_len, max_seq: self.matmul_config(
                m=min(seq_len, max_seq),
                k=self.dim,
                n=self.vocab_size // 8,  # Magic number. LM Head always contains 8 splits
                grid_size=(8, 8),
                in0_block_w=1,
                fuse_batch=seq_len <= max_seq,
            )

            def _get_xattn_kv_prefill_mem_cfg(seq_len):
                M = (self.n_kv_heads // self.num_devices) * seq_len
                cores_x, cores_y = self.find_grid(M // self.tile_size)
                return ttnn.create_sharded_memory_config(
                    (
                        nearest_32(M // (cores_x * cores_y)),
                        self.head_dim,
                    ),
                    ttnn.CoreGrid(y=cores_y, x=cores_x),
                    ttnn.ShardStrategy.HEIGHT,
                    ttnn.ShardOrientation.ROW_MAJOR,
                    use_height_and_width_as_shard_shape=True,
                )

            self.model_config["XATTN_KV_PREFILL_MEM_CFG"] = _get_xattn_kv_prefill_mem_cfg

            if self.is_multimodal:
                self.VISION_MAX_MM_SEQ = (
                    self.vision_chunk_ntok if "gemma-3" in self.base_model_name else nearest_32(self.vision_chunk_ntok)
                )

            # RMS NORM
            self.model_config["SHARDED_NORM_ATTN_PRGM_CFG"] = self.create_sharded_norm_config(attn_input_grid)
            self.model_config["SHARDED_NORM_MLP_PRGM_CFG"] = self.create_sharded_norm_config(mlp_core_grid)
            self.model_config["SHARDED_NORM_LM_HEAD_PRGM_CFG"] = self.create_sharded_norm_config(self.lm_head_core_grid)

            # All gather matmuls currently only supported on T3K
            # We need it sharded on num_cores = num_devices
            self.model_config["ATTN_ALL_GATHER_MATMUL_OUTPUT_MEMCFG"] = ttnn.MemoryConfig(
                ttnn.TensorMemoryLayout.WIDTH_SHARDED,
                ttnn.BufferType.L1,
                ttnn.ShardSpec(
                    num_to_core_range_set(self.num_devices),
                    [
                        self.tile_padded_batch_rows,
                        self.dim // self.num_devices,
                    ],
                    ttnn.ShardOrientation.ROW_MAJOR,
                ),
            )

            self.set_tg_attention_config()

            self.is_multichip = self.num_devices > 1
            self.num_reduce_scatter_links = 1
            self.num_all_gather_links = (
                2 if self.is_galaxy else 1
            )  # TODO: try out 3 for short axis and 4 for long axis (TG only) <- should work but untested in model
            self.ccl_dtype = ttnn.bfloat8_b

            logger.info(f"Attention grid: {attn_input_grid}")
            logger.info(f"MLP grid: {mlp_core_grid}")
            logger.info(f"MLP prefill grids @ 32: w1/w3: {mlp1_3_grid(32)}, w2: {mlp2_grid(32)}")
            logger.info(
                f"MLP prefill grids @ max_seq_len({self.max_seq_len}): w1/w3: {mlp1_3_grid(self.max_seq_len)}, w2: {mlp2_grid(self.max_seq_len)}"
            )
            logger.info(f"LM head grid: {self.lm_head_core_grid}")

    @staticmethod
    def __get_llama_local_params_name(model_name):
        if "3.2-1B" in model_name:
            local_params = "LLAMA3_2_1B_PARAMS"
        elif "3.2-3B" in model_name:
            local_params = "LLAMA3_2_3B_PARAMS"
        elif "3.1-8B" in model_name:
            local_params = "LLAMA3_1_8B_PARAMS"
        elif "3.2-11B" in model_name:
            local_params = "LLAMA3_2_11B_PARAMS"
        elif "3.1-70B" in model_name:
            local_params = "LLAMA3_1_70B_PARAMS"
        elif "3.2-90B" in model_name:
            local_params = "LLAMA3_2_90B_PARAMS"
        else:
            local_params = None
        return local_params

    def get_xqkv_prefill_mem_cfg(self, seq_len):
        return ttnn.create_sharded_memory_config(
            (((self.n_kv_heads // self.cluster_shape[1]) * seq_len // (8 * 8)), self.head_dim),
            ttnn.CoreGrid(y=8, x=8),
            ttnn.ShardStrategy.HEIGHT,
            ttnn.ShardOrientation.ROW_MAJOR,
            use_height_and_width_as_shard_shape=True,
        )

    def is_distributed_norm(self, mode):
        if not self.is_multichip:
            return False
        if all([dim > 1 for dim in list(self.mesh_device.shape)]):  # 2D grid
            return True
        elif self.dim > 4096 and mode == "prefill":  # Somewhere between 4k and 8k WH runs out of L1 if not distributed
            return True
        return False

    def ccl_topology(self):
        # Use ring on a T3K or 6U galaxy submesh
        if self.num_devices == 8 and ttnn.cluster.get_cluster_type() in [
            ttnn.cluster.ClusterType.T3K,
            ttnn.cluster.ClusterType.GALAXY,
        ]:
            return ttnn.Topology.Ring
        elif self.num_devices > 1:  # All other multi chip devices
            return ttnn.Topology.Linear
        return None

    def prepare_residual_tensor_decode(self, x, input_mem_cfg, force_replicated=False, on_host=False):
        """
        Prepare inputs for decode mode.
        x: (batch, seq, dim)
        """
        dims = (None, None) if force_replicated else (None, -1)
        mesh_mapper = ttnn.ShardTensor2dMesh(self.mesh_device, dims=dims, mesh_shape=self.cluster_shape)

        if len(x.shape) == 3:
            batch = x.shape[0]
            seq_len = x.shape[1]
            assert x.shape[2] == self.dim
        elif len(x.shape) == 4:
            seq_len = x.shape[0]
            assert x.shape[1] == 1
            batch = x.shape[2]
            assert x.shape[3] == self.dim

        assert seq_len == 1, "Only supporting decode mode"

        # Support input on device
        if torch.is_tensor(x):  # Input on host -> Use torch
            x = x.transpose(0, 1).unsqueeze(1)  # [seq_len, 1, batch, dim]
            # Pad small batches to 32
            if batch < 32:
                zeros = torch.zeros(1, seq_len, 32, self.dim)
                zeros[:, :, :batch, :] = x
                x = zeros
        elif len(x.shape) == 3:  # Input on device -> Use ttnn
            x = ttnn.reshape(x, (batch, seq_len, 1, self.dim))  # [batch, seqlen, dim] -> [batch, seqlen, 1, dim]
            x = ttnn.permute(x, (1, 2, 0, 3))  # [seq_len, 1, batch, dim]
        elif len(x.shape) == 4:
            pass  # already in [seq_len, 1, batch, dim]

        if torch.is_tensor(x):
            x = ttnn.from_torch(
                x,
                device=self.mesh_device if not on_host else None,
                dtype=ttnn.bfloat16,
                layout=ttnn.TILE_LAYOUT,
                mesh_mapper=mesh_mapper,
                memory_config=input_mem_cfg if not on_host else None,
            )
        else:  # Convert the row major layout from embedding back to tile layout
            x = ttnn.to_layout(x, layout=ttnn.TILE_LAYOUT)
        return x

    def prepare_residual_tensor_prefill(self, x_bsh, force_replicated=False):
        """
        Prepare inputs for prefill mode.
        x: (batch, seq, hidden_dim)
        B: batch (1)
        S: sequence len
        H: dim
        """

        x_1BSH = x_bsh.unsqueeze(0)
        dims = (None, None) if force_replicated else (None, -1)

        mesh_mapper = ttnn.ShardTensor2dMesh(self.mesh_device, dims=dims, mesh_shape=self.cluster_shape)

        # input goes to DRAM
        xs_1BSH = ttnn.from_torch(
            x_1BSH,
            device=self.mesh_device,
            dtype=ttnn.bfloat16,
            layout=ttnn.TILE_LAYOUT,
            memory_config=ttnn.DRAM_MEMORY_CONFIG,
            mesh_mapper=mesh_mapper,
        )
        return xs_1BSH

    def _get_text_prefix(self):
        if self.is_llama_vision():
            return "text_model."
        else:
            return ""

    def _get_vision_prefix(self):
        return "visual."

    def _get_hidden_activation_type(self, config):
        activation_map = {
            "gelu": ttnn.UnaryWithParam(ttnn.UnaryOpType.GELU, 0.0),
            "gelu_pytorch_tanh": ttnn.UnaryWithParam(ttnn.UnaryOpType.GELU, 1.0),
            "relu": ttnn.UnaryOpType.RELU,
            "silu": ttnn.UnaryOpType.SILU,
            "swish": ttnn.UnaryOpType.SILU,
        }

        hidden_activation = config.get("hidden_act") or config.get("hidden_activation")
        if not hidden_activation:
            # Default to SILU if no activation is specified
            return ttnn.UnaryOpType.SILU

        hidden_activation = hidden_activation.lower()
        if hidden_activation not in activation_map:
            raise NotImplementedError(f"Unsupported activation '{hidden_activation}'")

        return activation_map.get(hidden_activation, ttnn.UnaryOpType.SILU)

    def _set_model_specific_params(self):
        # Gemma3 specific params
        is_gemma3 = "gemma-3" in self.base_model_name.lower()
        if is_gemma3:
            self.rms_norm_add_unit_offset = True

            self.embed_scale = self.dim**0.5

    def _set_params_from_dict(self, config, is_hf=False):
        eos_token_id = config.get("eos_token_id", None)
        self.image_token_index = config.get("image_token_index", None)

        # Try to get text_config, if it doesn't exist everything is text config
        text_config = config.get("text_config", config)
        self.eos_token_id = None if isinstance(eos_token_id, int) else eos_token_id
        layer_types = text_config["layer_types"] if "layer_types" in text_config else None

        # Common params with different names between Meta and HF
        self.dim = text_config.get("dim", text_config.get("hidden_size"))
        self.n_heads = text_config.get("n_heads", text_config.get("num_attention_heads"))
        self.n_kv_heads = text_config.get("n_kv_heads", text_config.get("num_key_value_heads"))
        self.n_layers = text_config.get("n_layers", text_config.get("num_hidden_layers"))
        # multimodal llama additionally adds cross attention layers
        # they are calculated in HF but not calculated in Meta
        self.n_layers -= len(text_config.get("cross_attention_layers", ()))

        self.sliding_window_pattern = (
            [lt == "sliding_attention" for lt in layer_types] if layer_types is not None else [False] * self.n_layers
        )

        self.full_model_n_layers = self.n_layers
        self.norm_eps = text_config.get("norm_eps", text_config.get("rms_norm_eps"))
        self.vocab_size = text_config["vocab_size"]
        self.padded_vocab_size = 128 * 1024 if self.is_galaxy else None
        self.head_dim = text_config.get("head_dim", self.dim // self.n_heads) or self.dim // self.n_heads
        self.num_experts_per_tok = text_config.get("num_experts_per_tok", 0)
        if is_hf:
            self.max_context_len = text_config.get("max_position_embeddings")
        else:
            self.max_context_len = (
                128 * 1024
            )  # For Llama3 Meta weights TODO: Remove this when we move to HF weights only

        # Handle different MLP dimension specifications
        if "intermediate_size" in text_config:
            self.hidden_dim = text_config["intermediate_size"]
            self.ffn_dim_multiplier = None
            self.multiple_of = None

            # temporary solution for using HF_MODEL for LLaMA until llama_model references are removed
            local_params = self.__get_llama_local_params_name(self.model_name)
            if local_params in self.LOCAL_LLAMA_PARAMS:
                params_file = os.path.join(self.LOCAL_LLAMA_PARAMS[local_params], "params.json")
                if os.path.exists(params_file):
                    with open(params_file, "r") as f:
                        params = json.load(f)
                    self.ffn_dim_multiplier = params["ffn_dim_multiplier"]
                    self.multiple_of = params["multiple_of"]
        else:
            self.ffn_dim_multiplier = text_config["ffn_dim_multiplier"]
            self.multiple_of = text_config["multiple_of"]
            self.hidden_dim = calculate_hidden_dim(self.dim, self.ffn_dim_multiplier, self.multiple_of)

        if "_name_or_path" in config:
            if is_hf:
                normalized_path = os.path.normpath(config["_name_or_path"])
                # For HF paths, they might end with `<model_name>/snapshots/<snapshot_id>/`
                if "snapshots" in normalized_path:
                    full_model_name = normalized_path.split(os.path.sep)[-3]
                    self.model_name = full_model_name.split("--")[-1]
                else:
                    self.model_name = os.path.basename(normalized_path)
            else:
                self.model_name = os.path.basename(config["_name_or_path"])
            logger.info(f"Model name from config: {self.model_name}")

        if self.base_model_name == "Qwen2.5-7B" and self.num_devices not in [0, 2, 4]:
            raise AssertionError(
                "Qwen2.5-7B is only supported on 2 or 4 devices, run on an N300 or use MESH_DEVICE=N150x4"
            )

        self.unpadded_hidden_dim = self.hidden_dim
        # Don't need to pad for CPU runs
        if self.num_devices:
            # Default padding cores for each model, 0 if not set here
            default_padded_cores = {
                "Qwen2.5-VL-72B": 32,
                "Qwen2.5-VL-32B": 16,
                "Qwen2.5-72B": 32,
                "Qwen2.5-7B": 16,
                "QwQ-32B": 16,
            }.get(self.base_model_name, 0)

            # Override MLP padding cores from env var
            mlp_padded_cores = int(os.environ.get("PAD_MLP_CORES", default_padded_cores))

            # Only pad if MLP_PADDED_CORES is non-zero
            if mlp_padded_cores > 0:
                padded_hidden_dim = nearest_multiple(
                    self.hidden_dim, mlp_padded_cores * self.tile_size * self.num_devices
                )
                if padded_hidden_dim != self.hidden_dim:
                    logger.info(
                        f"PAD_MLP_CORES={mlp_padded_cores}, padding hidden dim from {self.hidden_dim} to {padded_hidden_dim}"
                    )
                    self.hidden_dim = padded_hidden_dim

        self.layer_types = text_config.get("layer_types", None)

        # RoPE params
        self.rope_theta = text_config.get("rope_theta")
        self.rope_theta_local = text_config.get("rope_local_base_freq", None)

        rope_scaling_params = text_config.get("rope_scaling", None)
        self.original_max_context_len = text_config.get("original_max_position_embeddings", None)
        self.rope_scaling = (
            rope_scaling_model_factory(rope_scaling_params, original_max_context_len=self.original_max_context_len)
            if rope_scaling_params
            else None
        )

        self.query_pre_attn_scalar = text_config.get("query_pre_attn_scalar", None)

        # Configurable MLP activation type
        self.mlp_activation_type = self._get_hidden_activation_type(text_config)

        self._set_vision_params(config)
        self.is_multimodal = "vision_config" in config or self.is_llama_vision()

        self.state_dict_text_prefix = self._get_text_prefix()
        self.state_dict_vision_prefix = self._get_vision_prefix()

        self._set_model_specific_params()

    @property
    def use_scaled_rope(self):
        return self.rope_scaling is not None

    @property
    def base_model_name(self):
        return get_base_model_name(self.model_name)

    @property
    def vision_chunk_ntok(self):
        """
        Returns the number of tokens per chunk, accounting for the extra class token
        """
        return (self.vision_chunk_size // self.vision_patch_size) ** 2 + 1

    def _set_model_params(self, checkpoint_dir):
        if self.checkpoint_type == CheckpointType.Meta:
            self._set_params(checkpoint_dir)
        elif self.checkpoint_type == CheckpointType.HuggingFace:
            self._set_hf_params(checkpoint_dir)
        else:
            raise ValueError(f"Unsupported checkpoint type: {self.checkpoint_type}")

    def _set_params(self, checkpoint_dir):
        params_file = os.path.join(checkpoint_dir, "params.json")
        assert os.path.exists(params_file), f"params.json file not found at {params_file}"
        with open(params_file, "r") as f:
            params = json.load(f)
        self._set_params_from_dict(params)

        # Meta-style config dicts don't specify model name or rope_scaling_factor so hard-code these
        # Set the model name based on the checkpoint directory being loaded
        self.orig_context_len = 8192
        if "3.2-1B" in checkpoint_dir:
            self.model_name = "Llama-3.2-1B" + ("-Instruct" if self.instruct else "")
            self.rope_scaling_factor = 32
        elif "3.2-3B" in checkpoint_dir:
            self.model_name = "Llama-3.2-3B" + ("-Instruct" if self.instruct else "")
            self.rope_scaling_factor = 32
        elif "3.1-8B" in checkpoint_dir:
            self.model_name = "Llama-3.1-8B" + ("-Instruct" if self.instruct else "")
            self.rope_scaling_factor = 8
        elif "3.2-11B" in checkpoint_dir:
            logger.warning(f"-Vision is removed from model_name {self.model_name}")
            # TODO: do not remove "-Vision" part
            self.model_name = "Llama-3.2-11B" + ("-Instruct" if self.instruct else "")
            self.rope_scaling_factor = 8  # shared with 3.1-8B
        elif "3.1-70B" in checkpoint_dir:
            self.model_name = "Llama-3.1-70B" + ("-Instruct" if self.instruct else "")
            self.rope_scaling_factor = 8
            self.is_70b = True  # self.dim == 8192 and self.n_layers == 80
        elif "3.2-90B" in checkpoint_dir:
            logger.warning(f"-Vision is removed from model_name {self.model_name}")
            # TODO: do not remove "-Vision" part
            self.model_name = "Llama-3.2-90B" + ("-Instruct" if self.instruct else "")
            self.rope_scaling_factor = 8
            self.is_90b = True
        else:
            self.rope_scaling_factor = None
            self.orig_context_len = None
            logger.warning(f"Unknown Meta-style model: {checkpoint_dir}")
        self.rope_scaling = (
            rope_scaling_model_factory(
                {
                    "rope_type": "llama3",
                    "factor": self.rope_scaling_factor,
                    "original_max_position_embeddings": self.orig_context_len,
                }
            )
            if self.rope_scaling_factor is not None
            else None
        )

    def _set_vision_params(self, config):
        vision_config = config.get("vision_config", config)

        self.vision_chunk_size = vision_config.get("vision_chunk_size", vision_config.get("image_size", -1))
        self.image_size = vision_config.get("image_size", -1)
        self.vision_max_num_chunks = vision_config.get("vision_max_num_chunks", vision_config.get("max_num_tiles", 4))
        self.vision_num_cross_attention_layers = vision_config.get(
            "vision_num_cross_attention_layers", vision_config.get("num_global_layers", -1)
        )
        self.vision_dim = vision_config.get("hidden_size", 1280)

        intermediate_size = vision_config.get("intermediate_size", self.vision_dim * 4)
        self.vision_mlp_ratio = intermediate_size // self.vision_dim
        self.vision_hidden_dim = int(self.vision_dim * self.vision_mlp_ratio)
        self.vision_attn_n_heads = vision_config.get("num_attention_heads", 16)
        self.vision_head_dim = self.vision_dim // self.vision_attn_n_heads

        self.vision_n_layers = vision_config.get("num_hidden_layers", 32)
        self.vision_patch_size = vision_config.get("patch_size", 14)
        self.vision_in_channels = vision_config.get("num_channels", 3)

        self.vision_dropout = vision_config.get("attention_dropout", 0.0)
        self.mm_tokens_per_image = vision_config.get("mm_tokens_per_image", config.get("mm_tokens_per_image", 256))

        # Optional vision activation layer, defaults to GELU
        act_layer = vision_config.get("act_layer", "gelu").lower()
        self.vision_act_layer = {
            "gelu": ttnn.UnaryOpType.GELU,
            "relu": ttnn.UnaryOpType.RELU,
            "silu": ttnn.UnaryOpType.SILU,
        }.get(act_layer, ttnn.UnaryOpType.GELU)

        # Optional tuning knobs
        self.vision_max_num_tiles = vision_config.get("max_num_tiles", 4)
        self.vision_n_global_layers = vision_config.get("n_global_layers", vision_config.get("num_global_layers", 8))

    def _set_hf_params(self, checkpoint_dir):
        if self.from_hf_url:
            from transformers import AutoConfig

            if self.dummy_weights:
                logger.info(
                    f"Loading state param for dummy {self.model_name} from {self.LOCAL_HF_PARAMS[self.model_name]}"
                )
                self.hf_config = AutoConfig.from_pretrained(
                    self.LOCAL_HF_PARAMS[self.model_name], trust_remote_code=self.trust_remote_code_hf
                )
            else:
                self.hf_config = AutoConfig.from_pretrained(
                    self.CKPT_DIR,
                    trust_remote_code=self.trust_remote_code_hf,
                    local_files_only=os.getenv("CI") == "true",
                )

            config = self.hf_config.to_dict()
        else:
            config_file = os.path.join(checkpoint_dir, "config.json")
            assert os.path.exists(config_file), f"config.json file not found at {config_file}"
            with open(config_file, "r") as f:
                config = json.load(f)
        self._set_params_from_dict(config, is_hf=True)

        # compatibility with _set_params
        if ("llama" in self.model_name.lower()) and ("3.2-11B" in checkpoint_dir):
            logger.warning(f"-Vision is removed from model_name {self.model_name}")
            # TODO: do not remove "-Vision" part
            self.model_name = "Llama-3.2-11B" + ("-Instruct" if self.instruct else "")
        elif ("llama" in self.model_name.lower()) and ("3.1-70B" in checkpoint_dir):
            self.is_70b = True  # self.dim == 8192 and self.n_layers == 80
        elif ("llama" in self.model_name.lower()) and ("3.2-90B" in checkpoint_dir):
            logger.warning(f"-Vision is removed from model_name {self.model_name}")
            # TODO: do not remove "-Vision" part
            self.model_name = "Llama-3.2-90B" + ("-Instruct" if self.instruct else "")
            self.is_90b = True

    def __repr__(self):
        return f"""ModelArgs(
    dim={self.dim},
    n_layers={self.n_layers},
    n_heads={self.n_heads},
    n_kv_heads={self.n_kv_heads},
    vocab_size={self.vocab_size},
    multiple_of={self.multiple_of},
    ffn_dim_multiplier={self.ffn_dim_multiplier},
    norm_eps={self.norm_eps},
    rope_theta={self.rope_theta},
    rope_scaling_factor={self.rope_scaling.factor if self.rope_scaling is not None else None},
    max_batch_size={self.max_batch_size},
    max_seq_len={self.max_seq_len},
    vision_chunk_size={self.vision_chunk_size},
    vision_max_num_chunks={self.vision_max_num_chunks},
    vision_num_cross_attention_layers={self.vision_num_cross_attention_layers}
)"""

    def is_llama_vision(self):
        return ("llama" in self.CKPT_DIR.lower()) and ("vision" in self.CKPT_DIR.lower())

    def get_state_dict_prefix(self, module_name, layer_num, is_vision=False):
        text_prefix = self.state_dict_text_prefix
        vision_prefix = self.state_dict_vision_prefix

        layer_prefix = f"layers.{layer_num}." if layer_num is not None else ""

        text_module_map = {
            "MLP": "feed_forward",
            "Attention": "attention",
            "TransformerBlock": "",
            "": "",  # If no module is given, just get layer prefix
        }

        vision_module_map = {
            "MLP": "mlp.",
            "Attention": "self_attn.",
            "TransformerBlock": "",
            "": "",
        }

        module_map = vision_module_map if is_vision else text_module_map
        prefix = vision_prefix if is_vision else text_prefix

        return prefix + layer_prefix + module_map[module_name]

    def weight_cache_path(self, dtype):
        # Keep the weight cache separate for generative and instruct weights
        if self.instruct:
            return (
                self.model_cache_path
                / {ttnn.bfloat16: "tensor_cache_instruct_bf16", ttnn.bfloat8_b: "tensor_cache_instruct_bfp8"}[dtype]
            )
        else:
            return (
                self.model_cache_path / {ttnn.bfloat16: "tensor_cache_bf16", ttnn.bfloat8_b: "tensor_cache_bfp8"}[dtype]
            )

    def get_model_config(self):
        return self.model_config

    def get_hf_model_cls(self):
        from transformers import AutoModelForCausalLM, AutoModelForImageTextToText, AutoModelForVision2Seq

        if not self.is_multimodal:
            return AutoModelForCausalLM

        for model_cls in (AutoModelForVision2Seq, AutoModelForImageTextToText):
            if type(self.hf_config) in model_cls._model_mapping:
                return model_cls

        raise ValueError(f"Unknown model for config {type(self.hf_config)}")

    # TODO Update function for large models: For 1 layer tests we only want to load 1 checkpoint file, instead of all.
    def load_state_dict(self):
        # by default, the model is not a mixture-of-expert. This will be set to True if we find any `.experts.` in the keys
        if self.dummy_weights:
            if self.checkpoint_type == CheckpointType.HuggingFace:
                from transformers import AutoConfig

                config = AutoConfig.from_pretrained(
                    self.LOCAL_HF_PARAMS[self.model_name], trust_remote_code=self.trust_remote_code_hf
                )
                if hasattr(config, "text_config"):
                    config.text_config.num_layers = self.n_layers
                    config.text_config.num_hidden_layers = self.n_layers
                else:
                    config.num_layers = self.n_layers
                    config.num_hidden_layers = self.n_layers

                model_cls = self.get_hf_model_cls()
                model = model_cls.from_config(config, trust_remote_code=self.trust_remote_code_hf)
                state_dict = model.state_dict()
            else:
                reference_model = Transformer(self)
                state_dict = reference_model.state_dict()
                state_dict_prefix = self.get_state_dict_prefix("", None)
                state_dict = {f"{state_dict_prefix}{k}": torch.randn_like(v) for k, v in state_dict.items()}
        elif self.checkpoint_type == CheckpointType.Meta:
            state_dict = load_meta_state_dict(self.CKPT_DIR, self.n_layers)
            self.is_mixture_of_experts = any(["experts" in k for k in state_dict.keys()])
        else:
            assert self.checkpoint_type == CheckpointType.HuggingFace
            if self.from_hf_url:
                model_cls = self.get_hf_model_cls()
                model = model_cls.from_pretrained(
                    self.CKPT_DIR,
                    torch_dtype="auto",
                    trust_remote_code=self.trust_remote_code_hf,
                    local_files_only=os.getenv("CI") == "true"
                    # Note that the default setting is torch.dtype.float32, but model weights are
                    # may come in any dtype. If the model's weights are in torch.dtype.bfloat16, this would result in 2x memory usage from an
                    # unnecessary cast.
                )
                if self.cache_hf_flag:
                    self.cached_hf_model = model
                state_dict = model.state_dict()
            else:
                state_dict = load_hf_state_dict(self.CKPT_DIR)
            self.is_mixture_of_experts = any([".experts." in k for k in state_dict.keys()])

        if self.checkpoint_type == CheckpointType.HuggingFace:
            if self.is_multimodal:
                state_dict = standardize_hf_keys_multimodal(state_dict)
                if self.is_llama_vision():
                    state_dict = convert_hf_to_meta_mllama(state_dict, self.head_dim, self.hf_config)
                else:
                    state_dict = convert_vision_hf_to_meta(state_dict, self.head_dim)
            else:
                self.fuse_qkv = any(["qkv" in layer_name for layer_name in state_dict.keys()])
                self.fuse_mlp = any(["gate_up" in layer_name for layer_name in state_dict.keys()])
                state_dict = standardize_hf_keys(state_dict)
                state_dict = convert_hf_to_meta(state_dict, self.head_dim, self.n_heads, self.n_kv_heads)

        keys_dict = list(state_dict.keys())[:]
        remv = [f"layers.{i}." for i in list(range(self.n_layers, self.full_model_n_layers))]
        for k in keys_dict:
            if any([r in k for r in remv]):
                state_dict.pop(k)
        if getattr(self, "is_mixture_of_experts", False):
            self.initialize_mixture_of_experts_configs()
            self.moe = True
            self.num_experts = max([int(item[-11]) + 1 for item in keys_dict if "block_sparse_moe.experts" in item])
        return state_dict

    def initialize_mixture_of_experts_configs(self):
        # Porting mixtral to llama
        self.model_config["FF1_OUTPUT_PROGCFG"] = ttnn.MatmulMultiCoreReuseMultiCast1DProgramConfig(
            compute_with_storage_grid_size=(8, 8),
            in0_block_w=2,  # K = 4096 / TILE_WIDTH=32 / Grid_Size is based on compute_with_storage_grid_size
            out_subblock_h=1,  # Must be divisible by per_core_M
            out_subblock_w=1,  # Must be divisible by per_core_N, out_subblock_w * out_subblock_h <= 4
            per_core_M=1,  # M / TILE_HEIGHT = 32 / 32
            per_core_N=7,  # N / TILE_WIDTH / Grid_Size is based on compute_with_storage_grid_size, N = 4096 for num_device=8
            fuse_batch=True,
            fused_activation=ttnn.UnaryOpType.SILU,
            mcast_in0=True,
        )
        self.model_config["FF3_OUTPUT_PROGCFG"] = ttnn.MatmulMultiCoreReuseMultiCast1DProgramConfig(
            compute_with_storage_grid_size=(8, 8),
            in0_block_w=2,  # K = 4096 / TILE_WIDTH=32 / Grid_Size is based on compute_with_storage_grid_size
            out_subblock_h=1,  # Must be divisible by per_core_M
            out_subblock_w=1,  # Must be divisible by per_core_N, out_subblock_w * out_subblock_h <= 4
            per_core_M=1,  # M / TILE_HEIGHT = 32 / 32
            per_core_N=7,  # N / TILE_WIDTH / Grid_Size is based on compute_with_storage_grid_size, N = 4096 for num_device=8
            fuse_batch=True,
            fused_activation=None,
            mcast_in0=True,
        )
        self.model_config["FF2_OUTPUT_PROGCFG"] = ttnn.MatmulMultiCoreReuseMultiCast1DProgramConfig(
            compute_with_storage_grid_size=(8, 8),
            in0_block_w=7,  # K = 14336 / TILE_WIDTH=32 / Grid_Size is based on compute_with_storage_grid_size
            out_subblock_h=1,  # Must be divisible by per_core_M
            # Issue #8959: Increasing subblock to 2 results in hangs -> Potentially related to di/dt hangs.
            out_subblock_w=1,  # Must be divisible by per_core_N, out_subblock_w * out_subblock_h <= 4
            per_core_M=1,  # M / TILE_HEIGHT = 32 / 32
            per_core_N=2,  # N / TILE_WIDTH / Grid_Size is based on compute_with_storage_grid_size, N = 4096 for num_device=8
            fuse_batch=True,
            fused_activation=None,
            mcast_in0=True,
        )
        self.model_config["PREFILL_MLP_W1_PRG_CONFIG_128"] = ttnn.MatmulMultiCoreReuseMultiCastProgramConfig(
            compute_with_storage_grid_size=(8, 8),
            in0_block_w=1,  # how much inner dim you take each time
            out_subblock_h=1,  # Must be divisible by per_core_M
            out_subblock_w=1,  # Must be divisible by per_core_N, out_subblock_w * out_subblock_h <= 4
            per_core_M=1,  # 32, #16,  # M / TILE_HEIGHT / Grid_Size (dynamic based on seqlen)
            per_core_N=56,  # N / TILE_WIDTH / Grid_Size
            transpose_mcast=False,
            fused_activation=ttnn.UnaryOpType.SILU,
            fuse_batch=False,
        )
        self.model_config["PREFILL_MLP_W3_PRG_CONFIG_128"] = ttnn.MatmulMultiCoreReuseMultiCastProgramConfig(
            compute_with_storage_grid_size=(8, 8),
            in0_block_w=1,  # how much inner dim you take each time
            out_subblock_h=1,  # Must be divisible by per_core_M
            out_subblock_w=1,  # Must be divisible by per_core_N, out_subblock_w * out_subblock_h <= 4
            per_core_M=1,  # M / TILE_HEIGHT / Grid_Size (dynamic based on seqlen)
            per_core_N=56,  # N / TILE_WIDTH / Grid_Size
            transpose_mcast=False,
            fused_activation=None,
            fuse_batch=False,
        )

        self.model_config["PREFILL_MLP_W2_PRG_CONFIG_128"] = ttnn.MatmulMultiCoreReuseMultiCastProgramConfig(
            compute_with_storage_grid_size=(8, 8),
            in0_block_w=1,  # how much inner dim you take each time
            out_subblock_h=1,  # Must be divisible by per_core_M
            out_subblock_w=1,  # Must be divisible by per_core_N, out_subblock_w * out_subblock_h <= 4
            per_core_M=1,  # M / TILE_HEIGHT / Grid_Size (dynamic based on seqlen)
            per_core_N=16,  # N / TILE_WIDTH / Grid_Size
            transpose_mcast=False,
            fused_activation=None,
            fuse_batch=False,
        )
        # end Porting mixtral to llama

    def create_dram_sharded_mem_config(self, k, n):
        """Create DRAM-sharded memory config for width-sharded tensors"""
        dram_cores = self.dram_grid_size.x  # WH has 12 dram cores, P150 has 8, P100 has 7
        assert self.dram_grid_size.y == 1, "Current dram sharding assumes y dim is 1"
        padded_size = math.ceil(n / (self.tile_size * dram_cores)) * (self.tile_size * dram_cores)
        shard_spec = ttnn.ShardSpec(
            self.dram_weight_grid, (k, padded_size // dram_cores), ttnn.ShardOrientation.ROW_MAJOR
        )
        return ttnn.MemoryConfig(ttnn.TensorMemoryLayout.WIDTH_SHARDED, ttnn.BufferType.DRAM, shard_spec)

    def matmul_config(
        self,
        m: int,
        k: int,
        n: int,
        grid_size: Tuple[int, int],
        in0_block_w: int = None,
        fuse_batch: bool = False,
        fused_activation=None,
        per_core_M=None,
        per_core_N=None,
    ):
        if per_core_M is None:
            per_core_M = math.ceil(m / (self.tile_size * grid_size[1]))
        if per_core_N is None:
            per_core_N = math.ceil(n / (self.tile_size * grid_size[0]))

        out_subblock_h = 1
        out_subblock_w = (
            get_out_subblock_w(per_core_N, out_subblock_h) if not self.is_galaxy else 1
        )  # TODO: Needed for TG hang workaround

        if in0_block_w is None:
            assert (
                k % (self.tile_size * grid_size[1]) == 0
            ), f"Input width must be divisible by tile size times grid size"
            in0_block_w = self.find_largest_divisor(k // (self.tile_size * grid_size[1]))

        return ttnn.MatmulMultiCoreReuseMultiCastProgramConfig(
            compute_with_storage_grid_size=grid_size,
            in0_block_w=in0_block_w,
            out_subblock_h=out_subblock_h,
            out_subblock_w=out_subblock_w,
            per_core_M=per_core_M,
            per_core_N=per_core_N,
            transpose_mcast=False,
            fused_activation=fused_activation,
            fuse_batch=fuse_batch,
        )

    def dram_shard_core_grid_for_k(self, k: int) -> Tuple[int, int]:
        rows, cols = self.find_grid(k // self.tile_size)
        return ttnn.CoreGrid(x=cols, y=rows)

    def find_grid(self, N):
        """
        Find the number of rows and columns for a grid of cores such that
        the total number of tiles N can be evenly divided among the cores.
        Each core will have the same integer number of tiles.
        The grid size is limited to a maximum of 2 rows and 8 columns.

        Parameters:
            N (int): Total number of tiles to be distributed.

        Returns:
            tuple: A tuple (rows, cols) representing the grid dimensions.

        Raises:
            AssertionError: If it's not possible to find such a grid configuration.
        """
        max_rows = 8
        max_cols = 8
        max_cores = max_rows * max_cols

        # Find all possible numbers of cores that divide N and are less than or equal to max_cores
        target = 32
        possible_cores = [k for k in range(1, max_cores + 1) if N % k == 0]
        possible_cores.sort(key=lambda x: abs(x - target))  # Sort by closest to target

        for cores in possible_cores:
            # Try to find a grid configuration with the current number of cores
            for rows in range(1, max_rows + 1):
                if cores % rows == 0:
                    cols = cores // rows
                    if cols <= max_cols:
                        return rows, cols

        # If no configuration is found, assert an error
        raise AssertionError(
            f"Cannot find a grid configuration for {N} tiles that evenly divides into {max_cores} cores of max size {max_rows}x{max_cols}."
        )

    def find_prefill_grid(self, row_tiles, col_tiles):
        """Find a grid such that the number of row tiles evenly divides into the number
        of rows and the number of column tiles evenly divides into the number of columns
        """
        max_rows = 8
        max_cols = 8
        # TODO Improve configuration for BH (higher core grid than WH)

        # Find number of cols that evenly divides into the number of columns
        cols = None
        rows = None

        for i in range(max_cols, 0, -1):
            if col_tiles % i == 0:
                cols = i
                break

        for i in range(max_rows, 0, -1):
            if row_tiles % i == 0:
                rows = i
                break

        assert cols is not None, f"Cannot find a number of columns that evenly divides into {col_tiles}, not even 1(!)."
        assert rows is not None, f"Cannot find a number of rows that evenly divides into {row_tiles}, not even 1(!)."
        return rows, cols

    def dram_shard_core_grid_for_k_and_n(self, k: int, n: int) -> Tuple[int, int]:
        rows, cols = self.find_grid_k_n(k // self.tile_size, n // self.tile_size)
        return ttnn.CoreGrid(x=cols, y=rows)

    def find_grid_k_n(self, K, N):
        """
        Find the number of rows and columns for a grid of cores such that
        the total number of tiles N can be evenly divided among the cores.
        Each core will have the same integer number of tiles.

        Parameters:
            N (int): Total number of tiles to be distributed.

        Returns:
            tuple: A tuple (rows, cols) representing the grid dimensions.

        Raises:
            AssertionError: If it's not possible to find such a grid configuration.
        """
        max_rows = 8
        max_cols = 8  # Maximum number of rows or columns
        max_cores = max_rows * max_cols  # Maximum number of cores

        # Find all possible numbers of cores that divide N and are less than or equal to max_cores
        possible_cores = [c for c in range(1, max_cores + 1) if K % c == 0 and N % c == 0]
        possible_cores.sort(reverse=True)  # Start checking from the largest number of cores

        for cores in possible_cores:
            # Try to find a grid configuration with the current number of cores
            for rows in range(1, max_rows + 1):
                if cores % rows == 0:
                    cols = cores // rows
                    if cols <= max_cols:
                        return rows, cols

        # If no configuration is found, assert an error
        raise AssertionError(
            f"Cannot find a grid configuration such that both {K} and {N} tiles evenly divide into cores of max size {max_rows}x{max_cols}."
        )

    def find_largest_divisor(self, n, max_divisor=8):
        for i in range(max_divisor, 0, -1):
            if n % i == 0:
                return i
        return 1  # Fallback to 1 if no divisor found

    def dram_matmul_config(self, m: int, k: int, n: int, num_cores=None, fused_activation=None):
        # in0_block_w must evenly divide k and be no larger than tile_size * num_cores
        if num_cores is None:
            # num_cores = self.dram_shard_core_grid_for_k(k).num_cores
            num_cores = self.dram_shard_core_grid_for_k_and_n(k, n).num_cores
            assert (
                k % (self.tile_size * num_cores) == 0
            ), f"k must be divisible by tile_size * num_cores: {k} % {self.tile_size * num_cores} != 0"
            # assert n % (self.tile_size * num_cores) == 0, f"n must be divisible by tile_size * num_cores: {n} % {self.tile_size * num_cores} != 0"
        return ttnn.MatmulMultiCoreReuseMultiCastDRAMShardedProgramConfig(
            in0_block_w=self.find_largest_divisor(k // (self.tile_size * num_cores)),
            per_core_M=math.ceil(m / self.tile_size),
            per_core_N=math.ceil(n / (self.tile_size * num_cores)),
            fused_activation=fused_activation,
        )

    def matmul_1d_config(
        self,
        m,
        k,
        n,
        grid=ttnn.CoreGrid(x=8, y=8),
        act=None,
        is_fp32_accumulate=False,
        overwrite_per_core_k=None,
        overwrite_subblock_w=None,
        overwrite_subblock_h=None,
    ):
        tile_width = 32
        tile_height = 32

        if (
            n // tile_width // grid.num_cores < 1
        ):  # use less number of cores in case we have more N num tiles than cores
            # assert (n // tile_width) % grid.x == 0
            grid_y = n // tile_width // grid.x
            grid = ttnn.CoreGrid(x=grid.x, y=grid_y)

        per_core_m = m // tile_height
        per_core_k = self.find_largest_divisor(k // (self.tile_size * grid.num_cores))
        per_core_n = math.ceil(n / tile_width / grid.num_cores)

        if is_fp32_accumulate:
            max_subblock_w_h = 4
        else:
            max_subblock_w_h = 8

        # find the largest value between 1 and 8 that is a factor of per_core_n
        # e.g. if per_core_n is 14, then out_subblock_w = 7
        out_subblock_w = max([i for i in range(1, max_subblock_w_h + 1) if per_core_n % i == 0])

        # find the largest value that is a factor of per_core_m such that
        # out_subblock_w * out_subblock_h <= 8
        out_subblock_h = max(
            [
                i
                for i in range(1, max_subblock_w_h + 1)
                if per_core_m % i == 0 and i * out_subblock_w <= max_subblock_w_h
            ]
        )

        if overwrite_per_core_k is not None:
            per_core_k = overwrite_per_core_k

        if overwrite_subblock_w is not None:
            out_subblock_w = overwrite_subblock_w

        if overwrite_subblock_h is not None:
            out_subblock_h = overwrite_subblock_h

        return ttnn.MatmulMultiCoreReuseMultiCast1DProgramConfig(
            compute_with_storage_grid_size=(grid.x, grid.y),
            in0_block_w=per_core_k,
            out_subblock_h=out_subblock_h,
            out_subblock_w=out_subblock_w,
            per_core_M=per_core_m,
            per_core_N=per_core_n,
            fuse_batch=True,
            fused_activation=act,
            mcast_in0=True,
        )

    def matmul_1d_config_from_tensor_shapes(
        self,
        in0_shape,
        in1_shape,
        grid=ttnn.CoreGrid(x=8, y=8),
        act=None,
        is_fp32_accumulate=False,
        overwrite_subblock_w=None,
        overwrite_subblock_h=None,
    ):
        m, k, n = in0_shape[0] * in0_shape[1] * in0_shape[2], in0_shape[3], in1_shape[3]
        return self.matmul_1d_config(
            m,
            k,
            n,
            grid,
            act,
            is_fp32_accumulate,
            overwrite_subblock_w=overwrite_subblock_w,
            overwrite_subblock_h=overwrite_subblock_h,
        )

    def create_sharded_norm_config(self, grid):
        """Helper function to create LayerNormShardedMultiCoreProgramConfig for RMS NORM.

        Args:
            grid (ttnn.CoreGrid): Grid specification for the norm operation
        """
        block_w = self.dim // grid.num_cores // self.tile_size
        # Find largest value <= 4 that evenly divides block_w
        subblock_w = 4
        while subblock_w > 0:
            if block_w % subblock_w == 0:
                break
            subblock_w -= 1
        return ttnn.LayerNormShardedMultiCoreProgramConfig(
            compute_with_storage_grid_size=[grid.x, grid.y],
            subblock_w=subblock_w,
            block_h=self.tile_padded_batch_rows // self.tile_size,
            block_w=block_w,
            inplace=False,
        )

    def detect_checkpoint_type(self) -> CheckpointType:
        """Detect if checkpoint directory contains Meta or HuggingFace format weights.

        Returns:
            CheckpointType: Meta or HuggingFace enum value

        Raises:
            ValueError: If neither Meta nor HuggingFace checkpoint format is detected
        """
        config_path = os.path.join(self.CKPT_DIR, "config.json")
        params_path = os.path.join(self.CKPT_DIR, "params.json")

        if os.path.exists(config_path):
            with open(config_path) as f:
                config = json.load(f)
                if "transformers_version" in config:
                    return CheckpointType.HuggingFace

        if os.path.exists(params_path):
            return CheckpointType.Meta

        raise ValueError(
            f"Could not detect Meta or HuggingFace checkpoint format in {self.CKPT_DIR}. "
            "Directory should contain either config.json (HuggingFace) or params.json (Meta)."
        )

    def create_tokenizer(self):
        """Create and return a Tokenizer instance based on the checkpoint type."""
        if self.checkpoint_type == CheckpointType.Meta:
            # Use the Meta Tokenizer
            from models.demos.t3000.llama2_70b.reference.llama.llama31_8b.tokenizer import Tokenizer

            return Tokenizer(self.tokenizer_path)
        else:
            # Create a HuggingFace AutoTokenizer
            from transformers import AutoTokenizer

            # Mapping of base model names to their known tokenizer paths
            # These are the original models that have proper tokenizers
            base_model_tokenizer_mapping = {
                "gemma-3-4b-it": "google/gemma-3-4b-it",
                "Qwen2.5-0.5B": "Qwen/Qwen2.5-Coder-0.5B-Instruct",
                "Qwen2.5-1.5B": "Qwen/Qwen2.5-1.5B-Instruct",
                "Qwen2.5-3B": "Qwen/Qwen2.5-3B-Instruct",
                "Qwen2.5-7B": "Qwen/Qwen2.5-7B-Instruct",
                "Qwen2.5-14B": "Qwen/Qwen2.5-14B-Instruct",
                "Qwen2.5-32B": "Qwen/Qwen2.5-32B-Instruct",
                "Qwen2.5-72B": "Qwen/Qwen2.5-72B-Instruct",
                "Llama-3.1-8B": "meta-llama/Llama-3.1-8B-Instruct",
                "Llama-3.1-70B": "meta-llama/Llama-3.1-70B-Instruct",
                "Llama-3.2-1B": "meta-llama/Llama-3.2-1B-Instruct",
                "Llama-3.2-3B": "meta-llama/Llama-3.2-3B-Instruct",
                "Llama-3.2-11B": "meta-llama/Llama-3.2-11B-Vision-Instruct",
                "Llama-3.2-90B": "meta-llama/Llama-3.2-90B-Vision-Instruct",
                "Mistral-7B": "mistralai/Mistral-7B-Instruct-v0.3",
                "Phi-3-mini-128k-instruct": "microsoft/Phi-3-mini-128k-instruct",
            }

            logger.info(f"Tokenizer path: {self.TOKENIZER_PATH}")
            logger.info(f"Model name: {self.model_name}")
            logger.info(f"Base model name: {self.base_model_name}")

            try:
                # Try to load tokenizer from the original model path
                # If there is no Processor, it will return Tokenizer (useful for multimodal models)
                tokenizer = AutoTokenizer.from_pretrained(
                    self.TOKENIZER_PATH, local_files_only=os.getenv("CI") == "true"
                )
                logger.info(f"Successfully loaded tokenizer from {self.TOKENIZER_PATH}")
            except Exception as e:
                logger.warning(f"Failed to load tokenizer from {self.TOKENIZER_PATH}: {e}")

                # Try to use base model tokenizer as fallback
                fallback_tokenizer_path = base_model_tokenizer_mapping.get(self.base_model_name)

                # If no direct match, try to infer from model name patterns
                if not fallback_tokenizer_path:
                    model_name_lower = self.model_name.lower()
                    if "qwen2.5" in model_name_lower and "0.5b" in model_name_lower:
                        fallback_tokenizer_path = "Qwen/Qwen2.5-Coder-0.5B-Instruct"
                    elif "qwen2.5" in model_name_lower and "1.5b" in model_name_lower:
                        fallback_tokenizer_path = "Qwen/Qwen2.5-1.5B-Instruct"
                    elif "qwen2.5" in model_name_lower and "3b" in model_name_lower:
                        fallback_tokenizer_path = "Qwen/Qwen2.5-3B-Instruct"
                    elif "qwen2.5" in model_name_lower and "7b" in model_name_lower:
                        fallback_tokenizer_path = "Qwen/Qwen2.5-7B-Instruct"
                    elif "qwen2.5" in model_name_lower and "14b" in model_name_lower:
                        fallback_tokenizer_path = "Qwen/Qwen2.5-14B-Instruct"
                    elif "qwen2.5" in model_name_lower and "32b" in model_name_lower:
                        fallback_tokenizer_path = "Qwen/Qwen2.5-32B-Instruct"
                    elif "qwen2.5" in model_name_lower and "72b" in model_name_lower:
                        fallback_tokenizer_path = "Qwen/Qwen2.5-72B-Instruct"
                    elif "llama" in model_name_lower and "3.1" in model_name_lower and "8b" in model_name_lower:
                        fallback_tokenizer_path = "meta-llama/Llama-3.1-8B-Instruct"
                    elif "llama" in model_name_lower and "3.1" in model_name_lower and "70b" in model_name_lower:
                        fallback_tokenizer_path = "meta-llama/Llama-3.1-70B-Instruct"
                    elif "llama" in model_name_lower and "3.2" in model_name_lower and "1b" in model_name_lower:
                        fallback_tokenizer_path = "meta-llama/Llama-3.2-1B-Instruct"
                    elif "llama" in model_name_lower and "3.2" in model_name_lower and "3b" in model_name_lower:
                        fallback_tokenizer_path = "meta-llama/Llama-3.2-3B-Instruct"
                    elif "mistral" in model_name_lower and "7b" in model_name_lower:
                        fallback_tokenizer_path = "mistralai/Mistral-7B-Instruct-v0.3"
                    elif (
                        "phi-3-mini" in model_name_lower
                        and "128k" in model_name_lower
                        and "instruct" in model_name_lower
                    ):
                        fallback_tokenizer_path = "microsoft/Phi-3-mini-128k-instruct"

                if fallback_tokenizer_path:
                    logger.info(f"Attempting to use fallback tokenizer: {fallback_tokenizer_path}")
                    try:
                        tokenizer = AutoTokenizer.from_pretrained(
                            fallback_tokenizer_path, local_files_only=os.getenv("CI") == "true"
                        )
                        logger.info(f"Successfully loaded fallback tokenizer from {fallback_tokenizer_path}")
                    except Exception as fallback_e:
                        logger.error(f"Failed to load fallback tokenizer from {fallback_tokenizer_path}: {fallback_e}")
                        raise fallback_e
                else:
                    logger.error(f"No fallback tokenizer found for base model: {self.base_model_name}")
                    raise e

            # Add meta-compatible stop token list to the HF tokenizer
            if not "stop_tokens" in tokenizer.__dict__:
                tokenizer.stop_tokens = [tokenizer.eos_token_id]
                # Phi-3-mini uses "<|end|>" as EOS token
                if "phi-3-mini" in self.base_model_name.lower():
                    tokenizer.stop_tokens.append(tokenizer.encode("<|end|>")[0])
            return tokenizer

    def create_processor(self):
        processor = None
        if self.checkpoint_type == CheckpointType.HuggingFace:
            from transformers import AutoProcessor

            try:
                processor = AutoProcessor.from_pretrained(
                    self.TOKENIZER_PATH, local_files_only=os.getenv("CI") == "true"
                )
                logger.info(f"Successfully loaded processor from {self.TOKENIZER_PATH}")
            except Exception as e:
                logger.warning(f"Failed to load processor from {self.TOKENIZER_PATH}: {e}")

        return processor

    def encode_prompt(self, prompt_text, system_prompt_text=None, instruct=True):
        if self.checkpoint_type == CheckpointType.Meta:
            if instruct:
                return encode_prompt_instruct(self.tokenizer, prompt_text, system_prompt_text)
            else:
                return self.tokenizer.encode(prompt_text, bos=True, eos=False)
        else:
            if instruct:
                try:
                    return encode_prompt_hf(self.tokenizer, prompt_text, system_prompt_text)
                except ValueError as e:
                    logger.warning(f"Failed to encode chat prompt, are you sure this is an instruct model? Error: {e}")
                    logger.warning(f"Falling back to base model encoding with no chat template")
            return self.tokenizer.encode(prompt_text, add_special_tokens=False)

    def reference_lm_head(self):
        if self.checkpoint_type == CheckpointType.Meta:
            from models.demos.t3000.llama2_70b.reference.llama.llama31_8b.model import ColumnParallelLinear

            return ColumnParallelLinear(self.dim, self.vocab_size, bias=False, init_method=lambda x: x)
        else:
            model = self.reference_transformer(wrap=False)
            layer = model.lm_head
            layer._load_state_dict = layer.load_state_dict
            layer.load_state_dict = lambda x: layer._load_state_dict(convert_meta_to_hf(x, self.head_dim))
            return layer

    def reference_transformer(self, wrap=True, load_checkpoint=False):
        if self.checkpoint_type == CheckpointType.Meta:
            from models.demos.t3000.llama2_70b.reference.llama.llama31_8b.model import Transformer

            model = Transformer(self)
            if load_checkpoint:
                model.load_state_dict(self.load_state_dict())
            return model
        else:
            from transformers import AutoConfig

            model_cls = self.get_hf_model_cls()

            # HF is much faster at loading from a checkpoint than generating from config
            # so use that by preference unless we don't have a checkpoint
            if self.dummy_weights and not load_checkpoint:
                config = AutoConfig.from_pretrained(
                    self.LOCAL_HF_PARAMS[self.model_name],
                    trust_remote_code=self.trust_remote_code_hf,
                    local_files_only=os.getenv("CI") == "true",
                )
                if hasattr(config, "text_config"):
                    config.text_config.num_layers = self.n_layers
                    config.text_config.num_hidden_layers = self.n_layers
                else:
                    config.num_layers = self.n_layers
                    config.num_hidden_layers = self.n_layers
                model = model_cls.from_config(config, trust_remote_code=self.trust_remote_code_hf)
            else:
                if self.cache_hf_flag and self.cached_hf_model is None:
                    model = model_cls.from_pretrained(
                        self.CKPT_DIR,
                        local_files_only=os.getenv("CI") == "true",
                        trust_remote_code=self.trust_remote_code_hf,
                    )
                    self.cached_hf_model = model
                elif self.cache_hf_flag and self.cached_hf_model is not None:
                    model = self.cached_hf_model
                else:
                    # No caching - load fresh each time
                    model = model_cls.from_pretrained(
                        self.CKPT_DIR,
                        trust_remote_code=self.trust_remote_code_hf,
                        local_files_only=os.getenv("CI") == "true",
                    )

            # HACK: Assume that we want the language model layers only
            if hasattr(model, "language_model"):
                model.model = model.language_model
                # We keep language_model because transformers don't let us change or delete it
            model.model.layers = model.model.layers[: self.n_layers]
            if wrap:
                wrapper = HfModelWrapper(model, self.head_dim)
                return wrapper
            else:
                return model

    def reference_rms_norm(self):
        if self.checkpoint_type == CheckpointType.Meta:
            from models.demos.t3000.llama2_70b.reference.llama.llama31_8b.model import RMSNorm

            return RMSNorm(self.dim, self.norm_eps)
        else:
            model = self.reference_transformer(wrap=False)
            layer = model.model.norm
            layer._load_state_dict = layer.load_state_dict
            layer.load_state_dict = lambda x: layer._load_state_dict(convert_meta_to_hf(x, self.head_dim))
            return layer

    def reference_vision_transformer(self, wrap=True, load_checkpoint=False):
        if self.checkpoint_type == CheckpointType.HuggingFace:
            from transformers import AutoConfig

            model_cls = self.get_hf_model_cls()

            if self.dummy_weights and not load_checkpoint:
                config = AutoConfig.from_pretrained(self.LOCAL_HF_PARAMS[self.model_name])
                config.num_layers = self.n_layers
                config.num_hidden_layers = self.n_layers
                model = model_cls.from_config(config)
            else:
                if self.cached_hf_model is None:
                    model = model_cls.from_pretrained(self.CKPT_DIR, local_files_only=os.getenv("CI") == "true")
                    self.cached_hf_model = model
                else:
                    model = self.cached_hf_model
                model.model.layers = model.model.layers[: self.n_layers]

            if wrap:
                wrapper = HfModelWrapper(model, self.head_dim)
                return wrapper
            else:
                return model

    def reference_mlp(self):
        if self.checkpoint_type == CheckpointType.Meta:
            from models.demos.t3000.llama2_70b.reference.llama.llama31_8b.model import FeedForward

            return FeedForward(self.dim, 4 * self.dim, self.multiple_of, self.ffn_dim_multiplier)
        else:
            model = self.reference_transformer(wrap=False)
            layer = model.model.layers[0].mlp
            layer._load_state_dict = layer.load_state_dict
            layer.load_state_dict = lambda x: layer._load_state_dict(
                convert_meta_to_hf(x, self.head_dim, fuse_mlp=self.fuse_mlp)
            )
            return layer

    def reference_embedding(self, reference_model=None):
        if self.checkpoint_type == CheckpointType.Meta:
            from models.tt_transformers.tt.common import HostEmbedding, HostScaledEmbedding

            return HostEmbedding(self) if self.embed_scale is None else HostScaledEmbedding(self)
        else:
            if reference_model is None:
                model = self.reference_transformer(wrap=False)
                layer = model.model.embed_tokens
            else:
                layer = reference_model.model.model.embed_tokens

            layer._load_state_dict = layer.load_state_dict
            layer.load_state_dict = lambda x: layer._load_state_dict(convert_meta_to_hf(x, self.head_dim))
            return layer

    def reference_decoder(self):
        if self.checkpoint_type == CheckpointType.Meta:
            from models.demos.t3000.llama2_70b.reference.llama.llama31_8b.model import TransformerBlock

            return TransformerBlock(layer_id=0, args=self)
        else:
            model = self.reference_transformer(wrap=False)
            layer = model.model.layers[0]
            use_position_embeddings = layer.__class__.__name__ != "Phi3DecoderLayer" or self.base_model_name in (
                "phi-4",
            )
            model_name_env = os.getenv("HF_MODEL")
            if hasattr(model.model, "rotary_emb_local"):
                rotary_emb_local = model.model.rotary_emb_local
            else:
                rotary_emb_local = None
            wrapper = HfDecoderWrapper(
                layer, self.head_dim, model.model.rotary_emb if use_position_embeddings else None, rotary_emb_local
            )
            return wrapper

    def reference_attention(self):
        if self.checkpoint_type == CheckpointType.Meta:
            from models.demos.t3000.llama2_70b.reference.llama.llama31_8b.model import Attention

            return Attention(self)
        else:
            model = self.reference_transformer(wrap=False)
            layer = model.model.layers[0].self_attn
<<<<<<< HEAD
            use_position_embeddings = layer.__class__.__name__ in (
                "Qwen3Attention",
                "MistralAttention",
                "Gemma3Attention",
            )
            use_position_embeddings = self.base_model_name in (
                "phi-4",
            )
=======
            use_position_embeddings = "position_embeddings" in inspect.signature(layer.forward).parameters
>>>>>>> 2c8dc6fb
            wrapper = HfAttentionWrapper(
                layer, self.head_dim, model.model.rotary_emb if use_position_embeddings else None
            )
            return wrapper

    def set_tg_attention_config(self):
        shard_spec_n_cores_grid = ttnn.CoreRangeSet({num_to_corerange(40)})

        self.model_config["CREATE_HEAD_INPUT_MEMCFG"] = (
            None
            if self.dim < 4096
            else ttnn.MemoryConfig(
                ttnn.TensorMemoryLayout.WIDTH_SHARDED,
                ttnn.BufferType.L1,
                ttnn.ShardSpec(
                    shard_spec_n_cores_grid,
                    [
                        32,
                        32,
                    ],
                    ttnn.ShardOrientation.ROW_MAJOR,
                ),
            )
        )

        if self.is_galaxy:
            num_cores = 40 if self.dim == 8192 else (24 if self.dim == 4096 else (20 if self.dim == 3072 else 12))

            self.model_config["QKV_OUT_GATHERED_MEMCFG"] = lambda mesh_cols: ttnn.create_sharded_memory_config(
                shape=(32 * mesh_cols, 32),  # mesh_cols = 4
                core_grid=num_to_coregrid(num_cores),
                strategy=ttnn.ShardStrategy.WIDTH,
                orientation=ttnn.ShardOrientation.ROW_MAJOR,
                use_height_and_width_as_shard_shape=True,
            )

            self.model_config["SELF_OUT_GATHERED_MEMCFG"] = lambda mesh_rows: ttnn.create_sharded_memory_config(
                shape=(32 * mesh_rows, self.dim // 4 // min(32, self.dim // 4 // 32)),
                core_grid=num_to_coregrid(min(32, self.dim // 4 // 32)),
                strategy=ttnn.ShardStrategy.WIDTH,
                orientation=ttnn.ShardOrientation.ROW_MAJOR,
                use_height_and_width_as_shard_shape=True,
            )
            self.model_config["GATHER_USERS_MEMCFG"] = lambda mesh_cols: ttnn.create_sharded_memory_config(
                shape=(32 * mesh_cols, 32),  # mesh_cols = 4
                core_grid=num_to_coregrid(min(32, self.dim // 8 // 32)),
                strategy=ttnn.ShardStrategy.WIDTH,
                orientation=ttnn.ShardOrientation.ROW_MAJOR,
                use_height_and_width_as_shard_shape=True,
            )
        else:
            qkv_core_grid = self.dram_shard_core_grid_for_k(self.dim)
            self.model_config["QKV_OUT_GATHERED_MEMCFG"] = lambda mesh_rows: ttnn.create_sharded_memory_config(
                (
                    self.tile_size * mesh_rows,
                    self.dim // qkv_core_grid.num_cores,
                ),  # Shard shape: [32, 128] -> 1 shard per core
                core_grid=qkv_core_grid,
                strategy=ttnn.ShardStrategy.WIDTH,
                orientation=ttnn.ShardOrientation.ROW_MAJOR,
                use_height_and_width_as_shard_shape=True,
            )
            gather_core_grid = self.dram_shard_core_grid_for_k(self.dim // 4)
            self.model_config["SELF_OUT_GATHERED_MEMCFG"] = lambda mesh_rows: ttnn.create_sharded_memory_config(
                (
                    self.tile_size * mesh_rows,
                    self.dim // 4 // gather_core_grid.num_cores,
                ),
                core_grid=gather_core_grid,
                strategy=ttnn.ShardStrategy.WIDTH,
                orientation=ttnn.ShardOrientation.ROW_MAJOR,
                use_height_and_width_as_shard_shape=True,
            )
            users_core_grid = self.dram_shard_core_grid_for_k(self.dim // 8)
            self.model_config["GATHER_USERS_MEMCFG"] = lambda mesh_cols: ttnn.create_sharded_memory_config(
                (
                    self.tile_size * mesh_cols,
                    self.dim // 8 // users_core_grid.num_cores,
                ),
                core_grid=users_core_grid,
                strategy=ttnn.ShardStrategy.WIDTH,
                orientation=ttnn.ShardOrientation.ROW_MAJOR,
                use_height_and_width_as_shard_shape=True,
            )


class HfAttentionWrapper:
    def __init__(self, attention, head_dim, rotary_emb):
        from transformers import DynamicCache

        super().__init__()
        self.attention = attention
        self.past_key_value = DynamicCache()
        self.head_dim = head_dim
        self.rotary_emb = rotary_emb

    def forward(self, x, start_pos, freqs_cis_i, mask=None):
        position_ids = torch.tensor([list(range(start_pos, start_pos + x.shape[1]))] * x.shape[0])

        if mask is not None:
            while len(mask.shape) < 4:
                mask = mask.unsqueeze(0)

        if self.rotary_emb is not None:
            position_embeddings = self.rotary_emb(x, position_ids)
            output, *_ = self.attention(
                x,
                position_embeddings=position_embeddings,
                past_key_value=self.past_key_value,
                use_cache=True,
                attention_mask=mask,
            )
        else:
            output, _, self.past_key_value = self.attention(
                x,
                past_key_value=self.past_key_value,
                use_cache=True,
                position_ids=position_ids,
                attention_mask=mask,
            )
        return output

    def __call__(self, *args, **kwargs):
        return self.forward(*args, **kwargs)

    def load_state_dict(self, state_dict):
        try:  # Checking for fused qkv layer
            fuse_qkv = hasattr(self.attention, "qkv_proj")
        except:
            fuse_qkv = False
        return self.attention.load_state_dict(convert_meta_to_hf(state_dict, self.head_dim, fuse_qkv))

    @property
    def cache_k(self):
        [(k, v)] = self.past_key_value.to_legacy_cache()
        hf_k = k.permute(0, 2, 1, 3)  # match meta-style reference which uses (batch_size, seq, n_kv_heads, head_dim)
        batch_size, seq_len, n_heads, head_dim = hf_k.shape

        meta_k = torch.zeros_like(hf_k)
        for b in range(batch_size):
            for s in range(seq_len):
                # Flatten just heads and head_dim
                flat = hf_k[b, s].flatten()
                # Apply reverse_permute
                transformed = reverse_permute(flat.unsqueeze(-1), n_heads, flat.shape[0], 1).squeeze(-1)
                # Restore heads and head_dim shape
                meta_k[b, s] = transformed.reshape(n_heads, head_dim)

        return meta_k

    @property
    def cache_v(self):
        [(k, v)] = self.past_key_value.to_legacy_cache()
        return v.permute(0, 2, 1, 3)  # match meta-style reference which uses (batch_size, seq, n_kv_heads, head_dim)


class HfDecoderWrapper:
    def __init__(self, decoder, head_dim, rotary_emb, rotary_emb_local=None):
        from transformers import DynamicCache

        self.decoder = decoder
        self.head_dim = head_dim
        self.rotary_emb = rotary_emb
        self.rotary_emb_local = rotary_emb_local
        self.past_key_values = DynamicCache()

    def forward(self, x, start_pos, freqs_cis_i, mask=None):
        position_ids = torch.tensor([list(range(start_pos, start_pos + x.shape[1]))] * x.shape[0])
        position_embeddings = None
        if self.rotary_emb is not None:
            position_embeddings = self.rotary_emb(x, position_ids)

        if mask is not None:
            while len(mask.shape) < 4:
                mask = mask.unsqueeze(0)

        if self.rotary_emb_local is not None:
            position_embeddings_local = self.rotary_emb_local(x, position_ids)
            result = self.decoder.forward(
                x,
                position_embeddings_global=position_embeddings,
                position_embeddings_local=position_embeddings_local,
                past_key_value=self.past_key_values,
                use_cache=True,
                position_ids=position_ids,
                attention_mask=mask,
            )
        else:
            result = self.decoder.forward(
                x,
                position_embeddings=position_embeddings,
                past_key_value=self.past_key_values,
                use_cache=True,
                position_ids=position_ids,
                attention_mask=mask,
            )

        output = result[0]
        return output

    def __call__(self, *args, **kwargs):
        return self.forward(*args, **kwargs)

    def load_state_dict(self, state_dict):
        try:  # Checking for fused qkv and mlp layers
            fuse_qkv = hasattr(self.decoder.self_attn, "qkv_proj")
            fuse_mlp = hasattr(self.decoder.mlp, "gate_up_proj")
        except:
            fuse_qkv, fuse_mlp = False, False
        return self.decoder.load_state_dict(convert_meta_to_hf(state_dict, self.head_dim, fuse_qkv, fuse_mlp))


class HfModelWrapper:
    def __init__(self, model, head_dim):
        from transformers import DynamicCache

        self.model = model
        self.head_dim = head_dim
        self.past_key_values = DynamicCache()

    def forward(self, inputs_embeds, start_pos, mode="decode"):
        position_ids = torch.tensor(
            [list(range(start_pos, start_pos + inputs_embeds.shape[1]))] * inputs_embeds.shape[0]
        )
        logits, new_cache, hidden_states = self.model.forward(
            inputs_embeds=inputs_embeds,
            position_ids=position_ids,
            use_cache=True,
            past_key_values=self.past_key_values,
            return_dict=False,
            output_hidden_states=True,
        )
        self.past_key_values = new_cache
        return logits if mode == "decode" else hidden_states[-2]  # last hidden state is final norm

    def __call__(self, *args, **kwargs):
        return self.forward(*args, **kwargs)

    def load_state_dict(self, state_dict):
        try:  # Checking for fused qkv and mlp layers
            fuse_qkv = hasattr(self.model.model.layers[0].self_attn, "qkv_proj")
            fuse_mlp = hasattr(self.model.model.layers[0].mlp, "gate_up_proj")
        except:
            fuse_qkv, fuse_mlp = False, False
        return self.model.load_state_dict(convert_meta_to_hf(state_dict, self.head_dim, fuse_qkv, fuse_mlp))

    def eval(self):
        self.model.eval()

    @property
    def cache_k(self):
        kvs = self.past_key_values.to_legacy_cache()
        meta_ks = []
        for k, v in kvs:
            hf_k = k.permute(
                0, 2, 1, 3
            )  # match meta-style reference which uses (batch_size, seq, n_kv_heads, head_dim)
            batch_size, seq_len, n_heads, head_dim = hf_k.shape

            meta_k = torch.zeros_like(hf_k)
            for b in range(batch_size):
                for s in range(seq_len):
                    # Flatten just heads and head_dim
                    flat = hf_k[b, s].flatten()
                    # Apply reverse_permute
                    transformed = reverse_permute(flat.unsqueeze(-1), n_heads, flat.shape[0], 1).squeeze(-1)
                    # Restore heads and head_dim shape
                    meta_k[b, s] = transformed.reshape(n_heads, head_dim)

            meta_ks.append(meta_k)

        return meta_ks

    @property
    def cache_v(self):
        kvs = self.past_key_values.to_legacy_cache()
        return [
            v.permute(0, 2, 1, 3) for k, v in kvs
        ]  # match meta-style reference which uses (batch_size, seq, n_kv_heads, head_dim)


class DecodersPrecision:
    @classmethod
    def accuracy(cls, num_decoders, model_name):
        inst = cls._precision_factory(num_decoders, model_name, ModelOptimizations.accuracy)
        inst.__name__ = "accuracy"
        return inst

    @classmethod
    def performance(cls, num_decoders, model_name):
        inst = cls._precision_factory(num_decoders, model_name, ModelOptimizations.performance)
        inst.__name__ = "performance"
        return inst

    def __init__(self, num_decoders, model_name, decoder_conf: dict = None):
        if decoder_conf is None:
            decoder_conf = ModelOptimizations.accuracy(model_name)
        self.decoder_optimizations = {decoder_id: decoder_conf for decoder_id in range(num_decoders)}
        self._update_full_name()

    def set_decoder_conf(self, decoder_id, conf: ModelOptimizations):
        self.decoder_optimizations[decoder_id] = conf
        self._update_full_name()

    def get_tensor_dtype(self, decoder_id, tensor: TensorGroup):
        precision_setting_lookup = {
            PrecisionSetting.BFP4: ttnn.bfloat4_b,
            PrecisionSetting.BFP8: ttnn.bfloat8_b,
            PrecisionSetting.BF16: ttnn.bfloat16,
            None: None,  # this signals that original dtype should be used
        }
        return precision_setting_lookup[self.decoder_optimizations[decoder_id].tensor_dtype_settings[tensor]]

    def get_math_fidelity(self, decoder_id, op: OpGroup, configuration: ModelArgs):
        math_fidelity_setting_lookup = {
            MathFidelitySetting.LOFI: configuration.compute_kernel_config_lofi,
            MathFidelitySetting.HIFI2: configuration.compute_kernel_config_hifi2,
            MathFidelitySetting.HIFI2_NA: configuration.compute_kernel_config_hifi2_na,
            MathFidelitySetting.HIFI2_FP16: configuration.compute_kernel_config_hifi2_fp16,
            MathFidelitySetting.HIFI4: configuration.compute_kernel_config_hifi4,
            MathFidelitySetting.HIFI4_FP32: configuration.compute_kernel_config_hifi4_fp32,
        }
        return math_fidelity_setting_lookup[self.decoder_optimizations[decoder_id].op_fidelity_settings[op]]

    def _update_full_name(self):
        self._full_name = " | ".join(
            f"Decoder {decoder_id}: {conf._full_name}" for decoder_id, conf in self.decoder_optimizations.items()
        )

    @classmethod
    def _precision_factory(cls, num_decoders, model_name, optimization_level):
        # use respective configuration for each optimization level
        decoder_config_filename = None
        match optimization_level:
            case ModelOptimizations.accuracy:
                decoder_config_filename = ACCURACY_DECODER_CONFIG_FILENAME
            case ModelOptimizations.performance:
                decoder_config_filename = PERFORMANCE_DECODER_CONFIG_FILENAME
            case _:
                raise ValueError(f"optimization_level ({optimization_level}) not implemented")

        # check if decoder config exists, if it exists load it else use optimization_level
        model_params_dir = Path(__file__).parent.parent
        decoder_config_path = model_params_dir / "model_params" / model_name / decoder_config_filename
        inst = None
        if decoder_config_path.exists():
            inst = parse_decoder_json(decoder_config_path, default_optimization=optimization_level)
            logger.info(
                f"Model {model_name} requires specific TensorPrecision and OpFidelity configuration, using {decoder_config_path}"
            )
        else:
            inst = cls(num_decoders, model_name, optimization_level(model_name))

        return inst


def num_to_corerange(x):
    assert x < 8 or x % 8 == 0
    num_x = min(x, 8)
    num_y = x // num_x
    assert num_x * num_y == x
    return ttnn.CoreRange(
        ttnn.CoreCoord(0, 0),
        ttnn.CoreCoord(num_x - 1, num_y - 1),
    )


def num_to_coregrid(x):
    if x % 8 == 0:
        return ttnn.CoreGrid(y=x // 8, x=8)
    if x == 12:
        return ttnn.CoreGrid(y=2, x=6)
    if x == 20:
        return ttnn.CoreGrid(y=4, x=5)


def determine_device_name(mesh_device):
    """
    Determine device name based on number of devices and architecture.

    Args:
        mesh_device (MeshDevice): MeshDevice object

    Returns:
        str: Device name (e.g., "CPU", "N150", "P100", etc.)

    Raises:
        ValueError: If architecture or device count is unsupported
    """
    num_devices = mesh_device.get_num_devices() if mesh_device else 0
    arch_name = ttnn.get_arch_name()
    dram_grid_size = mesh_device.dram_grid_size() if mesh_device else None  # CoreCoord with (x, y)

    if num_devices == 0:
        return "CPU"

    if is_blackhole():
        dict_device_names = {
            1: "P100" if dram_grid_size and dram_grid_size.x == 7 else "P150",  # P100 DRAM grid is 7x1, P150 is 8x1
            2: "P300",
            4: "P150x4",
            8: "P150x8",
        }
    elif is_wormhole_b0():
        dict_device_names = {
            1: "N150",
            2: "N300",
            4: "N150x4",
            8: "T3K",
            32: "TG",
        }
    else:
        raise ValueError(f"Unsupported architecture: {arch_name}")

    if num_devices in dict_device_names:
        return dict_device_names[num_devices]
    else:
        raise ValueError(f"Unsupported number of devices: {num_devices} for {arch_name}")<|MERGE_RESOLUTION|>--- conflicted
+++ resolved
@@ -2602,18 +2602,7 @@
         else:
             model = self.reference_transformer(wrap=False)
             layer = model.model.layers[0].self_attn
-<<<<<<< HEAD
-            use_position_embeddings = layer.__class__.__name__ in (
-                "Qwen3Attention",
-                "MistralAttention",
-                "Gemma3Attention",
-            )
-            use_position_embeddings = self.base_model_name in (
-                "phi-4",
-            )
-=======
             use_position_embeddings = "position_embeddings" in inspect.signature(layer.forward).parameters
->>>>>>> 2c8dc6fb
             wrapper = HfAttentionWrapper(
                 layer, self.head_dim, model.model.rotary_emb if use_position_embeddings else None
             )
