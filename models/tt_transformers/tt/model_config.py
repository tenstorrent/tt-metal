--- conflicted
+++ resolved
@@ -562,7 +562,6 @@
             )
 
             # Configure data precision and math fidelity for tensors and kernels
-<<<<<<< HEAD
             self.model_config["COMPUTE_KERNEL_CONFIG_HIFI2"] = self.compute_kernel_config_hifi2
             # Mixtral
             self.model_config["PREFILL_MLP_COMPUTE_CONFIG"] = ttnn.WormholeComputeKernelConfig(
@@ -596,11 +595,10 @@
             for op_group, math_fidelity in self.optimizations.op_fidelity_settings.items():
                 math_cfg = math_fidelity_setting_lookup[math_fidelity]
                 self.model_config[f"{op_group.value.upper()}_COMPUTE_KERNEL_CFG"] = math_cfg
-=======
+
             if self.optimizations is None:
                 self.optimizations = DecodersPrecision(num_decoders=self.n_layers)
             self.model_config["DECODERS_OPTIMIZATIONS"] = self.optimizations
->>>>>>> f28e6d6e
 
             # Create memory config for sharded tensors
             residual_grid = self.dram_shard_core_grid_for_k(self.dim // self.num_devices)
