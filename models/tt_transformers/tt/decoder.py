--- conflicted
+++ resolved
@@ -170,17 +170,11 @@
         if TG and mode == "decode":
             ff_in = ttnn.to_memory_config(ff_in, memory_config=self.model_config["MLP_ACT_MEMCFG"])
         # MLP takes replicated inputs and produces fractured outputs
-<<<<<<< HEAD
-        # Check the input sizes here and make sure they are what a MOE expects for Mixtral
-        ff_out = self.feed_forward.forward(ff_in, mode)  # ff_out is replicated
-
-=======
         ff_out = self.feed_forward.forward(ff_in, mode)
         # ff_out and h are both fractured across devices
         activation_dtype = self.model_config["DECODERS_OPTIMIZATIONS"].get_tensor_dtype(
             decoder_id=self.layer_num, tensor=TensorGroup.ACTIVATION
         )
->>>>>>> f28e6d6e
         out = ttnn.add(
             h_val,
             ff_out,
