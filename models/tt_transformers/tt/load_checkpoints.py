# SPDX-FileCopyrightText: © 2025 Tenstorrent AI ULC

# SPDX-License-Identifier: Apache-2.0

import json
import os
import re
from pathlib import Path

import torch
from loguru import logger
from safetensors.torch import load_file as safetensors_load_file
from tqdm import tqdm


# TODO Update function for large models: For 1 layer tests we only want to load 1 checkpoint file, instead of all.
def load_hf_state_dict(ckpt_dir):
    # First check if index file exists
    index_path = os.path.join(ckpt_dir, "model.safetensors.index.json")
    if os.path.exists(index_path):
        # Multi-file case: Read the index file and load all referenced safetensor files
        with open(index_path, "r") as f:
            index_data = json.load(f)

        # Retrieve the weight file names from the index JSON
        weight_map = index_data["weight_map"]
        safetensor_files = set(weight_map.values())

        # Read each safetensors file mentioned in the index
        loaded_weights = {}
        for file in safetensor_files:
            safetensor_path = os.path.join(ckpt_dir, file)
            weights = safetensors_load_file(safetensor_path)
            loaded_weights.update(weights)  # Merge weights into a single dictionary
    else:
        # Single-file case: Load the single model.safetensors file
        safetensor_path = os.path.join(ckpt_dir, "model.safetensors")
        if not os.path.exists(safetensor_path):
            raise FileNotFoundError(f"Neither model.safetensors.index.json nor model.safetensors found in {ckpt_dir}")
        loaded_weights = safetensors_load_file(safetensor_path)

    return loaded_weights


def standardize_hf_keys(state_dict):
    key_meta = "lm_head.weight"
    key_hf = "model.embed_tokens.weight"

    if not key_meta in state_dict and key_hf in state_dict:
        state_dict[key_meta] = state_dict[key_hf]
        del state_dict[key_hf]

    return state_dict


def standardize_hf_keys_multimodal(state_dict):
    all_keys = tuple(state_dict.keys())
    new_state_dict = {}
    for k in all_keys:
        if "model.visual." in k:
            new_state_dict[k.replace("model.visual.", "visual.")] = state_dict[k]
        elif "model.vision_tower.vision_model." in k:
            new_state_dict[k.replace("model.vision_tower.vision_model.", "visual.")] = state_dict[k]
        elif "model.vision_model." in k:
            new_state_dict[k.replace("model.vision_model.", "vision_model.")] = state_dict[k]
        elif "model.language_model." in k:
            new_state_dict[k.replace("model.language_model.", "model.")] = state_dict[k]
        else:
            new_state_dict[k] = state_dict[k]

    # Standardize keys used in vision parts of Qwen2.5-VL
    state_dict = standardize_hf_keys(new_state_dict)
    replace_whole_name = lambda pattern, repl: lambda s: re.sub(rf"(^|\.)({pattern})($|\.)", rf"\1{repl}\3", s)
    output = {}
    for k, v in state_dict.items():
        k = replace_whole_name("qkv", "qkv_proj")(k)
        k = replace_whole_name("proj", "o_proj")(k)
        k = replace_whole_name("attn", "self_attn")(k)
        output[k] = v
    return output


def convert_hf_to_meta(state_dict, head_dim):
    state_dict = split_hf_keys(state_dict)
    state_dict = convert_hf_qkv_to_meta_format(state_dict, head_dim)
    state_dict = map_hf_to_meta_keys(state_dict)
    return state_dict


<<<<<<< HEAD
def convert_hf_to_meta_mllama(state_dict, head_dim, config):
    state_dict = split_hf_keys(state_dict)
    state_dict = convert_hf_qkv_to_meta_format(state_dict, head_dim)
    state_dict = map_hf_to_meta_keys_mllama(state_dict, config)
    state_dict = convert_pos_embeddings(state_dict)
    state_dict = flatten_conv_linear(state_dict)
    return state_dict


=======
def convert_vision_hf_to_meta(state_dict, head_dim):
    state_dict = split_hf_keys(state_dict)
    state_dict = map_vision_hf_to_meta_keys(state_dict, head_dim)
    return state_dict


def map_hf_to_meta_keys(loaded_weights):
    hf_to_meta = {
        # Top level mappings
        "model.embed_tokens.weight": "tok_embeddings.weight",
        "model.norm.weight": "norm.weight",
        "lm_head.weight": "output.weight",
        # Layer level mappings
        "input_layernorm.weight": "attention_norm.weight",
        "post_attention_layernorm.weight": "ffn_norm.weight",
        # Attention module mappings
        "self_attn.q_proj.weight": "attention.wq.weight",
        "self_attn.k_proj.weight": "attention.wk.weight",
        "self_attn.v_proj.weight": "attention.wv.weight",
        "self_attn.o_proj.weight": "attention.wo.weight",
        "self_attn.q_proj.bias": "attention.wq.bias",
        "self_attn.k_proj.bias": "attention.wk.bias",
        "self_attn.v_proj.bias": "attention.wv.bias",
        "self_attn.q_norm.weight": "attention.q_norm.weight",
        "self_attn.k_norm.weight": "attention.k_norm.weight",
        "self_attn.o_proj.bias": "attention.wo.bias",
        # Feed forward module mappings
        "mlp.gate_proj.weight": "feed_forward.w1.weight",
        "mlp.up_proj.weight": "feed_forward.w3.weight",
        "mlp.down_proj.weight": "feed_forward.w2.weight",
        # MLP bias mappings
        "mlp.gate_proj.bias": "feed_forward.w1.bias",
        "mlp.up_proj.bias": "feed_forward.w3.bias",
        "mlp.down_proj.bias": "feed_forward.w2.bias",
        # === Additional FFN layernorms (Gemma3 specific) ===
        "pre_feedforward_layernorm.weight": "pre_feedforward_layernorm.weight",
        "post_feedforward_layernorm.weight": "post_feedforward_layernorm.weight",
        # Direct module mappings
        "gate_proj.weight": "w1.weight",
        "down_proj.weight": "w2.weight",
        "up_proj.weight": "w3.weight",
        "q_proj.weight": "wq.weight",
        "k_proj.weight": "wk.weight",
        "v_proj.weight": "wv.weight",
        "o_proj.weight": "wo.weight",
        "q_proj.bias": "wq.bias",
        "k_proj.bias": "wk.bias",
        "v_proj.bias": "wv.bias",
        "q_norm.weight": "q_norm.weight",
        "k_norm.weight": "k_norm.weight",
        "o_proj.bias": "wo.bias",
        # Direct MLP bias mappings
        "gate_proj.bias": "w1.bias",
        "up_proj.bias": "w3.bias",
        "down_proj.bias": "w2.bias",
        "weight": "emb.weight",  # For host embeddings
        # Full path layer mappings
        "model.layers.{layer}.input_layernorm.weight": "layers.{layer}.attention_norm.weight",
        "model.layers.{layer}.post_attention_layernorm.weight": "layers.{layer}.ffn_norm.weight",
        "model.layers.{layer}.self_attn.q_proj.weight": "layers.{layer}.attention.wq.weight",
        "model.layers.{layer}.self_attn.k_proj.weight": "layers.{layer}.attention.wk.weight",
        "model.layers.{layer}.self_attn.v_proj.weight": "layers.{layer}.attention.wv.weight",
        "model.layers.{layer}.self_attn.o_proj.weight": "layers.{layer}.attention.wo.weight",
        "model.layers.{layer}.self_attn.q_proj.bias": "layers.{layer}.attention.wq.bias",
        "model.layers.{layer}.self_attn.k_proj.bias": "layers.{layer}.attention.wk.bias",
        "model.layers.{layer}.self_attn.v_proj.bias": "layers.{layer}.attention.wv.bias",
        "model.layers.{layer}.self_attn.q_norm.weight": "layers.{layer}.attention.q_norm.weight",
        "model.layers.{layer}.self_attn.k_norm.weight": "layers.{layer}.attention.k_norm.weight",
        "model.layers.{layer}.self_attn.o_proj.bias": "layers.{layer}.attention.wo.bias",
        "model.layers.{layer}.mlp.gate_proj.weight": "layers.{layer}.feed_forward.w1.weight",
        "model.layers.{layer}.mlp.up_proj.weight": "layers.{layer}.feed_forward.w3.weight",
        "model.layers.{layer}.mlp.down_proj.weight": "layers.{layer}.feed_forward.w2.weight",
        # Full path MLP bias mappings
        "model.layers.{layer}.mlp.gate_proj.bias": "layers.{layer}.feed_forward.w1.bias",
        "model.layers.{layer}.mlp.up_proj.bias": "layers.{layer}.feed_forward.w3.bias",
        "model.layers.{layer}.mlp.down_proj.bias": "layers.{layer}.feed_forward.w2.bias",
        "model.layers.{layer}.pre_feedforward_layernorm.weight": "layers.{layer}.pre_feedforward_layernorm.weight",
        "model.layers.{layer}.post_feedforward_layernorm.weight": "layers.{layer}.post_feedforward_layernorm.weight",
    }

    meta_state_dict = {}
    for key, tensor in loaded_weights.items():
        # Remove known prefix if present
        prefix = next((p for p in _get_known_prefixes_mapping().keys() if key.startswith(p)), "")
        key = key.replace(prefix, _get_known_prefixes_mapping().get(prefix, ""), 1)

        new_key = key
        if key in hf_to_meta:
            # Direct match for top-level keys
            new_key = hf_to_meta[key]
        elif key.startswith("model.layers."):
            # Extract layer number and form a template key
            parts = key.split(".")
            layer_num = parts[2]  # e.g. "0" in "model.layers.0.input_layernorm.weight"
            template_key = "model.layers.{layer}." + ".".join(parts[3:])
            if template_key in hf_to_meta:
                new_key = hf_to_meta[template_key].format(layer=layer_num)
            else:
                new_key = key[len("model.") :]  # Remove "model." prefix

        meta_state_dict[new_key] = tensor

    return meta_state_dict


def map_vision_meta_to_hf_keys(loaded_weights):
    language_weights = {
        key[len("language_model.") :]: tensor
        for key, tensor in loaded_weights.items()
        if key.startswith("language_model.")
    }
    mapped_language_weights = map_meta_to_hf_keys(language_weights, language_prefix="language_model.")
    other_weights = {key: tensor for key, tensor in loaded_weights.items() if not key.startswith("language_model.")}
    hf_state_dict = {**mapped_language_weights}
    loaded_weights = {**other_weights}
    meta_to_hf_mappings = {
        # vision MLP
        "c_fc.weight": "fc1.weight",
        "c_fc.bias": "fc1.bias",
        "c_proj.weight": "fc2.weight",
        "c_proj.bias": "fc2.bias",
        # vision attention
        # "wq.weight": "q_proj.weight",
        # "wk.weight": "k_proj.weight",
        # "wv.weight": "v_proj.weight",
        # "wo.weight": "out_proj.weight",
        # "wq.bias": "q_proj.bias",
        # "wk.bias": "k_proj.bias",
        # "wv.bias": "v_proj.bias",
        # "wo.bias": "out_proj.bias",
        # vision encoder block
        "attn.wq.weight": "self_attn.q_proj.weight",
        "attn.wk.weight": "self_attn.k_proj.weight",
        "attn.wv.weight": "self_attn.v_proj.weight",
        "attn.wo.weight": "self_attn.out_proj.weight",
        "attn.wq.bias": "self_attn.q_proj.bias",
        "attn.wk.bias": "self_attn.k_proj.bias",
        "attn.wv.bias": "self_attn.v_proj.bias",
        "attn.wo.bias": "self_attn.out_proj.bias",
        "ln_1.weight": "layer_norm1.weight",
        "ln_1.bias": "layer_norm1.bias",
        "ln_2.weight": "layer_norm2.weight",
        "ln_2.bias": "layer_norm2.bias",
        "mlp.c_fc.weight": "mlp.fc1.weight",
        "mlp.c_fc.bias": "mlp.fc1.bias",
        "mlp.c_proj.weight": "mlp.fc2.weight",
        "mlp.c_proj.bias": "mlp.fc2.bias",
        # vision encoder
        "layers.{layer}.attn.wq.weight": "layers.{layer}.self_attn.q_proj.weight",
        "layers.{layer}.attn.wk.weight": "layers.{layer}.self_attn.k_proj.weight",
        "layers.{layer}.attn.wv.weight": "layers.{layer}.self_attn.v_proj.weight",
        "layers.{layer}.attn.wo.weight": "layers.{layer}.self_attn.out_proj.weight",
        "layers.{layer}.attn.wq.bias": "layers.{layer}.self_attn.q_proj.bias",
        "layers.{layer}.attn.wk.bias": "layers.{layer}.self_attn.k_proj.bias",
        "layers.{layer}.attn.wv.bias": "layers.{layer}.self_attn.v_proj.bias",
        "layers.{layer}.attn.wo.bias": "layers.{layer}.self_attn.out_proj.bias",
        "layers.{layer}.ln_1.weight": "layers.{layer}.layer_norm1.weight",
        "layers.{layer}.ln_1.bias": "layers.{layer}.layer_norm1.bias",
        "layers.{layer}.ln_2.weight": "layers.{layer}.layer_norm2.weight",
        "layers.{layer}.ln_2.bias": "layers.{layer}.layer_norm2.bias",
        "layers.{layer}.mlp.c_fc.weight": "layers.{layer}.mlp.fc1.weight",
        "layers.{layer}.mlp.c_fc.bias": "layers.{layer}.mlp.fc1.bias",
        "layers.{layer}.mlp.c_proj.weight": "layers.{layer}.mlp.fc2.weight",
        "layers.{layer}.mlp.c_proj.bias": "layers.{layer}.mlp.fc2.bias",
        # vision transformer
        "encoder.layers.{layer}.attn.wq.weight": "encoder.layers.{layer}.self_attn.q_proj.weight",
        "encoder.layers.{layer}.attn.wk.weight": "encoder.layers.{layer}.self_attn.k_proj.weight",
        "encoder.layers.{layer}.attn.wv.weight": "encoder.layers.{layer}.self_attn.v_proj.weight",
        "encoder.layers.{layer}.attn.wo.weight": "encoder.layers.{layer}.self_attn.out_proj.weight",
        "encoder.layers.{layer}.attn.wq.bias": "encoder.layers.{layer}.self_attn.q_proj.bias",
        "encoder.layers.{layer}.attn.wk.bias": "encoder.layers.{layer}.self_attn.k_proj.bias",
        "encoder.layers.{layer}.attn.wv.bias": "encoder.layers.{layer}.self_attn.v_proj.bias",
        "encoder.layers.{layer}.attn.wo.bias": "encoder.layers.{layer}.self_attn.out_proj.bias",
        "ln_post.weight": "post_layernorm.weight",
        "ln_post.bias": "post_layernorm.bias",
        # Top level
        "_linear.weight": "weight",  # patch_embedding
        "_linear.bias": "bias",  # patch_embedding
        "positional_embedding": "weight",  # pos_emb
        "visual.embeddings.patch_embedding._linear.weight": "visual.embeddings.patch_embedding.weight",
        "visual.embeddings.patch_embedding._linear.bias": "visual.embeddings.patch_embedding._linear.bias",
        "visual.embeddings.position_embedding.positional_embedding": "visual.embeddings.position_embedding.weight",
        "visual.encoder.layers.{layer}.attn.wq.weight": "visual.encoder.layers.{layer}.self_attn.q_proj.weight",
        "visual.encoder.layers.{layer}.attn.wk.weight": "visual.encoder.layers.{layer}.self_attn.k_proj.weight",
        "visual.encoder.layers.{layer}.attn.wv.weight": "visual.encoder.layers.{layer}.self_attn.v_proj.weight",
        "visual.encoder.layers.{layer}.attn.wo.weight": "visual.encoder.layers.{layer}.self_attn.out_proj.weight",
        "visual.encoder.layers.{layer}.attn.wq.bias": "visual.encoder.layers.{layer}.self_attn.q_proj.bias",
        "visual.encoder.layers.{layer}.attn.wk.bias": "visual.encoder.layers.{layer}.self_attn.k_proj.bias",
        "visual.encoder.layers.{layer}.attn.wv.bias": "visual.encoder.layers.{layer}.self_attn.v_proj.bias",
        "visual.encoder.layers.{layer}.attn.wo.bias": "visual.encoder.layers.{layer}.self_attn.out_proj.bias",
        "visual.encoder.layers.{layer}.ln_1.weight": "visual.encoder.layers.{layer}.layer_norm1.weight",
        "visual.encoder.layers.{layer}.ln_1.bias": "visual.encoder.layers.{layer}.layer_norm1.bias",
        "visual.encoder.layers.{layer}.ln_2.weight": "visual.encoder.layers.{layer}.layer_norm2.weight",
        "visual.encoder.layers.{layer}.ln_2.bias": "visual.encoder.layers.{layer}.layer_norm2.bias",
        "visual.encoder.layers.{layer}.mlp.c_fc.weight": "visual.encoder.layers.{layer}.mlp.fc1.weight",
        "visual.encoder.layers.{layer}.mlp.c_fc.bias": "visual.encoder.layers.{layer}.mlp.fc1.bias",
        "visual.encoder.layers.{layer}.mlp.c_proj.weight": "visual.encoder.layers.{layer}.mlp.fc2.weight",
        "visual.encoder.layers.{layer}.mlp.c_proj.bias": "visual.encoder.layers.{layer}.mlp.fc2.bias",
        "visual.ln_post.weight": "visual.post_layernorm.weight",
        "visual.ln_post.bias": "visual.post_layernorm.bias",
    }

    for key, tensor in loaded_weights.items():
        # Handle full model paths with layer numbers
        if "model.vision_tower.vision_model.encoder.layers." in key:
            parts = key.split(".")
            layer_num = parts[5]
            remainder = ".".join(parts[6:])
            if remainder in meta_to_hf_mappings:
                new_key = f"model.vision_tower.vision_model.encoder.layers.{layer_num}.{meta_to_hf_mappings[remainder]}"
                hf_state_dict[new_key] = tensor
            continue

        # Handle full vision encoder paths with layer numbers
        if "layers." in key:
            parts = key.split(".")
            layer_num = parts[1]  # e.g. "0" in "model.layers.0.input_layernorm.weight"
            template_key = "layers.{layer}." + ".".join(parts[2:])
            if template_key in meta_to_hf_mappings:
                hf_state_dict[meta_to_hf_mappings[template_key].format(layer=layer_num)] = tensor
                continue

        # Try exact matches first
        if key in meta_to_hf_mappings:
            hf_state_dict[meta_to_hf_mappings[key]] = tensor
            continue

        # For submodule state dicts, try matching the end of the key
        matched = False
        for meta_pattern, hf_pattern in meta_to_hf_mappings.items():
            if key.endswith("." + meta_pattern):
                # Replace only the matching part at the end
                prefix = key[: -len(meta_pattern)]
                new_key = prefix + hf_pattern
                hf_state_dict[new_key] = tensor
                matched = True
                break

        # If no mapping found, keep the original key
        if not matched:
            hf_state_dict[key] = tensor

    return hf_state_dict


def map_vision_hf_to_meta_keys(loaded_weights, head_dim):
    hf_to_meta = {
        # vision MLP
        "fc1.weight": "c_fc.weight",
        "fc1.bias": "c_fc.bias",
        "fc2.weight": "c_proj.weight",
        "fc2.bias": "c_proj.bias",
        # vision attention
        "q_proj.weight": "wq.weight",
        "k_proj.weight": "wk.weight",
        "v_proj.weight": "wv.weight",
        "out_proj.weight": "wo.weight",
        "q_proj.bias": "wq.bias",
        "k_proj.bias": "wk.bias",
        "v_proj.bias": "wv.bias",
        "out_proj.bias": "wo.bias",
        # vision encoder
        "self_attn.q_proj.weight": "attn.wq.weight",
        "self_attn.k_proj.weight": "attn.wk.weight",
        "self_attn.v_proj.weight": "attn.wv.weight",
        "self_attn.out_proj.weight": "attn.wo.weight",
        "self_attn.q_proj.bias": "attn.wq.bias",
        "self_attn.k_proj.bias": "attn.wk.bias",
        "self_attn.v_proj.bias": "attn.wv.bias",
        "self_attn.out_proj.bias": "attn.wo.bias",
        "layer_norm1.weight": "ln_1.weight",
        "layer_norm1.bias": "ln_1.bias",
        "layer_norm2.weight": "ln_2.weight",
        "layer_norm2.bias": "ln_2.bias",
        "mlp.fc1.weight": "mlp.c_fc.weight",
        "mlp.fc1.bias": "mlp.c_fc.bias",
        "mlp.fc2.weight": "mlp.c_proj.weight",
        "mlp.fc2.bias": "mlp.c_proj.bias",
        # Top level
        # vision transformer
        "encoder.layers.{layer}.self_attn.q_proj.weight": "encoder.layers.{layer}.attn.wq.weight",
        "encoder.layers.{layer}.self_attn.k_proj.weight": "encoder.layers.{layer}.attn.wk.weight",
        "encoder.layers.{layer}.self_attn.v_proj.weight": "encoder.layers.{layer}.attn.wv.weight",
        "encoder.layers.{layer}.self_attn.out_proj.weight": "encoder.layers.{layer}.attn.wo.weight",
        "encoder.layers.{layer}.self_attn.q_proj.bias": "encoder.layers.{layer}.attn.wq.bias",
        "encoder.layers.{layer}.self_attn.k_proj.bias": "encoder.layers.{layer}.attn.wk.bias",
        "encoder.layers.{layer}.self_attn.v_proj.bias": "encoder.layers.{layer}.attn.wv.bias",
        "encoder.layers.{layer}.self_attn.out_proj.bias": "encoder.layers.{layer}.attn.wo.bias",
        "post_layernorm.weight": "ln_post.weight",
        "post_layernorm.bias": "ln_post.bias",
        "weight": "_linear.weight",
        "bias": "_linear.bias",
        "weight": "positional_embedding",  # pos_emb
        "visual.embeddings.patch_embedding.weight": "visual.embeddings.patch_embedding._linear.weight",
        "visual.embeddings.patch_embedding.bias": "visual.embeddings.patch_embedding._linear.bias",
        "visual.embeddings.position_embedding.weight": "visual.embeddings.position_embedding.positional_embedding",
        "visual.encoder.layers.{layer}.self_attn.q_proj.weight": "visual.encoder.layers.{layer}.attn.wq.weight",
        "visual.encoder.layers.{layer}.self_attn.k_proj.weight": "visual.encoder.layers.{layer}.attn.wk.weight",
        "visual.encoder.layers.{layer}.self_attn.v_proj.weight": "visual.encoder.layers.{layer}.attn.wv.weight",
        "visual.encoder.layers.{layer}.self_attn.out_proj.weight": "visual.encoder.layers.{layer}.attn.wo.weight",
        "visual.encoder.layers.{layer}.self_attn.q_proj.bias": "visual.encoder.layers.{layer}.attn.wq.bias",
        "visual.encoder.layers.{layer}.self_attn.k_proj.bias": "visual.encoder.layers.{layer}.attn.wk.bias",
        "visual.encoder.layers.{layer}.self_attn.v_proj.bias": "visual.encoder.layers.{layer}.attn.wv.bias",
        "visual.encoder.layers.{layer}.self_attn.out_proj.bias": "visual.encoder.layers.{layer}.attn.wo.bias",
        "visual.encoder.layers.{layer}.layer_norm1.weight": "visual.encoder.layers.{layer}.ln_1.weight",
        "visual.encoder.layers.{layer}.layer_norm1.bias": "visual.encoder.layers.{layer}.ln_1.bias",
        "visual.encoder.layers.{layer}.layer_norm2.weight": "visual.encoder.layers.{layer}.ln_2.weight",
        "visual.encoder.layers.{layer}.layer_norm2.bias": "visual.encoder.layers.{layer}.ln_2.bias",
        "visual.encoder.layers.{layer}.mlp.fc1.weight": "visual.encoder.layers.{layer}.mlp.c_fc.weight",
        "visual.encoder.layers.{layer}.mlp.fc1.bias": "visual.encoder.layers.{layer}.mlp.c_fc.bias",
        "visual.encoder.layers.{layer}.mlp.fc2.weight": "visual.encoder.layers.{layer}.mlp.c_proj.weight",
        "visual.encoder.layers.{layer}.mlp.fc2.bias": "visual.encoder.layers.{layer}.mlp.c_proj.bias",
        "visual.post_layernorm.weight": "visual.ln_post.weight",
        "visual.post_layernorm.bias": "visual.ln_post.bias",
    }

    remapped = {}
    for key, tensor in loaded_weights.items():
        if key in hf_to_meta:
            remapped[hf_to_meta[key]] = tensor
        elif "visual.encoder.layers." in key:
            parts = key.split(".")
            layer_num = parts[3]  # e.g. "0" in "visual.encoder.layers.0.layer_norm1.weight"
            template_key = "visual.encoder.layers.{layer}." + ".".join(parts[4:])
            if template_key in hf_to_meta:
                remapped[hf_to_meta[template_key].format(layer=layer_num)] = tensor
        else:
            remapped[key] = tensor

    # Remove language_model keys
    non_text_weights = {k: v for k, v in remapped.items() if not k.startswith("model.")}
    text_weights = {k: v for k, v in loaded_weights.items() if k.startswith("model.") or k.startswith("lm_head.")}
    text_weights = convert_hf_qkv_to_meta_format(text_weights, head_dim)
    remapped_text = map_hf_to_meta_keys(text_weights)
    return {**non_text_weights, **remapped_text}


>>>>>>> 32ef01c0
def load_meta_state_dict(ckpt_dir, n_layers=None, start_layer_idx=0):
    checkpoints = sorted(Path(ckpt_dir).glob("*.pth"))
    assert len(checkpoints) > 0, f"no checkpoint files found in {ckpt_dir}"
    is_chunked = any(ckpt.stem.startswith("layers_") for ckpt in checkpoints)
    if is_chunked:
        checkpoints = [ckpt_name for ckpt_name in checkpoints if ckpt_name.stem.startswith("layers_")]
        checkpoint = load_chunked_checkpoints(checkpoints, n_layers, start_layer_idx)
    else:
        checkpoint = load_sharded_checkpoints(checkpoints, n_layers)

    return checkpoint


def load_chunked_checkpoints(checkpoints, n_layers, start_layer_idx):
    checkpoint = {}

    (f"Loading {len(checkpoints)} chunked checkpoint files")
    for ckpt in tqdm(checkpoints):
        if n_layers:
            # Layer range is in the file name, like layers_start-end.pth
            layer_range = ckpt.stem.split("_")[1]
            start_layer, end_layer = map(int, layer_range.split("-"))
            if start_layer > n_layers + start_layer_idx:
                continue
            if end_layer < start_layer_idx:
                continue

        loaded_ckpt = torch.load(ckpt, map_location="cpu")
        checkpoint.update(loaded_ckpt)
    return checkpoint


def is_param_replicated_across_shards(key: str) -> bool:
    """
    Return `True` if the parameter is replicated (i.e., not sharded)
    across checkpoint files and should not be concatenated.
    """
    if key.startswith("vision_model."):
        return any(keyword in key for keyword in ("ln", "gate", "embed", "c_proj.bias"))
    else:
        # for Meta checkpoint keys, key either starts with "text_model." or contains no such prefix; both cases are handled here
        return any(keyword in key for keyword in ("norm", "gate"))


def load_sharded_checkpoints(checkpoints, n_layers):
    checkpoint = {}
    logger.info(f"Loading {len(checkpoints)} sharded checkpoint files")
    for ckpt in tqdm(checkpoints):
        loaded_ckpt = torch.load(ckpt, map_location="cpu")
        for key, value in loaded_ckpt.items():
            if "layers." in key:
                layer_num = int(key.split("layers.")[1].split(".")[0])
                if n_layers and layer_num >= n_layers:
                    continue
            if key in checkpoint:
                checkpoint[key] += [value]
            else:
                checkpoint[key] = [value]
        del loaded_ckpt

    # concat checkpoint values
    for key, value in checkpoint.items():
        if len(value) == 1 or is_param_replicated_across_shards(key):
            checkpoint[key] = value[0]
        else:
            if key.endswith("tok_embeddings.weight") or key.endswith("output.weight"):
                assert value[0].shape[1] == 8192  # FIXME: do we need this hardcoded shape?
                # Concatenate along dimension 0 for llama3 token embeddings weight and lm head
                checkpoint[key] = torch.cat(value, dim=0)
            else:
                # cat_dim is index of the smallest dimension in value[0].shape
                cat_dim = torch.argmin(torch.tensor(value[0].shape))
                checkpoint[key] = torch.cat(value, dim=cat_dim)

    return checkpoint


def split_hf_keys(loaded_weights):
    converted_weights = {}
    for key, tensor in loaded_weights.items():
        if "qkv_proj" in key:
            # split Q, K and V
            q_key = key.replace("qkv_proj", "q_proj")
            k_key = key.replace("qkv_proj", "k_proj")
            v_key = key.replace("qkv_proj", "v_proj")
            q_tensor, k_tensor, v_tensor = torch.split(tensor, tensor.shape[0] // 3, dim=0)
            converted_weights[q_key] = q_tensor
            converted_weights[k_key] = k_tensor
            converted_weights[v_key] = v_tensor
        elif "gate_up_proj" in key:
            # Split Gate and Up
            gate_key = key.replace("gate_up_proj", "gate_proj")
            up_key = key.replace("gate_up_proj", "up_proj")
            gate_tensor, up_tensor = torch.split(tensor, tensor.shape[0] // 2, dim=0)
            converted_weights[gate_key] = gate_tensor
            converted_weights[up_key] = up_tensor
        else:
            # Keep all other weights unchanged
            converted_weights[key] = tensor
    return converted_weights


def convert_hf_qkv_to_meta_format(loaded_weights, head_dim):
    """Convert HuggingFace QKV weights to Meta format for RoPE compatibility."""
    converted_weights = {}
    for key, tensor in loaded_weights.items():
        if "q_proj.weight" in key or "k_proj.weight" in key:
            # For weights: n_heads = tensor.shape[0] // head_dim
            n_heads = tensor.shape[0] // head_dim
            converted_weights[key] = reverse_permute(tensor, n_heads, tensor.shape[0], tensor.shape[1])
        elif "q_proj.bias" in key or "k_proj.bias" in key:
            # For biases: n_heads = tensor.shape[0] // head_dim
            n_heads = tensor.shape[0] // head_dim
            converted_weights[key] = reverse_permute(tensor, n_heads, tensor.shape[0], 1).squeeze(-1)
        elif "q_norm.weight" in key or "k_norm.weight" in key:
            converted_weights[key] = reverse_permute_1d(tensor)
        else:
            # Keep all other weights unchanged
            converted_weights[key] = tensor
    return converted_weights


def convert_meta_to_hf(state_dict, head_dim):
    state_dict = convert_meta_qkv_to_hf_format(state_dict, head_dim)
    state_dict = map_meta_to_hf_keys(state_dict)
    return state_dict


def replace_keys(state_dict, replacements):
    """
    Replacements are in the form (pattern, replacement).
    Patterns can use ^ to match the start of the string but are otherwise
    matched as whole words. These are not regular expressions, e.g. . is not
    a special character.
    """
    for pattern, replacement in replacements:
        pre = r"^" if pattern.startswith("^") else r"(?=^|\b)"
        post = r"\." if pattern.endswith(".") else r"(?=\b|$)"
        pattern = pattern[1:] if pattern.startswith("^") else pattern
        pattern = pattern[:-1] if pattern.endswith(".") else pattern
        pattern = pre + pattern + post
        state_dict = {re.sub(pattern, replacement, k): v for k, v in state_dict.items()}
    return state_dict


def map_hf_to_meta_keys_mllama(loaded_weights, config):
    replacements = [
        (r"^model.norm.weight", r"text_model.norm.weight"),
        (r"^lm_head.weight", r"text_model.output.weight"),
        (r"^model.embed_tokens", r"text_model.tok_embeddings"),
        (r"^vision_model.patch_embedding", r"vision_model.conv1._linear"),
        (
            r"^vision_model.(global_transformer|transformer).layers.(\d+).self_attn.q_proj",
            r"vision_model.\1.resblocks.\2.attn.wq",
        ),
        (
            r"^vision_model.(global_transformer|transformer).layers.(\d+).self_attn.k_proj",
            r"vision_model.\1.resblocks.\2.attn.wk",
        ),
        (
            r"^vision_model.(global_transformer|transformer).layers.(\d+).self_attn.v_proj",
            r"vision_model.\1.resblocks.\2.attn.wv",
        ),
        (
            r"^vision_model.(global_transformer|transformer).layers.(\d+).self_attn.o_proj",
            r"vision_model.\1.resblocks.\2.attn.wo",
        ),
        (
            r"^vision_model.(global_transformer|transformer).layers.(\d+).mlp.fc1",
            r"vision_model.\1.resblocks.\2.mlp.c_fc",
        ),
        (
            r"^vision_model.(global_transformer|transformer).layers.(\d+).mlp.fc2",
            r"vision_model.\1.resblocks.\2.mlp.c_proj",
        ),
        (
            r"^vision_model.(global_transformer|transformer).layers.(\d+).input_layernorm",
            r"vision_model.\1.resblocks.\2.ln_1",
        ),
        (
            r"^vision_model.(global_transformer|transformer).layers.(\d+).post_attention_layernorm",
            r"vision_model.\1.resblocks.\2.ln_2",
        ),
        (
            r"^vision_model.global_transformer.layers.(\d+).(gate_ffn|gate_attn)",
            r"vision_model.global_transformer.resblocks.\1.\2",
        ),
        (r"^vision_model.layernorm_(pre|post).(weight|bias)", r"vision_model.ln_\1.\2"),
        (r"^vision_model.gated_positional_embedding.embedding", r"vision_model.positional_embedding"),
        (r"^vision_model.gated_positional_embedding.tile_embedding.weight", r"vision_model.gated_positional_embedding"),
        (r"^vision_model.gated_positional_embedding.gate", r"vision_model.gated_positional_embedding_gate"),
        (r"^vision_model.pre_tile_positional_embedding.embedding.weight", r"vision_model.pre_tile_pos_embed.embedding"),
        (
            r"^vision_model.post_tile_positional_embedding.embedding.weight",
            r"vision_model.post_tile_pos_embed.embedding",
        ),
        (r"^vision_model.pre_tile_positional_embedding.gate", r"vision_model.pre_tile_pos_embed.gate"),
        (r"^vision_model.post_tile_positional_embedding.gate", r"vision_model.post_tile_pos_embed.gate"),
        (r"^vision_model.", r"vision_model.vision_encoder."),
        (r"^model.multi_modal_projector.", r"vision_model.vision_projection."),
    ]

    self_attn_replacements = {
        (r"^model.layers.(\d+).mlp.gate_proj.", r"text_model.layers.\1.feed_forward.w1."),
        (r"^model.layers.(\d+).mlp.down_proj.", r"text_model.layers.\1.feed_forward.w2."),
        (r"^model.layers.(\d+).mlp.up_proj.", r"text_model.layers.\1.feed_forward.w3."),
        (r"^model.layers.(\d+).input_layernorm.weight", r"text_model.layers.\1.attention_norm.weight"),
        (r"^model.layers.(\d+).post_attention_layernorm.weight", r"text_model.layers.\1.ffn_norm.weight"),
        (r"^model.layers.(\d+).self_attn.(q|k|v|o)_proj.weight", r"text_model.layers.\1.attention.w\2.weight"),
    }
    cross_attn_replacements = {
        (r"^model.layers.(\d+).mlp.gate_proj.weight", r"text_model.cross_attention_layers.\1.feed_forward.w1.weight"),
        (r"^model.layers.(\d+).mlp.down_proj.weight", r"text_model.cross_attention_layers.\1.feed_forward.w2.weight"),
        (r"^model.layers.(\d+).mlp.up_proj.weight", r"text_model.cross_attention_layers.\1.feed_forward.w3.weight"),
        (r"^model.layers.(\d+).input_layernorm.weight", r"text_model.cross_attention_layers.\1.attention_norm.weight"),
        (
            r"^model.layers.(\d+).post_attention_layernorm.weight",
            r"text_model.cross_attention_layers.\1.ffn_norm.weight",
        ),
        (r"^model.layers.(\d+).cross_attn_attn_gate", r"text_model.cross_attention_layers.\1.gate_attn"),
        (r"^model.layers.(\d+).cross_attn_mlp_gate", r"text_model.cross_attention_layers.\1.gate_ffwd"),
        (r"^model.layers.(\d+).cross_attn.(q|k|v|o)_proj", r"text_model.cross_attention_layers.\1.attention.w\2"),
        (r"^model.layers.(\d+).cross_attn.(q|k)_norm", r"text_model.cross_attention_layers.\1.attention.\2_norm"),
    }

    idx_cross_attn = 0
    for i in range(config.text_config.num_hidden_layers):
        if i in config.text_config.cross_attention_layers:
            cur_replacements = [
                (
                    k.replace(r"layers.(\d+).", rf"layers.{i}."),
                    v.replace(r"cross_attention_layers.\1.", rf"cross_attention_layers.{idx_cross_attn}.").replace(
                        r"\2", r"\1"
                    ),
                )
                for k, v in cross_attn_replacements
            ]
            idx_cross_attn += 1
        else:
            cur_replacements = [
                (
                    k.replace(r"layers.(\d+).", rf"layers.{i}."),
                    v.replace(r"layers.\1.", rf"layers.{i-idx_cross_attn}.").replace(r"\2", r"\1"),
                )
                for k, v in self_attn_replacements
            ]
        replacements.extend(cur_replacements)

    return replace_keys(loaded_weights, replacements)


def convert_pos_embeddings(state_dict):
    do_convert = lambda key: (
        ("tile_pos_embed.embedding" in key) or (key == "vision_model.vision_encoder.gated_positional_embedding")
    )
    state_dict = {k: invert_pre_compute_positional_embedding(v) if do_convert(k) else v for k, v in state_dict.items()}
    return state_dict


def invert_pre_compute_positional_embedding(precomputed_embeddings):
    """Inverts https://github.com/huggingface/transformers/blob/41980ce93e775f6c88500c51c8db7946fc6a2add/src/transformers/models/mllama/convert_mllama_weights_to_hf.py#L122-L148"""

    # TBD: remove hardcode
    if tuple(precomputed_embeddings.shape) == (9, 5120):
        max_aspect_ratio_id, max_num_tiles, num_patches, hidden_size = 9 - 1, 4, 1, 1280
    elif tuple(precomputed_embeddings.shape) == (9, 8197120):
        max_aspect_ratio_id, max_num_tiles, num_patches, hidden_size = 9 - 1, 4, 1601, 1280
    else:
        raise ValueError(f"Unknown embedding shape: {precomputed_embeddings.shape}")

    precomputed_embeddings = precomputed_embeddings.reshape(
        max_aspect_ratio_id + 1, max_num_tiles, num_patches, hidden_size
    )

    from transformers.models.mllama.image_processing_mllama import get_all_supported_aspect_ratios

    supported_aspect_ratios = get_all_supported_aspect_ratios(max_num_tiles)

    embedding = torch.zeros(max_num_tiles, max_num_tiles, num_patches, hidden_size, dtype=precomputed_embeddings.dtype)

    for i, (height, width) in enumerate(supported_aspect_ratios):
        aspect_ratio_id = i + 1
        current_embedding = precomputed_embeddings[aspect_ratio_id, : height * width]
        embedding[:height, :width] = current_embedding.reshape(height, width, num_patches, hidden_size)

    return embedding


def flatten_conv_linear(state_dict):
    do_flatten = lambda key: (("conv" in key) and ("_linear.weight" in key))
    state_dict = {k: v.flatten(start_dim=1) if do_flatten(k) else v for k, v in state_dict.items()}
    return state_dict


def map_hf_to_meta_keys(loaded_weights):
    """
    Map Hugging Face checkpoint keys to Meta checkpoint keys.
    You can use this to support other models by adding more mappings.
    See replace_keys for more details on the format of replacements.
    """
    replacements = [
        ("^emb.weight", "weight"),
        ("model.language_model.", ""),
        ("model.", ""),
        ("embed_tokens", "tok_embeddings"),
        ("lm_head", "output"),
        ("input_layernorm", "attention_norm"),
        ("post_attention_layernorm", "ffn_norm"),
        ("self_attn", "attention"),
        ("mlp", "feed_forward"),
        ("gate_proj", "w1"),
        ("down_proj", "w2"),
        ("up_proj", "w3"),
        ("q_proj", "wq"),
        ("k_proj", "wk"),
        ("v_proj", "wv"),
        ("o_proj", "wo"),
        ("q_norm", "q_norm"),
        ("k_norm", "k_norm"),
    ]
    return replace_keys(loaded_weights, replacements)


def convert_vision_meta_to_hf(state_dict, head_dim):
    # state_dict = convert_meta_qkv_to_hf_format(state_dict, head_dim)
    state_dict = map_vision_meta_to_hf_keys(state_dict)
    return state_dict


def map_meta_to_hf_keys(loaded_weights, language_prefix=""):
    # Define mappings at each level of the hierarchy
    meta_to_hf_mappings = {
        # Top level
        "tok_embeddings.weight": "model.embed_tokens.weight",
        "norm.weight": "model.norm.weight",
        "output.weight": "lm_head.weight",
        # Layer level
        "attention_norm.weight": "input_layernorm.weight",
        "ffn_norm.weight": "post_attention_layernorm.weight",
        "pre_feedforward_layernorm.weight": "pre_feedforward_layernorm.weight",
        "post_feedforward_layernorm.weight": "post_feedforward_layernorm.weight",
        # Attention module
        "attention.wq.weight": "self_attn.q_proj.weight",
        "attention.wk.weight": "self_attn.k_proj.weight",
        "attention.wv.weight": "self_attn.v_proj.weight",
        "attention.wo.weight": "self_attn.o_proj.weight",
        "attention.wq.bias": "self_attn.q_proj.bias",
        "attention.wk.bias": "self_attn.k_proj.bias",
        "attention.wv.bias": "self_attn.v_proj.bias",
        "attention.q_norm.weight": "self_attn.q_norm.weight",
        "attention.k_norm.weight": "self_attn.k_norm.weight",
        "attention.wo.bias": "self_attn.o_proj.bias",
        # Feed forward module
        "feed_forward.w1.weight": "mlp.gate_proj.weight",
        "feed_forward.w3.weight": "mlp.up_proj.weight",
        "feed_forward.w2.weight": "mlp.down_proj.weight",
        # Feed forward bias mappings
        "feed_forward.w1.bias": "mlp.gate_proj.bias",
        "feed_forward.w3.bias": "mlp.up_proj.bias",
        "feed_forward.w2.bias": "mlp.down_proj.bias",
        # Direct mappings for when we get just the final components
        "w1.weight": "gate_proj.weight",
        "w2.weight": "down_proj.weight",
        "w3.weight": "up_proj.weight",
        "wq.weight": "q_proj.weight",
        "wk.weight": "k_proj.weight",
        "wv.weight": "v_proj.weight",
        "wo.weight": "o_proj.weight",
        "wq.bias": "q_proj.bias",
        "wk.bias": "k_proj.bias",
        "wv.bias": "v_proj.bias",
        "wo.bias": "o_proj.bias",
        # Direct MLP bias mappings
        "w1.bias": "gate_proj.bias",
        "w3.bias": "up_proj.bias",
        "w2.bias": "down_proj.bias",
        # Host embeddings
        "emb.weight": "weight",
    }

    hf_state_dict = {}
    for key, tensor in loaded_weights.items():
        # Handle full model paths with layer numbers
        if "layers." in key:
            parts = key.split(".")
            layer_num = parts[1]
            remainder = ".".join(parts[2:])
            if remainder in meta_to_hf_mappings:
                new_key = f"model.layers.{layer_num}.{meta_to_hf_mappings[remainder]}"
                hf_state_dict[new_key] = tensor
            continue

        # Try exact matches first
        if key in meta_to_hf_mappings:
            hf_state_dict[meta_to_hf_mappings[key]] = tensor
            continue

        # For submodule state dicts, try matching the end of the key
        matched = False
        for meta_pattern, hf_pattern in meta_to_hf_mappings.items():
            if key.endswith("." + meta_pattern):
                # Replace only the matching part at the end
                prefix = key[: -len(meta_pattern)]
                new_key = prefix + hf_pattern
                hf_state_dict[new_key] = tensor
                matched = True
                break

        # If no mapping found, keep the original key
        if not matched:
            hf_state_dict[key] = tensor

    return hf_state_dict


def convert_meta_qkv_to_hf_format(loaded_weights, head_dim):
    """Convert Meta QKV weights back to HuggingFace format."""
    converted_weights = {}
    for key, tensor in loaded_weights.items():
        if "wq.weight" in key or "wk.weight" in key:
            # For weights: n_heads = tensor.shape[0] // head_dim
            n_heads = tensor.shape[0] // head_dim
            converted_weights[key] = permute(tensor, n_heads, tensor.shape[0], tensor.shape[1])
        elif "wq.bias" in key or "wk.bias" in key:
            # For biases: n_heads = tensor.shape[0] // head_dim
            n_heads = tensor.shape[0] // head_dim
            converted_weights[key] = permute(tensor.unsqueeze(-1), n_heads, tensor.shape[0], 1).squeeze(-1)
        elif "q_norm.weight" in key or "k_norm.weight" in key:
            converted_weights[key] = permute_1d(tensor)
        else:
            # Keep all other weights unchanged
            converted_weights[key] = tensor
    return converted_weights


def reverse_permute(tensor, n_heads, dim1, dim2):
    return tensor.view(n_heads, 2, dim1 // n_heads // 2, dim2).transpose(1, 2).reshape(dim1, dim2)


def permute(tensor, n_heads, dim1, dim2):
    return tensor.view(n_heads, dim1 // n_heads // 2, 2, dim2).transpose(1, 2).reshape(dim1, dim2)


def reverse_permute_1d(tensor):
    """Convert the last dim of a tensor from separate real and imaginary parts (r1, r2, i1, i2, ...) to interleaved rope format (r1, i1, r2, i2, ...)"""
    shape = tensor.shape
    dim = shape[-1]
    assert dim % 2 == 0, "Last dimension must be even"
    reals = tensor[..., : dim // 2]
    imags = tensor[..., dim // 2 :]
    interleaved = torch.stack((reals, imags), dim=-1).flatten(start_dim=len(shape) - 1)
    return interleaved


def permute_1d(tensor):
    """Convert the last dim of a tensor from interleaved rope format (r1, i1, r2, i2, ...) to separate real and imaginary parts (r1, r2, i1, i2, ...)"""
    shape = tensor.shape
    dim = shape[-1]
    assert dim % 2 == 0, "Last dimension must be even"
    reshaped = tensor.reshape(*shape[:-1], dim // 2, 2)
    reals = reshaped[..., 0]
    imags = reshaped[..., 1]
    return torch.cat((reals, imags), dim=-1)


def convert_rope_style_hf_to_meta(cos_hf: torch.Tensor, sin_hf: torch.Tensor) -> tuple[torch.Tensor, torch.Tensor]:
    """
    Converts RoPE cos/sin tensors from Hugging Face style (half-dim duplicated)
    to Meta style (pairwise duplicated / odd-even interleaved).

    Args:
        cos_hf: Cosine tensor in HF format [..., seq_len, head_dim]
                (e.g., [c0, c1, ..., c_{d/2-1}, c0, c1, ..., c_{d/2-1}])
        sin_hf: Sine tensor in HF format [..., seq_len, head_dim]
                (e.g., [s0, s1, ..., s_{d/2-1}, s0, s1, ..., s_{d/2-1}])

    Returns:
        A tuple containing (cos_meta, sin_meta) in Meta format [..., seq_len, head_dim]
        (e.g., [c0, c0, c1, c1, ..., c_{d/2-1}, c_{d/2-1}],
         [s0, s0, s1, s1, ..., s_{d/2-1}, s_{d/2-1}])
    """
    # Input validation (optional but good practice)
    if cos_hf.shape != sin_hf.shape:
        raise ValueError("cos_hf and sin_hf must have the same shape.")
    if len(cos_hf.shape) < 2:
        raise ValueError("Input tensors must have at least 2 dimensions (seq_len, head_dim).")

    head_dim = cos_hf.shape[-1]
    if head_dim % 2 != 0:
        raise ValueError(f"Head dimension ({head_dim}) must be even.")

    half_head_dim = head_dim // 2

    # Select the first half (contains the unique frequencies)
    cos_unique = cos_hf[..., :half_head_dim]
    sin_unique = sin_hf[..., :half_head_dim]

    # Repeat each unique frequency pairwise
    cos_meta = torch.repeat_interleave(cos_unique, repeats=2, dim=-1)
    sin_meta = torch.repeat_interleave(sin_unique, repeats=2, dim=-1)

    return cos_meta, sin_meta<|MERGE_RESOLUTION|>--- conflicted
+++ resolved
@@ -87,17 +87,6 @@
     return state_dict
 
 
-<<<<<<< HEAD
-def convert_hf_to_meta_mllama(state_dict, head_dim, config):
-    state_dict = split_hf_keys(state_dict)
-    state_dict = convert_hf_qkv_to_meta_format(state_dict, head_dim)
-    state_dict = map_hf_to_meta_keys_mllama(state_dict, config)
-    state_dict = convert_pos_embeddings(state_dict)
-    state_dict = flatten_conv_linear(state_dict)
-    return state_dict
-
-
-=======
 def convert_vision_hf_to_meta(state_dict, head_dim):
     state_dict = split_hf_keys(state_dict)
     state_dict = map_vision_hf_to_meta_keys(state_dict, head_dim)
@@ -435,7 +424,15 @@
     return {**non_text_weights, **remapped_text}
 
 
->>>>>>> 32ef01c0
+def convert_hf_to_meta_mllama(state_dict, head_dim, config):
+    state_dict = split_hf_keys(state_dict)
+    state_dict = convert_hf_qkv_to_meta_format(state_dict, head_dim)
+    state_dict = map_hf_to_meta_keys_mllama(state_dict, config)
+    state_dict = convert_pos_embeddings(state_dict)
+    state_dict = flatten_conv_linear(state_dict)
+    return state_dict
+
+
 def load_meta_state_dict(ckpt_dir, n_layers=None, start_layer_idx=0):
     checkpoints = sorted(Path(ckpt_dir).glob("*.pth"))
     assert len(checkpoints) > 0, f"no checkpoint files found in {ckpt_dir}"
