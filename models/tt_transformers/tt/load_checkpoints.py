--- conflicted
+++ resolved
@@ -386,11 +386,7 @@
     return state_dict
 
 
-<<<<<<< HEAD
-def convert_meta_to_hf(
-    state_dict, head_dim, fuse_qkv=False, fuse_mlp=False, name_dense=False, name_ffn2=False, name_final_layernorm=False
-):
-=======
+
 def _is_hf_llama_vision(config):
     return hasattr(config, "text_config") and hasattr(config.text_config, "cross_attention_layers")
 
@@ -460,21 +456,17 @@
 
     return new_state_dict
 
-
-def convert_meta_to_hf(state_dict, head_dim, fuse_qkv=False, fuse_mlp=False, config=None):
+def convert_meta_to_hf(
+    state_dict, head_dim, fuse_qkv=False, fuse_mlp=False, name_dense=False, name_ffn2=False, name_final_layernorm=False, config=None
+):
     state_dict = reindex_layers(state_dict, config)
->>>>>>> 99183c00
     state_dict = convert_meta_qkv_to_hf_format(state_dict, head_dim)
     if fuse_qkv:
         state_dict = fuse_qkv_meta(state_dict)
     if fuse_mlp:
         state_dict = fuse_mlp_meta(state_dict)
-<<<<<<< HEAD
     state_dict = map_meta_to_hf_keys(state_dict, name_dense, name_ffn2, name_final_layernorm)
-=======
-    state_dict = map_meta_to_hf_keys(state_dict)
     state_dict = rename_layers_to_cross_attn(state_dict, config)
->>>>>>> 99183c00
     return state_dict
 
 
