# SPDX-FileCopyrightText: © 2025 Tenstorrent AI ULC

# SPDX-License-Identifier: Apache-2.0

import json
import os
import re
from pathlib import Path

import torch
from loguru import logger
from safetensors.torch import load_file as safetensors_load_file
from tqdm import tqdm


# TODO Update function for large models: For 1 layer tests we only want to load 1 checkpoint file, instead of all.
def load_hf_state_dict(ckpt_dir):
    # First check if index file exists
    index_path = os.path.join(ckpt_dir, "model.safetensors.index.json")
    if os.path.exists(index_path):
        # Multi-file case: Read the index file and load all referenced safetensor files
        with open(index_path, "r") as f:
            index_data = json.load(f)

        # Retrieve the weight file names from the index JSON
        weight_map = index_data["weight_map"]
        safetensor_files = set(weight_map.values())

        # Read each safetensors file mentioned in the index
        loaded_weights = {}
        for file in safetensor_files:
            safetensor_path = os.path.join(ckpt_dir, file)
            weights = safetensors_load_file(safetensor_path)
            loaded_weights.update(weights)  # Merge weights into a single dictionary
    else:
        # Single-file case: Load the single model.safetensors file
        safetensor_path = os.path.join(ckpt_dir, "model.safetensors")
        if not os.path.exists(safetensor_path):
            raise FileNotFoundError(f"Neither model.safetensors.index.json nor model.safetensors found in {ckpt_dir}")
        loaded_weights = safetensors_load_file(safetensor_path)

    return loaded_weights


def standardize_hf_keys(state_dict):
    key_meta = "lm_head.weight"
    key_hf = "model.embed_tokens.weight"

    if not key_meta in state_dict and key_hf in state_dict:
        state_dict[key_meta] = state_dict[key_hf]
        del state_dict[key_hf]

    return state_dict


def standardize_hf_keys_multimodal(state_dict):
    all_keys = tuple(state_dict.keys())
    new_state_dict = {}
    for k in all_keys:
        if "model.visual." in k:
            new_state_dict[k.replace("model.visual.", "visual.")] = state_dict[k]
        elif "model.vision_tower.vision_model." in k:
            new_state_dict[k.replace("model.vision_tower.vision_model.", "visual.")] = state_dict[k]
        elif "model.vision_model." in k:
            new_state_dict[k.replace("model.vision_model.", "vision_model.")] = state_dict[k]
        elif "model.language_model." in k:
            new_state_dict[k.replace("model.language_model.", "model.")] = state_dict[k]
        else:
            new_state_dict[k] = state_dict[k]

    # Standardize keys used in vision parts of Qwen2.5-VL
    state_dict = standardize_hf_keys(new_state_dict)
    replace_whole_name = lambda pattern, repl: lambda s: re.sub(rf"(^|\.)({pattern})($|\.)", rf"\1{repl}\3", s)
    output = {}
    for k, v in state_dict.items():
        k = replace_whole_name("qkv", "qkv_proj")(k)
        k = replace_whole_name("proj", "o_proj")(k)
        k = replace_whole_name("attn", "self_attn")(k)
        output[k] = v
    return output


def convert_hf_to_meta(state_dict, head_dim, n_heads=None, n_kv_heads=None):
    state_dict = split_hf_keys(state_dict, n_heads, n_kv_heads)
    state_dict = convert_hf_qkv_to_meta_format(state_dict, head_dim)
    state_dict = map_hf_to_meta_keys(state_dict)
    return state_dict


def convert_vision_hf_to_meta(state_dict, head_dim):
    state_dict = split_hf_keys(state_dict)
    state_dict = map_vision_hf_to_meta_keys(state_dict, head_dim)
    return state_dict


def convert_hf_to_meta_mllama(state_dict, head_dim, config):
    state_dict = split_hf_keys(state_dict)
    state_dict = convert_hf_qkv_to_meta_format(state_dict, head_dim)
    state_dict = map_hf_to_meta_keys_mllama(state_dict, config)
    state_dict = convert_pos_embeddings(state_dict)
    state_dict = flatten_conv_linear(state_dict)
    return state_dict


def map_hf_to_meta_keys_vision_only(state_dict):
    """
    Map Hugging Face checkpoint keys to Meta checkpoint keys.
    You can use this to support other models by adding more mappings.
    See replace_keys for more details on the format of replacements.
    """
    replacements = [
        ("self_attn", "attn"),
        ("q_proj", "wq"),
        ("k_proj", "wk"),
        ("v_proj", "wv"),
        ("o_proj", "wo"),
        ("out_proj", "wo"),
        ("q_norm", "q_norm"),
        ("k_norm", "k_norm"),
        ("fc1", "c_fc"),
        ("fc2", "c_proj"),
        ("layer_norm1", "ln_1"),
        ("layer_norm2", "ln_2"),
        ("post_layernorm", "ln_post"),
        ("embeddings.patch_embedding._linear", "embeddings.patch_embedding"),
        ("embeddings.patch_embedding", "embeddings.patch_embedding._linear"),
        ("embeddings.position_embedding.weight", "embeddings.position_embedding.positional_embedding"),
    ]

    return replace_keys(state_dict, replacements)


def map_vision_hf_to_meta_keys_split_to_submodels(state_dict):
    vision_state_dict = dict()
    text_state_dict = dict()
    other_state_dict = dict()

    for k, v in state_dict.items():
        if k.startswith("visual"):
            selected_dict = vision_state_dict
        elif k.startswith("model") or k.startswith("lm_head"):
            selected_dict = text_state_dict
        else:
            selected_dict = other_state_dict

        selected_dict[k] = v

    return vision_state_dict, text_state_dict, other_state_dict


def map_vision_hf_to_meta_keys(state_dict, head_dim):
    vision_state_dict, text_state_dict, other_state_dict = map_vision_hf_to_meta_keys_split_to_submodels(state_dict)

    text_state_dict = convert_hf_qkv_to_meta_format(text_state_dict, head_dim)
    text_state_dict = map_hf_to_meta_keys(text_state_dict)

    vision_state_dict = map_hf_to_meta_keys_vision_only(vision_state_dict)

    return {**vision_state_dict, **text_state_dict, **other_state_dict}


def load_meta_state_dict(ckpt_dir, n_layers=None, start_layer_idx=0):
    checkpoints = sorted(Path(ckpt_dir).glob("*.pth"))
    assert len(checkpoints) > 0, f"no checkpoint files found in {ckpt_dir}"
    is_chunked = any(ckpt.stem.startswith("layers_") for ckpt in checkpoints)
    if is_chunked:
        checkpoints = [ckpt_name for ckpt_name in checkpoints if ckpt_name.stem.startswith("layers_")]
        checkpoint = load_chunked_checkpoints(checkpoints, n_layers, start_layer_idx)
    else:
        checkpoint = load_sharded_checkpoints(checkpoints, n_layers)

    return checkpoint


def load_chunked_checkpoints(checkpoints, n_layers, start_layer_idx):
    checkpoint = {}

    (f"Loading {len(checkpoints)} chunked checkpoint files")
    for ckpt in tqdm(checkpoints):
        if n_layers:
            # Layer range is in the file name, like layers_start-end.pth
            layer_range = ckpt.stem.split("_")[1]
            start_layer, end_layer = map(int, layer_range.split("-"))
            if start_layer > n_layers + start_layer_idx:
                continue
            if end_layer < start_layer_idx:
                continue

        loaded_ckpt = torch.load(ckpt, map_location="cpu")
        checkpoint.update(loaded_ckpt)
    return checkpoint


def is_param_replicated_across_shards(key: str) -> bool:
    """
    Return `True` if the parameter is replicated (i.e., not sharded)
    across checkpoint files and should not be concatenated.
    """
    if key.startswith("vision_model."):
        return any(keyword in key for keyword in ("ln", "gate", "embed", "c_proj.bias"))
    else:
        # for Meta checkpoint keys, key either starts with "text_model." or contains no such prefix; both cases are handled here
        return any(keyword in key for keyword in ("norm", "gate"))


def load_sharded_checkpoints(checkpoints, n_layers):
    checkpoint = {}
    logger.info(f"Loading {len(checkpoints)} sharded checkpoint files")
    for ckpt in tqdm(checkpoints):
        loaded_ckpt = torch.load(ckpt, map_location="cpu")
        for key, value in loaded_ckpt.items():
            if "layers." in key:
                layer_num = int(key.split("layers.")[1].split(".")[0])
                if n_layers and layer_num >= n_layers:
                    continue
            if key in checkpoint:
                checkpoint[key] += [value]
            else:
                checkpoint[key] = [value]
        del loaded_ckpt

    # concat checkpoint values
    for key, value in checkpoint.items():
        if len(value) == 1 or is_param_replicated_across_shards(key):
            checkpoint[key] = value[0]
        else:
            if key.endswith("tok_embeddings.weight") or key.endswith("output.weight"):
                assert value[0].shape[1] == 8192  # FIXME: do we need this hardcoded shape?
                # Concatenate along dimension 0 for llama3 token embeddings weight and lm head
                checkpoint[key] = torch.cat(value, dim=0)
            else:
                # cat_dim is index of the smallest dimension in value[0].shape
                cat_dim = torch.argmin(torch.tensor(value[0].shape))
                checkpoint[key] = torch.cat(value, dim=cat_dim)

    return checkpoint


def split_hf_keys(loaded_weights, n_heads=None, n_kv_heads=None):
    converted_weights = {}
    for key, tensor in loaded_weights.items():
        if "qkv_proj" in key:
            # split Q, K and V
            q_key = key.replace("qkv_proj", "q_proj")
            k_key = key.replace("qkv_proj", "k_proj")
            v_key = key.replace("qkv_proj", "v_proj")

            # Handle GQA (Grouped Query Attention) case
            if n_heads is not None and n_kv_heads is not None and n_heads != n_kv_heads:
                # For GQA: Q has n_heads, K and V have n_kv_heads
                head_dim = tensor.shape[0] // (n_heads + 2 * n_kv_heads)
                q_size = n_heads * head_dim
                kv_size = n_kv_heads * head_dim

                q_tensor = tensor[:q_size]
                k_tensor = tensor[q_size : q_size + kv_size]
                v_tensor = tensor[q_size + kv_size : q_size + 2 * kv_size]
            else:
                # Default case: equal split for Q, K, V
                q_tensor, k_tensor, v_tensor = torch.split(tensor, tensor.shape[0] // 3, dim=0)
            converted_weights[q_key] = q_tensor
            converted_weights[k_key] = k_tensor
            converted_weights[v_key] = v_tensor
        elif "gate_up_proj" in key:
            # Split Gate and Up
            gate_key = key.replace("gate_up_proj", "gate_proj")
            up_key = key.replace("gate_up_proj", "up_proj")
            gate_tensor, up_tensor = torch.split(tensor, tensor.shape[0] // 2, dim=0)
            converted_weights[gate_key] = gate_tensor
            converted_weights[up_key] = up_tensor
        else:
            # Keep all other weights unchanged
            converted_weights[key] = tensor
    return converted_weights


def convert_hf_qkv_to_meta_format(loaded_weights, head_dim):
    """Convert HuggingFace QKV weights to Meta format for RoPE compatibility."""
    converted_weights = {}
    for key, tensor in loaded_weights.items():
        if "q_proj.weight" in key or "k_proj.weight" in key:
            # For weights: n_heads = tensor.shape[0] // head_dim
            n_heads = tensor.shape[0] // head_dim
            converted_weights[key] = reverse_permute(tensor, n_heads, tensor.shape[0], tensor.shape[1])
        elif "q_proj.bias" in key or "k_proj.bias" in key:
            # For biases: n_heads = tensor.shape[0] // head_dim
            n_heads = tensor.shape[0] // head_dim
            converted_weights[key] = reverse_permute(tensor, n_heads, tensor.shape[0], 1).squeeze(-1)
        elif "q_norm.weight" in key or "k_norm.weight" in key:
            converted_weights[key] = reverse_permute_1d(tensor)
        else:
            # Keep all other weights unchanged
            converted_weights[key] = tensor
    return converted_weights


def fuse_mlp_meta(state_dict):
    key_map = {"w_gate": "w1.weight", "w_up": "w3.weight", "w_gate_up_proj": "w1_w3.weight"}

    wgate_list = sorted(list(filter(lambda x: key_map["w_gate"] in x, state_dict.keys())))
    wproj_list = sorted(list(filter(lambda x: key_map["w_up"] in x, state_dict.keys())))

    for wgate_key, wproj_key in zip(wgate_list, wproj_list):
        wgate = state_dict[wgate_key]
        wproj = state_dict[wproj_key]

        prefix_gate = wgate_key[: -len(key_map["w_gate"])]

        fused_gate_up_proj = torch.vstack((wgate, wproj))
        state_dict[f"{prefix_gate}{key_map['w_gate_up_proj']}"] = fused_gate_up_proj

        del state_dict[wgate_key], state_dict[wproj_key]

    return state_dict


def fuse_qkv_meta(state_dict):
    # Weight keys list
    wq_list = sorted(list(filter(lambda x: "wq.weight" in x, state_dict.keys())))
    wk_list = sorted(list(filter(lambda x: "wk.weight" in x, state_dict.keys())))
    wv_list = sorted(list(filter(lambda x: "wv.weight" in x, state_dict.keys())))
    # Bias keys list
    wq_bias_list = sorted(list(filter(lambda x: "wq.bias" in x, state_dict.keys())))
    wk_bias_list = sorted(list(filter(lambda x: "wk.bias" in x, state_dict.keys())))
    wv_bias_list = sorted(list(filter(lambda x: "wv.bias" in x, state_dict.keys())))

    for wq_key, wk_key, wv_key in zip(wq_list, wk_list, wv_list):
        wq = state_dict[wq_key]
        wk = state_dict[wk_key]
        wv = state_dict[wv_key]

        prefix = wq_key[: -len("wq.weight")]
        fused_qkv_weights = torch.vstack((wq, wk, wv))
        state_dict[f"{prefix}wqkv.weight"] = fused_qkv_weights

        del state_dict[wq_key], state_dict[wk_key], state_dict[wv_key]

    # Checking for bias
    if len(wq_bias_list) > 0:
        for wq_bias_key, wk_bias_key, wv_bias_key in zip(wq_bias_list, wk_bias_list, wv_bias_list):
            wq_bias = state_dict[wq_bias_key]
            wk_bias = state_dict[wk_bias_key]
            wv_bias = state_dict[wv_bias_key]

            prefix = wq_bias_key[: -len("wq.bias")]
            fused_qkv_bias = torch.vstack((wq_bias, wk_bias, wv_bias))
            state_dict[f"{prefix}wqkv.bias"] = fused_qkv_bias

            del state_dict[wq_bias_key], state_dict[wk_bias_key], state_dict[wv_bias_key]

    return state_dict


def _is_hf_llama_vision(config):
    return hasattr(config, "text_config") and hasattr(config.text_config, "cross_attention_layers")


def reindex_layers(state_dict, config):
    """Only for Llama-Vision models
    Same functionality as in https://github.com/huggingface/transformers/blob/41980ce93e775f6c88500c51c8db7946fc6a2add/src/transformers/models/mllama/convert_mllama_weights_to_hf.py#L365-L369
    """

    if not _is_hf_llama_vision(config):
        return state_dict

    new_state_dict = {k: v for k, v in state_dict.items()}
    idx_cross_attn = len(config.text_config.cross_attention_layers) - 1
    idx_self_attn = config.text_config.num_hidden_layers - len(config.text_config.cross_attention_layers) - 1
    for i in range(config.text_config.num_hidden_layers - 1, -1, -1):
        if i in config.text_config.cross_attention_layers:
            keys = [k for k in new_state_dict if f"cross_attention_layers.{idx_cross_attn}." in k]
            for key in keys:
                new_key = key.replace(f"cross_attention_layers.{idx_cross_attn}.", f"layers.{i}.")
                new_state_dict[new_key] = new_state_dict.pop(key)
            idx_cross_attn -= 1
        else:
            keys = [k for k in new_state_dict if f"layers.{idx_self_attn}." in k]
            for key in keys:
                new_key = key.replace(f"layers.{idx_self_attn}.", f"layers.{i}.")
                new_state_dict[new_key] = new_state_dict.pop(key)
            idx_self_attn -= 1
    return new_state_dict


def rename_layers_to_cross_attn(state_dict, config):
    if not _is_hf_llama_vision(config):
        return state_dict

    mapping = {
        "self_attn.q_proj.weight": "cross_attn.q_proj.weight",
        "self_attn.k_proj.weight": "cross_attn.k_proj.weight",
        "self_attn.v_proj.weight": "cross_attn.v_proj.weight",
        "self_attn.o_proj.weight": "cross_attn.o_proj.weight",
        "self_attn.q_proj.bias": "cross_attn.q_proj.bias",
        "self_attn.k_proj.bias": "cross_attn.k_proj.bias",
        "self_attn.v_proj.bias": "cross_attn.v_proj.bias",
        "self_attn.o_proj.bias": "cross_attn.o_proj.bias",
        "self_attn.q_norm.weight": "cross_attn.q_norm.weight",
        "self_attn.k_norm.weight": "cross_attn.k_norm.weight",
    }

    new_state_dict = {}
    for key, tensor in state_dict.items():
        matched = False

        for idx in config.text_config.cross_attention_layers:
            if matched:
                break
            for self_attn, cross_attn in mapping.items():
                self_pattern = f"layers.{idx}.{self_attn}"
                cross_pattern = f"layers.{idx}.{cross_attn}"
                if self_pattern in key:
                    key = key.replace(self_pattern, cross_pattern)
                    new_state_dict[key] = tensor
                    matched = True
                    break

        if not matched:
            new_state_dict[key] = tensor

    return new_state_dict


def convert_meta_to_hf(state_dict, head_dim, fuse_qkv=False, fuse_mlp=False, config=None):
    state_dict = reindex_layers(state_dict, config)
    state_dict = convert_meta_qkv_to_hf_format(state_dict, head_dim)
    if fuse_qkv:
        state_dict = fuse_qkv_meta(state_dict)
    if fuse_mlp:
        state_dict = fuse_mlp_meta(state_dict)

    state_dict = map_meta_to_hf_keys(state_dict)
<<<<<<< HEAD

=======
    state_dict = rename_layers_to_cross_attn(state_dict, config)
>>>>>>> bb021712
    return state_dict


def replace_keys(state_dict, replacements):
    """
    Replacements are in the form (pattern, replacement).
    Patterns can use ^ to match the start of the string but are otherwise
    matched as whole words. These are not regular expressions, e.g. . is not
    a special character.
    """
    for pattern, replacement in replacements:
        pre = r"^" if pattern.startswith("^") else r"(?=^|\b)"
        post = r"\." if pattern.endswith(".") else r"(?=\b|$)"
        pattern = pattern[1:] if pattern.startswith("^") else pattern
        pattern = pattern[:-1] if pattern.endswith(".") else pattern
        pattern = pre + pattern + post
        state_dict = {re.sub(pattern, replacement, k): v for k, v in state_dict.items()}
    return state_dict


def map_hf_to_meta_keys_mllama(loaded_weights, config):
    replacements = [
        (r"^model.norm.weight", r"text_model.norm.weight"),
        (r"^lm_head.weight", r"text_model.output.weight"),
        (r"^model.embed_tokens", r"text_model.tok_embeddings"),
        (r"^vision_model.patch_embedding", r"vision_model.conv1._linear"),
        (
            r"^vision_model.(global_transformer|transformer).layers.(\d+).self_attn.q_proj",
            r"vision_model.\1.resblocks.\2.attn.wq",
        ),
        (
            r"^vision_model.(global_transformer|transformer).layers.(\d+).self_attn.k_proj",
            r"vision_model.\1.resblocks.\2.attn.wk",
        ),
        (
            r"^vision_model.(global_transformer|transformer).layers.(\d+).self_attn.v_proj",
            r"vision_model.\1.resblocks.\2.attn.wv",
        ),
        (
            r"^vision_model.(global_transformer|transformer).layers.(\d+).self_attn.o_proj",
            r"vision_model.\1.resblocks.\2.attn.wo",
        ),
        (
            r"^vision_model.(global_transformer|transformer).layers.(\d+).mlp.fc1",
            r"vision_model.\1.resblocks.\2.mlp.c_fc",
        ),
        (
            r"^vision_model.(global_transformer|transformer).layers.(\d+).mlp.fc2",
            r"vision_model.\1.resblocks.\2.mlp.c_proj",
        ),
        (
            r"^vision_model.(global_transformer|transformer).layers.(\d+).input_layernorm",
            r"vision_model.\1.resblocks.\2.ln_1",
        ),
        (
            r"^vision_model.(global_transformer|transformer).layers.(\d+).post_attention_layernorm",
            r"vision_model.\1.resblocks.\2.ln_2",
        ),
        (
            r"^vision_model.global_transformer.layers.(\d+).(gate_ffn|gate_attn)",
            r"vision_model.global_transformer.resblocks.\1.\2",
        ),
        (r"^vision_model.layernorm_(pre|post).(weight|bias)", r"vision_model.ln_\1.\2"),
        (r"^vision_model.gated_positional_embedding.embedding", r"vision_model.positional_embedding"),
        (r"^vision_model.gated_positional_embedding.tile_embedding.weight", r"vision_model.gated_positional_embedding"),
        (r"^vision_model.gated_positional_embedding.gate", r"vision_model.gated_positional_embedding_gate"),
        (r"^vision_model.pre_tile_positional_embedding.embedding.weight", r"vision_model.pre_tile_pos_embed.embedding"),
        (
            r"^vision_model.post_tile_positional_embedding.embedding.weight",
            r"vision_model.post_tile_pos_embed.embedding",
        ),
        (r"^vision_model.pre_tile_positional_embedding.gate", r"vision_model.pre_tile_pos_embed.gate"),
        (r"^vision_model.post_tile_positional_embedding.gate", r"vision_model.post_tile_pos_embed.gate"),
        (r"^vision_model.", r"vision_model.vision_encoder."),
        (r"^model.multi_modal_projector.", r"vision_model.vision_projection."),
    ]

    self_attn_replacements = {
        (r"^model.layers.(\d+).mlp.gate_proj.", r"text_model.layers.\1.feed_forward.w1."),
        (r"^model.layers.(\d+).mlp.down_proj.", r"text_model.layers.\1.feed_forward.w2."),
        (r"^model.layers.(\d+).mlp.up_proj.", r"text_model.layers.\1.feed_forward.w3."),
        (r"^model.layers.(\d+).input_layernorm.weight", r"text_model.layers.\1.attention_norm.weight"),
        (r"^model.layers.(\d+).post_attention_layernorm.weight", r"text_model.layers.\1.ffn_norm.weight"),
        (r"^model.layers.(\d+).self_attn.(q|k|v|o)_proj.weight", r"text_model.layers.\1.attention.w\2.weight"),
    }
    cross_attn_replacements = {
        (r"^model.layers.(\d+).mlp.gate_proj.weight", r"text_model.cross_attention_layers.\1.feed_forward.w1.weight"),
        (r"^model.layers.(\d+).mlp.down_proj.weight", r"text_model.cross_attention_layers.\1.feed_forward.w2.weight"),
        (r"^model.layers.(\d+).mlp.up_proj.weight", r"text_model.cross_attention_layers.\1.feed_forward.w3.weight"),
        (r"^model.layers.(\d+).input_layernorm.weight", r"text_model.cross_attention_layers.\1.attention_norm.weight"),
        (
            r"^model.layers.(\d+).post_attention_layernorm.weight",
            r"text_model.cross_attention_layers.\1.ffn_norm.weight",
        ),
        (r"^model.layers.(\d+).cross_attn_attn_gate", r"text_model.cross_attention_layers.\1.gate_attn"),
        (r"^model.layers.(\d+).cross_attn_mlp_gate", r"text_model.cross_attention_layers.\1.gate_ffwd"),
        (r"^model.layers.(\d+).cross_attn.(q|k|v|o)_proj", r"text_model.cross_attention_layers.\1.attention.w\2"),
        (r"^model.layers.(\d+).cross_attn.(q|k)_norm", r"text_model.cross_attention_layers.\1.attention.\2_norm"),
    }

    idx_cross_attn = 0
    for i in range(config.text_config.num_hidden_layers):
        if i in config.text_config.cross_attention_layers:
            cur_replacements = [
                (
                    k.replace(r"layers.(\d+).", rf"layers.{i}."),
                    v.replace(r"cross_attention_layers.\1.", rf"cross_attention_layers.{idx_cross_attn}.").replace(
                        r"\2", r"\1"
                    ),
                )
                for k, v in cross_attn_replacements
            ]
            idx_cross_attn += 1
        else:
            cur_replacements = [
                (
                    k.replace(r"layers.(\d+).", rf"layers.{i}."),
                    v.replace(r"layers.\1.", rf"layers.{i-idx_cross_attn}.").replace(r"\2", r"\1"),
                )
                for k, v in self_attn_replacements
            ]
        replacements.extend(cur_replacements)

    return replace_keys(loaded_weights, replacements)


def convert_pos_embeddings(state_dict):
    do_convert = lambda key: (
        ("tile_pos_embed.embedding" in key) or (key == "vision_model.vision_encoder.gated_positional_embedding")
    )
    state_dict = {k: invert_pre_compute_positional_embedding(v) if do_convert(k) else v for k, v in state_dict.items()}
    return state_dict


def invert_pre_compute_positional_embedding(precomputed_embeddings):
    """Inverts https://github.com/huggingface/transformers/blob/41980ce93e775f6c88500c51c8db7946fc6a2add/src/transformers/models/mllama/convert_mllama_weights_to_hf.py#L122-L148"""

    # TBD: remove hardcode
    if tuple(precomputed_embeddings.shape) == (9, 5120):
        max_aspect_ratio_id, max_num_tiles, num_patches, hidden_size = 9 - 1, 4, 1, 1280
    elif tuple(precomputed_embeddings.shape) == (9, 8197120):
        max_aspect_ratio_id, max_num_tiles, num_patches, hidden_size = 9 - 1, 4, 1601, 1280
    else:
        raise ValueError(f"Unknown embedding shape: {precomputed_embeddings.shape}")

    precomputed_embeddings = precomputed_embeddings.reshape(
        max_aspect_ratio_id + 1, max_num_tiles, num_patches, hidden_size
    )

    from transformers.models.mllama.image_processing_mllama import get_all_supported_aspect_ratios

    supported_aspect_ratios = get_all_supported_aspect_ratios(max_num_tiles)

    embedding = torch.zeros(max_num_tiles, max_num_tiles, num_patches, hidden_size, dtype=precomputed_embeddings.dtype)

    for i, (height, width) in enumerate(supported_aspect_ratios):
        aspect_ratio_id = i + 1
        current_embedding = precomputed_embeddings[aspect_ratio_id, : height * width]
        embedding[:height, :width] = current_embedding.reshape(height, width, num_patches, hidden_size)

    return embedding


def flatten_conv_linear(state_dict):
    do_flatten = lambda key: (("conv" in key) and ("_linear.weight" in key))
    state_dict = {k: v.flatten(start_dim=1) if do_flatten(k) else v for k, v in state_dict.items()}
    return state_dict


def map_hf_to_meta_keys(loaded_weights):
    """
    Map Hugging Face checkpoint keys to Meta checkpoint keys.
    You can use this to support other models by adding more mappings.
    See replace_keys for more details on the format of replacements.
    """
    replacements = [
        ("^emb.weight", "weight"),
        ("model.language_model.", ""),
        ("model.", ""),
        ("embed_tokens", "tok_embeddings"),
        ("lm_head", "output"),
        ("input_layernorm", "attention_norm"),
        ("post_attention_layernorm", "ffn_norm"),
        ("self_attn", "attention"),
        ("mlp", "feed_forward"),
        ("gate_proj", "w1"),
        ("down_proj", "w2"),
        ("up_proj", "w3"),
        ("q_proj", "wq"),
        ("k_proj", "wk"),
        ("v_proj", "wv"),
        ("o_proj", "wo"),
        ("q_norm", "q_norm"),
        ("k_norm", "k_norm"),
    ]
    return replace_keys(loaded_weights, replacements)


<<<<<<< HEAD
def map_meta_to_hf_keys(state_dict):
    """
    Map Hugging Face checkpoint keys to Meta checkpoint keys.
    You can use this to support other models by adding more mappings.
    See replace_keys for more details on the format of replacements.
    """
    replacements = [
        ("layers", "model.layers"),
        ("attention_norm", "input_layernorm"),
        ("ffn_norm", "post_attention_layernorm"),
        ("attention", "self_attn"),
        ("wq", "q_proj"),
        ("wk", "k_proj"),
        ("wv", "v_proj"),
        ("wo", "o_proj"),
        ("wqkv", "qkv_proj"),
        ("feed_forward", "mlp"),
        ("w1", "gate_proj"),
        ("w2", "down_proj"),
        ("w3", "up_proj"),
        ("w1_w3", "gate_up_proj"),
        ("emb.weight", "weight"),
        ("tok_embeddings", "model.embed_tokens"),
        ("norm", "model.norm"),
        ("output", "lm_head"),
    ]
    return replace_keys(state_dict, replacements)
=======
def map_meta_to_hf_keys(loaded_weights, language_prefix=""):
    # Define mappings at each level of the hierarchy
    meta_to_hf_mappings = {
        # Top level
        "tok_embeddings.weight": "model.embed_tokens.weight",
        "norm.weight": "model.norm.weight",
        "output.weight": "lm_head.weight",
        # Layer level
        "attention_norm.weight": "input_layernorm.weight",
        "ffn_norm.weight": "post_attention_layernorm.weight",
        "pre_feedforward_layernorm.weight": "pre_feedforward_layernorm.weight",
        "post_feedforward_layernorm.weight": "post_feedforward_layernorm.weight",
        # Attention module
        "attention.wq.weight": "self_attn.q_proj.weight",
        "attention.wk.weight": "self_attn.k_proj.weight",
        "attention.wv.weight": "self_attn.v_proj.weight",
        "attention.wo.weight": "self_attn.o_proj.weight",
        "attention.wq.bias": "self_attn.q_proj.bias",
        "attention.wk.bias": "self_attn.k_proj.bias",
        "attention.wv.bias": "self_attn.v_proj.bias",
        "attention.q_norm.weight": "self_attn.q_norm.weight",
        "attention.k_norm.weight": "self_attn.k_norm.weight",
        "attention.wo.bias": "self_attn.o_proj.bias",
        "attention.wqkv.weight": "self_attn.qkv_proj.weight",
        "attention.wqkv.bias": "self_attn.qkv_proj.bias",
        # CrossAttention module (for Llama-Vision models)
        "gate_attn": "cross_attn_attn_gate",
        "gate_ffwd": "cross_attn_mlp_gate",
        # Feed forward module
        "feed_forward.w1.weight": "mlp.gate_proj.weight",
        "feed_forward.w3.weight": "mlp.up_proj.weight",
        "feed_forward.w2.weight": "mlp.down_proj.weight",
        # Feed forward bias mappings
        "feed_forward.w1.bias": "mlp.gate_proj.bias",
        "feed_forward.w3.bias": "mlp.up_proj.bias",
        "feed_forward.w2.bias": "mlp.down_proj.bias",
        "feed_forward.w1_w3.weight": "mlp.gate_up_proj.weight",
        # Direct mappings for when we get just the final components
        "w1_w3.weight": "gate_up_proj.weight",
        "w1.weight": "gate_proj.weight",
        "w2.weight": "down_proj.weight",
        "w3.weight": "up_proj.weight",
        "wq.weight": "q_proj.weight",
        "wk.weight": "k_proj.weight",
        "wv.weight": "v_proj.weight",
        "wo.weight": "o_proj.weight",
        "wq.bias": "q_proj.bias",
        "wk.bias": "k_proj.bias",
        "wv.bias": "v_proj.bias",
        "wo.bias": "o_proj.bias",
        # Direct MLP bias mappings
        "w1.bias": "gate_proj.bias",
        "w3.bias": "up_proj.bias",
        "w2.bias": "down_proj.bias",
        # Fused qkv mapping
        "wqkv.weight": "qkv_proj.weight",
        "wqkv.bias": "qkv_proj.bias",
        # Host embeddings
        "emb.weight": "weight",
    }

    hf_state_dict = {}
    for key, tensor in loaded_weights.items():
        # Handle full model paths with layer numbers
        if "layers." in key:
            parts = key.split(".")
            layer_num = parts[1]
            remainder = ".".join(parts[2:])
            if remainder in meta_to_hf_mappings:
                new_key = f"model.layers.{layer_num}.{meta_to_hf_mappings[remainder]}"
                hf_state_dict[new_key] = tensor
            continue

        # Try exact matches first
        if key in meta_to_hf_mappings:
            hf_state_dict[meta_to_hf_mappings[key]] = tensor
            continue

        # For submodule state dicts, try matching the end of the key
        matched = False
        for meta_pattern, hf_pattern in meta_to_hf_mappings.items():
            if key.endswith("." + meta_pattern):
                # Replace only the matching part at the end
                prefix = key[: -len(meta_pattern)]
                new_key = prefix + hf_pattern
                hf_state_dict[new_key] = tensor
                matched = True
                break

        # If no mapping found, keep the original key
        if not matched:
            hf_state_dict[key] = tensor

    return hf_state_dict
>>>>>>> bb021712


def convert_meta_qkv_to_hf_format(loaded_weights, head_dim):
    """Convert Meta QKV weights back to HuggingFace format."""
    converted_weights = {}
    for key, tensor in loaded_weights.items():
        if "wq.weight" in key or "wk.weight" in key:
            # For weights: n_heads = tensor.shape[0] // head_dim
            n_heads = tensor.shape[0] // head_dim
            converted_weights[key] = permute(tensor, n_heads, tensor.shape[0], tensor.shape[1])
        elif "wq.bias" in key or "wk.bias" in key:
            # For biases: n_heads = tensor.shape[0] // head_dim
            n_heads = tensor.shape[0] // head_dim
            converted_weights[key] = permute(tensor.unsqueeze(-1), n_heads, tensor.shape[0], 1).squeeze(-1)
        elif "q_norm.weight" in key or "k_norm.weight" in key:
            converted_weights[key] = permute_1d(tensor)
        else:
            # Keep all other weights unchanged
            converted_weights[key] = tensor
    return converted_weights


def reverse_permute(tensor, n_heads, dim1, dim2):
    return tensor.view(n_heads, 2, dim1 // n_heads // 2, dim2).transpose(1, 2).reshape(dim1, dim2)


def permute(tensor, n_heads, dim1, dim2):
    return tensor.view(n_heads, dim1 // n_heads // 2, 2, dim2).transpose(1, 2).reshape(dim1, dim2)


def reverse_permute_1d(tensor):
    """Convert the last dim of a tensor from separate real and imaginary parts (r1, r2, i1, i2, ...) to interleaved rope format (r1, i1, r2, i2, ...)"""
    shape = tensor.shape
    dim = shape[-1]
    assert dim % 2 == 0, "Last dimension must be even"
    reals = tensor[..., : dim // 2]
    imags = tensor[..., dim // 2 :]
    interleaved = torch.stack((reals, imags), dim=-1).flatten(start_dim=len(shape) - 1)
    return interleaved


def permute_1d(tensor):
    """Convert the last dim of a tensor from interleaved rope format (r1, i1, r2, i2, ...) to separate real and imaginary parts (r1, r2, i1, i2, ...)"""
    shape = tensor.shape
    dim = shape[-1]
    assert dim % 2 == 0, "Last dimension must be even"
    reshaped = tensor.reshape(*shape[:-1], dim // 2, 2)
    reals = reshaped[..., 0]
    imags = reshaped[..., 1]
    return torch.cat((reals, imags), dim=-1)


def convert_rope_style_hf_to_meta(cos_hf: torch.Tensor, sin_hf: torch.Tensor) -> tuple[torch.Tensor, torch.Tensor]:
    """
    Converts RoPE cos/sin tensors from Hugging Face style (half-dim duplicated)
    to Meta style (pairwise duplicated / odd-even interleaved).

    Args:
        cos_hf: Cosine tensor in HF format [..., seq_len, head_dim]
                (e.g., [c0, c1, ..., c_{d/2-1}, c0, c1, ..., c_{d/2-1}])
        sin_hf: Sine tensor in HF format [..., seq_len, head_dim]
                (e.g., [s0, s1, ..., s_{d/2-1}, s0, s1, ..., s_{d/2-1}])

    Returns:
        A tuple containing (cos_meta, sin_meta) in Meta format [..., seq_len, head_dim]
        (e.g., [c0, c0, c1, c1, ..., c_{d/2-1}, c_{d/2-1}],
         [s0, s0, s1, s1, ..., s_{d/2-1}, s_{d/2-1}])
    """
    # Input validation (optional but good practice)
    if cos_hf.shape != sin_hf.shape:
        raise ValueError("cos_hf and sin_hf must have the same shape.")
    if len(cos_hf.shape) < 2:
        raise ValueError("Input tensors must have at least 2 dimensions (seq_len, head_dim).")

    head_dim = cos_hf.shape[-1]
    if head_dim % 2 != 0:
        raise ValueError(f"Head dimension ({head_dim}) must be even.")

    half_head_dim = head_dim // 2

    # Select the first half (contains the unique frequencies)
    cos_unique = cos_hf[..., :half_head_dim]
    sin_unique = sin_hf[..., :half_head_dim]

    # Repeat each unique frequency pairwise
    cos_meta = torch.repeat_interleave(cos_unique, repeats=2, dim=-1)
    sin_meta = torch.repeat_interleave(sin_unique, repeats=2, dim=-1)

    return cos_meta, sin_meta<|MERGE_RESOLUTION|>--- conflicted
+++ resolved
@@ -430,11 +430,7 @@
         state_dict = fuse_mlp_meta(state_dict)
 
     state_dict = map_meta_to_hf_keys(state_dict)
-<<<<<<< HEAD
-
-=======
     state_dict = rename_layers_to_cross_attn(state_dict, config)
->>>>>>> bb021712
     return state_dict
 
 
@@ -633,7 +629,6 @@
     return replace_keys(loaded_weights, replacements)
 
 
-<<<<<<< HEAD
 def map_meta_to_hf_keys(state_dict):
     """
     Map Hugging Face checkpoint keys to Meta checkpoint keys.
@@ -661,102 +656,6 @@
         ("output", "lm_head"),
     ]
     return replace_keys(state_dict, replacements)
-=======
-def map_meta_to_hf_keys(loaded_weights, language_prefix=""):
-    # Define mappings at each level of the hierarchy
-    meta_to_hf_mappings = {
-        # Top level
-        "tok_embeddings.weight": "model.embed_tokens.weight",
-        "norm.weight": "model.norm.weight",
-        "output.weight": "lm_head.weight",
-        # Layer level
-        "attention_norm.weight": "input_layernorm.weight",
-        "ffn_norm.weight": "post_attention_layernorm.weight",
-        "pre_feedforward_layernorm.weight": "pre_feedforward_layernorm.weight",
-        "post_feedforward_layernorm.weight": "post_feedforward_layernorm.weight",
-        # Attention module
-        "attention.wq.weight": "self_attn.q_proj.weight",
-        "attention.wk.weight": "self_attn.k_proj.weight",
-        "attention.wv.weight": "self_attn.v_proj.weight",
-        "attention.wo.weight": "self_attn.o_proj.weight",
-        "attention.wq.bias": "self_attn.q_proj.bias",
-        "attention.wk.bias": "self_attn.k_proj.bias",
-        "attention.wv.bias": "self_attn.v_proj.bias",
-        "attention.q_norm.weight": "self_attn.q_norm.weight",
-        "attention.k_norm.weight": "self_attn.k_norm.weight",
-        "attention.wo.bias": "self_attn.o_proj.bias",
-        "attention.wqkv.weight": "self_attn.qkv_proj.weight",
-        "attention.wqkv.bias": "self_attn.qkv_proj.bias",
-        # CrossAttention module (for Llama-Vision models)
-        "gate_attn": "cross_attn_attn_gate",
-        "gate_ffwd": "cross_attn_mlp_gate",
-        # Feed forward module
-        "feed_forward.w1.weight": "mlp.gate_proj.weight",
-        "feed_forward.w3.weight": "mlp.up_proj.weight",
-        "feed_forward.w2.weight": "mlp.down_proj.weight",
-        # Feed forward bias mappings
-        "feed_forward.w1.bias": "mlp.gate_proj.bias",
-        "feed_forward.w3.bias": "mlp.up_proj.bias",
-        "feed_forward.w2.bias": "mlp.down_proj.bias",
-        "feed_forward.w1_w3.weight": "mlp.gate_up_proj.weight",
-        # Direct mappings for when we get just the final components
-        "w1_w3.weight": "gate_up_proj.weight",
-        "w1.weight": "gate_proj.weight",
-        "w2.weight": "down_proj.weight",
-        "w3.weight": "up_proj.weight",
-        "wq.weight": "q_proj.weight",
-        "wk.weight": "k_proj.weight",
-        "wv.weight": "v_proj.weight",
-        "wo.weight": "o_proj.weight",
-        "wq.bias": "q_proj.bias",
-        "wk.bias": "k_proj.bias",
-        "wv.bias": "v_proj.bias",
-        "wo.bias": "o_proj.bias",
-        # Direct MLP bias mappings
-        "w1.bias": "gate_proj.bias",
-        "w3.bias": "up_proj.bias",
-        "w2.bias": "down_proj.bias",
-        # Fused qkv mapping
-        "wqkv.weight": "qkv_proj.weight",
-        "wqkv.bias": "qkv_proj.bias",
-        # Host embeddings
-        "emb.weight": "weight",
-    }
-
-    hf_state_dict = {}
-    for key, tensor in loaded_weights.items():
-        # Handle full model paths with layer numbers
-        if "layers." in key:
-            parts = key.split(".")
-            layer_num = parts[1]
-            remainder = ".".join(parts[2:])
-            if remainder in meta_to_hf_mappings:
-                new_key = f"model.layers.{layer_num}.{meta_to_hf_mappings[remainder]}"
-                hf_state_dict[new_key] = tensor
-            continue
-
-        # Try exact matches first
-        if key in meta_to_hf_mappings:
-            hf_state_dict[meta_to_hf_mappings[key]] = tensor
-            continue
-
-        # For submodule state dicts, try matching the end of the key
-        matched = False
-        for meta_pattern, hf_pattern in meta_to_hf_mappings.items():
-            if key.endswith("." + meta_pattern):
-                # Replace only the matching part at the end
-                prefix = key[: -len(meta_pattern)]
-                new_key = prefix + hf_pattern
-                hf_state_dict[new_key] = tensor
-                matched = True
-                break
-
-        # If no mapping found, keep the original key
-        if not matched:
-            hf_state_dict[key] = tensor
-
-    return hf_state_dict
->>>>>>> bb021712
 
 
 def convert_meta_qkv_to_hf_format(loaded_weights, head_dim):
