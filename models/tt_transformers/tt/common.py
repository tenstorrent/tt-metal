--- conflicted
+++ resolved
@@ -568,10 +568,6 @@
 
 
 def calculate_prefill_warmup_seq_lens(max_seq_len_to_warmup, trace_supported_seq_lens):
-<<<<<<< HEAD
-    max_seq_len_to_warmup = get_padded_prefill_len(max_seq_len_to_warmup)
-=======
->>>>>>> a82d07e2
     to_warmup_seq_lens = get_all_padded_prefill_lengths(max_seq_len_to_warmup)
     for trace_supported_seq_len in trace_supported_seq_lens:
         if trace_supported_seq_len not in to_warmup_seq_lens:
