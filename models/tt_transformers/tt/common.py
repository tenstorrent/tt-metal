--- conflicted
+++ resolved
@@ -226,16 +226,10 @@
 def encode_prompt_hf(tokenizer, prompt_text, system_prompt_text=None):
     """See https://huggingface.co/docs/transformers/main/en/chat_templating"""
     chat = []
-<<<<<<< HEAD
-    if system_prompt_text:
-        chat.append({"role": "system", "content": system_prompt_text})
-    if prompt_text:
-        chat.append({"role": "user", "content": prompt_text})
     # for multimodal model tokenizer is instance of Processor which produces different from tokenizer shape for single prompt
     if hasattr(tokenizer, "tokenizer"):
         tokenizer = tokenizer.tokenizer
-    return tokenizer.apply_chat_template(chat, tokenize=True, add_generation_prompt=True)
-=======
+
     if isinstance(prompt_text, str):
         if system_prompt_text:
             chat.append({"role": "system", "content": system_prompt_text})
@@ -257,7 +251,6 @@
     rot_emb_matrix[..., torch.arange(1, dhead, 2), torch.arange(1, dhead, 2)] = cos_freqs.clone()
     rot_emb_matrix[..., torch.arange(0, dhead, 2), torch.arange(1, dhead, 2)] = -sin_freqs.clone()
     rot_emb_matrix[..., torch.arange(1, dhead, 2), torch.arange(0, dhead, 2)] = sin_freqs.clone()
->>>>>>> 32ef01c0
 
     rot_emb_matrix = rot_emb_matrix.transpose(-1, -2)  # Necessary for correct rotation when applied as (x @ R)
     return rot_emb_matrix
