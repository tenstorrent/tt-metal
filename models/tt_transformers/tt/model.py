# SPDX-FileCopyrightText: © 2024 Tenstorrent AI ULC

# SPDX-License-Identifier: Apache-2.0

import torch
from tqdm import tqdm

import ttnn
from models.common.lightweightmodule import LightweightModule
from models.common.rmsnorm import RMSNorm
from models.tt_transformers.tt.ccl import TT_CCL, ag_on_padded_dim_3
from models.tt_transformers.tt.common import copy_host_to_device
from models.tt_transformers.tt.decoder import TransformerBlock
from models.tt_transformers.tt.distributed_norm import DistributedNorm
from models.tt_transformers.tt.embedding import Embedding, ScaledEmbedding
from models.tt_transformers.tt.lm_head import LMHead
from models.tt_transformers.tt.model_config import TensorGroup
from models.tt_transformers.tt.rope import RotarySetup


class Transformer(LightweightModule):
    def __init__(
        self,
        args,
        dtype,
        mesh_device,
        state_dict,
        weight_cache_path,
        paged_attention_config=None,
        use_paged_kv_cache=False,
        attention_class=None,
        rope_setup_class=None,
    ):
        super().__init__()
        self.args = args
        self.vocab_size = args.vocab_size
        assert self.vocab_size > 0
        self.n_layers = args.n_layers
        self.mesh_device = mesh_device
        self.dtype = dtype
        self.model_config = args.get_model_config()
        self.grid_size = self.args.max_grid_size
        state_dict_prefix = args.get_state_dict_prefix("", None)

<<<<<<< HEAD
        embd_kwargs = {
            "mesh_device": mesh_device,
            "args": args,
            "weight_cache_path": args.weight_cache_path(dtype),
            "state_dict": state_dict,
            "dtype": ttnn.bfloat16,  # Row major layout requires bfloat16
        }
        if self.args.embed_scale is not None:
            embd_cls = ScaledEmbedding
            embd_kwargs["embed_scale"] = self.args.embed_scale
        else:
            embd_cls = Embedding
        self.embd = embd_cls(**embd_kwargs)
=======
        self.tt_ccl = TT_CCL(self.mesh_device)

        self.embd = Embedding(
            mesh_device=mesh_device,
            args=args,
            weight_cache_path=args.weight_cache_path(dtype),
            state_dict=state_dict,
            dtype=ttnn.bfloat16,  # Row major layout requires bfloat16
        )
>>>>>>> 31b2ae4f

        ActualRopeSetupClass = rope_setup_class if rope_setup_class is not None else RotarySetup
        self.rope_setup = ActualRopeSetupClass(
            device=mesh_device,
            batch_size=args.max_batch_size,
            head_dim=args.head_dim,
            max_seq_len=args.max_seq_len,
            rope_theta=args.rope_theta,
            rope_scaling=args.rope_scaling,
        )
        self.trans_mats_dict = self.rope_setup.get_both_trans_mats()

        self.layers = [
            TransformerBlock(
                args=args,
                mesh_device=mesh_device,
                tt_ccl=self.tt_ccl,
                dtype=dtype,
                state_dict=state_dict,
                weight_cache_path=weight_cache_path,
                layer_num=i,
                transformation_mats=self.trans_mats_dict,
                paged_attention_config=paged_attention_config,
                use_paged_kv_cache=use_paged_kv_cache,
                attention_class=attention_class,
            )
            for i in tqdm(range(self.n_layers))
        ]
        self.norm = DistributedNorm(
            RMSNorm(
                device=mesh_device,
                dim=args.dim,
                eps=args.norm_eps,
                state_dict=state_dict,
                state_dict_prefix=args.get_state_dict_prefix("", None),
                weight_cache_path=None if args.dummy_weights else weight_cache_path,
                weight_dtype=ttnn.bfloat16,
                weight_key="norm",
                add_unit_offset=self.args.rms_norm_add_unit_offset,
                is_distributed=self.args.is_distributed_norm,
                sharded_program_config=self.model_config["SHARDED_NORM_LM_HEAD_PRGM_CFG"],
                sharded_output_config=self.model_config["LM_HEAD_INPUT_MEMCFG"],
                ccl_topology=self.args.ccl_topology(),
                tt_ccl=self.tt_ccl,
            ),
            args,
            self.tt_ccl,
            args.is_galaxy,
        )

        self.lm_head = LMHead(
            args=args,
            mesh_device=mesh_device,
            tt_ccl=self.tt_ccl,
            dtype=dtype,
            state_dict=state_dict,
            state_dict_prefix=state_dict_prefix,
            weight_cache_path=weight_cache_path,
            max_columns_per_device=self.args.max_columns_per_device_lm_head,
        )

    def prepare_inputs_prefill(self, tokens, start_pos=0, page_table=None, chunk_page_table=None):
        """
        Inputs are torch tensors or python types. This function returns ttnn
        tensors on device.
        TODO: Debate whether this function is responsible for padding
        """

        assert tokens.dim() == 2, "tokens must be a 2D tensor"
        tokens = tokens.reshape(1, 1, 1, -1)
        S = tokens.shape[-1]
        tokens = ttnn.from_torch(
            tokens,
            device=self.mesh_device,
            dtype=ttnn.uint32,
            layout=ttnn.ROW_MAJOR_LAYOUT,
            mesh_mapper=ttnn.ReplicateTensorToMesh(self.mesh_device),
        )
        tokens_embd = self.embd(tokens)
        tokens_embd = ttnn.unsqueeze_to_4D(tokens_embd)

        # Slice the rot mats to the prefill seqlen
        assert (
            self.rope_setup.cos_matrix.shape[2] >= start_pos + S
        ), f"Padded prefill end idx {start_pos + S} exceeds max seq len {self.rope_setup.cos_matrix.shape[2]}"
        tt_rot_mats_prefill = [
            self.rope_setup.cos_matrix[:, :, start_pos : start_pos + S, :],
            self.rope_setup.sin_matrix[:, :, start_pos : start_pos + S, :],
        ]

        if page_table is not None:
            tt_page_table = ttnn.from_torch(
                page_table,
                device=self.mesh_device,
                dtype=ttnn.int32,
                layout=ttnn.ROW_MAJOR_LAYOUT,
                mesh_mapper=ttnn.ReplicateTensorToMesh(self.mesh_device),
            )
        else:
            tt_page_table = None

        if chunk_page_table is not None:
            tt_chunk_page_table = ttnn.from_torch(
                chunk_page_table,
                device=self.mesh_device,
                dtype=ttnn.int32,
                layout=ttnn.ROW_MAJOR_LAYOUT,
                mesh_mapper=ttnn.ReplicateTensorToMesh(self.mesh_device),
            )
        else:
            tt_chunk_page_table = None

        return tokens_embd, tt_rot_mats_prefill, tt_page_table, tt_chunk_page_table

    def prepare_inputs_decode(self, *inputs):
        """
        Inputs are torch tensors or python types. This function returns ttnn
        tensors on device.
        Its implementation can take advantage of a few other functions which the
        model must implement.
        """
        host_inputs = self.prepare_decode_inputs_host(*inputs)
        device_inputs = copy_host_to_device(host_inputs, mesh_device=self.mesh_device)  # Helper function
        return device_inputs

    def prepare_decode_inputs_host(self, tokens, current_pos, page_table=None):
        """
        Inputs are torch tensors or python types. Outputs are ttnn tensors on host.
        NOTE: Tokens and current_pos are padded to batch
        """
        B = tokens.shape[0]
        assert current_pos.shape[0] == B, "Batch size mismatch"
        assert B == self.args.max_batch_size, "Batch size must be equal to max_batch_size"

        # Necessary padding to be full tile sized when on device
        tokens = torch.nn.functional.pad(tokens.view(-1), (0, 32 - len(tokens)), "constant", 0)
        tokens = ttnn.from_torch(
            tokens,
            device=None,
            dtype=ttnn.uint32,
            mesh_mapper=ttnn.ReplicateTensorToMesh(self.mesh_device),
        )
        tokens = ttnn.unsqueeze_to_4D(tokens)

        rot_current_pos = torch.maximum(
            current_pos, torch.tensor(0, dtype=torch.int64)
        )  # Ensure position indices are non-negative
        rope_idxs = self.rope_setup.get_rot_idxs(rot_current_pos, on_host=True)
        current_pos_tt = ttnn.from_torch(
            current_pos,
            device=None,
            dtype=ttnn.int32,
            mesh_mapper=ttnn.ShardTensor2dMesh(
                self.mesh_device,
                dims=(None, 0) if (self.args.is_galaxy and B > 1) else (None, None),
                mesh_shape=self.args.cluster_shape,
            ),
        )

        if page_table is not None:
            page_table = ttnn.from_torch(
                page_table,
                device=None,
                dtype=ttnn.int32,
                mesh_mapper=ttnn.ShardTensor2dMesh(
                    self.mesh_device,
                    dims=(None, -2) if (self.args.is_galaxy and B > 1) else (None, None),
                    mesh_shape=self.args.cluster_shape,
                ),
            )
        return tokens, current_pos_tt, rope_idxs, page_table

    def _transform_decode_inputs_device(self, tokens):
        """
        Inputs are ttnn tensors on device. This function applies any on-device
        transformations which should happen before forward decode.
        For example: tilize, reshape, shard.
        Return transformed device tensors

        Embed tokens
        """
        tt_tokens = self.embd(tokens)
        tt_tokens = ttnn.unsqueeze_to_4D(tt_tokens)
        tt_tokens = ttnn.to_memory_config(
            tt_tokens,
            self.args.model_config["DECODE_RESIDUAL_MEMCFG"],
        )
        return tt_tokens

    def concat_device_output(self, tt_out):
        """
        Concatenate the output of the devices into a single tensor.
        """
        torch_out_tensors = [ttnn.to_torch(x) for x in ttnn.get_device_tensors(tt_out.cpu())]
        if self.args.is_galaxy:
            row_dim, col_dim = (3, 1)
        else:
            row_dim, col_dim = (1, -1)

        rows, cols = self.args.cluster_shape
        mesh_shape = [torch_out_tensors[i : i + cols] for i in range(0, len(torch_out_tensors), cols)]
        row_concatenated = [torch.cat(row, dim=col_dim) for row in mesh_shape]
        return torch.cat(row_concatenated, dim=row_dim)

    def process_output_prefill(self, tt_out, last_token_idx):
        """
        Input is ttnn device tensor of logits. Output is torch logits tensor.
        NOTE: In this model, prefill always uses get_last_token
        """
        return self.concat_device_output(tt_out)[0, 0, last_token_idx, : self.vocab_size]

    def process_output_decode(self, tt_out, B, S=1, is_tokens=False):
        """
        Input is ttnn device tensor of logits if is_tokens=False, otherwise tokens. Output is the corresponding torch tensor.
        """
        if is_tokens:
            return self.concat_device_output(tt_out)[0, 0, :B, 0]

        if self.args.num_devices > 1:
            tt_out = ttnn.to_torch(ttnn.get_device_tensors(tt_out)[0]).float()
        else:
            tt_out = ttnn.to_torch(tt_out).float()
        tt_out = tt_out[:, :, :B, : self.vocab_size].view(B, S, -1)
        return tt_out

    def ttnn_prefill_forward(
        self,
        x,
        rot_mats,
        user_id,
        page_table=None,
        chunk_page_table=None,
        chunk_start_idx=None,
        get_last_token=-1,
        kv_cache=None,
    ):
        """
        This method will take device tensors and any other args to run forward.
        It returns ttnn device tensors.
        """
        return self.forward(
            x,
            current_pos=None,
            rot_mats=rot_mats,
            user_id=user_id,
            mode="prefill",
            page_table=page_table,
            chunk_page_table=chunk_page_table,
            chunk_start_idx=chunk_start_idx,
            get_last_token=get_last_token,
            kv_cache=kv_cache,
        )

    def _increment_decode_positions_device(self, current_pos, rot_mat_idxs):
        # ttnn.ne currently requires the input to be in TILE_LAYOUT
        current_pos_tiled = ttnn.to_layout(current_pos, layout=ttnn.TILE_LAYOUT)
        # Update only active positions (current_pos != -1)
        predicate = ttnn.ne(current_pos_tiled, -1)
        result = ttnn.where(
            predicate,
            ttnn.add(current_pos_tiled, 1),
            current_pos_tiled,
        )
        ttnn.copy(ttnn.to_layout(result, layout=ttnn.ROW_MAJOR_LAYOUT), current_pos)

        ttnn.plus_one(rot_mat_idxs)

    def ttnn_decode_forward(
        self,
        x,
        current_pos,
        rot_mat_idxs,
        page_table=None,
        kv_cache=None,
        argmax_on_device=False,
    ):
        """
        This method will take device tensors and any other args to run forward.
        It returns ttnn device tensors.
        """
        rot_mats = self.rope_setup.get_rot_mats(rot_mat_idxs)
        x_embed = self._transform_decode_inputs_device(x)

        tt_logits = self.forward(
            x_embed,
            current_pos,
            rot_mats=rot_mats,
            mode="decode",
            page_table=page_table,
            kv_cache=kv_cache,
        )

        # Gather the output across all devices and untilize the tensor (for argmax)
        if self.args.num_devices > 1:
            tt_logits = ag_on_padded_dim_3(
                tt_logits,
                self.tt_ccl,
                cluster_axis=0 if self.args.is_galaxy else None,
                num_links=2 if self.args.is_galaxy else 1,
                topology=self.args.ccl_topology(),
            )

        tt_logits = ttnn.untilize(tt_logits, use_multicore=True)

        if argmax_on_device:
            tt_logits = ttnn.argmax(tt_logits, dim=3, keepdim=True, use_multicore=True)

            # Update device tensors for the next iteration
            self._increment_decode_positions_device(current_pos, rot_mat_idxs)

            # Update input tokens with sampled tokens for the next iteration
            ttnn.copy(tt_logits.reshape(x.shape), x)
        elif not self.args.is_galaxy:
            # Send output logits to DRAM so L1 is not reserved for ttnn tracing and can be used by subsequent operations
            tt_logits = ttnn.to_memory_config(tt_logits, ttnn.DRAM_MEMORY_CONFIG)

        return tt_logits

    def forward(
        self,
        x: ttnn.Tensor,
        current_pos,
        rot_mats=None,
        user_id=0,
        mode="decode",
        page_table=None,
        chunk_page_table=None,
        chunk_start_idx=None,
        get_last_token=-1,
        kv_cache=None,
    ):
        for i, layer in enumerate(self.layers):
            # No-op if callers already provide the right memory config
            activation_dtype = self.model_config["DECODERS_OPTIMIZATIONS"].get_tensor_dtype(
                decoder_id=i, tensor=TensorGroup.ACTIVATION
            )
            if mode == "decode" and not self.args.is_galaxy:
                x = ttnn.to_memory_config(x, self.model_config["DECODE_RESIDUAL_MEMCFG"], activation_dtype)
            elif activation_dtype is not None and x.dtype != activation_dtype:
                x = ttnn.typecast(x, activation_dtype)

            x = layer(
                x,
                current_pos,
                rot_mats,
                user_id,
                mode,
                page_table,
                chunk_page_table=chunk_page_table,
                chunk_start_idx=chunk_start_idx,
                kv_cache=kv_cache[i] if kv_cache is not None else None,
            )

        if mode == "prefill" and get_last_token == -1:
            return x

        # Slicing the tensor to the nearest ceiling/floor multiples of 32 for the prefill_len, to get the last token
        if get_last_token != -1:
            x = ttnn.slice(x, (0, 0, get_last_token, 0), (1, 1, get_last_token + 32, x.shape[-1]))

        # Output norm
        x = self.norm(x, mode=mode)

        if mode == "prefill" and self.model_config["LM_HEAD_INPUT_MEMCFG"].is_sharded():
            x = ttnn.interleaved_to_sharded(x, self.model_config["LM_HEAD_INPUT_MEMCFG"])

        x = self.lm_head(x)

        if mode == "prefill":
            x = ttnn.to_layout(x, layout=ttnn.ROW_MAJOR_LAYOUT)
            x = ttnn.to_memory_config(x, memory_config=ttnn.DRAM_MEMORY_CONFIG)
        return x<|MERGE_RESOLUTION|>--- conflicted
+++ resolved
@@ -42,7 +42,8 @@
         self.grid_size = self.args.max_grid_size
         state_dict_prefix = args.get_state_dict_prefix("", None)
 
-<<<<<<< HEAD
+        self.tt_ccl = TT_CCL(self.mesh_device)
+
         embd_kwargs = {
             "mesh_device": mesh_device,
             "args": args,
@@ -56,17 +57,6 @@
         else:
             embd_cls = Embedding
         self.embd = embd_cls(**embd_kwargs)
-=======
-        self.tt_ccl = TT_CCL(self.mesh_device)
-
-        self.embd = Embedding(
-            mesh_device=mesh_device,
-            args=args,
-            weight_cache_path=args.weight_cache_path(dtype),
-            state_dict=state_dict,
-            dtype=ttnn.bfloat16,  # Row major layout requires bfloat16
-        )
->>>>>>> 31b2ae4f
 
         ActualRopeSetupClass = rope_setup_class if rope_setup_class is not None else RotarySetup
         self.rope_setup = ActualRopeSetupClass(
