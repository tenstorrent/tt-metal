--- conflicted
+++ resolved
@@ -130,7 +130,6 @@
             max_columns_per_device=self.args.max_columns_per_device_lm_head,
         )
 
-<<<<<<< HEAD
         # Initialize on-device sampling if supported
         # Sampling on device is supported only if each device has maximum logits size of 64*1024
         sampling_splits = self.args.num_devices if list(self.mesh_device.shape) != [1, 1] else 2
@@ -140,31 +139,6 @@
         else:
             self.tt_sampling = None
 
-        if hasattr(self.args, "sliding_window") and self.args.sliding_window is not None:
-            # We are using sliding window attention in this model. We can create a custom attention mask to apply the sliding attention
-            # First we create the mask for all decode positions on host [bsz, n_heads_per_device, seq_len, seq_len]
-            self.decode_sliding_mask_mat = get_decode_mask(
-                self.args,
-                self.mesh_device,
-                paged_attention_config=paged_attention_config,
-            )
-            # Then we copy a slice for a single decode position for each user on to device [bsz, n_heads_per_device, 1, seq_len]
-            # We can update this tensor on host each iteration and copy to device to save storing the large square tensor on device
-            self.device_decode_sliding_mask = ttnn.as_tensor(
-                torch.concat(
-                    [self.decode_sliding_mask_mat[i, :, 0:1, :].unsqueeze(0) for i in range(self.args.max_batch_size)],
-                    axis=0,
-                ).transpose(1, 2),
-                dtype=ttnn.bfloat4_b,
-                layout=ttnn.TILE_LAYOUT,
-                device=self.mesh_device,
-                memory_config=ttnn.DRAM_MEMORY_CONFIG,
-                mesh_mapper=ttnn.ReplicateTensorToMesh(self.mesh_device),
-            )
-        else:
-            self.decode_sliding_mask_mat = None
-            self.device_decode_sliding_mask = None
-=======
     def process_logits_after_prefill_trace(self, logits, last_token_idx):
         get_last_token = (last_token_idx // 32) * 32
         logits = ttnn.slice(
@@ -193,7 +167,6 @@
         tt_tokens = self.embd(tokens)
         tt_tokens = ttnn.unsqueeze_to_4D(tt_tokens)
         return tt_tokens, tt_page_table, tt_chunk_page_table
->>>>>>> 41870b7e
 
     def prepare_inputs_prefill(self, tokens, start_pos=0, page_table=None, chunk_page_table=None, trace_enabled=False):
         """
