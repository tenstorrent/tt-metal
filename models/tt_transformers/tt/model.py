# SPDX-FileCopyrightText: © 2024 Tenstorrent AI ULC

# SPDX-License-Identifier: Apache-2.0

import torch
from tqdm import tqdm

import ttnn
from models.common.lightweightmodule import LightweightModule
from models.common.rmsnorm import RMSNorm
from models.tt_transformers.tt.ccl import TT_CCL
from models.tt_transformers.tt.common import copy_host_to_device, get_decode_mask
from models.tt_transformers.tt.decoder import TransformerBlock
from models.tt_transformers.tt.distributed_norm import DistributedNorm
from models.tt_transformers.tt.embedding import Embedding, ScaledEmbedding
from models.tt_transformers.tt.lm_head import LMHead
from models.tt_transformers.tt.model_config import TensorGroup
from models.tt_transformers.tt.rope import RotarySetup


class Transformer(LightweightModule):
    def __init__(
        self,
        args,
        dtype,
        mesh_device,
        state_dict,
        weight_cache_path,
        paged_attention_config=None,
        use_paged_kv_cache=False,
        attention_class=None,
        rope_setup_class=None,
        attn_mask=None,
    ):
        super().__init__()
        self.args = args
        self.vocab_size = args.vocab_size
        assert self.vocab_size > 0
        self.n_layers = args.n_layers
        self.mesh_device = mesh_device
        self.dtype = dtype
        self.model_config = args.get_model_config()
        self.grid_size = self.args.max_grid_size
        state_dict_prefix = args.get_state_dict_prefix("", None)
        self.tt_rot_mats_prefill_global = None
        self.tt_rot_mats_prefill_local = None

        self.tt_ccl = TT_CCL(self.mesh_device)

        embd_kwargs = {
            "mesh_device": mesh_device,
            "args": args,
            "weight_cache_path": args.weight_cache_path(dtype),
            "state_dict": state_dict,
            "dtype": ttnn.bfloat16,  # Row major layout requires bfloat16
        }
        if self.args.embed_scale is not None:
            embd_cls = ScaledEmbedding
            embd_kwargs["embed_scale"] = self.args.embed_scale
        else:
            embd_cls = Embedding
        self.embd = embd_cls(**embd_kwargs)

        ActualRopeSetupClass = rope_setup_class if rope_setup_class is not None else RotarySetup
        self.rope_setup = ActualRopeSetupClass(
            device=mesh_device,
            batch_size=args.max_batch_size,
            head_dim=args.head_dim,
            max_seq_len=args.max_seq_len,
            rope_theta=args.rope_theta,
            rope_scaling=args.rope_scaling,
        )

        if args.rope_theta_local:
            self.rope_local_setup = RotarySetup(
                mesh_device,
                args.max_batch_size,
                args.head_dim,
                args.max_seq_len,
                args.rope_theta_local,
            )

        self.trans_mats_dict = self.rope_setup.get_both_trans_mats()

        self.layers = [
            TransformerBlock(
                args=args,
                mesh_device=mesh_device,
                tt_ccl=self.tt_ccl,
                dtype=dtype,
                state_dict=state_dict,
                weight_cache_path=weight_cache_path,
                layer_num=i,
                transformation_mats=self.trans_mats_dict,
                paged_attention_config=paged_attention_config,
                use_paged_kv_cache=use_paged_kv_cache,
                attention_class=attention_class,
            )
            for i in tqdm(range(self.n_layers))
        ]
        self.norm = DistributedNorm(
            RMSNorm(
                device=mesh_device,
                dim=args.dim,
                eps=args.norm_eps,
                state_dict=state_dict,
                state_dict_prefix=args.get_state_dict_prefix("", None),
                weight_cache_path=None if args.dummy_weights else weight_cache_path,
                weight_dtype=ttnn.bfloat16,
                weight_key="norm",
                add_unit_offset=self.args.rms_norm_add_unit_offset,
                is_distributed=self.args.is_distributed_norm,
                sharded_program_config=self.model_config["SHARDED_NORM_LM_HEAD_PRGM_CFG"],
                sharded_output_config=self.model_config["LM_HEAD_INPUT_MEMCFG"],
                ccl_topology=self.args.ccl_topology(),
                tt_ccl=self.tt_ccl,
            ),
            args,
            self.tt_ccl,
            args.is_galaxy,
        )

        self.lm_head = LMHead(
            args=args,
            mesh_device=mesh_device,
            tt_ccl=self.tt_ccl,
            dtype=dtype,
            state_dict=state_dict,
            state_dict_prefix=state_dict_prefix,
            weight_cache_path=weight_cache_path,
            max_columns_per_device=self.args.max_columns_per_device_lm_head,
        )

<<<<<<< HEAD
    def prepare_prefill_inputs_host(self, tokens, page_table=None, chunk_page_table=None, user_id=0, start_pos=0):
        """
        Inputs are torch tensors or python types. This function returns ttnn
        tensors on host.
        """
        host_inputs = self.prepare_inputs_prefill(
            tokens,
            start_pos=start_pos,
            page_table=page_table,
            chunk_page_table=chunk_page_table,
            trace_enabled=True,
            user_id=user_id,
        )
        return host_inputs

    def transform_prefill_inputs_device(self, tokens, tt_page_table, tt_chunk_page_table, user_id):
        tt_tokens = self.embd(tokens)
        tt_tokens = ttnn.unsqueeze_to_4D(tt_tokens)
        return tt_tokens, tt_page_table, tt_chunk_page_table, user_id

    def prepare_inputs_prefill(
        self,
        tokens,
        start_pos=0,
        page_table=None,
        chunk_page_table=None,
        trace_enabled=False,
        user_id=0,
    ):
=======
        if hasattr(self.args, "sliding_window") and self.args.sliding_window is not None:
            # We are using sliding window attention in this model. We can create a custom attention mask to apply the sliding attention
            # First we create the mask for all decode positions on host [bsz, n_heads_per_device, seq_len, seq_len]
            self.decode_sliding_mask_mat = get_decode_mask(
                self.args,
                self.mesh_device,
                paged_attention_config=paged_attention_config,
            )
            # Then we copy a slice for a single decode position for each user on to device [bsz, n_heads_per_device, 1, seq_len]
            # We can update this tensor on host each iteration and copy to device to save storing the large square tensor on device
            self.device_decode_sliding_mask = ttnn.as_tensor(
                torch.concat(
                    [self.decode_sliding_mask_mat[i, :, 0:1, :].unsqueeze(0) for i in range(self.args.max_batch_size)],
                    axis=0,
                ).transpose(1, 2),
                dtype=ttnn.bfloat4_b,
                layout=ttnn.TILE_LAYOUT,
                device=self.mesh_device,
                memory_config=ttnn.DRAM_MEMORY_CONFIG,
                mesh_mapper=ttnn.ReplicateTensorToMesh(self.mesh_device),
            )
        else:
            self.decode_sliding_mask_mat = None
            self.device_decode_sliding_mask = None

    def prepare_inputs_prefill(self, tokens, start_pos=0, page_table=None, chunk_page_table=None):
>>>>>>> 59667aa8
        """
        Inputs are torch tensors or python types. This function returns ttnn
        tensors on device.
        TODO: Debate whether this function is responsible for padding
        """

        assert tokens.dim() == 2, "tokens must be a 2D tensor"
        tokens = tokens.reshape(1, 1, 1, -1)
        S = tokens.shape[-1]
        tokens = ttnn.from_torch(
            tokens,
            device=self.mesh_device if not trace_enabled else None,
            dtype=ttnn.uint32,
            layout=ttnn.ROW_MAJOR_LAYOUT,
            mesh_mapper=ttnn.ReplicateTensorToMesh(self.mesh_device),
        )

        # we do it this way because we want to run this when all our inputs are on the device
        if not trace_enabled:
            tokens_embd = self.embd(tokens)
            tokens_embd = ttnn.unsqueeze_to_4D(tokens_embd)

        # Slice the rot mats to the prefill seqlen
        assert (
            self.rope_setup.cos_matrix.shape[2] >= start_pos + S
        ), f"Padded prefill end idx {start_pos + S} exceeds max seq len {self.rope_setup.cos_matrix.shape[2]}"

        if (
            trace_enabled and self.tt_rot_mats_prefill_global is None
        ):  # currently, this only covers the case where we don't have chunked_prefill, so start_pos is always 0
            self.tt_rot_mats_prefill_global = [
                self.rope_setup.cos_matrix[:, :, start_pos : start_pos + self.args.max_seq_len, :],
                # ovo nije fiksno, ali mora da bude fiksne velicine da spadne u sve opsege u kojima ce trace da se radi
                self.rope_setup.sin_matrix[:, :, start_pos : start_pos + self.args.max_seq_len, :],
            ]
        else:
            self.tt_rot_mats_prefill_global = [
                self.rope_setup.cos_matrix[:, :, start_pos : start_pos + S, :],
                self.rope_setup.sin_matrix[:, :, start_pos : start_pos + S, :],
            ]

        if hasattr(self, "rope_local_setup"):
            self.tt_rot_mats_prefill_local = [
                self.rope_local_setup.cos_matrix[:, :, start_pos : start_pos + S, :],
                self.rope_local_setup.sin_matrix[:, :, start_pos : start_pos + S, :],
            ]
        else:
            self.tt_rot_mats_prefill_local = None

        if page_table is not None:
            tt_page_table = ttnn.from_torch(
                page_table,
                device=self.mesh_device if not trace_enabled else None,
                dtype=ttnn.int32,
                layout=ttnn.ROW_MAJOR_LAYOUT,
                mesh_mapper=ttnn.ReplicateTensorToMesh(self.mesh_device),
            )
        else:
            tt_page_table = None

        if chunk_page_table is not None:
            tt_chunk_page_table = ttnn.from_torch(
                chunk_page_table,
                device=self.mesh_device if not trace_enabled else None,
                dtype=ttnn.int32,
                layout=ttnn.ROW_MAJOR_LAYOUT,
                mesh_mapper=ttnn.ReplicateTensorToMesh(self.mesh_device),
            )
        else:
            tt_chunk_page_table = None

        if trace_enabled:
            user_id = ttnn.from_torch(
                torch.tensor([user_id], dtype=torch.int32),
                device=None,
                dtype=ttnn.uint32,
                layout=ttnn.ROW_MAJOR_LAYOUT,
                mesh_mapper=ttnn.ReplicateTensorToMesh(self.mesh_device),
            )

        if trace_enabled:
            return tokens, tt_page_table, tt_chunk_page_table, user_id
        else:
            return (
                tokens_embd,
                self.tt_rot_mats_prefill_global,
                self.tt_rot_mats_prefill_local,
                tt_page_table,
                tt_chunk_page_table,
            )

    def prepare_inputs_decode(self, *inputs):
        """
        Inputs are torch tensors or python types. This function returns ttnn
        tensors on device.
        Its implementation can take advantage of a few other functions which the
        model must implement.
        """
        host_inputs = self.prepare_decode_inputs_host(*inputs)
        device_inputs = copy_host_to_device(host_inputs, mesh_device=self.mesh_device)  # Helper function
        return device_inputs

    def prepare_decode_inputs_host(self, tokens, current_pos, page_table=None):
        """
        Inputs are torch tensors or python types. Outputs are ttnn tensors on host.
        NOTE: Tokens and current_pos are padded to batch
        """
        B = tokens.shape[0]
        assert current_pos.shape[0] == B, "Batch size mismatch"
        assert B == self.args.max_batch_size, "Batch size must be equal to max_batch_size"

        # Necessary padding to be full tile sized when on device
        tokens = torch.nn.functional.pad(tokens.view(-1), (0, 32 - len(tokens)), "constant", 0)
        tokens = ttnn.from_torch(
            tokens,
            device=None,
            dtype=ttnn.uint32,
            mesh_mapper=ttnn.ReplicateTensorToMesh(self.mesh_device),
        )
        tokens = ttnn.unsqueeze_to_4D(tokens)

        rot_current_pos = torch.maximum(
            current_pos, torch.tensor(0, dtype=torch.int64)
        )  # Ensure position indices are non-negative
        rope_idxs = self.rope_setup.get_rot_idxs(rot_current_pos, on_host=True)

        current_pos_tt = ttnn.from_torch(
            current_pos,
            device=None,
            dtype=ttnn.int32,
            mesh_mapper=ttnn.ShardTensor2dMesh(
                self.mesh_device,
                dims=(None, 0) if (self.args.is_galaxy and B > 1) else (None, None),
                mesh_shape=self.args.cluster_shape,
            ),
        )

        if page_table is not None:
            page_table = ttnn.from_torch(
                page_table,
                device=None,
                dtype=ttnn.int32,
                mesh_mapper=ttnn.ShardTensor2dMesh(
                    self.mesh_device,
                    dims=(None, -2) if (self.args.is_galaxy and B > 1) else (None, None),
                    mesh_shape=self.args.cluster_shape,
                ),
            )
        return tokens, current_pos_tt, rope_idxs, page_table

    def _transform_decode_inputs_device(self, tokens):
        """
        Inputs are ttnn tensors on device. This function applies any on-device
        transformations which should happen before forward decode.
        For example: tilize, reshape, shard.
        Return transformed device tensors

        Embed tokens
        """
        tt_tokens = self.embd(tokens)
        tt_tokens = ttnn.unsqueeze_to_4D(tt_tokens)
        tt_tokens = ttnn.to_memory_config(
            tt_tokens,
            self.args.model_config["DECODE_RESIDUAL_MEMCFG"],
        )
        return tt_tokens

    def concat_host_output(self, tt_out):
        """
        Concatenate the output of the devices into a single host tensor.
        """
        torch_out_tensors = [ttnn.to_torch(x) for x in ttnn.get_device_tensors(tt_out)]
        if self.args.is_galaxy:
            row_dim, col_dim = (3, 1)
        else:
            row_dim, col_dim = (1, -1)

        rows, cols = self.args.cluster_shape
        mesh_shape = [torch_out_tensors[i : i + cols] for i in range(0, len(torch_out_tensors), cols)]
        row_concatenated = [torch.cat(row, dim=col_dim) for row in mesh_shape]
        return torch.cat(row_concatenated, dim=row_dim)

    def process_output_prefill(self, tt_out, last_token_idx):
        """
        Input is ttnn device tensor of logits. Output is torch logits tensor.
        NOTE: In this model, prefill always uses get_last_token
        """
        return self.concat_host_output(tt_out.cpu())[0, 0, last_token_idx, : self.vocab_size]

    def process_output_decode(self, tt_out, B, S=1, is_tokens=False):
        """
        Input is ttnn host tensor of logits if is_tokens=False, otherwise tokens. Output is the corresponding torch tensor.
        """
        if is_tokens:
            return self.concat_host_output(tt_out)[0, 0, :B, 0]

        if self.args.num_devices > 1:
            tt_out = ttnn.to_torch(ttnn.get_device_tensors(tt_out)[0]).float()
        else:
            tt_out = ttnn.to_torch(tt_out).float()
        tt_out = tt_out[:, :, :B, : self.vocab_size].view(B, S, -1)
        return tt_out

    def ttnn_prefill_forward(
        self,
        x,
        rot_mats_global=None,
        rot_mats_local=None,
        user_id=0,
        page_table=None,
        chunk_page_table=None,
        chunk_start_idx=None,
        get_last_token=-1,
        kv_cache=None,
    ):
        """
        This method will take device tensors and any other args to run forward.
        It returns ttnn device tensors.
        """
        if hasattr(self.args, "sliding_window") and self.args.sliding_window is not None:
            mask = torch.triu(torch.full((1, 1, x.shape[-2], x.shape[-2]), -float("inf")), diagonal=1)
            sliding_mask = mask + torch.tril(
                torch.full((1, 1, x.shape[-2], x.shape[-2]), -float("inf")),
                diagonal=-self.args.sliding_window,
            )
            sliding_attn_mask = ttnn.from_torch(
                sliding_mask, device=self.mesh_device, layout=ttnn.TILE_LAYOUT, dtype=ttnn.bfloat16
            )
        else:
            sliding_attn_mask = None
        return self.forward(
            x,
            current_pos=None,
            rot_mats_global=rot_mats_global,
            rot_mats_local=rot_mats_local,
            user_id=user_id,
            mode="prefill",
            page_table=page_table,
            chunk_page_table=chunk_page_table,
            chunk_start_idx=chunk_start_idx,
            get_last_token=get_last_token,
            kv_cache=kv_cache,
            sliding_attn_mask=sliding_attn_mask,
        )

    def _increment_decode_positions_device(self, current_pos, rot_mat_idxs):
        # ttnn.ne currently requires the input to be in TILE_LAYOUT
        current_pos_tiled = ttnn.to_layout(current_pos, layout=ttnn.TILE_LAYOUT)
        # Update only active positions (current_pos != -1)
        predicate = ttnn.ne(current_pos_tiled, -1)
        result = ttnn.where(
            predicate,
            ttnn.add(current_pos_tiled, 1),
            current_pos_tiled,
        )
        ttnn.copy(ttnn.to_layout(result, layout=ttnn.ROW_MAJOR_LAYOUT), current_pos)

        ttnn.plus_one(rot_mat_idxs)

    def update_attention_masks(self, current_pos):
        torch_mask = torch.concat(
            [
                self.decode_sliding_mask_mat[i, :, current_pos[i].item() : current_pos[i].item() + 1, :].unsqueeze(0)
                for i in range(self.decode_sliding_mask_mat.shape[0])
            ],
            axis=0,
        ).transpose(1, 2)
        sliding_window_causal_mask = ttnn.as_tensor(
            torch_mask,
            dtype=ttnn.bfloat4_b,
            layout=ttnn.TILE_LAYOUT,
            device=None,
            memory_config=ttnn.DRAM_MEMORY_CONFIG,
            mesh_mapper=ttnn.ReplicateTensorToMesh(self.mesh_device),
        )
        ttnn.copy_host_to_device_tensor(sliding_window_causal_mask, self.device_decode_sliding_mask)

    def ttnn_decode_forward(
        self,
        x,
        current_pos,
        rot_mat_idxs=None,
        page_table=None,
        kv_cache=None,
        argmax_on_device=False,
    ):
        """
        This method will take device tensors and any other args to run forward.
        It returns ttnn device tensors.
        """
        rot_mats_global = self.rope_setup.get_rot_mats(rot_mat_idxs)
        rot_mats_local = self.rope_local_setup.get_rot_mats(rot_mat_idxs) if hasattr(self, "rope_local_setup") else None
        x_embed = self._transform_decode_inputs_device(x)
        tt_logits = self.forward(
            x_embed,
            current_pos,
            rot_mats_global=rot_mats_global,
            rot_mats_local=rot_mats_local,
            mode="decode",
            page_table=page_table,
            kv_cache=kv_cache,
            sliding_attn_mask=self.device_decode_sliding_mask,
        )

        # Gather the output across all devices and untilize the tensor (for argmax)
        if self.args.num_devices > 1:
            cluster_axis = 0 if self.args.is_galaxy else None
            num_links = 2 if self.args.is_galaxy else 1
            tt_logits = ttnn.experimental.all_gather_async(
                tt_logits,
                persistent_output_buffer=None,
                dim=3,
                multi_device_global_semaphore=self.tt_ccl.get_and_cycle_ag_semaphore_handles(cluster_axis),
                num_links=num_links,
                memory_config=tt_logits.memory_config(),
                cluster_axis=cluster_axis,
                topology=self.args.ccl_topology(),
                barrier_semaphore=self.tt_ccl.get_and_cycle_barrier_semaphore_handle(cluster_axis),
                chunks_per_sync=10,
                num_workers_per_link=2,
                num_buffers_per_channel=2,
            )

        tt_logits = ttnn.untilize(tt_logits, use_multicore=True)

        if argmax_on_device:
            tt_logits = ttnn.argmax(tt_logits, dim=3, keepdim=True, use_multicore=True)

            # Update device tensors for the next iteration
            self._increment_decode_positions_device(current_pos, rot_mat_idxs)

            # Update input tokens with sampled tokens for the next iteration
            ttnn.copy(tt_logits.reshape(x.shape), x)
        elif not self.args.is_galaxy:
            # Send output logits to DRAM so L1 is not reserved for ttnn tracing and can be used by subsequent operations
            tt_logits = ttnn.to_memory_config(tt_logits, ttnn.DRAM_MEMORY_CONFIG)

        return tt_logits

    def forward(
        self,
        x: ttnn.Tensor,
        current_pos,
        rot_mats_global=None,
        rot_mats_local=None,
        user_id=0,
        mode="decode",
        page_table=None,
        chunk_page_table=None,
        chunk_start_idx=None,
        get_last_token=-1,
        kv_cache=None,
        sliding_attn_mask=None,
    ):
        for i, layer in enumerate(self.layers):
            # No-op if callers already provide the right memory config
            activation_dtype = self.model_config["DECODERS_OPTIMIZATIONS"].get_tensor_dtype(
                decoder_id=i, tensor=TensorGroup.ACTIVATION
            )
            if mode == "decode" and not self.args.is_galaxy:
                x = ttnn.to_memory_config(x, self.model_config["DECODE_RESIDUAL_MEMCFG"], activation_dtype)
            elif activation_dtype is not None and x.dtype != activation_dtype:
                x = ttnn.typecast(x, activation_dtype)

            if sliding_attn_mask is not None:
                attn_mask_i = (
                    sliding_attn_mask
                    if (hasattr(layer.attention, "is_sliding") and layer.attention.is_sliding)
                    else None
                )
            else:
                attn_mask_i = None
            x = layer(
                x,
                current_pos,
                rot_mats_global=rot_mats_global,
                rot_mats_local=rot_mats_local,
                user_id=user_id,
                mode=mode,
                page_table=page_table,
                chunk_page_table=chunk_page_table,
                chunk_start_idx=chunk_start_idx,
                kv_cache=kv_cache[i] if kv_cache is not None else None,
                attn_mask=attn_mask_i,
            )

        if mode == "prefill" and get_last_token == -1:
            return x

        # Slicing the tensor to the nearest ceiling/floor multiples of 32 for the prefill_len, to get the last token
        if get_last_token != -1:
            x = ttnn.slice(x, (0, 0, get_last_token, 0), (1, 1, get_last_token + 32, x.shape[-1]))

        # Output norm
        x = self.norm(x, mode=mode)

        if mode == "prefill" and self.model_config["LM_HEAD_INPUT_MEMCFG"].is_sharded():
            x = ttnn.interleaved_to_sharded(x, self.model_config["LM_HEAD_INPUT_MEMCFG"])

        x = self.lm_head(x)

        if mode == "prefill":
            x = ttnn.to_layout(x, layout=ttnn.ROW_MAJOR_LAYOUT, memory_config=ttnn.DRAM_MEMORY_CONFIG)
            # x = ttnn.to_memory_config(x, memory_config=ttnn.DRAM_MEMORY_CONFIG)
        return x<|MERGE_RESOLUTION|>--- conflicted
+++ resolved
@@ -131,7 +131,6 @@
             max_columns_per_device=self.args.max_columns_per_device_lm_head,
         )
 
-<<<<<<< HEAD
     def prepare_prefill_inputs_host(self, tokens, page_table=None, chunk_page_table=None, user_id=0, start_pos=0):
         """
         Inputs are torch tensors or python types. This function returns ttnn
@@ -161,7 +160,6 @@
         trace_enabled=False,
         user_id=0,
     ):
-=======
         if hasattr(self.args, "sliding_window") and self.args.sliding_window is not None:
             # We are using sliding window attention in this model. We can create a custom attention mask to apply the sliding attention
             # First we create the mask for all decode positions on host [bsz, n_heads_per_device, seq_len, seq_len]
@@ -188,7 +186,6 @@
             self.device_decode_sliding_mask = None
 
     def prepare_inputs_prefill(self, tokens, start_pos=0, page_table=None, chunk_page_table=None):
->>>>>>> 59667aa8
         """
         Inputs are torch tensors or python types. This function returns ttnn
         tensors on device.
