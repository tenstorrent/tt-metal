# SPDX-FileCopyrightText: © 2024 Tenstorrent AI ULC

# SPDX-License-Identifier: Apache-2.0

from collections import defaultdict
from dataclasses import dataclass

import torch
from loguru import logger

import ttnn
from models.common.llama_models import (
    CompletionMessage,
    StopReason,
    TokenResult,
    create_vision_mask,
    encode_content,
    extract_images_from_messages,
    sample_top_p,
)
from models.common.tt_sampling import format_sampling_params
from models.tt_transformers.tt.common import (
    copy_host_to_device,
    get_block_size,
    get_max_prefill_chunk_size,
    get_padded_prefill_len,
    num_blocks_in_seq,
)
from models.tt_transformers.tt.model_config import CheckpointType


@dataclass(frozen=True)
class SamplingParams:
    """
    Used in Generator decode forward functions for greedy decoding / sampling on device.
    The same data class exists in vLLM at vllm/worker/tt_model_runner.py.
    """

    temperature: float | list[float]
    top_k: int | list[int]
    top_p: float | list[float]


class Generator:
    def __init__(self, model, model_args, mesh_device, processor=None, tokenizer=None):
        """
        Creating a LlamaVision wrapper requires only a mesh_device and model_args.
        With model_args you have the checkpoint location, can specify max batch size
        and max seqlen, and other model specific parameters.

        LlamaVision is general to text and chat.

        For bringup, make this class general to any backend implementation, as long as it takes torch tensors and returns torch tensors.

        """
        self.model = model
        self.model_args = model_args
        self.mesh_device = mesh_device
        self.processor = processor
        self.tokenizer = tokenizer
        self.data_parallel = len(self.model)
        self.prev_page_table = None
        self.trace_id_prefill = defaultdict(lambda: None)
        self.trace_inputs_prefill = defaultdict(lambda: None)
        self.trace_output_prefill = defaultdict(lambda: None)
        self.trace_ids_decode = defaultdict(lambda: None)  # {device_sampling_bool: {device_id: trace_id}}
        self.trace_inputs_decode = defaultdict(lambda: None)
        self.trace_output_decode = defaultdict(lambda: None)

    def _capture_trace_prefill(
        self,
        prefill_ids,
        page_table=None,
        kv_cache=None,
        model_id=-1,
    ):
        host_inputs = self.model[model_id].prepare_prefill_inputs_trace(prefill_ids, page_table=page_table)
        # These matrices will actually be pointing to the whole cos_matrix and sin_matrix that was allocated on device in the RotarySetup class
        tt_rot_mats_prefill_global = host_inputs[1]
        tt_rot_mats_prefill_local = host_inputs[2]
        host_inputs = (host_inputs[0], host_inputs[3], host_inputs[4])

        device_inputs = copy_host_to_device(host_inputs, mesh_device=self.model_args[model_id].mesh_device)
        transformed_inputs = self.model[model_id].transform_and_embed_prefill_inputs_device(*device_inputs)
        tt_out_trace = self.model[model_id].ttnn_prefill_forward(
            x=transformed_inputs[0],
            rot_mats_global=tt_rot_mats_prefill_global,
            rot_mats_local=tt_rot_mats_prefill_local,
            page_table=transformed_inputs[1],
            chunk_page_table=transformed_inputs[2],
            kv_cache=kv_cache,
        )
        ttnn.synchronize_device(self.model_args[model_id].mesh_device)
        logger.info("Done Compiling Model")

        device_inputs = copy_host_to_device(host_inputs, mesh_device=self.model_args[model_id].mesh_device)
        trace_id = ttnn.begin_trace_capture(self.model_args[model_id].mesh_device, cq_id=0)
        transformed_inputs = self.model[model_id].transform_and_embed_prefill_inputs_device(*device_inputs)
        tt_out_trace = self.model[model_id].ttnn_prefill_forward(
            x=transformed_inputs[0],
            rot_mats_global=tt_rot_mats_prefill_global,
            rot_mats_local=tt_rot_mats_prefill_local,
            page_table=transformed_inputs[1],
            chunk_page_table=transformed_inputs[2],
            kv_cache=kv_cache,
        )
        ttnn.end_trace_capture(self.model_args[model_id].mesh_device, trace_id, cq_id=0)
        ttnn.synchronize_device(self.model_args[model_id].mesh_device)
        logger.info("Done Capturing Prefill Trace")
        return trace_id, tt_out_trace, *device_inputs

    def _easy_trace_prefill(
        self,
        prefill_ids,
        page_table=None,
        user_id=0,
        last_token_idx=None,
        kv_cache=None,
        model_id=-1,
        prefill_seq_len=None,
        **kwargs,
    ):
        # We are not appending host/device here because we never do device sampling in prefill with TTT
        trace_key = f"{prefill_seq_len}_{model_id}"
        if self.trace_id_prefill[trace_key] is None:
            trace_id, tt_out_trace, *device_inputs = self._capture_trace_prefill(
                prefill_ids,
                page_table=page_table,
                kv_cache=kv_cache,
                model_id=model_id,
            )
            self.trace_id_prefill[trace_key] = trace_id
            self.trace_inputs_prefill[trace_key] = device_inputs
            self.trace_output_prefill[trace_key] = tt_out_trace

        tt_out_trace = self._prefill_forward_trace(
            self.trace_id_prefill[trace_key],
            self.trace_inputs_prefill[trace_key],
            self.trace_output_prefill[trace_key],
            prefill_ids,
            page_table=page_table,
            model_id=model_id,
        )

        return tt_out_trace

    def _prefill_forward_trace(
        self,
        trace_id,
        device_inputs,
        tt_out_trace,
        prefill_ids,
        user_id=0,
        page_table=None,
        model_id=-1,
    ):
        host_inputs = self.model[model_id].prepare_prefill_inputs_trace(prefill_ids, page_table=page_table)
        host_inputs = (host_inputs[0], host_inputs[3], host_inputs[4])

        device_inputs = copy_host_to_device(
            host_inputs, device_tensors=device_inputs, mesh_device=self.model_args[model_id].mesh_device
        )

        ttnn.execute_trace(self.model_args[model_id].mesh_device, trace_id, cq_id=0, blocking=False)

        return tt_out_trace

    # Note: This function is called by vLLM
    def prefill_forward_text(
        self,
        tokens: torch.Tensor,
        page_table=None,
        kv_cache=None,
        prompt_lens=None,
        empty_slots=None,
        enable_trace=True,
        **kwargs,
    ):
        if page_table is not None:
            assert isinstance(page_table, torch.Tensor), "page_table mush be torch.Tensor"
        else:
            # Only paged attention is supported for prefill
            enable_trace = False

        batch_size, batch_seq_len = tokens.shape
        max_batch_size_per_model = self.model_args[0].max_batch_size

        # Each model expected to run the same model, safe to use 1st vocab size
        output_logits = torch.zeros(batch_size, 1, self.model_args[0].vocab_size)
        prompt_lens = prompt_lens if prompt_lens is not None else torch.tensor([batch_seq_len] * batch_size)

        if empty_slots is None:
            empty_slots = list(range(batch_size))

        out_list = []
        for idx, user_id in enumerate(empty_slots):
            model_id = user_id // max_batch_size_per_model
            group_user_id = user_id % max_batch_size_per_model if page_table is None else 0
            seq_len = int(prompt_lens[idx])
            last_token_idx = seq_len - 1
            prefill_seq_len = get_padded_prefill_len(seq_len)
            local_kwargs = kwargs.copy()  # Avoid modifying original kwargs

            logger.info(f"Prefilling User {user_id + 1} up to {seq_len} tokens")

            # Extracting data for the current user
            # If page_table is not provided, we keep track of the relative/model user_id through group_user_id
            prefill_ids = torch.cat(
                [tokens[idx : idx + 1, :seq_len], torch.zeros(1, prefill_seq_len - seq_len).long()], dim=-1
            )

            enable_trace_current_prompt = enable_trace and self.model_args[model_id].can_enable_trace(prefill_seq_len)

            logger.info(
                f"Prefill seq len: {prefill_seq_len}, max_prefill_chunk_size: {self.model_args[0].max_prefill_chunk_size}, trace: {enable_trace_current_prompt}"
            )

            page_table_user = (
                self._get_prefill_user_page_table(
                    page_table[idx : idx + 1],
                    kv_cache[model_id],
                    seq_len,
                    trace_enabled=enable_trace_current_prompt,
                    prefill_seq_len=prefill_seq_len,
                )
                if page_table is not None
                else None
            )
            model_kv_cache = kv_cache[model_id] if kv_cache is not None else None

            # Check if 'pixel_values' exists and index it safely
            if local_kwargs.get("pixel_values", None) is not None:
                local_kwargs["pixel_values"] = local_kwargs["pixel_values"][idx]
                if "image_grid_thw" in local_kwargs:
                    local_kwargs["image_grid_thw"] = local_kwargs["image_grid_thw"][idx]

            if enable_trace_current_prompt:
                logits = self._easy_trace_prefill(
                    prefill_ids,
                    page_table=page_table_user,
                    user_id=group_user_id,
                    last_token_idx=last_token_idx,
                    kv_cache=model_kv_cache,
                    model_id=model_id,
                    prefill_seq_len=prefill_seq_len,
                    **local_kwargs,
                )
            else:
                logits = self.prefill_forward_single_user_text(
                    prefill_ids,
                    page_table=page_table_user,
                    user_id=group_user_id,
                    last_token_idx=last_token_idx,
                    kv_cache=model_kv_cache,
                    model_id=model_id,
                    **local_kwargs,
                )
            if enable_trace_current_prompt:
                # Slicing the tensor to the nearest ceiling/floor multiples of 32 for the prefill_len, to get the last token
                # We need to do this here, because we can't do this part in forward() if we have trace enabled
                # The reason we can't do it in trace is because we can't pass the correct get_last_token to trace
                logits = self.model[model_id].process_logits_after_prefill_trace(logits, last_token_idx)

            # if data parallel is greater than 1, we need to add logits to out_list and do the processing after all the prefill are done
            # otherwise, we can process the logits after prefill immediately
            if self.data_parallel > 1:
                out_list.append(logits)
            else:
                output_logits[idx] = self.model[model_id].process_output_prefill(
                    logits, last_token_idx=(last_token_idx % 32)
                )
                del logits

        # Process the logits after all the prefill are done in data parallel mode
        if self.data_parallel > 1:
            for idx, out in enumerate(out_list):
                seq_len = int(prompt_lens[idx])
                last_token_idx = seq_len - 1
                user_id = empty_slots[idx]
                model_id = user_id // max_batch_size_per_model

                # Since we give unpadded_seq_len, only the tile containing the last token is returned
                output_logits[idx] = self.model[model_id].process_output_prefill(
                    out, last_token_idx=(last_token_idx % 32)
                )

        logger.info(f"Finished prefill for all users up to {batch_seq_len} tokens, Starting decode...")
        return output_logits

    def prefill_forward_single_user_text(
        self, tokens, page_table, user_id, last_token_idx, kv_cache=None, model_id=-1, **kwargs
    ):
        seq_len = tokens.shape[-1]
        use_chunked_prefill = seq_len > self.model_args[model_id].max_prefill_chunk_size
        if use_chunked_prefill:
            """
            Chunked prefill requires paged attention. There are some strange constraints which we must meet:
             - page_table, which is used in SDPA, must match batch size of inputs, which is 1. This is because SDPA
             checks that page table batch dim matches input batch dim. Therefore we must slice the page table for the current user.
             - page_table must also have enough entries in each chunk, so it will be padded with zeros if necessary.
             - chunked_page_table is the slice of the page table for the current chunk. This is used by paged_fill_cache
             to keep it otherwise unaware that it is operating on a chunk.
             - due to the above point, we must always set user_id to 0 for chunked prefill.
            """
            assert page_table is not None, "page_table must be provided for chunked prefill"
            assert kv_cache is not None, "kv_cache must be provided for chunked prefill"
            assert (
                last_token_idx is not None and last_token_idx < seq_len
            ), "last_token_idx must be provided and less than seq_len"
            chunk_size = get_max_prefill_chunk_size(seq_len, self.model_args[model_id].max_prefill_chunk_size)
            block_size = get_block_size(kv_cache)
            last_token_idx_in_chunk = last_token_idx % chunk_size
            # Calculate which chunk contains the last_token_idx
            last_chunk_start = (last_token_idx // chunk_size) * chunk_size
            page_table_user = page_table[user_id : user_id + 1, :]
            # Pad page table to match number of blocks in seq_len
            num_padding_blocks = num_blocks_in_seq(seq_len, block_size) - page_table_user.shape[1]
            page_table_user_padded = torch.cat(
                [page_table_user, torch.zeros(1, num_padding_blocks, dtype=torch.int32)], dim=-1
            )
            CHUNK_USER_ID = 0

            for chunk_start in range(0, seq_len, chunk_size):
                chunk_end = chunk_start + chunk_size
                assert (
                    chunk_end <= seq_len
                ), f"Chunk end should be less than seq_len, got chunk_end={chunk_end} and seq_len={seq_len}"
                chunk_tokens = tokens[:, chunk_start:chunk_end]
                chunk_page_table = page_table_user[:, chunk_start // block_size : chunk_end // block_size]

                (
                    chunk_prefill_input,
                    chunk_rot_mats_global_prefill,
                    chunk_rot_mats_local_prefill,
                    page_table_tt,
                    chunk_page_table_tt,
                ) = self.model[model_id].prepare_inputs_prefill(
                    chunk_tokens,
                    start_pos=chunk_start,
                    page_table=page_table_user_padded,
                    chunk_page_table=chunk_page_table,
                    **kwargs,
                )
                tt_logits = self.model[model_id].ttnn_prefill_forward(
                    chunk_prefill_input,
                    rot_mats_global=chunk_rot_mats_global_prefill,
                    rot_mats_local=chunk_rot_mats_local_prefill,
                    user_id=CHUNK_USER_ID,
                    page_table=page_table_tt,
                    chunk_page_table=chunk_page_table_tt,
                    chunk_start_idx=chunk_start,
                    get_last_token=(last_token_idx_in_chunk // 32) * 32,
                    kv_cache=kv_cache,
                    **kwargs,
                )

                if chunk_start == last_chunk_start:
                    return tt_logits
                else:
                    del tt_logits
        else:
            (
                prefill_input,
                rot_mats_global_prefill,
                rot_mats_local_prefill,
                page_table_tt,
                _,
            ) = self.model[model_id].prepare_inputs_prefill(
                tokens,
                page_table=page_table,
                **kwargs,
            )

            tt_logits = self.model[model_id].ttnn_prefill_forward(
                prefill_input,
                rot_mats_global=rot_mats_global_prefill,
                rot_mats_local=rot_mats_local_prefill,
                user_id=user_id,
                page_table=page_table_tt,
                get_last_token=(last_token_idx // 32) * 32,
                kv_cache=kv_cache,
            )
            return tt_logits

    # Note: This function is called by vLLM
    def decode_forward_text(
        self,
        tokens,
        start_pos,
        page_table=None,
        kv_cache=None,
        enable_trace=True,
        read_from_device=True,
        sampling_params: SamplingParams = None,  # Should be None if not greedy decoding / sampling on device.
    ):
        sampling_on_device = sampling_params is not None

        B = tokens.shape[0]
        tokens = torch.chunk(tokens, self.data_parallel, 0)
        start_pos = torch.chunk(start_pos, self.data_parallel, 0)
        page_table = torch.chunk(page_table, self.data_parallel, 0) if page_table is not None else None

        if sampling_on_device:
            for i in range(self.data_parallel):
                sampling_params = format_sampling_params(sampling_params, self.model_args[i].max_batch_size)
                self.model[i].tt_sampling.reset_params(
                    k=sampling_params.top_k,
                    p=sampling_params.top_p,
                    temp=sampling_params.temperature,
                )
        decode_kwargs = {
            "current_pos": start_pos,
            "tokens": tokens,
            "page_table": page_table,
            "kv_cache": kv_cache,
            "sampling_on_device": sampling_on_device,
        }
        if enable_trace:
            tt_decode_output = self._decode_forward_trace_text(**decode_kwargs)
        else:
            tt_decode_output = self._decode_forward_no_trace_text(**decode_kwargs)

        if read_from_device:
            to_host = self.read_decode_output(tt_decode_output)
            return self.process_decode_output_host(to_host, is_tokens=(sampling_params is not None))

        return tt_decode_output

    def _decode_forward_no_trace_text(
        self,
        tokens,
        current_pos,
        page_table=None,
        kv_cache=None,
        sampling_on_device=False,
    ):
        """
        Performs text decode step.
        Returns tt_logits on device
        """
        tt_logits = []

        tt_tokens = []
        tt_current_pos = []
        tt_rot_mat_idxs = []
        tt_page_table = []
        for i in range(self.data_parallel):
            user_page_table = page_table[i] if page_table is not None else None
            model_i = self.model[i]
            (
                tt_tokens_i,
                tt_current_pos_i,
                tt_rot_mat_idxs_i,
                tt_page_table_i,
            ) = model_i.prepare_inputs_decode(tokens[i], current_pos[i], user_page_table)
            tt_tokens.append(tt_tokens_i)
            tt_current_pos.append(tt_current_pos_i)
            tt_rot_mat_idxs.append(tt_rot_mat_idxs_i)
            tt_page_table.append(tt_page_table_i)

        for i in range(self.data_parallel):
            user_kv_cache = kv_cache[i] if kv_cache is not None else None
            tt_logits_i = self.model[i].ttnn_decode_forward(
                tt_tokens[i],
                tt_current_pos[i],
                rot_mat_idxs=tt_rot_mat_idxs[i],
                page_table=tt_page_table[i],
                kv_cache=user_kv_cache,
                sampling_on_device=sampling_on_device,
            )
            tt_logits.append(tt_logits_i)

        return tt_logits

    def _capture_decode_trace_text(
        self,
        tokens,
        current_pos,
        page_table=None,
        kv_cache=None,
        sampling_on_device=False,
    ):
        """
        Captures a trace for the decode_forward method.
        """

        # Compile run
        self._decode_forward_no_trace_text(
            tokens,
            current_pos,
            page_table=page_table,
            kv_cache=kv_cache,
            sampling_on_device=sampling_on_device,
        )
        logger.info("Done Compiling Model")

        # Get inputs ready for trace run
        device_inputs = []
        tt_out_trace = []
        trace_ids = {}
        for i in range(self.data_parallel):
            user_page_table = page_table[i] if page_table is not None else None

            host_inputs = self.model[i].prepare_decode_inputs_host(
                tokens[i], current_pos[i], page_table=user_page_table
            )

            device_inputs_i = copy_host_to_device(host_inputs, mesh_device=self.model_args[i].mesh_device)
            device_inputs.append(device_inputs_i)

        for i in range(self.data_parallel):
            trace_id = ttnn.begin_trace_capture(self.model_args[i].mesh_device, cq_id=0)
            trace_ids[i] = trace_id
            user_kv_cache = kv_cache[i] if kv_cache is not None else None
            tt_out_trace.append(
                self.model[i].ttnn_decode_forward(
                    *device_inputs[i],
                    kv_cache=user_kv_cache,
                    sampling_on_device=sampling_on_device,
                )
            )
            ttnn.end_trace_capture(self.model_args[i].mesh_device, trace_id, cq_id=0)
        logger.info("Done Capturing Decode Trace")
        return trace_ids, tt_out_trace, *device_inputs

    def _decode_forward_trace_text(
        self,
        tokens,
        current_pos,
        page_table=None,
        kv_cache=None,
        sampling_on_device=False,
    ):
        """
        Run decode forward text with tracing
        """
<<<<<<< HEAD
        if not hasattr(self, "trace_ids_text"):
            trace_ids, tt_out_trace, *device_inputs = self._capture_trace_text(
                tokens,
                current_pos,
                page_table=page_table,
                kv_cache=kv_cache,
                sampling_on_device=sampling_on_device,
=======
        # The trace is different depending on whether we are doing device sampling or not
        if not self.trace_ids_decode[argmax_on_device]:
            trace_ids, tt_out_trace, *device_inputs = self._capture_decode_trace_text(
                tokens, current_pos, page_table=page_table, kv_cache=kv_cache, argmax_on_device=argmax_on_device
>>>>>>> eef0ce79
            )
            self.trace_ids_decode[argmax_on_device] = trace_ids
            self.trace_inputs_decode[argmax_on_device] = device_inputs
            self.trace_output_decode[argmax_on_device] = tt_out_trace

        reset_inputs = not sampling_on_device
        if self.prev_page_table is None or any(
            not torch.equal(prev, curr) for prev, curr in zip(self.prev_page_table, page_table)
        ):
            reset_inputs = True
            self.prev_page_table = page_table

        if reset_inputs:
            for i in range(self.data_parallel):
                user_page_table = page_table[i] if page_table is not None else None
                host_inputs_i = self.model[i].prepare_decode_inputs_host(tokens[i], current_pos[i], user_page_table)

                copy_host_to_device(
                    host_tensors=host_inputs_i,
                    device_tensors=self.trace_inputs_decode[argmax_on_device][i],
                )

        for i, trace_id in self.trace_ids_decode[argmax_on_device].items():
            ttnn.execute_trace(self.model_args[i].mesh_device, trace_id, cq_id=0, blocking=False)

        return self.trace_output_decode[argmax_on_device]

    def _prefill_forward_single_user(
        self,
        vision_images,
        vision_mask,
        tokens,
        xattn_caches,
        user_id,
        total_len,
        prefill_len,
        page_table=None,
        kv_cache=None,
        cross_page_table=None,
        model_id=-1,
    ):
        """
        Performs vision encode step then text prefill.
        Returns (xattn_caches, cross_attention_masks, full_text_row_masked_out_mask, logits)
        """
        B = tokens.shape[0]
        last_token_idx = prefill_len - 1

        text_only_inference = vision_images is None
        if not text_only_inference:
            (
                vision_tokens,
                prefill_cross_attention_masks,
                prefill_full_text_row_masked_out_mask,
                decode_cross_attention_masks,
                decode_full_text_row_masked_out_mask,
            ) = self.model[model_id].compute_vision_tokens_masks(
                batch_images=[vision_images],
                batch_masks=[vision_mask],
                total_len=total_len,
                prefill_len=prefill_len,
            )

            if cross_page_table is not None:
                num_vision_tokens = vision_tokens.shape[2]
                cross_page_table = self._get_prefill_user_page_table(cross_page_table, kv_cache, num_vision_tokens)
        else:
            (
                vision_tokens,
                prefill_cross_attention_masks,
                prefill_full_text_row_masked_out_mask,
                decode_cross_attention_masks,
                decode_full_text_row_masked_out_mask,
            ) = (None, None, None, None, None)

        if page_table is not None:
            page_table = self._get_prefill_user_page_table(page_table, kv_cache, prefill_len)

        (
            tt_h,
            tt_xattn_mask,
            tt_full_text_mask_expand_1NSH,
            tt_full_text_mask_expand_11SD,
            rot_mats,
            tt_page_table,
            tt_cross_page_table,
        ) = self.model[model_id].prepare_inputs_prefill(
            tokens,
            prefill_cross_attention_masks,
            prefill_full_text_row_masked_out_mask,
            prefill_len=prefill_len,
            page_table=page_table,
            cross_page_table=cross_page_table,
            text_only_inference=text_only_inference,
        )

        tt_logits = self.model[model_id].ttnn_prefill_forward(
            tt_h,
            tt_xattn_mask,
            tt_full_text_mask_expand_1NSH,
            tt_full_text_mask_expand_11SD,
            xattn_caches,
            rot_mats,
            user_id,
            vision_tokens,
            page_table=tt_page_table,
            kv_cache=kv_cache,
            get_last_token=(last_token_idx // 32) * 32,
            cross_page_table=tt_cross_page_table,
            text_only_inference=text_only_inference,
        )

        del tt_page_table
        del tt_cross_page_table

        return (
            xattn_caches,
            prefill_cross_attention_masks,
            prefill_full_text_row_masked_out_mask,
            decode_cross_attention_masks,
            decode_full_text_row_masked_out_mask,
            tt_logits,
        )

    # Note: This function is called by vLLM
    def prefill_forward(
        self,
        vision_images,
        vision_masks,
        tokens,
        xattn_caches,
        total_lens,
        prompt_lens,
        page_table=None,
        kv_cache=None,
        cross_page_table=None,
        empty_slots=None,
        **kwargs,
    ):
        if (self.model_args[0].checkpoint_type == CheckpointType.HuggingFace) and (
            not self.model_args[0].is_llama_vision()
        ):
            logits = self.prefill_forward_text(
                tokens,
                page_table=page_table,
                kv_cache=kv_cache,
                prompt_lens=prompt_lens,
                pixel_values=vision_images,
                **kwargs,
            )

            return logits, None, None, None, None

        else:
            (
                output_logits,
                prefill_output_xattn_masks,
                prefill_output_full_text_row_masked_out_masks,
                decode_output_xattn_masks,
                decode_output_full_text_row_masked_out_masks,
            ) = self.prefill_forward_llama_vision(
                vision_images,
                vision_masks,
                tokens,
                xattn_caches,
                total_lens,
                prompt_lens,
                page_table=page_table,
                kv_cache=kv_cache,
                cross_page_table=cross_page_table,
                empty_slots=empty_slots,
            )

            return (
                output_logits,
                prefill_output_xattn_masks,
                prefill_output_full_text_row_masked_out_masks,
                decode_output_xattn_masks,
                decode_output_full_text_row_masked_out_masks,
            )

    # Note: This function is called by vLLM
    def prefill_forward_llama_vision(
        self,
        vision_images,
        vision_masks,
        tokens: torch.Tensor,
        xattn_caches,
        total_lens,
        prompt_lens,
        page_table=None,
        kv_cache=None,
        cross_page_table=None,
        empty_slots=None,
    ):
        """
        Batched version of _prefill_forward_single_user for vision model.
        """
        if page_table is not None:
            assert isinstance(page_table, torch.Tensor), "page_table mush be torch.Tensor"
        if cross_page_table is not None:
            assert isinstance(cross_page_table, torch.Tensor), "cross_page_table mush be torch.Tensor"

        batch_size, batch_seq_len = tokens.shape
        max_batch_size_per_model = self.model_args[0].max_batch_size

        output_logits = torch.zeros(batch_size, 1, self.model_args[0].vocab_size)

        out_list = []
        prefill_output_xattn_masks = []
        prefill_output_full_text_row_masked_out_masks = []
        decode_output_xattn_masks = []
        decode_output_full_text_row_masked_out_masks = []

        if empty_slots is None:
            empty_slots = list(range(batch_size))

        for idx, user_id in enumerate(empty_slots):
            model_id = user_id // max_batch_size_per_model
            group_user_id = user_id % max_batch_size_per_model if page_table is None else 0
            seq_len = int(prompt_lens[idx])

            logger.info(f"Prefilling User {user_id + 1} up to {seq_len} tokens")

            user_page_table = page_table[idx : idx + 1] if page_table is not None else None
            user_cross_page_table = cross_page_table[idx : idx + 1] if kv_cache is not None else None
            model_kv_cache = kv_cache[model_id] if kv_cache is not None else None
            model_xattn_cache = xattn_caches[model_id] if xattn_caches is not None else None

            (
                model_xattn_cache,
                prefill_cross_attention_masks,
                prefill_full_text_row_masked_out_mask,
                decode_cross_attention_masks,
                decode_full_text_row_masked_out_mask,
                logits,
            ) = self._prefill_forward_single_user(
                vision_images=vision_images[idx],
                vision_mask=vision_masks[idx],
                tokens=tokens[idx : idx + 1, :seq_len],  # Keep batch dimension
                xattn_caches=model_xattn_cache,
                user_id=group_user_id,
                total_len=total_lens[idx],
                prefill_len=seq_len,
                page_table=user_page_table,
                kv_cache=model_kv_cache,
                cross_page_table=user_cross_page_table,
                model_id=model_id,
            )

            if xattn_caches is not None:
                xattn_caches[model_id] = model_xattn_cache

            out_list.append(logits)
            prefill_output_xattn_masks.append(prefill_cross_attention_masks)
            prefill_output_full_text_row_masked_out_masks.append(prefill_full_text_row_masked_out_mask)
            decode_output_xattn_masks.append(decode_cross_attention_masks)
            decode_output_full_text_row_masked_out_masks.append(decode_full_text_row_masked_out_mask)

        # We gather prefill output at the end of prefill to reduce unnecessary device sync
        for idx, user_id in enumerate(empty_slots):
            model_id = user_id // max_batch_size_per_model

            last_token_idx = prompt_lens[idx] - 1
            output_logits[idx] = self.model[model_id].process_output_prefill(
                out_list[idx], 1, last_token_idx=(last_token_idx % 32)
            )

        logger.info(f"Finished prefill for all users up to {batch_seq_len} tokens, Starting decode...")

        return (
            output_logits,
            prefill_output_xattn_masks,
            prefill_output_full_text_row_masked_out_masks,
            decode_output_xattn_masks,
            decode_output_full_text_row_masked_out_masks,
        )

    # Note: This function is called by vLLM
    def decode_forward_llama_vision(
        self,
        start_pos,
        tokens,
        prefill_cross_attention_masks,
        prefill_full_text_row_masked_out_mask,
        decode_cross_attention_masks,
        decode_full_text_row_masked_out_mask,
        xattn_caches=None,
        page_table=None,
        kv_cache=None,
        cross_page_table=None,
        enable_trace=True,
        read_from_device=True,
    ):
        B = tokens.shape[0]
        data_parallel = min(B, self.data_parallel)
        batch_per_device = B // data_parallel
        tokens = torch.chunk(tokens, self.data_parallel, 0)
        start_pos = torch.chunk(start_pos, self.data_parallel, 0)
        prefill_cross_attention_masks = [
            prefill_cross_attention_masks[i * batch_per_device : (i + 1) * batch_per_device]
            for i in range(data_parallel)
        ]
        prefill_full_text_row_masked_out_mask = [
            prefill_full_text_row_masked_out_mask[i * batch_per_device : (i + 1) * batch_per_device]
            for i in range(data_parallel)
        ]
        decode_cross_attention_masks = [
            decode_cross_attention_masks[i * batch_per_device : (i + 1) * batch_per_device]
            for i in range(data_parallel)
        ]
        decode_full_text_row_masked_out_mask = [
            decode_full_text_row_masked_out_mask[i * batch_per_device : (i + 1) * batch_per_device]
            for i in range(data_parallel)
        ]
        page_table = torch.chunk(page_table, self.data_parallel, 0) if page_table is not None else None
        cross_page_table = (
            torch.chunk(cross_page_table, self.data_parallel, 0) if cross_page_table is not None else None
        )

        decode_kwargs = {
            "position_id": start_pos,
            "tokens": tokens,
            "prefill_cross_attention_masks": prefill_cross_attention_masks,
            "prefill_full_text_row_masked_out_mask": prefill_full_text_row_masked_out_mask,
            "decode_cross_attention_masks": decode_cross_attention_masks,
            "decode_full_text_row_masked_out_mask": decode_full_text_row_masked_out_mask,
            "xattn_caches": xattn_caches,
            "page_table": page_table,
            "kv_cache": kv_cache,
            "cross_page_table": cross_page_table,
        }
        if enable_trace:
            tt_logits = self._easy_trace(**decode_kwargs)
        else:
            tt_logits = self._decode_forward_no_trace(**decode_kwargs)

        if read_from_device:
            to_host = self.read_decode_output(tt_logits)
            return self.process_decode_output_host(to_host)
        else:
            return tt_logits

    def decode_forward(
        self,
        start_pos,
        tokens,
        prefill_cross_attention_masks,
        prefill_full_text_row_masked_out_mask,
        decode_cross_attention_masks,
        decode_full_text_row_masked_out_mask,
        xattn_caches=None,
        page_table=None,
        kv_cache=None,
        cross_page_table=None,
        enable_trace=True,
        read_from_device=True,
    ):
        if (self.model_args[0].checkpoint_type == CheckpointType.HuggingFace) and (
            not self.model_args[0].is_llama_vision()
        ):
            return self.decode_forward_text(
                tokens,
                start_pos,
                enable_trace=enable_trace,
                page_table=page_table,
                kv_cache=kv_cache,
            )
        else:
            return self.decode_forward_llama_vision(
                start_pos,
                tokens,
                prefill_cross_attention_masks,
                prefill_full_text_row_masked_out_mask,
                decode_cross_attention_masks,
                decode_full_text_row_masked_out_mask,
                xattn_caches,
                page_table,
                kv_cache,
                cross_page_table,
                enable_trace,
                read_from_device,
            )

    # Note: This function is called by vLLM
    def read_decode_output(self, tt_out, async_read=False):
        """
        Input tt_out is a list of ttnn device tensors
        """
        if not async_read:
            return [out.cpu() for out in tt_out]

        host_outputs = []
        read_events = []
        for i in range(self.data_parallel):
            host_outputs.append(tt_out[i].cpu(blocking=False))
            read_events.append(ttnn.record_event(self.model[i].mesh_device, 0))

        return host_outputs, read_events

    # Note: This function is called by vLLM
    def process_decode_output_host(self, tt_out, is_tokens=False):
        """
        Converts the input ttnn host tensors to a torch tensor.
        The input can be logits (if is_tokens=False) or tokens (if is_tokens=True).
        """
        max_batch_size_per_model = self.model_args[0].max_batch_size

        logits = []
        for i in range(self.data_parallel):
            logits_i = self.model[i].process_output_decode(
                tt_out[i], max_batch_size_per_model, S=1, is_tokens=is_tokens
            )
            logits.append(logits_i)

        return torch.cat(logits, 0)

    def _decode_forward_no_trace(
        self,
        position_id,
        tokens,
        prefill_cross_attention_masks,
        prefill_full_text_row_masked_out_mask,
        decode_cross_attention_masks,
        decode_full_text_row_masked_out_mask,
        xattn_caches=None,
        page_table=None,
        kv_cache=None,
        cross_page_table=None,
    ):
        """
        Performs text decode step.
        Returns tt_logits on device
        """

        # forward_decode should be traced callable
        # decorator does compilation, capture, execute
        tt_h = []
        tt_xattn_mask = []
        tt_full_text_mask_expand_1NSH = []
        tt_full_text_mask_expand_11SD = []
        tt_position_id = []
        tt_rot_mats = []
        tt_page_table = []
        tt_cross_page_table = []

        for i in range(self.data_parallel):
            B, S = tokens[i].shape
            assert S == 1

            user_page_table = page_table[i] if page_table is not None else None
            user_cross_page_table = cross_page_table[i] if cross_page_table is not None else None
            (
                tt_h_i,
                tt_xattn_mask_i,
                tt_full_text_mask_expand_1NSH_i,
                tt_full_text_mask_expand_11SD_i,
                tt_position_id_i,
                tt_rot_mats_i,
                tt_page_table_i,
                tt_cross_page_table_i,
            ) = self.model[i].prepare_inputs_decode(
                tokens[i],
                prefill_cross_attention_masks[i],
                prefill_full_text_row_masked_out_mask[i],
                decode_cross_attention_masks[i],
                decode_full_text_row_masked_out_mask[i],
                position_id=position_id[i],
                page_table=user_page_table,
                cross_page_table=user_cross_page_table,
            )

            tt_h.append(tt_h_i)
            tt_xattn_mask.append(tt_xattn_mask_i)
            tt_full_text_mask_expand_1NSH.append(tt_full_text_mask_expand_1NSH_i)
            tt_full_text_mask_expand_11SD.append(tt_full_text_mask_expand_11SD_i)
            tt_position_id.append(tt_position_id_i)
            tt_rot_mats.append(tt_rot_mats_i)
            tt_page_table.append(tt_page_table_i)
            tt_cross_page_table.append(tt_cross_page_table_i)

        tt_logits = []
        for i in range(self.data_parallel):
            user_kv_cache = kv_cache[i] if kv_cache is not None else None
            xattn_cache = xattn_caches[i] if xattn_caches is not None else None
            tt_logits_i = self.model[i].ttnn_decode_forward(
                tt_h[i],
                tt_xattn_mask[i],
                tt_full_text_mask_expand_1NSH[i],
                tt_full_text_mask_expand_11SD[i],
                xattn_cache,
                tt_position_id[i],
                tt_rot_mats[i],
                page_table=tt_page_table[i],
                kv_cache=user_kv_cache,
                cross_page_table=tt_cross_page_table[i],
            )
            tt_logits.append(tt_logits_i)

        return tt_logits

    def _capture_trace(
        self,
        position_id,
        tokens,
        prefill_cross_attention_masks,
        prefill_full_text_row_masked_out_mask,
        decode_cross_attention_masks,
        decode_full_text_row_masked_out_mask,
        xattn_caches,
        page_table=None,
        kv_cache=None,
        cross_page_table=None,
    ):
        """
        Captures a trace for the decode_forward method.
        """
        tt_h = []
        tt_xattn_mask = []
        tt_full_text_mask_expand_1NSH = []
        tt_full_text_mask_expand_11SD = []
        tt_position_id = []
        tt_rot_mats = []
        tt_page_table = []
        tt_cross_page_table = []
        for i in range(self.data_parallel):
            user_page_table = page_table[i] if page_table is not None else None
            user_cross_page_table = cross_page_table[i] if cross_page_table is not None else None
            (
                tt_h_i,
                tt_xattn_mask_i,
                tt_full_text_mask_expand_1NSH_i,
                tt_full_text_mask_expand_11SD_i,
                tt_position_id_i,
                tt_rot_mats_i,
                tt_page_table_i,
                tt_cross_page_table_i,
            ) = self.model[i].prepare_inputs_decode(
                tokens[i],
                prefill_cross_attention_masks[i],
                prefill_full_text_row_masked_out_mask[i],
                decode_cross_attention_masks[i],
                decode_full_text_row_masked_out_mask[i],
                position_id=position_id[i],
                page_table=user_page_table,
                cross_page_table=user_cross_page_table,
            )

            tt_h.append(tt_h_i)
            tt_xattn_mask.append(tt_xattn_mask_i)
            tt_full_text_mask_expand_1NSH.append(tt_full_text_mask_expand_1NSH_i)
            tt_full_text_mask_expand_11SD.append(tt_full_text_mask_expand_11SD_i)
            tt_position_id.append(tt_position_id_i)
            tt_rot_mats.append(tt_rot_mats_i)
            tt_page_table.append(tt_page_table_i)
            tt_cross_page_table.append(tt_cross_page_table_i)

        # Compile run
        for i in range(self.data_parallel):
            user_kv_cache = kv_cache[i] if kv_cache is not None else None
            xattn_cache = xattn_caches[i] if xattn_caches is not None else None
            # tt_logits_rm unused later, no need to make a list
            tt_logits_rm = self.model[i].ttnn_decode_forward(
                tt_h[i],
                tt_xattn_mask[i],
                tt_full_text_mask_expand_1NSH[i],
                tt_full_text_mask_expand_11SD[i],
                xattn_cache,
                tt_position_id[i],
                tt_rot_mats[i],
                page_table=tt_page_table[i],
                kv_cache=user_kv_cache,
                cross_page_table=tt_cross_page_table[i],
            )
        logger.info("Done Compiling Model")

        # Get inputs ready for trace run
        tt_h = []
        tt_xattn_mask = []
        tt_full_text_mask_expand_1NSH = []
        tt_full_text_mask_expand_11SD = []
        tt_position_id = []
        tt_rope_id = []
        tt_page_table = []
        tt_cross_page_table = []
        for i in range(self.data_parallel):
            user_page_table = page_table[i] if page_table is not None else None
            user_cross_page_table = cross_page_table[i] if cross_page_table is not None else None
            (
                tt_h_i,
                tt_xattn_mask_i,
                tt_full_text_mask_expand_1NSH_i,
                tt_full_text_mask_expand_11SD_i,
                tt_position_id_i,
                tt_rope_id_i,
                tt_page_table_i,
                tt_cross_page_table_i,
            ) = self.model[i].prepare_decode_inputs_host(
                tokens[i],
                prefill_cross_attention_masks[i],
                prefill_full_text_row_masked_out_mask[i],
                decode_cross_attention_masks[i],
                decode_full_text_row_masked_out_mask[i],
                position_id[i],
                page_table=user_page_table,
                cross_page_table=user_cross_page_table,
            )

            (
                tt_h_i,
                tt_xattn_mask_i,
                tt_full_text_mask_expand_1NSH_i,
                tt_full_text_mask_expand_11SD_i,
                tt_position_id_i,
                tt_rope_id_i,
                tt_page_table_i,
                tt_cross_page_table_i,
            ) = copy_host_to_device(
                (
                    tt_h_i,
                    tt_xattn_mask_i,
                    tt_full_text_mask_expand_1NSH_i,
                    tt_full_text_mask_expand_11SD_i,
                    tt_position_id_i,
                    tt_rope_id_i,
                    tt_page_table_i,
                    tt_cross_page_table_i,
                ),
                mesh_device=self.model_args[i].mesh_device,
            )

            tt_h.append(tt_h_i)
            tt_xattn_mask.append(tt_xattn_mask_i)
            tt_full_text_mask_expand_1NSH.append(tt_full_text_mask_expand_1NSH_i)
            tt_full_text_mask_expand_11SD.append(tt_full_text_mask_expand_11SD_i)
            tt_position_id.append(tt_position_id_i)
            tt_rope_id.append(tt_rope_id_i)
            tt_page_table.append(tt_page_table_i)
            tt_cross_page_table.append(tt_cross_page_table_i)

        tt_h_trace_input = tt_h

        tt_logits_rm = []
        trace_ids = {}
        # Do on-device transformations of inputs before forward
        for i in range(self.data_parallel):
            trace_id = ttnn.begin_trace_capture(self.model_args[i].mesh_device, cq_id=0)
            trace_ids[i] = trace_id
            B = tokens[i].shape[0]
            user_kv_cache = kv_cache[i] if kv_cache is not None else None
            xattn_cache = xattn_caches[i] if xattn_caches is not None else None
            (
                tt_h_transform,
                tt_rot_mats,
                tt_xattn_mask_transform,
                tt_full_text_mask_expand_1NSH_transform,
                tt_full_text_mask_expand_11SD_transform,
            ) = self.model[i].transform_decode_inputs_device(
                tt_h[i],
                tt_rope_id[i],
                tt_xattn_mask[i],
                tt_full_text_mask_expand_1NSH[i],
                tt_full_text_mask_expand_11SD[i],
                B=B,
            )

            tt_logits_rm_i = self.model[i].ttnn_decode_forward(
                tt_h_transform,
                tt_xattn_mask_transform,
                tt_full_text_mask_expand_1NSH_transform,
                tt_full_text_mask_expand_11SD_transform,
                xattn_cache,
                tt_position_id[i],
                tt_rot_mats,
                page_table=tt_page_table[i],
                kv_cache=user_kv_cache,
                cross_page_table=tt_cross_page_table[i],
            )
            tt_logits_rm.append(tt_logits_rm_i)
            ttnn.end_trace_capture(self.model_args[i].mesh_device, trace_id, cq_id=0)
        logger.info("Done Capturing Decode Trace")

        return (
            trace_ids,
            tt_logits_rm,
            tt_h,
            tt_xattn_mask,
            tt_full_text_mask_expand_1NSH,
            tt_full_text_mask_expand_11SD,
            tt_position_id,
            tt_rope_id,
            tt_page_table,
            tt_cross_page_table,
        )

    def _decode_forward_trace(
        self,
        position_id,
        tokens,
        prefill_cross_attention_masks,
        prefill_full_text_row_masked_out_mask,
        decode_cross_attention_masks,
        decode_full_text_row_masked_out_mask,
        page_table,
        cross_page_table,
        trace_ids,
        trace_logits_rm,
        trace_h,
        trace_xattn_mask,
        trace_full_text_mask_expand_1NSH,
        trace_full_text_mask_expand_11SD,
        trace_position_id,
        trace_rope_id,
        trace_page_table,
        trace_cross_page_table,
    ):
        """
        Executes the trace for the decode_forward method but does not read back outputs.
        """
        for i in range(self.data_parallel):
            user_page_table = page_table[i] if page_table is not None else None
            user_cross_page_table = cross_page_table[i] if cross_page_table is not None else None
            (
                tt_h,
                tt_xattn_mask,
                tt_full_text_mask_expand_1NSH,
                tt_full_text_mask_expand_11SD,
                tt_position_id,
                tt_rope_id,
                tt_page_table,
                tt_cross_page_table,
            ) = self.model[i].prepare_decode_inputs_host(
                tokens[i],
                prefill_cross_attention_masks[i],
                prefill_full_text_row_masked_out_mask[i],
                decode_cross_attention_masks[i],
                decode_full_text_row_masked_out_mask[i],
                position_id=position_id[i],
                page_table=user_page_table,
                cross_page_table=user_cross_page_table,
            )

            copy_host_to_device(
                host_tensors=(
                    tt_h,
                    tt_xattn_mask,
                    tt_full_text_mask_expand_1NSH,
                    tt_full_text_mask_expand_11SD,
                    tt_position_id,
                    tt_rope_id,
                    tt_page_table,
                    tt_cross_page_table,
                ),
                device_tensors=(
                    trace_h[i],
                    trace_xattn_mask[i],
                    trace_full_text_mask_expand_1NSH[i],
                    trace_full_text_mask_expand_11SD[i],
                    trace_position_id[i],
                    trace_rope_id[i],
                    trace_page_table[i],
                    trace_cross_page_table[i],
                ),
            )
        for i, trace_id in trace_ids.items():
            ttnn.execute_trace(self.mesh_device, trace_id, cq_id=0, blocking=False)

        return trace_logits_rm

    def _easy_trace(
        self,
        position_id,
        tokens,
        prefill_cross_attention_masks,
        prefill_full_text_row_masked_out_mask,
        decode_cross_attention_masks,
        decode_full_text_row_masked_out_mask,
        xattn_caches=None,
        page_table=None,
        kv_cache=None,
        cross_page_table=None,
    ):
        """
        Tracing is easy! Just call this method and we'll handle tracing for you.
        """
        if not hasattr(self, "trace_ids"):
            (
                trace_ids,
                tt_logits_rm,
                tt_h,
                tt_xattn_mask,
                tt_full_text_mask_expand_1NSH,
                tt_full_text_mask_expand_11SD,
                tt_position_id,
                tt_rope_id,
                tt_page_table,
                tt_cross_page_table,
            ) = self._capture_trace(
                position_id,
                tokens,
                prefill_cross_attention_masks,
                prefill_full_text_row_masked_out_mask,
                decode_cross_attention_masks,
                decode_full_text_row_masked_out_mask,
                xattn_caches,
                page_table=page_table,
                kv_cache=kv_cache,
                cross_page_table=cross_page_table,
            )
            self.trace_ids = trace_ids
            self.trace_inputs = {
                "tt_h": tt_h,
                "tt_xattn_mask": tt_xattn_mask,
                "tt_full_text_mask_expand_1NSH": tt_full_text_mask_expand_1NSH,
                "tt_full_text_mask_expand_11SD": tt_full_text_mask_expand_11SD,
                "tt_position_id": tt_position_id,
                "tt_rope_id": tt_rope_id,
                "tt_page_table": tt_page_table,
                "tt_cross_page_table": tt_cross_page_table,
            }
            self.trace_outputs = {
                "tt_logits_rm": tt_logits_rm,
            }

        trace_logits_rm = self._decode_forward_trace(
            position_id,
            tokens,
            prefill_cross_attention_masks,
            prefill_full_text_row_masked_out_mask,
            decode_cross_attention_masks,
            decode_full_text_row_masked_out_mask,
            page_table,
            cross_page_table,
            self.trace_ids,
            self.trace_outputs["tt_logits_rm"],
            self.trace_inputs["tt_h"],
            self.trace_inputs["tt_xattn_mask"],
            self.trace_inputs["tt_full_text_mask_expand_1NSH"],
            self.trace_inputs["tt_full_text_mask_expand_11SD"],
            self.trace_inputs["tt_position_id"],
            self.trace_inputs["tt_rope_id"],
            self.trace_inputs["tt_page_table"],
            self.trace_inputs["tt_cross_page_table"],
        )

        return trace_logits_rm

    def generate(
        self,
        vision_images,
        vision_mask,
        prompt_tokens,
        max_gen_len: int,
        temperature: float = 0.6,
        top_p: float = 0.9,
    ):
        # Do initial prefill
        prefill_len = len(prompt_tokens)
        total_len = prefill_len + max_gen_len  # Prepares mask for full length of output

        prompt_tokens_tensor = torch.tensor(prompt_tokens, dtype=torch.long).reshape(1, -1)  # B, S
        # Suboptimal to allocate caches every time
        model_id = 0
        xattn_caches = self.model[model_id].setup_cache(self.model_args[model_id].max_batch_size)
        (
            xattn_caches,
            prefill_cross_attention_masks,
            prefill_full_text_row_masked_out_mask,
            decode_cross_attention_masks,
            decode_full_text_row_masked_out_mask,
            logits,
        ) = self._prefill_forward_single_user(
            vision_images,
            vision_mask,
            prompt_tokens_tensor,
            xattn_caches,
            user_id=0,
            total_len=total_len,
            prefill_len=prefill_len,
            model_id=model_id,
        )

        last_token_idx = prefill_len - 1
        logits = self.model[model_id].process_output_prefill(logits, 1, last_token_idx=(last_token_idx % 32))
        logits = logits.view(1, 1, self.model_args[model_id].vocab_size)

        prefill_output_xattn_masks = [[] for _ in range(self.data_parallel)]
        prefill_output_full_text_row_masked_out_masks = [[] for _ in range(self.data_parallel)]
        decode_output_xattn_masks = [[] for _ in range(self.data_parallel)]
        decode_output_full_text_row_masked_out_masks = [[] for _ in range(self.data_parallel)]

        prefill_output_xattn_masks[model_id].append(prefill_cross_attention_masks)
        prefill_output_full_text_row_masked_out_masks[model_id].append(prefill_full_text_row_masked_out_mask)
        decode_output_xattn_masks[model_id].append(decode_cross_attention_masks)
        decode_output_full_text_row_masked_out_masks[model_id].append(decode_full_text_row_masked_out_mask)

        def sample(logits):
            if temperature > 0:
                probs = torch.softmax(logits[:, -1] / temperature, dim=-1)
                next_token = sample_top_p(probs, top_p)
            else:
                next_token = torch.argmax(logits[:, -1], dim=-1)
            next_token = next_token.reshape(-1)
            decoder = self.tokenizer or self.processor
            return next_token, decoder.decode(next_token.tolist())

        next_token, text = sample(logits)

        yield TokenResult(
            token=next_token[0].item(),
            text=text,
        )

        for gen_idx in range(max_gen_len - 1):
            position_id = torch.tensor([prefill_len + gen_idx])
            next_token_tensor = next_token.reshape(1, 1)  # B, S

            logits = self.decode_forward(
                position_id,
                next_token_tensor,
                prefill_output_xattn_masks,
                prefill_output_full_text_row_masked_out_masks,
                decode_output_xattn_masks,
                decode_output_full_text_row_masked_out_masks,
                [xattn_caches],
                enable_trace=False,
            )
            next_token, text = sample(logits)
            yield TokenResult(
                token=next_token[0].item(),
                text=text,
            )

    def chat_completion(
        self,
        messages,
        temperature=0.6,
        top_p: float = 0.9,
        max_gen_len=None,
    ):
        model_id = 0
        if max_gen_len is None or max_gen_len == 0 or max_gen_len >= self.model[model_id].configuration.max_seq_len:
            max_gen_len = self.model[model_id].configuration.max_seq_len - 1

        encoder = self.processor or self.tokenizer
        model_input = encoder.apply_chat_template(messages, add_generation_prompt=True, tokenize=True, return_dict=True)
        vision_images = extract_images_from_messages(messages) or None
        vision_mask = None
        if vision_images is not None:
            vision_mask = create_vision_mask(model_input["input_ids"][0], encoder.image_token_id) or None

        tokens = []

        stop_reason = None
        for result in self.generate(
            vision_images=vision_images,
            vision_mask=vision_mask,
            prompt_tokens=model_input["input_ids"][0],
            max_gen_len=max_gen_len,
            temperature=temperature,
            top_p=top_p,
        ):
            tokens.append(result.token)
            if result.text == "<|eot_id|>":
                stop_reason = StopReason.end_of_turn
            elif result.text == "<|eom_id|>":
                stop_reason = StopReason.end_of_message

        if stop_reason is None:
            stop_reason = StopReason.out_of_tokens

        decoder = self.tokenizer or self.processor
        message = decoder.decode(tokens, skip_special_tokens=True)

        return CompletionMessage(message)

    def text_completion(
        self,
        content,
        temperature: float = 0.6,
        top_p: float = 0.9,
        max_gen_len=None,
    ):
        """Supports only vision models at the moment"""
        model_id = 0
        if max_gen_len is None or max_gen_len == 0 or max_gen_len >= self.model[model_id].configuration.max_seq_len:
            max_gen_len = self.model[model_id].configuration.max_seq_len - 1

        vision_images = []
        image_token = getattr(self.processor, "image_token", None) or getattr(self.tokenizer, "image_token", None)
        text = encode_content(content, vision_images, image_token)
        vision_images = vision_images or None
        model_input = self.processor(text=text, images=vision_images, add_special_tokens=False)
        vision_mask = None
        if vision_images is not None:
            vision_mask = create_vision_mask(model_input["input_ids"][0], self.processor.image_token_id) or None

        tokens = []

        for result in self.generate(
            vision_images=vision_images,
            vision_mask=vision_mask,
            prompt_tokens=model_input["input_ids"],
            max_gen_len=max_gen_len,
            temperature=temperature,
            top_p=top_p,
        ):
            tokens.append(result.token)

        decoder = self.tokenizer or self.processor
        generation = decoder.decode(tokens, skip_special_tokens=True)

        return generation

    def _get_prefill_user_page_table(
        self, page_table, kv_cache, prefill_len, trace_enabled=False, prefill_seq_len=None
    ):
        # Ensure page_table is not padded with extra blocks for paged_fill_cache to work properly
        block_size = get_block_size(kv_cache)
        num_blocks = 0
        if trace_enabled:
            num_blocks = num_blocks_in_seq(prefill_seq_len, block_size)
        else:
            num_blocks = num_blocks_in_seq(prefill_len, block_size)
        if trace_enabled:
            if page_table.shape[1] < num_blocks:
                # If page table is too short, pad it with -1
                padding = torch.ones(1, num_blocks - page_table.shape[1], dtype=torch.int32) * -1
                page_table = torch.cat([page_table, padding], dim=1)
        return page_table[:, :num_blocks]

    ## Destructor

    def __del__(self):
        # Workaround for issue #19052
        if self.data_parallel > 1:
            for m in self.model:
                ttnn.close_mesh_device(m.mesh_device)

        if hasattr(super(Generator, self), "__del__"):
            super().__del__()


def create_submeshes(mesh_device, data_parallel):
    if not isinstance(mesh_device, ttnn.MeshDevice) or data_parallel == 1:
        return [mesh_device]

    num_rows, num_cols = mesh_device.shape
    num_devices = num_rows * num_cols
    assert num_devices % data_parallel == 0, f"Unsupported device split: {num_devices} devices, {data_parallel} groups"

    if num_rows == 8 and num_cols == 4 and num_cols % data_parallel == 0:
        submeshes = mesh_device.create_submeshes(ttnn.MeshShape(num_rows, num_cols // data_parallel))
        for submesh in submeshes:
            submesh.reshape(ttnn.MeshShape(1, num_devices // data_parallel))
        return submeshes

    return mesh_device.create_submeshes(ttnn.MeshShape(1, num_devices // data_parallel))<|MERGE_RESOLUTION|>--- conflicted
+++ resolved
@@ -534,20 +534,10 @@
         """
         Run decode forward text with tracing
         """
-<<<<<<< HEAD
-        if not hasattr(self, "trace_ids_text"):
-            trace_ids, tt_out_trace, *device_inputs = self._capture_trace_text(
-                tokens,
-                current_pos,
-                page_table=page_table,
-                kv_cache=kv_cache,
-                sampling_on_device=sampling_on_device,
-=======
         # The trace is different depending on whether we are doing device sampling or not
         if not self.trace_ids_decode[argmax_on_device]:
             trace_ids, tt_out_trace, *device_inputs = self._capture_decode_trace_text(
                 tokens, current_pos, page_table=page_table, kv_cache=kv_cache, argmax_on_device=argmax_on_device
->>>>>>> eef0ce79
             )
             self.trace_ids_decode[argmax_on_device] = trace_ids
             self.trace_inputs_decode[argmax_on_device] = device_inputs
