--- conflicted
+++ resolved
@@ -61,15 +61,8 @@
 def base_model_name_from_env():
     HF_MODEL = os.getenv("HF_MODEL")
 
-<<<<<<< HEAD
     if HF_MODEL:
-        model_name = HF_MODEL.split("/")[-1]
-=======
-    if LLAMA_DIR:
-        model_name = LLAMA_DIR.strip("/").split("/")[-1]
-    elif HF_MODEL:
         model_name = HF_MODEL.strip("/").split("/")[-1]
->>>>>>> 2e89e713
     else:
         return None
 
