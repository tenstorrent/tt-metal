# SPDX-FileCopyrightText: © 2023 Tenstorrent Inc.
# SPDX-License-Identifier: Apache-2.0

from pathlib import Path
from typing import Optional
from loguru import logger

from PIL import Image as PIL_Image

import llama_models.llama3.reference_impl.generation as llama_reference_generation
from llama_models.llama3.api.tokenizer import Tokenizer
from llama_models.llama3.api.chat_format import ChatFormat
from llama_models.llama3.api.datatypes import ImageMedia, UserMessage

from pkg_resources import resource_filename

IMG_PATH = Path(resource_filename("llama_models", "scripts/resources/"))

import torch
import pytest
import os
import ttnn
import time

from models.tt_transformers.tt.generator import Generator
from models.perf.benchmarking_utils import BenchmarkProfiler
from models.demos.utils.llm_demo_utils import create_benchmark_data, verify_perf


def get_batch_sampler(temperature, top_p, tokenizer):
    def sample(logits):
        if temperature > 0:
            probs = torch.softmax(logits[:, -1] / temperature, dim=-1)
            next_token = llama_reference_generation.sample_top_p(probs, top_p)
        else:
            next_token = torch.argmax(logits[:, -1], dim=-1)

        next_tokens = next_token.reshape(-1)
        texts = [tokenizer.decode([next_tokens[i].item()]) for i in range(len(next_tokens))]
        return next_tokens, texts

    return sample


def create_multimodal_model(
    mesh_device, max_batch_size, max_seq_len, dtype=ttnn.bfloat16, use_paged_kv_cache=False, checkpoint=None
):
    from models.tt_transformers.tt.multimodal.llama_vision_model import CrossAttentionTransformer
    from models.tt_transformers.tt.model_config import ModelArgs

    tt_model_args = ModelArgs(mesh_device, max_batch_size=max_batch_size)
    assert tt_model_args.is_vision(), "This model is multimodal"

    # limit length or we'll run out of space
    tt_model_args.max_seq_len = max_seq_len
    if tt_model_args.is_90b:
        assert tt_model_args.device_name == "T3K", "90B model only supported on T3K right now"
        # for 90B model on T3K, use bfp8 and performance optimizations or the model won't fit in memory
        dtype = ttnn.bfloat8_b
        logger.info(f"Setting dtype to bfloat8_b for 90B model on T3K to fit model in memory")

    if checkpoint is None:
        checkpoint = tt_model_args.load_state_dict()
    model = CrossAttentionTransformer(
        mesh_device,
        state_dict=checkpoint,
        weight_cache_path=tt_model_args.weight_cache_path(dtype),
        dtype=dtype,
        configuration=tt_model_args,
        use_paged_kv_cache=use_paged_kv_cache,
    )
    return tt_model_args, model, checkpoint


def prepare_generator_args(
    num_devices, data_parallel, mesh_device, max_batch_size, max_seq_len, dtype=ttnn.bfloat16, use_paged_kv_cache=False
):
    # Partition the mesh, singular model implemented for TP on 1xN mesh
    submesh_devices = (
        mesh_device.create_submeshes(ttnn.MeshShape(1, num_devices // data_parallel))
        if isinstance(mesh_device, ttnn.MeshDevice) and data_parallel > 1
        else [mesh_device]
    )
    state_dict = None

    model_args = []
    model = []

    for submesh in submesh_devices:
        model_args_i, model_i, state_dict = create_multimodal_model(
            mesh_device=submesh,
            max_batch_size=max_batch_size // data_parallel,
            max_seq_len=max_seq_len,
            dtype=dtype,
            use_paged_kv_cache=use_paged_kv_cache,
            checkpoint=state_dict,
        )
        model_args.append(model_args_i)
        model.append(model_i)

    return model_args, model


@pytest.mark.parametrize(
    "mesh_device",
    [
        {"N150": (1, 1), "N300": (1, 2), "T3K": (1, 8), "TG": (8, 4)}.get(
            os.environ.get("MESH_DEVICE"), len(ttnn.get_device_ids())
        )
    ],
    indirect=True,
)
@pytest.mark.parametrize(
    "test_type,max_seq_len",
    (("normal", 512),),
    ids=["normal"],
)
@pytest.mark.parametrize(
    "warmup_iters, enable_trace, max_batch_size, include_text_only_prompts",
    [
        (0, False, 1, False),  # batch1-notrace
        (0, True, 1, False),  # batch1-trace
        (0, True, 32, False),  # batch32-trace
        (0, True, 4, True),  # batch4-trace-with-text-prompts
    ],
    ids=["batch1-notrace", "batch1-trace", "batch32-trace", "batch4-trace-with-text-prompts"],
)
@pytest.mark.parametrize(
    "data_parallel",
    [
        1,
        # 4,
    ],
)
@pytest.mark.parametrize("device_params", [{"trace_region_size": 14951424, "num_command_queues": 2}], indirect=True)
def test_multimodal_demo_text(
    mesh_device,
    warmup_iters,
    enable_trace,
    max_batch_size,
    include_text_only_prompts,
    data_parallel,
    test_type,
    max_seq_len,
    is_ci_env,
    temperature: float = 0,
    top_p: float = 0.9,
    max_gen_len: Optional[int] = 500,
    model_parallel_size: Optional[int] = None,
):
    """
    Simple multimodal demo with limited dependence on reference code.
    """
    # Start profiler
    logger.info(f"Start profiler")
    profiler = BenchmarkProfiler()
    profiler.start("run")

    ckpt_dir = os.environ["LLAMA_DIR"]
    tokenizer_path = str(Path(ckpt_dir) / "tokenizer.model")

    mesh_device.enable_program_cache()
    mesh_device.enable_async(True)

    num_devices = mesh_device.get_num_devices() if isinstance(mesh_device, ttnn.MeshDevice) else 1
    max_batch_size *= data_parallel  # input batch_size is interpreted as size per DP group

    model_args, model = prepare_generator_args(
        num_devices=num_devices,
        data_parallel=data_parallel,
        mesh_device=mesh_device,
        max_batch_size=max_batch_size,
        max_seq_len=max_seq_len,
    )
    generator = Generator(model, model_args, mesh_device)
    tokenizer = Tokenizer(model_path=tokenizer_path)
    formatter = ChatFormat(tokenizer)

    xattn_caches = [model.setup_cache(model_args[i].max_batch_size) for i, model in enumerate(generator.model)]

    with open(IMG_PATH / "ocr_image.jpeg", "rb") as f:
        ocr_image = PIL_Image.open(f).convert("RGB")

    with open(IMG_PATH / "clutter.jpeg", "rb") as f:
        clutter = PIL_Image.open(f).convert("RGB")

    if not include_text_only_prompts:
        with open(IMG_PATH / "dog.jpg", "rb") as f:
            img = PIL_Image.open(f).convert("RGB")

        with open(IMG_PATH / "pasta.jpeg", "rb") as f:
            img2 = PIL_Image.open(f).convert("RGB")

        dialogs = [
            # image understanding
            [UserMessage(content=[ImageMedia(image=img), "Write a haiku for this image."])],
            [UserMessage(content=[ImageMedia(image=img2), "What is for dinner?"])],
            [UserMessage(content=[ImageMedia(image=ocr_image), "What is the full text of this image? Do OCR"])],
            [UserMessage(content=[ImageMedia(image=clutter), "What objects are in this image?"])],
        ]
    else:
        dialogs = [
            # image understanding + text-only prompts
            [UserMessage(content=["Write a haiku."])],
            [UserMessage(content=["What is for dinner?"])],
            [UserMessage(content=[ImageMedia(image=ocr_image), "What is the full text of this image? Do OCR"])],
            [UserMessage(content=[ImageMedia(image=clutter), "What objects are in this image?"])],
        ]
    if len(dialogs) < max_batch_size:
        dialogs *= max_batch_size // len(dialogs)

    assert len(dialogs) % max_batch_size == 0
    total_users = len(dialogs)
    num_batches = total_users // max_batch_size

    sampler = get_batch_sampler(temperature, top_p, tokenizer)
    _num_prefill_tokens = 0
    _num_decode_tokens = 0

    for iter_num in range(warmup_iters + 1):
        logger.info(f"Iteration {iter_num}")
        for batch_idx in range(num_batches):
            batch_dialogs = dialogs[batch_idx * max_batch_size : (batch_idx + 1) * max_batch_size]
            for dialog in batch_dialogs:
                for msg in dialog:
                    print(f"{msg.role.capitalize()}: {msg.content}\n")
            batch_model_input = [
                formatter.encode_dialog_prompt(dialog, tool_prompt_format=False) for dialog in batch_dialogs
            ]

            # Do initial prefill
            vision_images = [
                model_input.vision.images if model_input.vision else None for model_input in batch_model_input
            ]
            vision_mask = [model_input.vision.mask if model_input.vision else None for model_input in batch_model_input]
            prompt_tokens = [model_input.tokens for model_input in batch_model_input]
            # Get max length of prompts in batch
            prefill_lens = torch.tensor([len(tokens) for tokens in prompt_tokens], dtype=torch.long)
            _num_prefill_tokens += prefill_lens.sum().item()
            total_lens = prefill_lens + max_gen_len

            # Create padded tokens tensor for batch
            pad_id = tokenizer.pad_id
            bsz = len(prompt_tokens)
            tokens = torch.full((bsz, max(total_lens)), pad_id, dtype=torch.long)

            # Fill in actual tokens for each sequence in batch
            for i, seq in enumerate(prompt_tokens):
                tokens[i, : len(seq)] = torch.tensor(seq, dtype=torch.long)

            prefill_start = time.perf_counter()
            if batch_idx == 0:  # Get compile time for first batch
                with profiler("compile_prefill", iteration=batch_idx):
                    batch_logits, batch_xattn_masks, batch_text_masks = generator.prefill_forward(
                        vision_images,
                        vision_mask,
                        tokens,
                        xattn_caches,
                        total_lens,
                        prefill_lens,
                    )

            # Get cached prefill time
            with profiler("inference_prefill", iteration=batch_idx):
                batch_logits, batch_xattn_masks, batch_text_masks = generator.prefill_forward(
                    vision_images,
                    vision_mask,
                    tokens,
                    xattn_caches,
                    total_lens,
                    prefill_lens,
                )

            prefill_end = time.perf_counter()
            next_tokens, next_texts = sampler(batch_logits)
            for i, (next_token, next_text) in enumerate(zip(next_tokens, next_texts)):
                tokens[i, prefill_lens[i]] = next_token
            print(f"Next tokens: {next_tokens}")
            print(f"Next texts: {next_texts}")
            decode_times = []

            with profiler(f"inference_decode", iteration=batch_idx):
                for gen_idx in range(max_gen_len - 1):
                    if batch_idx == 0 and gen_idx == 0:  # First decode accounts for compile time
                        profiler.start(f"compile_decode", iteration=batch_idx)

                    decode_start = time.perf_counter()
                    position_id = prefill_lens + gen_idx
                    next_token_tensor = next_tokens.reshape(max_batch_size, 1)

                    logits = generator.decode_forward(
                        position_id,
                        next_token_tensor,
                        batch_xattn_masks,
                        batch_text_masks,
                        xattn_caches,
                        enable_trace=enable_trace,
                    )

                    next_tokens, next_texts = sampler(logits)
                    # Update next token
                    tokens[torch.arange(max_batch_size), position_id + 1] = next_tokens
                    decode_end = time.perf_counter()
                    decode_times.append(decode_end - decode_start)
                    if batch_idx == 0 and gen_idx == 0:
                        profiler.end(f"compile_decode", iteration=batch_idx)

                    # Disable checking for eot until I have more robust code for batch > 1
                    # if text in ["<|eot_id|>", "<|eom_id|>"]:
                    #     break
                _num_decode_tokens += (
                    gen_idx * max_batch_size
                )  # gen_idx is (num_tokens - 1) to avoid counting compile iter

            # Log full text output for each user in batch
            vision_tokens = [tokenizer.special_tokens["<|image|>"], 128256]

            for user_id in range(max_batch_size):
                # Remove <|image|> tokens since they break the tokenizer
                tokens_out = [
                    t if t not in vision_tokens else tokenizer.pad_id
                    for t in tokens[user_id].tolist()[: position_id[user_id] + 2]
                ]
                text = tokenizer.decode(tokens_out)
                logger.info(f"User {user_id} full text: {text}")

            prefill_time_ms = (prefill_end - prefill_start) * 1000
            logger.info(f"Prefill time: {prefill_time_ms:.2f} ms")
            decode_time_ms = sum(decode_times) / (gen_idx + 1) * 1000
            logger.info(f"Average decode time per token: {decode_time_ms:.2f} ms")

            # ttnn.release_trace(generator.mesh_device, trace_id)

    # End profiling
    profiler.end("run")

    # Calculate measurements
    compile_prefill_time = profiler.get_duration("compile_prefill")
    compile_decode_time = profiler.get_duration("compile_decode")
    total_inference_prefill_time = profiler.get_duration_sum("inference_prefill")
    total_inference_decode_time = profiler.get_duration_sum("inference_decode", start_iteration=0) - compile_decode_time
    avg_ttft = total_inference_prefill_time / num_batches  # One first token per batch
    avg_prefill_t_s = _num_prefill_tokens / total_inference_prefill_time
    avg_decode_t_s = _num_decode_tokens / total_inference_decode_time
    avg_decode_t_s_u = _num_decode_tokens / total_inference_decode_time / max_batch_size

    measurements = {
        # Required measurements
        "compile_prefill": compile_prefill_time,
        "compile_decode": compile_decode_time,
        "inference_prefill": total_inference_prefill_time,
        "inference_decode": total_inference_decode_time,
        "prefill_time_to_token": avg_ttft,
        "prefill_t/s": avg_prefill_t_s,
        "decode_t/s/u": avg_decode_t_s_u,
        "decode_t/s": avg_decode_t_s,
    }

    # Print performance metrics
    logger.info("")
    logger.info(f"Performance metrics for batch 0")
    logger.info(f"Prefill compile time: {round(measurements['compile_prefill'], 4)}s")
    logger.info(f"Decode compile time: {round(measurements['compile_decode'], 4)}s")
    logger.info(f"Prefill inference time per user: {round(avg_ttft, 4)}s")
    logger.info(
        f"Total Decode inference time ({max_gen_len} iterations): {round(measurements['inference_decode'], 4)}s"
    )
    logger.info("")
    logger.info(f"Time to first token: {round(measurements['prefill_time_to_token']* 1000, 2)}ms")
    logger.info(f"Prefill t/s: {round(measurements['prefill_t/s'], 2)} tok/s")
    logger.info(
        f"Average speed: {round(1/avg_decode_t_s_u * 1000, 2)}ms @ {round(avg_decode_t_s_u, 2)} tok/s/user ({round(avg_decode_t_s, 2)} tok/s throughput)"
    )
    logger.info("")

    if max_batch_size == 1 and enable_trace:  # Only profiling these parametrizations
        tt_device_name = model_args[0].device_name
        base_model_name = model_args[0].base_model_name
        target_prefill_tok_s = {
<<<<<<< HEAD
            "N300_Llama3.2-11B": 9.1,
            "T3K_Llama3.2-11B": 5.2,
            "T3K_Llama3.2-90B": 3,
=======
            "N300_Llama3.2-11B": 8.1,
            "T3K_Llama3.2-11B": 4.2,
>>>>>>> 394fbcba
        }[f"{tt_device_name}_{base_model_name}"]

        target_decode_tok_s_u = {
            "N300_Llama3.2-11B": 20,
            "T3K_Llama3.2-11B": 33,
            "T3K_Llama3.2-90B": 6,
        }[f"{tt_device_name}_{base_model_name}"]

        target_decode_tok_s = target_decode_tok_s_u * max_batch_size
        targets = {
            "prefill_t/s": target_prefill_tok_s,
            "decode_t/s": target_decode_tok_s,
            "decode_t/s/u": target_decode_tok_s_u,
        }

        # Save benchmark data for CI
        if is_ci_env:
            N_warmup_iter = {"inference_prefill": 0, "inference_decode": 0}
            benchmark_data = create_benchmark_data(profiler, measurements, N_warmup_iter, targets)
            benchmark_data.save_partial_run_json(
                profiler,
                run_type=f"{tt_device_name}-demo",
                ml_model_name=f"{base_model_name}-Vision",
                ml_model_type="vlm",
                num_layers=model_args[0].n_layers,
                batch_size=max_batch_size,
                input_sequence_length=max(prefill_lens).item(),
                output_sequence_length=max_gen_len,
            )

        verify_perf(measurements, targets, high_tol_percentage=1.15)<|MERGE_RESOLUTION|>--- conflicted
+++ resolved
@@ -377,14 +377,9 @@
         tt_device_name = model_args[0].device_name
         base_model_name = model_args[0].base_model_name
         target_prefill_tok_s = {
-<<<<<<< HEAD
-            "N300_Llama3.2-11B": 9.1,
-            "T3K_Llama3.2-11B": 5.2,
-            "T3K_Llama3.2-90B": 3,
-=======
             "N300_Llama3.2-11B": 8.1,
             "T3K_Llama3.2-11B": 4.2,
->>>>>>> 394fbcba
+            "T3K_Llama3.2-90B": 3,
         }[f"{tt_device_name}_{base_model_name}"]
 
         target_decode_tok_s_u = {
