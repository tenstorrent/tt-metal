# SPDX-FileCopyrightText: © 2023 Tenstorrent Inc.
# SPDX-License-Identifier: Apache-2.0

from pathlib import Path
from typing import Optional
from loguru import logger

from PIL import Image as PIL_Image
from termcolor import cprint

import llama_models.llama3.reference_impl.generation as llama_reference_generation
from llama_models.llama3.api.tokenizer import Tokenizer
from llama_models.llama3.api.chat_format import ChatFormat
from llama_models.llama3.api.datatypes import ImageMedia, UserMessage

from pkg_resources import resource_filename

IMG_PATH = Path(resource_filename("llama_models", "scripts/resources/"))

import torch
import pytest
import os
import ttnn
import time

from models.tt_transformers.tt.generator import Generator
from models.perf.benchmarking_utils import BenchmarkProfiler
from models.demos.utils.llm_demo_utils import create_benchmark_data, verify_perf


def get_batch_sampler(temperature, top_p, tokenizer):
    def sample(logits):
        if temperature > 0:
            probs = torch.softmax(logits[:, -1] / temperature, dim=-1)
            next_token = llama_reference_generation.sample_top_p(probs, top_p)
        else:
            next_token = torch.argmax(logits[:, -1], dim=-1)

        next_tokens = next_token.reshape(-1)
        texts = [tokenizer.decode([next_tokens[i].item()]) for i in range(len(next_tokens))]
        return next_tokens, texts

    return sample


def create_multimodal_model(
    mesh_device, max_batch_size, max_seq_len, dtype=ttnn.bfloat16, use_paged_kv_cache=False, checkpoint=None
):
    from models.tt_transformers.tt.multimodal.llama_vision_model import CrossAttentionTransformer
    from models.tt_transformers.tt.model_config import ModelArgs

    tt_model_args = ModelArgs(mesh_device, max_batch_size=max_batch_size)
    # limit length or we'll run out of space
    tt_model_args.max_seq_len = max_seq_len
    if checkpoint is None:
        checkpoint = torch.load(tt_model_args.consolidated_weights_path, map_location="cpu", weights_only=True)
    model = CrossAttentionTransformer(
        mesh_device,
        checkpoint,
        weight_cache_path=tt_model_args.weight_cache_path(dtype),
        dtype=dtype,
        configuration=tt_model_args,
        use_paged_kv_cache=use_paged_kv_cache,
    )
    return tt_model_args, model, checkpoint


def prepare_generator_args(
    num_devices, data_parallel, mesh_device, max_batch_size, max_seq_len, dtype=ttnn.bfloat16, use_paged_kv_cache=False
):
    # Partition the mesh, singular model implemented for TP on 1xN mesh
    submesh_devices = (
        mesh_device.create_submeshes(ttnn.MeshShape(1, num_devices // data_parallel))
        if isinstance(mesh_device, ttnn.MeshDevice) and data_parallel > 1
        else [mesh_device]
    )
    state_dict = None

    model_args = []
    model = []

    for submesh in submesh_devices:
        model_args_i, model_i, state_dict = create_multimodal_model(
            mesh_device=submesh,
            max_batch_size=max_batch_size // data_parallel,
            max_seq_len=max_seq_len,
            dtype=dtype,
            use_paged_kv_cache=use_paged_kv_cache,
            checkpoint=state_dict,
        )
        model_args.append(model_args_i)
        model.append(model_i)

    return model_args, model


@pytest.mark.parametrize(
    "mesh_device",
    [
        {"N150": (1, 1), "N300": (1, 2), "T3K": (1, 8), "TG": (8, 4)}.get(
            os.environ.get("MESH_DEVICE"), len(ttnn.get_device_ids())
        )
    ],
    indirect=True,
)
@pytest.mark.parametrize(
    "test_type,max_seq_len",
    (("normal", 512),),
    ids=["normal"],
)
@pytest.mark.parametrize(
    "warmup_iters, enable_trace, max_batch_size, include_text_only_prompts",
    [
        (0, False, 1, False),  # batch1-notrace
        (0, True, 1, False),  # batch1-trace
        (0, True, 32, False),  # batch32-trace
        (0, True, 4, True),  # batch4-trace-with-text-prompts
    ],
    ids=["batch1-notrace", "batch1-trace", "batch32-trace", "batch4-trace-with-text-prompts"],
)
@pytest.mark.parametrize(
    "data_parallel",
    [
        1,
        # 4,
    ],
)
@pytest.mark.parametrize("device_params", [{"trace_region_size": 14951424, "num_command_queues": 2}], indirect=True)
def test_multimodal_demo_text(
    mesh_device,
    warmup_iters,
    enable_trace,
    max_batch_size,
    include_text_only_prompts,
    data_parallel,
    test_type,
    max_seq_len,
    is_ci_env,
    temperature: float = 0,
    top_p: float = 0.9,
    max_gen_len: Optional[int] = 500,
    model_parallel_size: Optional[int] = None,
):
    """
    Simple multimodal demo with limited dependence on reference code.
    """
    # Start profiler
    logger.info(f"Start profiler")
    profiler = BenchmarkProfiler()
    profiler.start("run")

    ckpt_dir = os.environ["LLAMA_DIR"]
    tokenizer_path = str(Path(ckpt_dir) / "tokenizer.model")

    mesh_device.enable_program_cache()
    mesh_device.enable_async(True)

    num_devices = mesh_device.get_num_devices() if isinstance(mesh_device, ttnn.MeshDevice) else 1
    max_batch_size *= data_parallel  # input batch_size is interpreted as size per DP group

    model_args, model = prepare_generator_args(
        num_devices=num_devices,
        data_parallel=data_parallel,
        mesh_device=mesh_device,
        max_batch_size=max_batch_size,
        max_seq_len=max_seq_len,
    )
    generator = Generator(model, model_args, mesh_device)
    tokenizer = Tokenizer(model_path=tokenizer_path)
    formatter = ChatFormat(tokenizer)

    xattn_caches = [model.setup_cache(model_args[i].max_batch_size) for i, model in enumerate(generator.model)]

    with open(IMG_PATH / "ocr_image.jpeg", "rb") as f:
        ocr_image = PIL_Image.open(f).convert("RGB")

    with open(IMG_PATH / "clutter.jpeg", "rb") as f:
        clutter = PIL_Image.open(f).convert("RGB")

    if not include_text_only_prompts:
        with open(IMG_PATH / "dog.jpg", "rb") as f:
            img = PIL_Image.open(f).convert("RGB")

        with open(IMG_PATH / "pasta.jpeg", "rb") as f:
            img2 = PIL_Image.open(f).convert("RGB")

        dialogs = [
            # image understanding
            [UserMessage(content=[ImageMedia(image=img), "Write a haiku for this image."])],
            [UserMessage(content=[ImageMedia(image=img2), "What is for dinner?"])],
            [UserMessage(content=[ImageMedia(image=ocr_image), "What is the full text of this image? Do OCR"])],
            [UserMessage(content=[ImageMedia(image=clutter), "What objects are in this image?"])],
        ]
    else:
        dialogs = [
            # image understanding + text-only prompts
            [UserMessage(content=["Write a haiku."])],
            [UserMessage(content=["What is for dinner?"])],
            [UserMessage(content=[ImageMedia(image=ocr_image), "What is the full text of this image? Do OCR"])],
            [UserMessage(content=[ImageMedia(image=clutter), "What objects are in this image?"])],
        ]
    if len(dialogs) < max_batch_size:
        dialogs *= max_batch_size // len(dialogs)

    assert len(dialogs) % max_batch_size == 0
    total_users = len(dialogs)
    num_batches = total_users // max_batch_size

    sampler = get_batch_sampler(temperature, top_p, tokenizer)
    _num_prefill_tokens = 0
    _num_decode_tokens = 0

    for iter_num in range(warmup_iters + 1):
        logger.info(f"Iteration {iter_num}")
        for batch_idx in range(num_batches):
            batch_dialogs = dialogs[batch_idx * max_batch_size : (batch_idx + 1) * max_batch_size]
            for dialog in batch_dialogs:
                for msg in dialog:
                    print(f"{msg.role.capitalize()}: {msg.content}\n")
            batch_model_input = [
                formatter.encode_dialog_prompt(dialog, tool_prompt_format=False) for dialog in batch_dialogs
            ]

            # Do initial prefill
            vision_images = [
                model_input.vision.images if model_input.vision else None for model_input in batch_model_input
            ]
            vision_mask = [model_input.vision.mask if model_input.vision else None for model_input in batch_model_input]
            prompt_tokens = [model_input.tokens for model_input in batch_model_input]
            # Get max length of prompts in batch
            prefill_lens = torch.tensor([len(tokens) for tokens in prompt_tokens], dtype=torch.long)
            _num_prefill_tokens += prefill_lens.sum().item()
            total_lens = prefill_lens + max_gen_len

            # Create padded tokens tensor for batch
            pad_id = tokenizer.pad_id
            bsz = len(prompt_tokens)
            tokens = torch.full((bsz, max(total_lens)), pad_id, dtype=torch.long)

            # Fill in actual tokens for each sequence in batch
            for i, seq in enumerate(prompt_tokens):
                tokens[i, : len(seq)] = torch.tensor(seq, dtype=torch.long)

            prefill_start = time.perf_counter()
            if batch_idx == 0:  # Get compile time for first batch
                with profiler("compile_prefill", iteration=batch_idx):
                    batch_logits, batch_xattn_masks, batch_text_masks = generator.prefill_forward(
                        vision_images,
                        vision_mask,
                        tokens,
                        xattn_caches,
                        total_lens,
                        prefill_lens,
                    )

            # Get cached prefill time
            with profiler("inference_prefill", iteration=batch_idx):
                batch_logits, batch_xattn_masks, batch_text_masks = generator.prefill_forward(
                    vision_images,
                    vision_mask,
                    tokens,
                    xattn_caches,
                    total_lens,
                    prefill_lens,
                )

            prefill_end = time.perf_counter()
            next_tokens, next_texts = sampler(batch_logits)
            for i, (next_token, next_text) in enumerate(zip(next_tokens, next_texts)):
                tokens[i, prefill_lens[i]] = next_token
            print(f"Next tokens: {next_tokens}")
            print(f"Next texts: {next_texts}")
            decode_times = []

            with profiler(f"inference_decode", iteration=batch_idx):
                for gen_idx in range(max_gen_len - 1):
                    if batch_idx == 0 and gen_idx == 0:  # First decode accounts for compile time
                        profiler.start(f"compile_decode", iteration=batch_idx)

                    decode_start = time.perf_counter()
                    position_id = prefill_lens + gen_idx
                    next_token_tensor = next_tokens.reshape(max_batch_size, 1)

                    logits = generator.decode_forward(
                        position_id,
                        next_token_tensor,
                        batch_xattn_masks,
                        batch_text_masks,
                        xattn_caches,
                        enable_trace=enable_trace,
                    )

                    next_tokens, next_texts = sampler(logits)
                    # Update next token
                    tokens[torch.arange(max_batch_size), position_id + 1] = next_tokens
                    decode_end = time.perf_counter()
                    decode_times.append(decode_end - decode_start)
                    if batch_idx == 0 and gen_idx == 0:
                        profiler.end(f"compile_decode", iteration=batch_idx)

                    # Disable checking for eot until I have more robust code for batch > 1
                    # if text in ["<|eot_id|>", "<|eom_id|>"]:
                    #     break
                _num_decode_tokens += (
                    gen_idx * max_batch_size
                )  # gen_idx is (num_tokens - 1) to avoid counting compile iter

            # Log full text output for each user in batch
            vision_tokens = [tokenizer.special_tokens["<|image|>"], 128256]

            for user_id in range(max_batch_size):
                # Remove <|image|> tokens since they break the tokenizer
                tokens_out = [
                    t if t not in vision_tokens else tokenizer.pad_id
                    for t in tokens[user_id].tolist()[: position_id[user_id] + 2]
                ]
                text = tokenizer.decode(tokens_out)
                logger.info(f"User {user_id} full text: {text}")

            prefill_time_ms = (prefill_end - prefill_start) * 1000
            logger.info(f"Prefill time: {prefill_time_ms:.2f} ms")
            decode_time_ms = sum(decode_times) / (gen_idx + 1) * 1000
            logger.info(f"Average decode time per token: {decode_time_ms:.2f} ms")

            # ttnn.release_trace(generator.mesh_device, trace_id)

    # End profiling
    profiler.end("run")

    # Calculate measurements
    compile_prefill_time = profiler.get_duration("compile_prefill")
    compile_decode_time = profiler.get_duration("compile_decode")
    total_inference_prefill_time = profiler.get_duration_sum("inference_prefill")
    total_inference_decode_time = profiler.get_duration_sum("inference_decode", start_iteration=0) - compile_decode_time
    avg_ttft = total_inference_prefill_time / num_batches  # One first token per batch
    avg_prefill_t_s = _num_prefill_tokens / total_inference_prefill_time
    avg_decode_t_s = _num_decode_tokens / total_inference_decode_time
    avg_decode_t_s_u = _num_decode_tokens / total_inference_decode_time / max_batch_size

    measurements = {
        # Required measurements
        "compile_prefill": compile_prefill_time,
        "compile_decode": compile_decode_time,
        "inference_prefill": total_inference_prefill_time,
        "inference_decode": total_inference_decode_time,
        "prefill_time_to_token": avg_ttft,
        "prefill_t/s": avg_prefill_t_s,
        "decode_t/s/u": avg_decode_t_s_u,
        "decode_t/s": avg_decode_t_s,
    }

    # Print performance metrics
    logger.info("")
    logger.info(f"Performance metrics for batch 0")
    logger.info(f"Prefill compile time: {round(measurements['compile_prefill'], 4)}s")
    logger.info(f"Decode compile time: {round(measurements['compile_decode'], 4)}s")
    logger.info(f"Prefill inference time per user: {round(avg_ttft, 4)}s")
    logger.info(
        f"Total Decode inference time ({max_gen_len} iterations): {round(measurements['inference_decode'], 4)}s"
    )
    logger.info("")
    logger.info(f"Time to first token: {round(measurements['prefill_time_to_token']* 1000, 2)}ms")
    logger.info(f"Prefill t/s: {round(measurements['prefill_t/s'], 2)} tok/s")
    logger.info(
        f"Average speed: {round(1/avg_decode_t_s_u * 1000, 2)}ms @ {round(avg_decode_t_s_u, 2)} tok/s/user ({round(avg_decode_t_s, 2)} tok/s throughput)"
    )
    logger.info("")

<<<<<<< HEAD
    tt_device_name = model_args[0].device_name
    target_prefill_tok_s = {
        "N300_Llama3.2-11B": 8,
        "T3K_Llama3.2-11B": 4,
    }[f"{tt_device_name}_{model_args[0].base_model_name}"]

    target_decode_tok_s_u = {
        "N300_Llama3.2-11B": 19,
        "T3K_Llama3.2-11B": 27,
    }[f"{tt_device_name}_{model_args[0].base_model_name}"]

    target_decode_tok_s = target_decode_tok_s_u * max_batch_size
    targets = {
        "prefill_t/s": target_prefill_tok_s,
        "decode_t/s": target_decode_tok_s,
        "decode_t/s/u": target_decode_tok_s_u,
    }
=======
    if max_batch_size == 1 and enable_trace:  # Only profiling these parametrizations
        tt_device_name = model_args[0].device_name
        base_model_name = model_args[0].base_model_name
        target_prefill_tok_s = {
            "N300_Llama3.2-11B": 9,
            "T3K_Llama3.2-11B": 5,
        }[f"{tt_device_name}_{base_model_name}"]

        target_decode_tok_s_u = {
            "N300_Llama3.2-11B": 20,
            "T3K_Llama3.2-11B": 33,
        }[f"{tt_device_name}_{base_model_name}"]

        target_decode_tok_s = target_decode_tok_s_u * max_batch_size
        targets = {
            "prefill_t/s": target_prefill_tok_s,
            "decode_t/s": target_decode_tok_s,
            "decode_t/s/u": target_decode_tok_s_u,
        }

        # Save benchmark data for CI
        if is_ci_env:
            N_warmup_iter = {"inference_prefill": 0, "inference_decode": 0}
            benchmark_data = create_benchmark_data(profiler, measurements, N_warmup_iter, targets)
            benchmark_data.save_partial_run_json(
                profiler,
                run_type=f"{tt_device_name}-demo",
                ml_model_name=f"{base_model_name}-Vision",
                ml_model_type="vlm",
                num_layers=model_args[0].n_layers,
                batch_size=max_batch_size,
                input_sequence_length=max(prefill_lens).item(),
                output_sequence_length=max_gen_len,
            )
>>>>>>> 8ae58169

        verify_perf(measurements, targets)<|MERGE_RESOLUTION|>--- conflicted
+++ resolved
@@ -366,30 +366,12 @@
     )
     logger.info("")
 
-<<<<<<< HEAD
-    tt_device_name = model_args[0].device_name
-    target_prefill_tok_s = {
-        "N300_Llama3.2-11B": 8,
-        "T3K_Llama3.2-11B": 4,
-    }[f"{tt_device_name}_{model_args[0].base_model_name}"]
-
-    target_decode_tok_s_u = {
-        "N300_Llama3.2-11B": 19,
-        "T3K_Llama3.2-11B": 27,
-    }[f"{tt_device_name}_{model_args[0].base_model_name}"]
-
-    target_decode_tok_s = target_decode_tok_s_u * max_batch_size
-    targets = {
-        "prefill_t/s": target_prefill_tok_s,
-        "decode_t/s": target_decode_tok_s,
-        "decode_t/s/u": target_decode_tok_s_u,
-    }
-=======
+
     if max_batch_size == 1 and enable_trace:  # Only profiling these parametrizations
         tt_device_name = model_args[0].device_name
         base_model_name = model_args[0].base_model_name
         target_prefill_tok_s = {
-            "N300_Llama3.2-11B": 9,
+            "N300_Llama3.2-11B": 8,
             "T3K_Llama3.2-11B": 5,
         }[f"{tt_device_name}_{base_model_name}"]
 
@@ -419,6 +401,5 @@
                 input_sequence_length=max(prefill_lens).item(),
                 output_sequence_length=max_gen_len,
             )
->>>>>>> 8ae58169
 
         verify_perf(measurements, targets)