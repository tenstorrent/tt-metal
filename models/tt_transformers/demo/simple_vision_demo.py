--- conflicted
+++ resolved
@@ -351,19 +351,13 @@
             batch_dialogs = current_dialogs[batch_idx * max_batch_size : (batch_idx + 1) * max_batch_size]
             for dialog in batch_dialogs:
                 for msg in dialog:
-<<<<<<< HEAD
                     content = " ".join(
                         str(value) for content in msg["content"] for key, value in content.items() if key != "type"
                     )
-                    print(f"{msg['role'].capitalize()}: {content}\n")
+                    logger.info(f"{msg['role'].capitalize()}: {content}\n")
             batch_inputs = [
                 processor.apply_chat_template(messages, add_generation_prompt=True, tokenize=True, return_dict=True)
                 for messages in batch_dialogs
-=======
-                    logger.info(f"{msg.role.capitalize()}: {msg.content}\n")
-            batch_model_input = [
-                formatter.encode_dialog_prompt(dialog, tool_prompt_format=False) for dialog in batch_dialogs
->>>>>>> 80e9a5c4
             ]
 
             # Do initial prefill
