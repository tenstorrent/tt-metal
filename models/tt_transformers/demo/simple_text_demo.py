--- conflicted
+++ resolved
@@ -1211,16 +1211,10 @@
 
     logger.info("")
     logger.info(f"=== Performance metrics ===")
-<<<<<<< HEAD
-    logger.info(
-        f"1st token decode time: {tok_1_perf * 1000:.2f}ms [{round(1 / tok_1_perf, 2)} t/s/u, {round((1 / tok_1_perf) * global_batch_size, 2)} t/s]"
-    )
-=======
     if tok_1_perf > 0:
         logger.info(
-            f"1st token decode time: {tok_1_perf*1000:.2f}ms [{round(1/tok_1_perf, 2)} t/s/u, {round((1/tok_1_perf)*global_batch_size, 2)} t/s]"
+            f"1st token decode time: {tok_1_perf * 1000:.2f}ms [{round(1 / tok_1_perf, 2)} t/s/u, {round((1 / tok_1_perf) * global_batch_size, 2)} t/s]"
         )
->>>>>>> 60d44a80
     if tok_128_perf > 0:
         logger.info(
             f"128th token decode time: {tok_128_perf * 1000:.2f}ms [{round(1 / tok_128_perf, 2)} t/s/u, {round((1 / tok_128_perf) * global_batch_size, 2)} t/s]"
