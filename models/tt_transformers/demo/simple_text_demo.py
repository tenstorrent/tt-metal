--- conflicted
+++ resolved
@@ -1185,11 +1185,7 @@
             # and observed/0.95 for TTFT (lower is better) to allow 5% buffer + 5% room for growth
             ci_target_ttft = {
                 # N150 targets (milliseconds) - lower is better
-<<<<<<< HEAD
-                "N150_Llama-3.2-1B": 29,
-=======
                 "N150_Llama-3.2-1B": 24.05371875,
->>>>>>> 80e9a5c4
                 "N150_Llama-3.2-3B": 62,
                 "N150_Llama-3.1-8B": 120,
                 "N150_Mistral-7B": 106,
