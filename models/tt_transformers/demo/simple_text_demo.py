# SPDX-FileCopyrightText: © 2025 Tenstorrent AI ULC

# SPDX-License-Identifier: Apache-2.0

import hashlib
import json
import math
import os
from datetime import datetime
from pathlib import Path
from typing import List

import pytest
import requests
import torch
from loguru import logger

import ttnn
from models.common.utility_functions import is_wormhole_b0
from models.demos.utils.llm_demo_utils import create_benchmark_data, verify_perf
from models.perf.benchmarking_utils import BenchmarkProfiler
from models.tt_transformers.tt.common import (
    PagedAttentionConfig,
    create_tt_model,
    preprocess_inputs_prefill,
    sample_host,
)
from models.tt_transformers.tt.generator import Generator, SamplingParams, create_submeshes
from models.tt_transformers.tt.model_config import DecodersPrecision, determine_device_name, parse_decoder_json


class TokenAccuracy:
    def __init__(self, model_name):
        self.gt_pos = -1
        self.store_predicted_tokens = []
        reference_data_file = os.path.join("models/tt_transformers/tests/reference_outputs/", model_name) + ".refpt"
        assert os.path.exists(reference_data_file)
        logger.info(f"Loading reference data from {reference_data_file}")
        reference_data = torch.load(reference_data_file)
        reference_tokens = reference_data["reference_tokens"]
        split_point = reference_tokens.shape[-1] // 2
        self.input_prompt = reference_tokens[0, :split_point]
        self.reference_tokens = reference_tokens[0, split_point:]
        self.top5_tokens = reference_data["top5_tokens"][split_point - 1 :, :]
        self.maxindex = len(self.reference_tokens) - 1

    def prepare_ref_tokens(self, tokenizer):
        text_data = tokenizer.decode(self.input_prompt.tolist())
        return text_data

    def collect_predicted_tokens(self, tokens):
        self.store_predicted_tokens.append(tokens)
        self.gt_pos += 1
        return self.reference_tokens[min(self.gt_pos, self.maxindex)].unsqueeze(-1).unsqueeze(-1)

    def compute_accuracy(self):
        count = 0
        count_t5 = 0
        matching_sz = min(len(self.reference_tokens), len(self.store_predicted_tokens))
        for i in range(matching_sz):
            if self.top5_tokens[i, 0].item() == self.store_predicted_tokens[i]:
                count += 1
            if self.store_predicted_tokens[i] in self.top5_tokens[i, :]:
                count_t5 += 1
        accuracy_top1 = count / matching_sz
        accuracy_top5 = count_t5 / matching_sz

        return accuracy_top1, accuracy_top5


def get_accuracy_thresholds(model_args):
    """Parse accuracy thresholds from PERF.md for the given model, optimization mode, and device."""
    # Read PERF.md
    perf_file = "models/tt_transformers/PERF.md"
    with open(perf_file, "r") as f:
        content = f.read()

    # Split into sections based on optimization mode
    sections = content.split("## ")
    optimizations = model_args.optimizations
    target_section = next(s for s in sections if s.lower().startswith(f"{optimizations.__name__}\n"))

    # Parse the table and find the row for our model and device
    # Potential lines have the form "| Llama-3.1-8b    | T3K    | 91        | 99        | 49.8          |"
    base_model_name = model_args.base_model_name
    device_name = model_args.device_name
    correct_line = (
        lambda line: "|" in line
        and base_model_name.lower() in line.split("|")[1].strip().lower()
        and device_name.lower() in line.split("|")[2].strip().lower()
        and not "(DP=".lower() in line.lower()  # ignore DP/HP report for now
    )
    rows = [
        line.split("|")[1:]  # Each row starts with a separator
        for line in target_section.split("\n")
        if correct_line(line)
    ]
    if not rows:
        raise ValueError(
            f"Could not find accuracy data for {base_model_name} on {device_name} in {optimizations.__name__} mode"
        )

    assert (
        len(rows) == 1
    ), f"Found multiple rows for {base_model_name} on {device_name} in {optimizations.__name__} mode in PERF.md"
    row = rows[0]
    top1_acc = float(row[2].strip())
    top5_acc = float(row[3].strip())

    # Allow for rounding
    return top1_acc - 0.5, top5_acc - 0.5


def load_and_cache_context(context_url, cache_dir, max_length=None):
    cache_file = cache_dir / hashlib.md5(context_url.encode()).hexdigest()

    if cache_file.exists():
        with open(cache_file, "r") as f:
            context_text = f.read()
        logger.info(f"Loaded context from cache: {context_url}")
    else:
        try:
            response = requests.get(context_url)
            if response.status_code == 200:
                context_text = response.text
                with open(cache_file, "w") as f:
                    f.write(context_text)
                logger.info(f"Downloaded and cached context: {context_url}")
            else:
                logger.warning(f"Failed to fetch context from URL: {context_url}. Status code: {response.status_code}")
                context_text = ""
        except Exception as e:
            logger.error(f"Error fetching context from URL: {context_url}. Error: {str(e)}")
            context_text = ""

    # Clip the context to the max length provided
    if max_length:
        context_text = context_text[:max_length]
        logger.info(f"Clipped the context text to {max_length} characters")

    return context_text


# load input prompts from json, return as a list
def load_inputs(user_input, batch, instruct):
    if isinstance(user_input, str):
        with open(user_input, "r") as f:
            user_input = json.load(f)

    if len(user_input) < batch:
        logger.warning(
            f"Number of users in the file is less than the provided batch={batch}. Repeating the prompts to match the batch size."
        )
        user_input = user_input * batch

    in_prompt = []
    all_prompts = []
    cache_dir = Path("models/tt_transformers/demo/context_cache")
    cache_dir.mkdir(parents=True, exist_ok=True)

    # The demo supports a custom prompt file, where the context is provided by a link to a book from the gutenberg project
    # It clips the excerpt to the max length provided to allow testing different long context lengthts
    for i in range(len(user_input)):
        prompt = user_input[i]["prompt"]
        if "context" in user_input[i]:
            if "max_length" in user_input[i]:  # Clip the context to the max length provided
                context_text = load_and_cache_context(
                    user_input[i]["context"], cache_dir, max_length=user_input[i]["max_length"]
                )
            else:
                context_text = load_and_cache_context(user_input[i]["context"], cache_dir)
            if instruct:
                prompt = (
                    "```" + context_text + "```\n\n" + prompt
                )  # Add the markdown block to the context to comply with the prompt
            else:
                prompt = context_text
        all_prompts.append(prompt)  # return all the prompts taken from the input file to be used when repeat_batch > 1
        if i in range(batch):
            in_prompt.append(prompt)
    return in_prompt, all_prompts


def create_tt_page_table(global_batch_size, data_parallel, paged_attention_config: PagedAttentionConfig):
    page_table = None

    if paged_attention_config:
        # Implied shuffling of blocks
        permutation = torch.randperm(paged_attention_config.max_num_blocks)
        # Page table which maps virtual blocks to physical
        reverse_permutation = torch.argsort(permutation).repeat(data_parallel)
        page_table = reverse_permutation.reshape(
            global_batch_size, paged_attention_config.max_num_blocks // (global_batch_size // data_parallel)
        )
    return page_table


def prepare_generator_args(
    num_devices,
    data_parallel,
    mesh_device,
    instruct,
    global_batch_size,
    optimizations,
    max_seq_len,
    page_params,
    paged_attention,
    num_layers=None,
):
    submesh_devices = create_submeshes(mesh_device, data_parallel)
    state_dict = None

    # Hybrid requires a model per submesh
    model_args = []
    model = []
    tt_kv_cache = []

    paged_attention_config = (
        PagedAttentionConfig(
            block_size=page_params["page_block_size"],
            max_num_blocks=page_params["page_max_num_blocks_per_dp"],
        )
        if paged_attention
        else None
    )

    for submesh in submesh_devices:
        model_args_i, model_i, tt_kv_cache_i, state_dict = create_tt_model(
            submesh,
            instruct=instruct,
            max_batch_size=global_batch_size // data_parallel,
            optimizations=optimizations,
            max_seq_len=max_seq_len,
            paged_attention_config=paged_attention_config,
            dtype=ttnn.bfloat8_b,
            state_dict=state_dict,
            num_layers=num_layers,
        )
        model_args.append(model_args_i)
        model.append(model_i)
        tt_kv_cache.append(tt_kv_cache_i)

    page_table = create_tt_page_table(
        global_batch_size=global_batch_size,
        data_parallel=data_parallel,
        paged_attention_config=paged_attention_config,
    )
    # Host code, safe to reuse tokenizer from the 1st model
    tokenizer = model_args[
        0
    ].tokenizer  # TODO Should we support Data Parallel different models? If so, we need to support multiple tokenizers
    processor = model_args[0].processor
    return model_args, model, page_table, tt_kv_cache, tokenizer, processor


# List of supported Parameters for demo.py
#
# input_prompts (string): input json file with prompts to process. See models/tt_transformers/demo/*.json for list of input files
# instruct (bool): Whether to use instruct weights or general weights
# repeat_batches (int): Number of consecutive batches of users to run (default: 1)
# max_seq_len (int): Maximum context length supported by the model (Llama-3.1 and Llama-3.2 models have a maximum context length of 128k, i.e., 128 * 1024)
# batch_size (int): Number of users in a batch (Supports 1/2/4/8/16/32 batches)
# max_generated_tokens (int): Maximum number of tokens to generate for each user (Note that the users will stop generation before this limit if they reach a EoS token)
# paged_attention (bool): Whether to use paged attention or default attention (vLLM requires paged attention)
# page_params (dict): Page parameters for paged attention (block_size, max_num_blocks) For smaller context lengths use block_size=32 and max_num_blocks=1024, for larger context use block_size=64 and max_num_blocks=2048
# sampling_params (dict): Sampling parameters for decoding (temperature, top_p). If temperature is set to 0, argmax (greedy decode) is used.
# stop_at_eos (bool): Whether to stop decoding when the model generates an EoS token
#
# optimization (ModelOptimizations): Optimization level to use for the model (performance or accuracy)
# MESH_DEVICE (str): Fake device to use for testing (N150, N300, T3K, TG). Usage: `export MESH_DEVICE=N150`, will enable running a single-chip demo on a multi-chip system.
@pytest.mark.parametrize(
    "input_prompts, instruct, repeat_batches, max_seq_len, batch_size, max_generated_tokens, paged_attention, page_params, sampling_params, stop_at_eos, ci_only, data_parallel, token_accuracy, stress_test, enable_trace, num_layers, mode",
    [
        (  # Batch-1 run (Latency) - single user, small prompt
            "models/tt_transformers/demo/sample_prompts/input_data_questions_prefill_128.json",  # input_prompts
            True,  # instruct mode
            1,  # repeat_batches
            1024,  # max_seq_len
            1,  # batch_size
            200,  # max_generated_tokens
            True,  # paged_attention
            {"page_block_size": 32, "page_max_num_blocks_per_dp": 1024},  # page_params
            {"temperature": 0, "top_p": 0.08, "top_k": 32},  # sampling_params (argmax)
            True,  # stop_at_eos
            False,  # ci_only
            1,
            False,  # token_accuracy
            False,  # stress_test
            True,  # enable_trace
            None,  # num_layers, if None -> defaults to all layers
            "full",  # mode
        ),
        (  # Batch-32 run (Throughput) - 32 users, small prompt
            "models/tt_transformers/demo/sample_prompts/input_data_questions_prefill_128.json",  # input_prompts
            True,  # instruct mode
            1,  # repeat_batches
            1024,  # max_seq_len
            32,  # batch_size
            200,  # max_generated_tokens
            True,  # paged_attention
            {"page_block_size": 32, "page_max_num_blocks_per_dp": 1024},  # page_params
            {
                "temperature": torch.linspace(0.0, 1.0, steps=32).tolist(),
                "top_p": torch.linspace(0.08, 1.0, steps=32).tolist(),
                "top_k": torch.arange(1, 33).tolist(),  # 1 to 32 inclusive
                "frequency_penalty": torch.linspace(0.0, 1.0, steps=32).tolist(),
                "presence_penalty": torch.linspace(0.0, 1.0, steps=32).tolist(),
                "repetition_penalty": torch.linspace(0.0, 1.0, steps=32).tolist(),
            },  # sampling_params (non-uniform)
            True,  # stop_at_eos
            False,  # ci_only
            1,  # data_parallel
            False,  # token_accuracy
            False,  # stress_test
            True,  # enable_trace
            None,  # num_layers, if None -> defaults to all layers
            "full",  # mode
        ),
        (  # long-context-64k run - Single user, long prompt (may vary based on the model's tokenizer)
            "models/tt_transformers/demo/sample_prompts/input_data_long_64k.json",  # input_prompts
            True,  # instruct mode
            1,  # repeat_batches
            128 * 1024,  # max_seq_len
            1,  # batch_size
            200,  # max_generated_tokens
            True,  # paged_attention
            {"page_block_size": 64, "page_max_num_blocks_per_dp": 2048},  # page_params
            {"temperature": 0, "top_p": 0.08, "top_k": 32},  # sampling_params (argmax)
            True,  # stop_at_eos
            False,  # ci_only
            1,  # data_parallel
            False,  # token_accuracy
            False,  # stress_test
            True,  # enable_trace
            None,  # num_layers, if None -> defaults to all layers
            "full",  # mode
        ),
        (  # Long-context-32k run - Single user, long prompt (may vary based on the model's tokenizer)
            "models/tt_transformers/demo/sample_prompts/input_data_long_32k.json",  # input_prompts
            True,  # instruct mode
            1,  # repeat_batches
            64 * 1024,  # max_seq_len
            1,  # batch_size
            200,  # max_generated_tokens
            True,  # paged_attention
            {"page_block_size": 64, "page_max_num_blocks_per_dp": 1024},  # page_params
            {"temperature": 0, "top_p": 0.08, "top_k": 32},  # sampling_params (argmax)
            True,  # stop_at_eos
            False,  # ci_only
            1,  # data_parallel
            False,  # token_accuracy
            False,  # stress_test
            True,  # enable_trace
            None,  # num_layers, if None -> defaults to all layers
            "full",  # mode
        ),
        (  # Long-context-16k run - Single user, long prompt (may vary based on the model's tokenizer)
            "models/tt_transformers/demo/sample_prompts/input_data_long_16k.json",  # input_prompts
            True,  # instruct mode
            1,  # repeat_batches
            32 * 1024,  # max_seq_len
            1,  # batch_size
            200,  # max_generated_tokens
            True,  # paged_attention
            {"page_block_size": 32, "page_max_num_blocks_per_dp": 1024},  # page_params
            {"temperature": 0, "top_p": 0.08, "top_k": 32},  # sampling_params (argmax)
            True,  # stop_at_eos
            False,  # ci_only
            1,  # data_parallel
            False,  # token_accuracy
            False,  # stress_test
            True,  # enable_trace
            None,  # num_layers, if None -> defaults to all layers
            "full",  # mode
        ),
        (  # reasoning-1 - single user, small prompt, long thinking time
            "models/tt_transformers/demo/input_data_questions_reasoning.json",  # input_prompts
            True,  # instruct mode
            1,  # repeat_batches
            16 * 1024,  # max_seq_len
            1,  # batch_size
            15000,  # max_generated_tokens
            True,  # paged_attention
            {
                "page_block_size": 32,
                "page_max_num_blocks_per_dp": 1024,
            },  # page_params  # TODO This will be serviced by vLLM
            {"temperature": 0, "top_p": 0.08, "top_k": 32},  # sampling_params (argmax)
            False,  # stop_at_eos
            False,  # ci_only
            1,  # data_parallel
            False,  # token_accuracy
            False,  # stress_test
            True,  # enable_trace
            None,  # num_layers, if None -> defaults to all layers
            "full",  # mode
        ),
        (  # ci-1 [CI-only] - Measures the performance of a single user over 4096 iterations
            "models/tt_transformers/demo/sample_prompts/input_data_questions_prefill_128.json",  # input_prompts
            True,  # instruct mode
            1,  # repeat_batches
            8192,  # max_seq_len
            1,  # batch_size
            4096,  # max_generated_tokens
            True,  # paged_attention
            {"page_block_size": 32, "page_max_num_blocks_per_dp": 1024},  # page_params
            {"temperature": 0, "top_p": 0.08, "top_k": 32},  # sampling_params (argmax)
            False,  # stop_at_eos
            True,  # ci_only
            1,  # data_parallel
            False,  # token_accuracy
            False,  # stress_test
            True,  # enable_trace
            None,  # num_layers, if None -> defaults to all layers
            "full",  # mode
        ),
        (  # ci-32 [CI-only] - Measures the performance of 32 users over 4096 iterations
            "models/tt_transformers/demo/sample_prompts/input_data_questions_prefill_128.json",  # input_prompts
            True,  # instruct mode
            1,  # repeat_batches
            2000,  # max_seq_len
            32,  # batch_size
            1024,  # max_generated_tokens  # TODO Update this to 4096, and make sure it fits in DRAM with correct page_params
            True,  # paged_attention  # TODO Find the correct paged_attn params to avoid hangs in this config with long context generation
            {"page_block_size": 64, "page_max_num_blocks_per_dp": 1024},  # page_params
            {"temperature": 0, "top_p": 0.08, "top_k": 32},  # sampling_params (argmax)
            False,  # stop_at_eos
            True,  # ci_only
            1,  # data_parallel
            False,  # token_accuracy
            False,  # stress_test
            True,  # enable_trace
            None,  # num_layers, if None -> defaults to all layers
            "full",  # mode
        ),
        (  # DP-4-b1 - single user, data-parallel=4, small prompt
            "models/tt_transformers/demo/sample_prompts/input_data_questions_prefill_128.json",  # input_prompts
            True,  # instruct mode
            1,  # repeat_batches
            1024,  # max_seq_len
            1,  # batch_size
            200,  # max_generated_tokens
            True,  # paged_attention
            {"page_block_size": 32, "page_max_num_blocks_per_dp": 1024},  # page_params
            {"temperature": 0, "top_p": 0.08, "top_k": 32},  # sampling_params (argmax)
            True,  # stop_at_eos
            False,  # ci_only
            4,  # data_parallel
            False,  # token_accuracy
            False,  # stress_test
            True,  # enable_trace
            None,  # num_layers, if None -> defaults to all layers
            "full",  # mode
        ),
        (  # DP-8-b1 - single user, data-parallel=8, small prompt
            "models/tt_transformers/demo/sample_prompts/input_data_questions_prefill_128.json",  # input_prompts
            True,  # instruct mode
            1,  # repeat_batches
            1024,  # max_seq_len
            1,  # batch_size
            200,  # max_generated_tokens
            True,  # paged_attention
            {"page_block_size": 32, "page_max_num_blocks_per_dp": 1024},  # page_params
            {"temperature": 0, "top_p": 0.08, "top_k": 32},  # sampling_params (argmax)
            True,  # stop_at_eos
            False,  # ci_only
            8,  # data_parallel
            False,  # token_accuracy
            False,  # stress_test
            True,  # enable_trace
            None,  # num_layers, if None -> defaults to all layers
            "full",  # mode
        ),
        (  # DP-4-b32 - 32 users, data-parallel=4, small prompt
            "models/tt_transformers/demo/sample_prompts/input_data_questions_prefill_128.json",  # input_prompts
            True,  # instruct mode
            1,  # repeat_batches
            1024,  # max_seq_len
            32,  # batch_size
            200,  # max_generated_tokens
            True,  # paged_attention
            {"page_block_size": 32, "page_max_num_blocks_per_dp": 1024},  # page_params
            {"temperature": 0, "top_p": 0.08, "top_k": 32},  # sampling_params (argmax)
            True,  # stop_at_eos
            False,  # ci_only
            4,  # data_parallel
            False,  # token_accuracy
            False,  # stress_test
            True,  # enable_trace
            None,  # num_layers, if None -> defaults to all layers
            "full",  # mode
        ),
        (  # ci-b1-DP-4 [CI-Only] - single user, data-parallel=4, small prompt
            "models/tt_transformers/demo/sample_prompts/input_data_questions_prefill_128.json",  # input_prompts
            True,  # instruct mode
            1,  # repeat_batches
            8192,  # max_seq_len
            1,  # batch_size
            4096,  # max_generated_tokens
            True,  # paged_attention
            {"page_block_size": 32, "page_max_num_blocks_per_dp": 1024},  # page_params
            {"temperature": 0, "top_p": 0.08, "top_k": 32},  # sampling_params (argmax)
            False,  # stop_at_eos
            True,  # ci_only
            4,  # data_parallel
            False,  # token_accuracy
            False,  # stress_test
            True,  # enable_trace
            None,  # num_layers, if None -> defaults to all layers
            "full",  # mode
        ),
        (  # ci-b1-DP-8 [CI-Only] - single user, data-parallel=8, small prompt
            "models/tt_transformers/demo/sample_prompts/input_data_questions_prefill_128.json",  # input_prompts
            True,  # instruct mode
            1,  # repeat_batches
            8192,  # max_seq_len
            1,  # batch_size
            4096,  # max_generated_tokens
            True,  # paged_attention
            {"page_block_size": 32, "page_max_num_blocks_per_dp": 1024},  # page_params
            {"temperature": 0, "top_p": 0.08, "top_k": 32},  # sampling_params (argmax)
            False,  # stop_at_eos
            True,  # ci_only
            8,  # data_parallel
            False,  # token_accuracy
            False,  # stress_test
            True,  # enable_trace
            None,  # num_layers, if None -> defaults to all layers
            "full",  # mode
        ),
        (  # ci-b1-DP-16 [CI-Only] - single user, data-parallel=16, small prompt
            "models/tt_transformers/demo/sample_prompts/input_data_questions_prefill_128.json",  # input_prompts
            True,  # instruct mode
            1,  # repeat_batches
            8192,  # max_seq_len
            1,  # batch_size
            200,  # max_generated_tokens
            True,  # paged_attention
            {"page_block_size": 32, "page_max_num_blocks_per_dp": 1024},  # page_params
            {"temperature": 0, "top_p": 0.08, "top_k": 32},  # sampling_params (argmax)
            True,  # stop_at_eos
            True,  # ci_only
            16,  # data_parallel
            False,  # token_accuracy
            False,  # stress_test
            True,  # enable_trace
            None,  # num_layers, if None -> defaults to all layers
            "full",  # mode
        ),
        (  # ci-b1-DP-32 [CI-Only] - single user, data-parallel=32, small prompt
            "models/tt_transformers/demo/sample_prompts/input_data_questions_prefill_128.json",  # input_prompts
            True,  # instruct mode
            1,  # repeat_batches
            8192,  # max_seq_len
            1,  # batch_size
            200,  # max_generated_tokens
            True,  # paged_attention
            {"page_block_size": 32, "page_max_num_blocks_per_dp": 1024},  # page_params
            {"temperature": 0, "top_p": 0.08, "top_k": 32},  # sampling_params (argmax)
            True,  # stop_at_eos
            True,  # ci_only
            32,  # data_parallel
            False,  # token_accuracy
            False,  # stress_test
            True,  # enable_trace
            None,  # num_layers, if None -> defaults to all layers
            "full",  # mode
        ),
        (  # ci-stress-1 [CI-only] stress test - Runs a short prefill (128) and loops the same iteration over 50000 times
            "models/tt_transformers/demo/sample_prompts/input_data_questions_prefill_128.json",  # input_prompts
            True,  # instruct mode
            1,  # repeat_batches
            128 * 1024,  # max_seq_len
            1,  # batch_size
            50000,  # max_generated_tokens
            True,  # paged_attention
            {"page_block_size": 64, "page_max_num_blocks_per_dp": 2048},  # page_params
            {"temperature": 0, "top_p": 0.08, "top_k": 32},  # sampling_params (argmax)
            False,  # stop_at_eos
            True,  # ci_only
            1,  # data_parallel
            False,  # token_accuracy
            True,  # stress_test
            True,  # enable_trace
            None,  # num_layers, if None -> defaults to all layers
            "full",  # mode
        ),
        (  # CI Batch-1 run - Measures token matching accuracy of a single user over 500 iterations
            "models/tt_transformers/demo/sample_prompts/input_data_questions_prefill_128.json",  # input_prompts
            False,  # instruct mode
            1,  # repeat_batches
            1024,  # max_seq_len
            1,  # batch_size
            500,  # max_generated_tokens
            True,  # paged_attention
            {"page_block_size": 32, "page_max_num_blocks_per_dp": 1024},  # page_params
            {"temperature": 0, "top_p": 0.08, "top_k": 32},  # sampling_params (argmax)
            True,  # stop_at_eos
            True,  # ci_only
            1,  # data_parallel
            True,  # token_accuracy
            False,  # stress_test
            False,  # enable_trace -> Teacher forcing does not work if it is on
            None,  # num_layers, if None -> defaults to all layers
            "full",  # mode
        ),
        (  # ci-eval-1 - 6 repeat batches with output comparison
            "models/tt_transformers/demo/sample_prompts/eval_repeat_prompts_batch1.json",  # input_prompts
            True,  # instruct mode
            6,  # repeat_batches
            1024,  # max_seq_len
            1,  # batch_size
            200,  # max_generated_tokens
            True,  # paged_attention
            {"page_block_size": 32, "page_max_num_blocks_per_dp": 1024},  # page_params
            {"temperature": 0, "top_p": 0.08, "top_k": 32},  # sampling_params (argmax)
            True,  # stop_at_eos
            True,  # ci_only
            1,  # data_parallel
            False,  # token_accuracy
            False,  # stress_test
            True,  # enable_trace
            None,  # num_layers, if None -> defaults to all layers
            "full",  # mode
        ),
        (  # ci-eval-32 - 32 users with 3 repeat batches and shifting prompts
            "models/tt_transformers/demo/sample_prompts/eval_repeat_prompts_batch32.json",  # input_prompts
            True,  # instruct mode
            3,  # repeat_batches
            1024,  # max_seq_len
            32,  # batch_size
            200,  # max_generated_tokens
            True,  # paged_attention
            {"page_block_size": 32, "page_max_num_blocks_per_dp": 1024},  # page_params
            {"temperature": 0, "top_p": 0.08, "top_k": 32},  # sampling_params (argmax)
            True,  # stop_at_eos
            True,  # ci_only
            1,  # data_parallel
            False,  # token_accuracy
            False,  # stress_test
            True,  # enable_trace
            None,  # num_layers, if None -> defaults to all layers
            "full",  # performs both prefill and decode
        ),
        (  # device-perf - Measures device performance of a prefill or decode run (by default runs prefill but test_device_perf uses args to override defaults)
            "models/tt_transformers/demo/sample_prompts/input_data_questions_prefill_128.json",  # input_prompts
            False,  # instruct mode
            1,  # repeat_batches
            1024,  # max_seq_len
            1,  # batch_size
            2,  # max_generated_tokens
            True,  # paged_attention
            {"page_block_size": 32, "page_max_num_blocks_per_dp": 1024},  # page_params
            {"temperature": 0, "top_p": 0.08, "top_k": 32},  # sampling_params (argmax)
            True,  # stop_at_eos
            True,  # ci_only
            1,  # data_parallel
            False,  # token_accuracy
            False,  # stress_test
            True,  # enable_trace
            10,  # num_layers, if None -> defaults to all layers
            "prefill",  # mode
        ),
    ],
    ids=[
        "batch-1",  # latency
        "batch-32",  # throughput
        "long-context-64k",  # 64k context, max_seq_len=128k
        "long-context-32k",  # 32k context, max_seq_len=32k
        "long-context-16k",  # 16k context, max_seq_len=32k
        "reasoning-1",  # reasoning
        "ci-1",  # CI batch 1
        "ci-32",  # CI batch 32
        "DP-4-b1",  # DP 4 latency
        "DP-8-b1",  # DP 8 latency
        "DP-4-b32",  # DP 4 throughput
        "ci-b1-DP-4",  # CI DP 4 batch 1
        "ci-b1-DP-8",  # CI DP 8 batch 1
        "ci-b1-DP-16",  # CI DP 16 batch 1
        "ci-b1-DP-32",  # CI DP 32 batch 1
        "ci-stress-1",  # CI Stress test batch-1
        "ci-token-matching",  # CI performs token accuracy matching with reference procomputed tokens
        "ci-eval-1",  # CI 6 repeat batches with output comparison
        "ci-eval-32",  # CI batch 32 with 3 repeat batches and output comparison
        "device-perf",  # Device performance measurement for prefill or decode
    ],
)
@pytest.mark.parametrize(
    "optimizations",
    [
        lambda model_args: DecodersPrecision.performance(model_args.n_layers, model_args.model_name),
        lambda model_args: DecodersPrecision.accuracy(model_args.n_layers, model_args.model_name),
    ],
    ids=["performance", "accuracy"],
)
@pytest.mark.parametrize(
    "device_params",
    [{"fabric_config": True, "trace_region_size": 50000000, "num_command_queues": 1}],
    indirect=True,
)
@pytest.mark.parametrize(
    "mesh_device",
    [
        {
            "N150": (1, 1),
            "N300": (1, 2),
            "N150x4": (1, 4),
            "T3K": (1, 8),
            "TG": (8, 4),
            "P150": (1, 1),
            "P300": (1, 2),
            "P150x4": (1, 4),
            "P150x8": (1, 8),
            "BHGLX": (8, 4),
        }.get(os.environ.get("MESH_DEVICE"), len(ttnn.get_device_ids()))
    ],
    indirect=True,
)
def test_demo_text(
    input_prompts,
    instruct,
    repeat_batches,
    max_seq_len,
    batch_size,
    max_generated_tokens,
    paged_attention,
    page_params,
    sampling_params,
    optimizations,
    stop_at_eos,
    mesh_device,
    is_ci_env,
    is_ci_v2_env,
    ci_only,
    data_parallel,
    reset_seeds,
    request,
    token_accuracy,
    stress_test,
    enable_trace,
    model_location_generator,
    num_layers,
    mode,
):
    """
    Simple demo with limited dependence on reference code.
    """
    test_id = request.node.callspec.id
    if is_ci_env:
        if not ci_only:
            pytest.skip("CI only runs the CI-only tests")
        if "accuracy" in test_id and "ci-token-matching" not in test_id:
            pytest.skip("CI only runs the tests with performance optimizations except for ci-token-matching case")

    # TODO: Remove this once all batch sizes are supported on TG
    if os.environ.get("MESH_DEVICE") == "TG" and batch_size not in [1, 32]:
        pytest.skip("TG only supports batch 1 and 32")

    print_to_file = False  # Enable this flag to print the output of all users to a file

    # Override parameters from command line if they are provided
    input_prompts = request.config.getoption("--input_prompts") or input_prompts
    if request.config.getoption("--instruct") in [
        0,
        1,
    ]:  # If the flag is provided, use it. Take an int instead of bool due to parser limitations
        instruct = request.config.getoption("--instruct")
    repeat_batches = request.config.getoption("--repeat_batches") or repeat_batches
    max_seq_len = request.config.getoption("--max_seq_len") or max_seq_len
    batch_size = request.config.getoption("--batch_size") or batch_size
    max_generated_tokens = request.config.getoption("--max_generated_tokens") or max_generated_tokens
    data_parallel = request.config.getoption("--data_parallel") or data_parallel
    paged_attention = request.config.getoption("--paged_attention") or paged_attention
    page_params = request.config.getoption("--page_params") or page_params
    if isinstance(page_params, str):  # Required for proper load of a dictionary from the override command
        page_params = json.loads(page_params)
    sampling_params = request.config.getoption("--sampling_params") or sampling_params
    json_config_file = request.config.getoption("--decoder_config_file")
    token_accuracy = request.config.getoption("--token_accuracy") or token_accuracy
    stress_test = request.config.getoption("--stress_test") or stress_test
    enable_trace = request.config.getoption("--enable_trace") or enable_trace
    num_layers = request.config.getoption("--num_layers") or num_layers
    mode = request.config.getoption("--mode") or mode

    if stress_test and token_accuracy:
        pytest.skip("Stress test cannot be run with token accuracy mode")

    if json_config_file:
        optimizations = parse_decoder_json(json_config_file)
    else:
        optimizations = request.config.getoption("--optimizations") or optimizations

    if request.config.getoption("--stop_at_eos") in [
        0,
        1,
    ]:  # If the flag is provided, use it. Take an int instead of bool due to parser limitations
        stop_at_eos = request.config.getoption("--stop_at_eos")

    num_devices = mesh_device.get_num_devices() if isinstance(mesh_device, ttnn.MeshDevice) else 1
    global_batch_size = batch_size * data_parallel  # input batch_size is interpreted as size per DP group

    hf_dir = os.getenv("HF_MODEL", "")
    if "phi-3-mini-128k-instruct" in hf_dir.lower():
        max_context_supported = 32 * 1024 * num_devices
        # This condition is present since Phi3 mini has a limit of context length 32k for N150
        # It makes sure neither the total_page_cache nor the max_seq_length exceeds this limit.
        if (max_context_supported < max_seq_len) or (
            max_context_supported < page_params["page_block_size"] * page_params["page_max_num_blocks_per_dp"]
        ):
            pytest.skip(
                f"Max sequence length: {max_seq_len} for batch: {batch_size} not supported for model: {hf_dir} on device: {mesh_device}"
            )

    # uneven split of devices per DP group not supported
    if data_parallel > num_devices or num_devices % data_parallel != 0:
        pytest.skip(f"Invalid number of DP groups: {data_parallel}, for {num_devices} devices")

    if is_ci_env:
        hf_model = os.getenv("HF_MODEL", "")
        is_33_70b = "3.3-70B" in hf_model
        is_32_1b = "3.2-1B" in hf_model
        is_31_8b = "3.1-8B" in hf_model

        tg_enabled = (data_parallel == 4 and is_33_70b) or (data_parallel in [4, 16, 32] and is_31_8b)

        if num_devices == 32 and not tg_enabled:
            pytest.skip("CI only runs Llama3 70b DP = 4, TP = 8 or Llama3 8b DP = 4/16/32, TP = 8/2/1 on TG")
        if num_devices == 8 and data_parallel > 1 and not (is_32_1b or is_31_8b) and is_wormhole_b0():
            pytest.skip("CI only runs hybrid Llama3 1b and 8b on T3K")

    if is_ci_v2_env:
        hf_model = os.getenv("HF_MODEL", "")
        model_location = model_location_generator(hf_model, download_if_ci_v2=True, ci_v2_timeout_in_s=900)
        # update env var HF_MODEL to the model location
        os.environ["HF_MODEL"] = str(model_location)

    if not stop_at_eos:
        logger.info(f"The decode generation will only stop at the max_generated_tokens limit == {max_generated_tokens}")

    if print_to_file:
        # Creat batch output file
        timestamp = datetime.now().strftime("%Y-%m-%d_%H-%M-%S")
        output_directory = "models/tt_transformers/demo/output"
        os.makedirs(output_directory, exist_ok=True)
        os.chmod(output_directory, 0o755)
        output_filename = f"{output_directory}/llama_text_demo_output_{timestamp}.txt"

    # Start profiler
    logger.info(f"Start profiler")
    profiler = BenchmarkProfiler()
    profiler.start("run")

    logger.info(f"Reading inputs...")
    profiler.start("loading_inputs")
    if len(input_prompts) == 1:  # Manual input
        input_prompts = input_prompts * global_batch_size
        all_prompts = input_prompts
    else:  # Inputs from file
        input_prompts, all_prompts = load_inputs(input_prompts, global_batch_size, instruct)
    profiler.end("loading_inputs")

    # To simulate a deployment environment, the demo supports repeating batched prompts.
    # This loop will rotate the prompts between the users for each batch, to simulate users sending different requests
    # If batch_size=1, the same prompt is repeated for each batch

    # Support overriding number of layers via environment variable for profiling
    num_layers_override = os.getenv("TT_NUM_LAYERS")
    num_layers = int(num_layers_override) if num_layers_override else None
    if num_layers:
        logger.info(f"🔧 Overriding num_layers to {num_layers} (for profiling/testing)")

    model_args, model, page_table, tt_kv_cache, tokenizer, processor = prepare_generator_args(
        num_devices=num_devices,
        data_parallel=data_parallel,
        mesh_device=mesh_device,
        instruct=instruct,
        global_batch_size=global_batch_size,
        optimizations=optimizations,
        max_seq_len=max_seq_len,
        page_params=page_params,
        paged_attention=paged_attention,
        num_layers=num_layers,
    )

    # Skip ci-eval tests on P100 devices
    if ("ci-eval-1" in test_id or "ci-eval-32" in test_id) and model_args[0].device_name == "P100":
        pytest.skip("ci-eval-1 and ci-eval-32 tests are not supported on P100 devices")

    if token_accuracy:
        token_acc = TokenAccuracy(model_name=model_args[0].model_name)

    for m_args in model_args:
        if m_args.max_context_len < max_seq_len:
            pytest.skip(
                f"Max seq len {max_seq_len} not supported by model {m_args.model_name}. The model's max context len is {m_args.max_context_len}"
            )

    generator = Generator(model, model_args, mesh_device, processor=processor, tokenizer=tokenizer)

    if token_accuracy:
        input_prompts[0] = token_acc.prepare_ref_tokens(tokenizer)

    repeat_batch_prompts = []
    for i in range(repeat_batches):
        # For token accuracy, use input_prompts without rotation
        if token_accuracy:
            repeat_batch_prompts.append(input_prompts)
        else:
            repeat_batch_prompts.append(
                [all_prompts[(j + i) % len(all_prompts)] for j in range(len(all_prompts))][:global_batch_size]
            )

    num_tokens_generated_decode = []

    logger.info("Starting inference...")
    for batch_idx, input_prompts in enumerate(repeat_batch_prompts):
        logger.info(f"Processing batch {batch_idx}")
        profiler.start(f"preprocess_prefill_inputs", iteration=batch_idx)
        # Preprocess initial prompt inputs
        (
            input_tokens_prefill_pt,
            encoded_prompts,
            decoding_pos,
            prefill_lens,
        ) = preprocess_inputs_prefill(
            input_prompts, tokenizer, model_args, instruct, max_generated_tokens, max_prefill_len=max_seq_len
        )

        max_encoded_prompt_len = max(len(p) for p in encoded_prompts)
        assert (
            max_generated_tokens + max_encoded_prompt_len <= max_seq_len
        ), f"Prompt prefill tokens ({max_encoded_prompt_len}) + maximum number of decoded iterations ({max_generated_tokens}) needs to be <= than max_seq_len ({max_seq_len})"

        if paged_attention:
            paged_cache_max_seq_len = (
                page_params["page_block_size"] * page_params["page_max_num_blocks_per_dp"] / batch_size
            )
            assert (
                max_generated_tokens + max_encoded_prompt_len <= paged_cache_max_seq_len
            ), f"max_generated_tokens ({max_generated_tokens}) needs to be <= than paged_cache_max_seq_len ({paged_cache_max_seq_len})"
        profiler.end(f"preprocess_prefill_inputs", iteration=batch_idx)

        # when doing repeating batches, set kv-caches to zero, to avoid context leaking
        if batch_idx != 0:
            for i in range(len(model)):
                for layer in model[i].layers:
                    k_cache, v_cache = layer.attention.layer_past
                    k_cache = ttnn.mul(k_cache, 0, output_tensor=k_cache)
                    v_cache = ttnn.mul(v_cache, 0, output_tensor=v_cache)
            generator.prev_page_table = None

        input_tokens_prefill_pt = torch.stack(input_tokens_prefill_pt).view(global_batch_size, -1)

        if mode == "prefill" or mode == "full":
            logger.info("Starting prefill warmup...")
            profiler.start(f"compile_prefill", iteration=batch_idx)
            logits = generator.prefill_forward_text(
                input_tokens_prefill_pt,  # Prefill warmup for all users, in case some users have different seqlens than others
                page_table=page_table,
                kv_cache=tt_kv_cache,
                prompt_lens=decoding_pos,
            )
            profiler.end(f"compile_prefill", iteration=batch_idx)
            logger.info("Finished prefill warmup")

        logger.info(f"Starting prefill...")
        profiler.start(f"inference_prefill", iteration=batch_idx)
        logits = generator.prefill_forward_text(
            input_tokens_prefill_pt,
            page_table=page_table,
            kv_cache=tt_kv_cache,
            prompt_lens=decoding_pos,
        )
        prefilled_token = torch.argmax(logits, dim=-1)
        profiler.end(f"inference_prefill", iteration=batch_idx)
        logger.info(f"Prefill finished")

        # Keep track of generated outputs to print out every iteration
        all_outputs = [encoded_prompts[b][: prefill_lens[b]] for b in range(global_batch_size)]
        for user in range(global_batch_size):
            user_tok = int(prefilled_token[user].item())
            all_outputs[user].append(user_tok)

        user_done = [False] * global_batch_size  # Keeps track when a user reaches EoD token

        # Use device sampling for all cases when supported

        device_sampling_params = (
            SamplingParams(
                temperature=sampling_params["temperature"],
                top_k=sampling_params["top_k"],
                top_p=sampling_params["top_p"],
                frequency_penalty=sampling_params["frequency_penalty"]
                if "frequency_penalty" in sampling_params
                else 0.0,
                presence_penalty=sampling_params["presence_penalty"] if "presence_penalty" in sampling_params else 0.0,
                repetition_penalty=sampling_params["repetition_penalty"]
                if "repetition_penalty" in sampling_params
                else 1.0,
            )
            if model[0]._supports_on_device_sampling
            else None
        )
        if device_sampling_params is None and isinstance(sampling_params["temperature"], List):
            # host sampling only supports single sample param for all users in a batch
            sampling_params["temperature"] = sampling_params["temperature"][0]
            sampling_params["top_p"] = sampling_params["top_p"][0]

        # Initial positions
        current_pos = torch.tensor([decoding_pos[b] for b in range(global_batch_size)])

        # Start decoding
        iteration = 0
        users_decoding = True

        out_tok = prefilled_token

        logger.info(f"Starting decode loop...")

        # Log total inference (accounting for compile_decode as well)
        profiler.start(f"inference_decode", iteration=batch_idx)
        while users_decoding:
            if iteration == 0:  # First iteration also accounts for compile time
                profiler.start(f"compile_decode", iteration=batch_idx)
            else:
                profiler.start(f"inference_decode_time_{iteration}", iteration=batch_idx)
            # below the collect method also applies teacher forcing which is necessary for exact token matching
            if token_accuracy:
                out_tok[0] = token_acc.collect_predicted_tokens(out_tok[0].item())

            # Run decode forward
            logits = generator.decode_forward_text(
                out_tok,
                current_pos,
                enable_trace=enable_trace,
                page_table=page_table,
                kv_cache=tt_kv_cache,
                sampling_params=device_sampling_params,
                prompt_tokens=input_tokens_prefill_pt,
                output_tokens=out_tok,
            )

            # Get the next token
            if device_sampling_params is not None:
                out_tok = logits.unsqueeze(1)

            else:
                # TODO Fix use case with temperature > 0
                _, out_tok = sample_host(
                    logits,
                    temperature=sampling_params["temperature"],
                    top_p=sampling_params["top_p"],
                    on_host=True,
                )

            if iteration == 0:  # First iteration will account the compile time
                profiler.end(f"compile_decode", iteration=batch_idx)
                decode_iteration_time = profiler.get_duration("compile_decode", iteration=batch_idx)
            else:
                profiler.end(f"inference_decode_time_{iteration}", iteration=batch_idx)
                decode_iteration_time = profiler.get_duration(f"inference_decode_time_{iteration}", iteration=batch_idx)

            # Print perf after every iteration (skip in CI to avoid performance overhead)
            tokens_per_second_per_user = 1 / decode_iteration_time
            logger.debug(
                f"Iteration {iteration}: {1000*decode_iteration_time:.0f}ms @ {tokens_per_second_per_user:.1f} tok/s/user ({global_batch_size*tokens_per_second_per_user:.1f} tok/s throughput)"
            )

            if not stress_test:  # During stress test runs we will iterate over the same position for X iterations
                current_pos += 1
            # Save output token to print out later
            for user in range(global_batch_size):
                user_tok = out_tok[user].item()
                if (
                    user_tok not in tokenizer.stop_tokens and user_done[user] == False
                ):  # Read until an eos token (e.g. <|eot_id|>); create_tokenizer adds stop_tokens to HF tokenizers
                    all_outputs[user].append(user_tok)
                else:
                    if (
                        stop_at_eos
                    ):  # For performance gathering in CI, we want to sometimes force decoding for a fixed number of iterations
                        user_done[user] = True
                        logger.trace(f"[User {user}] Finished decoding at iteration {iteration}")
                        if all(user_done):
                            users_decoding = False

            # Print out generated outputs for each user at the end of every iteration
            for user in range(global_batch_size):
                text = "".join(tokenizer.decode(all_outputs[user]))
                if len(text) > 100:
                    text = "..." + text[-97:]
                text = text.replace("\n", " ")
                logger.debug("[User {}] {}".format(user, text))

            iteration += 1

            # Upper limit of generated tokens for each user
            if iteration >= max_generated_tokens:
                users_decoding = False

        # Final print
        if not users_decoding:
            profiler.start(f"log_saving_file", iteration=batch_idx)
            logger.info("Finished decoding, printing the final outputs...\n")
            for i, (output, prompt) in enumerate(zip(all_outputs, input_prompts)):
                text = tokenizer.decode(output)
                prompt_including_assistant_tags = tokenizer.decode(
                    model_args[0].encode_prompt(prompt, instruct=instruct)
                )
                text_after_prompt = text.replace(prompt_including_assistant_tags, "", 1)
                if print_to_file:
                    with open(output_filename, "a") as f:
                        f.write(f"\nbatch: {batch_idx} user: {i}\nprompt: {prompt} \noutput:\n{text_after_prompt}\n")
                else:
                    # Strip leading newlines from output when sent to terminal
                    short_prompt = (
                        (prompt[:100] + "\n<long prompt not printed in full>\n" + prompt[-100:])
                        if len(prompt) > 200
                        else prompt
                    )
                    logger.info(
                        f"\n==REPEAT BATCH {batch_idx}\n==USER {i} - PROMPT\n{short_prompt} \n==USER {i} - OUTPUT\n{text_after_prompt.strip()}\n"
                    )
            profiler.end(f"log_saving_file", iteration=batch_idx)

        num_tokens_generated_decode.append(iteration)  # Save the number of tokens generated for each repeat batch

        # Store outputs for repeat batch tests
        if "ci-eval-1" in test_id:
            if not hasattr(test_demo_text, "batch_outputs"):
                test_demo_text.batch_outputs = []
            if batch_idx == 0:
                test_demo_text.batch_outputs = []

            if all_outputs and len(all_outputs) > 0:
                final_output_text = tokenizer.decode(all_outputs[0])
                test_demo_text.batch_outputs.append(final_output_text)
                logger.info(f"Stored output for batch {batch_idx}: {final_output_text[:100]}...")

        if "ci-eval-32" in test_id:
            if not hasattr(test_demo_text, "batch32_outputs"):
                test_demo_text.batch32_outputs = []
            if batch_idx == 0:
                test_demo_text.batch32_outputs = []

            batch_outputs = []
            if all_outputs and len(all_outputs) > 0:
                for user_idx in range(len(all_outputs)):
                    final_output_text = tokenizer.decode(all_outputs[user_idx])
                    batch_outputs.append(final_output_text)
                test_demo_text.batch32_outputs.append(batch_outputs)
                logger.info(f"Stored outputs for batch {batch_idx}: {len(batch_outputs)} users")

        if token_accuracy:
            acc = token_acc.compute_accuracy()
            logger.info(f"=== Top1 and Top5 Token Accuracy ===")
            logger.info(f" Top1 Accuracy: {acc[0]*100:.2f}%, Top5 Accuracy: {acc[1]*100:.2f}%")

        profiler.end(f"inference_decode", iteration=batch_idx)

    # Finish profiling at the end of inference for all repeated batches
    profiler.end("run")

    # Prepare profile benchmark metrics for the first repeat batch only
    compile_prefill_time = profiler.get_duration("compile_prefill")
    compile_decode_time = profiler.get_duration("compile_decode")

    total_inference_prefill_time = profiler.get_duration("inference_prefill")
    total_inference_decode_time = 0
    for i in range(1, num_tokens_generated_decode[0]):  # Iteration 0 is the compile time
        total_inference_decode_time += profiler.get_duration(f"inference_decode_time_{i}")

    # Average prefill time for each user
    avg_time_to_first_token = total_inference_prefill_time / global_batch_size
    # Average decode time per batch iteration
    avg_decode_iteration_time = total_inference_decode_time / (num_tokens_generated_decode[0] - 1)

    prefill_tok_s = prefill_lens[0] / total_inference_prefill_time * global_batch_size
    decode_tok_s_user = (num_tokens_generated_decode[0] - 1) / total_inference_decode_time  # Remove the compile time
    decode_tok_s = (
        (num_tokens_generated_decode[0] - 1) / total_inference_decode_time * global_batch_size
    )  # Remove the compile time

    measurements = {
        # Required measurements
        "compile_prefill": compile_prefill_time,
        "compile_decode": compile_decode_time,
        "inference_prefill": total_inference_prefill_time,
        "inference_decode": total_inference_decode_time,
        "prefill_time_to_token": avg_time_to_first_token,
        "prefill_t/s": prefill_tok_s,  # tokens/s
        "decode_t/s/u": decode_tok_s_user,  # tokens/s/u
        "decode_t/s": decode_tok_s,  # tokens/s
        # Optional measurements
        "Total compile time": compile_prefill_time + compile_decode_time,
        "Full demo runtime": profiler.get_duration("run"),
    }

    # Decode performance for some specific tokens
    tok_1_perf = profiler.get_duration(f"inference_decode_time_{1}")  # Iteration 0 is compile time
    tok_128_perf = profiler.get_duration(f"inference_decode_time_{127}") if 127 < num_tokens_generated_decode[0] else 0
    tok_1024_perf = (
        profiler.get_duration(f"inference_decode_time_{1023}") if 1023 < num_tokens_generated_decode[0] else 0
    )
    tok_4096_perf = (
        profiler.get_duration(f"inference_decode_time_{4095}") if 4095 < num_tokens_generated_decode[0] else 0
    )

    if not stop_at_eos:
        logger.info(f"Please note that 'stop_at_eos' is disabled. Output repetition is expected.")

    logger.info("")
    logger.info(f"=== Performance metrics ===")
    logger.info(
        f"1st token decode time: {tok_1_perf*1000:.2f}ms [{round(1/tok_1_perf, 2)} t/s/u, {round((1/tok_1_perf)*global_batch_size, 2)} t/s]"
    )
    if tok_128_perf > 0:
        logger.info(
            f"128th token decode time: {tok_128_perf*1000:.2f}ms [{round(1/tok_128_perf, 2)} t/s/u, {round((1/tok_128_perf)*global_batch_size, 2)} t/s]"
        )
    if tok_1024_perf > 0:
        logger.info(
            f"1024th token decode time: {tok_1024_perf*1000:.2f}ms [{round(1/tok_1024_perf, 2)} t/s/u, {round((1/tok_1024_perf)*global_batch_size, 2)} t/s]"
        )
    if tok_4096_perf > 0:
        logger.info(
            f"4096th token decode time: {tok_4096_perf*1000:.2f}ms [{round(1/tok_4096_perf, 2)} t/s/u, {round((1/tok_4096_perf)*global_batch_size, 2)} t/s]"
        )

    # Print some of the perf metrics
    logger.info("==")
    logger.info(f"Prefill compile time: {round(compile_prefill_time, 2)}s")
    logger.info(f"Decode compile time: {round(compile_decode_time, 2)}s")
    logger.info("")
    logger.info(f"Average Time to First Token (TTFT): {round(avg_time_to_first_token * 1000, 2)}ms")
    logger.info(
        f"Average speed: {round(avg_decode_iteration_time * 1000, 2)}ms @ {round(decode_tok_s_user, 2)} tok/s/user ({round(decode_tok_s, 2)} tok/s throughput)"
    )

    # Benchmark targets
    supported_models = ["Llama-3.2-1B", "Llama-3.2-3B", "Llama-3.1-8B", "Llama-3.2-11B", "Llama-3.1-70B", "Mistral-7B"]
    supported_devices = ["N150", "P100", "P150", "P300", "N300", "P150x4", "P150x8", "BHGLX", "T3K", "TG"]

    tt_device_name = determine_device_name(mesh_device)  # submesh device should not decide performance target
    model_name = model_args[0].base_model_name
    model_device_key = f"{tt_device_name}_{model_name}"

    if model_name in supported_models:
        assert tt_device_name in supported_devices, f"Device {tt_device_name} not supported"

        # Set the target prefill t/s for every combination of device and model (optional - for tracking benchmark data)
        dict_target_prefill_tok_s = {}  # TODO: add prefill targets for model-device combinations
        if model_device_key in dict_target_prefill_tok_s:
            target_prefill_tok_s = dict_target_prefill_tok_s[model_device_key]
        else:
            target_prefill_tok_s = None
            logger.info(f"Model {model_name} does not have prefill targets set for device {tt_device_name}")

        # Set the target decode t/s/u for every combination of device and model (optional - for tracking benchmark data)
        dict_target_decode_tok_s_u = {
            "N150_Llama-3.2-1B": 160,
            "N300_Llama-3.2-1B": 250,  # TODO Update target
            "T3K_Llama-3.2-1B": 300,  # TODO Update target
            "TG_Llama-3.2-1B": 300,  # TODO Update target
            #
            "N150_Llama-3.2-3B": 60,
            "N300_Llama-3.2-3B": 100,  # TODO Update target
            "T3K_Llama-3.2-3B": 150,  # TODO Update target
            "TG_Llama-3.2-3B": 150,  # TODO Update target
            #
            "N150_Llama-3.1-8B": 23,
            "P150_Llama-3.1-8B": 23,  # TODO Update target
            "N300_Llama-3.1-8B": 38,
            "P300_Llama-3.1-8B": 38,
            "T3K_Llama-3.1-8B": 45,
            "TG_Llama-3.1-8B": 45,  # TODO Update target
            #
            "N150_Llama-3.2-11B": 23,
            "N300_Llama-3.2-11B": 38,  # TODO Update target
            "T3K_Llama-3.2-11B": 45,  # TODO Update target
            "TG_Llama-3.2-11B": 45,  # TODO Update target
            #
            "T3K_Llama-3.1-70B": 20,  # TODO Update target
            "TG_Llama-3.1-70B": 20,  # TODO Update target
            #
            "N150_Mistral-7B": 23,
            "N300_Mistral-7B": 38,  # TODO Update target
            "T3K_Mistral-7B": 45,  # TODO Update target
            "TG_Mistral-7B": 45,  # TODO Update target
        }
        if model_device_key in dict_target_decode_tok_s_u:
            target_decode_tok_s_u = dict_target_decode_tok_s_u[model_device_key]
        else:
            target_decode_tok_s_u = None
            logger.info(f"Model {model_name} does not have decode targets set for device {tt_device_name}")

        target_decode_tok_s = target_decode_tok_s_u * global_batch_size if target_decode_tok_s_u else None
        targets = {
            "prefill_t/s": target_prefill_tok_s,
            "decode_t/s": target_decode_tok_s,
            "decode_t/s/u": target_decode_tok_s_u,
        }

    else:
        logger.info(f"Model {model_name} does not have performance targets set")
        targets = {}

    # Save benchmark data for CI dashboard
    if is_ci_env:
        # Instead of running warmup iterations, the demo profiles the initial compile iteration
        bench_n_warmup_iter = {"inference_prefill": 0, "inference_decode": 1}
        benchmark_data = create_benchmark_data(profiler, measurements, bench_n_warmup_iter, targets)

        # Save the decode performance of every iteration for plotting in superset
        for i in range(1, num_tokens_generated_decode[0]):
            benchmark_data.add_measurement(
                profiler,
                0,
                "inference_decode",
                f"time_to_token_{i}",
                profiler.get_duration(f"inference_decode_time_{i}") * 1000,
                step_warm_up_num_iterations=None,
                target=None,
            )

        # Also save the avg decode performance for the 128 iterations (excluding the compile time)
        num_iterations_for_avg = min(128, num_tokens_generated_decode[0])
        inference_decode_time_first_128 = sum(
            profiler.get_duration(f"inference_decode_time_{i}") for i in range(1, num_iterations_for_avg)
        )
        benchmark_data.add_measurement(
            profiler,
            0,
            "inference_decode",
            "avg_decode_time_first_128",
            inference_decode_time_first_128 * 1000 / max(1, num_iterations_for_avg - 1),
            step_warm_up_num_iterations=None,
            target=None,
        )
        if token_accuracy:
            benchmark_data.add_measurement(
                profiler,
                0,
                "inference_decode",
                "top1_token_accuracy",
                acc[0] * 100,
                step_warm_up_num_iterations=None,
                target=None,
            )
            benchmark_data.add_measurement(
                profiler,
                0,
                "inference_decode",
                "top5_token_accuracy",
                acc[1] * 100,
                step_warm_up_num_iterations=None,
                target=None,
            )
        benchmark_data.save_partial_run_json(
            profiler,
            run_type=f"{tt_device_name}-demo",
            ml_model_name=model_name,
            ml_model_type="llm",
            num_layers=model_args[0].n_layers,
            batch_size=global_batch_size,
            input_sequence_length=max(prefill_lens),
            output_sequence_length=num_tokens_generated_decode[0],
        )

        # check measurements against CI performance targets -- for batch size 32
        if "performance" in test_id and "ci-32" in test_id:
            logger.info(
                f"Checking measurements against CI performance targets for batch size 32 of {model_name} on {tt_device_name}"
            )
            # Targets set to 0.95x observed values for decode rates (higher is better)
            # and observed/0.95 for TTFT (lower is better) to allow 5% buffer + 5% room for growth
            ci_target_ttft = {
                # N150 targets (milliseconds) - lower is better
                "N150_Llama-3.2-1B": 25,
                "N150_Llama-3.2-3B": 62,
                "N150_Llama-3.1-8B": 120,
                "N150_Mistral-7B": 106,
                # N300 targets
                "N300_Qwen2.5-7B": (95, 1.20),  # (value, high_tolerance_ratio)
                # T3K targets
<<<<<<< HEAD
                "T3K_Llama-3.1-70B": 228,
=======
                "T3K_Llama-3.1-70B": 205,
>>>>>>> 8853d2f2
                "T3K_Qwen2.5-72B": (290, 1.35),  # (value, high_tolerance_ratio)
                "T3K_Qwen2.5-Coder-32B": (215, 1.27),  # (value, high_tolerance_ratio)
                "T3K_Qwen3-32B": (100, 1.1),  # Issue: Perf regression being tracked on issue #29834
            }
            ci_target_decode_tok_s_u = {
                # N150 targets - higher is better
                "N150_Llama-3.2-1B": 66,
                "N150_Llama-3.2-3B": 35,
                "N150_Llama-3.1-8B": 21,
                "N150_Mistral-7B": 23,
                # N300 targets
                "N300_Qwen2.5-7B": 22.8,
                # T3K targets
                "T3K_Llama-3.1-70B": 15,
                "T3K_Qwen2.5-72B": 13.25,
                "T3K_Qwen2.5-Coder-32B": 21,
                "T3K_Qwen3-32B": 21,
            }

            # Only call verify_perf if the model_device_key exists in the targets
            ci_targets = {}
            if model_device_key in ci_target_ttft:
                current_ttft_target = ci_target_ttft[model_device_key]
                if isinstance(current_ttft_target, tuple):
                    high_tol_percentage = current_ttft_target[1]
                    current_ttft_target = current_ttft_target[0]
                else:
                    high_tol_percentage = 1.15
                ci_targets["prefill_time_to_token"] = current_ttft_target / 1000  # convert to seconds
            if model_device_key in ci_target_decode_tok_s_u:
                ci_targets["decode_t/s/u"] = ci_target_decode_tok_s_u[model_device_key]
                # calculate from per-user rate
                ci_targets["decode_t/s"] = ci_target_decode_tok_s_u[model_device_key] * global_batch_size

            if ci_targets:  # Only verify performance if we have targets for this model/device combination
                verify_perf(
                    measurements,
                    ci_targets,
                    high_tol_percentage=high_tol_percentage,
                    expected_measurements={k: True for k in ci_targets.keys()},
                )
            else:
                logger.warning(
                    f"No CI performance targets found for {model_device_key}. Skipping performance verification."
                )
    if token_accuracy:
        total_top1_acc = math.ceil(acc[0] * 100)
        total_top5_acc = math.ceil(acc[1] * 100)

        if not json_config_file:
            # Get accuracy thresholds from PERF.md, unless the configuration is from a json
            min_top1_acc, min_top5_acc = get_accuracy_thresholds(model_args[0])
            assert (
                total_top1_acc >= min_top1_acc
            ), f"Top-1 accuracy {total_top1_acc:.1f}% is too low (expected >={min_top1_acc}%)"
            assert (
                total_top5_acc >= min_top5_acc
            ), f"Top-5 accuracy {total_top5_acc:.1f}% is too low (expected >={min_top5_acc}%)"
            logger.info("Checks of top-1 and top-5 accuracy against PERF.md passed")

    if (
        "ci-eval-1" in test_id
        and hasattr(test_demo_text, "batch_outputs")
        and len(test_demo_text.batch_outputs) == repeat_batches
    ):
        logger.info("=== Repeat Batch Output Comparison ===")

        # Compare paired batches (A<->A, B<->B, C<->C)
        comparisons = [(i, i + 1) for i in range(0, repeat_batches, 2)]
        comparison_names = [f"Batch{i//2+1}<->Batch{i//2+1}" for i in range(0, repeat_batches, 2)]

        all_matches = True
        for i, (batch1_idx, batch2_idx) in enumerate(comparisons):
            output1 = test_demo_text.batch_outputs[batch1_idx]
            output2 = test_demo_text.batch_outputs[batch2_idx]

            if output1 == output2:
                logger.info(
                    f"{comparison_names[i]} comparison PASSED: Batches {batch1_idx+1} and {batch2_idx+1} outputs match"
                )
            else:
                logger.warning(
                    f"{comparison_names[i]} comparison FAILED: Batches {batch1_idx+1} and {batch2_idx+1} outputs differ"
                )
                logger.info(f"  Batch {batch1_idx+1} output: {output1[:100]}...")
                logger.info(f"  Batch {batch2_idx+1} output: {output2[:100]}...")
                all_matches = False

        assert all_matches, "Repeat batch outputs should be identical"

    if (
        "ci-eval-32" in test_id
        and hasattr(test_demo_text, "batch32_outputs")
        and len(test_demo_text.batch32_outputs) > 1
    ):
        logger.info("=== Batch32 Shifting Test Output Comparison ===")

        num_batches = len(test_demo_text.batch32_outputs)
        num_users = len(test_demo_text.batch32_outputs[0])

        logger.info(f"Comparing {num_batches} batches with {num_users} users each")

        consistency_checks = []

        for batch_idx in range(num_batches - 1):
            current_batch = test_demo_text.batch32_outputs[batch_idx]
            next_batch = test_demo_text.batch32_outputs[batch_idx + 1]

            logger.info(f"Comparing batch {batch_idx} vs batch {batch_idx + 1}")

            for user_offset in range(num_users):
                current_user_idx = (user_offset + 1) % num_users
                next_user_idx = user_offset

                current_output = current_batch[current_user_idx]
                next_output = next_batch[next_user_idx]

                expected_prompt_idx = (user_offset + batch_idx + 1) % num_users

                if current_output == next_output:
                    consistency_checks.append(True)
                    logger.info(
                        f"User {current_user_idx} (batch {batch_idx}) matches User {next_user_idx} (batch {batch_idx + 1}) - both used prompt[{expected_prompt_idx}]"
                    )
                else:
                    consistency_checks.append(False)
                    logger.warning(
                        f"User {current_user_idx} (batch {batch_idx}) differs from User {next_user_idx} (batch {batch_idx + 1}) - both should use prompt[{expected_prompt_idx}]"
                    )
                    logger.info(f"  Batch {batch_idx} User {current_user_idx}: {current_output[:50]}...")
                    logger.info(f"  Batch {batch_idx + 1} User {next_user_idx}: {next_output[:50]}...")

        all_consistent = all(consistency_checks)
        failed_checks = sum(1 for check in consistency_checks if not check)
        total_checks = len(consistency_checks)

        assert (
            all_consistent
        ), f"Batch32 repeat batch outputs should be identical - {failed_checks} out of {total_checks} consistency checks failed"<|MERGE_RESOLUTION|>--- conflicted
+++ resolved
@@ -205,7 +205,7 @@
     max_seq_len,
     page_params,
     paged_attention,
-    num_layers=None,
+    num_layers,
 ):
     submesh_devices = create_submeshes(mesh_device, data_parallel)
     state_dict = None
@@ -265,7 +265,13 @@
 # page_params (dict): Page parameters for paged attention (block_size, max_num_blocks) For smaller context lengths use block_size=32 and max_num_blocks=1024, for larger context use block_size=64 and max_num_blocks=2048
 # sampling_params (dict): Sampling parameters for decoding (temperature, top_p). If temperature is set to 0, argmax (greedy decode) is used.
 # stop_at_eos (bool): Whether to stop decoding when the model generates an EoS token
-#
+# ci_only (bool): Whether to run the demo in CI only mode
+# data_parallel (int): Number of data parallel groups to use
+# token_accuracy (bool): Whether to compute token accuracy
+# stress_test (bool): Whether to run the demo in stress test mode
+# enable_trace (bool): Whether to enable tracing
+# num_layers (int): Number of layers to use
+# mode (str): Mode to run the demo in (full, prefill, decode), full will run both prefill and decode
 # optimization (ModelOptimizations): Optimization level to use for the model (performance or accuracy)
 # MESH_DEVICE (str): Fake device to use for testing (N150, N300, T3K, TG). Usage: `export MESH_DEVICE=N150`, will enable running a single-chip demo on a multi-chip system.
 @pytest.mark.parametrize(
@@ -288,7 +294,7 @@
             False,  # stress_test
             True,  # enable_trace
             None,  # num_layers, if None -> defaults to all layers
-            "full",  # mode
+            "full",  # performs both prefill and decode
         ),
         (  # Batch-32 run (Throughput) - 32 users, small prompt
             "models/tt_transformers/demo/sample_prompts/input_data_questions_prefill_128.json",  # input_prompts
@@ -314,7 +320,7 @@
             False,  # stress_test
             True,  # enable_trace
             None,  # num_layers, if None -> defaults to all layers
-            "full",  # mode
+            "full",  # performs both prefill and decode
         ),
         (  # long-context-64k run - Single user, long prompt (may vary based on the model's tokenizer)
             "models/tt_transformers/demo/sample_prompts/input_data_long_64k.json",  # input_prompts
@@ -333,7 +339,7 @@
             False,  # stress_test
             True,  # enable_trace
             None,  # num_layers, if None -> defaults to all layers
-            "full",  # mode
+            "full",  # performs both prefill and decode
         ),
         (  # Long-context-32k run - Single user, long prompt (may vary based on the model's tokenizer)
             "models/tt_transformers/demo/sample_prompts/input_data_long_32k.json",  # input_prompts
@@ -352,7 +358,7 @@
             False,  # stress_test
             True,  # enable_trace
             None,  # num_layers, if None -> defaults to all layers
-            "full",  # mode
+            "full",  # performs both prefill and decode
         ),
         (  # Long-context-16k run - Single user, long prompt (may vary based on the model's tokenizer)
             "models/tt_transformers/demo/sample_prompts/input_data_long_16k.json",  # input_prompts
@@ -371,7 +377,7 @@
             False,  # stress_test
             True,  # enable_trace
             None,  # num_layers, if None -> defaults to all layers
-            "full",  # mode
+            "full",  # performs both prefill and decode
         ),
         (  # reasoning-1 - single user, small prompt, long thinking time
             "models/tt_transformers/demo/input_data_questions_reasoning.json",  # input_prompts
@@ -393,7 +399,7 @@
             False,  # stress_test
             True,  # enable_trace
             None,  # num_layers, if None -> defaults to all layers
-            "full",  # mode
+            "full",  # performs both prefill and decode
         ),
         (  # ci-1 [CI-only] - Measures the performance of a single user over 4096 iterations
             "models/tt_transformers/demo/sample_prompts/input_data_questions_prefill_128.json",  # input_prompts
@@ -412,7 +418,7 @@
             False,  # stress_test
             True,  # enable_trace
             None,  # num_layers, if None -> defaults to all layers
-            "full",  # mode
+            "full",  # performs both prefill and decode
         ),
         (  # ci-32 [CI-only] - Measures the performance of 32 users over 4096 iterations
             "models/tt_transformers/demo/sample_prompts/input_data_questions_prefill_128.json",  # input_prompts
@@ -431,7 +437,7 @@
             False,  # stress_test
             True,  # enable_trace
             None,  # num_layers, if None -> defaults to all layers
-            "full",  # mode
+            "full",  # performs both prefill and decode
         ),
         (  # DP-4-b1 - single user, data-parallel=4, small prompt
             "models/tt_transformers/demo/sample_prompts/input_data_questions_prefill_128.json",  # input_prompts
@@ -450,7 +456,7 @@
             False,  # stress_test
             True,  # enable_trace
             None,  # num_layers, if None -> defaults to all layers
-            "full",  # mode
+            "full",  # performs both prefill and decode
         ),
         (  # DP-8-b1 - single user, data-parallel=8, small prompt
             "models/tt_transformers/demo/sample_prompts/input_data_questions_prefill_128.json",  # input_prompts
@@ -469,7 +475,7 @@
             False,  # stress_test
             True,  # enable_trace
             None,  # num_layers, if None -> defaults to all layers
-            "full",  # mode
+            "full",  # performs both prefill and decode
         ),
         (  # DP-4-b32 - 32 users, data-parallel=4, small prompt
             "models/tt_transformers/demo/sample_prompts/input_data_questions_prefill_128.json",  # input_prompts
@@ -488,7 +494,7 @@
             False,  # stress_test
             True,  # enable_trace
             None,  # num_layers, if None -> defaults to all layers
-            "full",  # mode
+            "full",  # performs both prefill and decode
         ),
         (  # ci-b1-DP-4 [CI-Only] - single user, data-parallel=4, small prompt
             "models/tt_transformers/demo/sample_prompts/input_data_questions_prefill_128.json",  # input_prompts
@@ -507,7 +513,7 @@
             False,  # stress_test
             True,  # enable_trace
             None,  # num_layers, if None -> defaults to all layers
-            "full",  # mode
+            "full",  # performs both prefill and decode
         ),
         (  # ci-b1-DP-8 [CI-Only] - single user, data-parallel=8, small prompt
             "models/tt_transformers/demo/sample_prompts/input_data_questions_prefill_128.json",  # input_prompts
@@ -526,7 +532,7 @@
             False,  # stress_test
             True,  # enable_trace
             None,  # num_layers, if None -> defaults to all layers
-            "full",  # mode
+            "full",  # performs both prefill and decode
         ),
         (  # ci-b1-DP-16 [CI-Only] - single user, data-parallel=16, small prompt
             "models/tt_transformers/demo/sample_prompts/input_data_questions_prefill_128.json",  # input_prompts
@@ -545,7 +551,7 @@
             False,  # stress_test
             True,  # enable_trace
             None,  # num_layers, if None -> defaults to all layers
-            "full",  # mode
+            "full",  # performs both prefill and decode
         ),
         (  # ci-b1-DP-32 [CI-Only] - single user, data-parallel=32, small prompt
             "models/tt_transformers/demo/sample_prompts/input_data_questions_prefill_128.json",  # input_prompts
@@ -564,7 +570,7 @@
             False,  # stress_test
             True,  # enable_trace
             None,  # num_layers, if None -> defaults to all layers
-            "full",  # mode
+            "full",  # performs both prefill and decode
         ),
         (  # ci-stress-1 [CI-only] stress test - Runs a short prefill (128) and loops the same iteration over 50000 times
             "models/tt_transformers/demo/sample_prompts/input_data_questions_prefill_128.json",  # input_prompts
@@ -583,7 +589,7 @@
             True,  # stress_test
             True,  # enable_trace
             None,  # num_layers, if None -> defaults to all layers
-            "full",  # mode
+            "full",  # performs both prefill and decode
         ),
         (  # CI Batch-1 run - Measures token matching accuracy of a single user over 500 iterations
             "models/tt_transformers/demo/sample_prompts/input_data_questions_prefill_128.json",  # input_prompts
@@ -602,7 +608,7 @@
             False,  # stress_test
             False,  # enable_trace -> Teacher forcing does not work if it is on
             None,  # num_layers, if None -> defaults to all layers
-            "full",  # mode
+            "full",  # performs both prefill and decode
         ),
         (  # ci-eval-1 - 6 repeat batches with output comparison
             "models/tt_transformers/demo/sample_prompts/eval_repeat_prompts_batch1.json",  # input_prompts
@@ -621,7 +627,7 @@
             False,  # stress_test
             True,  # enable_trace
             None,  # num_layers, if None -> defaults to all layers
-            "full",  # mode
+            "full",  # performs both prefill and decode
         ),
         (  # ci-eval-32 - 32 users with 3 repeat batches and shifting prompts
             "models/tt_transformers/demo/sample_prompts/eval_repeat_prompts_batch32.json",  # input_prompts
@@ -682,7 +688,7 @@
         "ci-token-matching",  # CI performs token accuracy matching with reference procomputed tokens
         "ci-eval-1",  # CI 6 repeat batches with output comparison
         "ci-eval-32",  # CI batch 32 with 3 repeat batches and output comparison
-        "device-perf",  # Device performance measurement for prefill or decode
+        "device-perf",  # Device perf
     ],
 )
 @pytest.mark.parametrize(
@@ -863,12 +869,6 @@
     # This loop will rotate the prompts between the users for each batch, to simulate users sending different requests
     # If batch_size=1, the same prompt is repeated for each batch
 
-    # Support overriding number of layers via environment variable for profiling
-    num_layers_override = os.getenv("TT_NUM_LAYERS")
-    num_layers = int(num_layers_override) if num_layers_override else None
-    if num_layers:
-        logger.info(f"🔧 Overriding num_layers to {num_layers} (for profiling/testing)")
-
     model_args, model, page_table, tt_kv_cache, tokenizer, processor = prepare_generator_args(
         num_devices=num_devices,
         data_parallel=data_parallel,
@@ -963,17 +963,27 @@
             profiler.end(f"compile_prefill", iteration=batch_idx)
             logger.info("Finished prefill warmup")
 
-        logger.info(f"Starting prefill...")
-        profiler.start(f"inference_prefill", iteration=batch_idx)
-        logits = generator.prefill_forward_text(
-            input_tokens_prefill_pt,
-            page_table=page_table,
-            kv_cache=tt_kv_cache,
-            prompt_lens=decoding_pos,
-        )
-        prefilled_token = torch.argmax(logits, dim=-1)
-        profiler.end(f"inference_prefill", iteration=batch_idx)
-        logger.info(f"Prefill finished")
+            logger.info(f"Starting prefill...")
+            profiler.start(f"inference_prefill", iteration=batch_idx)
+            logits = generator.prefill_forward_text(
+                input_tokens_prefill_pt,
+                page_table=page_table,
+                kv_cache=tt_kv_cache,
+                prompt_lens=decoding_pos,
+            )
+            prefilled_token = torch.argmax(logits, dim=-1)
+            profiler.end(f"inference_prefill", iteration=batch_idx)
+            logger.info(f"Prefill finished")
+        else:
+            # CI expects profiler to have these measurement keys so
+            # they must be inserted regardless of whether we run prefill or not
+            profiler.start(f"compile_prefill", iteration=batch_idx)
+            profiler.end(f"compile_prefill", iteration=batch_idx)
+            profiler.start(f"inference_prefill", iteration=batch_idx)
+            profiler.end(f"inference_prefill", iteration=batch_idx)
+            logger.info(f"Skipping prefill forward pass when decode mode is enabled")
+
+            prefilled_token = torch.zeros(global_batch_size, 1, 1)
 
         # Keep track of generated outputs to print out every iteration
         all_outputs = [encoded_prompts[b][: prefill_lens[b]] for b in range(global_batch_size)]
@@ -1007,7 +1017,7 @@
             sampling_params["top_p"] = sampling_params["top_p"][0]
 
         # Initial positions
-        current_pos = torch.tensor([decoding_pos[b] for b in range(global_batch_size)])
+        current_pos = torch.tensor([decoding_pos[b] if mode == "full" else 0 for b in range(global_batch_size)])
 
         # Start decoding
         iteration = 0
@@ -1019,7 +1029,17 @@
 
         # Log total inference (accounting for compile_decode as well)
         profiler.start(f"inference_decode", iteration=batch_idx)
-        while users_decoding:
+
+        if mode == "prefill":
+            # CI expects profiler to have these measurement keys so
+            # they must be inserted regardless of whether we run decode or not
+            profiler.start(f"compile_decode", iteration=batch_idx)
+            profiler.end(f"compile_decode", iteration=batch_idx)
+            profiler.start(f"inference_decode_time_{1}", iteration=batch_idx)
+            profiler.end(f"inference_decode_time_{1}", iteration=batch_idx)
+            logger.info(f"Skipping decode forward pass when prefill mode is enabled")
+
+        while users_decoding and mode != "prefill":
             if iteration == 0:  # First iteration also accounts for compile time
                 profiler.start(f"compile_decode", iteration=batch_idx)
             else:
@@ -1063,7 +1083,7 @@
             # Print perf after every iteration (skip in CI to avoid performance overhead)
             tokens_per_second_per_user = 1 / decode_iteration_time
             logger.debug(
-                f"Iteration {iteration}: {1000*decode_iteration_time:.0f}ms @ {tokens_per_second_per_user:.1f} tok/s/user ({global_batch_size*tokens_per_second_per_user:.1f} tok/s throughput)"
+                f"Iteration {iteration}: {1000 * decode_iteration_time:.0f}ms @ {tokens_per_second_per_user:.1f} tok/s/user ({global_batch_size * tokens_per_second_per_user:.1f} tok/s throughput)"
             )
 
             if not stress_test:  # During stress test runs we will iterate over the same position for X iterations
@@ -1154,7 +1174,7 @@
         if token_accuracy:
             acc = token_acc.compute_accuracy()
             logger.info(f"=== Top1 and Top5 Token Accuracy ===")
-            logger.info(f" Top1 Accuracy: {acc[0]*100:.2f}%, Top5 Accuracy: {acc[1]*100:.2f}%")
+            logger.info(f" Top1 Accuracy: {acc[0] * 100:.2f}%, Top5 Accuracy: {acc[1] * 100:.2f}%")
 
         profiler.end(f"inference_decode", iteration=batch_idx)
 
@@ -1162,23 +1182,30 @@
     profiler.end("run")
 
     # Prepare profile benchmark metrics for the first repeat batch only
-    compile_prefill_time = profiler.get_duration("compile_prefill")
-    compile_decode_time = profiler.get_duration("compile_decode")
-
-    total_inference_prefill_time = profiler.get_duration("inference_prefill")
+    compile_prefill_time = profiler.get_duration("compile_prefill") if mode != "decode" else 0
+    compile_decode_time = profiler.get_duration("compile_decode") if mode != "prefill" else 0
+
+    total_inference_prefill_time = profiler.get_duration("inference_prefill") if mode != "decode" else 0
     total_inference_decode_time = 0
     for i in range(1, num_tokens_generated_decode[0]):  # Iteration 0 is the compile time
         total_inference_decode_time += profiler.get_duration(f"inference_decode_time_{i}")
 
     # Average prefill time for each user
     avg_time_to_first_token = total_inference_prefill_time / global_batch_size
+
     # Average decode time per batch iteration
-    avg_decode_iteration_time = total_inference_decode_time / (num_tokens_generated_decode[0] - 1)
-
-    prefill_tok_s = prefill_lens[0] / total_inference_prefill_time * global_batch_size
-    decode_tok_s_user = (num_tokens_generated_decode[0] - 1) / total_inference_decode_time  # Remove the compile time
+    avg_decode_iteration_time = (
+        total_inference_decode_time / (num_tokens_generated_decode[0] - 1) if iteration > 1 else 0
+    )
+
+    prefill_tok_s = prefill_lens[0] / total_inference_prefill_time * global_batch_size if mode != "decode" else 0
+    decode_tok_s_user = (
+        (num_tokens_generated_decode[0] - 1) / total_inference_decode_time if mode != "prefill" and iteration > 1 else 0
+    )  # Remove the compile time
     decode_tok_s = (
-        (num_tokens_generated_decode[0] - 1) / total_inference_decode_time * global_batch_size
+        ((num_tokens_generated_decode[0] - 1) / total_inference_decode_time * global_batch_size)
+        if mode != "prefill" and iteration > 1
+        else 0
     )  # Remove the compile time
 
     measurements = {
@@ -1197,7 +1224,9 @@
     }
 
     # Decode performance for some specific tokens
-    tok_1_perf = profiler.get_duration(f"inference_decode_time_{1}")  # Iteration 0 is compile time
+    tok_1_perf = (
+        profiler.get_duration(f"inference_decode_time_{1}") if 1 < num_tokens_generated_decode[0] else 0
+    )  # Iteration 0 is compile time
     tok_128_perf = profiler.get_duration(f"inference_decode_time_{127}") if 127 < num_tokens_generated_decode[0] else 0
     tok_1024_perf = (
         profiler.get_duration(f"inference_decode_time_{1023}") if 1023 < num_tokens_generated_decode[0] else 0
@@ -1211,20 +1240,21 @@
 
     logger.info("")
     logger.info(f"=== Performance metrics ===")
-    logger.info(
-        f"1st token decode time: {tok_1_perf*1000:.2f}ms [{round(1/tok_1_perf, 2)} t/s/u, {round((1/tok_1_perf)*global_batch_size, 2)} t/s]"
-    )
+    if tok_1_perf > 0:
+        logger.info(
+            f"1st token decode time: {tok_1_perf * 1000:.2f}ms [{round(1 / tok_1_perf, 2)} t/s/u, {round((1 / tok_1_perf) * global_batch_size, 2)} t/s]"
+        )
     if tok_128_perf > 0:
         logger.info(
-            f"128th token decode time: {tok_128_perf*1000:.2f}ms [{round(1/tok_128_perf, 2)} t/s/u, {round((1/tok_128_perf)*global_batch_size, 2)} t/s]"
+            f"128th token decode time: {tok_128_perf * 1000:.2f}ms [{round(1 / tok_128_perf, 2)} t/s/u, {round((1 / tok_128_perf) * global_batch_size, 2)} t/s]"
         )
     if tok_1024_perf > 0:
         logger.info(
-            f"1024th token decode time: {tok_1024_perf*1000:.2f}ms [{round(1/tok_1024_perf, 2)} t/s/u, {round((1/tok_1024_perf)*global_batch_size, 2)} t/s]"
+            f"1024th token decode time: {tok_1024_perf * 1000:.2f}ms [{round(1 / tok_1024_perf, 2)} t/s/u, {round((1 / tok_1024_perf) * global_batch_size, 2)} t/s]"
         )
     if tok_4096_perf > 0:
         logger.info(
-            f"4096th token decode time: {tok_4096_perf*1000:.2f}ms [{round(1/tok_4096_perf, 2)} t/s/u, {round((1/tok_4096_perf)*global_batch_size, 2)} t/s]"
+            f"4096th token decode time: {tok_4096_perf * 1000:.2f}ms [{round(1 / tok_4096_perf, 2)} t/s/u, {round((1 / tok_4096_perf) * global_batch_size, 2)} t/s]"
         )
 
     # Print some of the perf metrics
@@ -1363,6 +1393,7 @@
             ml_model_type="llm",
             num_layers=model_args[0].n_layers,
             batch_size=global_batch_size,
+            config_params={"data_parallel": data_parallel, "tensor_parallel": num_devices // data_parallel},
             input_sequence_length=max(prefill_lens),
             output_sequence_length=num_tokens_generated_decode[0],
         )
@@ -1383,11 +1414,7 @@
                 # N300 targets
                 "N300_Qwen2.5-7B": (95, 1.20),  # (value, high_tolerance_ratio)
                 # T3K targets
-<<<<<<< HEAD
-                "T3K_Llama-3.1-70B": 228,
-=======
                 "T3K_Llama-3.1-70B": 205,
->>>>>>> 8853d2f2
                 "T3K_Qwen2.5-72B": (290, 1.35),  # (value, high_tolerance_ratio)
                 "T3K_Qwen2.5-Coder-32B": (215, 1.27),  # (value, high_tolerance_ratio)
                 "T3K_Qwen3-32B": (100, 1.1),  # Issue: Perf regression being tracked on issue #29834
@@ -1457,7 +1484,7 @@
 
         # Compare paired batches (A<->A, B<->B, C<->C)
         comparisons = [(i, i + 1) for i in range(0, repeat_batches, 2)]
-        comparison_names = [f"Batch{i//2+1}<->Batch{i//2+1}" for i in range(0, repeat_batches, 2)]
+        comparison_names = [f"Batch{i // 2 + 1}<->Batch{i // 2 + 1}" for i in range(0, repeat_batches, 2)]
 
         all_matches = True
         for i, (batch1_idx, batch2_idx) in enumerate(comparisons):
@@ -1466,14 +1493,14 @@
 
             if output1 == output2:
                 logger.info(
-                    f"{comparison_names[i]} comparison PASSED: Batches {batch1_idx+1} and {batch2_idx+1} outputs match"
+                    f"{comparison_names[i]} comparison PASSED: Batches {batch1_idx + 1} and {batch2_idx + 1} outputs match"
                 )
             else:
                 logger.warning(
-                    f"{comparison_names[i]} comparison FAILED: Batches {batch1_idx+1} and {batch2_idx+1} outputs differ"
+                    f"{comparison_names[i]} comparison FAILED: Batches {batch1_idx + 1} and {batch2_idx + 1} outputs differ"
                 )
-                logger.info(f"  Batch {batch1_idx+1} output: {output1[:100]}...")
-                logger.info(f"  Batch {batch2_idx+1} output: {output2[:100]}...")
+                logger.info(f"  Batch {batch1_idx + 1} output: {output1[:100]}...")
+                logger.info(f"  Batch {batch2_idx + 1} output: {output2[:100]}...")
                 all_matches = False
 
         assert all_matches, "Repeat batch outputs should be identical"
