# SPDX-FileCopyrightText: © 2025 Tenstorrent AI ULC

# SPDX-License-Identifier: Apache-2.0

import hashlib
import json
import math
import os
from datetime import datetime
from pathlib import Path
from typing import List

import pytest
import requests
import torch
from loguru import logger

import ttnn
from models.common.utility_functions import is_wormhole_b0
from models.demos.utils.llm_demo_utils import create_benchmark_data, verify_perf
from models.perf.benchmarking_utils import BenchmarkProfiler
from models.tt_transformers.tt.common import (
    PagedAttentionConfig,
    create_tt_model,
    preprocess_inputs_prefill,
    sample_host,
)
from models.tt_transformers.tt.generator import Generator, SamplingParams, create_submeshes
from models.tt_transformers.tt.model_config import DecodersPrecision, determine_device_name, parse_decoder_json


class TokenAccuracy:
    def __init__(self, model_name):
        self.gt_pos = -1
        self.store_predicted_tokens = []
        reference_data_file = os.path.join("models/tt_transformers/tests/reference_outputs/", model_name) + ".refpt"
        assert os.path.exists(reference_data_file)
        logger.info(f"Loading reference data from {reference_data_file}")
        reference_data = torch.load(reference_data_file)
        reference_tokens = reference_data["reference_tokens"]
        split_point = reference_tokens.shape[-1] // 2
        self.input_prompt = reference_tokens[0, :split_point]
        self.reference_tokens = reference_tokens[0, split_point:]
        self.top5_tokens = reference_data["top5_tokens"][split_point - 1 :, :]
        self.maxindex = len(self.reference_tokens) - 1

    def prepare_ref_tokens(self, tokenizer):
        text_data = tokenizer.decode(self.input_prompt.tolist())
        return text_data

    def collect_predicted_tokens(self, tokens):
        self.store_predicted_tokens.append(tokens)
        self.gt_pos += 1
        return self.reference_tokens[min(self.gt_pos, self.maxindex)].unsqueeze(-1).unsqueeze(-1)

    def compute_accuracy(self):
        count = 0
        count_t5 = 0
        matching_sz = min(len(self.reference_tokens), len(self.store_predicted_tokens))
        for i in range(matching_sz):
            if self.top5_tokens[i, 0].item() == self.store_predicted_tokens[i]:
                count += 1
            if self.store_predicted_tokens[i] in self.top5_tokens[i, :]:
                count_t5 += 1
        accuracy_top1 = count / matching_sz
        accuracy_top5 = count_t5 / matching_sz

        return accuracy_top1, accuracy_top5


def get_accuracy_thresholds(model_args):
    """Parse accuracy thresholds from PERF.md for the given model, optimization mode, and device."""
    # Read PERF.md
    perf_file = "models/tt_transformers/PERF.md"
    with open(perf_file, "r") as f:
        content = f.read()

    # Split into sections based on optimization mode
    sections = content.split("## ")
    optimizations = model_args.optimizations
    target_section = next(s for s in sections if s.lower().startswith(f"{optimizations.__name__}\n"))

    # Parse the table and find the row for our model and device
    # Potential lines have the form "| Llama-3.1-8b    | T3K    | 91        | 99        | 49.8          |"
    base_model_name = model_args.base_model_name
    device_name = model_args.device_name
    correct_line = (
        lambda line: "|" in line
        and base_model_name.lower() in line.split("|")[1].strip().lower()
        and device_name.lower() in line.split("|")[2].strip().lower()
        and not "(DP=".lower() in line.lower()  # ignore DP/HP report for now
    )
    rows = [
        line.split("|")[1:]  # Each row starts with a separator
        for line in target_section.split("\n")
        if correct_line(line)
    ]
    if not rows:
        raise ValueError(
            f"Could not find accuracy data for {base_model_name} on {device_name} in {optimizations.__name__} mode"
        )

    assert (
        len(rows) == 1
    ), f"Found multiple rows for {base_model_name} on {device_name} in {optimizations.__name__} mode in PERF.md"
    row = rows[0]
    top1_acc = float(row[2].strip())
    top5_acc = float(row[3].strip())

    # Allow for rounding
    return top1_acc - 0.5, top5_acc - 0.5


def load_and_cache_context(context_url, cache_dir, max_length=None):
    cache_file = cache_dir / hashlib.md5(context_url.encode()).hexdigest()

    if cache_file.exists():
        with open(cache_file, "r") as f:
            context_text = f.read()
        logger.info(f"Loaded context from cache: {context_url}")
    else:
        try:
            response = requests.get(context_url)
            if response.status_code == 200:
                context_text = response.text
                with open(cache_file, "w") as f:
                    f.write(context_text)
                logger.info(f"Downloaded and cached context: {context_url}")
            else:
                logger.warning(f"Failed to fetch context from URL: {context_url}. Status code: {response.status_code}")
                context_text = ""
        except Exception as e:
            logger.error(f"Error fetching context from URL: {context_url}. Error: {str(e)}")
            context_text = ""

    # Clip the context to the max length provided
    if max_length:
        context_text = context_text[:max_length]
        logger.info(f"Clipped the context text to {max_length} characters")

    return context_text


# load input prompts from json, return as a list
def load_inputs(user_input, batch, instruct):
    if isinstance(user_input, str):
        with open(user_input, "r") as f:
            user_input = json.load(f)

    if len(user_input) < batch:
        logger.warning(
            f"Number of users in the file is less than the provided batch={batch}. Repeating the prompts to match the batch size."
        )
        user_input = user_input * batch

    in_prompt = []
    all_prompts = []
    cache_dir = Path("models/tt_transformers/demo/context_cache")
    cache_dir.mkdir(parents=True, exist_ok=True)

    # The demo supports a custom prompt file, where the context is provided by a link to a book from the gutenberg project
    # It clips the excerpt to the max length provided to allow testing different long context lengthts
    for i in range(len(user_input)):
        prompt = user_input[i]["prompt"]
        if "context" in user_input[i]:
            if "max_length" in user_input[i]:  # Clip the context to the max length provided
                context_text = load_and_cache_context(
                    user_input[i]["context"], cache_dir, max_length=user_input[i]["max_length"]
                )
            else:
                context_text = load_and_cache_context(user_input[i]["context"], cache_dir)
            if instruct:
                prompt = (
                    "```" + context_text + "```\n\n" + prompt
                )  # Add the markdown block to the context to comply with the prompt
            else:
                prompt = context_text
        all_prompts.append(prompt)  # return all the prompts taken from the input file to be used when repeat_batch > 1
        if i in range(batch):
            in_prompt.append(prompt)
    return in_prompt, all_prompts


def create_tt_page_table(global_batch_size, data_parallel, paged_attention_config: PagedAttentionConfig):
    page_table = None

    if paged_attention_config:
        # Implied shuffling of blocks
        permutation = torch.randperm(paged_attention_config.max_num_blocks)
        # Page table which maps virtual blocks to physical
        reverse_permutation = torch.argsort(permutation).repeat(data_parallel)
        page_table = reverse_permutation.reshape(
            global_batch_size, paged_attention_config.max_num_blocks // (global_batch_size // data_parallel)
        )
    return page_table


def prepare_generator_args(
    num_devices,
    data_parallel,
    mesh_device,
    instruct,
    global_batch_size,
    optimizations,
    max_seq_len,
    page_params,
    paged_attention,
    num_layers=None,
):
    submesh_devices = create_submeshes(mesh_device, data_parallel)
    state_dict = None

    # Hybrid requires a model per submesh
    model_args = []
    model = []
    tt_kv_cache = []

    paged_attention_config = (
        PagedAttentionConfig(
            block_size=page_params["page_block_size"],
            max_num_blocks=page_params["page_max_num_blocks_per_dp"],
        )
        if paged_attention
        else None
    )

    for submesh in submesh_devices:
        model_args_i, model_i, tt_kv_cache_i, state_dict = create_tt_model(
            submesh,
            instruct=instruct,
            max_batch_size=global_batch_size // data_parallel,
            optimizations=optimizations,
            max_seq_len=max_seq_len,
            paged_attention_config=paged_attention_config,
            dtype=ttnn.bfloat8_b,
            state_dict=state_dict,
            num_layers=num_layers,
        )
        model_args.append(model_args_i)
        model.append(model_i)
        tt_kv_cache.append(tt_kv_cache_i)

    page_table = create_tt_page_table(
        global_batch_size=global_batch_size,
        data_parallel=data_parallel,
        paged_attention_config=paged_attention_config,
    )
    # Host code, safe to reuse tokenizer from the 1st model
    tokenizer = model_args[
        0
    ].tokenizer  # TODO Should we support Data Parallel different models? If so, we need to support multiple tokenizers
    processor = model_args[0].processor
    return model_args, model, page_table, tt_kv_cache, tokenizer, processor


# List of supported Parameters for demo.py
#
# input_prompts (string): input json file with prompts to process. See models/tt_transformers/demo/*.json for list of input files
# instruct (bool): Whether to use instruct weights or general weights
# repeat_batches (int): Number of consecutive batches of users to run (default: 1)
# max_seq_len (int): Maximum context length supported by the model (Llama-3.1 and Llama-3.2 models have a maximum context length of 128k, i.e., 128 * 1024)
# batch_size (int): Number of users in a batch (Supports 1/2/4/8/16/32 batches)
# max_generated_tokens (int): Maximum number of tokens to generate for each user (Note that the users will stop generation before this limit if they reach a EoS token)
# paged_attention (bool): Whether to use paged attention or default attention (vLLM requires paged attention)
# page_params (dict): Page parameters for paged attention (block_size, max_num_blocks) For smaller context lengths use block_size=32 and max_num_blocks=1024, for larger context use block_size=64 and max_num_blocks=2048
# sampling_params (dict): Sampling parameters for decoding (temperature, top_p). If temperature is set to 0, argmax (greedy decode) is used.
# stop_at_eos (bool): Whether to stop decoding when the model generates an EoS token
#
# optimization (ModelOptimizations): Optimization level to use for the model (performance or accuracy)
# MESH_DEVICE (str): Fake device to use for testing (N150, N300, T3K, TG). Usage: `export MESH_DEVICE=N150`, will enable running a single-chip demo on a multi-chip system.
@pytest.mark.parametrize(
    "input_prompts, instruct, repeat_batches, max_seq_len, batch_size, max_generated_tokens, paged_attention, page_params, sampling_params, stop_at_eos, ci_only, data_parallel, token_accuracy, stress_test, enable_trace, num_layers, mode",
    [
        (  # Batch-1 run (Latency) - single user, small prompt
            "models/tt_transformers/demo/sample_prompts/input_data_questions_prefill_128.json",  # input_prompts
            True,  # instruct mode
            1,  # repeat_batches
            1024,  # max_seq_len
            1,  # batch_size
            200,  # max_generated_tokens
            True,  # paged_attention
            {"page_block_size": 32, "page_max_num_blocks_per_dp": 1024},  # page_params
            {"temperature": 0, "top_p": 0.08, "top_k": 32},  # sampling_params (argmax)
            True,  # stop_at_eos
            False,  # ci_only
            1,
            False,  # token_accuracy
            False,  # stress_test
            True,  # enable_trace
            None,  # num_layers, if None -> defaults to all layers
            "full",  # mode
        ),
        (  # Batch-32 run (Throughput) - 32 users, small prompt
            "models/tt_transformers/demo/sample_prompts/input_data_questions_prefill_128.json",  # input_prompts
            True,  # instruct mode
            1,  # repeat_batches
            1024,  # max_seq_len
            32,  # batch_size
            200,  # max_generated_tokens
            True,  # paged_attention
            {"page_block_size": 32, "page_max_num_blocks_per_dp": 1024},  # page_params
            {
                "temperature": torch.linspace(0.0, 1.0, steps=32).tolist(),
                "top_p": torch.linspace(0.08, 1.0, steps=32).tolist(),
                "top_k": torch.arange(1, 33).tolist(),  # 1 to 32 inclusive
            },  # sampling_params (non-uniform)
            True,  # stop_at_eos
            False,  # ci_only
            1,  # data_parallel
            False,  # token_accuracy
            False,  # stress_test
            True,  # enable_trace
            None,  # num_layers, if None -> defaults to all layers
            "full",  # mode
        ),
        (  # long-context-64k run - Single user, long prompt (may vary based on the model's tokenizer)
            "models/tt_transformers/demo/sample_prompts/input_data_long_64k.json",  # input_prompts
            True,  # instruct mode
            1,  # repeat_batches
            128 * 1024,  # max_seq_len
            1,  # batch_size
            200,  # max_generated_tokens
            True,  # paged_attention
            {"page_block_size": 64, "page_max_num_blocks_per_dp": 2048},  # page_params
            {"temperature": 0, "top_p": 0.08, "top_k": 32},  # sampling_params (argmax)
            True,  # stop_at_eos
            False,  # ci_only
            1,  # data_parallel
            False,  # token_accuracy
            False,  # stress_test
            True,  # enable_trace
            None,  # num_layers, if None -> defaults to all layers
            "full",  # mode
        ),
        (  # Long-context-32k run - Single user, long prompt (may vary based on the model's tokenizer)
            "models/tt_transformers/demo/sample_prompts/input_data_long_32k.json",  # input_prompts
            True,  # instruct mode
            1,  # repeat_batches
            64 * 1024,  # max_seq_len
            1,  # batch_size
            200,  # max_generated_tokens
            True,  # paged_attention
            {"page_block_size": 64, "page_max_num_blocks_per_dp": 1024},  # page_params
            {"temperature": 0, "top_p": 0.08, "top_k": 32},  # sampling_params (argmax)
            True,  # stop_at_eos
            False,  # ci_only
            1,  # data_parallel
            False,  # token_accuracy
            False,  # stress_test
            True,  # enable_trace
            None,  # num_layers, if None -> defaults to all layers
            "full",  # mode
        ),
        (  # Long-context-16k run - Single user, long prompt (may vary based on the model's tokenizer)
            "models/tt_transformers/demo/sample_prompts/input_data_long_16k.json",  # input_prompts
            True,  # instruct mode
            1,  # repeat_batches
            32 * 1024,  # max_seq_len
            1,  # batch_size
            200,  # max_generated_tokens
            True,  # paged_attention
            {"page_block_size": 32, "page_max_num_blocks_per_dp": 1024},  # page_params
            {"temperature": 0, "top_p": 0.08, "top_k": 32},  # sampling_params (argmax)
            True,  # stop_at_eos
            False,  # ci_only
            1,  # data_parallel
            False,  # token_accuracy
            False,  # stress_test
            True,  # enable_trace
            None,  # num_layers, if None -> defaults to all layers
            "full",  # mode
        ),
        (  # reasoning-1 - single user, small prompt, long thinking time
            "models/tt_transformers/demo/input_data_questions_reasoning.json",  # input_prompts
            True,  # instruct mode
            1,  # repeat_batches
            16 * 1024,  # max_seq_len
            1,  # batch_size
            15000,  # max_generated_tokens
            True,  # paged_attention
            {
                "page_block_size": 32,
                "page_max_num_blocks_per_dp": 1024,
            },  # page_params  # TODO This will be serviced by vLLM
            {"temperature": 0, "top_p": 0.08, "top_k": 32},  # sampling_params (argmax)
            False,  # stop_at_eos
            False,  # ci_only
            1,  # data_parallel
            False,  # token_accuracy
            False,  # stress_test
            True,  # enable_trace
            None,  # num_layers, if None -> defaults to all layers
            "full",  # mode
        ),
        (  # ci-1 [CI-only] - Measures the performance of a single user over 4096 iterations
            "models/tt_transformers/demo/sample_prompts/input_data_questions_prefill_128.json",  # input_prompts
            True,  # instruct mode
            1,  # repeat_batches
            8192,  # max_seq_len
            1,  # batch_size
            4096,  # max_generated_tokens
            True,  # paged_attention
            {"page_block_size": 32, "page_max_num_blocks_per_dp": 1024},  # page_params
            {"temperature": 0, "top_p": 0.08, "top_k": 32},  # sampling_params (argmax)
            False,  # stop_at_eos
            True,  # ci_only
            1,  # data_parallel
            False,  # token_accuracy
            False,  # stress_test
            True,  # enable_trace
            None,  # num_layers, if None -> defaults to all layers
            "full",  # mode
        ),
        (  # ci-32 [CI-only] - Measures the performance of 32 users over 4096 iterations
            "models/tt_transformers/demo/sample_prompts/input_data_questions_prefill_128.json",  # input_prompts
            True,  # instruct mode
            1,  # repeat_batches
            2000,  # max_seq_len
            32,  # batch_size
            1024,  # max_generated_tokens  # TODO Update this to 4096, and make sure it fits in DRAM with correct page_params
            True,  # paged_attention  # TODO Find the correct paged_attn params to avoid hangs in this config with long context generation
            {"page_block_size": 64, "page_max_num_blocks_per_dp": 1024},  # page_params
            {"temperature": 0, "top_p": 0.08, "top_k": 32},  # sampling_params (argmax)
            False,  # stop_at_eos
            True,  # ci_only
            1,  # data_parallel
            False,  # token_accuracy
            False,  # stress_test
            True,  # enable_trace
            None,  # num_layers, if None -> defaults to all layers
            "full",  # mode
        ),
        (  # DP-4-b1 - single user, data-parallel=4, small prompt
            "models/tt_transformers/demo/sample_prompts/input_data_questions_prefill_128.json",  # input_prompts
            True,  # instruct mode
            1,  # repeat_batches
            1024,  # max_seq_len
            1,  # batch_size
            200,  # max_generated_tokens
            True,  # paged_attention
            {"page_block_size": 32, "page_max_num_blocks_per_dp": 1024},  # page_params
            {"temperature": 0, "top_p": 0.08, "top_k": 32},  # sampling_params (argmax)
            True,  # stop_at_eos
            False,  # ci_only
            4,  # data_parallel
            False,  # token_accuracy
            False,  # stress_test
            True,  # enable_trace
            None,  # num_layers, if None -> defaults to all layers
            "full",  # mode
        ),
        (  # DP-8-b1 - single user, data-parallel=8, small prompt
            "models/tt_transformers/demo/sample_prompts/input_data_questions_prefill_128.json",  # input_prompts
            True,  # instruct mode
            1,  # repeat_batches
            1024,  # max_seq_len
            1,  # batch_size
            200,  # max_generated_tokens
            True,  # paged_attention
            {"page_block_size": 32, "page_max_num_blocks_per_dp": 1024},  # page_params
            {"temperature": 0, "top_p": 0.08, "top_k": 32},  # sampling_params (argmax)
            True,  # stop_at_eos
            False,  # ci_only
            8,  # data_parallel
            False,  # token_accuracy
            False,  # stress_test
            True,  # enable_trace
            None,  # num_layers, if None -> defaults to all layers
            "full",  # mode
        ),
        (  # DP-4-b32 - 32 users, data-parallel=4, small prompt
            "models/tt_transformers/demo/sample_prompts/input_data_questions_prefill_128.json",  # input_prompts
            True,  # instruct mode
            1,  # repeat_batches
            1024,  # max_seq_len
            32,  # batch_size
            200,  # max_generated_tokens
            True,  # paged_attention
            {"page_block_size": 32, "page_max_num_blocks_per_dp": 1024},  # page_params
            {"temperature": 0, "top_p": 0.08, "top_k": 32},  # sampling_params (argmax)
            True,  # stop_at_eos
            False,  # ci_only
            4,  # data_parallel
            False,  # token_accuracy
            False,  # stress_test
            True,  # enable_trace
            None,  # num_layers, if None -> defaults to all layers
            "full",  # mode
        ),
        (  # ci-b1-DP-4 [CI-Only] - single user, data-parallel=4, small prompt
            "models/tt_transformers/demo/sample_prompts/input_data_questions_prefill_128.json",  # input_prompts
            True,  # instruct mode
            1,  # repeat_batches
            8192,  # max_seq_len
            1,  # batch_size
            4096,  # max_generated_tokens
            True,  # paged_attention
            {"page_block_size": 32, "page_max_num_blocks_per_dp": 1024},  # page_params
            {"temperature": 0, "top_p": 0.08, "top_k": 32},  # sampling_params (argmax)
            False,  # stop_at_eos
            True,  # ci_only
            4,  # data_parallel
            False,  # token_accuracy
            False,  # stress_test
            True,  # enable_trace
            None,  # num_layers, if None -> defaults to all layers
            "full",  # mode
        ),
        (  # ci-b1-DP-8 [CI-Only] - single user, data-parallel=8, small prompt
            "models/tt_transformers/demo/sample_prompts/input_data_questions_prefill_128.json",  # input_prompts
            True,  # instruct mode
            1,  # repeat_batches
            8192,  # max_seq_len
            1,  # batch_size
            4096,  # max_generated_tokens
            True,  # paged_attention
            {"page_block_size": 32, "page_max_num_blocks_per_dp": 1024},  # page_params
            {"temperature": 0, "top_p": 0.08, "top_k": 32},  # sampling_params (argmax)
            False,  # stop_at_eos
            True,  # ci_only
            8,  # data_parallel
            False,  # token_accuracy
            False,  # stress_test
            True,  # enable_trace
            None,  # num_layers, if None -> defaults to all layers
            "full",  # mode
        ),
        (  # ci-b1-DP-16 [CI-Only] - single user, data-parallel=16, small prompt
            "models/tt_transformers/demo/sample_prompts/input_data_questions_prefill_128.json",  # input_prompts
            True,  # instruct mode
            1,  # repeat_batches
            8192,  # max_seq_len
            1,  # batch_size
            200,  # max_generated_tokens
            True,  # paged_attention
            {"page_block_size": 32, "page_max_num_blocks_per_dp": 1024},  # page_params
            {"temperature": 0, "top_p": 0.08, "top_k": 32},  # sampling_params (argmax)
            True,  # stop_at_eos
            True,  # ci_only
            16,  # data_parallel
            False,  # token_accuracy
            False,  # stress_test
            True,  # enable_trace
            None,  # num_layers, if None -> defaults to all layers
            "full",  # mode
        ),
        (  # ci-b1-DP-32 [CI-Only] - single user, data-parallel=32, small prompt
            "models/tt_transformers/demo/sample_prompts/input_data_questions_prefill_128.json",  # input_prompts
            True,  # instruct mode
            1,  # repeat_batches
            8192,  # max_seq_len
            1,  # batch_size
            200,  # max_generated_tokens
            True,  # paged_attention
            {"page_block_size": 32, "page_max_num_blocks_per_dp": 1024},  # page_params
            {"temperature": 0, "top_p": 0.08, "top_k": 32},  # sampling_params (argmax)
            True,  # stop_at_eos
            True,  # ci_only
            32,  # data_parallel
            False,  # token_accuracy
            False,  # stress_test
            True,  # enable_trace
            None,  # num_layers, if None -> defaults to all layers
            "full",  # mode
        ),
        (  # ci-stress-1 [CI-only] stress test - Runs a short prefill (128) and loops the same iteration over 50000 times
            "models/tt_transformers/demo/sample_prompts/input_data_questions_prefill_128.json",  # input_prompts
            True,  # instruct mode
            1,  # repeat_batches
            128 * 1024,  # max_seq_len
            1,  # batch_size
            50000,  # max_generated_tokens
            True,  # paged_attention
            {"page_block_size": 64, "page_max_num_blocks_per_dp": 2048},  # page_params
            {"temperature": 0, "top_p": 0.08, "top_k": 32},  # sampling_params (argmax)
            False,  # stop_at_eos
            True,  # ci_only
            1,  # data_parallel
            False,  # token_accuracy
            True,  # stress_test
            True,  # enable_trace
            None,  # num_layers, if None -> defaults to all layers
            "full",  # mode
        ),
        (  # CI Batch-1 run - Measures token matching accuracy of a single user over 500 iterations
            "models/tt_transformers/demo/sample_prompts/input_data_questions_prefill_128.json",  # input_prompts
            False,  # instruct mode
            1,  # repeat_batches
            1024,  # max_seq_len
            1,  # batch_size
            500,  # max_generated_tokens
            True,  # paged_attention
            {"page_block_size": 32, "page_max_num_blocks_per_dp": 1024},  # page_params
            {"temperature": 0, "top_p": 0.08, "top_k": 32},  # sampling_params (argmax)
            True,  # stop_at_eos
            True,  # ci_only
            1,  # data_parallel
            True,  # token_accuracy
            False,  # stress_test
            False,  # enable_trace -> Teacher forcing does not work if it is on
            None,  # num_layers, if None -> defaults to all layers
            "full",  # mode
        ),
        (  # ci-eval-1 - 6 repeat batches with output comparison
            "models/tt_transformers/demo/sample_prompts/eval_repeat_prompts_batch1.json",  # input_prompts
            True,  # instruct mode
            6,  # repeat_batches
            1024,  # max_seq_len
            1,  # batch_size
            200,  # max_generated_tokens
            True,  # paged_attention
            {"page_block_size": 32, "page_max_num_blocks_per_dp": 1024},  # page_params
            {"temperature": 0, "top_p": 0.08, "top_k": 32},  # sampling_params (argmax)
            True,  # stop_at_eos
            True,  # ci_only
            1,  # data_parallel
            False,  # token_accuracy
            False,  # stress_test
            True,  # enable_trace
            None,  # num_layers, if None -> defaults to all layers
            "full",  # mode
        ),
        (  # ci-eval-32 - 32 users with 3 repeat batches and shifting prompts
            "models/tt_transformers/demo/sample_prompts/eval_repeat_prompts_batch32.json",  # input_prompts
            True,  # instruct mode
            3,  # repeat_batches
            1024,  # max_seq_len
            32,  # batch_size
            200,  # max_generated_tokens
            True,  # paged_attention
            {"page_block_size": 32, "page_max_num_blocks_per_dp": 1024},  # page_params
            {"temperature": 0, "top_p": 0.08, "top_k": 32},  # sampling_params (argmax)
            True,  # stop_at_eos
            True,  # ci_only
            1,  # data_parallel
            False,  # token_accuracy
            False,  # stress_test
            True,  # enable_trace
            None,  # num_layers, if None -> defaults to all layers
            "full",  # performs both prefill and decode
        ),
        (  # device-perf - Measures device performance of a prefill or decode run (by default runs prefill but test_device_perf uses args to override defaults)
            "models/tt_transformers/demo/sample_prompts/input_data_questions_prefill_128.json",  # input_prompts
            False,  # instruct mode
            1,  # repeat_batches
            1024,  # max_seq_len
            1,  # batch_size
            2,  # max_generated_tokens
            True,  # paged_attention
            {"page_block_size": 32, "page_max_num_blocks_per_dp": 1024},  # page_params
            {"temperature": 0, "top_p": 0.08, "top_k": 32},  # sampling_params (argmax)
            True,  # stop_at_eos
            True,  # ci_only
            1,  # data_parallel
            False,  # token_accuracy
            False,  # stress_test
            True,  # enable_trace
            10,  # num_layers, if None -> defaults to all layers
            "prefill",  # mode
        ),
    ],
    ids=[
        "batch-1",  # latency
        "batch-32",  # throughput
        "long-context-64k",  # 64k context, max_seq_len=128k
        "long-context-32k",  # 32k context, max_seq_len=32k
        "long-context-16k",  # 16k context, max_seq_len=32k
        "reasoning-1",  # reasoning
        "ci-1",  # CI batch 1
        "ci-32",  # CI batch 32
        "DP-4-b1",  # DP 4 latency
        "DP-8-b1",  # DP 8 latency
        "DP-4-b32",  # DP 4 throughput
        "ci-b1-DP-4",  # CI DP 4 batch 1
        "ci-b1-DP-8",  # CI DP 8 batch 1
        "ci-b1-DP-16",  # CI DP 16 batch 1
        "ci-b1-DP-32",  # CI DP 32 batch 1
        "ci-stress-1",  # CI Stress test batch-1
        "ci-token-matching",  # CI performs token accuracy matching with reference procomputed tokens
        "ci-eval-1",  # CI 6 repeat batches with output comparison
        "ci-eval-32",  # CI batch 32 with 3 repeat batches and output comparison
        "device-perf",  # Device performance measurement for prefill or decode
    ],
)
@pytest.mark.parametrize(
    "optimizations",
    [
        lambda model_args: DecodersPrecision.performance(model_args.n_layers, model_args.model_name),
        lambda model_args: DecodersPrecision.accuracy(model_args.n_layers, model_args.model_name),
    ],
    ids=["performance", "accuracy"],
)
@pytest.mark.parametrize(
<<<<<<< HEAD
    "device_params", [{"fabric_config": True, "trace_region_size": 30000000, "num_command_queues": 1}], indirect=True
=======
    "device_params",
    [{"fabric_config": True, "trace_region_size": 50000000, "num_command_queues": 1}],
    indirect=True,
>>>>>>> 2af38de0
)
@pytest.mark.parametrize(
    "mesh_device",
    [
        {
            "N150": (1, 1),
            "N300": (1, 2),
            "N150x4": (1, 4),
            "T3K": (1, 8),
            "TG": (8, 4),
            "P150": (1, 1),
            "P300": (1, 2),
            "P150x4": (1, 4),
            "P150x8": (1, 8),
            "BHGLX": (8, 4),
        }.get(os.environ.get("MESH_DEVICE"), len(ttnn.get_device_ids()))
    ],
    indirect=True,
)
def test_demo_text(
    input_prompts,
    instruct,
    repeat_batches,
    max_seq_len,
    batch_size,
    max_generated_tokens,
    paged_attention,
    page_params,
    sampling_params,
    optimizations,
    stop_at_eos,
    mesh_device,
    is_ci_env,
    is_ci_v2_env,
    ci_only,
    data_parallel,
    reset_seeds,
    request,
    token_accuracy,
    stress_test,
    enable_trace,
    model_location_generator,
    num_layers,
    mode,
    model_location_generator,
):
    """
    Simple demo with limited dependence on reference code.
    """
    test_id = request.node.callspec.id
    if is_ci_env:
        if not ci_only:
            pytest.skip("CI only runs the CI-only tests")
        if "accuracy" in test_id and "ci-token-matching" not in test_id:
            pytest.skip("CI only runs the tests with performance optimizations except for ci-token-matching case")

    # TODO: Remove this once all batch sizes are supported on TG
    if os.environ.get("MESH_DEVICE") == "TG" and batch_size not in [1, 32]:
        pytest.skip("TG only supports batch 1 and 32")

    print_to_file = False  # Enable this flag to print the output of all users to a file

    # Override parameters from command line if they are provided
    input_prompts = request.config.getoption("--input_prompts") or input_prompts
    if request.config.getoption("--instruct") in [
        0,
        1,
    ]:  # If the flag is provided, use it. Take an int instead of bool due to parser limitations
        instruct = request.config.getoption("--instruct")
    repeat_batches = request.config.getoption("--repeat_batches") or repeat_batches
    max_seq_len = request.config.getoption("--max_seq_len") or max_seq_len
    batch_size = request.config.getoption("--batch_size") or batch_size
    max_generated_tokens = request.config.getoption("--max_generated_tokens") or max_generated_tokens
    data_parallel = request.config.getoption("--data_parallel") or data_parallel
    paged_attention = request.config.getoption("--paged_attention") or paged_attention
    page_params = request.config.getoption("--page_params") or page_params
    if isinstance(page_params, str):  # Required for proper load of a dictionary from the override command
        page_params = json.loads(page_params)
    sampling_params = request.config.getoption("--sampling_params") or sampling_params
    json_config_file = request.config.getoption("--decoder_config_file")
    token_accuracy = request.config.getoption("--token_accuracy") or token_accuracy
    stress_test = request.config.getoption("--stress_test") or stress_test
    enable_trace = request.config.getoption("--enable_trace") or enable_trace
    num_layers = request.config.getoption("--num_layers") or num_layers
    mode = request.config.getoption("--mode") or mode

    if stress_test and token_accuracy:
        pytest.skip("Stress test cannot be run with token accuracy mode")

    if json_config_file:
        optimizations = parse_decoder_json(json_config_file)
    else:
        optimizations = request.config.getoption("--optimizations") or optimizations

    if request.config.getoption("--stop_at_eos") in [
        0,
        1,
    ]:  # If the flag is provided, use it. Take an int instead of bool due to parser limitations
        stop_at_eos = request.config.getoption("--stop_at_eos")

    num_devices = mesh_device.get_num_devices() if isinstance(mesh_device, ttnn.MeshDevice) else 1
    global_batch_size = batch_size * data_parallel  # input batch_size is interpreted as size per DP group

    hf_dir = os.getenv("HF_MODEL", "")
    if "phi-3-mini-128k-instruct" in hf_dir.lower():
        max_context_supported = 32 * 1024 * num_devices
        # This condition is present since Phi3 mini has a limit of context length 32k for N150
        # It makes sure neither the total_page_cache nor the max_seq_length exceeds this limit.
        if (max_context_supported < max_seq_len) or (
            max_context_supported < page_params["page_block_size"] * page_params["page_max_num_blocks_per_dp"]
        ):
            pytest.skip(
                f"Max sequence length: {max_seq_len} for batch: {batch_size} not supported for model: {hf_dir} on device: {mesh_device}"
            )

    # uneven split of devices per DP group not supported
    if data_parallel > num_devices or num_devices % data_parallel != 0:
        pytest.skip(f"Invalid number of DP groups: {data_parallel}, for {num_devices} devices")

    if is_ci_env:
        hf_model = os.getenv("HF_MODEL", "")
        is_33_70b = "3.3-70B" in hf_model
        is_32_1b = "3.2-1B" in hf_model
        is_31_8b = "3.1-8B" in hf_model

        tg_enabled = (data_parallel == 4 and is_33_70b) or (data_parallel in [4, 16, 32] and is_31_8b)

        if num_devices == 32 and not tg_enabled:
            pytest.skip("CI only runs Llama3 70b DP = 4, TP = 8 or Llama3 8b DP = 4/16/32, TP = 8/2/1 on TG")
        if num_devices == 8 and data_parallel > 1 and not (is_32_1b or is_31_8b) and is_wormhole_b0():
            pytest.skip("CI only runs hybrid Llama3 1b and 8b on T3K")

    if is_ci_v2_env:
        hf_model = os.getenv("HF_MODEL", "")
        model_location = model_location_generator(hf_model, download_if_ci_v2=True, ci_v2_timeout_in_s=900)
        # update env var HF_MODEL to the model location
        os.environ["HF_MODEL"] = str(model_location)

    if not stop_at_eos:
        logger.info(f"The decode generation will only stop at the max_generated_tokens limit == {max_generated_tokens}")

    if print_to_file:
        # Creat batch output file
        timestamp = datetime.now().strftime("%Y-%m-%d_%H-%M-%S")
        output_directory = "models/tt_transformers/demo/output"
        os.makedirs(output_directory, exist_ok=True)
        os.chmod(output_directory, 0o755)
        output_filename = f"{output_directory}/llama_text_demo_output_{timestamp}.txt"

    # Start profiler
    logger.info(f"Start profiler")
    profiler = BenchmarkProfiler()
    profiler.start("run")

    logger.info(f"Reading inputs...")
    profiler.start("loading_inputs")
    if len(input_prompts) == 1:  # Manual input
        input_prompts = input_prompts * global_batch_size
        all_prompts = input_prompts
    else:  # Inputs from file
        input_prompts, all_prompts = load_inputs(input_prompts, global_batch_size, instruct)
    profiler.end("loading_inputs")

    # To simulate a deployment environment, the demo supports repeating batched prompts.
    # This loop will rotate the prompts between the users for each batch, to simulate users sending different requests
    # If batch_size=1, the same prompt is repeated for each batch

    # Support overriding number of layers via environment variable for profiling
    num_layers_override = os.getenv("TT_NUM_LAYERS")
    num_layers = int(num_layers_override) if num_layers_override else None
    if num_layers:
        logger.info(f"🔧 Overriding num_layers to {num_layers} (for profiling/testing)")

    model_args, model, page_table, tt_kv_cache, tokenizer, processor = prepare_generator_args(
        num_devices=num_devices,
        data_parallel=data_parallel,
        mesh_device=mesh_device,
        instruct=instruct,
        global_batch_size=global_batch_size,
        optimizations=optimizations,
        max_seq_len=max_seq_len,
        page_params=page_params,
        paged_attention=paged_attention,
        num_layers=num_layers,
    )

    # Skip ci-eval tests on P100 devices
    if ("ci-eval-1" in test_id or "ci-eval-32" in test_id) and model_args[0].device_name == "P100":
        pytest.skip("ci-eval-1 and ci-eval-32 tests are not supported on P100 devices")

    if token_accuracy:
        token_acc = TokenAccuracy(model_name=model_args[0].model_name)

    for m_args in model_args:
        if m_args.max_context_len < max_seq_len:
            pytest.skip(
                f"Max seq len {max_seq_len} not supported by model {m_args.model_name}. The model's max context len is {m_args.max_context_len}"
            )

    generator = Generator(model, model_args, mesh_device, processor=processor, tokenizer=tokenizer)

    if token_accuracy:
        input_prompts[0] = token_acc.prepare_ref_tokens(tokenizer)

    repeat_batch_prompts = []
    for i in range(repeat_batches):
        # For token accuracy, use input_prompts without rotation
        if token_accuracy:
            repeat_batch_prompts.append(input_prompts)
        else:
            repeat_batch_prompts.append(
                [all_prompts[(j + i) % len(all_prompts)] for j in range(len(all_prompts))][:global_batch_size]
            )

    num_tokens_generated_decode = []

    logger.info("Starting inference...")
    for batch_idx, input_prompts in enumerate(repeat_batch_prompts):
        logger.info(f"Processing batch {batch_idx}")
        profiler.start(f"preprocess_prefill_inputs", iteration=batch_idx)
        # Preprocess initial prompt inputs
        (
            input_tokens_prefill_pt,
            encoded_prompts,
            decoding_pos,
            prefill_lens,
        ) = preprocess_inputs_prefill(
            input_prompts, tokenizer, model_args, instruct, max_generated_tokens, max_prefill_len=max_seq_len
        )

        max_encoded_prompt_len = max(len(p) for p in encoded_prompts)
        assert (
            max_generated_tokens + max_encoded_prompt_len <= max_seq_len
        ), f"Prompt prefill tokens ({max_encoded_prompt_len}) + maximum number of decoded iterations ({max_generated_tokens}) needs to be <= than max_seq_len ({max_seq_len})"

        if paged_attention:
            paged_cache_max_seq_len = (
                page_params["page_block_size"] * page_params["page_max_num_blocks_per_dp"] / batch_size
            )
            assert (
                max_generated_tokens + max_encoded_prompt_len <= paged_cache_max_seq_len
            ), f"max_generated_tokens ({max_generated_tokens}) needs to be <= than paged_cache_max_seq_len ({paged_cache_max_seq_len})"
        profiler.end(f"preprocess_prefill_inputs", iteration=batch_idx)

        # when doing repeating batches, set kv-caches to zero, to avoid context leaking
        if batch_idx != 0:
            for i in range(len(model)):
                for layer in model[i].layers:
                    k_cache, v_cache = layer.attention.layer_past
                    k_cache = ttnn.mul(k_cache, 0, output_tensor=k_cache)
                    v_cache = ttnn.mul(v_cache, 0, output_tensor=v_cache)
            generator.prev_page_table = None

        input_tokens_prefill_pt = torch.stack(input_tokens_prefill_pt).view(global_batch_size, -1)

        logger.info("Starting prefill warmup...")
        profiler.start(f"compile_prefill", iteration=batch_idx)

        logits = generator.prefill_forward_text(
            input_tokens_prefill_pt,  # Prefill warmup for all users, in case some users have different seqlens than others
            page_table=page_table,
            kv_cache=tt_kv_cache,
            prompt_lens=decoding_pos,
        )
        profiler.end(f"compile_prefill", iteration=batch_idx)
        logger.info("Finished prefill warmup")

        logger.info(f"Starting prefill...")
        profiler.start(f"inference_prefill", iteration=batch_idx)
        logits = generator.prefill_forward_text(
            input_tokens_prefill_pt,
            page_table=page_table,
            kv_cache=tt_kv_cache,
            prompt_lens=decoding_pos,
        )
        prefilled_token = torch.argmax(logits, dim=-1)
        profiler.end(f"inference_prefill", iteration=batch_idx)
        logger.info(f"Prefill finished")

        # Keep track of generated outputs to print out every iteration
        all_outputs = [encoded_prompts[b][: prefill_lens[b]] for b in range(global_batch_size)]
        for user in range(global_batch_size):
            user_tok = int(prefilled_token[user].item())
            all_outputs[user].append(user_tok)

        user_done = [False] * global_batch_size  # Keeps track when a user reaches EoD token

        # Use device sampling for all cases when supported

        device_sampling_params = (
            SamplingParams(
                temperature=sampling_params["temperature"],
                top_k=sampling_params["top_k"],
                top_p=sampling_params["top_p"],
            )
            if model[0]._supports_on_device_sampling
            else None
        )
        if device_sampling_params is None and isinstance(sampling_params["temperature"], List):
            # host sampling only supports single sample param for all users in a batch
            sampling_params["temperature"] = sampling_params["temperature"][0]
            sampling_params["top_p"] = sampling_params["top_p"][0]

        # Initial positions
        current_pos = torch.tensor([decoding_pos[b] for b in range(global_batch_size)])

        # Start decoding
        iteration = 0
        users_decoding = True

        out_tok = prefilled_token

        logger.info(f"Starting decode loop...")

        # Log total inference (accounting for compile_decode as well)
        profiler.start(f"inference_decode", iteration=batch_idx)
        while users_decoding:
            if iteration == 0:  # First iteration also accounts for compile time
                profiler.start(f"compile_decode", iteration=batch_idx)
            else:
                profiler.start(f"inference_decode_time_{iteration}", iteration=batch_idx)
            # below the collect method also applies teacher forcing which is necessary for exact token matching
            if token_accuracy:
                out_tok[0] = token_acc.collect_predicted_tokens(out_tok[0].item())

            # Run decode forward
            logits = generator.decode_forward_text(
                out_tok,
                current_pos,
                enable_trace=enable_trace,
                page_table=page_table,
                kv_cache=tt_kv_cache,
                sampling_params=device_sampling_params,
            )

            # Get the next token
            if device_sampling_params is not None:
                out_tok = logits.unsqueeze(1)

            else:
                # TODO Fix use case with temperature > 0
                _, out_tok = sample_host(
                    logits,
                    temperature=sampling_params["temperature"],
                    top_p=sampling_params["top_p"],
                    on_host=True,
                )

            if iteration == 0:  # First iteration will account the compile time
                profiler.end(f"compile_decode", iteration=batch_idx)
                decode_iteration_time = profiler.get_duration("compile_decode", iteration=batch_idx)
            else:
                profiler.end(f"inference_decode_time_{iteration}", iteration=batch_idx)
                decode_iteration_time = profiler.get_duration(f"inference_decode_time_{iteration}", iteration=batch_idx)

            # Print perf after every iteration (skip in CI to avoid performance overhead)
            tokens_per_second_per_user = 1 / decode_iteration_time
            logger.debug(
                f"Iteration {iteration}: {1000*decode_iteration_time:.0f}ms @ {tokens_per_second_per_user:.1f} tok/s/user ({global_batch_size*tokens_per_second_per_user:.1f} tok/s throughput)"
            )

            if not stress_test:  # During stress test runs we will iterate over the same position for X iterations
                current_pos += 1
            # Save output token to print out later
            for user in range(global_batch_size):
                user_tok = out_tok[user].item()
                if (
                    user_tok not in tokenizer.stop_tokens and user_done[user] == False
                ):  # Read until an eos token (e.g. <|eot_id|>); create_tokenizer adds stop_tokens to HF tokenizers
                    all_outputs[user].append(user_tok)
                else:
                    if (
                        stop_at_eos
                    ):  # For performance gathering in CI, we want to sometimes force decoding for a fixed number of iterations
                        user_done[user] = True
                        logger.trace(f"[User {user}] Finished decoding at iteration {iteration}")
                        if all(user_done):
                            users_decoding = False

            # Print out generated outputs for each user at the end of every iteration
            for user in range(global_batch_size):
                text = "".join(tokenizer.decode(all_outputs[user]))
                if len(text) > 100:
                    text = "..." + text[-97:]
                text = text.replace("\n", " ")
                logger.debug("[User {}] {}".format(user, text))

            iteration += 1

            # Upper limit of generated tokens for each user
            if iteration >= max_generated_tokens:
                users_decoding = False

        # Final print
        if not users_decoding:
            profiler.start(f"log_saving_file", iteration=batch_idx)
            logger.info("Finished decoding, printing the final outputs...\n")
            for i, (output, prompt) in enumerate(zip(all_outputs, input_prompts)):
                text = tokenizer.decode(output)
                prompt_including_assistant_tags = tokenizer.decode(
                    model_args[0].encode_prompt(prompt, instruct=instruct)
                )
                text_after_prompt = text.replace(prompt_including_assistant_tags, "", 1)
                if print_to_file:
                    with open(output_filename, "a") as f:
                        f.write(f"\nbatch: {batch_idx} user: {i}\nprompt: {prompt} \noutput:\n{text_after_prompt}\n")
                else:
                    # Strip leading newlines from output when sent to terminal
                    short_prompt = (
                        (prompt[:100] + "\n<long prompt not printed in full>\n" + prompt[-100:])
                        if len(prompt) > 200
                        else prompt
                    )
                    logger.info(
                        f"\n==REPEAT BATCH {batch_idx}\n==USER {i} - PROMPT\n{short_prompt} \n==USER {i} - OUTPUT\n{text_after_prompt.strip()}\n"
                    )
            profiler.end(f"log_saving_file", iteration=batch_idx)

        num_tokens_generated_decode.append(iteration)  # Save the number of tokens generated for each repeat batch

        # Store outputs for repeat batch tests
        if "ci-eval-1" in test_id:
            if not hasattr(test_demo_text, "batch_outputs"):
                test_demo_text.batch_outputs = []
            if batch_idx == 0:
                test_demo_text.batch_outputs = []

            if all_outputs and len(all_outputs) > 0:
                final_output_text = tokenizer.decode(all_outputs[0])
                test_demo_text.batch_outputs.append(final_output_text)
                logger.info(f"Stored output for batch {batch_idx}: {final_output_text[:100]}...")

        if "ci-eval-32" in test_id:
            if not hasattr(test_demo_text, "batch32_outputs"):
                test_demo_text.batch32_outputs = []
            if batch_idx == 0:
                test_demo_text.batch32_outputs = []

            batch_outputs = []
            if all_outputs and len(all_outputs) > 0:
                for user_idx in range(len(all_outputs)):
                    final_output_text = tokenizer.decode(all_outputs[user_idx])
                    batch_outputs.append(final_output_text)
                test_demo_text.batch32_outputs.append(batch_outputs)
                logger.info(f"Stored outputs for batch {batch_idx}: {len(batch_outputs)} users")

        if token_accuracy:
            acc = token_acc.compute_accuracy()
            logger.info(f"=== Top1 and Top5 Token Accuracy ===")
            logger.info(f" Top1 Accuracy: {acc[0]*100:.2f}%, Top5 Accuracy: {acc[1]*100:.2f}%")

        profiler.end(f"inference_decode", iteration=batch_idx)

    # Finish profiling at the end of inference for all repeated batches
    profiler.end("run")

    # Prepare profile benchmark metrics for the first repeat batch only
    compile_prefill_time = profiler.get_duration("compile_prefill")
    compile_decode_time = profiler.get_duration("compile_decode")

    total_inference_prefill_time = profiler.get_duration("inference_prefill")
    total_inference_decode_time = 0
    for i in range(1, num_tokens_generated_decode[0]):  # Iteration 0 is the compile time
        total_inference_decode_time += profiler.get_duration(f"inference_decode_time_{i}")

    # Average prefill time for each user
    avg_time_to_first_token = total_inference_prefill_time / global_batch_size
    # Average decode time per batch iteration
    avg_decode_iteration_time = total_inference_decode_time / (num_tokens_generated_decode[0] - 1)

    prefill_tok_s = prefill_lens[0] / total_inference_prefill_time * global_batch_size
    decode_tok_s_user = (num_tokens_generated_decode[0] - 1) / total_inference_decode_time  # Remove the compile time
    decode_tok_s = (
        (num_tokens_generated_decode[0] - 1) / total_inference_decode_time * global_batch_size
    )  # Remove the compile time

    measurements = {
        # Required measurements
        "compile_prefill": compile_prefill_time,
        "compile_decode": compile_decode_time,
        "inference_prefill": total_inference_prefill_time,
        "inference_decode": total_inference_decode_time,
        "prefill_time_to_token": avg_time_to_first_token,
        "prefill_t/s": prefill_tok_s,  # tokens/s
        "decode_t/s/u": decode_tok_s_user,  # tokens/s/u
        "decode_t/s": decode_tok_s,  # tokens/s
        # Optional measurements
        "Total compile time": compile_prefill_time + compile_decode_time,
        "Full demo runtime": profiler.get_duration("run"),
    }

    # Decode performance for some specific tokens
    tok_1_perf = profiler.get_duration(f"inference_decode_time_{1}")  # Iteration 0 is compile time
    tok_128_perf = profiler.get_duration(f"inference_decode_time_{127}") if 127 < num_tokens_generated_decode[0] else 0
    tok_1024_perf = (
        profiler.get_duration(f"inference_decode_time_{1023}") if 1023 < num_tokens_generated_decode[0] else 0
    )
    tok_4096_perf = (
        profiler.get_duration(f"inference_decode_time_{4095}") if 4095 < num_tokens_generated_decode[0] else 0
    )

    if not stop_at_eos:
        logger.info(f"Please note that 'stop_at_eos' is disabled. Output repetition is expected.")

    logger.info("")
    logger.info(f"=== Performance metrics ===")
    logger.info(
        f"1st token decode time: {tok_1_perf*1000:.2f}ms [{round(1/tok_1_perf, 2)} t/s/u, {round((1/tok_1_perf)*global_batch_size, 2)} t/s]"
    )
    if tok_128_perf > 0:
        logger.info(
            f"128th token decode time: {tok_128_perf*1000:.2f}ms [{round(1/tok_128_perf, 2)} t/s/u, {round((1/tok_128_perf)*global_batch_size, 2)} t/s]"
        )
    if tok_1024_perf > 0:
        logger.info(
            f"1024th token decode time: {tok_1024_perf*1000:.2f}ms [{round(1/tok_1024_perf, 2)} t/s/u, {round((1/tok_1024_perf)*global_batch_size, 2)} t/s]"
        )
    if tok_4096_perf > 0:
        logger.info(
            f"4096th token decode time: {tok_4096_perf*1000:.2f}ms [{round(1/tok_4096_perf, 2)} t/s/u, {round((1/tok_4096_perf)*global_batch_size, 2)} t/s]"
        )

    # Print some of the perf metrics
    logger.info("==")
    logger.info(f"Prefill compile time: {round(compile_prefill_time, 2)}s")
    logger.info(f"Decode compile time: {round(compile_decode_time, 2)}s")
    logger.info("")
    logger.info(f"Average Time to First Token (TTFT): {round(avg_time_to_first_token * 1000, 2)}ms")
    logger.info(
        f"Average speed: {round(avg_decode_iteration_time * 1000, 2)}ms @ {round(decode_tok_s_user, 2)} tok/s/user ({round(decode_tok_s, 2)} tok/s throughput)"
    )

    # Benchmark targets
    supported_models = ["Llama-3.2-1B", "Llama-3.2-3B", "Llama-3.1-8B", "Llama-3.2-11B", "Llama-3.1-70B", "Mistral-7B"]
    supported_devices = ["N150", "P100", "P150", "P300", "N300", "P150x4", "P150x8", "BHGLX", "T3K", "TG"]

    tt_device_name = determine_device_name(mesh_device)  # submesh device should not decide performance target
    model_name = model_args[0].base_model_name
    model_device_key = f"{tt_device_name}_{model_name}"

    if model_name in supported_models:
        assert tt_device_name in supported_devices, f"Device {tt_device_name} not supported"

        # Set the target prefill t/s for every combination of device and model (optional - for tracking benchmark data)
        dict_target_prefill_tok_s = {}  # TODO: add prefill targets for model-device combinations
        if model_device_key in dict_target_prefill_tok_s:
            target_prefill_tok_s = dict_target_prefill_tok_s[model_device_key]
        else:
            target_prefill_tok_s = None
            logger.info(f"Model {model_name} does not have prefill targets set for device {tt_device_name}")

        # Set the target decode t/s/u for every combination of device and model (optional - for tracking benchmark data)
        dict_target_decode_tok_s_u = {
            "N150_Llama-3.2-1B": 160,
            "N300_Llama-3.2-1B": 250,  # TODO Update target
            "T3K_Llama-3.2-1B": 300,  # TODO Update target
            "TG_Llama-3.2-1B": 300,  # TODO Update target
            #
            "N150_Llama-3.2-3B": 60,
            "N300_Llama-3.2-3B": 100,  # TODO Update target
            "T3K_Llama-3.2-3B": 150,  # TODO Update target
            "TG_Llama-3.2-3B": 150,  # TODO Update target
            #
            "N150_Llama-3.1-8B": 23,
            "P150_Llama-3.1-8B": 23,  # TODO Update target
            "N300_Llama-3.1-8B": 38,
            "P300_Llama-3.1-8B": 38,
            "T3K_Llama-3.1-8B": 45,
            "TG_Llama-3.1-8B": 45,  # TODO Update target
            #
            "N150_Llama-3.2-11B": 23,
            "N300_Llama-3.2-11B": 38,  # TODO Update target
            "T3K_Llama-3.2-11B": 45,  # TODO Update target
            "TG_Llama-3.2-11B": 45,  # TODO Update target
            #
            "T3K_Llama-3.1-70B": 20,  # TODO Update target
            "TG_Llama-3.1-70B": 20,  # TODO Update target
            #
            "N150_Mistral-7B": 23,
            "N300_Mistral-7B": 38,  # TODO Update target
            "T3K_Mistral-7B": 45,  # TODO Update target
            "TG_Mistral-7B": 45,  # TODO Update target
        }
        if model_device_key in dict_target_decode_tok_s_u:
            target_decode_tok_s_u = dict_target_decode_tok_s_u[model_device_key]
        else:
            target_decode_tok_s_u = None
            logger.info(f"Model {model_name} does not have decode targets set for device {tt_device_name}")

        target_decode_tok_s = target_decode_tok_s_u * global_batch_size if target_decode_tok_s_u else None
        targets = {
            "prefill_t/s": target_prefill_tok_s,
            "decode_t/s": target_decode_tok_s,
            "decode_t/s/u": target_decode_tok_s_u,
        }

    else:
        logger.info(f"Model {model_name} does not have performance targets set")
        targets = {}

    # Save benchmark data for CI dashboard
    if is_ci_env:
        # Instead of running warmup iterations, the demo profiles the initial compile iteration
        bench_n_warmup_iter = {"inference_prefill": 0, "inference_decode": 1}
        benchmark_data = create_benchmark_data(profiler, measurements, bench_n_warmup_iter, targets)

        # Save the decode performance of every iteration for plotting in superset
        for i in range(1, num_tokens_generated_decode[0]):
            benchmark_data.add_measurement(
                profiler,
                0,
                "inference_decode",
                f"time_to_token_{i}",
                profiler.get_duration(f"inference_decode_time_{i}") * 1000,
                step_warm_up_num_iterations=None,
                target=None,
            )

        # Also save the avg decode performance for the 128 iterations (excluding the compile time)
        num_iterations_for_avg = min(128, num_tokens_generated_decode[0])
        inference_decode_time_first_128 = sum(
            profiler.get_duration(f"inference_decode_time_{i}") for i in range(1, num_iterations_for_avg)
        )
        benchmark_data.add_measurement(
            profiler,
            0,
            "inference_decode",
            "avg_decode_time_first_128",
            inference_decode_time_first_128 * 1000 / max(1, num_iterations_for_avg - 1),
            step_warm_up_num_iterations=None,
            target=None,
        )
        if token_accuracy:
            benchmark_data.add_measurement(
                profiler,
                0,
                "inference_decode",
                "top1_token_accuracy",
                acc[0] * 100,
                step_warm_up_num_iterations=None,
                target=None,
            )
            benchmark_data.add_measurement(
                profiler,
                0,
                "inference_decode",
                "top5_token_accuracy",
                acc[1] * 100,
                step_warm_up_num_iterations=None,
                target=None,
            )
        benchmark_data.save_partial_run_json(
            profiler,
            run_type=f"{tt_device_name}-demo",
            ml_model_name=model_name,
            ml_model_type="llm",
            num_layers=model_args[0].n_layers,
            batch_size=global_batch_size,
            input_sequence_length=max(prefill_lens),
            output_sequence_length=num_tokens_generated_decode[0],
        )

        # check measurements against CI performance targets -- for batch size 32
        if "performance" in test_id and "ci-32" in test_id:
            logger.info(
                f"Checking measurements against CI performance targets for batch size 32 of {model_name} on {tt_device_name}"
            )
            # Targets set to 0.95x observed values for decode rates (higher is better)
            # and observed/0.95 for TTFT (lower is better) to allow 5% buffer + 5% room for growth
            ci_target_ttft = {
                # N150 targets (milliseconds) - lower is better
                "N150_Llama-3.2-1B": 25,
                "N150_Llama-3.2-3B": 62,
                "N150_Llama-3.1-8B": 120,
                "N150_Mistral-7B": 106,
                # N300 targets
                "N300_Qwen2.5-7B": (95, 1.20),  # (value, high_tolerance_ratio)
                # T3K targets
                "T3K_Llama-3.1-70B": 228,
                "T3K_Qwen2.5-72B": (290, 1.35),  # (value, high_tolerance_ratio)
                "T3K_Qwen2.5-Coder-32B": (215, 1.27),  # (value, high_tolerance_ratio)
                "T3K_Qwen3-32B": (100, 1.1),  # Issue: Perf regression being tracked on issue #29834
            }
            ci_target_decode_tok_s_u = {
                # N150 targets - higher is better
                "N150_Llama-3.2-1B": 66,
                "N150_Llama-3.2-3B": 35,
                "N150_Llama-3.1-8B": 21,
                "N150_Mistral-7B": 23,
                # N300 targets
                "N300_Qwen2.5-7B": 22.8,
                # T3K targets
                "T3K_Llama-3.1-70B": 15,
                "T3K_Qwen2.5-72B": 13.25,
                "T3K_Qwen2.5-Coder-32B": 21,
                "T3K_Qwen3-32B": 21,
            }

            # Only call verify_perf if the model_device_key exists in the targets
            ci_targets = {}
            if model_device_key in ci_target_ttft:
                current_ttft_target = ci_target_ttft[model_device_key]
                if isinstance(current_ttft_target, tuple):
                    high_tol_percentage = current_ttft_target[1]
                    current_ttft_target = current_ttft_target[0]
                else:
                    high_tol_percentage = 1.15
                ci_targets["prefill_time_to_token"] = current_ttft_target / 1000  # convert to seconds
            if model_device_key in ci_target_decode_tok_s_u:
                ci_targets["decode_t/s/u"] = ci_target_decode_tok_s_u[model_device_key]
                # calculate from per-user rate
                ci_targets["decode_t/s"] = ci_target_decode_tok_s_u[model_device_key] * global_batch_size

            if ci_targets:  # Only verify performance if we have targets for this model/device combination
                verify_perf(
                    measurements,
                    ci_targets,
                    high_tol_percentage=high_tol_percentage,
                    expected_measurements={k: True for k in ci_targets.keys()},
                )
            else:
                logger.warning(
                    f"No CI performance targets found for {model_device_key}. Skipping performance verification."
                )
    if token_accuracy:
        total_top1_acc = math.ceil(acc[0] * 100)
        total_top5_acc = math.ceil(acc[1] * 100)

        if not json_config_file:
            # Get accuracy thresholds from PERF.md, unless the configuration is from a json
            min_top1_acc, min_top5_acc = get_accuracy_thresholds(model_args[0])
            assert (
                total_top1_acc >= min_top1_acc
            ), f"Top-1 accuracy {total_top1_acc:.1f}% is too low (expected >={min_top1_acc}%)"
            assert (
                total_top5_acc >= min_top5_acc
            ), f"Top-5 accuracy {total_top5_acc:.1f}% is too low (expected >={min_top5_acc}%)"
            logger.info("Checks of top-1 and top-5 accuracy against PERF.md passed")

    if (
        "ci-eval-1" in test_id
        and hasattr(test_demo_text, "batch_outputs")
        and len(test_demo_text.batch_outputs) == repeat_batches
    ):
        logger.info("=== Repeat Batch Output Comparison ===")

        # Compare paired batches (A<->A, B<->B, C<->C)
        comparisons = [(i, i + 1) for i in range(0, repeat_batches, 2)]
        comparison_names = [f"Batch{i//2+1}<->Batch{i//2+1}" for i in range(0, repeat_batches, 2)]

        all_matches = True
        for i, (batch1_idx, batch2_idx) in enumerate(comparisons):
            output1 = test_demo_text.batch_outputs[batch1_idx]
            output2 = test_demo_text.batch_outputs[batch2_idx]

            if output1 == output2:
                logger.info(
                    f"{comparison_names[i]} comparison PASSED: Batches {batch1_idx+1} and {batch2_idx+1} outputs match"
                )
            else:
                logger.warning(
                    f"{comparison_names[i]} comparison FAILED: Batches {batch1_idx+1} and {batch2_idx+1} outputs differ"
                )
                logger.info(f"  Batch {batch1_idx+1} output: {output1[:100]}...")
                logger.info(f"  Batch {batch2_idx+1} output: {output2[:100]}...")
                all_matches = False

        assert all_matches, "Repeat batch outputs should be identical"

    if (
        "ci-eval-32" in test_id
        and hasattr(test_demo_text, "batch32_outputs")
        and len(test_demo_text.batch32_outputs) > 1
    ):
        logger.info("=== Batch32 Shifting Test Output Comparison ===")

        num_batches = len(test_demo_text.batch32_outputs)
        num_users = len(test_demo_text.batch32_outputs[0])

        logger.info(f"Comparing {num_batches} batches with {num_users} users each")

        consistency_checks = []

        for batch_idx in range(num_batches - 1):
            current_batch = test_demo_text.batch32_outputs[batch_idx]
            next_batch = test_demo_text.batch32_outputs[batch_idx + 1]

            logger.info(f"Comparing batch {batch_idx} vs batch {batch_idx + 1}")

            for user_offset in range(num_users):
                current_user_idx = (user_offset + 1) % num_users
                next_user_idx = user_offset

                current_output = current_batch[current_user_idx]
                next_output = next_batch[next_user_idx]

                expected_prompt_idx = (user_offset + batch_idx + 1) % num_users

                if current_output == next_output:
                    consistency_checks.append(True)
                    logger.info(
                        f"User {current_user_idx} (batch {batch_idx}) matches User {next_user_idx} (batch {batch_idx + 1}) - both used prompt[{expected_prompt_idx}]"
                    )
                else:
                    consistency_checks.append(False)
                    logger.warning(
                        f"User {current_user_idx} (batch {batch_idx}) differs from User {next_user_idx} (batch {batch_idx + 1}) - both should use prompt[{expected_prompt_idx}]"
                    )
                    logger.info(f"  Batch {batch_idx} User {current_user_idx}: {current_output[:50]}...")
                    logger.info(f"  Batch {batch_idx + 1} User {next_user_idx}: {next_output[:50]}...")

        all_consistent = all(consistency_checks)
        failed_checks = sum(1 for check in consistency_checks if not check)
        total_checks = len(consistency_checks)

        assert (
            all_consistent
        ), f"Batch32 repeat batch outputs should be identical - {failed_checks} out of {total_checks} consistency checks failed"<|MERGE_RESOLUTION|>--- conflicted
+++ resolved
@@ -691,13 +691,9 @@
     ids=["performance", "accuracy"],
 )
 @pytest.mark.parametrize(
-<<<<<<< HEAD
-    "device_params", [{"fabric_config": True, "trace_region_size": 30000000, "num_command_queues": 1}], indirect=True
-=======
     "device_params",
     [{"fabric_config": True, "trace_region_size": 50000000, "num_command_queues": 1}],
     indirect=True,
->>>>>>> 2af38de0
 )
 @pytest.mark.parametrize(
     "mesh_device",
@@ -742,7 +738,6 @@
     model_location_generator,
     num_layers,
     mode,
-    model_location_generator,
 ):
     """
     Simple demo with limited dependence on reference code.
