--- conflicted
+++ resolved
@@ -61,7 +61,20 @@
         type=bool,
         help="Whether to enable tracing",
     )
-<<<<<<< HEAD
+    parser.addoption(
+        "--num_layers",
+        action="store",
+        default=None,
+        type=int,
+        help="Number of layers to use",
+    )
+    parser.addoption(
+        "--mode",
+        action="store",
+        default="full",
+        type=str,
+        help="Mode to use for full model demo tests (values can be 'prefill','decode','full')",
+    )
 
 
 @pytest.fixture(scope="function", autouse=True)
@@ -132,20 +145,4 @@
             print("  (Allocation server may not be running)", file=sys.stderr)
 
         print("✓ Post-test cleanup complete", file=sys.stderr)
-        print("=" * 80 + "\n", file=sys.stderr)
-=======
-    parser.addoption(
-        "--num_layers",
-        action="store",
-        default=None,
-        type=int,
-        help="Number of layers to use",
-    )
-    parser.addoption(
-        "--mode",
-        action="store",
-        default="full",
-        type=str,
-        help="Mode to use for full model demo tests (values can be 'prefill','decode','full')",
-    )
->>>>>>> 595ae1cd
+        print("=" * 80 + "\n", file=sys.stderr)