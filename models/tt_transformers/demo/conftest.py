--- conflicted
+++ resolved
@@ -61,88 +61,17 @@
         type=bool,
         help="Whether to enable tracing",
     )
-<<<<<<< HEAD
-=======
     parser.addoption("--disable_trace", action="store_true", default=False)
->>>>>>> 45039855
 
 
 @pytest.fixture(scope="function", autouse=True)
 def clear_program_cache_after_test(request, mesh_device):
     """Automatically clear program cache after each test to prevent memory accumulation."""
     import gc
-<<<<<<< HEAD
-    import socket
-    import struct
-    import sys
-    import time
-
-    import ttnn
-
-    yield  # Run the test
-
-    # Cleanup after test
-    if isinstance(mesh_device, ttnn.MeshDevice):
-        # Use print() to bypass pytest capture and ensure visibility
-        print("\n" + "=" * 80, file=sys.stderr)
-        print("CLEANUP FIXTURE: Starting post-test cleanup...", file=sys.stderr)
-
-        # Force garbage collection first
-        print("CLEANUP FIXTURE: Running garbage collection...", file=sys.stderr)
-        gc.collect()
-
-        # Clear program cache
-        print("CLEANUP FIXTURE: Clearing program cache...", file=sys.stderr)
-        try:
-            mesh_device.disable_and_clear_program_cache()
-            print("✓ Program cache cleared", file=sys.stderr)
-        except Exception as e:
-            print(f"❌ Failed to clear program cache: {e}", file=sys.stderr)
-
-        # Force another GC after cache clear
-        gc.collect()
-
-        # Close the mesh device to free all buffers (including TRACE buffers)
-        print("CLEANUP FIXTURE: Closing mesh_device to free all buffers...", file=sys.stderr)
-        try:
-            ttnn.close_mesh_device(mesh_device)
-            print("✓ mesh_device closed - all buffers (including TRACE) should be freed", file=sys.stderr)
-        except Exception as e:
-            print(f"❌ Failed to close mesh_device: {e}", file=sys.stderr)
-
-        # Force GC after close
-        gc.collect()
-
-        # Wait a moment for deallocations to propagate
-        print("CLEANUP FIXTURE: Waiting for deallocations to propagate...", file=sys.stderr)
-        time.sleep(2)  # Increased from 1 to 2 seconds
-
-        # Request dump of remaining buffers from allocation server
-        try:
-            print("CLEANUP FIXTURE: Requesting buffer dump from allocation server...", file=sys.stderr)
-            sock = socket.socket(socket.AF_UNIX, socket.SOCK_STREAM)
-            sock.settimeout(5)  # 5 second timeout
-            sock.connect("/tmp/tt_allocation_server.sock")
-
-            # Send DUMP_REMAINING message (type=5)
-            msg = struct.pack("B3xiQB3xiQQ4Q", 5, 0, 0, 0, 0, 0, 0, 0, 0, 0, 0)
-            sock.send(msg)
-            sock.close()
-
-            print("✓ Buffer dump requested - CHECK ALLOCATION SERVER OUTPUT", file=sys.stderr)
-            print("  (The server will print remaining buffers to its terminal)", file=sys.stderr)
-        except Exception as e:
-            print(f"⚠ Could not request buffer dump: {e}", file=sys.stderr)
-            print("  (Allocation server may not be running)", file=sys.stderr)
-
-        print("✓ Post-test cleanup complete", file=sys.stderr)
-        print("=" * 80 + "\n", file=sys.stderr)
-=======
 
     yield  # Run the test
 
     # Simplified cleanup - just run garbage collection
     # NOTE: Do NOT call disable_and_clear_program_cache() or close mesh_device here
     # as it causes segfaults during pytest's teardown phase
-    gc.collect()
->>>>>>> 45039855
+    gc.collect()