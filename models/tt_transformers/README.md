# TT-Transformers

This code can run large language models such as the Llama3 family, Qwen2.5, Mistral, DeepSeek-R1-Distill variants and similar. Tensor-parallelism automatically distributes workloads across all available chips.

The current version is verified to work with the following models:
| Model                                                                                            | Hardware                    | <org/name>                                      |
|--------------------------------------------------------------------------------------------------|-----------------------------|-------------------------------------------------|
| [DeepSeek R1 Distill Llama 70B](https://huggingface.co/deepseek-ai/DeepSeek-R1-Distill-Llama-70B)| LoudBox / QuietBox / Galaxy | ```deepseek-ai/DeepSeek-R1-Distill-Llama-70B``` |
| [Llama 3.1 8B](https://huggingface.co/meta-llama/Llama-3.1-8B)                                   | n150 / p100 / p150          | ```meta-llama/Llama-3.1-8B```                   |
| [Llama 3.1 70B](https://huggingface.co/meta-llama/Llama-3.1-70B)                                 | LoudBox / QuietBox / Galaxy | ```meta-llama/Llama-3.1-70B```                  |
| [Llama 3.2 1B](https://huggingface.co/meta-llama/Llama-3.2-1B)                                   | n150                        | ```meta-llama/Llama-3.2-1B```                   |
| [Llama 3.2 3B](https://huggingface.co/meta-llama/Llama-3.2-3B)                                   | n150                        | ```meta-llama/Llama-3.2-3B```                   |
| [Llama 3.2 11B Vision](https://huggingface.co/meta-llama/Llama-3.2-11B-Vision)                   | n300                        | ```meta-llama/Llama-3.2-11B-Vision```           |
| [Llama 3.2 90B Vision](https://huggingface.co/meta-llama/Llama-3.2-90B-Vision)                   | LoudBox / QuietBox          | ```meta-llama/Llama-3.2-90B-Vision```           |
| [Mistral 7B Instruct v0.3](https://huggingface.co/mistralai/Mistral-7B-Instruct-v0.3)            | n150                        | ```mistralai/Mistral-7B-Instruct-v0.3```        |
| [Qwen 2.5 7B](https://huggingface.co/Qwen/Qwen2.5-7B)                                            | n300                        | ```Qwen/Qwen2.5-7B```                           |
| [Qwen 2.5 Coder 32B](https://huggingface.co/Qwen/Qwen2.5-Coder-32B)                              | LoudBox / QuietBox          | ```Qwen/Qwen2.5-Coder-32B```                          |
| [Qwen 2.5 72B](https://huggingface.co/Qwen/Qwen2.5-72B)                                          | LoudBox / QuietBox          | ```Qwen/Qwen2.5-72B```                          |
| [Qwen 3 32B](https://huggingface.co/Qwen/Qwen3-32B)                                              | LoudBox / QuietBox          | ```Qwen/Qwen3-32B```                            |

## Dependencies

1. Install [TT-Metalium and TTNN](../../INSTALLING.md).
2. Install additional python dependencies:

```
pip install -r models/tt_transformers/requirements.txt
```

## Run a demo

To run a demo, choose one of the methods below for downloading the model weights:

### 1. Automatic download

Set the `HF_MODEL` environment variable to the Huggingface org/name of the model you want to run, This will automatically download the weights into your HuggingFace cache directory and run the model directly.

Check the models chart on the top of the page and substitue the <org/name> on the following command:
```
export HF_MODEL=deepseek-ai/<org/name>
```

### 2. Manual download

If you wish, you can manually download the weights either from Huggingface or from Meta as described by the two following sections:

#### Option 1: download Llama weights from Meta

You can download Llama models [directly from Meta](https://llama.meta.com/llama-downloads/), this will mean accepting their license terms.

The downloaded directories include weight files (e.g. `consolidated.00.pth`), the tokenizer `tokenizer.model` and configuration file `params.json`.

If using Meta-provided weights you should set `LLAMA_DIR` to the path of the downloaded directory instead of setting `HF_MODEL`:

```
export LLAMA_DIR=<path_to_meta_downloaded_model_directory>
```

##### Repack weights (Llama3.1-70B and Llama3.2-90B from Meta only)
Meta's Llama3.1-70B and Llama3.2-90B requires repacked weights. We provide scripts to facilitate this in `models/tt_transformers/scripts/repack_weights_70b.py` and `models/tt_transformers/scripts/repack_weights_90b.py`.

The repacked output directory can be same as the checkpoint directory, since the new files will have different names.
If providing a different path, please make sure that you keep the string `3.1-70B` or `3.2-90B` in the new path name, since the Llama3 codebase relies on the weights directory name to identify the correct model.

Note: Use the default value of `10` for `chunk_size`.

```
# This concatenates the sharded checkpoints and makes it easier for us to load.
python models/tt_transformers/scripts/repack_weights_70b.py <path_to_checkpoint_dir> <repacked_output_dir>
```

If providing a different output directory, please copy the `params.json` and the `tokenizer.model` files to the new directory.

**⚠️ Warning**
>
> For Llama3 models, weights downloaded from the `huggingface-cli` via
>```
>huggingface-cli download meta-llama/Meta-Llama-3-70B-Instruct --include "original/*" --local-dir Meta-Llama-3-70B-Instruct
>```
> will be in the same format as a direct download from Meta (i.e. as `consolidated.xx.pth` files). Hence, you will still need to repack your weights and export `LLAMA_DIR` as before. This is contrary to if you downloaded your weights directly from `huggingface`, as those weights will be downloaded as sharded `.safetensors` files.

#### Option 2: download weights from HuggingFace

If you wish to download the weights from [HuggingFace](https://huggingface.co/deepseek-ai/DeepSeek-R1-Distill-Llama-70B) ensure your model directory has the following structure:

```
/path/to/deepseek-ai/DeepSeek-R1-Distill-Llama-70B/
    config.json
    generation_config.json
    model-00001-of-00062.safetensors
    ...
```

Set `HF_MODEL` to the directory of the downloaded weights:

```
export HF_MODEL=<path_to_downloaded_directory>
```

### Extra compatibility settings for non-Llama models

If you are bringing up a new model that is similar to these but is not listed above, you may also need to set additional environment variables:
- `MAX_PREFILL_CHUNK_SIZE` - this determines how many thousands of tokens are prefilled in one go. For optimal performance pick 128. Depending on the model dimensions and hardware you're running on, there may not be enough L1 to prefill 128K tokens at once, in which case you can reduce this in powers of 2 down to 4.
- `PAD_MLP_CORES` - models with a hidden_dim that is not a nice power of 2 may not have a valid layout or may run with lower performance. You can set this to a multiple of 8 between 8 and 64; `16` and `32` commonly work well if this is required.

You should also watch out for:
- RoPE encoding style. `llama3` and of course none are both supported. We have a [branch](https://github.com/tenstorrent/tt-metal/tree/llama-yarn) with `yarn` support in progress.
- Our [accuracy test](tests/test_accuracy.py) will require you to [generate some reference logits](tests/generate_reference_hf.py) and perhaps update the test to use them.
- We parallelise attention over the number of heads. If this number is e.g. 14 then you will not be able to run it on more than 2 chips (because 14/2=7, a prime number). We do not support head-padding or similar mitigations at this time but a PR would be cool.

Huggingface models specify their architecture in the `config.json` file. The following architectures are known to work:

- LlamaForCausalLM
- Qwen2ForCausalLM
- Qwen3ForCausalLM
- MistralForCausalLM
- Phi3ForCausalLM

At the time of writing this covers the majority of popular HuggingFace text-generation models. If you find another architecture that works or extend TT-Transformers to support one we would love to accept a PR!

### 2. Set environment variables

For completeness by now you should have set either `HF_MODEL` or `LLAMA_DIR` as decribed above:

```
export HF_MODEL=<hf_model_name or hf_downlaoded_directory>
```

or

```
export LLAMA_DIR=<path_to_meta_downloaded_model_directory>
```

<<<<<<< HEAD
8x8 core grid size support] For **Wormhole n300** cards, setting the following environment variable is required:
   ```
   export WH_ARCH_YAML=wormhole_b0_80_arch_eth_dispatch.yaml
   ```

=======
>>>>>>> 56d86c89
Description of these environment variables:
- `HF_MODEL` is the HuggingFace org/name of the model you want to run or the path to the downloaded Huggingface weights.
- `LLAMA_DIR` sets the path for Meta-provided Llama3 model weights if you are not using HuggingFace.
- `TT_CACHE_PATH` is optional. It sets the path for ttnn's weight cache files. See below for more details.
- `MESH_DEVICE` is optional. It allows you to use fewer devices than are available. See below for more details.

On the first execution of each model, TTNN will create weight cache files for that model, to speed up future runs. These cache files only need to be created once for each model and device. These files are stored in one of three places:

1. `TT_CACHE_PATH` if you have set it.
2. `HF_MODEL/device_name` if a path to downloaded weights was specified using `HF_MODEL`.
3. `LLAMA_DIR/device_name` if a path to downloaded Meta-provided weights was specified using `LLAMA_DIR`.
4. `model_cache/HF_MODEL/device_name` if a HuggingFace model name was specified using `HF_MODEL`.

The device name used is:

- `N150` for N150
- `N300` for N300
- `T3K` for LoudBox / QuietBox
- `TG` for Galaxy

By default tensor parallelism is used to run the model over all available chips. You can instead run on a smaller mesh either for testing or for performance reasons (for very small models the communication overhead of tensor parallelism may be larger than the performance gained). To use a smaller mesh, set `MESH_DEVICE` to one of the supported devices: `N150`, `N300`, `T3K` or `TG`.

Example: `export MESH_DEVICE=N150`, will enable running one a single chip of a multi-chip system.

### 3. Run the demo

The `simple_text_demo.py` script includes the following main modes of operation and is parametrized to support other configurations.

- `batch-1`: Runs a small prompt (128 tokens) for a single user
- `batch-32`: Runs a small prompt (128 tokens) for a a batch of 32 users
- `long-context`: Runs a large prompt (64k tokens) for a single user
- `reasoning-1`: Runs a reasoning prompt for a single user (generates up to 15k tokens)

If you want to provide your own demo configuration, please take a look at the pytest parametrize calls in `models/tt_transformers/demo/simple_text_demo.py`. For convenience we list all the supported params below:

- `input_prompts (string)`: input json file with prompts to process. See `models/tt_transformers/demo/*.json` for a list of input files
- `instruct (bool)`: Whether to use Llama instruct weights or general weights
- `repeat_batches (int)`: Number of consecutive batches of users to run (default: 1)
- `max_seq_len (int)`: Maximum context length supported by the model (refer to the table above)
- `batch_size (int)`: Number of users in a batch (Supports 1/2/4/8/16/32 batches)
- `max_generated_tokens (int)`: Maximum number of tokens to generate for each user (Note that the users will stop generation before this limit if they reach a eos token)
- `paged_attention (bool)`: Whether to use paged attention or default attention (vLLM support (WIP) requires paged attention)
- `page_params (dict)`: Page parameters for paged attention - [`block_size`, `max_num_blocks`]. For smaller context lengths use `block_size=32` and `max_num_blocks=1024`, for larger context use block_size=64 and max_num_blocks=2048
- `sampling_params (dict)`: Sampling parameters for decoding -[`temperature`, `top_p`]. If temperature is set to 0, argmax (greedy decode) is used.
- `stop_at_eos (bool)`: Flag to stop decoding when the model generates an EoS token
- `optimizations (ModelOptimizations)`: Optimization level to use for the model [`accuracy`, `performance`]. Applied uniformly across all decoders unless an override config exists in `models/tt_transformers/model_params/<model-name>`
- `decoder_config_file (DecodersPrecision)`: Fine-grained optimization control that allows specifying a configuration file to set different settings for each decoder.

Please note that using `argmax` with `batch_size > 1` or using `top-p` sampling with any batch size, these ops will be run on host. This is because those ops are not yet fully supported on device. A decrease in performance is expected when these configurations are enabled.

```
# Examples of how to run the demo:

# Batch-1
pytest models/tt_transformers/demo/simple_text_demo.py -k "performance and batch-1"

# Batch-32
pytest models/tt_transformers/demo/simple_text_demo.py -k "performance and batch-32"

# Long context with custom parameters
pytest models/tt_transformers/demo/simple_text_demo.py -k "long-context" --max_seq_len=16384

# Long-context
pytest models/tt_transformers/demo/simple_text_demo.py -k "performance and long"
```

The above examples are run in `ModelOptimizations.performance` mode. You can override this by setting the `optimizations` or the `decoder_config_file` argument in the demo. To use instead the accuracy mode you can call the above tests with `-k "accuracy and ..."` instead of performance.

#### Optimization overrides
Some models require a unique set of optimizations defined in `models/tt_transformers/model_params/<model-name>`. To override the default optimizations, you can define files named `models/tt_transformers/tt/model_config/PERFORMANCE_DECODER_CONFIG_FILENAME` and `models/tt_transformers/tt/model_config/ACCURACY_DECODER_CONFIG_FILENAME` in the appropriate `models/tt_transformers/model_params/<model-name>` directory to override the `ModelOptimizations.performance` and `ModelOptimizations.accuracy` optimizations respectively. For example, to override the default "performance" optimizations for Llama3.1-8B-Instruct, a file named `performance_decoder_config.json` has been created in the `models/tt_transformers/model_params/Llama3.1-8B-Instruct` directory. The content to write in override files is described in [the custom optimizations section](#custom-optimizations). Optimizations are applied with the following prioritization:
1. from override config (if it exists)
2. from the `optimizations` argument

#### Custom input arguments
To facilitate testing different configurations, `simple_text_demo.py` supports argument overrides. The full list of overrides is included in `models/tt_transformers/demo/conftest.py`.

An example usage where the `batch-1` test is modified to run with 16 users and keep generating tokens until 1024 are generated:

```
pytest models/tt_transformers/demo/simple_text_demo.py -k "performance and batch-1" --batch_size 16 --max_generated_tokens 1024 --stop_at_eos 0
```

#### Custom optimizations
To apply the same settings across all decoders, the `optimizations` argument can be used. `optimizations` offers a wide range of configurations for precision and math fidelity. The user can override the configurations of the data types of the weight tensors and activation tensors and the math fidelity of the kernels that works on those tensors, using the `--optimizations` argument on the command line. For example:

```
pytest models/tt_transformers/demo/simple_text_demo.py -k "accuracy and batch-1" --optimizations 'precision_cfg = {ff1_3: bfp4, ff2: bfp4, wqkv: bfp8, wo: bfp8, kv_cache: bfp8, activation: mixed}, fidelity_cfg = {li_ff1_3: hifi2, li_ff2: lofi, li_qkv_decode: hifi2, li_o_decode: hifi2, sdpa_decode: hifi2na, li_qkv_prefill: hifi2, li_o_prefill: hifi2fp16, sdpa_prefill: hifi4}'
```

Please refer to [model_config.py](models/tt_transformers/tt/model_config.py) for the full list of supported key-value pairs in the `--optimizations` argument. Also, please refer to the [PERF.md](PERF.md) file for performance and accuracy across a select range of configurations for an example Pareto front analysis.

To apply non-uniform settings across the decoders, the user can provide a JSON file using the `decoder_config_file` argument to specify the configuration for each decoder. For example

```
pytest models/tt_transformers/demo/simple_text_demo.py -k "performance and batch-1" --decoder_config_file 'models/tt_transformers/demo/config_16_decoders.json'
```

When a component is not specified (e.g., FF2 is missing for decoder 2 in `models/tt_transformers/demo/config_16_decoders.json`), the baseline configuration is used for that component.

Using the lt tool (`models/tt_transformers/lt`), the user can also provide multiple JSON configurations in the `models/tt_transformers/tests/configurations` folder and run a Pareto analysis on them using the `pareto_from_json` command.

### Expected performance and accuracy

See [PERF.md](PERF.md) for expected performance and accuracy across different configurations.
Accuracy of the network architectures is measured by exact token matching using teacher forcing method. During inference the previous token is replaced by the ground truth token while the network generates the next token. This allows to avoid accumulating errors when comparisons on a finer level (tokens) assessed in comparison to other known metrics that compare quality and context of the answer. Token accuracy can be reported by passing the argument shown below:

```
pytest models/tt_transformers/demo/simple_text_demo.py -k "performance and batch-1" --token_accuracy True
```

### Implementation notes

**Chunked prefill (text-only)**: All of the compatible model/device combinations support a max prefill context-length of 128k, with the exception of Llama3.1-8B and Llama3.2-11B on N150 which have a max of 64k (due to a lack of memory). To support these large max context-lengths, chunked prefill is performed with different max chunk sizes as shown in the table below.

Max Prefill Chunk Sizes (text-only):
|              |      N150     |      N300     |      T3K       |      TG     |
|--------------|---------------|---------------|----------------|-------------|
| Llama3.2-1B  | 128k tokens   | 128k tokens   | 128k tokens    | 128k tokens |
| Llama3.2-3B  | 8k tokens     | 128k tokens   | 128k tokens    | 128k tokens |
| Llama3.1-8B  | 4k tokens     | 64k tokens    | 128k tokens    | 128k tokens |
| Llama3.2-11B | 4k tokens     | 64k tokens    | 128k tokens    | 128k tokens |
| Llama3.1-70B | Not supported | Not supported | 32k tokens     | 128k tokens |
| Llama3.2-90B | Not supported | Not supported | 32k tokens     | Not supported |
| DeepSeek-R1-Distill-Llama3.3-70B | Not supported | Not supported | 32k tokens | 128k tokens |

- These max chunk sizes are specific to max context length 128k and are configured via `MAX_PREFILL_CHUNK_SIZES_DIV1024` in [model_config.py](https://github.com/tenstorrent/tt-metal/blob/main/models/demos/llama3/tt/model_config.py). If the max context length is set to a smaller value using the `max_seq_len` flag (see [Run the demo](#run-the-demo)), these chunk sizes can possibly be increased due to using a smaller KV cache.

**Chunked prefill (Llama3.2-11B multimodal)**: Llama3.2-11B multimodal is currently only supported on N300 and T3000. On N300, a max prefill context length of 8k is supported, while T3000 supports a max context length of 128k.

## Memory Optimization

### HuggingFace Model Caching Control

To help manage memory usage, you can control whether the HuggingFace model is cached in memory using the `cache_hf` parameter via command line or code:

```python
# Default: disables caching to conserve memory usage
model_args = ModelArgs(
    mesh_device,
    cache_hf=False,  # Default: Reduces memory usage by not keeping HF model in memory
    max_batch_size=1,
    max_seq_len=2048
)

# Optional: enables caching for faster repeated access
model_args = ModelArgs(
    mesh_device,
    cache_hf=True,  # Cache HF model for better performance running reference tests
    max_batch_size=4,
    max_seq_len=4096
)
```

**When to disable caching (`cache_hf=False`):**
- Running on systems with limited memory (< 256GB)
- Loading large models (70B+ parameters)
- Using the model for single inference runs
- When you don't need reference model comparisons

**When to keep caching enabled (`cache_hf=True`, default):**
- Sufficient memory available
- Comparisons with torch model is needed
- Minimizing test duration is prioritized over memory usage
- Running reference model tests

The `cache_hf` parameter affects:
- `load_state_dict()` method: Controls whether HF model is cached after loading
- `reference_transformer()` method: Controls whether to reuse cached model or load fresh

**Memory Impact:**
- Disabling caching saves approximately the full model size in memory
- For a 70B model, this can save ~140GB+ of memory usage
- Increased test duration as model needs to be reloaded for reference operations<|MERGE_RESOLUTION|>--- conflicted
+++ resolved
@@ -132,14 +132,6 @@
 export LLAMA_DIR=<path_to_meta_downloaded_model_directory>
 ```
 
-<<<<<<< HEAD
-8x8 core grid size support] For **Wormhole n300** cards, setting the following environment variable is required:
-   ```
-   export WH_ARCH_YAML=wormhole_b0_80_arch_eth_dispatch.yaml
-   ```
-
-=======
->>>>>>> 56d86c89
 Description of these environment variables:
 - `HF_MODEL` is the HuggingFace org/name of the model you want to run or the path to the downloaded Huggingface weights.
 - `LLAMA_DIR` sets the path for Meta-provided Llama3 model weights if you are not using HuggingFace.
