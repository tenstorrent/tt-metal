# SPDX-FileCopyrightText: © 2023 Tenstorrent Inc.

# SPDX-License-Identifier: Apache-2.0
import os

import pytest
from loguru import logger

<<<<<<< HEAD
from models.tt_transformers.tt.common import get_hf_tt_cache_path
from models.utility_functions import skip_for_grayskull
=======
from models.common.utility_functions import skip_for_grayskull
from models.tt_transformers.tt.common import get_hf_tt_cache_path
>>>>>>> 80e9a5c4


# This test will run all the nightly fast dispatch tests for all supported TTT models in CI [N150 / N300 only]
@skip_for_grayskull("Requires wormhole_b0 to run")
@pytest.mark.parametrize(
    "model_weights",
    [
        "meta-llama/Llama-3.2-1B-Instruct",
        "meta-llama/Llama-3.2-3B-Instruct",
        "meta-llama/Llama-3.1-8B-Instruct",
        "meta-llama/Llama-3.2-11B-Vision-Instruct",
        "mistralai/Mistral-7B-Instruct-v0.3",
    ],
    ids=[
        "ttt-llama3.2-1B",
        "ttt-llama3.2-3B",
        "ttt-llama3.1-8B",
        "ttt-llama3.2-11B",
        "ttt-mistral-7B-v0.3",
    ],
)
def test_ci_dispatch(model_weights):
    logger.info(f"Running fast dispatch tests for {model_weights}")

    if os.getenv("LLAMA_DIR"):
        del os.environ["LLAMA_DIR"]
    os.environ["HF_MODEL"] = model_weights
    os.environ["TT_CACHE_PATH"] = get_hf_tt_cache_path(model_weights)

    # Pass the exit code of pytest to proper keep track of failures during runtime
    exit_code = pytest.main(
        [
            "models/tt_transformers/tests/test_embedding.py",
            "models/tt_transformers/tests/test_rms_norm.py",
            "models/tt_transformers/tests/test_mlp.py",
            "models/tt_transformers/tests/test_attention.py",
            "models/tt_transformers/tests/test_attention_prefill.py",
            "models/tt_transformers/tests/test_decoder.py",
            "models/tt_transformers/tests/test_decoder_prefill.py",
        ]
        + ["-x"]  # Fail if one of the tests fails
    )
    if exit_code == pytest.ExitCode.TESTS_FAILED:
        pytest.fail(
            f"One or more CI dispatch tests failed for {model_weights}. Please check the log above for more info",
            pytrace=False,
        )<|MERGE_RESOLUTION|>--- conflicted
+++ resolved
@@ -6,13 +6,8 @@
 import pytest
 from loguru import logger
 
-<<<<<<< HEAD
-from models.tt_transformers.tt.common import get_hf_tt_cache_path
-from models.utility_functions import skip_for_grayskull
-=======
 from models.common.utility_functions import skip_for_grayskull
 from models.tt_transformers.tt.common import get_hf_tt_cache_path
->>>>>>> 80e9a5c4
 
 
 # This test will run all the nightly fast dispatch tests for all supported TTT models in CI [N150 / N300 only]
