# SPDX-FileCopyrightText: © 2023 Tenstorrent Inc.

# SPDX-License-Identifier: Apache-2.0
import os

import pytest
from loguru import logger

<<<<<<< HEAD
from models.tt_transformers.tt.common import get_hf_tt_cache_path
from models.utility_functions import skip_for_grayskull
=======
from models.common.utility_functions import skip_for_grayskull
>>>>>>> 2e5dda3c


# This test will run all the nightly fast dispatch tests for all supported TTT models in CI [N150 / N300 only]
@skip_for_grayskull("Requires wormhole_b0 to run")
@pytest.mark.parametrize(
    "model_weights",
    [
        "meta-llama/Llama-3.2-1B-Instruct",
        "meta-llama/Llama-3.2-3B-Instruct",
        "meta-llama/Llama-3.1-8B-Instruct",
        "meta-llama/Llama-3.2-11B-Vision-Instruct",
        "mistralai/Mistral-7B-Instruct-v0.3",
    ],
    ids=[
        "ttt-llama3.2-1B",
        "ttt-llama3.2-3B",
        "ttt-llama3.1-8B",
        "ttt-llama3.2-11B",
        "ttt-mistral-7B-v0.3",
    ],
)
def test_ci_dispatch(model_weights):
    logger.info(f"Running fast dispatch tests for {model_weights}")

    if os.getenv("LLAMA_DIR"):
        del os.environ["LLAMA_DIR"]
    os.environ["HF_MODEL"] = model_weights
    os.environ["TT_CACHE_PATH"] = get_hf_tt_cache_path(model_weights)

    # Pass the exit code of pytest to proper keep track of failures during runtime
    exit_code = pytest.main(
        [
            "models/tt_transformers/tests/test_embedding.py",
            "models/tt_transformers/tests/test_rms_norm.py",
            "models/tt_transformers/tests/test_mlp.py",
            "models/tt_transformers/tests/test_attention.py",
            "models/tt_transformers/tests/test_attention_prefill.py",
            "models/tt_transformers/tests/test_decoder.py",
            "models/tt_transformers/tests/test_decoder_prefill.py",
        ]
        + ["-x"]  # Fail if one of the tests fails
    )
    if exit_code == pytest.ExitCode.TESTS_FAILED:
        pytest.fail(
            f"One or more CI dispatch tests failed for {model_weights}. Please check the log above for more info",
            pytrace=False,
        )<|MERGE_RESOLUTION|>--- conflicted
+++ resolved
@@ -6,12 +6,8 @@
 import pytest
 from loguru import logger
 
-<<<<<<< HEAD
+from models.common.utility_functions import skip_for_grayskull
 from models.tt_transformers.tt.common import get_hf_tt_cache_path
-from models.utility_functions import skip_for_grayskull
-=======
-from models.common.utility_functions import skip_for_grayskull
->>>>>>> 2e5dda3c
 
 
 # This test will run all the nightly fast dispatch tests for all supported TTT models in CI [N150 / N300 only]
