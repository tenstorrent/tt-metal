# SPDX-FileCopyrightText: © 2023 Tenstorrent Inc.

# SPDX-License-Identifier: Apache-2.0
import os

import pytest
import torch
from loguru import logger

import ttnn
from models.common.utility_functions import comp_allclose, comp_pcc
from models.demos.t3000.llama2_70b.reference.llama.llama31_8b.model import precompute_freqs_cis
from models.tt_transformers.tests.test_utils import get_ref_model_dype
from models.tt_transformers.tt.ccl import TT_CCL
from models.tt_transformers.tt.common import PagedAttentionConfig, get_rot_transformation_mat
from models.tt_transformers.tt.decoder import TransformerBlock
from models.tt_transformers.tt.model_config import ModelArgs
from models.tt_transformers.tt.rope import get_rot_mats


@torch.no_grad()
@pytest.mark.parametrize(
    "mesh_device",
    [
        {"N150": (1, 1), "N300": (1, 2), "T3K": (1, 8), "TG": (8, 4)}.get(
            os.environ.get("MESH_DEVICE"), len(ttnn.get_device_ids())
        )
    ],
    indirect=True,
)
@pytest.mark.parametrize(
    "paged_attention",
    (
        True,
        # False
    ),
    ids=(
        "paged_attention",
        # "default_attention"
    ),
)
@pytest.mark.parametrize(
    "page_params",
    [{"page_block_size": 32, "page_max_num_blocks": 1024}],
)
@pytest.mark.parametrize(
    "max_seq_len",
    (
        4096,
        128,
    ),
)
@pytest.mark.parametrize("device_params", [{"fabric_config": True}], indirect=True)
def test_decoder_inference(
    max_seq_len,
    paged_attention,
    page_params,
    mesh_device,
    reset_seeds,
    ensure_gc,
):
    model_name_env = os.getenv("HF_MODEL")
    if max_seq_len > 256 and model_name_env and "Mistral-7B" in model_name_env:
        pytest.skip(
            "Mistral-7B models do not support max_seq_len > 256. See issue: https://github.com/tenstorrent/tt-metal/issues/19806"
        )

    dtype = ttnn.bfloat8_b
    batch_size = 1  # For prefill we only support batch_size = 1

    model_args = ModelArgs(mesh_device, max_batch_size=batch_size, max_seq_len=max_seq_len, cache_hf=True)
    model_args.n_layers = 1

    state_dict = model_args.load_state_dict()

    # Ref model needs partial state dict, but our models use full state dict keys as cached weight names
    first_layer_prefix = model_args.get_state_dict_prefix("TransformerBlock", 0)
    partial_state_dict = {
        k[len(first_layer_prefix) :]: v for k, v in state_dict.items() if (k.startswith(first_layer_prefix))
    }

    reference_model = model_args.reference_decoder()
    reference_model.load_state_dict(partial_state_dict)

    generation_start_pos = 0
    generation_length = 1
    all_tests_pass = True

    # pre-compute the rotational embedding matrix and send to device
    rot_mats = get_rot_mats(
        head_dim=model_args.head_dim,
        device=mesh_device,
        seq_len=max_seq_len,
        theta=model_args.rope_theta,
        rope_scaling=model_args.rope_scaling,
    )
    if model_args.rope_theta_local is not None:
        rot_mats_local = get_rot_mats(
            head_dim=model_args.head_dim,
            device=mesh_device,
            seq_len=max_seq_len,
            theta=model_args.rope_theta_local,
            rope_scaling=None,
        )
    else:
        rot_mats_local = None
    transformation_mat_torch = get_rot_transformation_mat(model_args.head_dim)
    transformation_mats_prefill = ttnn.as_tensor(
        transformation_mat_torch,
        dtype=ttnn.bfloat16,
        layout=ttnn.TILE_LAYOUT,
        device=mesh_device,
        memory_config=ttnn.DRAM_MEMORY_CONFIG,
        mesh_mapper=ttnn.ReplicateTensorToMesh(mesh_device),
    )
    transformation_mats = {"prefill": transformation_mats_prefill}

    # Setup page table
    page_table_tt = None
    paged_attention_config = None

    if paged_attention:
        paged_attention_config = PagedAttentionConfig(
            block_size=page_params["page_block_size"],
            max_num_blocks=page_params["page_max_num_blocks"],
        )
        # Implied shuffling of blocks
        permutation = torch.randperm(paged_attention_config.max_num_blocks)
        # Page table which maps virtual blocks to physical
        reverse_permutation = torch.argsort(permutation)
        page_table = reverse_permutation.reshape(
            model_args.max_batch_size, paged_attention_config.max_num_blocks // model_args.max_batch_size
        )
        page_table_tt = ttnn.from_torch(
            page_table,
            device=mesh_device,
            dtype=ttnn.int32,
            layout=ttnn.ROW_MAJOR_LAYOUT,
            mesh_mapper=ttnn.ReplicateTensorToMesh(mesh_device),
        )

    # Initialize TT model
    tt_ccl = TT_CCL(mesh_device)
    tt_model = TransformerBlock(
        mesh_device=mesh_device,
        tt_ccl=tt_ccl,
        state_dict=state_dict,
        weight_cache_path=model_args.weight_cache_path(dtype),
        layer_num=0,
        dtype=dtype,
        transformation_mats=transformation_mats,
        args=model_args,
        paged_attention_config=paged_attention_config,
    )

    for i in range(generation_length):
        logger.info(f"[Decoder] Generating token {i}")
        pt_decode_input = (
            torch.rand(
                batch_size,
                max_seq_len,
                model_args.dim,
                dtype=get_ref_model_dype(reference_model, model_args.model_name),
            )
            * 2
        ) - 1
        tt_decode_input = pt_decode_input.clone()
        decode_input = model_args.prepare_residual_tensor_prefill(
            tt_decode_input,
        )
        positions = torch.LongTensor(range(max_seq_len))
        freqs_cis_i = precompute_freqs_cis(
            model_args.head_dim,
            model_args.max_seq_len * 2,
            model_args.rope_theta,
            model_args.rope_scaling.factor if model_args.rope_scaling else None,
        )[positions]

        # Reference model
        attn_mask = torch.triu(torch.full((max_seq_len, max_seq_len), torch.finfo(torch.float32).min), diagonal=1)
<<<<<<< HEAD
        if model_args.sliding_window > 0 and (
            hasattr(reference_model, "attention_type") and reference_model.attention_type == "sliding_attention"
=======
        if (
            model_args.sliding_window is not None
            and model_args.sliding_window > 0
            and (hasattr(reference_model, "attention_type") and reference_model.attention_type == "sliding_attention")
>>>>>>> 40ced104
        ):
            attn_mask += torch.tril(
                torch.full((max_seq_len, max_seq_len), -float("inf")), diagonal=-model_args.sliding_window
            )
        ref_output = reference_model(
            pt_decode_input,
            positions[0],
            freqs_cis_i,
            mask=attn_mask,
        )
        # Run TT model
        tt_out = tt_model(
            decode_input,
            None,
            rot_mats_global=rot_mats,
            rot_mats_local=rot_mats_local,
            user_id=0,
            mode="prefill",
            page_table=page_table_tt,
        )
        tt_out = ttnn.to_torch(
            tt_out,
            mesh_composer=ttnn.ConcatMesh2dToTensor(mesh_device, dims=(1, 3), mesh_shape=model_args.cluster_shape),
        )
        tt_output_torch = tt_out[:, 0:1, :, : model_args.dim].view(
            batch_size, max_seq_len, -1
        )  # [ batch_size, seq, hidden_dim]
        passing, pcc_message = comp_pcc(ref_output, tt_output_torch)

        logger.info(comp_allclose(ref_output, tt_output_torch))
        logger.info(f"PCC: {pcc_message}")
        if passing:
            logger.info("Decoder Block Passed!")
        else:
            logger.warning("Decoder Block Failed!")
            all_tests_pass = False

    if all_tests_pass:
        logger.info(f"All decode iterations Passed!")
    else:
        logger.warning("One or more iterations of decode Failed!")
        assert all_tests_pass, f"PCC value is lower than {0.99} for some of the outputs. Check Warnings!"<|MERGE_RESOLUTION|>--- conflicted
+++ resolved
@@ -178,15 +178,10 @@
 
         # Reference model
         attn_mask = torch.triu(torch.full((max_seq_len, max_seq_len), torch.finfo(torch.float32).min), diagonal=1)
-<<<<<<< HEAD
-        if model_args.sliding_window > 0 and (
-            hasattr(reference_model, "attention_type") and reference_model.attention_type == "sliding_attention"
-=======
         if (
             model_args.sliding_window is not None
             and model_args.sliding_window > 0
             and (hasattr(reference_model, "attention_type") and reference_model.attention_type == "sliding_attention")
->>>>>>> 40ced104
         ):
             attn_mask += torch.tril(
                 torch.full((max_seq_len, max_seq_len), -float("inf")), diagonal=-model_args.sliding_window
