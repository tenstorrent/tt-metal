# SPDX-FileCopyrightText: © 2023 Tenstorrent Inc.

# SPDX-License-Identifier: Apache-2.0

import math
import os
import struct
import time
from typing import Union

import numpy as np
import pytest
import torch
from loguru import logger
from ttnn.device import Arch
from typing_extensions import deprecated

import ttnn


def get_mesh_device():
    """Fixture to provide mesh device configuration."""
    mesh_device = os.environ.get("MESH_DEVICE", "N150")
    mesh_config = {
        "N150": (1, 1),
        "N300": (2, 1),
        "T3K": (8, 1),
        "TG": (8, 4),
    }.get(mesh_device, (ttnn.get_num_devices(), 1))
    return mesh_config


### Math operations ###
def _nearest_32(x):
    return math.ceil(x / 32) * 32


def nearest_32(
    x,
):  # needs refctoring; to match alias called in some scripts (e.g. test_padding_test in unit tests)
    return _nearest_32(x)


def _nearest_y(x, y):
    return math.ceil(x / y) * y


def nearest_y(x, y):
    return _nearest_y(x, y)


def divup(a, b):
    return (a + b - 1) // b


def roundup(a, b):
    result = divup(a, b) * b
    return result


def roundup32(a):
    return roundup(a, 32)


def float_to_bits(x):
    s = struct.pack(">f", x)
    return struct.unpack(">l", s)[0]


def torch_random(shape, low, high, dtype):
    if dtype in [torch.int64, torch.int32, torch.int16, torch.int8]:
        return torch.randint(low, high, shape, dtype=dtype)
    return torch.zeros(shape, dtype=dtype).uniform_(low, high)


def torch_random_with_zeros(shape, low, high, dtype, zero_fraction=0.1):
    total_elements = torch.prod(torch.tensor(shape)).item()
    num_zeros = int(total_elements * zero_fraction)
    num_random = total_elements - num_zeros

    # Generate random values between low and high
    random_values = torch.empty(num_random).uniform_(low, high)
    zeros = torch.zeros(num_zeros)

    # Combine zeros and random values
    combined = torch.cat([zeros, random_values])

    # Shuffle the tensor
    shuffled = combined[torch.randperm(combined.size(0))]

    # Reshape to the desired shape
    result_tensor = shuffled.view(shape)
    result_tensor.to(dtype)
    return result_tensor


### Profiling ###
class Profiler:
    def __init__(self):
        self.start_times = dict()
        self.times = dict()
        self.disabled = False

    def clear(self):
        self.start_times = dict()
        self.times = dict()
        self.disabled = False

    def enable(self):
        self.disabled = False

    def disable(self):
        self.disabled = True

    def start(self, key, force_enable=False):
        if self.disabled and not force_enable:
            return

        self.start_times[key] = time.time()

    def end(self, key, PERF_CNT=1, force_enable=False):
        if self.disabled and not force_enable:
            return

        if key not in self.start_times:
            return

        diff = time.time() - self.start_times[key]

        if key not in self.times:
            self.times[key] = []

        self.times[key].append(diff / PERF_CNT)

    def get(self, key):
        if key not in self.times:
            return 0

        return sum(self.times[key]) / len(self.times[key])

    def print(self, units="s"):
        for key in self.times:
            average = self.get(key)
            if units == "s":
                pass
            elif units == "ms":
                average *= 1000
            elif units == "us":
                average *= 1000000
            elif units == "ns":
                average *= 1000000000
            else:
                raise ValueError(f"Invalid units: {units}")
            print(f"{key}: {average:.3f}{units}")


profiler = Profiler()


### Turn flags on/off ###
def enable_persistent_kernel_cache():
    """
    Enables persistent compiled kernel caching - disables recompiling the kernels for the duration of running process if built_kernels/.../hash directory with kernel binaries is present.
    """
    logger.warning(
        "Persistent kernel cache is enabled. Cache invalidation may fail after a rebase and may require deleting the built directory."
    )
    ttnn.device.EnablePersistentKernelCache()


def disable_persistent_kernel_cache():
    """
    Disables persistent compiled kernel caching. This is the default state.
    """
    ttnn.device.DisablePersistentKernelCache()


def enable_memory_reports():
    """
    Enables generating reports of memory allocation statistics in .reports/tt_metal dir
    """
    return ttnn.device.EnableMemoryReports()


def disable_memory_reports():
    """
    Disables generating reports of memory allocation statistics
    """
    return ttnn.device.DisableMemoryReports()


### Tensor conversion ###
def torch2tt_tensor(
    py_tensor: torch.Tensor,
    tt_device,
    tt_layout=ttnn.TILE_LAYOUT,
    tt_memory_config=ttnn.MemoryConfig(ttnn.TensorMemoryLayout.INTERLEAVED),
    tt_dtype=ttnn.bfloat16,
):
    size = list(py_tensor.size())

    while len(size) < 4:
        size.insert(0, 1)

    tt_tensor = ttnn.Tensor(py_tensor.reshape(size), tt_dtype)
    tt_tensor = tt_tensor.to(tt_layout)

    if tt_device is not None:
        tt_tensor = tt_tensor.to(tt_device, tt_memory_config)
    else:
        tt_tensor = tt_tensor.cpu()

    return tt_tensor


def tt_tensors_to_torch_tensors(
    tt_tensors_device: ttnn.Tensor, mesh_device: Union[ttnn.MeshDevice, ttnn.Device], concat_dim: int = 0
):
    # Convert tensors to interleaved
    if tt_tensors_device.is_sharded():
        tt_tensors_device = ttnn.sharded_to_interleaved(tt_tensors_device)

    # Convert tensors to RM layout
    if tt_tensors_device.layout == ttnn.TILE_LAYOUT:
        # Convert to bfloat16 to ensure untilize works
        if tt_tensors_device.dtype != ttnn.bfloat16:
            tt_tensors_device = ttnn.clone(
                tt_tensors_device, dtype=ttnn.bfloat16, memory_config=ttnn.DRAM_MEMORY_CONFIG
            )
        # Untilize using singlecore since multicore version runs out of l1 memory (Issue #9022)
        tt_tensors_device = ttnn.untilize(tt_tensors_device, use_multicore=False)

    return torch.cat([t.to_torch() for t in ttnn.get_device_tensors(tt_tensors_device.cpu())], dim=concat_dim)


def tt2torch_tensor(tt_tensor):
    tt_output = tt_tensor.cpu()
    if tt_output.get_layout() != ttnn.ROW_MAJOR_LAYOUT:
        tt_output = tt_output.to(ttnn.ROW_MAJOR_LAYOUT)
    return tt_output.to_torch()


def tt_to_torch_tensor(tt_tensor):
    tt_output = tt_tensor.cpu().to(ttnn.ROW_MAJOR_LAYOUT)
    return tt_output.to_torch()


def torch_to_tt_tensor_rm(py_tensor, device, shape=None, put_on_device=True):
    if shape is None:
        shape = list(py_tensor.size())
        while len(shape) < 4:
            shape.insert(0, 1)

    tt_tensor = ttnn.Tensor(py_tensor.reshape(shape), ttnn.bfloat16)
    if put_on_device:
        tt_tensor = tt_tensor.to(device)
    return tt_tensor


def torch_to_tt_tensor(py_tensor, device):
    shape = list(py_tensor.size())
    while len(shape) < 4:
        shape.insert(0, 1)

    tt_tensor = (
        ttnn.Tensor(py_tensor.reshape(shape), ttnn.bfloat16)
        .to(
            ttnn.TILE_LAYOUT
        )  # change memory layout of TT Tensor to TILE (as operation that will use it expects TILE layout)
        .to(device)  # move TT Tensor from host to TT accelerator device (device is of type ttnn.device.Device)
    )

    return tt_tensor


### Padding / Unpadding ###
def pad_by_zero(
    x: torch.Tensor,
    device=None,
    tt_memory_config=ttnn.MemoryConfig(ttnn.TensorMemoryLayout.INTERLEAVED),
    tt_dtype=ttnn.bfloat16,
):
    initial_shape = x.shape
    pad_shape = list(x.shape)
    while len(pad_shape) < 4:
        pad_shape.insert(0, 1)
    if pad_shape[-1] % 32 != 0 or pad_shape[-2] % 32 != 0:
        # Pad in torch before creating TT tensor.
        # Certain datatypes like BFP8_B requires inputs to already be a specific size when creating the tensor, so we need to pad first
        x = torch.nn.functional.pad(
            x.reshape(pad_shape),
            (
                0,
                _nearest_32(pad_shape[-1]) - pad_shape[-1],
                0,
                _nearest_32(pad_shape[-2]) - pad_shape[-2],
            ),
        )
        x = ttnn.Tensor(x, tt_dtype)
        x = x.to(ttnn.TILE_LAYOUT)
        if device is not None:
            x = x.to(device, tt_memory_config)

    else:
        x = torch2tt_tensor(x, device, tt_memory_config=tt_memory_config, tt_dtype=tt_dtype)
    return x, initial_shape


def unpad_from_zero(x, desired_shape):
    if x.padded_shape[-1] == desired_shape[-1] and x.padded_shape[-2] == desired_shape[-2]:
        x = tt2torch_tensor(x)
    else:
        x = x.cpu()
        if x.get_layout() != ttnn.ROW_MAJOR_LAYOUT:
            x = x.to(ttnn.ROW_MAJOR_LAYOUT)
        x = x.unpad(
            (0, 0, 0, 0),
            (
                desired_shape[0],
                desired_shape[1],
                desired_shape[2],
                desired_shape[3],
            ),
        )

        x = x.to_torch()
    return x


def pad_activation(x):
    """
    This function pads an activation with 0s as a pre-preprocessing step to tilization.

    In the 2d case, it pads a vector to the right with 0s, and in the 2+d case,
    it pads the bottom and right corners of the last two dimensions.

    :param x: Input PyTorch Tensor
    :type x: class:`torch.Tensor`

    WARNING: This function should eventually be retired in favour of padding on device
    """
    nearest_32 = _nearest_32

    assert isinstance(x, torch.Tensor), "Input to this function must be an instance of torch.Tensor"
    assert len(x.shape) >= 1 and len(x.shape) <= 4, "Only tensors with dimension 1-4 supported"
    if len(x.shape) == 1:  # (num_features,)
        padded_tensor = torch.zeros(1, 1, 32, nearest_32(x.shape[0]))
        padded_tensor[:, 0, 0, : x.shape[0]] = x
    elif len(x.shape) == 2:  # (batch, num features)
        padded_tensor = torch.zeros(x.shape[0], 1, 32, nearest_32(x.shape[1]))
        padded_tensor[:, 0, 0, : x.shape[1]] = x
    elif len(x.shape) == 3:  # (batch, num features y, num features x)
        padded_tensor = torch.zeros(x.shape[0], 1, nearest_32(x.shape[-2]), nearest_32(x.shape[-1]))
        padded_tensor[..., 0, : x.shape[-2], : x.shape[-1]] = x
    else:  # (batch, num channels, num features y, num features x)
        padded_tensor = torch.zeros(*x.shape[:-2], nearest_32(x.shape[-2]), nearest_32(x.shape[-1]))
        padded_tensor[..., : x.shape[-2], : x.shape[-1]] = x
    return padded_tensor


def pad_weight(x):
    """
    This function pads a weight/bias with 0s as a pre-preprocessing step to tilization.

    tt_tensor = ttnn.Tensor(
        py_tensor.reshape(shape), ttnn.bfloat16
    In the 2d case, it pads a vector to the right with 0s, and in the 2+d case,
    it pads the bottom and right corners of the last two dimensions.

    :param x: Input PyTorch Tensor
    :type x: class:`torch.Tensor`

    WARNING: This function should eventually be retired in favour of padding on device
    """
    nearest_32 = _nearest_32

    assert isinstance(x, torch.Tensor), "Input to this function must be an instance of torch.Tensor"
    assert len(x.shape) >= 1 and len(x.shape) <= 4, "Only tensors with dimension 1-4 supported"

    if len(x.shape) == 1:  # (num_features,)
        padded_tensor = torch.zeros(1, 1, 32, nearest_32(x.shape[0]))
        padded_tensor[:, 0, 0, : x.shape[0]] = x
    elif len(x.shape) == 2:  # (r_features, c_features)
        padded_tensor = torch.zeros(1, 1, nearest_32(x.shape[0]), nearest_32(x.shape[1]))
        padded_tensor[:, 0, : x.shape[0], : x.shape[1]] = x
    else:
        padded_tensor = torch.zeros(*x.shape[:-2], nearest_32(x.shape[-2]), nearest_32(x.shape[-1]))
        padded_tensor[..., : x.shape[-2], : x.shape[-1]] = x

    return padded_tensor


def convert_weights_2d_matrix(weights, w_shape):
    """
    :param weights: Input PyTorch Tensor
    :type weights: class:`torch.Tensor`
    """
    ret_shape = [1, 1, w_shape[0], w_shape[1] * w_shape[2] * w_shape[3]]
    if isinstance(weights, torch.Tensor):
        ret = torch.zeros(np.prod(ret_shape))
    else:
        ret = np.zeros(np.prod(ret_shape))
    idx = 0
    for k in range(w_shape[0]):
        for r in range(w_shape[2]):
            for s in range(w_shape[3]):
                for c in range(w_shape[1]):
                    ret[idx] = weights[k][c][r][s]
                    idx += 1
    assert idx == np.prod(ret_shape)
    return ret.reshape(ret_shape).transpose(2, 3)


def convert_act_2d_matrix(activation, kernel_y, kernel_x, stride_y, stride_x, pad_y, pad_x):
    """
    :param activation: Input PyTorch Tensor
    :type activation: class:`torch.Tensor`
    """
    N = activation.shape[0]
    C = activation.shape[1]
    H = activation.shape[2]
    W = activation.shape[3]

    OH = (int)((H - kernel_y + 2 * pad_y) // stride_y) + 1
    OW = ((W - kernel_x + 2 * pad_x) // stride_x) + 1
    nrows = OH * OW
    ncols = C * kernel_x * kernel_y
    ret_shape = [1, N, nrows, ncols]
    if isinstance(activation, torch.Tensor):
        ret = torch.zeros(np.prod(ret_shape))
    else:
        ret = np.zeros(np.prod(ret_shape))
    idx = 0
    for n in range(N):
        for h in range(-1 * pad_y, H + pad_y - kernel_y + 1, stride_y):
            for w in range(-1 * pad_x, W + pad_x - kernel_x + 1, stride_x):
                for r in range(kernel_y):
                    for s in range(kernel_x):
                        for c in range(C):
                            h_offs = h + r
                            w_offs = w + s
                            pad = h_offs < 0 or h_offs >= H or w_offs < 0 or w_offs >= W
                            ret[idx] = 0 if pad else activation[n][c][h_offs][w_offs]
                            idx += 1
    assert idx == np.prod(ret_shape)
    return ret.reshape(ret_shape)


### Tilizing / Untilizing ###
@deprecated("PyTorch data is handled automatically in tensor infra. This function does nothing now:")
def tilize(x):
    return x


@deprecated("PyTorch data is handled automatically in tensor infra. This function does nothing now:")
def tilize_to_list(x):
    """
    Returns a flattened list of the tensor
    """
    return tilize(x).reshape(-1).tolist()


@deprecated("PyTorch data is handled automatically in tensor infra. This function does nothing now:")
def untilize(x):
    return x


### Measuring accuracy and other metrics ###
def is_close(a, b, rtol=1e-2, atol=1e-2, max_mag=2.0, max_mag_fraction=0.02):
    """
    A variant of np.isclose with logging.
    """
    absdiff = (a - b).abs()
    reldiff1 = (a.abs() / b.abs()) - 1.0
    reldiff2 = (a.abs() + 1.0) / (b.abs() + 1.0) - 1.0  # in case b.abs() is 0
    reldiff_or = torch.logical_or(reldiff1.abs() < rtol, reldiff2.abs() < rtol)
    max_mag_ok = absdiff < max_mag * max_mag_fraction

    or_abs_rel = torch.logical_or(absdiff < atol, reldiff_or)
    or_abs_rel = torch.logical_or(or_abs_rel, max_mag_ok)
    debug_index = or_abs_rel.to(torch.int32).argmin().item()

    if not or_abs_rel.reshape(-1)[debug_index]:
        logger.info(f"isclose mismatch at index={debug_index}")
        logger.info(a.reshape(-1)[debug_index])
        logger.info(b.reshape(-1)[debug_index])
        logger.info(f"reldiff1={reldiff1.reshape(-1)[debug_index]}")
        logger.info(f"reldiff2={reldiff2.reshape(-1)[debug_index]}")
        logger.info(f"absdiff={absdiff.reshape(-1)[debug_index]}")

        HT = a.shape[-2] // 32
        WT = a.shape[-1] // 32
        hwt = debug_index // 1024
        wt = hwt % WT
        ht = hwt // WT
        h = (debug_index % 1024) // 32
        w = (debug_index % 1024) % 32

        logger.info(f"****    at {debug_index} --- HTWT={ht} {wt} HW={h} {w}")

    return torch.all(or_abs_rel)


def _comp_nonfinite(golden, calculated):
    """
    Returns True if tensors contain the same non-finite values (nan, inf, -inf) at the same positions. Also returns True if all elements are finite.
    Returns False if non-finite values differ between both tensors.
    """

    # torch.equal(['nan'], ['nan']] => False
    # For this reason, we check for nan and inf separately
    if torch.not_equal(torch.isnan(golden), torch.isnan(calculated)).any():
        return False

    golden_inf_mask = torch.isinf(golden)
    calculated_inf_mask = torch.isinf(calculated)

    if torch.not_equal(golden_inf_mask, calculated_inf_mask).any():
        return False

    golden_inf = golden[golden_inf_mask]
    calculated_inf = calculated[calculated_inf_mask]
    return torch.equal(golden_inf, calculated_inf)


def comp_allclose(golden, calculated, rtol=1e-05, atol=1e-08):
    if golden.dtype != calculated.dtype:
        calculated = calculated.type(golden.dtype)

    atol_delta = torch.max(torch.abs(golden - calculated)).item()
    rtol_delta = torch.max(torch.abs(golden - calculated) / torch.abs(calculated)).item()
    return (
        torch.allclose(golden, calculated, rtol, atol, True),
        f"Max ATOL Delta: {atol_delta}, Max RTOL Delta: {rtol_delta}",
    )


def comp_pcc(golden, calculated, pcc=0.99):
    golden = torch.Tensor(golden)
    calculated = torch.Tensor(calculated)

    if golden.dtype != calculated.dtype:
        calculated = calculated.type(golden.dtype)

    if torch.all(torch.isnan(golden)) and torch.all(torch.isnan(calculated)):
        logger.warning("Both tensors are 'nan'")
        return True, 1.0

    if torch.all(torch.isnan(golden)) or torch.all(torch.isnan(calculated)):
        logger.error("One tensor is all nan, the other is not.")
        return False, 0.0

    # Test if either is completely zero
    if torch.any(golden.bool()) != torch.any(calculated.bool()):
        logger.error("One tensor is all zero")
        return False, 0.0

    # For now, mask all infs and nans so that we check the rest... TODO
    golden = golden.clone()
    golden[
        torch.logical_or(
            torch.isnan(golden),
            torch.logical_or(torch.isinf(golden), torch.isneginf(golden)),
        )
    ] = 0
    calculated = calculated.clone()
    calculated[
        torch.logical_or(
            torch.isnan(calculated),
            torch.logical_or(torch.isinf(calculated), torch.isneginf(calculated)),
        )
    ] = 0

    if torch.equal(golden, calculated):
        return True, 1.0

    if golden.dtype == torch.bfloat16:
        golden = golden.type(torch.float32)
        calculated = calculated.type(torch.float32)
    cal_pcc = np.min(
        np.ma.corrcoef(
            np.ma.masked_invalid(torch.squeeze(golden).detach().numpy()).flatten(),
            np.ma.masked_invalid(torch.squeeze(calculated).detach().numpy()).flatten(),
        )
    )

    if isinstance(cal_pcc, np.ma.core.MaskedConstant):
        return True, 1.0

    return cal_pcc >= pcc, cal_pcc


def ulp(x: Union[ttnn.Tensor, torch.Tensor]) -> Union[ttnn.Tensor, torch.Tensor]:
    "Return Unit of Least Precision for each element of a given tensor"

    received_ttnn_input = False
    if isinstance(x, ttnn.Tensor):
        x = ttnn.to_torch(x)
        received_ttnn_input = True

    # Notes:
    # - This should be identical to the definition of ULP by Goldberg
    #   "What every computer scientist should know about floating-point arithmetic"
    #   https://docs.oracle.com/cd/E19957-01/806-3568/ncg_goldberg.html
    # - We use torch.abs(x) to ensure symmetry ULP(-x) == ULP(x)
    # - For x powers of 2, x + ULP(x) is not closest number but second closest (previous number is 2x closer)
    #   However, this avoids rounding-to-nearest-tie-to-even issues on addition (i.e. x + ULP(x) != x)
    abs_x = torch.abs(x)
    next = torch.nextafter(
        abs_x, torch.tensor(math.inf, dtype=x.dtype)
    )  # 1 ULP ~ Difference between two consecutive floating point numbers
    ulp_value = next - abs_x

    # Special case: if abs_x == torch.finfo(x.dtype).max, then next == math.inf, which leads to ULP(x) == inf rather than finite number
    # We fix this problem by manually calculating ULP at max value, and masking tensor when input == max
    dtype_max = torch.finfo(x.dtype).max
    max_epsilon = dtype_max - torch.nextafter(
        torch.tensor(dtype_max, dtype=x.dtype), torch.tensor(-math.inf, dtype=x.dtype)
    )
    ulp_value = torch.where(abs_x == dtype_max, max_epsilon, ulp_value)

    if received_ttnn_input:  # Ensures that type(input) == type(output)
        ulp_value = ttnn.from_torch(ulp_value)

    return ulp_value


def comp_ulp(golden, calculated, ulp_threshold, allow_nonfinite=False):
    """
    Compute absolute error between two tensors in Units of Least Precision (ULP)
    """

    # If both tensors are empty, then we can return True
    if torch.numel(golden) == 0 and torch.numel(calculated) == 0:
        return True, "Both tensors are empty"

    if not allow_nonfinite and not torch.all(torch.isfinite(calculated)):
        return False, "Calculated tensor contains non-finite values"

    if not _comp_nonfinite(golden, calculated):
        return False, "Tensors are not finite at the same positions"
    # nonfinite elments can intefere with ULP error calculation
    # To avoid this, replace nan, +inf, -inf with 0
    # (we have already checked that both tensors have the same nonfinite elements)
    mask_finite = ~torch.isfinite(golden)
    golden = golden.clone()
    calculated = calculated.clone()
    golden[mask_finite] = 0
    calculated[mask_finite] = 0

    # ULP is measured according to the golden tensor
    # In most cases, data type of golden tensor should be the same as calculated tensor.
    # However, in some cases, we may want to measure < 1 ULP differences, which requires golden tensor
    # to have higher precision than calculated tensor.
    # If we passed golden tensor to ulp() as is, we would get ULP of higher precision.
    # e.g. ulp of float32 rather bfloat16 calculation, which would give us a wrong value.
    ulp_value = ulp(golden.type(calculated.dtype))

    if golden.dtype != calculated.dtype:  # Note: assumes that golden has higher precision than calculated tensor
        calculated = calculated.type(golden.dtype)
        ulp_value = ulp_value.type(golden.dtype)  # Convert ULP to higher precision (for sub-1 ULP measurements)

    ulp_delta = torch.max(torch.abs(calculated - golden) / ulp_value)

    return (ulp_delta <= ulp_threshold, f"Max ULP Delta: {ulp_delta}")


def comp_allclose_and_pcc(golden, calculated, rtol=1e-05, atol=1e-08, pcc=0.99):
    if golden.dtype != calculated.dtype:
        calculated = calculated.type(golden.dtype)

    passing = True
    output = ""
    passing_allclose, output_allclose = comp_allclose(golden, calculated, rtol, atol)
    passing &= passing_allclose
    output += output_allclose
    if torch.numel(golden) != 1:
        passing_pcc, output_pcc = comp_pcc(golden, calculated, pcc)
        passing &= passing_pcc
        output += f", {output_pcc}"

    return passing, output


def comp_equal(golden, calculated):
    if golden.dtype != calculated.dtype:
        calculated = calculated.type(golden.dtype)

    atol_delta = torch.max(torch.abs(golden - calculated)).item()
    rtol_delta = torch.max(torch.abs(golden - calculated) / torch.abs(calculated)).item()
    return (
        torch.equal(golden, calculated),
        f"Max ATOL Delta: {atol_delta}, Max RTOL Delta: {rtol_delta}",
    )


def get_oom_of_float(float_lst):
    """
    Given a list of floats, returns a list of the order or magnitudes
    of the floats. Useful when you want to make sure that even if your
    tt outputs don't match pytorch all that well, they are at least
    on the same order of magnitude
    """
    ooms = []
    for el in float_lst:
        str_el = str(el)
        if "e" in str_el:
            oom = int(str_el.split("e")[1])
        elif str_el[:2] == "0.":
            str_el = str_el.split(".")[1]

            oom = -1
            for e in str_el:
                if e != "0":
                    break
                oom -= 1
        else:
            oom = len(str_el.split(".")[0])

        ooms.append(oom)

    return ooms


def print_diff_argmax(a, b, annotation=""):
    """
    Prints out the value of both tensors at a point where the absolute difference is the largest.
    """
    absdiff = (a - b).abs()
    argmax = absdiff.argmax().item()
    diff = absdiff.reshape(-1)[argmax]
    rela = a.abs() / (torch.max(a.abs(), b.abs()))
    relb = b.abs() / (torch.max(a.abs(), b.abs()))
    HT = a.shape[-2] // 32
    WT = a.shape[-1] // 32
    hwt = argmax // 1024
    wt = hwt % WT
    ht = hwt // WT
    h = (argmax % 1024) // 32
    w = (argmax % 1024) % 32
    print(
        "Abs diff=",
        diff,
        " at ",
        argmax,
        " --- ",
        annotation,
        "HTWT=",
        ht,
        wt,
        "HW=",
        h,
        w,
    )
    print("  (a=", a.reshape(-1)[argmax].item(), ")")
    print("  (b=", b.reshape(-1)[argmax].item(), ")")
    print("  Rel a=", rela.reshape(-1)[argmax], " at ", argmax)
    print("  Rel b=", relb.reshape(-1)[argmax], " at ", argmax)
    return diff.item()


def print_diff_tt_pyt(a, b, annotation=""):
    # first convert a pytorch tensor argument b to tt
    padded_b = pad_weight(b)
    pyt_a = tt2torch(a)  # untilizes also
    return print_diff_argmax(pyt_a, padded_b, annotation)


def ttP(x, count=4, offset=0, stride=1):
    if type(x) == torch.Tensor:
        t1 = x.reshape(-1)
    else:
        tt_out = x.cpu()
        torch_out = untilize(tt_out.to_torch())
        t1 = torch_out.reshape(-1)
    print("Tensor vals: (", end="")
    for j in range(offset, offset + count * stride, stride):
        print(t1[j].item(), " ", end="")
    print(")")


### Conv related helpers ###
def read_conv_act_into_mm_act_block(
    conv_act,
    act_address_map_index,
    address_map,
    address_map_this_block_size,
    act_block_h,
    act_block_w,
):
    mm_act_block_shape = [1, 1, act_block_h * 32, act_block_w * 32]
    mm_act_block_size = act_block_h * act_block_w * 1024
    mm_act_block = torch.zeros(mm_act_block_size, dtype=torch.bfloat16).float()
    for i in range(0, address_map_this_block_size, 4):
        src_address = address_map[act_address_map_index]
        dst_address = address_map[act_address_map_index + 1]
        read_size = address_map[act_address_map_index + 2]
        pad = address_map[act_address_map_index + 3]
        for s in range(read_size):
            assert dst_address + s < mm_act_block_size
            if pad:
                mm_act_block[dst_address + s] = 0
            else:
                assert src_address + s < len(conv_act)
                mm_act_block[dst_address + s] = conv_act[src_address + s]
        act_address_map_index += 4
    return (mm_act_block.reshape(mm_act_block_shape), act_address_map_index)


def read_conv_weight_into_mm_weight_block(
    conv_weight,
    weight_address_map_index,
    weight_address_map,
    weight_address_map_this_block_size,
    weight_block_h,
    weight_block_w,
):
    mm_weight_block_shape = [1, 1, weight_block_h * 32, weight_block_w * 32]
    mm_weight_block_size = weight_block_h * weight_block_w * 1024
    mm_weight_block = torch.zeros(mm_weight_block_size, dtype=torch.bfloat16).float()
    for i in range(0, weight_address_map_this_block_size, 4):
        src_address = weight_address_map[weight_address_map_index]
        dst_address = weight_address_map[weight_address_map_index + 1]
        read_size = weight_address_map[weight_address_map_index + 2]
        pad = weight_address_map[weight_address_map_index + 3]
        for s in range(read_size):
            assert dst_address + s < mm_weight_block_size
            if pad:
                mm_weight_block[dst_address + s] = 0
            else:
                assert src_address + s < len(conv_weight)
                mm_weight_block[dst_address + s] = conv_weight[src_address + s]
        weight_address_map_index += 4
    return (mm_weight_block.reshape(mm_weight_block_shape), weight_address_map_index)


def blocked_mm_with_conv_act(
    conv_act,
    mm_weight,
    act_address_map,
    weight_address_map,
    num_blocks_act_h,
    num_blocks_act_w,
    num_blocks_weight_w,
    act_block_h,
    act_block_w,
    weight_block_w,
):
    # act refers to conv activation tensor
    # weight refers to conv weight tensor
    mm_output_shape = [
        1,
        1,
        num_blocks_act_h * act_block_h * 32,
        num_blocks_weight_w * weight_block_w * 32,
    ]
    ret = torch.zeros(mm_output_shape, dtype=torch.bfloat16).float()
    mm_output_block_shape = [1, 1, act_block_h * 32, weight_block_w * 32]
    act_address_map_index = 0
    weight_address_map_index = 0
    weight_block_h = act_block_w
    num_groups = act_address_map[act_address_map_index]
    assert num_groups == num_blocks_act_h * num_blocks_act_w * num_blocks_weight_w
    weight_num_groups = act_address_map[weight_address_map_index]
    assert weight_num_groups == num_groups
    act_address_map_index += 1
    weight_address_map_index += 1
    for block_act_h in range(num_blocks_act_h):
        # Reset weight (weight) to the starting tile in this column
        for block_weight_w in range(num_blocks_weight_w):
            output_block = torch.zeros(mm_output_block_shape, dtype=torch.bfloat16).float()
            for block_act_w in range(num_blocks_act_w):
                address_map_this_block_size = act_address_map[act_address_map_index]
                act_address_map_index += 1
                weight_address_map_this_block_size = weight_address_map[weight_address_map_index]
                weight_address_map_index += 1
                (mm_act_block, act_address_map_index) = read_conv_act_into_mm_act_block(
                    conv_act,
                    act_address_map_index,
                    act_address_map,
                    address_map_this_block_size,
                    act_block_h,
                    act_block_w,
                )
                (
                    mm_weight_block,
                    weight_address_map_index,
                ) = read_conv_weight_into_mm_weight_block(
                    mm_weight,
                    weight_address_map_index,
                    weight_address_map,
                    weight_address_map_this_block_size,
                    weight_block_h,
                    weight_block_w,
                )
                # Untilize weight block (this CPU reference does matmul on untilized blocks)
                mm_weight_block = untilize(mm_weight_block)
                for out_h_block in range(act_block_h * 32):
                    for out_w_block in range(weight_block_w * 32):
                        output_block[0][0][out_h_block][out_w_block] += torch.dot(
                            mm_act_block[0, 0, out_h_block, :].reshape(-1),
                            mm_weight_block[0, 0, :, out_w_block].reshape(-1),
                        )
            start_oh = block_act_h * act_block_h * 32
            start_ow = block_weight_w * weight_block_w * 32
            end_oh = start_oh + (act_block_h * 32)
            end_ow = start_ow + (weight_block_w * 32)
            ret[0, 0, start_oh:end_oh, start_ow:end_ow] = output_block

    return ret


def is_conv_supported_on_device(conv_params):
    K, C, R, S, U, V, P_H, P_W, dilation, groups = [conv_params[i] for i in range(10)]

    if K % 32 != 0 or dilation != 1 or groups != 1:
        logger.warning("DOES NOT HAVE SUPPORT FOR Conv with following parameters -")
        logger.warning(
            "K="
            + str(K)
            + " C="
            + str(C)
            + " R="
            + str(R)
            + " S="
            + str(S)
            + " U="
            + str(U)
            + " V="
            + str(V)
            + " PH="
            + str(P_H)
            + " PW="
            + str(P_W)
            + " dilation="
            + str(dilation)
            + " groups="
            + str(groups)
        )
        return False

    return True


# detect E75 Grayskull card
def is_e75(device):
    compute_grid_size = device.compute_with_storage_grid_size()
    return (device.arch() == Arch.GRAYSKULL) and (compute_grid_size.x * compute_grid_size.y == 88)


def is_x2_harvested(device):
    grid = device.compute_with_storage_grid_size()
    return device.arch() == Arch.WORMHOLE_B0 and (grid.x, grid.y) == (8, 7)


def is_single_chip():
    return ttnn.GetNumAvailableDevices() == 1


def is_blackhole():
    ARCH_NAME = ttnn.get_arch_name()
    return "blackhole" in ARCH_NAME


def is_wormhole_b0():
    ARCH_NAME = ttnn.get_arch_name()
    return "wormhole_b0" in ARCH_NAME


def is_grayskull():
    ARCH_NAME = ttnn.get_arch_name()
    return "grayskull" in ARCH_NAME


def is_slow_dispatch():
    return os.environ.get("TT_METAL_SLOW_DISPATCH_MODE") == "1"


def ti_skip(condition, reason="Invalid test parameters"):
    return pytest.mark.skipif(condition, reason="Skipping unsupported case: " + reason)


def skip_for_blackhole(reason_str="not a blackhole test"):
    return ti_skip(is_blackhole(), reason=reason_str)


def skip_for_wormhole_b0(reason_str="not a wormhole test"):
    return ti_skip(is_wormhole_b0(), reason=reason_str)

<<<<<<< HEAD

def skip_for_grayskull(reason_str="not a grayskull test"):
    return ti_skip(is_grayskull(), reason=reason_str)


=======
>>>>>>> 59667aa8
def run_for_blackhole(reason_str="only runs for Blackhole"):
    return ti_skip(not is_blackhole(), reason=reason_str)


def run_for_wormhole_b0(reason_str="only runs for Wormhole B0"):
    return ti_skip(not is_wormhole_b0(), reason=reason_str)


def run_for_grayskull(reason_str="only runs for Grayskull"):
    return ti_skip(not is_grayskull(), reason=reason_str)


def skip_for_n_dev(n, reason_str="Test is not meant for this number of devices"):
    return ti_skip(ttnn.get_num_devices() == n, reason=reason_str)


def skip_for_n_or_less_dev(n, reason_str="Test is not meant for this number of devices"):
    return ti_skip(ttnn.get_num_devices() <= n, reason=reason_str)


def skip_for_slow_dispatch(reason_str="not working for slow dispatch"):
    return ti_skip(is_slow_dispatch(), reason=reason_str)


def get_devices_for_t3000(all_devices, num_devices):
    """
    all_devices comes from fixture which devices in order from 0 to 7.
    """
    assert num_devices <= len(all_devices), "Not enough devices detected!"

    if num_devices <= 4 or num_devices == 8:
        return all_devices[:num_devices]
    else:
        raise NotImplementedError("Only supports 1, 2, 3, 4, and 8 chip configurations!")


def ttl_complex_2_torch_complex(tt_tensor):
    torch_tensor = tt2torch_tensor(tt_tensor)

    # extract real and imag parts of the complex tensor
    real = torch_tensor[:, :, :, : torch_tensor.shape[-1] // 2].to(torch.bfloat16).to(torch.float)
    imag = torch_tensor[:, :, :, torch_tensor.shape[-1] // 2 :].to(torch.bfloat16).to(torch.float)

    # create torch complex tensor
    result = torch.complex(real, imag)
    return result


def pad_and_fold_conv_filters_for_unity_stride(filter_pyt_nchw_tensor, stride_h, stride_w):
    assert stride_h == stride_w
    assert filter_pyt_nchw_tensor.shape[2] == filter_pyt_nchw_tensor.shape[3]
    # Fold activation for unity stride
    # Pad channel size to 4. This is to make sure L1 read addresses are 16 bit aligned
    C = _nearest_y(filter_pyt_nchw_tensor.shape[1], 4)
    # Pad filter to nearest stride
    Padded_filter_height = _nearest_y(filter_pyt_nchw_tensor.shape[2], stride_h)
    Padded_filter_width = _nearest_y(filter_pyt_nchw_tensor.shape[3], stride_w)
    filter_pyt_padded = torch.nn.functional.pad(
        filter_pyt_nchw_tensor,
        (
            0,
            Padded_filter_width - filter_pyt_nchw_tensor.shape[3],
            0,
            Padded_filter_height - filter_pyt_nchw_tensor.shape[2],
            0,
            C - filter_pyt_nchw_tensor.shape[1],
        ),
    )
    # Fold filter for unity stride.
    filter_pyt_padded_folded = torch.zeros(
        [
            filter_pyt_padded.shape[0],
            C * stride_h * stride_w,
            (int)(filter_pyt_padded.shape[2] / stride_h),
            (int)(filter_pyt_padded.shape[3] / stride_w),
        ]
    )
    for h in range(0, filter_pyt_padded.shape[2], stride_h):
        for w in range(0, filter_pyt_padded.shape[3], stride_w):
            folded_h = (int)(h / stride_h)
            folded_w = (int)(w / stride_w)
            for i in range(4):
                start_c = i * C
                filter_pyt_padded_folded[:, start_c : start_c + C, folded_h, folded_w] = filter_pyt_padded[
                    :, :, h + (int)(i / stride_w), w + (int)(i % stride_w)
                ]
    return filter_pyt_padded_folded


# produces a tensor where each element in a page is the page number
# this tensor is easy to debug and visualize
def get_debug_tensor(num_pages_width, num_pages_height, dtype, page_width=32, page_height=32):
    torch_tensor = None
    for row_idx in range(0, int(num_pages_height)):
        tile_row = None
        for col_idx in range(0, int(num_pages_width)):
            tile_idx = col_idx + num_pages_width * row_idx
            tile = torch.full((1, 1, page_width, page_height), tile_idx + 1, dtype=dtype)
            if tile_row == None:
                tile_row = tile
            else:
                tile_row = torch.cat((tile_row, tile), 3)
        if torch_tensor == None:
            torch_tensor = tile_row
        else:
            torch_tensor = torch.cat((torch_tensor, tile_row), 2)

    return torch_tensor<|MERGE_RESOLUTION|>--- conflicted
+++ resolved
@@ -987,14 +987,7 @@
 def skip_for_wormhole_b0(reason_str="not a wormhole test"):
     return ti_skip(is_wormhole_b0(), reason=reason_str)
 
-<<<<<<< HEAD
-
-def skip_for_grayskull(reason_str="not a grayskull test"):
-    return ti_skip(is_grayskull(), reason=reason_str)
-
-
-=======
->>>>>>> 59667aa8
+
 def run_for_blackhole(reason_str="only runs for Blackhole"):
     return ti_skip(not is_blackhole(), reason=reason_str)
 
