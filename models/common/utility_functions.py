# SPDX-FileCopyrightText: © 2023 Tenstorrent Inc.

# SPDX-License-Identifier: Apache-2.0

import math
import os
import struct
import time
from typing import Union

import numpy as np
import pytest
import torch
from loguru import logger
from ttnn.device import Arch
from typing_extensions import deprecated

import ttnn


def get_mesh_device():
    """Fixture to provide mesh device configuration."""
    mesh_device = os.environ.get("MESH_DEVICE", "N150")
    mesh_config = {
        "N150": (1, 1),
        "N300": (2, 1),
        "T3K": (8, 1),
        "TG": (8, 4),
    }.get(mesh_device, (ttnn.get_num_devices(), 1))
    return mesh_config


### Math operations ###
def _nearest_32(x):
    return math.ceil(x / 32) * 32


def nearest_32(
    x,
):  # needs refctoring; to match alias called in some scripts (e.g. test_padding_test in unit tests)
    return _nearest_32(x)


def _nearest_y(x, y):
    return math.ceil(x / y) * y


def nearest_y(x, y):
    return _nearest_y(x, y)


def divup(a, b):
    return (a + b - 1) // b


def roundup(a, b):
    result = divup(a, b) * b
    return result


def roundup32(a):
    return roundup(a, 32)


def float_to_bits(x):
    s = struct.pack(">f", x)
    return struct.unpack(">l", s)[0]


def torch_random(shape, low, high, dtype):
    if dtype in [torch.int64, torch.int32, torch.int16, torch.int8]:
        return torch.randint(low, high, shape, dtype=dtype)
    return torch.zeros(shape, dtype=dtype).uniform_(low, high)


def torch_random_with_zeros(shape, low, high, dtype, zero_fraction=0.1):
    total_elements = torch.prod(torch.tensor(shape)).item()
    num_zeros = int(total_elements * zero_fraction)
    num_random = total_elements - num_zeros

    # Generate random values between low and high
    random_values = torch.empty(num_random).uniform_(low, high)
    zeros = torch.zeros(num_zeros)

    # Combine zeros and random values
    combined = torch.cat([zeros, random_values])

    # Shuffle the tensor
    shuffled = combined[torch.randperm(combined.size(0))]

    # Reshape to the desired shape
    result_tensor = shuffled.view(shape)
    result_tensor.to(dtype)
    return result_tensor


### Profiling ###
class Profiler:
    def __init__(self):
        self.start_times = dict()
        self.times = dict()
        self.disabled = False

    def clear(self):
        self.start_times = dict()
        self.times = dict()
        self.disabled = False

    def enable(self):
        self.disabled = False

    def disable(self):
        self.disabled = True

    def start(self, key, force_enable=False):
        if self.disabled and not force_enable:
            return

        self.start_times[key] = time.time()

    def end(self, key, PERF_CNT=1, force_enable=False):
        if self.disabled and not force_enable:
            return

        if key not in self.start_times:
            return

        diff = time.time() - self.start_times[key]

        if key not in self.times:
            self.times[key] = []

        self.times[key].append(diff / PERF_CNT)

    def get(self, key):
        if key not in self.times:
            return 0

        return sum(self.times[key]) / len(self.times[key])

    def print(self, units="s"):
        for key in self.times:
            average = self.get(key)
            if units == "s":
                pass
            elif units == "ms":
                average *= 1000
            elif units == "us":
                average *= 1000000
            elif units == "ns":
                average *= 1000000000
            else:
                raise ValueError(f"Invalid units: {units}")
            print(f"{key}: {average:.3f}{units}")


profiler = Profiler()


### Turn flags on/off ###
def enable_persistent_kernel_cache():
    """
    Enables persistent compiled kernel caching - disables recompiling the kernels for the duration of running process if built_kernels/.../hash directory with kernel binaries is present.
    """
    logger.warning(
        "Persistent kernel cache is enabled. Cache invalidation may fail after a rebase and may require deleting the built directory."
    )
    ttnn.device.EnablePersistentKernelCache()


def disable_persistent_kernel_cache():
    """
    Disables persistent compiled kernel caching. This is the default state.
    """
    ttnn.device.DisablePersistentKernelCache()


def enable_memory_reports():
    """
    Enables generating reports of memory allocation statistics in .reports/tt_metal dir
    """
    return ttnn.device.EnableMemoryReports()


def disable_memory_reports():
    """
    Disables generating reports of memory allocation statistics
    """
    return ttnn.device.DisableMemoryReports()


### Tensor conversion ###
def torch2tt_tensor(
    py_tensor: torch.Tensor,
    tt_device,
    tt_layout=ttnn.TILE_LAYOUT,
    tt_memory_config=ttnn.MemoryConfig(ttnn.TensorMemoryLayout.INTERLEAVED),
    tt_dtype=ttnn.bfloat16,
):
    size = list(py_tensor.size())

    while len(size) < 4:
        size.insert(0, 1)

    tt_tensor = ttnn.Tensor(py_tensor.reshape(size), tt_dtype)
    tt_tensor = tt_tensor.to(tt_layout)

    if tt_device is not None:
        tt_tensor = tt_tensor.to(tt_device, tt_memory_config)
    else:
        tt_tensor = tt_tensor.cpu()

    return tt_tensor


def tt_tensors_to_torch_tensors(
    tt_tensors_device: ttnn.Tensor, mesh_device: Union[ttnn.MeshDevice, ttnn.Device], concat_dim: int = 0
):
    # Convert tensors to interleaved
    if tt_tensors_device.is_sharded():
        tt_tensors_device = ttnn.sharded_to_interleaved(tt_tensors_device)

    # Convert tensors to RM layout
    if tt_tensors_device.layout == ttnn.TILE_LAYOUT:
        # Convert to bfloat16 to ensure untilize works
        if tt_tensors_device.dtype != ttnn.bfloat16:
            tt_tensors_device = ttnn.clone(
                tt_tensors_device, dtype=ttnn.bfloat16, memory_config=ttnn.DRAM_MEMORY_CONFIG
            )
        # Untilize using singlecore since multicore version runs out of l1 memory (Issue #9022)
        tt_tensors_device = ttnn.untilize(tt_tensors_device, use_multicore=False)

    return torch.cat([t.to_torch() for t in ttnn.get_device_tensors(tt_tensors_device.cpu())], dim=concat_dim)


def tt2torch_tensor(tt_tensor):
    tt_output = tt_tensor.cpu()
    if tt_output.get_layout() != ttnn.ROW_MAJOR_LAYOUT:
        tt_output = tt_output.to(ttnn.ROW_MAJOR_LAYOUT)
    return tt_output.to_torch()


def tt_to_torch_tensor(tt_tensor):
    tt_output = tt_tensor.cpu().to(ttnn.ROW_MAJOR_LAYOUT)
    return tt_output.to_torch()


def torch_to_tt_tensor_rm(py_tensor, device, shape=None, put_on_device=True):
    if shape is None:
        shape = list(py_tensor.size())
        while len(shape) < 4:
            shape.insert(0, 1)

    tt_tensor = ttnn.Tensor(py_tensor.reshape(shape), ttnn.bfloat16)
    if put_on_device:
        tt_tensor = tt_tensor.to(device)
    return tt_tensor


def torch_to_tt_tensor(py_tensor, device):
    shape = list(py_tensor.size())
    while len(shape) < 4:
        shape.insert(0, 1)

    tt_tensor = (
        ttnn.Tensor(py_tensor.reshape(shape), ttnn.bfloat16)
        .to(
            ttnn.TILE_LAYOUT
        )  # change memory layout of TT Tensor to TILE (as operation that will use it expects TILE layout)
        .to(device)  # move TT Tensor from host to TT accelerator device (device is of type ttnn.device.Device)
    )

    return tt_tensor


### Padding / Unpadding ###
def pad_by_zero(
    x: torch.Tensor,
    device=None,
    tt_memory_config=ttnn.MemoryConfig(ttnn.TensorMemoryLayout.INTERLEAVED),
    tt_dtype=ttnn.bfloat16,
):
    initial_shape = x.shape
    pad_shape = list(x.shape)
    while len(pad_shape) < 4:
        pad_shape.insert(0, 1)
    if pad_shape[-1] % 32 != 0 or pad_shape[-2] % 32 != 0:
        # Pad in torch before creating TT tensor.
        # Certain datatypes like BFP8_B requires inputs to already be a specific size when creating the tensor, so we need to pad first
        x = torch.nn.functional.pad(
            x.reshape(pad_shape),
            (
                0,
                _nearest_32(pad_shape[-1]) - pad_shape[-1],
                0,
                _nearest_32(pad_shape[-2]) - pad_shape[-2],
            ),
        )
        x = ttnn.Tensor(x, tt_dtype)
        x = x.to(ttnn.TILE_LAYOUT)
        if device is not None:
            x = x.to(device, tt_memory_config)

    else:
        x = torch2tt_tensor(x, device, tt_memory_config=tt_memory_config, tt_dtype=tt_dtype)
    return x, initial_shape


def unpad_from_zero(x, desired_shape):
    if x.padded_shape[-1] == desired_shape[-1] and x.padded_shape[-2] == desired_shape[-2]:
        x = tt2torch_tensor(x)
    else:
        x = x.cpu()
        if x.get_layout() != ttnn.ROW_MAJOR_LAYOUT:
            x = x.to(ttnn.ROW_MAJOR_LAYOUT)
        x = x.unpad(
            (0, 0, 0, 0),
            (
                desired_shape[0],
                desired_shape[1],
                desired_shape[2],
                desired_shape[3],
            ),
        )

        x = x.to_torch()
    return x


def pad_activation(x):
    """
    This function pads an activation with 0s as a pre-preprocessing step to tilization.

    In the 2d case, it pads a vector to the right with 0s, and in the 2+d case,
    it pads the bottom and right corners of the last two dimensions.

    :param x: Input PyTorch Tensor
    :type x: class:`torch.Tensor`

    WARNING: This function should eventually be retired in favour of padding on device
    """
    nearest_32 = _nearest_32

    assert isinstance(x, torch.Tensor), "Input to this function must be an instance of torch.Tensor"
    assert len(x.shape) >= 1 and len(x.shape) <= 4, "Only tensors with dimension 1-4 supported"
    if len(x.shape) == 1:  # (num_features,)
        padded_tensor = torch.zeros(1, 1, 32, nearest_32(x.shape[0]))
        padded_tensor[:, 0, 0, : x.shape[0]] = x
    elif len(x.shape) == 2:  # (batch, num features)
        padded_tensor = torch.zeros(x.shape[0], 1, 32, nearest_32(x.shape[1]))
        padded_tensor[:, 0, 0, : x.shape[1]] = x
    elif len(x.shape) == 3:  # (batch, num features y, num features x)
        padded_tensor = torch.zeros(x.shape[0], 1, nearest_32(x.shape[-2]), nearest_32(x.shape[-1]))
        padded_tensor[..., 0, : x.shape[-2], : x.shape[-1]] = x
    else:  # (batch, num channels, num features y, num features x)
        padded_tensor = torch.zeros(*x.shape[:-2], nearest_32(x.shape[-2]), nearest_32(x.shape[-1]))
        padded_tensor[..., : x.shape[-2], : x.shape[-1]] = x
    return padded_tensor


def pad_weight(x):
    """
    This function pads a weight/bias with 0s as a pre-preprocessing step to tilization.

    tt_tensor = ttnn.Tensor(
        py_tensor.reshape(shape), ttnn.bfloat16
    In the 2d case, it pads a vector to the right with 0s, and in the 2+d case,
    it pads the bottom and right corners of the last two dimensions.

    :param x: Input PyTorch Tensor
    :type x: class:`torch.Tensor`

    WARNING: This function should eventually be retired in favour of padding on device
    """
    nearest_32 = _nearest_32

    assert isinstance(x, torch.Tensor), "Input to this function must be an instance of torch.Tensor"
    assert len(x.shape) >= 1 and len(x.shape) <= 4, "Only tensors with dimension 1-4 supported"

    if len(x.shape) == 1:  # (num_features,)
        padded_tensor = torch.zeros(1, 1, 32, nearest_32(x.shape[0]))
        padded_tensor[:, 0, 0, : x.shape[0]] = x
    elif len(x.shape) == 2:  # (r_features, c_features)
        padded_tensor = torch.zeros(1, 1, nearest_32(x.shape[0]), nearest_32(x.shape[1]))
        padded_tensor[:, 0, : x.shape[0], : x.shape[1]] = x
    else:
        padded_tensor = torch.zeros(*x.shape[:-2], nearest_32(x.shape[-2]), nearest_32(x.shape[-1]))
        padded_tensor[..., : x.shape[-2], : x.shape[-1]] = x

    return padded_tensor


def convert_weights_2d_matrix(weights, w_shape):
    """
    :param weights: Input PyTorch Tensor
    :type weights: class:`torch.Tensor`
    """
    ret_shape = [1, 1, w_shape[0], w_shape[1] * w_shape[2] * w_shape[3]]
    if isinstance(weights, torch.Tensor):
        ret = torch.zeros(np.prod(ret_shape))
    else:
        ret = np.zeros(np.prod(ret_shape))
    idx = 0
    for k in range(w_shape[0]):
        for r in range(w_shape[2]):
            for s in range(w_shape[3]):
                for c in range(w_shape[1]):
                    ret[idx] = weights[k][c][r][s]
                    idx += 1
    assert idx == np.prod(ret_shape)
    return ret.reshape(ret_shape).transpose(2, 3)


def convert_act_2d_matrix(activation, kernel_y, kernel_x, stride_y, stride_x, pad_y, pad_x):
    """
    :param activation: Input PyTorch Tensor
    :type activation: class:`torch.Tensor`
    """
    N = activation.shape[0]
    C = activation.shape[1]
    H = activation.shape[2]
    W = activation.shape[3]

    OH = (int)((H - kernel_y + 2 * pad_y) // stride_y) + 1
    OW = ((W - kernel_x + 2 * pad_x) // stride_x) + 1
    nrows = OH * OW
    ncols = C * kernel_x * kernel_y
    ret_shape = [1, N, nrows, ncols]
    if isinstance(activation, torch.Tensor):
        ret = torch.zeros(np.prod(ret_shape))
    else:
        ret = np.zeros(np.prod(ret_shape))
    idx = 0
    for n in range(N):
        for h in range(-1 * pad_y, H + pad_y - kernel_y + 1, stride_y):
            for w in range(-1 * pad_x, W + pad_x - kernel_x + 1, stride_x):
                for r in range(kernel_y):
                    for s in range(kernel_x):
                        for c in range(C):
                            h_offs = h + r
                            w_offs = w + s
                            pad = h_offs < 0 or h_offs >= H or w_offs < 0 or w_offs >= W
                            ret[idx] = 0 if pad else activation[n][c][h_offs][w_offs]
                            idx += 1
    assert idx == np.prod(ret_shape)
    return ret.reshape(ret_shape)


### Tilizing / Untilizing ###
@deprecated("PyTorch data is handled automatically in tensor infra. This function does nothing now:")
def tilize(x):
    return x


@deprecated("PyTorch data is handled automatically in tensor infra. This function does nothing now:")
def tilize_to_list(x):
    """
    Returns a flattened list of the tensor
    """
    return tilize(x).reshape(-1).tolist()


@deprecated("PyTorch data is handled automatically in tensor infra. This function does nothing now:")
def untilize(x):
    return x


### Measuring accuracy and other metrics ###
def is_close(a, b, rtol=1e-2, atol=1e-2, max_mag=2.0, max_mag_fraction=0.02):
    """
    A variant of np.isclose with logging.
    """
    absdiff = (a - b).abs()
    reldiff1 = (a.abs() / b.abs()) - 1.0
    reldiff2 = (a.abs() + 1.0) / (b.abs() + 1.0) - 1.0  # in case b.abs() is 0
    reldiff_or = torch.logical_or(reldiff1.abs() < rtol, reldiff2.abs() < rtol)
    max_mag_ok = absdiff < max_mag * max_mag_fraction

    or_abs_rel = torch.logical_or(absdiff < atol, reldiff_or)
    or_abs_rel = torch.logical_or(or_abs_rel, max_mag_ok)
    debug_index = or_abs_rel.to(torch.int32).argmin().item()

    if not or_abs_rel.reshape(-1)[debug_index]:
        logger.info(f"isclose mismatch at index={debug_index}")
        logger.info(a.reshape(-1)[debug_index])
        logger.info(b.reshape(-1)[debug_index])
        logger.info(f"reldiff1={reldiff1.reshape(-1)[debug_index]}")
        logger.info(f"reldiff2={reldiff2.reshape(-1)[debug_index]}")
        logger.info(f"absdiff={absdiff.reshape(-1)[debug_index]}")

        HT = a.shape[-2] // 32
        WT = a.shape[-1] // 32
        hwt = debug_index // 1024
        wt = hwt % WT
        ht = hwt // WT
        h = (debug_index % 1024) // 32
        w = (debug_index % 1024) % 32

        logger.info(f"****    at {debug_index} --- HTWT={ht} {wt} HW={h} {w}")

    return torch.all(or_abs_rel)


def _comp_nonfinite(golden, calculated):
    """
    Returns True if tensors contain the same non-finite values (nan, inf, -inf) at the same positions. Also returns True if all elements are finite.
    Returns False if non-finite values differ between both tensors.
    """

    # torch.equal(['nan'], ['nan']] => False
    # For this reason, we check for nan and inf separately
    if torch.not_equal(torch.isnan(golden), torch.isnan(calculated)).any():
        return False

    golden_inf_mask = torch.isinf(golden)
    calculated_inf_mask = torch.isinf(calculated)

    if torch.not_equal(golden_inf_mask, calculated_inf_mask).any():
        return False

    golden_inf = golden[golden_inf_mask]
    calculated_inf = calculated[calculated_inf_mask]
    return torch.equal(golden_inf, calculated_inf)


def comp_allclose(golden, calculated, rtol=1e-05, atol=1e-08):
    if golden.dtype != calculated.dtype:
        calculated = calculated.type(golden.dtype)

    atol_delta = torch.max(torch.abs(golden - calculated)).item()
    rtol_delta = torch.max(torch.abs(golden - calculated) / torch.abs(calculated)).item()
    return (
        torch.allclose(golden, calculated, rtol, atol, True),
        f"Max ATOL Delta: {atol_delta}, Max RTOL Delta: {rtol_delta}",
    )


def comp_pcc(golden, calculated, pcc=0.99):
    golden = torch.Tensor(golden)
    calculated = torch.Tensor(calculated)

    if golden.dtype != calculated.dtype:
        calculated = calculated.type(golden.dtype)

    if torch.all(torch.isnan(golden)) and torch.all(torch.isnan(calculated)):
        logger.warning("Both tensors are 'nan'")
        return True, 1.0

    if torch.all(torch.isnan(golden)) or torch.all(torch.isnan(calculated)):
        logger.error("One tensor is all nan, the other is not.")
        return False, 0.0

    # Test if either is completely zero
    if torch.any(golden.bool()) != torch.any(calculated.bool()):
        logger.error("One tensor is all zero")
        return False, 0.0

    # For now, mask all infs and nans so that we check the rest... TODO
    golden = golden.clone()
    golden[
        torch.logical_or(
            torch.isnan(golden),
            torch.logical_or(torch.isinf(golden), torch.isneginf(golden)),
        )
    ] = 0
    calculated = calculated.clone()
    calculated[
        torch.logical_or(
            torch.isnan(calculated),
            torch.logical_or(torch.isinf(calculated), torch.isneginf(calculated)),
        )
    ] = 0

    if torch.equal(golden, calculated):
        return True, 1.0

    if golden.dtype == torch.bfloat16:
        golden = golden.type(torch.float32)
        calculated = calculated.type(torch.float32)
    cal_pcc = np.min(
        np.ma.corrcoef(
            np.ma.masked_invalid(torch.squeeze(golden).detach().numpy()).flatten(),
            np.ma.masked_invalid(torch.squeeze(calculated).detach().numpy()).flatten(),
        )
    )

    if isinstance(cal_pcc, np.ma.core.MaskedConstant):
        return True, 1.0

    return cal_pcc >= pcc, cal_pcc


def ulp(x: Union[ttnn.Tensor, torch.Tensor]) -> Union[ttnn.Tensor, torch.Tensor]:
    "Return Unit of Least Precision for each element of a given tensor"

    received_ttnn_input = False
    if isinstance(x, ttnn.Tensor):
        x = ttnn.to_torch(x)
        received_ttnn_input = True

    # Notes:
    # - This should be identical to the definition of ULP by Goldberg
    #   "What every computer scientist should know about floating-point arithmetic"
    #   https://docs.oracle.com/cd/E19957-01/806-3568/ncg_goldberg.html
    # - We use torch.abs(x) to ensure symmetry ULP(-x) == ULP(x)
    # - For x powers of 2, x + ULP(x) is not closest number but second closest (previous number is 2x closer)
    #   However, this avoids rounding-to-nearest-tie-to-even issues on addition (i.e. x + ULP(x) != x)
    abs_x = torch.abs(x)
    next = torch.nextafter(
        abs_x, torch.tensor(math.inf, dtype=x.dtype)
    )  # 1 ULP ~ Difference between two consecutive floating point numbers
    ulp_value = next - abs_x

    # Special case: if abs_x == torch.finfo(x.dtype).max, then next == math.inf, which leads to ULP(x) == inf rather than finite number
    # We fix this problem by manually calculating ULP at max value, and masking tensor when input == max
    dtype_max = torch.finfo(x.dtype).max
    max_epsilon = dtype_max - torch.nextafter(
        torch.tensor(dtype_max, dtype=x.dtype), torch.tensor(-math.inf, dtype=x.dtype)
    )
    ulp_value = torch.where(abs_x == dtype_max, max_epsilon, ulp_value)

    if received_ttnn_input:  # Ensures that type(input) == type(output)
        ulp_value = ttnn.from_torch(ulp_value)

    return ulp_value


def comp_ulp(golden, calculated, ulp_threshold, allow_nonfinite=False):
    """
    Compute absolute error between two tensors in Units of Least Precision (ULP)
    """

    # If both tensors are empty, then we can return True
    if torch.numel(golden) == 0 and torch.numel(calculated) == 0:
        return True, "Both tensors are empty"

    if not allow_nonfinite and not torch.all(torch.isfinite(calculated)):
        return False, "Calculated tensor contains non-finite values"

    if not _comp_nonfinite(golden, calculated):
        return False, "Tensors are not finite at the same positions"
    # nonfinite elments can intefere with ULP error calculation
    # To avoid this, replace nan, +inf, -inf with 0
    # (we have already checked that both tensors have the same nonfinite elements)
    mask_finite = ~torch.isfinite(golden)
    golden = golden.clone()
    calculated = calculated.clone()
    golden[mask_finite] = 0
    calculated[mask_finite] = 0

    # ULP is measured according to the golden tensor
    # In most cases, data type of golden tensor should be the same as calculated tensor.
    # However, in some cases, we may want to measure < 1 ULP differences, which requires golden tensor
    # to have higher precision than calculated tensor.
    # If we passed golden tensor to ulp() as is, we would get ULP of higher precision.
    # e.g. ulp of float32 rather bfloat16 calculation, which would give us a wrong value.
    ulp_value = ulp(golden.type(calculated.dtype))

    if golden.dtype != calculated.dtype:  # Note: assumes that golden has higher precision than calculated tensor
        calculated = calculated.type(golden.dtype)
        ulp_value = ulp_value.type(golden.dtype)  # Convert ULP to higher precision (for sub-1 ULP measurements)

    ulp_delta = torch.max(torch.abs(calculated - golden) / ulp_value)

    return (ulp_delta <= ulp_threshold, f"Max ULP Delta: {ulp_delta}")


def comp_allclose_and_pcc(golden, calculated, rtol=1e-05, atol=1e-08, pcc=0.99):
    if golden.dtype != calculated.dtype:
        calculated = calculated.type(golden.dtype)

    passing = True
    output = ""
    passing_allclose, output_allclose = comp_allclose(golden, calculated, rtol, atol)
    passing &= passing_allclose
    output += output_allclose
    if torch.numel(golden) != 1:
        passing_pcc, output_pcc = comp_pcc(golden, calculated, pcc)
        passing &= passing_pcc
        output += f", {output_pcc}"

    return passing, output


def comp_equal(golden, calculated):
    if golden.dtype != calculated.dtype:
        calculated = calculated.type(golden.dtype)

    atol_delta = torch.max(torch.abs(golden - calculated)).item()
    rtol_delta = torch.max(torch.abs(golden - calculated) / torch.abs(calculated)).item()
    return (
        torch.equal(golden, calculated),
        f"Max ATOL Delta: {atol_delta}, Max RTOL Delta: {rtol_delta}",
    )


def get_oom_of_float(float_lst):
    """
    Given a list of floats, returns a list of the order or magnitudes
    of the floats. Useful when you want to make sure that even if your
    tt outputs don't match pytorch all that well, they are at least
    on the same order of magnitude
    """
    ooms = []
    for el in float_lst:
        str_el = str(el)
        if "e" in str_el:
            oom = int(str_el.split("e")[1])
        elif str_el[:2] == "0.":
            str_el = str_el.split(".")[1]

            oom = -1
            for e in str_el:
                if e != "0":
                    break
                oom -= 1
        else:
            oom = len(str_el.split(".")[0])

        ooms.append(oom)

    return ooms


def print_diff_argmax(a, b, annotation=""):
    """
    Prints out the value of both tensors at a point where the absolute difference is the largest.
    """
    absdiff = (a - b).abs()
    argmax = absdiff.argmax().item()
    diff = absdiff.reshape(-1)[argmax]
    rela = a.abs() / (torch.max(a.abs(), b.abs()))
    relb = b.abs() / (torch.max(a.abs(), b.abs()))
    HT = a.shape[-2] // 32
    WT = a.shape[-1] // 32
    hwt = argmax // 1024
    wt = hwt % WT
    ht = hwt // WT
    h = (argmax % 1024) // 32
    w = (argmax % 1024) % 32
    print(
        "Abs diff=",
        diff,
        " at ",
        argmax,
        " --- ",
        annotation,
        "HTWT=",
        ht,
        wt,
        "HW=",
        h,
        w,
    )
    print("  (a=", a.reshape(-1)[argmax].item(), ")")
    print("  (b=", b.reshape(-1)[argmax].item(), ")")
    print("  Rel a=", rela.reshape(-1)[argmax], " at ", argmax)
    print("  Rel b=", relb.reshape(-1)[argmax], " at ", argmax)
    return diff.item()


def print_diff_tt_pyt(a, b, annotation=""):
    # first convert a pytorch tensor argument b to tt
    padded_b = pad_weight(b)
    pyt_a = tt2torch(a)  # untilizes also
    return print_diff_argmax(pyt_a, padded_b, annotation)


def ttP(x, count=4, offset=0, stride=1):
    if type(x) == torch.Tensor:
        t1 = x.reshape(-1)
    else:
        tt_out = x.cpu()
        torch_out = untilize(tt_out.to_torch())
        t1 = torch_out.reshape(-1)
    print("Tensor vals: (", end="")
    for j in range(offset, offset + count * stride, stride):
        print(t1[j].item(), " ", end="")
    print(")")


### Conv related helpers ###
def read_conv_act_into_mm_act_block(
    conv_act,
    act_address_map_index,
    address_map,
    address_map_this_block_size,
    act_block_h,
    act_block_w,
):
    mm_act_block_shape = [1, 1, act_block_h * 32, act_block_w * 32]
    mm_act_block_size = act_block_h * act_block_w * 1024
    mm_act_block = torch.zeros(mm_act_block_size, dtype=torch.bfloat16).float()
    for i in range(0, address_map_this_block_size, 4):
        src_address = address_map[act_address_map_index]
        dst_address = address_map[act_address_map_index + 1]
        read_size = address_map[act_address_map_index + 2]
        pad = address_map[act_address_map_index + 3]
        for s in range(read_size):
            assert dst_address + s < mm_act_block_size
            if pad:
                mm_act_block[dst_address + s] = 0
            else:
                assert src_address + s < len(conv_act)
                mm_act_block[dst_address + s] = conv_act[src_address + s]
        act_address_map_index += 4
    return (mm_act_block.reshape(mm_act_block_shape), act_address_map_index)


def read_conv_weight_into_mm_weight_block(
    conv_weight,
    weight_address_map_index,
    weight_address_map,
    weight_address_map_this_block_size,
    weight_block_h,
    weight_block_w,
):
    mm_weight_block_shape = [1, 1, weight_block_h * 32, weight_block_w * 32]
    mm_weight_block_size = weight_block_h * weight_block_w * 1024
    mm_weight_block = torch.zeros(mm_weight_block_size, dtype=torch.bfloat16).float()
    for i in range(0, weight_address_map_this_block_size, 4):
        src_address = weight_address_map[weight_address_map_index]
        dst_address = weight_address_map[weight_address_map_index + 1]
        read_size = weight_address_map[weight_address_map_index + 2]
        pad = weight_address_map[weight_address_map_index + 3]
        for s in range(read_size):
            assert dst_address + s < mm_weight_block_size
            if pad:
                mm_weight_block[dst_address + s] = 0
            else:
                assert src_address + s < len(conv_weight)
                mm_weight_block[dst_address + s] = conv_weight[src_address + s]
        weight_address_map_index += 4
    return (mm_weight_block.reshape(mm_weight_block_shape), weight_address_map_index)


def blocked_mm_with_conv_act(
    conv_act,
    mm_weight,
    act_address_map,
    weight_address_map,
    num_blocks_act_h,
    num_blocks_act_w,
    num_blocks_weight_w,
    act_block_h,
    act_block_w,
    weight_block_w,
):
    # act refers to conv activation tensor
    # weight refers to conv weight tensor
    mm_output_shape = [
        1,
        1,
        num_blocks_act_h * act_block_h * 32,
        num_blocks_weight_w * weight_block_w * 32,
    ]
    ret = torch.zeros(mm_output_shape, dtype=torch.bfloat16).float()
    mm_output_block_shape = [1, 1, act_block_h * 32, weight_block_w * 32]
    act_address_map_index = 0
    weight_address_map_index = 0
    weight_block_h = act_block_w
    num_groups = act_address_map[act_address_map_index]
    assert num_groups == num_blocks_act_h * num_blocks_act_w * num_blocks_weight_w
    weight_num_groups = act_address_map[weight_address_map_index]
    assert weight_num_groups == num_groups
    act_address_map_index += 1
    weight_address_map_index += 1
    for block_act_h in range(num_blocks_act_h):
        # Reset weight (weight) to the starting tile in this column
        for block_weight_w in range(num_blocks_weight_w):
            output_block = torch.zeros(mm_output_block_shape, dtype=torch.bfloat16).float()
            for block_act_w in range(num_blocks_act_w):
                address_map_this_block_size = act_address_map[act_address_map_index]
                act_address_map_index += 1
                weight_address_map_this_block_size = weight_address_map[weight_address_map_index]
                weight_address_map_index += 1
                (mm_act_block, act_address_map_index) = read_conv_act_into_mm_act_block(
                    conv_act,
                    act_address_map_index,
                    act_address_map,
                    address_map_this_block_size,
                    act_block_h,
                    act_block_w,
                )
                (
                    mm_weight_block,
                    weight_address_map_index,
                ) = read_conv_weight_into_mm_weight_block(
                    mm_weight,
                    weight_address_map_index,
                    weight_address_map,
                    weight_address_map_this_block_size,
                    weight_block_h,
                    weight_block_w,
                )
                # Untilize weight block (this CPU reference does matmul on untilized blocks)
                mm_weight_block = untilize(mm_weight_block)
                for out_h_block in range(act_block_h * 32):
                    for out_w_block in range(weight_block_w * 32):
                        output_block[0][0][out_h_block][out_w_block] += torch.dot(
                            mm_act_block[0, 0, out_h_block, :].reshape(-1),
                            mm_weight_block[0, 0, :, out_w_block].reshape(-1),
                        )
            start_oh = block_act_h * act_block_h * 32
            start_ow = block_weight_w * weight_block_w * 32
            end_oh = start_oh + (act_block_h * 32)
            end_ow = start_ow + (weight_block_w * 32)
            ret[0, 0, start_oh:end_oh, start_ow:end_ow] = output_block

    return ret


def is_conv_supported_on_device(conv_params):
    K, C, R, S, U, V, P_H, P_W, dilation, groups = [conv_params[i] for i in range(10)]

    if K % 32 != 0 or dilation != 1 or groups != 1:
        logger.warning("DOES NOT HAVE SUPPORT FOR Conv with following parameters -")
        logger.warning(
            "K="
            + str(K)
            + " C="
            + str(C)
            + " R="
            + str(R)
            + " S="
            + str(S)
            + " U="
            + str(U)
            + " V="
            + str(V)
            + " PH="
            + str(P_H)
            + " PW="
            + str(P_W)
            + " dilation="
            + str(dilation)
            + " groups="
            + str(groups)
        )
        return False

    return True


# detect E75 Grayskull card
def is_e75(device):
    compute_grid_size = device.compute_with_storage_grid_size()
    return (device.arch() == Arch.GRAYSKULL) and (compute_grid_size.x * compute_grid_size.y == 88)


def is_x2_harvested(device):
    grid = device.compute_with_storage_grid_size()
    return device.arch() == Arch.WORMHOLE_B0 and (grid.x, grid.y) == (8, 7)


def is_single_chip():
    return ttnn.GetNumAvailableDevices() == 1


def is_blackhole():
    ARCH_NAME = ttnn.get_arch_name()
    return "blackhole" in ARCH_NAME


def is_wormhole_b0():
    ARCH_NAME = ttnn.get_arch_name()
    return "wormhole_b0" in ARCH_NAME


def is_grayskull():
    ARCH_NAME = ttnn.get_arch_name()
    return "grayskull" in ARCH_NAME


def skip_for_blackhole(reason_str="Test_Infrastructure_Skip: not working for Blackhole"):
    return pytest.mark.skipif(is_blackhole(), reason=reason_str)


def skip_for_wormhole_b0(reason_str="Test_Infrastructure_Skip: not working for Wormhole B0"):
    return pytest.mark.skipif(is_wormhole_b0(), reason=reason_str)


def skip_for_grayskull(reason_str="Test_Infrastructure_Skip: not working for Grayskull"):
    return pytest.mark.skipif(is_grayskull(), reason=reason_str)


def run_for_blackhole(reason_str="Test_Infrastructure_Skip: only runs for Blackhole"):
    return pytest.mark.skipif(not is_blackhole(), reason=reason_str)


def run_for_wormhole_b0(reason_str="Test_Infrastructure_Skip: only runs for Wormhole B0"):
    return pytest.mark.skipif(not is_wormhole_b0(), reason=reason_str)


def run_for_grayskull(reason_str="Test_Infrastructure_Skip: only runs for Grayskull"):
    return pytest.mark.skipif(not is_grayskull(), reason=reason_str)


<<<<<<< HEAD
def skip_for_n_dev(n, reason_str="Test_Infrastructure_Skip: Test is not meant for this number of devices"):
    return pytest.mark.skipif(ttnn.get_num_devices() == n, reason=reason_str)


def skip_for_n_or_less_dev(n, reason_str="Test_Infrastructure_Skip: Test is not meant for this number of devices"):
    return pytest.mark.skipif(ttnn.get_num_devices() <= n, reason=reason_str)
=======
def is_slow_dispatch():
    return os.environ.get("TT_METAL_SLOW_DISPATCH_MODE") == "1"


def skip_for_slow_dispatch(reason_str="not working for slow dispatch"):
    return pytest.mark.skipif(is_slow_dispatch(), reason=reason_str)
>>>>>>> 2101f5af


def get_devices_for_t3000(all_devices, num_devices):
    """
    all_devices comes from fixture which devices in order from 0 to 7.
    """
    assert num_devices <= len(all_devices), "Not enough devices detected!"

    if num_devices <= 4 or num_devices == 8:
        return all_devices[:num_devices]
    else:
        raise NotImplementedError("Only supports 1, 2, 3, 4, and 8 chip configurations!")


def ttl_complex_2_torch_complex(tt_tensor):
    torch_tensor = tt2torch_tensor(tt_tensor)

    # extract real and imag parts of the complex tensor
    real = torch_tensor[:, :, :, : torch_tensor.shape[-1] // 2].to(torch.bfloat16).to(torch.float)
    imag = torch_tensor[:, :, :, torch_tensor.shape[-1] // 2 :].to(torch.bfloat16).to(torch.float)

    # create torch complex tensor
    result = torch.complex(real, imag)
    return result


def pad_and_fold_conv_filters_for_unity_stride(filter_pyt_nchw_tensor, stride_h, stride_w):
    assert stride_h == stride_w
    assert filter_pyt_nchw_tensor.shape[2] == filter_pyt_nchw_tensor.shape[3]
    # Fold activation for unity stride
    # Pad channel size to 4. This is to make sure L1 read addresses are 16 bit aligned
    C = _nearest_y(filter_pyt_nchw_tensor.shape[1], 4)
    # Pad filter to nearest stride
    Padded_filter_height = _nearest_y(filter_pyt_nchw_tensor.shape[2], stride_h)
    Padded_filter_width = _nearest_y(filter_pyt_nchw_tensor.shape[3], stride_w)
    filter_pyt_padded = torch.nn.functional.pad(
        filter_pyt_nchw_tensor,
        (
            0,
            Padded_filter_width - filter_pyt_nchw_tensor.shape[3],
            0,
            Padded_filter_height - filter_pyt_nchw_tensor.shape[2],
            0,
            C - filter_pyt_nchw_tensor.shape[1],
        ),
    )
    # Fold filter for unity stride.
    filter_pyt_padded_folded = torch.zeros(
        [
            filter_pyt_padded.shape[0],
            C * stride_h * stride_w,
            (int)(filter_pyt_padded.shape[2] / stride_h),
            (int)(filter_pyt_padded.shape[3] / stride_w),
        ]
    )
    for h in range(0, filter_pyt_padded.shape[2], stride_h):
        for w in range(0, filter_pyt_padded.shape[3], stride_w):
            folded_h = (int)(h / stride_h)
            folded_w = (int)(w / stride_w)
            for i in range(4):
                start_c = i * C
                filter_pyt_padded_folded[:, start_c : start_c + C, folded_h, folded_w] = filter_pyt_padded[
                    :, :, h + (int)(i / stride_w), w + (int)(i % stride_w)
                ]
    return filter_pyt_padded_folded


# produces a tensor where each element in a page is the page number
# this tensor is easy to debug and visualize
def get_debug_tensor(num_pages_width, num_pages_height, dtype, page_width=32, page_height=32):
    torch_tensor = None
    for row_idx in range(0, int(num_pages_height)):
        tile_row = None
        for col_idx in range(0, int(num_pages_width)):
            tile_idx = col_idx + num_pages_width * row_idx
            tile = torch.full((1, 1, page_width, page_height), tile_idx + 1, dtype=dtype)
            if tile_row == None:
                tile_row = tile
            else:
                tile_row = torch.cat((tile_row, tile), 3)
        if torch_tensor == None:
            torch_tensor = tile_row
        else:
            torch_tensor = torch.cat((torch_tensor, tile_row), 2)

    return torch_tensor<|MERGE_RESOLUTION|>--- conflicted
+++ resolved
@@ -996,21 +996,19 @@
     return pytest.mark.skipif(not is_grayskull(), reason=reason_str)
 
 
-<<<<<<< HEAD
 def skip_for_n_dev(n, reason_str="Test_Infrastructure_Skip: Test is not meant for this number of devices"):
     return pytest.mark.skipif(ttnn.get_num_devices() == n, reason=reason_str)
 
 
 def skip_for_n_or_less_dev(n, reason_str="Test_Infrastructure_Skip: Test is not meant for this number of devices"):
     return pytest.mark.skipif(ttnn.get_num_devices() <= n, reason=reason_str)
-=======
+
 def is_slow_dispatch():
     return os.environ.get("TT_METAL_SLOW_DISPATCH_MODE") == "1"
 
 
 def skip_for_slow_dispatch(reason_str="not working for slow dispatch"):
     return pytest.mark.skipif(is_slow_dispatch(), reason=reason_str)
->>>>>>> 2101f5af
 
 
 def get_devices_for_t3000(all_devices, num_devices):
