--- conflicted
+++ resolved
@@ -258,11 +258,7 @@
     def reset_seed(self, seed):
         for i, s in enumerate(seed):
             if s is None:
-<<<<<<< HEAD
-                # set to random value to have variability
-=======
                 # set to random seed to have variability while using tensor manual_seed
->>>>>>> d9c663b7
                 seed[i] = random.randint(0, 1000000)
         seed = torch.tensor(seed)
         user_ids = torch.arange(seed.shape[0])
