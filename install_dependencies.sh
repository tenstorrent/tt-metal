#!/bin/bash

# SPDX-License-Identifier: Apache-2.0
# Copyright (C) 2024 Tenstorrent, Inc. All rights reserved.

set -ex

usage()
{
    echo "Usage: sudo ./install_dependencies.sh [options]"
    echo
    echo "[--help, -h]                List this help"
    echo "[--validate, -v]            Validate that required packages are installed"
    echo "[--docker, -d]              Specialize execution for docker"
    echo "[--mode, -m <mode>]         Select installation mode: runtime, build, baremetal"
    exit 1
}

FLAVOR=`grep '^ID=' /etc/os-release | awk -F= '{print $2}' | tr -d '"'`
VERSION=`grep '^VERSION_ID=' /etc/os-release | awk -F= '{print $2}' | tr -d '"'`
MAJOR=${VERSION%.*}
ARCH=`uname -m`

if [ $FLAVOR != "ubuntu" ]; then
    echo "Error: Only Ubuntu is supported"
    exit 1
fi

UBUNTU_CODENAME=$(grep '^VERSION_CODENAME=' /etc/os-release | awk -F= '{print $2}' | tr -d '"')
export UBUNTU_CODENAME

if [ "$EUID" -ne 0 ]; then
    echo "This script must be run as root. Please use sudo."
    usage
fi

validate=0
docker=0
mode="baremetal"

while [ $# -gt 0 ]; do
    case "$1" in
        --help|-h)
            usage
            ;;
        --validate|-v)
            validate=1
            shift
            ;;
        --docker|-d)
            docker=1
            shift
            ;;
	--mode|-m)
            mode="$2"
            shift 2
            ;;
        *)
            echo "Unknown option: $1"
            usage
            ;;
    esac
done

# libc++ runtime dependency could eventually go away
# It is favored on Ubuntu20.04 for C++20 support

# At the time of this writing the following libraries are linked at runtime by sfpi cross compiler
# libmpc, libmfpr, libgmp, libz
# For the time being it will be assumed that these packages come from the base Ubuntu image

# I would prefer to not be using -dev packages for runtime dependencies
# But I have not been able to verify any alternative package

# Packages needed at runtime and therefore needed by release docker image
ub_runtime_packages()
{
    UB_RUNTIME_LIST=(\
     python3-pip \
     python3-venv \
     libhwloc-dev \
     libnuma-dev \
     libc++-17-dev \
     libc++abi-17-dev \
<<<<<<< HEAD
	 python3-dev \
	 gcc \
=======
     libstdc++6 \
>>>>>>> 1302cc6b
    )
}

ub_buildtime_packages()
{
    UB_BUILDTIME_LIST=(\
     git \
     python3-dev \
     pkg-config \
     cargo \
     cmake \
     ninja-build \
     libboost-dev \
     libhwloc-dev \
     libc++-17-dev \
     libc++abi-17-dev \
     build-essential \
     xz-utils \
    )
}

# Packages needed to setup a baremetal machine to build from source and run

ub_baremetal_packages() {
    ub_runtime_packages
    ub_buildtime_packages
    UB_BAREMETAL_LIST=("${UB_RUNTIME_LIST[@]}" "${UB_BUILDTIME_LIST[@]}")
}

update_package_list()
{
    if [ $FLAVOR == "ubuntu" ]; then
	case "$mode" in
            runtime)
                ub_runtime_packages
                PKG_LIST=("${UB_RUNTIME_LIST[@]}")
                ;;
            build)
                ub_buildtime_packages
                PKG_LIST=("${UB_BUILDTIME_LIST[@]}")
                ;;
            baremetal)
                ub_baremetal_packages
                PKG_LIST=("${UB_BAREMETAL_LIST[@]}")
                ;;
            *)
                echo "Invalid mode: $mode"
                usage
                ;;
        esac
    fi
}

validate_packages()
{
    if [ $FLAVOR == "ubuntu" ]; then
        dpkg -l "${PKG_LIST[@]}"
    fi
}

prep_ubuntu_runtime()
{
    echo "Preparing ubuntu ..."
    # Update the list of available packages
    apt-get update
    apt-get install -y --no-install-recommends ca-certificates gpg lsb-release wget software-properties-common gnupg jq
    wget -O - https://apt.llvm.org/llvm-snapshot.gpg.key | apt-key add -
    echo "deb http://apt.llvm.org/$UBUNTU_CODENAME/ llvm-toolchain-$UBUNTU_CODENAME-17 main" | tee /etc/apt/sources.list.d/llvm-17.list
    apt-get update
}

prep_ubuntu_build()
{
    echo "Preparing ubuntu ..."
    # Update the list of available packages
    apt-get update
    apt-get install -y --no-install-recommends ca-certificates gpg lsb-release wget software-properties-common gnupg
    # The below is to bring cmake from kitware
    wget -O - https://apt.kitware.com/keys/kitware-archive-latest.asc 2>/dev/null | gpg --dearmor - | tee /usr/share/keyrings/kitware-archive-keyring.gpg >/dev/null
    echo "deb [signed-by=/usr/share/keyrings/kitware-archive-keyring.gpg] https://apt.kitware.com/ubuntu/ $UBUNTU_CODENAME main" | tee /etc/apt/sources.list.d/kitware.list >/dev/null
    apt-get update
}

# We currently have an affinity to clang as it is more thoroughly tested in CI
# However g++-12 and later should also work

install_llvm() {
    LLVM_VERSION="17"
    echo "Checking if LLVM $LLVM_VERSION is already installed..."
    if command -v clang-$LLVM_VERSION &> /dev/null; then
        echo "LLVM $LLVM_VERSION is already installed. Skipping installation."
    else
        echo "Installing LLVM $LLVM_VERSION..."
        TEMP_DIR=$(mktemp -d)
        wget -P $TEMP_DIR https://apt.llvm.org/llvm.sh
        chmod u+x $TEMP_DIR/llvm.sh
        $TEMP_DIR/llvm.sh $LLVM_VERSION
        rm -rf "$TEMP_DIR"
    fi
}

install_gcc() {
    case "$VERSION" in
        "22.04")
            GCC_VER=12
            ;;
        "24.04")
            GCC_VER=14
            ;;
        *)
            echo "Unknown or unsupported Ubuntu version: $VERSION"
            echo "Falling back to installing default g++..."
            apt-get install -y --no-install-recommends g++
            echo "Using g++ version: $(g++ --version | head -n1)"
            return
            ;;
    esac

    echo "Detected Ubuntu $VERSION, installing g++-$GCC_VER..."

    apt-get install -y --no-install-recommends g++-$GCC_VER gcc-$GCC_VER

    update-alternatives --install /usr/bin/gcc gcc /usr/bin/gcc-$GCC_VER $GCC_VER
    update-alternatives --install /usr/bin/g++ g++ /usr/bin/g++-$GCC_VER $GCC_VER
    update-alternatives --set gcc /usr/bin/gcc-$GCC_VER
    update-alternatives --set g++ /usr/bin/g++-$GCC_VER

    echo "Using g++ version: $(g++ --version | head -n1)"
}

install_sfpi() {
    TEMP_DIR=$(mktemp -d)
    wget -P $TEMP_DIR  https://github.com/tenstorrent/sfpi/releases/download/v6.9.0/sfpi-x86_64-Linux.deb
    apt-get install -y $TEMP_DIR/sfpi-x86_64-Linux.deb
    rm -rf $TEMP_DIR
}

# We don't really want to have hugepages dependency
# This could be removed in the future

configure_hugepages() {
    # Fetch the lastest tt-tools release link and name of package
    TT_TOOLS_LINK=$(wget -qO- https://api.github.com/repos/tenstorrent/tt-system-tools/releases/latest | jq -r '.assets[] | select(.name | endswith(".deb")) | .browser_download_url')
    TT_TOOLS_NAME=$(wget -qO- https://api.github.com/repos/tenstorrent/tt-system-tools/releases/latest | jq -r '.assets[] | select(.name | endswith(".deb")) | .name')

    echo "Installing Tenstorrent Hugepages Service $TT_TOOLS_NAME..."
    TEMP_DIR=$(mktemp -d)
    wget -P $TEMP_DIR $TT_TOOLS_LINK
    apt-get install -y --no-install-recommends $TEMP_DIR/$TT_TOOLS_NAME
    systemctl enable --now tenstorrent-hugepages.service
    rm -rf "$TEMP_DIR"
}

install() {
    if [ $FLAVOR == "ubuntu" ]; then
        echo "Installing packages..."

	case "$mode" in
            runtime)
                prep_ubuntu_runtime
		install_sfpi
                ;;
            build)
                prep_ubuntu_build
                install_llvm
		install_gcc
                ;;
            baremetal)
                prep_ubuntu_build
                install_llvm
		install_gcc
                configure_hugepages
                ;;
        esac

	DEBIAN_FRONTEND="noninteractive" apt-get install -y --no-install-recommends "${PKG_LIST[@]}"

    fi
}

cleanup() {
    if [ $FLAVOR == "ubuntu" ]; then
        rm -rf /var/lib/apt/lists/*
    fi
}

update_package_list

if [ "$validate" -eq 1 ]; then
    validate_packages
else
    install
fi

if [ "$docker" -eq 1 ]; then
    cleanup
fi<|MERGE_RESOLUTION|>--- conflicted
+++ resolved
@@ -82,12 +82,7 @@
      libnuma-dev \
      libc++-17-dev \
      libc++abi-17-dev \
-<<<<<<< HEAD
-	 python3-dev \
-	 gcc \
-=======
      libstdc++6 \
->>>>>>> 1302cc6b
     )
 }
 
