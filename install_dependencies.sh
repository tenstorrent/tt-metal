#!/bin/bash

# SPDX-License-Identifier: Apache-2.0
# SPDX-FileCopyrightText: © 2025 Tenstorrent AI ULC

set -e

usage()
{
    echo "Usage: sudo ./install_dependencies.sh [options]"
    echo
    echo "[--help, -h]                List this help"
    echo "[--validate, -v]            Validate that required packages are installed"
    echo "[--docker, -d]              Specialize execution for docker"
    echo "[--no-distributed]          Don't install distributed compute dependencies (OpenMPI)"
    echo "[--hugepages]               Install hugepages dependency"
    echo "[--sfpi]                    Install only SFPI package (minimal installation)"
    echo "[--source-only]             Loads functions into shell"
    exit 1
}

detect_os() {
    if [ -f /etc/os-release ]; then
        . /etc/os-release
        OS_ID="$ID"
        OS_VERSION="$VERSION_ID"
        OS_CODENAME="${UBUNTU_CODENAME:VERSION_CODENAME}"
        OS_ID_LIKE="$ID_LIKE"
    else
        echo "Error: /etc/os-release not found. Unsupported system."
        exit 1
    fi

    # Detect package manager
    for mgr in apt dnf yum; do
        if command -v "$mgr" >/dev/null 2>&1; then
            PKG_MANAGER="$mgr"
            break
        fi
    done
    if [ -z "$PKG_MANAGER" ]; then
        echo "Error: No supported package manager found"
        exit 1
    fi

    echo "Detected OS: $OS_ID $OS_VERSION ($PKG_MANAGER)"

    get_package_family
}

get_package_family() {
    case "$OS_ID" in
        ubuntu|debian)
            PKG_FAMILY="debian"
            ;;
        fedora|centos|rhel|rocky|almalinux)
            PKG_FAMILY="redhat"
            ;;
        *)
            # For distributions that are similar to supported ones
            if [[ "$OS_ID_LIKE" == *"debian"* ]] || [[ "$OS_ID_LIKE" == *"ubuntu"* ]]; then
                PKG_FAMILY="debian"
            elif [[ "$OS_ID_LIKE" == *"rhel"* ]] || [[ "$OS_ID_LIKE" == *"fedora"* ]]; then
                PKG_FAMILY="redhat"
            else
                PKG_FAMILY="unknown"
            fi
            ;;
    esac
}

is_debian_based() {
    [[ "$PKG_FAMILY" == "debian" ]]
}

is_redhat_based() {
    [[ "$PKG_FAMILY" == "redhat" ]]
}

is_supported_os() {
    case "$OS_ID" in
        ubuntu|debian)
            return 0
            ;;
        fedora|centos|rhel|rocky|almalinux)
            return 0
            ;;
        *)
            if [[ "$OS_ID_LIKE" == *"debian"* ]] || [[ "$OS_ID_LIKE" == *"ubuntu"* ]]; then
                return 0
            elif [[ "$OS_ID_LIKE" == *"rhel"* ]] || [[ "$OS_ID_LIKE" == *"fedora"* ]]; then
                return 0
            else
                return 1
            fi
            ;;
    esac
}

update_package_cache() {
    echo "[INFO] Updating package cache..."
    case "$PKG_MANAGER" in
        apt)
            apt-get update
            ;;
        dnf)
            dnf makecache
            ;;
        yum)
            yum makecache
            ;;
    esac
}

install_packages() {
    echo "[INFO] Installing packages: ${PACKAGES[*]}"
    case "$PKG_MANAGER" in
        apt)
            DEBIAN_FRONTEND="noninteractive" apt-get install -y --no-install-recommends "${PACKAGES[@]}"
            ;;
        dnf)
            dnf install -y "${PACKAGES[@]}"
            ;;
        yum)
            yum install -y "${PACKAGES[@]}"
            ;;
    esac
}

validate_packages() {
    echo "[INFO] Validating packages: ${PACKAGES[*]}"
    case "$PKG_MANAGER" in
        apt)
            dpkg -l "${PACKAGES[@]}"
            ;;
        dnf|yum)
            rpm -q "${PACKAGES[@]}"
            ;;
    esac
}

cleanup_package_cache() {
    echo "[INFO] Cleaning up package cache..."
    case "$PKG_MANAGER" in
        apt)
            apt-get clean && rm -rf /var/lib/apt/lists/*
            ;;
        dnf)
            dnf clean all
            ;;
        yum)
            yum clean all
            ;;
    esac
}

# Initialize packages
init_packages() {
    # Check if package family is supported
    if [[ "$PKG_FAMILY" == "unknown" ]]; then
        echo "[ERROR] No package list available for $OS_ID (ID_LIKE: $OS_ID_LIKE) (PKG_FAMILY: $PKG_FAMILY)"
        exit 1
    fi

    # Set packages based on determined family
    case "$PKG_FAMILY" in
        debian)
            # Determine g++ version based on Ubuntu version
            local gpp_package="g++"
            if [[ "$OS_ID" == "ubuntu" ]]; then
                case "$OS_VERSION" in
                    "22.04")
                        gpp_package="g++-12"
                        echo "[INFO] Using g++-12 for Ubuntu 22.04 (gcc-12 will be installed as dependency)"
                        ;;
                    "24.04")
                        gpp_package="g++-14"
                        echo "[INFO] Using g++-14 for Ubuntu 24.04 (gcc-14 will be installed as dependency)"
                        ;;
                    *)
                        echo "[INFO] Using default g++ for Ubuntu $OS_VERSION"
                        ;;
                esac
            fi

            # All packages needed for TT-Metal development
            PACKAGES=(
                "git"
                "build-essential"
                "cmake"
                "ninja-build"
                "pkg-config"
                "$gpp_package"
                "pandoc"
                "xz-utils"
                "python3-dev"
                "python3-pip"
                "python3-venv"
                "libhwloc-dev"
                "libnuma-dev"
                "libatomic1"
                "libstdc++6"
                "libboost-dev"
                "libtbb-dev"
                "libcapstone-dev"
                "libc++-17-dev"
                "libc++abi-17-dev"
                "wget"
                "curl"
            )
            if [ "$distributed" -eq 1 ]; then
                PACKAGES+=("openmpi-bin" "libopenmpi-dev")
            fi
            ;;
        redhat)
            PACKAGES=(
                "git"
                "gcc"
                "gcc-c++"
                "make"
                "clang"
                "cmake"
                "ninja-build"
                "pkgconf-pkg-config"
                "xz"
                "python3-devel"
                "python3-pip"
                "hwloc-devel"
                "numactl-devel"
                "libatomic"
                "libstdc++"
                "boost-devel"
                "tbb-devel"
                "capstone-devel"
                "wget"
                "curl"
            )
            if [ "$distributed" -eq 1 ]; then
                PACKAGES+=("openmpi" "openmpi-devel")
            fi
            ;;
    esac
}

prep_system() {
    echo "[INFO] Preparing system for TT-Metal development ($OS_ID)..."

    case "$PKG_FAMILY" in
        debian)
            prep_ubuntu_system
            ;;
        redhat)
            prep_redhat_system
            ;;
        *)
            echo "[WARNING] No specific system preparation for $OS_ID"
            ;;
    esac
}

prep_ubuntu_system() {
    echo "[INFO] Preparing Ubuntu/Debian system..."
    # Update package lists and install basic tools
    apt-get update
    apt-get install -y --no-install-recommends ca-certificates gpg lsb-release wget software-properties-common gnupg jq

    # Add LLVM repository for Clang 17
    wget -O - https://apt.llvm.org/llvm-snapshot.gpg.key | apt-key add -
    echo "deb http://apt.llvm.org/$OS_CODENAME/ llvm-toolchain-$OS_CODENAME-17 main" | tee /etc/apt/sources.list.d/llvm-17.list
    # Also v20
    echo "deb http://apt.llvm.org/$OS_CODENAME/ llvm-toolchain-$OS_CODENAME-20 main" | tee /etc/apt/sources.list.d/llvm-20.list

    # Add Kitware repository for latest CMake
    wget -O - https://apt.kitware.com/keys/kitware-archive-latest.asc 2>/dev/null | gpg --dearmor - | tee /usr/share/keyrings/kitware-archive-keyring.gpg >/dev/null
    echo "deb [signed-by=/usr/share/keyrings/kitware-archive-keyring.gpg] https://apt.kitware.com/ubuntu/ $OS_CODENAME main" | tee /etc/apt/sources.list.d/kitware.list >/dev/null

    # Add GCC toolchain repository for specific g++ versions if needed
    if [[ "$OS_ID" == "ubuntu" ]]; then
        case "$OS_VERSION" in
            "24.04")
                echo "[INFO] Adding toolchain repository for g++-14 on Ubuntu 24.04"
                add-apt-repository -y ppa:ubuntu-toolchain-r/test
                ;;
        esac
    fi

    apt-get update
}

prep_redhat_system() {
    echo "[INFO] Preparing Red Hat family system..."
    # TODO: Implement Red Hat family system preparation
}

# We currently have an affinity to clang as it is more thoroughly tested in CI
# However g++-12 and later should also work

install_llvm() {
    # Only install LLVM on debian-based systems
    if ! is_debian_based; then
        echo "[WARNING] Skipping LLVM installation for non-debian distribution ($OS_ID)"
        return
    fi

    LLVM_VERSION="17"
    echo "[INFO] Checking if LLVM $LLVM_VERSION is already installed..."
    if command -v clang-$LLVM_VERSION &> /dev/null; then
        echo "[INFO] LLVM $LLVM_VERSION is already installed. Skipping installation."
    else
        echo "[INFO] Installing LLVM $LLVM_VERSION..."
        TEMP_DIR=$(mktemp -d)
        wget -P $TEMP_DIR https://apt.llvm.org/llvm.sh
        chmod u+x $TEMP_DIR/llvm.sh
        $TEMP_DIR/llvm.sh $LLVM_VERSION
        rm -rf "$TEMP_DIR"
    fi
}

install_sfpi() {
    local version_file=$(dirname $0)/tt_metal/sfpi-version.sh
    if ! [[ -r $version_file ]] ; then
	version_file=$(dirname $0)/sfpi-version.sh
	if ! [[ -r $version_file ]] ; then
	    echo "[ERROR] sfpi-version.sh not found" >&2
	    exit 1
	fi
    fi
    # determine packaging system
    local pkg
    if dpkg-query -f '${Version}' -W libc-bin >/dev/null 2>&1 ; then
	pkg=deb
    elif rpm -q --qf '%{VERSION}' glibc >/dev/null 2>&1 ; then
	pkg=rpm
    else
	echo "[ERROR] Unknown packaging system" >&2
	exit 1
    fi
    local $(grep -v '^#' $version_file)
    local sfpi_arch=$(uname -m)
    local sfpi_pkg_md5=$(eval echo "\$sfpi_${sfpi_arch}_${pkg}_md5")
    if [ -z $(eval echo "$sfpi_${pkg}_md5") ] ; then
	echo "[ERROR] SFPI $sfpi_version $pkg package for ${sfpi_arch} is not available" >&2
	exit 1
    fi
    local TEMP_DIR=$(mktemp -d)
    local filename="sfpi_${sfpi_version}_${sfpi_arch}.${pkg}"
    wget -P $TEMP_DIR "$sfpi_url/v$sfpi_version/$filename"
    if [ $(md5sum -b "${TEMP_DIR}/$filename" | cut -d' ' -f1) \
	     != "$sfpi_pkg_md5" ] ; then
	echo "[ERROR] SFPI $filename md5 mismatch" >&2
	rm -rf $TEMP_DIR
	exit 1
    fi
    # we must select exactly this version
    case "$pkg" in
	deb)
	    apt-get install -y --allow-downgrades $TEMP_DIR/$filename
	    ;;
	rpm)
	    rpm --upgrade --force $TEMP_DIR/$filename
	    ;;
    esac
    rm -rf $TEMP_DIR
}

install_sfpi_only() {
    echo "[INFO] Installing only SFPI package for $OS_ID..."

    # Check packaging system
    local pkg
    if dpkg-query -f '${Version}' -W libc-bin >/dev/null 2>&1; then
        pkg=deb
    elif rpm -q --qf '%{VERSION}' glibc >/dev/null 2>&1; then
        pkg=rpm
    else
        echo "[ERROR] Unknown packaging system. SFPI installation requires either dpkg or rpm."
        exit 1
    fi
    echo "[INFO] Detected packaging system: $pkg"

    # Install SFPI using existing function
    install_sfpi

    echo "[INFO] SFPI installation completed successfully!"
}

install_mpi_ulfm() {
    # Only install if distributed flag is set
    if [ "$distributed" -ne 1 ]; then
        echo "[INFO] Skipping MPI ULFM installation (distributed mode not enabled)"
        return
    fi

    # Check if OS is Ubuntu/Debian-based
    if ! is_debian_based; then
        echo "[WARNING] MPI ULFM installation is currently only supported on Ubuntu/Debian-based distributions"
        echo "[WARNING] This function needs to be expanded to support $OS_ID"
        return
    fi

    # Only install MPI ULFM for Ubuntu 24.04 or older
    local VERSION_NUM=$(echo "$VERSION" | sed 's/\.//')

    if [ "$VERSION_NUM" -gt "2404" ]; then
        echo "[INFO] Skipping MPI ULFM installation for Ubuntu $VERSION (only needed for 24.04 or older)"
        return
    fi

    DEB_URL="https://github.com/tenstorrent/ompi/releases/download/v5.0.7/openmpi-ulfm_5.0.7-1_amd64.deb"
    DEB_FILE="$(basename "$DEB_URL")"

    # 1. Create temp workspace
    TMP_DIR="$(mktemp -d)"
    cleanup_mpi_temp() { rm -rf "$TMP_DIR"; }
    trap cleanup_mpi_temp EXIT INT TERM

    echo "[INFO] Downloading $DEB_FILE …"
    wget -q --show-progress -O "$TMP_DIR/$DEB_FILE" "$DEB_URL"

    # 2. Install
    echo "[INFO] Installing $DEB_FILE …"
    apt-get update -qq
    apt-get install -f -y "$TMP_DIR/$DEB_FILE"
}

install_rust() {
<<<<<<< HEAD
    curl --proto '=https' --tlsv1.2 -sSf https://sh.rustup.rs | sh -s -- --default-toolchain 1.89.0 -y
=======
    INSTALL_CMD="curl --proto '=https' --tlsv1.2 -sSf https://sh.rustup.rs | sh -s -- --default-toolchain 1.89.0 --profile minimal -y"
    if [ -n "$SUDO_USER" ]; then
        sudo -u "$SUDO_USER" /bin/bash -c "$INSTALL_CMD"
    else
        /bin/bash -c "$INSTALL_CMD"
    fi
>>>>>>> e6c31627
}

# We don't really want to have hugepages dependency
# This could be removed in the future

configure_hugepages() {
    # Check if OS is Ubuntu/Debian-based
    if ! is_debian_based; then
        echo "[WARNING] Hugepages configuration is currently only supported on Ubuntu/Debian-based distributions"
        echo "[WARNING] This function needs to be expanded to support $OS_ID"
        return
    fi

    # Fetch the latest tt-tools release link and name of package
    TT_TOOLS_LINK=$(wget -qO- https://api.github.com/repos/tenstorrent/tt-system-tools/releases/latest | jq -r '.assets[] | select(.name | endswith(".deb")) | .browser_download_url')
    TT_TOOLS_NAME=$(wget -qO- https://api.github.com/repos/tenstorrent/tt-system-tools/releases/latest | jq -r '.assets[] | select(.name | endswith(".deb")) | .name')

    echo "[INFO] Installing Tenstorrent Hugepages Service $TT_TOOLS_NAME..."
    TEMP_DIR=$(mktemp -d)
    wget -P $TEMP_DIR $TT_TOOLS_LINK
    apt-get install -y --no-install-recommends $TEMP_DIR/$TT_TOOLS_NAME
    sudo systemctl enable --now 'dev-hugepages\x2d1G.mount'
    sudo systemctl enable --now tenstorrent-hugepages.service
    rm -rf "$TEMP_DIR"
}

install() {
    echo "[INFO] Installing TT-Metalium dependencies for $OS_ID ($PKG_MANAGER)..."

    # Update package cache first
    update_package_cache

    # Prepare system (repositories, keys, etc.)
    prep_system

    # Install core packages
    install_packages

    # Install specialized components
    install_sfpi
    install_llvm
    install_mpi_ulfm
    install_rust

    # Configure system (hugepages, etc.) - only for baremetal if requested (not docker)
    if [ "$docker" -ne 1 ] && [ "$hugepages" -eq 1 ]; then
        configure_hugepages
    fi
}

cleanup() {
    if [ "$docker" -eq 1 ]; then
        cleanup_package_cache
    fi
}

main() {
    # Alright, lets run some things!

    if [ "$EUID" -ne 0 ]; then
        echo "This script must be run as root. Please use sudo."
        usage
    fi

    VERSION=`grep '^VERSION_ID=' /etc/os-release | awk -F= '{print $2}' | tr -d '"'`

    # Initialize OS detection and validation
    detect_os

    if ! is_supported_os; then
        echo "Error: $OS_ID is not currently supported."
        echo "Supported distributions: Ubuntu, Debian, Fedora, CentOS, RHEL, Rocky Linux, AlmaLinux"
        exit 1
    fi

    validate=0
    docker=0
    distributed=1
    hugepages=0
    sfpi_only=0

    while [ $# -gt 0 ]; do
        case "$1" in
            --help|-h)
                usage
                ;;
            --validate|-v)
                validate=1
                shift
                ;;
            --docker|-d)
                docker=1
                shift
                ;;
            --no-distributed)
                distributed=0
                shift
                ;;
            --hugepages)
                hugepages=1
                shift
                ;;
            --sfpi)
                sfpi_only=1
                shift
                ;;
            *)
                echo "Unknown option: $1"
                usage
                ;;
        esac
    done

    init_packages

    if [ "$sfpi_only" -eq 1 ]; then
        install_sfpi_only
    elif [ "$validate" -eq 1 ]; then
        validate_packages
    else
        install
    fi

    cleanup

    if [ "$sfpi_only" -eq 1 ]; then
        echo "[INFO] SFPI installation completed successfully!"
    else
        echo "[INFO] TT-Metalium dependencies installed successfully!"
    fi
}

if [ "${1}" != "--source-only" ]; then
    main "${@}"
fi<|MERGE_RESOLUTION|>--- conflicted
+++ resolved
@@ -424,16 +424,12 @@
 }
 
 install_rust() {
-<<<<<<< HEAD
-    curl --proto '=https' --tlsv1.2 -sSf https://sh.rustup.rs | sh -s -- --default-toolchain 1.89.0 -y
-=======
     INSTALL_CMD="curl --proto '=https' --tlsv1.2 -sSf https://sh.rustup.rs | sh -s -- --default-toolchain 1.89.0 --profile minimal -y"
     if [ -n "$SUDO_USER" ]; then
         sudo -u "$SUDO_USER" /bin/bash -c "$INSTALL_CMD"
     else
         /bin/bash -c "$INSTALL_CMD"
     fi
->>>>>>> e6c31627
 }
 
 # We don't really want to have hugepages dependency
