--- conflicted
+++ resolved
@@ -218,30 +218,6 @@
         "Tensix CQ Prefetch": [25, 1990],
     }
 
-<<<<<<< HEAD
-    ENV_VAR_ARCH_NAME = os.getenv("ARCH_NAME")
-    assert ENV_VAR_ARCH_NAME in REF_COUNT_DICT.keys()
-
-    os.environ["TT_METAL_DEVICE_PROFILER_DISPATCH"] = "1"
-
-    devicesData = run_device_profiler_test(setupAutoExtract=True)
-
-    stats = devicesData["data"]["devices"]["0"]["cores"]["DEVICE"]["analysis"]
-
-    verifiedStat = []
-    for stat in REF_COUNT_DICT[ENV_VAR_ARCH_NAME].keys():
-        if stat in stats.keys():
-            verifiedStat.append(stat)
-            assert stats[stat]["stats"]["Count"] == REF_COUNT_DICT[ENV_VAR_ARCH_NAME][stat], "Wrong Dispatch zone count"
-    statTypes = ["Dispatch", "Prefetch"]
-    statTypesSet = set(statTypes)
-    for statType in statTypes:
-        for stat in verifiedStat:
-            if statType in stat:
-                statTypesSet.remove(statType)
-    assert len(statTypesSet) == 0
-    os.environ["TT_METAL_DEVICE_PROFILER_DISPATCH"] = "0"
-=======
     def verify_stats(devicesData):
         verifiedStat = []
         for device, deviceData in devicesData["data"]["devices"].items():
@@ -284,7 +260,6 @@
             doDispatchCores=True,
         )
     )
->>>>>>> 7a32fe2a
 
 
 # Eth dispatch will be deprecated
@@ -292,11 +267,7 @@
 @skip_for_grayskull()
 def test_ethernet_dispatch_cores():
     REF_COUNT_DICT = {
-<<<<<<< HEAD
         "Ethernet CQ Dispatch": [17, 12, 3899],
-=======
-        "Ethernet CQ Dispatch": [17, 1567],
->>>>>>> 7a32fe2a
         "Ethernet CQ Prefetch": [18, 1951],
     }
     devicesData = run_device_profiler_test(
