# SPDX-FileCopyrightText: © 2023 Tenstorrent AI ULC

# SPDX-License-Identifier: Apache-2.0

import os, sys
import json
import re
import inspect
import pytest
import subprocess
import ast
from loguru import logger
from conftest import is_6u

import pandas as pd
import numpy as np
import multiprocessing as mp

from tracy.common import (
    TT_METAL_HOME,
    PROFILER_HOST_DEVICE_SYNC_INFO,
    PROFILER_SCRIPTS_ROOT,
    PROFILER_ARTIFACTS_DIR,
    PROFILER_LOGS_DIR,
    clear_profiler_runtime_artifacts,
)

from models.common.utility_functions import skip_for_blackhole

PROG_EXMP_DIR = "programming_examples/profiler"
TRACY_TESTS_DIR = "./tests/ttnn/tracy"


def is_6u_wrapper():
    ctx = mp.get_context("spawn")
    with ctx.Pool() as pool:
        result = pool.apply(is_6u)
        pool.close()
        pool.join()
    return result


def get_device_data(setupStr=""):
    postProcessRun = os.system(
        f"cd {PROFILER_SCRIPTS_ROOT} && " f"./process_device_log.py {setupStr} --no-artifacts --no-print-stats"
    )

    assert postProcessRun == 0, f"Log process script crashed with exit code {postProcessRun}"

    devicesData = {}
    with open(f"{PROFILER_ARTIFACTS_DIR}/output/device/device_analysis_data.json", "r") as devicesDataJson:
        devicesData = json.load(devicesDataJson)

    return devicesData


def set_env_vars(**kwargs):
    envVarsDict = {
        "doSync": "TT_METAL_PROFILER_SYNC=1 ",
        "doDispatchCores": "TT_METAL_DEVICE_PROFILER_DISPATCH=1 ",
        "slowDispatch": "TT_METAL_SLOW_DISPATCH_MODE=1 ",
        "enable_noc_tracing": "TT_METAL_DEVICE_PROFILER_NOC_EVENTS=1 ",
        "doDeviceTrace": "TT_METAL_TRACE_PROFILER=1 ",
    }
    envVarsStr = " "
    for arg, argVal in kwargs.items():
        if argVal:
            envVarsStr += envVarsDict[arg]
    return envVarsStr


# returns True if test passed, False if test was SKIPPED
def run_gtest_profiler_test(testbin, testname, doSync=False, enable_noc_tracing=False, skip_get_device_data=False):
    clear_profiler_runtime_artifacts()
    envVars = set_env_vars(doSync=doSync, enable_noc_tracing=enable_noc_tracing)
    testCommand = f"cd {TT_METAL_HOME} && {envVars} {testbin} --gtest_filter={testname}"
    print()
    logger.info(f"Running: {testCommand}")
    output = subprocess.check_output(testCommand, stderr=subprocess.STDOUT, shell=True).decode("UTF-8")
    print(output)
    if "SKIPPED" not in output:
        if not skip_get_device_data:
            get_device_data()
        return True
    else:
        return False


def run_device_profiler_test(
    testName=None,
    setupAutoExtract=False,
    doDeviceTrace=False,
    slowDispatch=False,
    doSync=False,
    doDispatchCores=False,
):
    name = inspect.stack()[1].function
    testCommand = f"build/{PROG_EXMP_DIR}/{name}"
    if testName:
        testCommand = testName
    clear_profiler_runtime_artifacts()
    envVars = set_env_vars(
        doDeviceTrace=doDeviceTrace,
        slowDispatch=slowDispatch,
        doSync=doSync,
        doDispatchCores=doDispatchCores,
    )
    testCommand = f"cd {TT_METAL_HOME} && {envVars} {testCommand}"
    print()
    logger.info(f"Running: {testCommand}")
    profilerRun = os.system(testCommand)
    assert profilerRun == 0

    setupStr = ""
    if setupAutoExtract:
        setupStr = f"-s {name}"

    return get_device_data(setupStr)


def get_function_name():
    frame = inspect.currentframe()
    return frame.f_code.co_name


def test_multi_op():
    OP_COUNT = 1000
    RUN_COUNT = 2
    REF_COUNT_DICT = {
        "grayskull": [108 * OP_COUNT * RUN_COUNT, 88 * OP_COUNT * RUN_COUNT],
        "wormhole_b0": [72 * OP_COUNT * RUN_COUNT, 64 * OP_COUNT * RUN_COUNT, 56 * OP_COUNT * RUN_COUNT],
        "blackhole": [130 * OP_COUNT * RUN_COUNT, 120 * OP_COUNT * RUN_COUNT, 110 * OP_COUNT * RUN_COUNT],
    }

    ENV_VAR_ARCH_NAME = os.getenv("ARCH_NAME")
    assert ENV_VAR_ARCH_NAME in REF_COUNT_DICT.keys()

    devicesData = run_device_profiler_test(setupAutoExtract=True)

    stats = devicesData["data"]["devices"]["0"]["cores"]["DEVICE"]["analysis"]

    statName = f"BRISC KERNEL_START->KERNEL_END"

    assert statName in stats.keys(), "Wrong device analysis format"
    assert stats[statName]["stats"]["Count"] in REF_COUNT_DICT[ENV_VAR_ARCH_NAME], "Wrong Marker Repeat count"


def test_custom_cycle_count_slow_dispatch():
    REF_CYCLE_COUNT_PER_LOOP = 52
    LOOP_COUNT = 2000
    REF_CYCLE_COUNT = REF_CYCLE_COUNT_PER_LOOP * LOOP_COUNT
    REF_CYCLE_COUNT_HIGH_MULTIPLIER = 10
    REF_CYCLE_COUNT_LOW_MULTIPLIER = 5

    REF_CYCLE_COUNT_MAX = REF_CYCLE_COUNT * REF_CYCLE_COUNT_HIGH_MULTIPLIER
    REF_CYCLE_COUNT_MIN = REF_CYCLE_COUNT // REF_CYCLE_COUNT_LOW_MULTIPLIER

    devicesData = run_device_profiler_test(setupAutoExtract=True, slowDispatch=True)

    stats = devicesData["data"]["devices"]["0"]["cores"]["DEVICE"]["analysis"]

    for risc in ["BRISC", "NCRISC", "TRISC_0", "TRISC_1", "TRISC_2"]:
        statName = f"{risc} KERNEL_START->KERNEL_END"

        assert statName in stats.keys(), "Wrong device analysis format"
        assert stats[statName]["stats"]["Average"] < REF_CYCLE_COUNT_MAX, "Wrong cycle count, too high"
        assert stats[statName]["stats"]["Average"] > REF_CYCLE_COUNT_MIN, "Wrong cycle count, too low"


def test_custom_cycle_count():
    REF_CYCLE_COUNT_PER_LOOP = 52
    LOOP_COUNT = 2000
    REF_CYCLE_COUNT = REF_CYCLE_COUNT_PER_LOOP * LOOP_COUNT
    REF_CYCLE_COUNT_HIGH_MULTIPLIER = 10
    REF_CYCLE_COUNT_LOW_MULTIPLIER = 5

    REF_CYCLE_COUNT_MAX = REF_CYCLE_COUNT * REF_CYCLE_COUNT_HIGH_MULTIPLIER
    REF_CYCLE_COUNT_MIN = REF_CYCLE_COUNT // REF_CYCLE_COUNT_LOW_MULTIPLIER

    devicesData = run_device_profiler_test(setupAutoExtract=True)

    stats = devicesData["data"]["devices"]["0"]["cores"]["DEVICE"]["analysis"]

    for risc in ["BRISC", "NCRISC", "TRISC_0", "TRISC_1", "TRISC_2"]:
        statName = f"{risc} KERNEL_START->KERNEL_END"

        assert statName in stats.keys(), "Wrong device analysis format"
        assert stats[statName]["stats"]["Average"] < REF_CYCLE_COUNT_MAX, "Wrong cycle count, too high"
        assert stats[statName]["stats"]["Average"] > REF_CYCLE_COUNT_MIN, "Wrong cycle count, too low"


def test_full_buffer():
    OP_COUNT = 26
    RISC_COUNT = 5
    ZONE_COUNT = 125
    REF_COUNT_DICT = {
        "grayskull": [108 * OP_COUNT * RISC_COUNT * ZONE_COUNT, 88 * OP_COUNT * RISC_COUNT * ZONE_COUNT],
        "wormhole_b0": [
            72 * OP_COUNT * RISC_COUNT * ZONE_COUNT,
            64 * OP_COUNT * RISC_COUNT * ZONE_COUNT,
            56 * OP_COUNT * RISC_COUNT * ZONE_COUNT,
        ],
        "blackhole": [
            130 * OP_COUNT * RISC_COUNT * ZONE_COUNT,
            120 * OP_COUNT * RISC_COUNT * ZONE_COUNT,
            110 * OP_COUNT * RISC_COUNT * ZONE_COUNT,
        ],
    }

    ENV_VAR_ARCH_NAME = os.getenv("ARCH_NAME")
    assert ENV_VAR_ARCH_NAME in REF_COUNT_DICT.keys()

    devicesData = run_device_profiler_test(setupAutoExtract=True)

    stats = devicesData["data"]["devices"]["0"]["cores"]["DEVICE"]["analysis"]
    statName = "Marker Repeat"
    statNameEth = "Marker Repeat ETH"

    assert statName in stats.keys(), "Wrong device analysis format"

    if statNameEth in stats.keys():
        assert (
            stats[statName]["stats"]["Count"] - stats[statNameEth]["stats"]["Count"]
            in REF_COUNT_DICT[ENV_VAR_ARCH_NAME]
        ), "Wrong Marker Repeat count"
        assert stats[statNameEth]["stats"]["Count"] > 0, "Wrong Eth Marker Repeat count"
        assert stats[statNameEth]["stats"]["Count"] % (OP_COUNT * ZONE_COUNT) == 0, "Wrong Eth Marker Repeat count"
    else:
        assert stats[statName]["stats"]["Count"] in REF_COUNT_DICT[ENV_VAR_ARCH_NAME], "Wrong Marker Repeat count"


def wildcard_match(pattern, words):
    if not pattern.endswith("*"):
        return [word for word in words if pattern == word]
    else:
        prefix = pattern[:-1]
        return [word for word in words if word.startswith(prefix)]


def verify_stats(devicesData, statTypes, allowedRange, refCountDict):
    verifiedStat = []
    for _, deviceData in devicesData["data"]["devices"].items():
        for ref, counts in refCountDict.items():
            matching_refs = wildcard_match(ref, deviceData["cores"]["DEVICE"]["analysis"].keys())
            if matching_refs:
                readCount = 0
                for matching_ref in matching_refs:
                    verifiedStat.append(matching_ref)
                    res = False
                    readCount += deviceData["cores"]["DEVICE"]["analysis"][matching_ref]["stats"]["Count"]
                for count in counts:
                    if count - allowedRange <= readCount <= count + allowedRange:
                        res = True
                        break
                assert (
                    res
                ), f"Wrong tensix zone count for {ref}, read {readCount} which is not within {allowedRange} cycle counts of any of the limits {counts}"

    statTypesSet = set(statTypes)
    for statType in statTypes:
        for stat in verifiedStat:
            if statType in stat and statType in statTypesSet:
                statTypesSet.remove(statType)
    assert (
        len(statTypesSet) == 0
    ), f"Not all required stats (i.e. {statTypesSet}) were found in the device stats (i.e. {verifiedStat})"


def verify_trace_markers(devicesData, num_non_trace_ops, num_trace_ops, num_repeats_per_trace_op):
    for device, deviceData in devicesData["data"]["devices"].items():
        for core, coreData in deviceData["cores"].items():
            for risc, riscData in coreData["riscs"].items():
                non_trace_ops = set()
                trace_ops_to_trace_ids = {}
                trace_ids_to_counts = {}
                for marker in riscData["timeseries"]:
                    marker_data = ast.literal_eval(marker)[0]
                    runtime_id = marker_data["run_host_id"]
                    trace_id = marker_data["trace_id"]
                    if trace_id == -1:
                        non_trace_ops.add(runtime_id)
                    else:
                        if runtime_id not in trace_ops_to_trace_ids:
                            trace_ops_to_trace_ids[runtime_id] = trace_id
                        else:
                            assert (
                                trace_ops_to_trace_ids[runtime_id] == trace_id
                            ), f"Detected multiple trace ids for runtime id {runtime_id}"

                        if trace_id not in trace_ids_to_counts:
                            trace_ids_to_counts[trace_id] = set()
                        trace_ids_to_counts[trace_id].add(int(marker_data["trace_id_count"]))

                # The ops that are being traced may not run on every core on the device. If we detect a core
                # that only runs the first two non-trace ops, we skip it
                if len(non_trace_ops) == 2 and len(trace_ops_to_trace_ids) == 0:
                    continue

                assert (
                    len(non_trace_ops) <= num_non_trace_ops
                ), f"Wrong number of non-trace ops for device {device}, core {core}, risc {risc} - expected at most {num_non_trace_ops}, read {len(non_trace_ops)}"
                assert (
                    len(trace_ops_to_trace_ids) == num_trace_ops
                ), f"Wrong number of trace ops for device {device}, core {core}, risc {risc} - expected {num_trace_ops}, read {len(trace_ops_to_trace_ids)}"

                for trace_id, trace_id_counts in trace_ids_to_counts.items():
                    assert (
                        len(trace_id_counts) == num_repeats_per_trace_op
                    ), f"Wrong number of trace repeats for device {device}, core {core}, risc {risc}, trace {trace_id} - expected {num_repeats_per_trace_op}, read {len(trace_id_counts)}"
                    assert (
                        max(trace_id_counts) == num_repeats_per_trace_op
                    ), f"Wrong maximum trace id counter value for device {device}, core {core}, risc {risc}, trace {trace_id} - expected {num_repeats_per_trace_op}, read {max(trace_id_counts)}"
                    assert (
                        min(trace_id_counts) == 1
                    ), f"Wrong minimum trace id counter value for device {device}, core {core}, risc {risc}, trace {trace_id} - expected 1, read {min(trace_id_counts)}"


def test_trace_run():
    verify_trace_markers(
        run_device_profiler_test(
            testName=f"pytest {TRACY_TESTS_DIR}/test_trace_runs.py::test_with_ops_multiple_trace_ids"
        ),
        num_non_trace_ops=3,
        num_trace_ops=5,
        num_repeats_per_trace_op=3,
    )

    verify_trace_markers(
        run_device_profiler_test(
            testName=f"pytest {TRACY_TESTS_DIR}/test_trace_runs.py::test_with_ops_trace_with_non_trace"
        ),
        num_non_trace_ops=12,
        num_trace_ops=10,
        num_repeats_per_trace_op=2,
    )


def test_device_trace_run():
    verify_stats(
        run_device_profiler_test(
            testName=f"pytest {TRACY_TESTS_DIR}/test_trace_runs.py::test_with_ops",
            setupAutoExtract=False,
            doDeviceTrace=True,
        ),
        statTypes=["kernel", "fw"],
        allowedRange=0,
        refCountDict={
            "trace_fw_duration": [5],
            "trace_kernel_duration": [5],
        },
    )
    verify_stats(
        run_device_profiler_test(
            testName=f"pytest {TRACY_TESTS_DIR}/test_trace_runs.py::test_with_ops_single_core",
            setupAutoExtract=False,
            doDeviceTrace=True,
        ),
        statTypes=["kernel", "fw"],
        allowedRange=0,
        refCountDict={
            "trace_fw_duration": [5],
            "trace_kernel_duration": [5],
        },
    )


@skip_for_blackhole()
def test_dispatch_cores():
    REF_COUNT_DICT = {
<<<<<<< HEAD
        "Tensix CQ Dispatch*": [600, 760, 1310, 2330, 3558, 4915, 6383],
        "Tensix CQ Prefetch": [900, 1440, 3870, 5000, 7752],
=======
        "Tensix CQ Dispatch*": [600, 760, 1310, 2330],
        "Tensix CQ Prefetch": [900, 1440, 2012, 3870, 5000],
>>>>>>> d0054797
        "dispatch_total_cq_cmd_op_time": [236],
        "dispatch_go_send_wait_time": [236],
    }

    verify_stats(
        run_device_profiler_test(setupAutoExtract=True, doDispatchCores=True),
        statTypes=["Dispatch", "Prefetch"],
        allowedRange=150,
        refCountDict=REF_COUNT_DICT,
    )

    verify_stats(
        run_device_profiler_test(
            testName=f"pytest {TRACY_TESTS_DIR}/test_dispatch_profiler.py::test_with_ops -k DispatchCoreType.WORKER",
            setupAutoExtract=True,
            doDispatchCores=True,
        ),
        statTypes=["Dispatch", "Prefetch"],
        allowedRange=1000,
        refCountDict=REF_COUNT_DICT,
    )

    verify_stats(
        run_device_profiler_test(
            testName=f"pytest {TRACY_TESTS_DIR}/test_dispatch_profiler.py::test_mesh_device -k DispatchCoreType.WORKER",
            setupAutoExtract=True,
            doDispatchCores=True,
        ),
        statTypes=["Dispatch", "Prefetch"],
        allowedRange=1000,
        refCountDict=REF_COUNT_DICT,
    )

    verify_stats(
        run_device_profiler_test(
            testName=f"pytest {TRACY_TESTS_DIR}/test_trace_runs.py",
            setupAutoExtract=False,
            doDispatchCores=True,
        ),
        statTypes=["dispatch_total_cq_cmd_op_time", "dispatch_go_send_wait_time"],
        allowedRange=0,  # This test is basically counting ops and should be exact regardless of changes to dispatch code or harvesting.
        refCountDict=REF_COUNT_DICT,
    )


# Eth dispatch will be deprecated
@skip_for_blackhole()
@pytest.mark.skipif(is_6u_wrapper(), reason="Ethernet dispatch is not needed to be tested on 6U")
def test_ethernet_dispatch_cores():
    REF_COUNT_DICT = {
        "Ethernet CQ Dispatch": [590, 1080, 1430, 1660, 1994, 2777, 3285, 3530, 3769, 4237, 4881, 6681, 7150],
        "Ethernet CQ Prefetch": [572, 1058, 2108, 4030, 7795],
    }
    devicesData = run_device_profiler_test(
        testName=f"pytest {TRACY_TESTS_DIR}/test_dispatch_profiler.py::test_with_ops -k DispatchCoreType.ETH",
        setupAutoExtract=True,
        doDispatchCores=True,
    )
    for device, deviceData in devicesData["data"]["devices"].items():
        for ref, counts in REF_COUNT_DICT.items():
            if ref in deviceData["cores"]["DEVICE"]["analysis"].keys():
                res = False
                readCount = deviceData["cores"]["DEVICE"]["analysis"][ref]["stats"]["Count"]
                allowedRange = 200
                for count in counts:
                    if count - allowedRange < readCount < count + allowedRange:
                        res = True
                        break
                assert (
                    res
                ), f"Wrong ethernet dispatch zone count for {ref}, read {readCount} which is not within {allowedRange} cycle counts of any of the limits {counts}"

    devicesData = run_device_profiler_test(
        testName=f"pytest {TRACY_TESTS_DIR}/test_dispatch_profiler.py::test_mesh_device -k DispatchCoreType.ETH",
        setupAutoExtract=True,
        doDispatchCores=True,
    )
    for device, deviceData in devicesData["data"]["devices"].items():
        for ref, counts in REF_COUNT_DICT.items():
            if ref in deviceData["cores"]["DEVICE"]["analysis"].keys():
                res = False
                readCount = deviceData["cores"]["DEVICE"]["analysis"][ref]["stats"]["Count"]
                allowedRange = 200
                for count in counts:
                    if count - allowedRange < readCount < count + allowedRange:
                        res = True
                        break
                assert (
                    res
                ), f"Wrong ethernet dispatch zone count for {ref}, read {readCount} which is not within {allowedRange} cycle counts of any of the limits {counts}"


def test_profiler_host_device_sync():
    TOLERANCE = 0.1

    syncInfoFile = PROFILER_LOGS_DIR / PROFILER_HOST_DEVICE_SYNC_INFO

    deviceData = run_device_profiler_test(
        testName=f"pytest {TRACY_TESTS_DIR}/test_profiler_sync.py::test_mesh_device", doSync=True
    )
    reportedFreq = deviceData["data"]["deviceInfo"]["freq"] * 1e6
    assert os.path.isfile(syncInfoFile)

    syncinfoDF = pd.read_csv(syncInfoFile)
    devices = sorted(syncinfoDF["device id"].unique())
    available_devices = sorted(int(device_id) for device_id in deviceData["data"]["devices"].keys())
    missing_devices = [device_id for device_id in available_devices if device_id not in devices]
    assert len(missing_devices) == 0, f"Missing sync info for devices {missing_devices}"
    for device in devices:
        deviceFreq = syncinfoDF[syncinfoDF["device id"] == device].iloc[-1]["frequency"]
        if not np.isnan(deviceFreq):  # host sync entry
            freq = float(deviceFreq) * 1e9

            assert freq < (reportedFreq * (1 + TOLERANCE)), f"Frequency {freq} is too large on device {device}"
            assert freq > (reportedFreq * (1 - TOLERANCE)), f"Frequency {freq} is too small on device {device}"
        else:  # device sync entry
            deviceFreqRatio = syncinfoDF[syncinfoDF["device id"] == device].iloc[-1]["device_frequency_ratio"]
            assert deviceFreqRatio < (
                1 + TOLERANCE
            ), f"Frequency ratio {deviceFreqRatio} is too large on device {device}"
            assert deviceFreqRatio > (
                1 - TOLERANCE
            ), f"Frequency ratio {deviceFreqRatio} is too small on device {device}"

    deviceData = run_device_profiler_test(
        testName=f"pytest {TRACY_TESTS_DIR}/test_profiler_sync.py::test_with_ops", doSync=1
    )
    reportedFreq = deviceData["data"]["deviceInfo"]["freq"] * 1e6
    assert os.path.isfile(syncInfoFile)

    syncinfoDF = pd.read_csv(syncInfoFile)
    devices = sorted(syncinfoDF["device id"].unique())
    available_devices = sorted(int(device_id) for device_id in deviceData["data"]["devices"].keys())
    missing_devices = [device_id for device_id in available_devices if device_id not in devices]
    assert len(missing_devices) == 0, f"Missing sync info for devices {missing_devices}"
    for device in devices:
        deviceFreq = syncinfoDF[syncinfoDF["device id"] == device].iloc[-1]["frequency"]
        if not np.isnan(deviceFreq):  # host sync entry
            freq = float(deviceFreq) * 1e9

            assert freq < (reportedFreq * (1 + TOLERANCE)), f"Frequency {freq} is too large on device {device}"
            assert freq > (reportedFreq * (1 - TOLERANCE)), f"Frequency {freq} is too small on device {device}"


def test_timestamped_events():
    OP_COUNT = 2
    RISC_COUNT = 5
    ZONE_COUNT = 100
    WH_ERISC_COUNTS = [0, 3, 6, 16]  # N150, N300, T3K, 6U
    WH_TENSIX_COUNTS = [72, 64, 56]
    BH_ERISC_COUNTS = [0, 1, 6, 8]
    BH_TENSIX_COUNTS = [130, 120, 110]

    WH_COMBO_COUNTS = []
    for T in WH_TENSIX_COUNTS:
        for E in WH_ERISC_COUNTS:
            WH_COMBO_COUNTS.append((T, E))

    BH_COMBO_COUNTS = []
    for T in BH_TENSIX_COUNTS:
        for E in BH_ERISC_COUNTS:
            BH_COMBO_COUNTS.append((T, E))

    REF_COUNT_DICT = {
        "grayskull": [108 * OP_COUNT * RISC_COUNT * ZONE_COUNT, 88 * OP_COUNT * RISC_COUNT * ZONE_COUNT],
        "wormhole_b0": [(T * RISC_COUNT + E) * OP_COUNT * ZONE_COUNT for T, E in WH_COMBO_COUNTS],
        "blackhole": [(T * RISC_COUNT + E) * OP_COUNT * ZONE_COUNT for T, E in BH_COMBO_COUNTS],
    }
    REF_ERISC_COUNT = {
        "wormhole_b0": [C * OP_COUNT * ZONE_COUNT for C in WH_ERISC_COUNTS],
        "blackhole": [C * OP_COUNT * ZONE_COUNT for C in BH_ERISC_COUNTS],
    }

    ENV_VAR_ARCH_NAME = os.getenv("ARCH_NAME")
    assert ENV_VAR_ARCH_NAME in REF_COUNT_DICT.keys()

    devicesData = run_device_profiler_test(setupAutoExtract=True)

    if ENV_VAR_ARCH_NAME in REF_ERISC_COUNT.keys():
        eventCount = len(
            devicesData["data"]["devices"]["0"]["cores"]["DEVICE"]["riscs"]["TENSIX"]["events"]["erisc_events"]
        )
        assert eventCount in REF_ERISC_COUNT[ENV_VAR_ARCH_NAME], "Wrong erisc event count"

    if ENV_VAR_ARCH_NAME in REF_COUNT_DICT.keys():
        eventCount = len(
            devicesData["data"]["devices"]["0"]["cores"]["DEVICE"]["riscs"]["TENSIX"]["events"]["all_events"]
        )
        assert eventCount in REF_COUNT_DICT[ENV_VAR_ARCH_NAME], "Wrong event count"


def test_noc_event_profiler_linked_multicast_hang():
    # test that we can avoid hangs with linked multicast
    # see tt-metal issue #22578
    ENV_VAR_ARCH_NAME = os.getenv("ARCH_NAME")
    assert ENV_VAR_ARCH_NAME in ["grayskull", "wormhole_b0", "blackhole"]

    testCommand = "build/test/tt_metal/perf_microbenchmark/dispatch/test_bw_and_latency"
    # note: this runs a long series repeated multicasts from worker {1,1} to grid {2,2},{3,3}
    # note: -m6 is multicast test mode, -link activates linked multicast
    testCommandArgs = "-tx 3 -ty 3 -sx 2 -sy 2 -rx 1 -ry 1 -m 6 -link -profread"
    clear_profiler_runtime_artifacts()
    nocEventProfilerEnv = "TT_METAL_DEVICE_PROFILER_NOC_EVENTS=1"
    profilerRun = os.system(f"cd {TT_METAL_HOME} && {nocEventProfilerEnv} {testCommand} {testCommandArgs}")
    assert profilerRun == 0

    expected_trace_file = f"{PROFILER_LOGS_DIR}/noc_trace_dev0_ID0.json"
    assert os.path.isfile(expected_trace_file)

    with open(expected_trace_file, "r") as nocTraceJson:
        noc_trace_data = json.load(nocTraceJson)


def test_noc_event_profiler():
    ENV_VAR_ARCH_NAME = os.getenv("ARCH_NAME")
    assert ENV_VAR_ARCH_NAME in ["grayskull", "wormhole_b0", "blackhole"]

    testCommand = f"build/{PROG_EXMP_DIR}/test_noc_event_profiler"
    clear_profiler_runtime_artifacts()
    nocEventsRptPathEnv = f"TT_METAL_DEVICE_PROFILER_NOC_EVENTS_RPT_PATH={PROFILER_ARTIFACTS_DIR}/noc_events_rpt"
    nocEventProfilerEnv = "TT_METAL_DEVICE_PROFILER_NOC_EVENTS=1"
    profilerRun = os.system(f"cd {TT_METAL_HOME} && {nocEventsRptPathEnv} {nocEventProfilerEnv} {testCommand}")
    assert profilerRun == 0

    expected_trace_file = f"{PROFILER_ARTIFACTS_DIR}/noc_events_rpt/noc_trace_dev0_ID0.json"
    assert os.path.isfile(expected_trace_file)

    with open(expected_trace_file, "r") as nocTraceJson:
        noc_trace_data = json.load(nocTraceJson)
        assert len(noc_trace_data) == 8


@skip_for_blackhole()
def test_fabric_event_profiler_1d():
    ENV_VAR_ARCH_NAME = os.getenv("ARCH_NAME")
    assert ENV_VAR_ARCH_NAME in ["wormhole_b0", "blackhole"]

    # test that current device has a valid fabric API connection
    sanity_check_test_bin = "build/test/tt_metal/tt_fabric/fabric_unit_tests"
    sanity_check_test_name = "Fabric1DFixture.TestChipMCast1DWithTracing2"
    sanity_check_succeeded = run_gtest_profiler_test(
        sanity_check_test_bin, sanity_check_test_name, skip_get_device_data=True
    )
    if not sanity_check_succeeded:
        logger.info("Device does not have testable fabric connections, skipping ...")
        return

    # if device supports fabric API, test fabric event profiler
    test_bin = "build/test/tt_metal/tt_fabric/fabric_unit_tests"
    tests = [
        "Fabric1DFixture.TestUnicastRaw",
        "Fabric1DFixture.TestChipMCast1DWithTracing",
        "Fabric1DFixture.TestChipMCast1DWithTracing2",
    ]
    all_tests_expected_event_counts = [
        {frozenset({"start_distance": 1, "range": 1}.items()): 10},
        {frozenset({"start_distance": 1, "range": 3}.items()): 100},
        {frozenset({"start_distance": 2, "range": 2}.items()): 100},
    ]

    for test_name, expected_event_counts in zip(tests, all_tests_expected_event_counts):
        nocEventProfilerEnv = "TT_METAL_DEVICE_PROFILER_NOC_EVENTS=1"
        try:
            not_skipped = run_gtest_profiler_test(test_bin, test_name, False, True)
            assert not_skipped, f"gtest command '{test_bin}' was skipped unexpectedly"
        except subprocess.CalledProcessError as e:
            ret_code = e.returncode
            assert ret_code == 0, f"test command '{test_bin}' returned unsuccessfully"

        expected_cluster_coords_file = f"{PROFILER_LOGS_DIR}/cluster_coordinates.json"
        assert os.path.isfile(
            expected_cluster_coords_file
        ), f"expected cluster coordinates file '{expected_cluster_coords_file}' does not exist"

        noc_trace_files = []
        for f in os.listdir(f"{PROFILER_LOGS_DIR}"):
            if re.match(r"^noc_trace_dev[0-9]+_ID[0-9]+.json$", f):
                noc_trace_files.append(f)

        actual_event_counts = {}
        for trace_file in noc_trace_files:
            with open(f"{PROFILER_LOGS_DIR}/{trace_file}", "r") as nocTraceJson:
                try:
                    noc_trace_data = json.load(nocTraceJson)
                except json.JSONDecodeError:
                    raise ValueError(f"noc trace file '{trace_file}' is not a valid JSON file")

                assert isinstance(noc_trace_data, list), f"noc trace file '{trace_file}' format is incorrect"
                assert len(noc_trace_data) > 0, f"noc trace file '{trace_file}' is empty"
                for event in noc_trace_data:
                    assert isinstance(event, dict), f"noc trace file format error; found event that is not a dict"
                    if event.get("type", "").startswith("FABRIC_"):
                        assert event.get("fabric_send", None) is not None
                        fabric_send_metadata = event.get("fabric_send", None)
                        assert fabric_send_metadata.get("eth_chan", None) is not None
                        del fabric_send_metadata["eth_chan"]
                        key = frozenset(fabric_send_metadata.items())
                        if key not in actual_event_counts:
                            actual_event_counts[key] = 0
                        actual_event_counts[key] += 1

        # compare expected event counts to actual event_counts
        for event in expected_event_counts.keys() | actual_event_counts.keys():
            assert expected_event_counts.get(event, 0) == actual_event_counts.get(
                event, 0
            ), f"There are {actual_event_counts.get(event, 0)} fabric events with fields {event}, expected {expected_event_counts.get(event, 0)}"


@skip_for_blackhole()
def test_fabric_event_profiler_fabric_mux():
    ENV_VAR_ARCH_NAME = os.getenv("ARCH_NAME")
    assert ENV_VAR_ARCH_NAME in ["wormhole_b0", "blackhole"]

    # test that current device has a valid fabric API connection
    sanity_check_test_bin = "build/test/tt_metal/tt_fabric/fabric_unit_tests"
    sanity_check_test_name = "Fabric1DFixture.TestUnicastConnAPI"
    sanity_check_succeeded = run_gtest_profiler_test(
        sanity_check_test_bin, sanity_check_test_name, skip_get_device_data=True
    )
    if not sanity_check_succeeded:
        logger.info("Device does not have testable fabric connections, skipping ...")
        return

    # if device supports fabric API, test fabric event profiler
    test_bin = "build/test/tt_metal/tt_fabric/fabric_unit_tests"
    tests = ["Fabric1DMuxFixture.TestFabricMuxTwoChipVariantWithNocTracing"]
    expected_outputs = [
        {"FABRIC_EVENT_COUNT": 400},
    ]

    for test_name, expected_output in zip(tests, expected_outputs):
        nocEventProfilerEnv = "TT_METAL_DEVICE_PROFILER_NOC_EVENTS=1"
        try:
            not_skipped = run_gtest_profiler_test(test_bin, test_name, False, True)
            assert not_skipped, f"gtest command '{test_bin}' was skipped unexpectedly"
        except subprocess.CalledProcessError as e:
            ret_code = e.returncode
            assert ret_code == 0, f"test command '{test_bin}' returned unsuccessfully"

        expected_cluster_coords_file = f"{PROFILER_LOGS_DIR}/cluster_coordinates.json"
        assert os.path.isfile(
            expected_cluster_coords_file
        ), f"expected cluster coordinates file '{expected_cluster_coords_file}' does not exist"

        noc_trace_files = []
        for f in os.listdir(f"{PROFILER_LOGS_DIR}"):
            if re.match(r"^noc_trace_dev[0-9]+_ID[0-9]+.json$", f):
                noc_trace_files.append(f)

        fabric_event_count = 0
        for trace_file in noc_trace_files:
            with open(f"{PROFILER_LOGS_DIR}/{trace_file}", "r") as nocTraceJson:
                try:
                    noc_trace_data = json.load(nocTraceJson)
                except json.JSONDecodeError:
                    raise ValueError(f"noc trace file '{trace_file}' is not a valid JSON file")

                assert isinstance(noc_trace_data, list), f"noc trace file '{trace_file}' format is incorrect"
                assert len(noc_trace_data) > 0, f"noc trace file '{trace_file}' is empty"
                for event in noc_trace_data:
                    assert isinstance(event, dict), f"noc trace file format error; found event that is not a dict"
                    if event.get("type", "").startswith("FABRIC_"):
                        fabric_event_count += 1
                        assert event.get("fabric_send", None) is not None

                        fabric_send_metadata = event.get("fabric_send", None)
                        assert fabric_send_metadata.get("eth_chan", None) is not None
                        assert fabric_send_metadata.get("start_distance", None) is not None
                        assert fabric_send_metadata.get("range", None) is not None
                        assert fabric_send_metadata.get("fabric_mux", None) is not None

                        fabric_mux_metadata = fabric_send_metadata.get("fabric_mux", None)
                        assert fabric_mux_metadata.get("x", None) is not None
                        assert fabric_mux_metadata.get("y", None) is not None
                        assert fabric_mux_metadata.get("noc", None) is not None

        assert (
            fabric_event_count == expected_output["FABRIC_EVENT_COUNT"]
        ), f"Incorrect number of fabric events found in noc trace: {fabric_event_count}, expected {expected_output['FABRIC_EVENT_COUNT']}"


@skip_for_blackhole()
def test_fabric_event_profiler_2d():
    ENV_VAR_ARCH_NAME = os.getenv("ARCH_NAME")
    assert ENV_VAR_ARCH_NAME in ["wormhole_b0", "blackhole"]
    is_6u_bool = is_6u_wrapper()

    # test that current device has a valid fabric API connection
    sanity_check_test_bin = "build/test/tt_metal/tt_fabric/fabric_unit_tests"
    sanity_check_test_name = "Fabric2DFixture.Test2DMCastConnAPI_1N1E1W"
    sanity_check_succeeded = run_gtest_profiler_test(
        sanity_check_test_bin, sanity_check_test_name, skip_get_device_data=True
    )
    if not sanity_check_succeeded:
        logger.info("Device does not have testable fabric connections, skipping ...")
        return

    # if device supports fabric API, test fabric event profiler
    test_bin = "build/test/tt_metal/tt_fabric/fabric_unit_tests"
    tests = [
        "Fabric2DFixture.TestUnicastRaw_3E",
        "Fabric2DFixture.TestMCastConnAPI_1W2E",
        "Fabric2DFixture.Test2DMCastConnAPI_1N1E1W",
    ]

    if is_6u_bool:
        tests.extend(
            [
                "Fabric2DFixture.TestUnicastRaw_3N",
                "Fabric2DFixture.TestUnicastRaw_3N3E",
                "Fabric2DFixture.TestMCastConnAPI_2N1S",
                "Fabric2DFixture.Test2DMCastConnAPI_7N3E",
            ]
        )

    all_tests_expected_event_counts = [
        {
            frozenset({"ns_hops": 0, "e_hops": 3, "w_hops": 0, "is_mcast": False}.items()): 10,
        },
        {
            frozenset({"ns_hops": 0, "e_hops": 0, "w_hops": 1, "is_mcast": False}.items()): 100,
            frozenset({"ns_hops": 0, "e_hops": 2, "w_hops": 0, "is_mcast": True}.items()): 100,
        },
        {
            frozenset({"ns_hops": 1, "e_hops": 1, "w_hops": 1, "is_mcast": True}.items()): 100,
            frozenset({"ns_hops": 0, "e_hops": 1, "w_hops": 0, "is_mcast": False}.items()): 100,
            frozenset({"ns_hops": 0, "e_hops": 0, "w_hops": 1, "is_mcast": False}.items()): 100,
        },
    ]

    if is_6u_bool:
        all_tests_expected_event_counts.extend(
            [
                {
                    frozenset({"ns_hops": 3, "e_hops": 0, "w_hops": 0, "is_mcast": False}.items()): 10,
                },
                {
                    frozenset({"ns_hops": 2, "e_hops": 4, "w_hops": 0, "is_mcast": False}.items()): 10,
                },
                {
                    frozenset({"ns_hops": 2, "e_hops": 0, "w_hops": 0, "is_mcast": True}.items()): 100,
                    frozenset({"ns_hops": 1, "e_hops": 0, "w_hops": 0, "is_mcast": False}.items()): 100,
                },
                {
                    frozenset({"ns_hops": 7, "e_hops": 3, "w_hops": 0, "is_mcast": True}.items()): 100,
                    frozenset({"ns_hops": 0, "e_hops": 3, "w_hops": 0, "is_mcast": True}.items()): 100,
                },
            ]
        )

    for test_name, expected_event_counts in zip(tests, all_tests_expected_event_counts):
        nocEventProfilerEnv = "TT_METAL_DEVICE_PROFILER_NOC_EVENTS=1"
        try:
            not_skipped = run_gtest_profiler_test(test_bin, test_name, False, True)
            assert not_skipped, f"gtest command '{test_bin}' was skipped unexpectedly"
        except subprocess.CalledProcessError as e:
            ret_code = e.returncode
            assert ret_code == 0, f"test command '{test_bin}' returned unsuccessfully"

        expected_cluster_coords_file = f"{PROFILER_LOGS_DIR}/cluster_coordinates.json"
        assert os.path.isfile(
            expected_cluster_coords_file
        ), f"expected cluster coordinates file '{expected_cluster_coords_file}' does not exist"

        noc_trace_files = []
        for f in os.listdir(f"{PROFILER_LOGS_DIR}"):
            if re.match(r"^noc_trace_dev[0-9]+_ID[0-9]+.json$", f):
                noc_trace_files.append(f)

        actual_event_counts = {}
        for trace_file in noc_trace_files:
            with open(f"{PROFILER_LOGS_DIR}/{trace_file}", "r") as nocTraceJson:
                try:
                    noc_trace_data = json.load(nocTraceJson)
                except json.JSONDecodeError:
                    raise ValueError(f"noc trace file '{trace_file}' is not a valid JSON file")

                assert isinstance(noc_trace_data, list), f"noc trace file '{trace_file}' format is incorrect"
                assert len(noc_trace_data) > 0, f"noc trace file '{trace_file}' is empty"
                for event in noc_trace_data:
                    assert isinstance(event, dict), f"noc trace file format error; found event that is not a dict"
                    if event.get("type", "").startswith("FABRIC_"):
                        assert event.get("fabric_send", None) is not None
                        fabric_send_metadata = event.get("fabric_send", None)
                        assert fabric_send_metadata.get("eth_chan", None) is not None
                        del fabric_send_metadata["eth_chan"]
                        key = frozenset(fabric_send_metadata.items())
                        if key not in actual_event_counts:
                            actual_event_counts[key] = 0
                        actual_event_counts[key] += 1

        # compare expected event counts to actual event_counts
        for event in expected_event_counts.keys() | actual_event_counts.keys():
            assert expected_event_counts.get(event, 0) == actual_event_counts.get(
                event, 0
            ), f"There are {actual_event_counts.get(event, 0)} fabric events with fields {event}, expected {expected_event_counts.get(event, 0)}"


def test_sub_device_profiler():
    ARCH_NAME = os.getenv("ARCH_NAME")
    run_gtest_profiler_test(
        "./build/test/tt_metal/unit_tests_dispatch",
        "UnitMeshCQSingleCardFixture.TensixTestSubDeviceBasicPrograms",
    )
    run_gtest_profiler_test(
        "./build/test/tt_metal/unit_tests_dispatch",
        "UnitMeshCQSingleCardTraceFixture.TensixTestSubDeviceTraceBasicPrograms",
    )<|MERGE_RESOLUTION|>--- conflicted
+++ resolved
@@ -367,13 +367,8 @@
 @skip_for_blackhole()
 def test_dispatch_cores():
     REF_COUNT_DICT = {
-<<<<<<< HEAD
         "Tensix CQ Dispatch*": [600, 760, 1310, 2330, 3558, 4915, 6383],
-        "Tensix CQ Prefetch": [900, 1440, 3870, 5000, 7752],
-=======
-        "Tensix CQ Dispatch*": [600, 760, 1310, 2330],
-        "Tensix CQ Prefetch": [900, 1440, 2012, 3870, 5000],
->>>>>>> d0054797
+        "Tensix CQ Prefetch": [900, 1440, 2012, 3870, 5000, 7752],
         "dispatch_total_cq_cmd_op_time": [236],
         "dispatch_go_send_wait_time": [236],
     }
