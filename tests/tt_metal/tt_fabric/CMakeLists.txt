--- conflicted
+++ resolved
@@ -149,42 +149,6 @@
 )
 target_sources(test_fabric_1d_bw PRIVATE ${CMAKE_CURRENT_SOURCE_DIR}/test_fabric_edm.cpp)
 
-<<<<<<< HEAD
-# cabling_generator
-
-find_package(Protobuf REQUIRED)
-
-add_executable(cabling_generator)
-
-protobuf_generate_cpp(
-    CG_PROTO_CCS
-    CG_PROTO_HS
-    ${CMAKE_CURRENT_SOURCE_DIR}/cabling_generator/cabling.proto
-    ${CMAKE_CURRENT_SOURCE_DIR}/cabling_generator/deployment.proto
-)
-    
-target_include_directories(
-    cabling_generator
-    PRIVATE
-        ${CMAKE_CURRENT_SOURCE_DIR}/cabling_generator/
-        ${CMAKE_CURRENT_BINARY_DIR})
-
-        target_link_libraries(
-    cabling_generator
-    PRIVATE
-        protobuf 
-)
-set_target_properties(
-    cabling_generator
-    PROPERTIES
-        RUNTIME_OUTPUT_DIRECTORY
-            ${PROJECT_BINARY_DIR}/test/tt_metal/tt_fabric)
-target_sources(
-    cabling_generator 
-    PRIVATE         
-        ${CMAKE_CURRENT_SOURCE_DIR}/cabling_generator/cabling_generator.cpp
-        ${CG_PROTO_CCS}
-=======
 # Find protobuf package
 find_package(Protobuf REQUIRED)
 
@@ -232,5 +196,39 @@
         ${CMAKE_CURRENT_SOURCE_DIR}/factory_system_descriptor/board/board.cpp
         ${PROTO_SRCS} # Add generated protobuf source files
         ${PROTO_HDRS} # Add generated protobuf header files
->>>>>>> a22eccc3
+)
+
+
+# cabling_generator
+add_executable(cabling_generator)
+
+protobuf_generate_cpp(
+    CG_PROTO_CCS
+    CG_PROTO_HS
+    ${CMAKE_CURRENT_SOURCE_DIR}/cabling_generator/cabling.proto
+    ${CMAKE_CURRENT_SOURCE_DIR}/cabling_generator/deployment.proto
+)
+
+target_include_directories(
+    cabling_generator
+    PRIVATE
+        ${CMAKE_CURRENT_SOURCE_DIR}/cabling_generator/
+        ${CMAKE_CURRENT_BINARY_DIR}
+)
+
+target_link_libraries(
+    cabling_generator
+    PRIVATE
+        protobuf 
+)
+set_target_properties(
+    cabling_generator
+    PROPERTIES
+        RUNTIME_OUTPUT_DIRECTORY
+            ${PROJECT_BINARY_DIR}/test/tt_metal/tt_fabric)
+target_sources(
+    cabling_generator 
+    PRIVATE         
+        ${CMAKE_CURRENT_SOURCE_DIR}/cabling_generator/cabling_generator.cpp
+        ${CG_PROTO_CCS}
 )