// SPDX-FileCopyrightText: © 2025 Tenstorrent Inc.
//
// SPDX-License-Identifier: Apache-2.0
#include <gtest/gtest.h>
#include <tt-metalium/mesh_graph.hpp>
#include <tt-metalium/mesh_graph_descriptor.hpp>
#include <tt-metalium/control_plane.hpp>
#include "impl/context/metal_context.hpp"
#include <memory>

#include "tt_metal/fabric/physical_system_descriptor.hpp"
#include "tt_metal/fabric/topology_mapper.hpp"

namespace tt::tt_fabric {

class TopologyMapperTest : public ::testing::Test {
protected:
    void SetUp() override {
        auto distributed_context = tt::tt_metal::MetalContext::instance().get_distributed_context_ptr();
        const auto& cluster = tt::tt_metal::MetalContext::instance().get_cluster();
        const auto& hal = tt::tt_metal::MetalContext::instance().hal();
        const auto& rtoptions = tt::tt_metal::MetalContext::instance().rtoptions();
        constexpr bool run_discovery = true;

        physical_system_descriptor_ = std::make_unique<tt::tt_metal::PhysicalSystemDescriptor>(
            cluster.get_driver(), distributed_context, &hal, rtoptions, run_discovery);
    }

    void TearDown() override { physical_system_descriptor_.reset(); }

    std::unique_ptr<tt::tt_metal::PhysicalSystemDescriptor> physical_system_descriptor_;
};

bool contains(const std::vector<tt::tt_metal::AsicID>& asic_ids, const tt::tt_metal::AsicID& asic_id) {
    return std::find(asic_ids.begin(), asic_ids.end(), asic_id) != asic_ids.end();
}

TEST_F(TopologyMapperTest, T3kMeshGraphTest) {
    const std::filesystem::path t3k_mesh_graph_desc_path =
        std::filesystem::path(tt::tt_metal::MetalContext::instance().rtoptions().get_root_dir()) /
        "tt_metal/fabric/mesh_graph_descriptors/t3k_mesh_graph_descriptor.yaml";

    auto mesh_graph = MeshGraph(t3k_mesh_graph_desc_path.string());

    // Create a local mesh binding for testing
    LocalMeshBinding local_mesh_binding;
    local_mesh_binding.mesh_ids = {MeshId{0}};
    local_mesh_binding.host_rank = MeshHostRankId{0};

    // Test that TopologyMapper can be constructed with valid parameters
    // This is a basic smoke test
    auto topology_mapper = TopologyMapper(mesh_graph, *physical_system_descriptor_, local_mesh_binding);

    // Fabric Node ID layout:
    // 0 1 2 3
    // 4 5 6 7

    auto asic_id_0 = topology_mapper.get_asic_id_from_fabric_node_id(FabricNodeId(MeshId{0}, 0));
    auto asic_id_1 = topology_mapper.get_asic_id_from_fabric_node_id(FabricNodeId(MeshId{0}, 1));
    auto asic_id_3 = topology_mapper.get_asic_id_from_fabric_node_id(FabricNodeId(MeshId{0}, 3));
    auto asic_id_4 = topology_mapper.get_asic_id_from_fabric_node_id(FabricNodeId(MeshId{0}, 4));
    auto asic_id_7 = topology_mapper.get_asic_id_from_fabric_node_id(FabricNodeId(MeshId{0}, 7));
    auto asic_id_6 = topology_mapper.get_asic_id_from_fabric_node_id(FabricNodeId(MeshId{0}, 6));

    // Check fabric node id 0 and 1 are adjacent for mesh 0
    EXPECT_TRUE(contains(physical_system_descriptor_->get_asic_neighbors(asic_id_0), asic_id_1));
    EXPECT_TRUE(contains(physical_system_descriptor_->get_asic_neighbors(asic_id_1), asic_id_0));

    // Check 0 and 4 are adjacent for mesh 0
    EXPECT_TRUE(contains(physical_system_descriptor_->get_asic_neighbors(asic_id_0), asic_id_4));
    EXPECT_TRUE(contains(physical_system_descriptor_->get_asic_neighbors(asic_id_4), asic_id_0));

    // 3 and 7 are adjacent for mesh 0
    EXPECT_TRUE(contains(physical_system_descriptor_->get_asic_neighbors(asic_id_3), asic_id_7));
    EXPECT_TRUE(contains(physical_system_descriptor_->get_asic_neighbors(asic_id_7), asic_id_3));

    // 6 and 7 are adjacent for mesh 0
    EXPECT_TRUE(contains(physical_system_descriptor_->get_asic_neighbors(asic_id_6), asic_id_7));
    EXPECT_TRUE(contains(physical_system_descriptor_->get_asic_neighbors(asic_id_7), asic_id_6));

    // Validate only one host rank for mesh 0
    const MeshId mesh_id{0};
    const auto& host_ranks = topology_mapper.get_host_ranks(mesh_id);
    EXPECT_EQ(host_ranks.size(), 1u);

    // Validate that the full shape and sub shape is 2x4
    MeshShape full_shape = mesh_graph.get_mesh_shape(mesh_id);
    EXPECT_EQ(full_shape, MeshShape(2, 4));
    EXPECT_EQ(topology_mapper.get_mesh_shape(mesh_id), full_shape);
}

TEST_F(TopologyMapperTest, DualGalaxyBigMeshTest) {
    const std::filesystem::path dual_galaxy_big_mesh_graph_desc_path =
        std::filesystem::path(tt::tt_metal::MetalContext::instance().rtoptions().get_root_dir()) /
        "tt_metal/fabric/mesh_graph_descriptors/dual_galaxy_mesh_graph_descriptor.yaml";

    auto mesh_graph = MeshGraph(dual_galaxy_big_mesh_graph_desc_path.string());

    // Create a local mesh binding for testing
    LocalMeshBinding local_mesh_binding;
    if (*tt::tt_metal::MetalContext::instance().global_distributed_context().rank() == 0) {
        local_mesh_binding.mesh_ids = {MeshId{0}};
        local_mesh_binding.host_rank = MeshHostRankId{0};
    } else {
        local_mesh_binding.mesh_ids = {MeshId{0}};
        local_mesh_binding.host_rank = MeshHostRankId{1};
    }

    auto topology_mapper = TopologyMapper(mesh_graph, *physical_system_descriptor_, local_mesh_binding);

    // Physical System Descriptor: 8x8
    //  0  1  2  3  4  5  6  7
    //  8  9 10 11 12 13 14 15
    // 16 17 18 19 20 21 22 23  H0
    // 24 25 26 27 28 29 30 31
    // -----------------------
    // 32 33 34 35 36 37 38 39
    // 40 41 42 43 44 45 46 47
    // 48 49 50 51 52 53 54 55 H1
    // 56 57 58 59 60 61 62 63

    // Validate host ranks for selected fabric node IDs
    // Pairs: 56 48, 8 1, 39 31, 35 27
    auto asic_id_56 = topology_mapper.get_asic_id_from_fabric_node_id(FabricNodeId(MeshId{0}, 56));
    auto asic_id_48 = topology_mapper.get_asic_id_from_fabric_node_id(FabricNodeId(MeshId{0}, 48));
    auto asic_id_8 = topology_mapper.get_asic_id_from_fabric_node_id(FabricNodeId(MeshId{0}, 8));
    auto asic_id_0 = topology_mapper.get_asic_id_from_fabric_node_id(FabricNodeId(MeshId{0}, 0));
    auto asic_id_39 = topology_mapper.get_asic_id_from_fabric_node_id(FabricNodeId(MeshId{0}, 39));
    auto asic_id_31 = topology_mapper.get_asic_id_from_fabric_node_id(FabricNodeId(MeshId{0}, 31));
    auto asic_id_35 = topology_mapper.get_asic_id_from_fabric_node_id(FabricNodeId(MeshId{0}, 35));
    auto asic_id_27 = topology_mapper.get_asic_id_from_fabric_node_id(FabricNodeId(MeshId{0}, 27));

    // Check for adjacency
    EXPECT_TRUE(contains(physical_system_descriptor_->get_asic_neighbors(asic_id_56), asic_id_48));
    EXPECT_TRUE(contains(physical_system_descriptor_->get_asic_neighbors(asic_id_48), asic_id_56));
    EXPECT_TRUE(contains(physical_system_descriptor_->get_asic_neighbors(asic_id_8), asic_id_0));
    EXPECT_TRUE(contains(physical_system_descriptor_->get_asic_neighbors(asic_id_0), asic_id_8));
    EXPECT_TRUE(contains(physical_system_descriptor_->get_asic_neighbors(asic_id_39), asic_id_31));
    EXPECT_TRUE(contains(physical_system_descriptor_->get_asic_neighbors(asic_id_31), asic_id_39));
    EXPECT_TRUE(contains(physical_system_descriptor_->get_asic_neighbors(asic_id_35), asic_id_27));
    EXPECT_TRUE(contains(physical_system_descriptor_->get_asic_neighbors(asic_id_27), asic_id_35));

    // Check the host ranks are right
    const MeshId mesh_id{0};
    const auto& host_ranks = topology_mapper.get_host_ranks(mesh_id);
    EXPECT_EQ(host_ranks.size(), 2u);

    // Check the full shape and sub shape are right
    MeshShape full_shape = mesh_graph.get_mesh_shape(mesh_id);
    EXPECT_EQ(full_shape, MeshShape(8, 8));
    EXPECT_EQ(topology_mapper.get_mesh_shape(mesh_id), full_shape);
}

TEST_F(TopologyMapperTest, N300MeshGraphTest) {
    const std::filesystem::path n300_mesh_graph_desc_path =
        std::filesystem::path(tt::tt_metal::MetalContext::instance().rtoptions().get_root_dir()) /
        "tt_metal/fabric/mesh_graph_descriptors/n300_mesh_graph_descriptor.yaml";

    auto mesh_graph = MeshGraph(n300_mesh_graph_desc_path.string());

    // Create a local mesh binding for testing
    LocalMeshBinding local_mesh_binding;
    local_mesh_binding.mesh_ids = {MeshId{0}};
    local_mesh_binding.host_rank = MeshHostRankId{0};

    auto topology_mapper = TopologyMapper(mesh_graph, *physical_system_descriptor_, local_mesh_binding);

    // Physical System Descriptor: 1x2
    // 0 1

    auto asic_id_0 = topology_mapper.get_asic_id_from_fabric_node_id(FabricNodeId(MeshId{0}, 0));
    auto asic_id_1 = topology_mapper.get_asic_id_from_fabric_node_id(FabricNodeId(MeshId{0}, 1));

    // Check for adjacency
    EXPECT_TRUE(contains(physical_system_descriptor_->get_asic_neighbors(asic_id_0), asic_id_1));
    EXPECT_TRUE(contains(physical_system_descriptor_->get_asic_neighbors(asic_id_1), asic_id_0));

    // Check the host ranks are right
    const MeshId mesh_id{0};
    const auto& host_ranks = topology_mapper.get_host_ranks(mesh_id);
    EXPECT_EQ(host_ranks.size(), 1u);

    // Check the full shape and sub shape are right
    MeshShape full_shape = mesh_graph.get_mesh_shape(mesh_id);
    EXPECT_EQ(full_shape, MeshShape(1, 2));
    EXPECT_EQ(topology_mapper.get_mesh_shape(mesh_id), full_shape);

    // Check coord range for host rank 0 is 0,0 1, 1
    EXPECT_EQ(
        topology_mapper.get_coord_range(mesh_id, MeshHostRankId(0)),
        MeshCoordinateRange(MeshCoordinate(0, 0), MeshCoordinate(0, 1)));
}

TEST_F(TopologyMapperTest, P100MeshGraphTest) {
    const std::filesystem::path p100_mesh_graph_desc_path =
        std::filesystem::path(tt::tt_metal::MetalContext::instance().rtoptions().get_root_dir()) /
        "tt_metal/fabric/mesh_graph_descriptors/p100_mesh_graph_descriptor.yaml";

    auto mesh_graph = MeshGraph(p100_mesh_graph_desc_path.string());

    // Create a local mesh binding for testing
    LocalMeshBinding local_mesh_binding;
    local_mesh_binding.mesh_ids = {MeshId{0}};
    local_mesh_binding.host_rank = MeshHostRankId{0};

    auto topology_mapper = TopologyMapper(mesh_graph, *physical_system_descriptor_, local_mesh_binding);

    // Single-chip mesh: 1x1 with chip id 0
    const MeshId mesh_id{0};
    EXPECT_EQ(mesh_graph.get_mesh_shape(mesh_id), MeshShape(1, 1));
    EXPECT_EQ(topology_mapper.get_mesh_shape(mesh_id), MeshShape(1, 1));

    const auto& host_ranks = topology_mapper.get_host_ranks(mesh_id);
    EXPECT_EQ(host_ranks.size(), 1u);
    EXPECT_EQ(host_ranks.values(), std::vector<MeshHostRankId>({MeshHostRankId(0)}));

    // Mapping checks for the single fabric node
    auto fabric_node = FabricNodeId(mesh_id, 0);
    auto asic_id = topology_mapper.get_asic_id_from_fabric_node_id(fabric_node);

    // Neighbors should be empty for a single-chip system
    EXPECT_EQ(physical_system_descriptor_->get_asic_neighbors(asic_id).size(), 0u);

    // Bidirectional mappings
    auto phys_chip_id = topology_mapper.get_physical_chip_id_from_fabric_node_id(fabric_node);
    EXPECT_EQ(phys_chip_id, 0);
    EXPECT_EQ(topology_mapper.get_fabric_node_id_from_physical_chip_id(0), fabric_node);
    EXPECT_EQ(topology_mapper.get_physical_chip_id_from_asic_id(asic_id), 0);
    EXPECT_EQ(topology_mapper.get_fabric_node_id_from_asic_id(asic_id), fabric_node);

    // Host rank for chip 0 should be rank 0
    EXPECT_EQ(topology_mapper.get_host_rank_for_chip(mesh_id, 0), MeshHostRankId(0));

    // Chip IDs list
    EXPECT_EQ(topology_mapper.get_chip_ids(mesh_id), MeshContainer<ChipId>(MeshShape(1, 1), std::vector<ChipId>{0}));
}

TEST_F(TopologyMapperTest, BHQB4x4MeshGraphTest) {
    const std::filesystem::path bh_qb_4x4_mesh_graph_desc_path =
        std::filesystem::path(tt::tt_metal::MetalContext::instance().rtoptions().get_root_dir()) /
        "tt_metal/fabric/mesh_graph_descriptors/bh_qb_4x4_mesh_graph_descriptor.textproto";

    auto mesh_graph = MeshGraph(bh_qb_4x4_mesh_graph_desc_path.string());

    // Create a local mesh binding for testing
    LocalMeshBinding local_mesh_binding;
    if (*tt::tt_metal::MetalContext::instance().global_distributed_context().rank() == 0) {
        local_mesh_binding.mesh_ids = {MeshId{0}};
        local_mesh_binding.host_rank = MeshHostRankId{0};
    } else if (*tt::tt_metal::MetalContext::instance().global_distributed_context().rank() == 1) {
        local_mesh_binding.mesh_ids = {MeshId{0}};
        local_mesh_binding.host_rank = MeshHostRankId{1};
    } else if (*tt::tt_metal::MetalContext::instance().global_distributed_context().rank() == 2) {
        local_mesh_binding.mesh_ids = {MeshId{0}};
        local_mesh_binding.host_rank = MeshHostRankId{2};
    } else if (*tt::tt_metal::MetalContext::instance().global_distributed_context().rank() == 3) {
        local_mesh_binding.mesh_ids = {MeshId{0}};
        local_mesh_binding.host_rank = MeshHostRankId{3};
    }


    auto topology_mapper = TopologyMapper(mesh_graph, *physical_system_descriptor_, local_mesh_binding);

    // Physical System Descriptor: 4x4 Blackhole mesh
    // 0  1  | 2  3
    // 4  5  | 6  7
    // ------+-------
    // 8  9  | 10 11
    // 12 13 | 14 15

    auto asic_id_0 = topology_mapper.get_asic_id_from_fabric_node_id(FabricNodeId(MeshId{0}, 0));
    auto asic_id_1 = topology_mapper.get_asic_id_from_fabric_node_id(FabricNodeId(MeshId{0}, 1));
    auto asic_id_7 = topology_mapper.get_asic_id_from_fabric_node_id(FabricNodeId(MeshId{0}, 7));
    auto asic_id_4 = topology_mapper.get_asic_id_from_fabric_node_id(FabricNodeId(MeshId{0}, 4));
    auto asic_id_13 = topology_mapper.get_asic_id_from_fabric_node_id(FabricNodeId(MeshId{0}, 13));
    auto asic_id_14 = topology_mapper.get_asic_id_from_fabric_node_id(FabricNodeId(MeshId{0}, 14));
    auto asic_id_15 = topology_mapper.get_asic_id_from_fabric_node_id(FabricNodeId(MeshId{0}, 15));
    auto asic_id_3 = topology_mapper.get_asic_id_from_fabric_node_id(FabricNodeId(MeshId{0}, 3));

    // Check for adjacency
    EXPECT_TRUE(contains(physical_system_descriptor_->get_asic_neighbors(asic_id_0), asic_id_1));
    EXPECT_TRUE(contains(physical_system_descriptor_->get_asic_neighbors(asic_id_1), asic_id_0));
    EXPECT_TRUE(contains(physical_system_descriptor_->get_asic_neighbors(asic_id_7), asic_id_4));
    EXPECT_TRUE(contains(physical_system_descriptor_->get_asic_neighbors(asic_id_4), asic_id_7));
    EXPECT_TRUE(contains(physical_system_descriptor_->get_asic_neighbors(asic_id_13), asic_id_14));
    EXPECT_TRUE(contains(physical_system_descriptor_->get_asic_neighbors(asic_id_14), asic_id_13));
    EXPECT_TRUE(contains(physical_system_descriptor_->get_asic_neighbors(asic_id_15), asic_id_3));
    EXPECT_TRUE(contains(physical_system_descriptor_->get_asic_neighbors(asic_id_3), asic_id_15));

    // Check the host ranks are right
    const MeshId mesh_id{0};
    const auto& host_ranks = topology_mapper.get_host_ranks(mesh_id);
    EXPECT_EQ(host_ranks.size(), 4u);

    // Check the full shape and sub shape are right
    MeshShape full_shape = mesh_graph.get_mesh_shape(mesh_id);
    EXPECT_EQ(full_shape, MeshShape(4, 4));
    EXPECT_EQ(topology_mapper.get_mesh_shape(mesh_id), full_shape);
}

TEST_F(TopologyMapperTest, T3kMultiMeshTest) {
    // TODO: This test is currently disabled due to lack of support for multi-mesh-per-host systems
    GTEST_SKIP();

    const std::filesystem::path t3k_multimesh_graph_desc_path =
        std::filesystem::path(tt::tt_metal::MetalContext::instance().rtoptions().get_root_dir()) /
        "tests/tt_metal/tt_fabric/custom_mesh_descriptors/t3k_2x2_1x2_1x1_mesh_graph_descriptor.textproto";

    auto mesh_graph = MeshGraph(t3k_multimesh_graph_desc_path.string());

    // Create a local mesh binding for testing
    LocalMeshBinding local_mesh_binding;
    local_mesh_binding.mesh_ids = {MeshId{0}, MeshId{1}, MeshId{2}};
    local_mesh_binding.host_rank = MeshHostRankId{0};

    auto topology_mapper = TopologyMapper(mesh_graph, *physical_system_descriptor_, local_mesh_binding);
}

<<<<<<< HEAD
TEST_F(TopologyMapperTest, ClosetBox3PodTTSwitchHostnameAPIs) {
    const std::filesystem::path mesh_graph_desc_path =
        std::filesystem::path(tt::tt_metal::MetalContext::instance().rtoptions().get_root_dir()) /
        "tests/tt_metal/tt_fabric/custom_mesh_descriptors/wh_closetbox_3pod_ttswitch_mgd.textproto";

    auto mesh_graph = MeshGraph(mesh_graph_desc_path.string());

    // Create local mesh binding (for testing, bind all meshes including switch)
=======
TEST_F(TopologyMapperTest, PinningHonorsFixedAsicPositionOnDualGalaxyMesh_1pin) {
    const std::filesystem::path galaxy_mesh_graph_desc_path =
        std::filesystem::path(tt::tt_metal::MetalContext::instance().rtoptions().get_root_dir()) /
        "tt_metal/fabric/mesh_graph_descriptors/dual_galaxy_mesh_graph_descriptor.yaml";

    auto mesh_graph = MeshGraph(galaxy_mesh_graph_desc_path.string());

    // Local mesh binding for single-host
>>>>>>> 42981d97
    LocalMeshBinding local_mesh_binding;
    if (*tt::tt_metal::MetalContext::instance().global_distributed_context().rank() == 0) {
        local_mesh_binding.mesh_ids = {MeshId{0}};
        local_mesh_binding.host_rank = MeshHostRankId{0};
<<<<<<< HEAD
    } else if (*tt::tt_metal::MetalContext::instance().global_distributed_context().rank() == 1) {
        local_mesh_binding.mesh_ids = {MeshId{1}};
        local_mesh_binding.host_rank = MeshHostRankId{1};
    } else if (*tt::tt_metal::MetalContext::instance().global_distributed_context().rank() == 2) {
        local_mesh_binding.mesh_ids = {MeshId{2}};
        local_mesh_binding.host_rank = MeshHostRankId{2};
    } else if (*tt::tt_metal::MetalContext::instance().global_distributed_context().rank() == 3) {
        local_mesh_binding.mesh_ids = {MeshId{3}};
        local_mesh_binding.host_rank = MeshHostRankId{3};
    }

    auto topology_mapper = TopologyMapper(mesh_graph, *physical_system_descriptor_, local_mesh_binding);

    // Get the current hostname from the physical system descriptor
    const auto& current_hostname = physical_system_descriptor_->my_host_name();

    // ========== Test get_hostname_for_switch() ==========
    const auto& switch_ids = mesh_graph.get_switch_ids();
    ASSERT_EQ(switch_ids.size(), 1) << "Should have exactly 1 switch";

    SwitchId switch_id = switch_ids[0];
    MeshId switch_mesh_id = mesh_graph.get_mesh_id_for_switch(switch_id);

    HostName switch_hostname = topology_mapper.get_hostname_for_switch(switch_id);
    EXPECT_FALSE(switch_hostname.empty()) << "Switch hostname should not be empty";

    // Verify switch hostname matches one of the hostnames in the system
    // (could be current hostname or another hostname in the system)
    auto all_hostnames = physical_system_descriptor_->get_all_hostnames();
    bool found_valid_hostname = false;
    for (const auto& hostname : all_hostnames) {
        if (switch_hostname == hostname) {
            found_valid_hostname = true;
            break;
        }
    }
    EXPECT_TRUE(found_valid_hostname) << "Switch hostname should be one of the system hostnames";

    // ========== Test get_hostname_for_mesh() ==========
    // Test hostname for each mesh (meshes 0, 1, 2)
    const auto& connected_meshes = mesh_graph.get_meshes_connected_to_switch(switch_id);
    EXPECT_EQ(connected_meshes.size(), 3) << "Switch should be connected to 3 meshes";

    for (const auto& mesh_id : connected_meshes) {
        HostName mesh_hostname = topology_mapper.get_hostname_for_mesh(mesh_id);
        EXPECT_FALSE(mesh_hostname.empty()) << "Mesh hostname should not be empty for mesh " << *mesh_id;

        // Verify mesh hostname matches one of the hostnames in the system
        found_valid_hostname = false;
        for (const auto& hostname : all_hostnames) {
            if (mesh_hostname == hostname) {
                found_valid_hostname = true;
                break;
            }
        }
        EXPECT_TRUE(found_valid_hostname)
            << "Mesh hostname should be one of the system hostnames for mesh " << *mesh_id;
    }

    // Test hostname for switch mesh_id as well
    HostName switch_mesh_hostname = topology_mapper.get_hostname_for_mesh(switch_mesh_id);
    EXPECT_FALSE(switch_mesh_hostname.empty()) << "Switch mesh hostname should not be empty";
    EXPECT_EQ(switch_mesh_hostname, switch_hostname) << "Switch mesh hostname should match switch hostname";

    // ========== Test get_hostname_for_fabric_node_id() ==========
    // Test hostname for various fabric node IDs

    // Test fabric node IDs from a regular mesh
    MeshId test_mesh_id = *connected_meshes.begin();
    const auto& chip_ids = mesh_graph.get_chip_ids(test_mesh_id);
    ASSERT_GT(chip_ids.size(), 0) << "Test mesh should have at least one chip";

    FabricNodeId test_fabric_node_id(test_mesh_id, chip_ids.values()[0]);
    HostName fabric_node_hostname = topology_mapper.get_hostname_for_fabric_node_id(test_fabric_node_id);
    EXPECT_FALSE(fabric_node_hostname.empty()) << "Fabric node hostname should not be empty";

    // Verify fabric node hostname matches one of the hostnames in the system
    found_valid_hostname = false;
    for (const auto& hostname : all_hostnames) {
        if (fabric_node_hostname == hostname) {
            found_valid_hostname = true;
            break;
        }
    }
    EXPECT_TRUE(found_valid_hostname) << "Fabric node hostname should be one of the system hostnames";

    // Verify fabric node hostname matches mesh hostname for the same mesh
    HostName mesh_hostname_from_fabric_node = topology_mapper.get_hostname_for_mesh(test_mesh_id);
    EXPECT_EQ(fabric_node_hostname, mesh_hostname_from_fabric_node)
        << "Fabric node hostname should match mesh hostname for the same mesh";

    // Test fabric node ID from switch
    const auto& switch_chip_ids = mesh_graph.get_chip_ids(switch_mesh_id);
    ASSERT_GT(switch_chip_ids.size(), 0) << "Switch should have at least one chip";

    FabricNodeId switch_fabric_node_id(switch_mesh_id, switch_chip_ids.values()[0]);
    HostName switch_fabric_node_hostname = topology_mapper.get_hostname_for_fabric_node_id(switch_fabric_node_id);
    EXPECT_FALSE(switch_fabric_node_hostname.empty()) << "Switch fabric node hostname should not be empty";
    EXPECT_EQ(switch_fabric_node_hostname, switch_hostname)
        << "Switch fabric node hostname should match switch hostname";

    // Verify consistency: all chips in the same mesh should have the same hostname (for single-host meshes)
    // or at least valid hostnames
    for (const auto& chip_id : chip_ids.values()) {
        FabricNodeId fabric_node_id(test_mesh_id, chip_id);
        HostName chip_hostname = topology_mapper.get_hostname_for_fabric_node_id(fabric_node_id);
        EXPECT_FALSE(chip_hostname.empty()) << "Chip hostname should not be empty for chip " << chip_id;

        // Verify it's a valid hostname
        found_valid_hostname = false;
        for (const auto& hostname : all_hostnames) {
            if (chip_hostname == hostname) {
                found_valid_hostname = true;
                break;
            }
        }
        EXPECT_TRUE(found_valid_hostname) << "Chip hostname should be one of the system hostnames for chip " << chip_id;
    }
=======
    } else {
        local_mesh_binding.mesh_ids = {MeshId{0}};
        local_mesh_binding.host_rank = MeshHostRankId{1};
    }

    // Choose a real ASIC on this host and pin its (tray, location) to logical node (mesh 0, chip 0)
    const auto my_host = physical_system_descriptor_->my_host_name();
    auto pinned_asic = AsicPosition{1, 1};

    std::vector<std::pair<AsicPosition, FabricNodeId>> pins = {
        {pinned_asic, FabricNodeId(MeshId{0}, 0)},
    };

    TopologyMapper topology_mapper_with_pins(mesh_graph, *physical_system_descriptor_, local_mesh_binding, pins);

    tt::tt_metal::AsicID mapped_asic;
    for (const auto& asics : physical_system_descriptor_->get_asics_connected_to_host(my_host)) {
        auto tray = physical_system_descriptor_->get_tray_id(asics);
        auto loc = physical_system_descriptor_->get_asic_location(asics);
        if (tray == pinned_asic.first && loc == pinned_asic.second) {
            mapped_asic = topology_mapper_with_pins.get_asic_id_from_fabric_node_id(FabricNodeId(MeshId{0}, 0));
            break;
        }
    }

    // Verify that the mapping for FabricNodeId(0,0) resolves to the pinned ASIC
    auto mapped_asic_for_node0 = topology_mapper_with_pins.get_asic_id_from_fabric_node_id(FabricNodeId(MeshId{0}, 0));
    EXPECT_EQ(mapped_asic_for_node0, mapped_asic);
}

TEST_F(TopologyMapperTest, PinningHonorsFixedAsicPositionOnDualGalaxyMesh_2pins) {
    const std::filesystem::path galaxy_mesh_graph_desc_path =
        std::filesystem::path(tt::tt_metal::MetalContext::instance().rtoptions().get_root_dir()) /
        "tt_metal/fabric/mesh_graph_descriptors/dual_galaxy_mesh_graph_descriptor.yaml";

    auto mesh_graph = MeshGraph(galaxy_mesh_graph_desc_path.string());

    // Local mesh binding for single-host
    LocalMeshBinding local_mesh_binding;
    if (*tt::tt_metal::MetalContext::instance().global_distributed_context().rank() == 0) {
        local_mesh_binding.mesh_ids = {MeshId{0}};
        local_mesh_binding.host_rank = MeshHostRankId{0};
    } else {
        local_mesh_binding.mesh_ids = {MeshId{0}};
        local_mesh_binding.host_rank = MeshHostRankId{1};
    }

    // Choose a real ASIC on this host and pin its (tray, location) to logical node (mesh 0, chip 0)
    auto pinned_asic = AsicPosition{1, 1};
    auto pinned_asic2 = AsicPosition{1, 2};

    std::vector<std::pair<AsicPosition, FabricNodeId>> pins = {
        {pinned_asic, FabricNodeId(MeshId{0}, 0)},
        {pinned_asic2, FabricNodeId(MeshId{0}, 1)},
    };

    TopologyMapper topology_mapper_with_pins(mesh_graph, *physical_system_descriptor_, local_mesh_binding, pins);

    // Check that the potential mapped ASICs are correctly for the pinned ASICs
    std::vector<tt::tt_metal::AsicID> potential_mapped_asics;
    std::vector<tt::tt_metal::AsicID> potential_mapped_asics2;
    for (const auto& [asic_id, _] : physical_system_descriptor_->get_asic_descriptors()) {
        auto tray = physical_system_descriptor_->get_tray_id(asic_id);
        auto loc = physical_system_descriptor_->get_asic_location(asic_id);
        if (tray == pinned_asic.first && loc == pinned_asic.second) {
            potential_mapped_asics.push_back(asic_id);
        }
        if (tray == pinned_asic2.first && loc == pinned_asic2.second) {
            potential_mapped_asics2.push_back(asic_id);
        }
    }

    // Verify that the mapping for FabricNodeId(0,0) resolves to the pinned ASIC
    auto mapped_asic_for_node0 = topology_mapper_with_pins.get_asic_id_from_fabric_node_id(FabricNodeId(MeshId{0}, 0));
    auto mapped_asic_for_node1 = topology_mapper_with_pins.get_asic_id_from_fabric_node_id(FabricNodeId(MeshId{0}, 1));
    EXPECT_TRUE(contains(potential_mapped_asics, mapped_asic_for_node0));
    EXPECT_TRUE(contains(potential_mapped_asics2, mapped_asic_for_node1));
}

TEST_F(TopologyMapperTest, PinningThrowsOnBadAsicPositionGalaxyMesh) {
    const std::filesystem::path galaxy_mesh_graph_desc_path =
        std::filesystem::path(tt::tt_metal::MetalContext::instance().rtoptions().get_root_dir()) /
        "tt_metal/fabric/mesh_graph_descriptors/dual_galaxy_mesh_graph_descriptor.yaml";

    auto mesh_graph = MeshGraph(galaxy_mesh_graph_desc_path.string());

    LocalMeshBinding local_mesh_binding;
    if (*tt::tt_metal::MetalContext::instance().global_distributed_context().rank() == 0) {
        local_mesh_binding.mesh_ids = {MeshId{0}};
        local_mesh_binding.host_rank = MeshHostRankId{0};
    } else {
        local_mesh_binding.mesh_ids = {MeshId{0}};
        local_mesh_binding.host_rank = MeshHostRankId{1};
    }

    // Use an ASIC position that does not exist in this environment
    std::vector<std::pair<AsicPosition, FabricNodeId>> pins_missing = {
        {AsicPosition{tt::tt_metal::TrayID{1}, tt::tt_metal::ASICLocation{3}}, FabricNodeId(MeshId{0}, 0)},
    };

    // Expect a throw due to missing ASIC position in the local mesh physical topology
    EXPECT_THROW(
        TopologyMapper(mesh_graph, *physical_system_descriptor_, local_mesh_binding, pins_missing), std::exception);
>>>>>>> 42981d97
}

}  // namespace tt::tt_fabric<|MERGE_RESOLUTION|>--- conflicted
+++ resolved
@@ -316,7 +316,6 @@
     auto topology_mapper = TopologyMapper(mesh_graph, *physical_system_descriptor_, local_mesh_binding);
 }
 
-<<<<<<< HEAD
 TEST_F(TopologyMapperTest, ClosetBox3PodTTSwitchHostnameAPIs) {
     const std::filesystem::path mesh_graph_desc_path =
         std::filesystem::path(tt::tt_metal::MetalContext::instance().rtoptions().get_root_dir()) /
@@ -325,21 +324,10 @@
     auto mesh_graph = MeshGraph(mesh_graph_desc_path.string());
 
     // Create local mesh binding (for testing, bind all meshes including switch)
-=======
-TEST_F(TopologyMapperTest, PinningHonorsFixedAsicPositionOnDualGalaxyMesh_1pin) {
-    const std::filesystem::path galaxy_mesh_graph_desc_path =
-        std::filesystem::path(tt::tt_metal::MetalContext::instance().rtoptions().get_root_dir()) /
-        "tt_metal/fabric/mesh_graph_descriptors/dual_galaxy_mesh_graph_descriptor.yaml";
-
-    auto mesh_graph = MeshGraph(galaxy_mesh_graph_desc_path.string());
-
-    // Local mesh binding for single-host
->>>>>>> 42981d97
     LocalMeshBinding local_mesh_binding;
     if (*tt::tt_metal::MetalContext::instance().global_distributed_context().rank() == 0) {
         local_mesh_binding.mesh_ids = {MeshId{0}};
         local_mesh_binding.host_rank = MeshHostRankId{0};
-<<<<<<< HEAD
     } else if (*tt::tt_metal::MetalContext::instance().global_distributed_context().rank() == 1) {
         local_mesh_binding.mesh_ids = {MeshId{1}};
         local_mesh_binding.host_rank = MeshHostRankId{1};
@@ -458,7 +446,20 @@
         }
         EXPECT_TRUE(found_valid_hostname) << "Chip hostname should be one of the system hostnames for chip " << chip_id;
     }
-=======
+}
+
+TEST_F(TopologyMapperTest, PinningHonorsFixedAsicPositionOnDualGalaxyMesh_1pin) {
+    const std::filesystem::path galaxy_mesh_graph_desc_path =
+        std::filesystem::path(tt::tt_metal::MetalContext::instance().rtoptions().get_root_dir()) /
+        "tt_metal/fabric/mesh_graph_descriptors/dual_galaxy_mesh_graph_descriptor.yaml";
+
+    auto mesh_graph = MeshGraph(galaxy_mesh_graph_desc_path.string());
+
+    // Local mesh binding for single-host
+    LocalMeshBinding local_mesh_binding;
+    if (*tt::tt_metal::MetalContext::instance().global_distributed_context().rank() == 0) {
+        local_mesh_binding.mesh_ids = {MeshId{0}};
+        local_mesh_binding.host_rank = MeshHostRankId{0};
     } else {
         local_mesh_binding.mesh_ids = {MeshId{0}};
         local_mesh_binding.host_rank = MeshHostRankId{1};
@@ -562,7 +563,6 @@
     // Expect a throw due to missing ASIC position in the local mesh physical topology
     EXPECT_THROW(
         TopologyMapper(mesh_graph, *physical_system_descriptor_, local_mesh_binding, pins_missing), std::exception);
->>>>>>> 42981d97
 }
 
 }  // namespace tt::tt_fabric