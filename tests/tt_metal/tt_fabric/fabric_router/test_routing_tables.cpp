--- conflicted
+++ resolved
@@ -156,25 +156,15 @@
 TEST_F(ControlPlaneFixture, TestSingleGalaxy1x32ControlPlaneInit) {
     const std::filesystem::path galaxy_6u_mesh_graph_desc_path =
         std::filesystem::path(tt::tt_metal::MetalContext::instance().rtoptions().get_root_dir()) /
-<<<<<<< HEAD
         "tests/tt_metal/tt_fabric/custom_mesh_descriptors/galaxy_1x32_mesh_graph_descriptor.textproto";
-    auto control_plane = make_control_plane(galaxy_6u_mesh_graph_desc_path);
-=======
-        "tests/tt_metal/tt_fabric/custom_mesh_descriptors/galaxy_1x32_mesh_graph_descriptor.yaml";
     auto control_plane = make_control_plane_1d(galaxy_6u_mesh_graph_desc_path);
->>>>>>> 07456f09
 }
 
 TEST_F(ControlPlaneFixture, TestSingleGalaxy1x32FabricRoutes) {
     const std::filesystem::path galaxy_6u_mesh_graph_desc_path =
         std::filesystem::path(tt::tt_metal::MetalContext::instance().rtoptions().get_root_dir()) /
-<<<<<<< HEAD
         "tests/tt_metal/tt_fabric/custom_mesh_descriptors/galaxy_1x32_mesh_graph_descriptor.textproto";
-    auto control_plane = make_control_plane(galaxy_6u_mesh_graph_desc_path);
-=======
-        "tests/tt_metal/tt_fabric/custom_mesh_descriptors/galaxy_1x32_mesh_graph_descriptor.yaml";
     auto control_plane = make_control_plane_1d(galaxy_6u_mesh_graph_desc_path);
->>>>>>> 07456f09
 
     // Test routing from first chip (0) to last chip (31) in the 1x32 topology
     auto valid_chans = control_plane->get_valid_eth_chans_on_routing_plane(FabricNodeId(MeshId{0}, 0), 0);
