--- conflicted
+++ resolved
@@ -106,24 +106,13 @@
     const std::vector<ConnectionId>& connections,
     const std::unordered_set<LocalNodeId>& expected_nodes,
     uint32_t expected_channel_count,
-<<<<<<< HEAD
     GlobalNodeId expected_parent_instance_id,
     const std::unordered_set<std::string>& expected_node_names) {
-=======
-    bool expected_directional,
-    GlobalNodeId expected_parent_instance_id,
-    const std::unordered_set<std::string>& expected_node_names
-) {
->>>>>>> 73d2edf5
     for (size_t idx = 0; idx < connections.size(); ++idx) {
         const auto connection_id = connections[idx];
         const auto& connection = desc.get_connection(connection_id);
 
         EXPECT_EQ(connection.count, expected_channel_count);
-<<<<<<< HEAD
-=======
-        EXPECT_EQ(connection.directional, expected_directional);
->>>>>>> 73d2edf5
         EXPECT_EQ(connection.parent_instance_id, expected_parent_instance_id);
 
         const auto& global_nodes = connection.nodes;
@@ -563,53 +552,17 @@
     auto device_0 = desc.instances_by_name("D0")[0];
     auto connections = desc.connections_by_source_device_id(device_0);
     ASSERT_EQ(connections.size(), 4);
-<<<<<<< HEAD
     check_connections(desc, connections, {1, 3, 5}, 1u, mesh_ids[0], {"D1", "D3", "D5"});
-=======
-    check_connections(
-        desc,
-        connections,
-        {1, 3, 5},
-        1u,
-        false,
-        mesh_ids[0],
-        {"D1","D3", "D5"}
-    );
->>>>>>> 73d2edf5
 
     auto device_1 = desc.instances_by_name("D1")[0];
     connections = desc.connections_by_source_device_id(device_1);
     ASSERT_EQ(connections.size(), 5);
-<<<<<<< HEAD
     check_connections(desc, connections, {2, 4, 0, 5}, 1u, mesh_ids[0], {"D0", "D2", "D4", "D5"});
-=======
-    check_connections(
-        desc,
-        connections,
-        {2, 4, 0, 5},
-        1u,
-        false,
-        mesh_ids[0],
-        {"D0", "D2", "D4", "D5"}
-    );
->>>>>>> 73d2edf5
 
     auto device_2 = desc.instances_by_name("D2")[0];
     connections = desc.connections_by_source_device_id(device_2);
     ASSERT_EQ(connections.size(), 3);
-<<<<<<< HEAD
     check_connections(desc, connections, {1, 5}, 1u, mesh_ids[0], {"D1", "D5"});
-=======
-    check_connections(
-        desc,
-        connections,
-        {1, 5},
-        1u,
-        false,
-        mesh_ids[0],
-        {"D1", "D5"}
-    );
->>>>>>> 73d2edf5
 }
 
 
@@ -816,7 +769,6 @@
             ::testing::AllOf(
                 ::testing::HasSubstr("Graph descriptor G0 does not match referenced instance M0")
             )));
-<<<<<<< HEAD
 }
 
 TEST(MeshGraphDescriptorTests, IntermeshConnectionsExplicitMultiLevel) {
@@ -900,61 +852,6 @@
     }
 }
 
-TEST(MeshGraphDescriptorTests, IntermeshConnectionsGraphTopologyAllToAll) {
-    log_info(tt::LogTest, "NOTE: This test is skipped because topology connections are not yet implemented");
-    GTEST_SKIP();
-    // Topology shorthand case: two POD graphs, each containing two meshes.
-    // The CLUSTER graph uses graph_topology: ALL_TO_ALL with channels.
-    std::string text_proto = R"proto(
-        mesh_descriptors: {
-          name: "M0"
-          arch: WORMHOLE_B0
-          device_topology: { dims: [ 1, 2 ] }
-          channels: { count: 1 }
-          host_topology: { dims: [ 1, 1 ] }
-        }
-
-        graph_descriptors: {
-          name: "G_POD"
-          type: "POD"
-          instances: { mesh: { mesh_descriptor: "M0" mesh_id: 0 } }
-          instances: { mesh: { mesh_descriptor: "M0" mesh_id: 1 } }
-          graph_topology: { layout_type: ALL_TO_ALL channels: { count: 1 } }
-        }
-
-        graph_descriptors: {
-          name: "G_CLUSTER"
-          type: "CLUSTER"
-          instances: { graph: { graph_descriptor: "G_POD" graph_id: 0 } }
-          instances: { graph: { graph_descriptor: "G_POD" graph_id: 1 } }
-          graph_topology: { layout_type: ALL_TO_ALL channels: { count: 2 } }
-        }
-
-        top_level_instance: { graph: { graph_descriptor: "G_CLUSTER" graph_id: 0 } }
-    )proto";
-
-    // Parsing and defaults should succeed
-    EXPECT_NO_THROW(MeshGraphDescriptor desc(text_proto));
-
-    MeshGraphDescriptor desc(text_proto);
-
-    {
-        auto cluster_id = desc.instances_by_type("CLUSTER")[0];
-        auto connections = desc.connections_by_instance_id(cluster_id);
-        ASSERT_EQ(connections.size(), 2);
-        check_connections(desc, connections, {0, 1}, 2u, cluster_id, {"D0", "D1"});
-    }
-    {
-        auto pod_ids = desc.instances_by_type("POD");
-
-        for (auto pod_id : pod_ids) {
-            auto connections = desc.connections_by_instance_id(pod_id);
-            ASSERT_EQ(connections.size(), 2);
-            check_connections(desc, connections, {0, 1}, 1u, pod_id, {"M0"});
-        }
-    }
-}
-
 TEST(MeshGraphDescriptorTests, DuplicateGraphDescriptorTypeInHierarchyError) {
     // Parent and child graphs share the same type (POD) which should be rejected
     std::string text_proto = R"proto(
@@ -1183,105 +1080,6 @@
 
     ASSERT_EQ(connections_from_mesh_0.size(), 1);
     ASSERT_EQ(connections_from_mesh_1.size(), 0);
-=======
->>>>>>> 73d2edf5
-}
-
-TEST(MeshGraphDescriptorTests, IntermeshConnectionsExplicitMultiLevel) {
-    std::string text_proto = R"proto(
-        mesh_descriptors: {
-          name: "M0"
-          arch: WORMHOLE_B0
-          device_topology: { dims: [ 1, 2 ] }
-          channels: { count: 1 }
-          host_topology: { dims: [ 1, 1 ] }
-        }
-
-        graph_descriptors: {
-          name: "G0"
-          type: "POD"
-          instances: { mesh: { mesh_descriptor: "M0" mesh_id: 0 } }
-          instances: { mesh: { mesh_descriptor: "M0" mesh_id: 1 } }
-          connections: {
-            nodes: {
-              mesh: { mesh_descriptor: "M0" mesh_id: 0 }
-            }
-            nodes: {
-              mesh: { mesh_descriptor: "M0" mesh_id: 1 }
-            }
-            channels: { count: 1 }
-            directional: false
-          }
-        }
-
-        graph_descriptors: {
-          name: "G1"
-          type: "CLUSTER"
-          instances: { graph: { graph_descriptor: "G0" graph_id: 0 } }
-          instances: { graph: { graph_descriptor: "G0" graph_id: 1 } }
-
-          # Explicit connections across multiple levels:
-          # Connect device 0 in mesh M0(0) of G_POD(0) to device 1 in mesh M0(1) of G_POD(1)
-          connections: {
-            nodes: {
-              graph: {
-                graph_descriptor: "G0" graph_id: 0
-                sub_ref: {
-                  mesh: { mesh_descriptor: "M0" mesh_id: 0 device_id: 0 }
-                }
-              }
-            }
-            nodes: {
-              graph: {
-                graph_descriptor: "G0" graph_id: 1
-                sub_ref: {
-                  mesh: { mesh_descriptor: "M0" mesh_id: 1 device_id: 1 }
-                }
-              }
-            }
-            channels: { count: 2 }
-            directional: false
-          }
-        }
-
-        top_level_instance: { graph: { graph_descriptor: "G1" graph_id: 0 } }
-    )proto";
-
-    EXPECT_NO_THROW(MeshGraphDescriptor desc(text_proto));
-
-    MeshGraphDescriptor desc(text_proto);
-
-    {
-        auto cluster_id = desc.instances_by_type("CLUSTER")[0];
-        auto connections = desc.connections_by_instance_id(cluster_id);
-        ASSERT_EQ(connections.size(), 2);
-        check_connections(
-            desc,
-            connections,
-            {0, 1},
-            2u,
-            false,
-            cluster_id,
-            {"D0", "D1"}
-        );
-    }
-    {
-        auto pod_ids = desc.instances_by_type("POD");
-
-        for (auto pod_id : pod_ids) {
-            auto connections = desc.connections_by_instance_id(pod_id);
-            ASSERT_EQ(connections.size(), 2);
-            check_connections(
-                desc,
-                connections,
-                {0, 1},
-                1u,
-                false,
-                pod_id,
-                {"M0"}
-            );
-        }
-    }
 }
 
 TEST(MeshGraphDescriptorTests, IntermeshConnectionsGraphTopologyAllToAll) {
@@ -1303,7 +1101,10 @@
           type: "POD"
           instances: { mesh: { mesh_descriptor: "M0" mesh_id: 0 } }
           instances: { mesh: { mesh_descriptor: "M0" mesh_id: 1 } }
-          graph_topology: { layout_type: ALL_TO_ALL channels: { count: 1 } }
+          graph_topology: {
+            layout_type: ALL_TO_ALL
+            channels: { count: 1 }
+          }
         }
 
         graph_descriptors: {
@@ -1311,7 +1112,10 @@
           type: "CLUSTER"
           instances: { graph: { graph_descriptor: "G_POD" graph_id: 0 } }
           instances: { graph: { graph_descriptor: "G_POD" graph_id: 1 } }
-          graph_topology: { layout_type: ALL_TO_ALL channels: { count: 2 } }
+          graph_topology: {
+            layout_type: ALL_TO_ALL
+            channels: { count: 2 }
+          }
         }
 
         top_level_instance: { graph: { graph_descriptor: "G_CLUSTER" graph_id: 0 } }
@@ -1326,15 +1130,7 @@
         auto cluster_id = desc.instances_by_type("CLUSTER")[0];
         auto connections = desc.connections_by_instance_id(cluster_id);
         ASSERT_EQ(connections.size(), 2);
-        check_connections(
-            desc,
-            connections,
-            {0, 1},
-            2u,
-            false,
-            cluster_id,
-            {"D0", "D1"}
-        );
+        check_connections(desc, connections, {0, 1}, 2u, cluster_id, {"D0", "D1"});
     }
     {
         auto pod_ids = desc.instances_by_type("POD");
@@ -1342,57 +1138,9 @@
         for (auto pod_id : pod_ids) {
             auto connections = desc.connections_by_instance_id(pod_id);
             ASSERT_EQ(connections.size(), 2);
-            check_connections(
-                desc,
-                connections,
-                {0, 1},
-                1u,
-                false,
-                pod_id,
-                {"M0"}
-            );
-        }
-    }
-}
-
-TEST(MeshGraphDescriptorTests, DuplicateGraphDescriptorTypeInHierarchyError) {
-    // Parent and child graphs share the same type (POD) which should be rejected
-    std::string text_proto = R"proto(
-        mesh_descriptors: {
-          name: "M0"
-          arch: WORMHOLE_B0
-          device_topology: { dims: [ 1, 1 ] }
-          channels: { count: 1 }
-          host_topology: { dims: [ 1, 1 ] }
-        }
-
-        graph_descriptors: {
-          name: "G_POD_CHILD"
-          type: "POD"
-          instances: { mesh: { mesh_descriptor: "M0" mesh_id: 0 } }
-          graph_topology: { layout_type: ALL_TO_ALL channels: { count: 1 } }
-        }
-
-        graph_descriptors: {
-          name: "G_POD_PARENT"
-          type: "POD"
-          instances: { graph: { graph_descriptor: "G_POD_CHILD" graph_id: 0 } }
-          graph_topology: { layout_type: ALL_TO_ALL channels: { count: 1 } }
-        }
-
-        top_level_instance: { graph: { graph_descriptor: "G_POD_PARENT" graph_id: 0 } }
-    )proto";
-
-    EXPECT_THAT(
-        ([&]() { MeshGraphDescriptor desc(text_proto); }),
-        ::testing::ThrowsMessage<std::runtime_error>(
-            ::testing::AllOf(
-                ::testing::HasSubstr("Graph descriptor type"),
-                ::testing::HasSubstr("already exists in hierarchy"),
-                ::testing::HasSubstr("POD")
-            )));
-}
-
-// TODO: Test directional connections
+            check_connections(desc, connections, {0, 1}, 1u, pod_id, {"M0"});
+        }
+    }
+}
 
 }  // namespace tt::tt_fabric::fabric_router_tests