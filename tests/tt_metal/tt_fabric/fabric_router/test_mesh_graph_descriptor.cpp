--- conflicted
+++ resolved
@@ -13,94 +13,6 @@
 
 #include <tt-metalium/mesh_graph_descriptor.hpp>
 
-<<<<<<< HEAD
-// Helper functions for hierarchy testing
-namespace {
-    void check_instance_count_by_type(const tt::tt_fabric::MeshGraphDescriptor& desc, const std::string& type, size_t expected_count) {
-        const auto& ids = desc.instances_by_type(type);
-        EXPECT_EQ(ids.size(), expected_count) << "Should have exactly " << expected_count << " " << type << " instances";
-    }
-
-    void check_instance_exists_by_name(const tt::tt_fabric::MeshGraphDescriptor& desc, const std::string& name, size_t expected_count = 1) {
-        const auto& ids = desc.instances_by_name(name);
-        EXPECT_EQ(ids.size(), expected_count) << "Should have exactly " << expected_count << " instance(s) with name '" << name << "'";
-    }
-
-    void check_instance_type(const tt::tt_fabric::MeshGraphDescriptor& desc, uint32_t global_id, bool should_be_graph) {
-        const auto & inst = desc.get_instance(global_id);
-        if (should_be_graph) {
-            EXPECT_TRUE(desc.is_graph(inst)) << "Instance should be graph";
-        } else {
-            EXPECT_TRUE(desc.is_mesh(inst)) << "Instance should be mesh";
-        }
-    }
-
-    std::set<std::string> get_instance_names_by_type(const tt::tt_fabric::MeshGraphDescriptor& desc, const std::string& type) {
-        std::set<std::string> names;
-        auto ids = desc.instances_by_type(type);
-        for (uint32_t id : ids) {
-            const auto & inst = desc.get_instance(id);
-            names.insert(std::string(inst.name));
-        }
-        return names;
-    }
-
-    void check_instances_have_names(const tt::tt_fabric::MeshGraphDescriptor& desc, const std::string& type, const std::vector<std::string>& expected_names) {
-        auto names = get_instance_names_by_type(desc, type);
-        for (const auto& expected_name : expected_names) {
-            EXPECT_TRUE(names.find(expected_name) != names.end())
-                << "Should have " << type << " instance '" << expected_name << "'";
-        }
-    }
-    void check_sub_instances(const tt::tt_fabric::MeshGraphDescriptor& desc, const std::string& name, size_t expected_count, const std::unordered_set<std::string_view>& expected_names) {
-        auto ids = desc.get_instance(desc.instances_by_name(name)[0]).sub_instances;
-        EXPECT_EQ(ids.size(), expected_count) << "Should have exactly " << expected_count << " sub instances with name '" << name << "'";
-        for (const auto & id : ids) {
-            const auto & child = desc.get_instance(id);
-            EXPECT_TRUE(expected_names.contains(child.name))
-                << "Should have sub instance '" << child.name << "'";
-        }
-    }
-
-    void expect_hierarchy_names(const tt::tt_fabric::MeshGraphDescriptor& desc, const std::string& instance_name, const std::vector<std::string>& expected_names) {
-        const auto& ids = desc.instances_by_name(instance_name);
-        ASSERT_FALSE(ids.empty()) << "No instance found with name '" << instance_name << "'";
-        const auto & inst = desc.get_instance(ids[0]);
-        std::vector<std::string> actual_names;
-        actual_names.reserve(inst.hierarchy.size());
-        for (auto nid : inst.hierarchy) {
-            actual_names.emplace_back(std::string(desc.get_instance(nid).name));
-        }
-        EXPECT_EQ(actual_names, expected_names);
-    }
-
-    // Simple device checks for a mesh: only count and a few local IDs
-    void check_mesh_devices_simple(
-        const tt::tt_fabric::MeshGraphDescriptor& desc,
-        const std::string& mesh_name,
-        size_t expected_devices,
-        const std::vector<uint32_t>& sample_local_ids
-    ) {
-        const auto & mesh_ids = desc.instances_by_name(mesh_name);
-        ASSERT_EQ(mesh_ids.size(), 1u) << "Expected exactly one instance named '" << mesh_name << "'";
-        const auto & mesh_inst = desc.get_instance(mesh_ids[0]);
-        ASSERT_TRUE(desc.is_mesh(mesh_inst)) << "'" << mesh_name << "' should be a mesh instance";
-
-        EXPECT_EQ(mesh_inst.sub_instances.size(), expected_devices)
-            << "Mesh '" << mesh_name << "' should have exactly " << expected_devices << " devices";
-
-        for (auto local_id : sample_local_ids) {
-            auto it = mesh_inst.sub_instances_local_id_to_global_id.find(local_id);
-            ASSERT_TRUE(it != mesh_inst.sub_instances_local_id_to_global_id.end())
-                << "Missing device local id " << local_id << " in mesh '" << mesh_name << "'";
-            const auto & dev = desc.get_instance(it->second);
-            EXPECT_EQ(dev.kind, tt::tt_fabric::MeshGraphDescriptor::NodeKind::Device);
-            EXPECT_EQ(std::string(dev.type), "DEVICE");
-            EXPECT_EQ(dev.local_id, local_id);
-        }
-    }
-}
-=======
 using namespace tt::tt_fabric;
 
 // Helper functions for hierarchy testing
@@ -220,7 +132,6 @@
     }
 }
 }
->>>>>>> b259d7ac
 
 namespace tt::tt_fabric::fabric_router_tests {
 
@@ -541,63 +452,6 @@
                 ::testing::HasSubstr("Connection must have at least two nodes (Graph: G0)"))));
 }
 
-<<<<<<< HEAD
-=======
-TEST(MeshGraphDescriptorTests, GraphMustHaveTopologyOrConnections) {
-    std::string text_proto = R"proto(
-        mesh_descriptors: {
-          name: "M0"
-          arch: WORMHOLE_B0
-          device_topology: { dims: [ 1, 2 ] }
-          channels: { count: 1 }
-          host_topology: { dims: [ 1, 2 ] }
-        }
-
-        graph_descriptors: {
-            name: "G1"
-            type: "fabric"
-            instances: { mesh: { mesh_descriptor: "M0" mesh_id: 0 } }
-        }
-
-        top_level_instance: { mesh: { mesh_descriptor: "M0" mesh_id: 0 } }
-    )proto";
-
-    EXPECT_THAT(
-        ([&]() { MeshGraphDescriptor desc(text_proto); }),
-        ::testing::ThrowsMessage<std::runtime_error>(
-            ::testing::AllOf(
-                ::testing::HasSubstr("Failed to validate MeshGraphDescriptor textproto"),
-                ::testing::HasSubstr("Graph descriptor must have either graph_topology or connections defined (Graph: G1)"))));
-}
-
-TEST(MeshGraphDescriptorTests, GraphMustHaveAtLeastOneConnection) {
-    std::string text_proto = R"proto(
-        mesh_descriptors: {
-          name: "M0"
-          arch: WORMHOLE_B0
-          device_topology: { dims: [ 1, 2 ] }
-          channels: { count: 1 }
-          host_topology: { dims: [ 1, 2 ] }
-        }
-
-        graph_descriptors: {
-            name: "G0"
-            type: "fabric"
-            instances: { mesh: { mesh_descriptor: "M0" mesh_id: 0 } }
-        }
-
-        top_level_instance: { mesh: { mesh_descriptor: "M0" mesh_id: 0 } }
-    )proto";
-
-    EXPECT_THAT(
-        ([&]() { MeshGraphDescriptor desc(text_proto); }),
-        ::testing::ThrowsMessage<std::runtime_error>(
-            ::testing::AllOf(
-                ::testing::HasSubstr("Failed to validate MeshGraphDescriptor textproto"),
-                ::testing::HasSubstr("Graph descriptor must have either graph_topology or connections defined (Graph: G0)"))));
-}
-
->>>>>>> b259d7ac
 TEST(MeshGraphDescriptorTests, TestInstanceCreation) {
     const std::filesystem::path text_proto_file_path =
         "tests/tt_metal/tt_fabric/custom_mesh_descriptors/mgd2_syntax_check_mesh_graph_descriptor.textproto";
