--- conflicted
+++ resolved
@@ -17,6 +17,9 @@
 #include "tt_metal/fabric/fabric_host_utils.hpp"
 #include <tt-metalium/tt_metal.hpp>
 #include <tt-metalium/distributed_context.hpp>
+
+// FIXME: Remove after testing
+#include "tt_metal/fabric/physical_system_descriptor.hpp"
 
 namespace tt::tt_fabric {
 namespace multi_host_tests {
@@ -439,17 +442,6 @@
     }
 }
 
-<<<<<<< HEAD
-TEST(MultiHost, TestClosetBoxTTSwitchControlPlaneInit) {
-    const std::filesystem::path wh_closetbox_mgd_mesh_graph_desc_path =
-        std::filesystem::path(tt::tt_metal::MetalContext::instance().rtoptions().get_root_dir()) /
-        "tests/tt_metal/tt_fabric/custom_mesh_descriptors/wh_closetbox_mgd.textproto";
-    auto control_plane = std::make_unique<ControlPlane>(wh_closetbox_mgd_mesh_graph_desc_path.string());
-
-    control_plane->configure_routing_tables_for_fabric_ethernet_channels(
-        tt::tt_fabric::FabricConfig::FABRIC_2D_DYNAMIC,
-        tt::tt_fabric::FabricReliabilityMode::RELAXED_SYSTEM_HEALTH_SETUP_MODE);
-=======
 TEST(MultiHost, TestBHQB4x4ControlPlaneInit) {
     // This test is intended for Blackhole 4x4 mesh spanning 2x2 hosts (BHQB)
     if (tt::tt_metal::MetalContext::instance().get_cluster().get_cluster_type() != tt::tt_metal::ClusterType::P150_X4) {
@@ -526,7 +518,16 @@
         const auto& eth_chans = control_plane.get_forwarding_eth_chans_to_chip(src_node_id, dst_node_id);
         EXPECT_TRUE(!eth_chans.empty());
     }
->>>>>>> 45ae9e30
+}
+
+TEST(MultiHost, TestClosetBoxTTSwitchControlPlaneInit) {
+    auto& driver = tt::tt_metal::MetalContext::instance().get_cluster().get_driver();
+    const auto& distributed_context = tt_metal::distributed::multihost::DistributedContext::get_current_world();
+    const auto& rtoptions = tt::tt_metal::MetalContext::instance().rtoptions();
+
+    // Just try physical system descriptor for now
+    auto physical_system_descriptor = tt::tt_metal::PhysicalSystemDescriptor(
+        driver, distributed_context, &tt::tt_metal::MetalContext::instance().hal(), rtoptions);
 }
 
 }  // namespace multi_host_tests
