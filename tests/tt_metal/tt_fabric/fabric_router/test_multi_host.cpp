--- conflicted
+++ resolved
@@ -355,282 +355,5 @@
         tt::tt_fabric::FabricReliabilityMode::RELAXED_SYSTEM_HEALTH_SETUP_MODE);
 }
 
-TEST(MultiHost, TestQuadGalaxyFabric2DSanity) {
-    if (!tt::tt_metal::MetalContext::instance().get_cluster().is_ubb_galaxy()) {
-        log_info(tt::LogTest, "This test is only for GALAXY");
-        return;
-    }
-    tt::tt_metal::MetalContext::instance().set_fabric_config(
-        tt::tt_fabric::FabricConfig::FABRIC_2D_DYNAMIC,
-        tt::tt_fabric::FabricReliabilityMode::RELAXED_SYSTEM_HEALTH_SETUP_MODE);
-    tt::tt_metal::MetalContext::instance().initialize_fabric_config();
-
-    // Validate control plane apis
-    auto& control_plane = tt::tt_metal::MetalContext::instance().get_control_plane();
-<<<<<<< HEAD
-    const auto& intramesh_connections = get_all_intramesh_connections(control_plane);
-    EXPECT_EQ(
-        intramesh_connections.size(),
-        896);  // 56 (connections for 8x8) * 2 (bidirectional) * 4 (connections per direction)
-    for (const auto& [src_node_id, dst_node_id] : intramesh_connections) {
-        const auto& direction = control_plane.get_forwarding_direction(src_node_id, dst_node_id);
-        EXPECT_TRUE(direction.has_value());
-        const auto& eth_chans_by_direction =
-            control_plane.get_forwarding_eth_chans_to_chip(src_node_id, dst_node_id, *direction);
-        EXPECT_TRUE(!eth_chans_by_direction.empty());
-        const auto& eth_chans = control_plane.get_forwarding_eth_chans_to_chip(src_node_id, dst_node_id);
-        EXPECT_TRUE(!eth_chans.empty());
-    }
-}
-=======
-    FabricNodeId src_node_id(MeshId{0}, 3);  // On host rank 0
-    MeshCoordinate src_mesh_coord(0, 3);
-    FabricNodeId dst_node_id(MeshId{0}, 12);  // On host rank 3
-    MeshCoordinate dst_mesh_coord(0, 12);
->>>>>>> 4d8679bd
-
-TEST(MultiHost, TestDualGalaxyFabric1DSanity) {
-    if (!tt::tt_metal::MetalContext::instance().get_cluster().is_ubb_galaxy()) {
-        log_info(tt::LogTest, "This test is only for GALAXY");
-        return;
-    }
-    tt::tt_metal::MetalContext::instance().set_fabric_config(
-        tt::tt_fabric::FabricConfig::FABRIC_1D, tt::tt_fabric::FabricReliabilityMode::RELAXED_SYSTEM_HEALTH_SETUP_MODE);
-    tt::tt_metal::MetalContext::instance().initialize_fabric_config();
-
-    // Validate control plane apis
-    auto& control_plane = tt::tt_metal::MetalContext::instance().get_control_plane();
-    const auto& intramesh_connections = get_all_intramesh_connections(control_plane);
-    EXPECT_EQ(
-        intramesh_connections.size(),
-        896);  // 56 (connections for 8x8) * 2 (bidirectional) * 4 (connections per direction)
-    for (const auto& [src_node_id, dst_node_id] : intramesh_connections) {
-        const auto& direction = control_plane.get_forwarding_direction(src_node_id, dst_node_id);
-        EXPECT_TRUE(direction.has_value());
-        const auto& eth_chans_by_direction =
-            control_plane.get_forwarding_eth_chans_to_chip(src_node_id, dst_node_id, *direction);
-        EXPECT_TRUE(!eth_chans_by_direction.empty());
-        const auto& eth_chans = control_plane.get_forwarding_eth_chans_to_chip(src_node_id, dst_node_id);
-        EXPECT_TRUE(!eth_chans.empty());
-    }
-}
-
-TEST(MultiHost, TestDual2x4ControlPlaneInit) {
-    if (tt::tt_metal::MetalContext::instance().get_cluster().get_cluster_type() != tt::tt_metal::ClusterType::T3K) {
-        log_info(tt::LogTest, "This test is only for T3K");
-        return;
-    }
-    const std::filesystem::path dual_galaxy_mesh_graph_desc_path =
-        std::filesystem::path(tt::tt_metal::MetalContext::instance().rtoptions().get_root_dir()) /
-        "tests/tt_metal/tt_fabric/custom_mesh_descriptors/dual_t3k_mesh_graph_descriptor.yaml";
-    auto control_plane = std::make_unique<ControlPlane>(dual_galaxy_mesh_graph_desc_path.string());
-
-    control_plane->configure_routing_tables_for_fabric_ethernet_channels(
-        tt::tt_fabric::FabricConfig::FABRIC_2D_DYNAMIC,
-        tt::tt_fabric::FabricReliabilityMode::STRICT_SYSTEM_HEALTH_SETUP_MODE);
-}
-
-TEST(MultiHost, TestDual2x4Fabric2DSanity) {
-    if (tt::tt_metal::MetalContext::instance().get_cluster().get_cluster_type() != tt::tt_metal::ClusterType::T3K) {
-        log_info(tt::LogTest, "This test is only for T3K");
-        return;
-    }
-
-    tt::tt_metal::MetalContext::instance().set_fabric_config(
-        tt::tt_fabric::FabricConfig::FABRIC_2D_DYNAMIC,
-        tt::tt_fabric::FabricReliabilityMode::STRICT_SYSTEM_HEALTH_SETUP_MODE);
-    tt::tt_metal::MetalContext::instance().initialize_fabric_config();
-
-    auto& control_plane = tt::tt_metal::MetalContext::instance().get_control_plane();
-    const auto& intermesh_connections = get_all_intermesh_connections(control_plane);
-    EXPECT_EQ(intermesh_connections.size(), 16);  // Bidirectional
-    for (const auto& [src_node_id, dst_node_id] : intermesh_connections) {
-        const auto& direction = control_plane.get_forwarding_direction(src_node_id, dst_node_id);
-        EXPECT_TRUE(direction.has_value());
-        const auto& eth_chans_by_direction =
-            control_plane.get_forwarding_eth_chans_to_chip(src_node_id, dst_node_id, *direction);
-        EXPECT_TRUE(!eth_chans_by_direction.empty());
-        const auto& eth_chans = control_plane.get_forwarding_eth_chans_to_chip(src_node_id, dst_node_id);
-        EXPECT_TRUE(!eth_chans.empty());
-    }
-}
-
-TEST(MultiHost, TestDual2x4Fabric1DSanity) {
-    if (tt::tt_metal::MetalContext::instance().get_cluster().get_cluster_type() != tt::tt_metal::ClusterType::T3K) {
-        log_info(tt::LogTest, "This test is only for T3K");
-        return;
-    }
-
-    tt::tt_metal::MetalContext::instance().set_fabric_config(
-        tt::tt_fabric::FabricConfig::FABRIC_1D, tt::tt_fabric::FabricReliabilityMode::STRICT_SYSTEM_HEALTH_SETUP_MODE);
-    tt::tt_metal::MetalContext::instance().initialize_fabric_config();
-
-    auto& control_plane = tt::tt_metal::MetalContext::instance().get_control_plane();
-    const auto& intermesh_connections = get_all_intermesh_connections(control_plane);
-    EXPECT_EQ(intermesh_connections.size(), 16);  // Bidirectional
-    for (const auto& [src_node_id, dst_node_id] : intermesh_connections) {
-        const auto& direction = control_plane.get_forwarding_direction(src_node_id, dst_node_id);
-        EXPECT_TRUE(direction.has_value());
-        const auto& eth_chans_by_direction =
-            control_plane.get_forwarding_eth_chans_to_chip(src_node_id, dst_node_id, *direction);
-        EXPECT_TRUE(!eth_chans_by_direction.empty());
-        const auto& eth_chans = control_plane.get_forwarding_eth_chans_to_chip(src_node_id, dst_node_id);
-        EXPECT_TRUE(!eth_chans.empty());
-    }
-}
-
-TEST(MultiHost, TestSplit2x2ControlPlaneInit) {
-    if (tt::tt_metal::MetalContext::instance().get_cluster().get_cluster_type() !=
-        tt::tt_metal::ClusterType::N300_2x2) {
-        log_info(tt::LogTest, "This test is only for N300 2x2");
-        return;
-    }
-
-    const std::filesystem::path split_2x2_mesh_graph_desc_path =
-        std::filesystem::path(tt::tt_metal::MetalContext::instance().rtoptions().get_root_dir()) /
-        "tests/tt_metal/tt_fabric/custom_mesh_descriptors/t3k_2x2_mesh_graph_descriptor.yaml";
-    auto control_plane = std::make_unique<ControlPlane>(split_2x2_mesh_graph_desc_path.string());
-
-    control_plane->configure_routing_tables_for_fabric_ethernet_channels(
-        tt::tt_fabric::FabricConfig::FABRIC_2D_DYNAMIC,
-        tt::tt_fabric::FabricReliabilityMode::RELAXED_SYSTEM_HEALTH_SETUP_MODE);
-}
-
-TEST(MultiHost, TestSplit2x2Fabric2DSanity) {
-    tt::tt_metal::MetalContext::instance().set_fabric_config(
-        tt::tt_fabric::FabricConfig::FABRIC_2D_DYNAMIC,
-        tt::tt_fabric::FabricReliabilityMode::STRICT_SYSTEM_HEALTH_SETUP_MODE);
-    tt::tt_metal::MetalContext::instance().initialize_fabric_config();
-
-    auto& control_plane = tt::tt_metal::MetalContext::instance().get_control_plane();
-    const auto& intermesh_connections = get_all_intermesh_connections(control_plane);
-    EXPECT_EQ(intermesh_connections.size(), 8);  // Bidirectional
-    for (const auto& [src_node_id, dst_node_id] : intermesh_connections) {
-        const auto& direction = control_plane.get_forwarding_direction(src_node_id, dst_node_id);
-        EXPECT_TRUE(direction.has_value());
-        const auto& eth_chans_by_direction =
-            control_plane.get_forwarding_eth_chans_to_chip(src_node_id, dst_node_id, *direction);
-        EXPECT_TRUE(!eth_chans_by_direction.empty());
-        const auto& eth_chans = control_plane.get_forwarding_eth_chans_to_chip(src_node_id, dst_node_id);
-        EXPECT_TRUE(!eth_chans.empty());
-    }
-}
-
-<<<<<<< HEAD
-TEST(MultiHost, TestSplit2x2Fabric1DSanity) {
-    if (tt::tt_metal::MetalContext::instance().get_cluster().get_cluster_type() !=
-        tt::tt_metal::ClusterType::N300_2x2) {
-        log_info(tt::LogTest, "This test is only for N300 2x2");
-        return;
-=======
-TEST(MultiHost, TestQuadGalaxyFabric1DSanity) {
-    if (!tt::tt_metal::MetalContext::instance().get_cluster().is_ubb_galaxy()) {
-        log_info(tt::LogTest, "This test is only for GALAXY");
-        GTEST_SKIP();
->>>>>>> 4d8679bd
-    }
-
-    tt::tt_metal::MetalContext::instance().set_fabric_config(
-        tt::tt_fabric::FabricConfig::FABRIC_1D, tt::tt_fabric::FabricReliabilityMode::STRICT_SYSTEM_HEALTH_SETUP_MODE);
-    tt::tt_metal::MetalContext::instance().initialize_fabric_config();
-
-    // Validate control plane apis
-    auto& control_plane = tt::tt_metal::MetalContext::instance().get_control_plane();
-<<<<<<< HEAD
-    const auto& intermesh_connections = get_all_intermesh_connections(control_plane);
-    EXPECT_EQ(intermesh_connections.size(), 8);  // Bidirectional
-    for (const auto& [src_node_id, dst_node_id] : intermesh_connections) {
-=======
-    FabricNodeId src_node_id(MeshId{0}, 3);  // On host rank 0
-    MeshCoordinate src_mesh_coord(0, 3);
-    FabricNodeId dst_node_id(MeshId{0}, 12);  // On host rank 3
-    MeshCoordinate dst_mesh_coord(0, 12);
-
-    auto host_local_coord_range = control_plane.get_coord_range(MeshId{0}, MeshScope::LOCAL);
-    if (host_local_coord_range.contains(src_mesh_coord)) {
->>>>>>> 4d8679bd
-        const auto& direction = control_plane.get_forwarding_direction(src_node_id, dst_node_id);
-        EXPECT_TRUE(direction.has_value());
-        const auto& eth_chans_by_direction =
-            control_plane.get_forwarding_eth_chans_to_chip(src_node_id, dst_node_id, *direction);
-        EXPECT_TRUE(!eth_chans_by_direction.empty());
-        const auto& eth_chans = control_plane.get_forwarding_eth_chans_to_chip(src_node_id, dst_node_id);
-        EXPECT_TRUE(!eth_chans.empty());
-    }
-}
-
-TEST(MultiHost, TestBigMesh2x4ControlPlaneInit) {
-    if (tt::tt_metal::MetalContext::instance().get_cluster().get_cluster_type() != tt::tt_metal::ClusterType::T3K) {
-        log_info(tt::LogTest, "This test is only for T3K");
-        return;
-    }
-
-    const std::filesystem::path big_mesh_2x4_mesh_graph_desc_path =
-        std::filesystem::path(tt::tt_metal::MetalContext::instance().rtoptions().get_root_dir()) /
-        "tests/tt_metal/tt_fabric/custom_mesh_descriptors/t3k_dual_host_mesh_graph_descriptor.yaml";
-    auto control_plane = std::make_unique<ControlPlane>(big_mesh_2x4_mesh_graph_desc_path.string());
-
-    control_plane->configure_routing_tables_for_fabric_ethernet_channels(
-        tt::tt_fabric::FabricConfig::FABRIC_2D_DYNAMIC,
-        tt::tt_fabric::FabricReliabilityMode::STRICT_SYSTEM_HEALTH_SETUP_MODE);
-}
-
-TEST(MultiHost, TestBigMesh2x4Fabric2DSanity) {
-    if (tt::tt_metal::MetalContext::instance().get_cluster().get_cluster_type() !=
-        tt::tt_metal::ClusterType::N300_2x2) {
-        log_info(tt::LogTest, "This test is only for N300 2x2");
-        return;
-    }
-
-    tt::tt_metal::MetalContext::instance().set_fabric_config(
-        tt::tt_fabric::FabricConfig::FABRIC_2D_DYNAMIC,
-        tt::tt_fabric::FabricReliabilityMode::STRICT_SYSTEM_HEALTH_SETUP_MODE);
-    tt::tt_metal::MetalContext::instance().initialize_fabric_config();
-
-    // Validate control plane apis
-    auto& control_plane = tt::tt_metal::MetalContext::instance().get_control_plane();
-    const auto& intramesh_connections = get_all_intramesh_connections(control_plane);
-    EXPECT_EQ(
-        intramesh_connections.size(),
-        40);  // 10 (connections for 2x4) * 2 (bidirectional) * 2 (connections per direction)
-    for (const auto& [src_node_id, dst_node_id] : intramesh_connections) {
-        const auto& direction = control_plane.get_forwarding_direction(src_node_id, dst_node_id);
-        EXPECT_TRUE(direction.has_value());
-        const auto& eth_chans_by_direction =
-            control_plane.get_forwarding_eth_chans_to_chip(src_node_id, dst_node_id, *direction);
-        EXPECT_TRUE(!eth_chans_by_direction.empty());
-        const auto& eth_chans = control_plane.get_forwarding_eth_chans_to_chip(src_node_id, dst_node_id);
-        EXPECT_TRUE(!eth_chans.empty());
-    }
-}
-
-TEST(MultiHost, TestBigMesh2x4Fabric1DSanity) {
-    if (tt::tt_metal::MetalContext::instance().get_cluster().get_cluster_type() !=
-        tt::tt_metal::ClusterType::N300_2x2) {
-        log_info(tt::LogTest, "This test is only for N300 2x2");
-        return;
-    }
-
-    tt::tt_metal::MetalContext::instance().set_fabric_config(
-        tt::tt_fabric::FabricConfig::FABRIC_1D, tt::tt_fabric::FabricReliabilityMode::STRICT_SYSTEM_HEALTH_SETUP_MODE);
-    tt::tt_metal::MetalContext::instance().initialize_fabric_config();
-
-    // Validate control plane apis
-    auto& control_plane = tt::tt_metal::MetalContext::instance().get_control_plane();
-    const auto& intramesh_connections = get_all_intramesh_connections(control_plane);
-    EXPECT_EQ(
-        intramesh_connections.size(),
-        40);  // 10 (connections for 2x4) * 2 (bidirectional) * 2 (connections per direction)
-    for (const auto& [src_node_id, dst_node_id] : intramesh_connections) {
-        const auto& direction = control_plane.get_forwarding_direction(src_node_id, dst_node_id);
-        EXPECT_TRUE(direction.has_value());
-        const auto& eth_chans_by_direction =
-            control_plane.get_forwarding_eth_chans_to_chip(src_node_id, dst_node_id, *direction);
-        EXPECT_TRUE(!eth_chans_by_direction.empty());
-        const auto& eth_chans = control_plane.get_forwarding_eth_chans_to_chip(src_node_id, dst_node_id);
-        EXPECT_TRUE(!eth_chans.empty());
-    }
-}
-
 }  // namespace multi_host_tests
 }  // namespace tt::tt_fabric