// SPDX-FileCopyrightText: © 2024 Tenstorrent Inc.
//
// SPDX-License-Identifier: Apache-2.0

#include <gtest/gtest.h>
#include <tt-metalium/control_plane.hpp>
#include <tt-metalium/mesh_graph.hpp>
#include <filesystem>
#include <memory>
#include <vector>
#include <tt_stl/span.hpp>
#include <cstring>
#include <unistd.h>

#include <tt-metalium/fabric_types.hpp>
#include <tt-metalium/mesh_coord.hpp>
#include "impl/context/metal_context.hpp"
#include "tt_metal/fabric/fabric_host_utils.hpp"
#include <tt-metalium/tt_metal.hpp>
#include <tt-metalium/distributed_context.hpp>

namespace tt::tt_fabric {
namespace multi_host_tests {

std::vector<std::pair<FabricNodeId, FabricNodeId>> get_all_intermesh_connections(const ControlPlane& control_plane) {
    std::vector<std::pair<FabricNodeId, FabricNodeId>> all_intermesh_connections;
    const auto& inter_conn = control_plane.get_mesh_graph().get_inter_mesh_connectivity();
    for (size_t mesh_id_val = 0; mesh_id_val < inter_conn.size(); ++mesh_id_val) {
        const auto& mesh = inter_conn[mesh_id_val];
        for (size_t chip_id = 0; chip_id < mesh.size(); ++chip_id) {
            const auto& connections = mesh[chip_id];
            for (const auto& [dst_mesh_id, edge] : connections) {
                for (auto dst_chip_id : edge.connected_chip_ids) {
                    all_intermesh_connections.push_back(
                        {FabricNodeId(
                             MeshId(static_cast<unsigned int>(mesh_id_val)), static_cast<std::uint32_t>(chip_id)),
                         FabricNodeId(MeshId(*dst_mesh_id), dst_chip_id)});
                }
            }
        }
    }
    return all_intermesh_connections;
}

std::vector<std::pair<FabricNodeId, FabricNodeId>> get_all_intramesh_connections(const ControlPlane& control_plane) {
    std::vector<std::pair<FabricNodeId, FabricNodeId>> all_intramesh_connections;
    const auto& intra_mesh_connectivity = control_plane.get_mesh_graph().get_intra_mesh_connectivity();
    for (size_t mesh_id_val = 0; mesh_id_val < intra_mesh_connectivity.size(); ++mesh_id_val) {
        const auto& mesh = intra_mesh_connectivity[mesh_id_val];
        for (size_t chip_id = 0; chip_id < mesh.size(); ++chip_id) {
            const auto& connections = mesh[chip_id];
            for (const auto& [dst_chip_id, edge] : connections) {
                for (auto dst_chip_id : edge.connected_chip_ids) {
                    all_intramesh_connections.push_back(
                        {FabricNodeId(
                             MeshId(static_cast<unsigned int>(mesh_id_val)), static_cast<std::uint32_t>(chip_id)),
                         FabricNodeId(MeshId(static_cast<unsigned int>(mesh_id_val)), dst_chip_id)});
                }
            }
        }
    }
    return all_intramesh_connections;
}

TEST(MultiHost, TestDualGalaxyControlPlaneInit) {
    if (!tt::tt_metal::MetalContext::instance().get_cluster().is_ubb_galaxy()) {
        log_info(tt::LogTest, "This test is only for GALAXY");
        GTEST_SKIP();
    }
    const std::filesystem::path dual_galaxy_mesh_graph_desc_path =
        std::filesystem::path(tt::tt_metal::MetalContext::instance().rtoptions().get_root_dir()) /
        "tt_metal/fabric/mesh_graph_descriptors/dual_galaxy_mesh_graph_descriptor.textproto";
    auto control_plane = std::make_unique<ControlPlane>(dual_galaxy_mesh_graph_desc_path.string());

    control_plane->configure_routing_tables_for_fabric_ethernet_channels(
        tt::tt_fabric::FabricConfig::FABRIC_2D, tt::tt_fabric::FabricReliabilityMode::RELAXED_SYSTEM_HEALTH_SETUP_MODE);
}

TEST(MultiHost, TestDualGalaxyFabric2DSanity) {
    if (tt::tt_metal::MetalContext::instance().get_cluster().get_cluster_type() != tt::tt_metal::ClusterType::GALAXY) {
        log_info(tt::LogTest, "This test is only for GALAXY");
        GTEST_SKIP();
    }
    tt::tt_metal::MetalContext::instance().set_fabric_config(
        tt::tt_fabric::FabricConfig::FABRIC_2D, tt::tt_fabric::FabricReliabilityMode::RELAXED_SYSTEM_HEALTH_SETUP_MODE);
    tt::tt_metal::MetalContext::instance().initialize_fabric_config();

    // Validate control plane apis
    auto& control_plane = tt::tt_metal::MetalContext::instance().get_control_plane();
    const auto& intramesh_connections = get_all_intramesh_connections(control_plane);
    EXPECT_EQ(
        intramesh_connections.size(),
        896);  // 56 (connections for 8x8) * 2 (bidirectional) * 4 (connections per direction)
    for (const auto& [src_node_id, dst_node_id] : intramesh_connections) {
        const auto& direction = control_plane.get_forwarding_direction(src_node_id, dst_node_id);
        EXPECT_TRUE(direction.has_value());
        const auto& eth_chans_by_direction =
            control_plane.get_forwarding_eth_chans_to_chip(src_node_id, dst_node_id, *direction);
        EXPECT_TRUE(!eth_chans_by_direction.empty());
        const auto& eth_chans = control_plane.get_forwarding_eth_chans_to_chip(src_node_id, dst_node_id);
        EXPECT_TRUE(!eth_chans.empty());
    }
}

TEST(MultiHost, TestDualGalaxyFabric1DSanity) {
    if (!tt::tt_metal::MetalContext::instance().get_cluster().is_ubb_galaxy()) {
        log_info(tt::LogTest, "This test is only for GALAXY");
        GTEST_SKIP();
    }
    tt::tt_metal::MetalContext::instance().set_fabric_config(
        tt::tt_fabric::FabricConfig::FABRIC_1D, tt::tt_fabric::FabricReliabilityMode::RELAXED_SYSTEM_HEALTH_SETUP_MODE);
    tt::tt_metal::MetalContext::instance().initialize_fabric_config();

    // Validate control plane apis
    auto& control_plane = tt::tt_metal::MetalContext::instance().get_control_plane();
    const auto& intramesh_connections = get_all_intramesh_connections(control_plane);
    EXPECT_EQ(
        intramesh_connections.size(),
        896);  // 56 (connections for 8x8) * 2 (bidirectional) * 4 (connections per direction)
    for (const auto& [src_node_id, dst_node_id] : intramesh_connections) {
        const auto& direction = control_plane.get_forwarding_direction(src_node_id, dst_node_id);
        EXPECT_TRUE(direction.has_value());
        const auto& eth_chans_by_direction =
            control_plane.get_forwarding_eth_chans_to_chip(src_node_id, dst_node_id, *direction);
        EXPECT_TRUE(!eth_chans_by_direction.empty());
        const auto& eth_chans = control_plane.get_forwarding_eth_chans_to_chip(src_node_id, dst_node_id);
        EXPECT_TRUE(!eth_chans.empty());
    }
}

TEST(MultiHost, TestDual2x4ControlPlaneInit) {
    if (tt::tt_metal::MetalContext::instance().get_cluster().get_cluster_type() != tt::tt_metal::ClusterType::T3K) {
        log_info(tt::LogTest, "This test is only for T3K");
        GTEST_SKIP();
    }
    const std::filesystem::path dual_galaxy_mesh_graph_desc_path =
        std::filesystem::path(tt::tt_metal::MetalContext::instance().rtoptions().get_root_dir()) /
        "tests/tt_metal/tt_fabric/custom_mesh_descriptors/dual_t3k_mesh_graph_descriptor.textproto";
    auto control_plane = std::make_unique<ControlPlane>(dual_galaxy_mesh_graph_desc_path.string());

    control_plane->configure_routing_tables_for_fabric_ethernet_channels(
        tt::tt_fabric::FabricConfig::FABRIC_2D, tt::tt_fabric::FabricReliabilityMode::STRICT_SYSTEM_HEALTH_SETUP_MODE);
}

TEST(MultiHost, TestDual2x4Fabric2DSanity) {
    if (tt::tt_metal::MetalContext::instance().get_cluster().get_cluster_type() != tt::tt_metal::ClusterType::T3K) {
        log_info(tt::LogTest, "This test is only for T3K");
        GTEST_SKIP();
    }

    tt::tt_metal::MetalContext::instance().set_fabric_config(
        tt::tt_fabric::FabricConfig::FABRIC_2D, tt::tt_fabric::FabricReliabilityMode::STRICT_SYSTEM_HEALTH_SETUP_MODE);
    tt::tt_metal::MetalContext::instance().initialize_fabric_config();

    auto& control_plane = tt::tt_metal::MetalContext::instance().get_control_plane();
    const auto& intermesh_connections = get_all_intermesh_connections(control_plane);
    EXPECT_EQ(intermesh_connections.size(), 16);  // Bidirectional
    for (const auto& [src_node_id, dst_node_id] : intermesh_connections) {
        const auto& direction = control_plane.get_forwarding_direction(src_node_id, dst_node_id);
        EXPECT_TRUE(direction.has_value());
        const auto& eth_chans_by_direction =
            control_plane.get_forwarding_eth_chans_to_chip(src_node_id, dst_node_id, *direction);
        EXPECT_TRUE(!eth_chans_by_direction.empty());
        const auto& eth_chans = control_plane.get_forwarding_eth_chans_to_chip(src_node_id, dst_node_id);
        EXPECT_TRUE(!eth_chans.empty());
    }
}

TEST(MultiHost, TestDual2x4Fabric1DSanity) {
    if (tt::tt_metal::MetalContext::instance().get_cluster().get_cluster_type() != tt::tt_metal::ClusterType::T3K) {
        log_info(tt::LogTest, "This test is only for T3K");
        GTEST_SKIP();
    }

    tt::tt_metal::MetalContext::instance().set_fabric_config(
        tt::tt_fabric::FabricConfig::FABRIC_1D, tt::tt_fabric::FabricReliabilityMode::STRICT_SYSTEM_HEALTH_SETUP_MODE);
    tt::tt_metal::MetalContext::instance().initialize_fabric_config();

    auto& control_plane = tt::tt_metal::MetalContext::instance().get_control_plane();
    const auto& intermesh_connections = get_all_intermesh_connections(control_plane);
    EXPECT_EQ(intermesh_connections.size(), 16);  // Bidirectional
    for (const auto& [src_node_id, dst_node_id] : intermesh_connections) {
        const auto& direction = control_plane.get_forwarding_direction(src_node_id, dst_node_id);
        EXPECT_TRUE(direction.has_value());
        const auto& eth_chans_by_direction =
            control_plane.get_forwarding_eth_chans_to_chip(src_node_id, dst_node_id, *direction);
        EXPECT_TRUE(!eth_chans_by_direction.empty());
        const auto& eth_chans = control_plane.get_forwarding_eth_chans_to_chip(src_node_id, dst_node_id);
        EXPECT_TRUE(!eth_chans.empty());
    }
}

TEST(MultiHost, TestSplit2x2ControlPlaneInit) {
    if (tt::tt_metal::MetalContext::instance().get_cluster().get_cluster_type() !=
        tt::tt_metal::ClusterType::N300_2x2) {
        log_info(tt::LogTest, "This test is only for N300 2x2");
        GTEST_SKIP();
    }

    const std::filesystem::path split_2x2_mesh_graph_desc_path =
        std::filesystem::path(tt::tt_metal::MetalContext::instance().rtoptions().get_root_dir()) /
        "tests/tt_metal/tt_fabric/custom_mesh_descriptors/t3k_2x2_mesh_graph_descriptor.textproto";
    auto control_plane = std::make_unique<ControlPlane>(split_2x2_mesh_graph_desc_path.string());

    control_plane->configure_routing_tables_for_fabric_ethernet_channels(
        tt::tt_fabric::FabricConfig::FABRIC_2D, tt::tt_fabric::FabricReliabilityMode::RELAXED_SYSTEM_HEALTH_SETUP_MODE);
}

TEST(MultiHost, TestSplit2x2Fabric2DSanity) {
    tt::tt_metal::MetalContext::instance().set_fabric_config(
        tt::tt_fabric::FabricConfig::FABRIC_2D, tt::tt_fabric::FabricReliabilityMode::STRICT_SYSTEM_HEALTH_SETUP_MODE);
    tt::tt_metal::MetalContext::instance().initialize_fabric_config();

    auto& control_plane = tt::tt_metal::MetalContext::instance().get_control_plane();
    const auto& intermesh_connections = get_all_intermesh_connections(control_plane);
    EXPECT_EQ(intermesh_connections.size(), 8);  // Bidirectional
    for (const auto& [src_node_id, dst_node_id] : intermesh_connections) {
        const auto& direction = control_plane.get_forwarding_direction(src_node_id, dst_node_id);
        EXPECT_TRUE(direction.has_value());
        const auto& eth_chans_by_direction =
            control_plane.get_forwarding_eth_chans_to_chip(src_node_id, dst_node_id, *direction);
        EXPECT_TRUE(!eth_chans_by_direction.empty());
        const auto& eth_chans = control_plane.get_forwarding_eth_chans_to_chip(src_node_id, dst_node_id);
        EXPECT_TRUE(!eth_chans.empty());
    }
}

TEST(MultiHost, TestSplit2x2Fabric1DSanity) {
    if (tt::tt_metal::MetalContext::instance().get_cluster().get_cluster_type() !=
        tt::tt_metal::ClusterType::N300_2x2) {
        log_info(tt::LogTest, "This test is only for N300 2x2");
        GTEST_SKIP();
    }

    tt::tt_metal::MetalContext::instance().set_fabric_config(
        tt::tt_fabric::FabricConfig::FABRIC_1D, tt::tt_fabric::FabricReliabilityMode::STRICT_SYSTEM_HEALTH_SETUP_MODE);
    tt::tt_metal::MetalContext::instance().initialize_fabric_config();

    // Validate control plane apis
    auto& control_plane = tt::tt_metal::MetalContext::instance().get_control_plane();
    const auto& intermesh_connections = get_all_intermesh_connections(control_plane);
    EXPECT_EQ(intermesh_connections.size(), 8);  // Bidirectional
    for (const auto& [src_node_id, dst_node_id] : intermesh_connections) {
        const auto& direction = control_plane.get_forwarding_direction(src_node_id, dst_node_id);
        EXPECT_TRUE(direction.has_value());
        const auto& eth_chans_by_direction =
            control_plane.get_forwarding_eth_chans_to_chip(src_node_id, dst_node_id, *direction);
        EXPECT_TRUE(!eth_chans_by_direction.empty());
        const auto& eth_chans = control_plane.get_forwarding_eth_chans_to_chip(src_node_id, dst_node_id);
        EXPECT_TRUE(!eth_chans.empty());
    }
}

TEST(MultiHost, TestBigMesh2x4ControlPlaneInit) {
    if (tt::tt_metal::MetalContext::instance().get_cluster().get_cluster_type() !=
        tt::tt_metal::ClusterType::N300_2x2) {
        log_info(tt::LogTest, "This test is only for N300 2x2");
        GTEST_SKIP();
    }

    const std::filesystem::path big_mesh_2x4_mesh_graph_desc_path =
        std::filesystem::path(tt::tt_metal::MetalContext::instance().rtoptions().get_root_dir()) /
        "tests/tt_metal/tt_fabric/custom_mesh_descriptors/t3k_dual_host_mesh_graph_descriptor.textproto";
    auto control_plane = std::make_unique<ControlPlane>(big_mesh_2x4_mesh_graph_desc_path.string());

    control_plane->configure_routing_tables_for_fabric_ethernet_channels(
        tt::tt_fabric::FabricConfig::FABRIC_2D, tt::tt_fabric::FabricReliabilityMode::STRICT_SYSTEM_HEALTH_SETUP_MODE);
}

TEST(MultiHost, TestBigMesh2x4Fabric2DSanity) {
    if (tt::tt_metal::MetalContext::instance().get_cluster().get_cluster_type() !=
        tt::tt_metal::ClusterType::N300_2x2) {
        log_info(tt::LogTest, "This test is only for N300 2x2");
        GTEST_SKIP();
    }

    tt::tt_metal::MetalContext::instance().set_fabric_config(
        tt::tt_fabric::FabricConfig::FABRIC_2D, tt::tt_fabric::FabricReliabilityMode::STRICT_SYSTEM_HEALTH_SETUP_MODE);
    tt::tt_metal::MetalContext::instance().initialize_fabric_config();

    // Validate control plane apis
    auto& control_plane = tt::tt_metal::MetalContext::instance().get_control_plane();
    const auto& intramesh_connections = get_all_intramesh_connections(control_plane);
    EXPECT_EQ(
        intramesh_connections.size(),
        40);  // 10 (connections for 2x4) * 2 (bidirectional) * 2 (connections per direction)
    for (const auto& [src_node_id, dst_node_id] : intramesh_connections) {
        const auto& direction = control_plane.get_forwarding_direction(src_node_id, dst_node_id);
        EXPECT_TRUE(direction.has_value());
        const auto& eth_chans_by_direction =
            control_plane.get_forwarding_eth_chans_to_chip(src_node_id, dst_node_id, *direction);
        EXPECT_TRUE(!eth_chans_by_direction.empty());
        const auto& eth_chans = control_plane.get_forwarding_eth_chans_to_chip(src_node_id, dst_node_id);
        EXPECT_TRUE(!eth_chans.empty());
    }
}

TEST(MultiHost, TestBigMesh2x4Fabric1DSanity) {
    if (tt::tt_metal::MetalContext::instance().get_cluster().get_cluster_type() !=
        tt::tt_metal::ClusterType::N300_2x2) {
        log_info(tt::LogTest, "This test is only for N300 2x2");
        GTEST_SKIP();
    }

    tt::tt_metal::MetalContext::instance().set_fabric_config(
        tt::tt_fabric::FabricConfig::FABRIC_1D, tt::tt_fabric::FabricReliabilityMode::STRICT_SYSTEM_HEALTH_SETUP_MODE);
    tt::tt_metal::MetalContext::instance().initialize_fabric_config();

    // Validate control plane apis
    auto& control_plane = tt::tt_metal::MetalContext::instance().get_control_plane();
    const auto& intramesh_connections = get_all_intramesh_connections(control_plane);
    EXPECT_EQ(
        intramesh_connections.size(),
        40);  // 10 (connections for 2x4) * 2 (bidirectional) * 2 (connections per direction)
    for (const auto& [src_node_id, dst_node_id] : intramesh_connections) {
        const auto& direction = control_plane.get_forwarding_direction(src_node_id, dst_node_id);
        EXPECT_TRUE(direction.has_value());
        const auto& eth_chans_by_direction =
            control_plane.get_forwarding_eth_chans_to_chip(src_node_id, dst_node_id, *direction);
        EXPECT_TRUE(!eth_chans_by_direction.empty());
        const auto& eth_chans = control_plane.get_forwarding_eth_chans_to_chip(src_node_id, dst_node_id);
        EXPECT_TRUE(!eth_chans.empty());
    }
}

TEST(MultiHost, Test32x4QuadGalaxyControlPlaneInit) {
    if (!tt::tt_metal::MetalContext::instance().get_cluster().is_ubb_galaxy()) {
        log_info(tt::LogTest, "This test is only for GALAXY");
        GTEST_SKIP();
    }
<<<<<<< HEAD
    tt::tt_metal::MetalContext::instance().set_fabric_config(
        tt::tt_fabric::FabricConfig::FABRIC_2D, tt::tt_fabric::FabricReliabilityMode::RELAXED_SYSTEM_HEALTH_SETUP_MODE);

    tt::tt_metal::MetalContext::instance().initialize_fabric_config();
=======
>>>>>>> 7152485f
    const std::filesystem::path quad_galaxy_mesh_graph_desc_path =
        std::filesystem::path(tt::tt_metal::MetalContext::instance().rtoptions().get_root_dir()) /
        "tt_metal/fabric/mesh_graph_descriptors/32x4_quad_galaxy_torus_xy_graph_descriptor.textproto";
    auto control_plane = std::make_unique<ControlPlane>(quad_galaxy_mesh_graph_desc_path.string());

    control_plane->configure_routing_tables_for_fabric_ethernet_channels(
        tt::tt_fabric::FabricConfig::FABRIC_2D, tt::tt_fabric::FabricReliabilityMode::RELAXED_SYSTEM_HEALTH_SETUP_MODE);
}

TEST(MultiHost, Test32x4QuadGalaxyFabric2DSanity) {
    if (!tt::tt_metal::MetalContext::instance().get_cluster().is_ubb_galaxy()) {
        log_info(tt::LogTest, "This test is only for GALAXY");
        GTEST_SKIP();
    }
    tt::tt_metal::MetalContext::instance().set_fabric_config(
        tt::tt_fabric::FabricConfig::FABRIC_2D_TORUS_XY,
        tt::tt_fabric::FabricReliabilityMode::RELAXED_SYSTEM_HEALTH_SETUP_MODE);
    tt::tt_metal::MetalContext::instance().initialize_fabric_config();

    // Validate control plane apis
    auto& control_plane = tt::tt_metal::MetalContext::instance().get_control_plane();
    const auto fabric_type = get_fabric_type(tt::tt_fabric::FabricConfig::FABRIC_2D_TORUS_XY);

    FabricNodeId src_node_id(MeshId{0}, 3);  // On host rank 0
    MeshCoordinate src_mesh_coord(0, 3);
    FabricNodeId dst_node_id(MeshId{0}, 96);  // On host rank 3
    MeshCoordinate dst_mesh_coord(0, 96);

    RoutingDirection expected_direction;
    RoutingDirection expected_reverse_direction;
    if (fabric_type == tt::tt_fabric::FabricType::TORUS_XY) {
        expected_direction = RoutingDirection::N;
        expected_reverse_direction = RoutingDirection::S;
    } else {
        expected_direction = RoutingDirection::S;
        expected_reverse_direction = RoutingDirection::N;
    }

    auto host_local_coord_range = control_plane.get_coord_range(MeshId{0}, MeshScope::LOCAL);
    if (host_local_coord_range.contains(src_mesh_coord)) {
        const auto& direction = control_plane.get_forwarding_direction(src_node_id, dst_node_id);
        EXPECT_EQ(direction, expected_direction);

        const auto& eth_chans_by_direction =
            control_plane.get_forwarding_eth_chans_to_chip(src_node_id, dst_node_id, expected_direction);
        EXPECT_TRUE(!eth_chans_by_direction.empty());
        const auto& eth_chans = control_plane.get_forwarding_eth_chans_to_chip(src_node_id, dst_node_id);
        EXPECT_TRUE(!eth_chans.empty());
    }

    if (host_local_coord_range.contains(dst_mesh_coord)) {
        const auto& reverse_direction = control_plane.get_forwarding_direction(dst_node_id, src_node_id);
        EXPECT_EQ(reverse_direction, expected_reverse_direction);

        const auto& eth_chans = control_plane.get_forwarding_eth_chans_to_chip(dst_node_id, src_node_id);
        EXPECT_TRUE(!eth_chans.empty());
        const auto& eth_chans_by_direction =
            control_plane.get_forwarding_eth_chans_to_chip(dst_node_id, src_node_id, expected_reverse_direction);
        EXPECT_TRUE(!eth_chans_by_direction.empty());
    }
}

TEST(MultiHost, Test32x4QuadGalaxyFabric1DSanity) {
    if (!tt::tt_metal::MetalContext::instance().get_cluster().is_ubb_galaxy()) {
        log_info(tt::LogTest, "This test is only for GALAXY");
        GTEST_SKIP();
    }
    tt::tt_metal::MetalContext::instance().set_fabric_config(
        tt::tt_fabric::FabricConfig::FABRIC_1D_RING,
        tt::tt_fabric::FabricReliabilityMode::RELAXED_SYSTEM_HEALTH_SETUP_MODE);
    tt::tt_metal::MetalContext::instance().initialize_fabric_config();

    // Validate control plane apis
    auto& control_plane = tt::tt_metal::MetalContext::instance().get_control_plane();
    FabricNodeId src_node_id(MeshId{0}, 3);  // On host rank 0
    MeshCoordinate src_mesh_coord(0, 3);
    FabricNodeId dst_node_id(MeshId{0}, 96);  // On host rank 3
    MeshCoordinate dst_mesh_coord(0, 96);

    auto host_local_coord_range = control_plane.get_coord_range(MeshId{0}, MeshScope::LOCAL);
    if (host_local_coord_range.contains(src_mesh_coord)) {
        const auto& direction = control_plane.get_forwarding_direction(src_node_id, dst_node_id);
        EXPECT_EQ(direction, RoutingDirection::N);

        const auto& eth_chans_by_direction =
            control_plane.get_forwarding_eth_chans_to_chip(src_node_id, dst_node_id, RoutingDirection::N);
        EXPECT_TRUE(!eth_chans_by_direction.empty());
        const auto& eth_chans = control_plane.get_forwarding_eth_chans_to_chip(src_node_id, dst_node_id);
        EXPECT_TRUE(!eth_chans.empty());
    }

    if (host_local_coord_range.contains(dst_mesh_coord)) {
        const auto& reverse_direction = control_plane.get_forwarding_direction(dst_node_id, src_node_id);
        EXPECT_EQ(reverse_direction, RoutingDirection::S);

        const auto& eth_chans = control_plane.get_forwarding_eth_chans_to_chip(dst_node_id, src_node_id);
        EXPECT_TRUE(!eth_chans.empty());
        const auto& eth_chans_by_direction =
            control_plane.get_forwarding_eth_chans_to_chip(dst_node_id, src_node_id, RoutingDirection::S);
        EXPECT_TRUE(!eth_chans_by_direction.empty());
    }
}

TEST(MultiHost, TestQuadGalaxyControlPlaneInit) {
    if (!tt::tt_metal::MetalContext::instance().get_cluster().is_ubb_galaxy()) {
        log_info(tt::LogTest, "This test is only for GALAXY");
        GTEST_SKIP();
    }
    const std::filesystem::path quad_galaxy_mesh_graph_desc_path =
        std::filesystem::path(tt::tt_metal::MetalContext::instance().rtoptions().get_root_dir()) /
        "tt_metal/fabric/mesh_graph_descriptors/quad_galaxy_mesh_graph_descriptor.textproto";
    auto control_plane = std::make_unique<ControlPlane>(quad_galaxy_mesh_graph_desc_path.string());

    control_plane->configure_routing_tables_for_fabric_ethernet_channels(
        tt::tt_fabric::FabricConfig::FABRIC_2D, tt::tt_fabric::FabricReliabilityMode::RELAXED_SYSTEM_HEALTH_SETUP_MODE);
}

TEST(MultiHost, TestQuadGalaxyFabric2DSanity) {
    if (!tt::tt_metal::MetalContext::instance().get_cluster().is_ubb_galaxy()) {
        log_info(tt::LogTest, "This test is only for GALAXY");
        GTEST_SKIP();
    }
    tt::tt_metal::MetalContext::instance().set_fabric_config(
        tt::tt_fabric::FabricConfig::FABRIC_2D_TORUS_XY,
        tt::tt_fabric::FabricReliabilityMode::RELAXED_SYSTEM_HEALTH_SETUP_MODE);
    tt::tt_metal::MetalContext::instance().initialize_fabric_config();

    // Validate control plane apis
    auto& control_plane = tt::tt_metal::MetalContext::instance().get_control_plane();
    const auto fabric_type = get_fabric_type(tt::tt_fabric::FabricConfig::FABRIC_2D_TORUS_XY);

    FabricNodeId src_node_id(MeshId{0}, 3);  // On host rank 0
    MeshCoordinate src_mesh_coord(0, 3);
    FabricNodeId dst_node_id(MeshId{0}, 12);  // On host rank 3
    MeshCoordinate dst_mesh_coord(0, 12);

    RoutingDirection expected_direction;
    RoutingDirection expected_reverse_direction;
    if (fabric_type == tt::tt_fabric::FabricType::TORUS_XY) {
        expected_direction = RoutingDirection::W;
        expected_reverse_direction = RoutingDirection::E;
    } else {
        expected_direction = RoutingDirection::E;
        expected_reverse_direction = RoutingDirection::W;
    }

    auto host_local_coord_range = control_plane.get_coord_range(MeshId{0}, MeshScope::LOCAL);
    if (host_local_coord_range.contains(src_mesh_coord)) {
        const auto& direction = control_plane.get_forwarding_direction(src_node_id, dst_node_id);
        EXPECT_EQ(direction, expected_direction);

        const auto& eth_chans_by_direction =
            control_plane.get_forwarding_eth_chans_to_chip(src_node_id, dst_node_id, expected_direction);
        EXPECT_TRUE(!eth_chans_by_direction.empty());
        const auto& eth_chans = control_plane.get_forwarding_eth_chans_to_chip(src_node_id, dst_node_id);
        EXPECT_TRUE(!eth_chans.empty());
    }

    if (host_local_coord_range.contains(dst_mesh_coord)) {
        const auto& reverse_direction = control_plane.get_forwarding_direction(dst_node_id, src_node_id);
        EXPECT_EQ(reverse_direction, expected_reverse_direction);

        const auto& eth_chans = control_plane.get_forwarding_eth_chans_to_chip(dst_node_id, src_node_id);
        EXPECT_TRUE(!eth_chans.empty());
        const auto& eth_chans_by_direction =
            control_plane.get_forwarding_eth_chans_to_chip(dst_node_id, src_node_id, expected_reverse_direction);
        EXPECT_TRUE(!eth_chans_by_direction.empty());
    }
}

TEST(MultiHost, TestQuadGalaxyFabric1DSanity) {
    if (!tt::tt_metal::MetalContext::instance().get_cluster().is_ubb_galaxy()) {
        log_info(tt::LogTest, "This test is only for GALAXY");
        GTEST_SKIP();
    }
    tt::tt_metal::MetalContext::instance().set_fabric_config(
        tt::tt_fabric::FabricConfig::FABRIC_1D_RING,
        tt::tt_fabric::FabricReliabilityMode::RELAXED_SYSTEM_HEALTH_SETUP_MODE);
    tt::tt_metal::MetalContext::instance().initialize_fabric_config();

    // Validate control plane apis
    auto& control_plane = tt::tt_metal::MetalContext::instance().get_control_plane();
    FabricNodeId src_node_id(MeshId{0}, 3);  // On host rank 0
    MeshCoordinate src_mesh_coord(0, 3);
    FabricNodeId dst_node_id(MeshId{0}, 12);  // On host rank 3
    MeshCoordinate dst_mesh_coord(0, 12);

    auto host_local_coord_range = control_plane.get_coord_range(MeshId{0}, MeshScope::LOCAL);
    if (host_local_coord_range.contains(src_mesh_coord)) {
        const auto& direction = control_plane.get_forwarding_direction(src_node_id, dst_node_id);
        EXPECT_EQ(direction, RoutingDirection::W);

        const auto& eth_chans_by_direction =
            control_plane.get_forwarding_eth_chans_to_chip(src_node_id, dst_node_id, RoutingDirection::W);
        EXPECT_TRUE(!eth_chans_by_direction.empty());
        const auto& eth_chans = control_plane.get_forwarding_eth_chans_to_chip(src_node_id, dst_node_id);
        EXPECT_TRUE(!eth_chans.empty());
    }

    if (host_local_coord_range.contains(dst_mesh_coord)) {
        const auto& reverse_direction = control_plane.get_forwarding_direction(dst_node_id, src_node_id);
        EXPECT_EQ(reverse_direction, RoutingDirection::E);

        const auto& eth_chans = control_plane.get_forwarding_eth_chans_to_chip(dst_node_id, src_node_id);
        EXPECT_TRUE(!eth_chans.empty());
        const auto& eth_chans_by_direction =
            control_plane.get_forwarding_eth_chans_to_chip(dst_node_id, src_node_id, RoutingDirection::E);
        EXPECT_TRUE(!eth_chans_by_direction.empty());
    }
}

TEST(MultiHost, TestBHQB4x4ControlPlaneInit) {
    // This test is intended for Blackhole 4x4 mesh spanning 2x2 hosts (BHQB)
    if (tt::tt_metal::MetalContext::instance().get_cluster().get_cluster_type() != tt::tt_metal::ClusterType::P150_X4) {
        log_info(tt::LogTest, "This test is only for Blackhole QuietBox (BHQB)");
        GTEST_SKIP();
    }

    const std::filesystem::path bhqb_mesh_graph_desc_path =
        std::filesystem::path(tt::tt_metal::MetalContext::instance().rtoptions().get_root_dir()) /
        "tt_metal/fabric/mesh_graph_descriptors/bh_qb_4x4_mesh_graph_descriptor.textproto";
    auto control_plane = std::make_unique<ControlPlane>(bhqb_mesh_graph_desc_path.string());

    control_plane->configure_routing_tables_for_fabric_ethernet_channels(
        tt::tt_fabric::FabricConfig::FABRIC_2D_TORUS_XY,
        tt::tt_fabric::FabricReliabilityMode::RELAXED_SYSTEM_HEALTH_SETUP_MODE);
}

TEST(MultiHost, TestBHQB4x4Fabric2DSanity) {
    if (tt::tt_metal::MetalContext::instance().get_cluster().get_cluster_type() != tt::tt_metal::ClusterType::P150_X4) {
        log_info(tt::LogTest, "This test is only for Blackhole QuietBox (BHQB)");
        GTEST_SKIP();
    }

    tt::tt_metal::MetalContext::instance().set_fabric_config(
        tt::tt_fabric::FabricConfig::FABRIC_2D_TORUS_XY,
        tt::tt_fabric::FabricReliabilityMode::RELAXED_SYSTEM_HEALTH_SETUP_MODE);
    tt::tt_metal::MetalContext::instance().initialize_fabric_config();

    auto& control_plane = tt::tt_metal::MetalContext::instance().get_control_plane();

    // 4x4 torus has 32 unique undirected adjacencies: (horizontal 16 + vertical 16)
    // With bidirectional and 2 ethernet channels per direction -> 32 * 2 * 2 = 128
    const auto& intramesh_connections = get_all_intramesh_connections(control_plane);
    EXPECT_EQ(intramesh_connections.size(), 128);

    for (const auto& [src_node_id, dst_node_id] : intramesh_connections) {
        const auto& direction = control_plane.get_forwarding_direction(src_node_id, dst_node_id);
        EXPECT_TRUE(direction.has_value());

        const auto& eth_chans_by_direction =
            control_plane.get_forwarding_eth_chans_to_chip(src_node_id, dst_node_id, *direction);
        EXPECT_TRUE(!eth_chans_by_direction.empty());

        const auto& eth_chans = control_plane.get_forwarding_eth_chans_to_chip(src_node_id, dst_node_id);
        EXPECT_TRUE(!eth_chans.empty());
    }
}

TEST(MultiHost, TestBHQB4x4Fabric1DSanity) {
    if (tt::tt_metal::MetalContext::instance().get_cluster().get_cluster_type() != tt::tt_metal::ClusterType::P150_X4) {
        log_info(tt::LogTest, "This test is only for Blackhole QuietBox (BHQB)");
        GTEST_SKIP();
    }

    tt::tt_metal::MetalContext::instance().set_fabric_config(
        tt::tt_fabric::FabricConfig::FABRIC_1D_RING,
        tt::tt_fabric::FabricReliabilityMode::RELAXED_SYSTEM_HEALTH_SETUP_MODE);
    tt::tt_metal::MetalContext::instance().initialize_fabric_config();

    auto& control_plane = tt::tt_metal::MetalContext::instance().get_control_plane();

    // Intra-mesh adjacency count is determined by the MGD, independent of fabric config
    const auto& intramesh_connections = get_all_intramesh_connections(control_plane);
    EXPECT_EQ(intramesh_connections.size(), 96);  // MESH. Convert to 128 for TORUS_XY

    for (const auto& [src_node_id, dst_node_id] : intramesh_connections) {
        const auto& direction = control_plane.get_forwarding_direction(src_node_id, dst_node_id);
        EXPECT_TRUE(direction.has_value());

        const auto& eth_chans_by_direction =
            control_plane.get_forwarding_eth_chans_to_chip(src_node_id, dst_node_id, *direction);
        EXPECT_TRUE(!eth_chans_by_direction.empty());

        const auto& eth_chans = control_plane.get_forwarding_eth_chans_to_chip(src_node_id, dst_node_id);
        EXPECT_TRUE(!eth_chans.empty());
    }
}

TEST(MultiHost, TestClosetBox3PodTTSwitchControlPlaneInit) {
    const std::filesystem::path mesh_graph_desc_path =
        std::filesystem::path(tt::tt_metal::MetalContext::instance().rtoptions().get_root_dir()) /
        "tests/tt_metal/tt_fabric/custom_mesh_descriptors/wh_closetbox_3pod_ttswitch_mgd.textproto";
    auto control_plane = std::make_unique<ControlPlane>(mesh_graph_desc_path.string());

    control_plane->configure_routing_tables_for_fabric_ethernet_channels(
        tt::tt_fabric::FabricConfig::FABRIC_2D_TORUS_XY,
        tt::tt_fabric::FabricReliabilityMode::RELAXED_SYSTEM_HEALTH_SETUP_MODE);
}

TEST(MultiHost, TestBHQB4x4RelaxedControlPlaneInit) {
    // This test is intended for Blackhole 4x4 mesh spanning 2x2 hosts (BHQB)
    if (tt::tt_metal::MetalContext::instance().get_cluster().get_cluster_type() != tt::tt_metal::ClusterType::P150_X4) {
        log_info(tt::LogTest, "This test is only for Blackhole QuietBox (BHQB)");
        GTEST_SKIP();
    }

    // Get the mesh graph descriptor path for the BHQB 4x4 mesh
    const std::filesystem::path bhqb_mesh_graph_desc_path =
        std::filesystem::path(tt::tt_metal::MetalContext::instance().rtoptions().get_root_dir()) /
        "tests/tt_metal/tt_fabric/custom_mesh_descriptors/bh_qb_4x4_relaxed_mesh_graph_descriptor.textproto";
    auto control_plane = std::make_unique<ControlPlane>(bhqb_mesh_graph_desc_path.string());

    control_plane->configure_routing_tables_for_fabric_ethernet_channels(
        tt::tt_fabric::FabricConfig::FABRIC_2D_TORUS_XY,
        tt::tt_fabric::FabricReliabilityMode::RELAXED_SYSTEM_HEALTH_SETUP_MODE);
}

TEST(MultiHost, TestClosetBox3PodTTSwitchAPIs) {
    const std::filesystem::path mesh_graph_desc_path =
        std::filesystem::path(tt::tt_metal::MetalContext::instance().rtoptions().get_root_dir()) /
        "tests/tt_metal/tt_fabric/custom_mesh_descriptors/wh_closetbox_3pod_ttswitch_mgd.textproto";

    auto control_plane = std::make_unique<ControlPlane>(mesh_graph_desc_path.string());
    const auto& mesh_graph = control_plane->get_mesh_graph();

    // ========== MeshGraph API Tests ==========
    // Test get_switch_ids()
    const auto& switch_ids = mesh_graph.get_switch_ids();
    ASSERT_EQ(switch_ids.size(), 1) << "Should have exactly 1 switch";
    EXPECT_EQ(*switch_ids[0], 3) << "Switch ID should be 0";

    SwitchId switch_id = switch_ids[0];
    MeshId switch_mesh_id = MeshId(*switch_id);

    EXPECT_EQ(*switch_id, 3) << "Switch should have a mapped mesh_id";
    // Verify switch mesh_id is unique (not used by regular meshes)
    const auto& all_mesh_ids = mesh_graph.get_mesh_ids();
    size_t switch_mesh_id_count = 0;
    for (const auto& mesh_id : all_mesh_ids) {
        if (mesh_id == switch_mesh_id) {
            switch_mesh_id_count++;
        }
    }
    EXPECT_EQ(switch_mesh_id_count, 1) << "Switch mesh_id should be unique";

    // Test get_meshes_connected_to_switch()
    const auto& connected_meshes = mesh_graph.get_meshes_connected_to_switch(switch_id);
    EXPECT_EQ(connected_meshes.size(), 3) << "Switch should be connected to 3 meshes";

    // Verify connected meshes are the expected ones (mesh_ids 0, 1, 2)
    std::set<uint32_t> connected_mesh_id_values;
    for (const auto& mesh_id : connected_meshes) {
        connected_mesh_id_values.insert(*mesh_id);
    }
    EXPECT_EQ(connected_mesh_id_values.size(), 3) << "Should have 3 unique connected meshes";
    EXPECT_TRUE(connected_mesh_id_values.find(0) != connected_mesh_id_values.end());
    EXPECT_TRUE(connected_mesh_id_values.find(1) != connected_mesh_id_values.end());
    EXPECT_TRUE(connected_mesh_id_values.find(2) != connected_mesh_id_values.end());

    // Test is_mesh_connected_to_switch() for each connected mesh
    for (const auto& mesh_id : connected_meshes) {
        EXPECT_TRUE(mesh_graph.is_mesh_connected_to_switch(mesh_id, switch_id))
            << "Mesh " << *mesh_id << " should be connected to switch";
    }

    // Test is_mesh_connected_to_switch() for non-connected mesh (if any exists)
    // In this topology, all meshes are connected to the switch, so we test with a non-existent mesh_id
    MeshId non_existent_mesh_id(999);
    EXPECT_FALSE(mesh_graph.is_mesh_connected_to_switch(non_existent_mesh_id, switch_id))
        << "Non-existent mesh should not be connected to switch";

    // Test get_switch_for_mesh() for each connected mesh
    for (const auto& mesh_id : connected_meshes) {
        auto switch_for_mesh = mesh_graph.get_switch_for_mesh(mesh_id);
        ASSERT_TRUE(switch_for_mesh.has_value()) << "Mesh " << *mesh_id << " should have a connected switch";
        EXPECT_EQ(*switch_for_mesh.value(), *switch_id) << "Mesh " << *mesh_id << " should be connected to switch 0";
    }

    // Test get_switch_for_mesh() for non-connected mesh
    auto switch_for_non_existent = mesh_graph.get_switch_for_mesh(non_existent_mesh_id);
    EXPECT_FALSE(switch_for_non_existent.has_value()) << "Non-existent mesh should not have a switch";

    // Test that switch mesh_id works with other MeshGraph APIs
    const auto& host_ranks = mesh_graph.get_host_ranks(switch_mesh_id);
    EXPECT_EQ(host_ranks.size(), 1) << "Switch should have exactly 1 host rank (single host constraint)";

    const auto& chip_ids = mesh_graph.get_chip_ids(switch_mesh_id);
    EXPECT_EQ(chip_ids.size(), 8) << "Switch should have 2*4=8 chips";

    const auto& mesh_shape = mesh_graph.get_mesh_shape(switch_mesh_id);
    EXPECT_EQ(mesh_shape, MeshShape(2, 4)) << "Switch should have 2x4 shape";

    // Test coord range for switch
    const auto& coord_range = mesh_graph.get_coord_range(switch_mesh_id);
    EXPECT_EQ(coord_range, MeshCoordinateRange(MeshCoordinate(0, 0), MeshCoordinate(1, 3)))
        << "Switch should have coord range (0,0) to (1,3)";

    // Test host rank for chips in switch
    for (uint32_t chip_id = 0; chip_id < 8; ++chip_id) {
        auto host_rank = mesh_graph.get_host_rank_for_chip(switch_mesh_id, chip_id);
        EXPECT_EQ(*host_rank, MeshHostRankId{0}) << "All switch chips should be on host rank 0";
    }
}

}  // namespace multi_host_tests
}  // namespace tt::tt_fabric<|MERGE_RESOLUTION|>--- conflicted
+++ resolved
@@ -328,13 +328,6 @@
         log_info(tt::LogTest, "This test is only for GALAXY");
         GTEST_SKIP();
     }
-<<<<<<< HEAD
-    tt::tt_metal::MetalContext::instance().set_fabric_config(
-        tt::tt_fabric::FabricConfig::FABRIC_2D, tt::tt_fabric::FabricReliabilityMode::RELAXED_SYSTEM_HEALTH_SETUP_MODE);
-
-    tt::tt_metal::MetalContext::instance().initialize_fabric_config();
-=======
->>>>>>> 7152485f
     const std::filesystem::path quad_galaxy_mesh_graph_desc_path =
         std::filesystem::path(tt::tt_metal::MetalContext::instance().rtoptions().get_root_dir()) /
         "tt_metal/fabric/mesh_graph_descriptors/32x4_quad_galaxy_torus_xy_graph_descriptor.textproto";
