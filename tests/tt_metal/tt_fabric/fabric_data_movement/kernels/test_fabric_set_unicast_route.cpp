// SPDX-FileCopyrightText: © 2025 Tenstorrent AI ULC
//
// SPDX-License-Identifier: Apache-2.0

#include "dataflow_api.h"
#include "tt_metal/fabric/hw/inc/tt_fabric_api.h"
#include "fabric/fabric_edm_packet_header.hpp"
#include "tt_metal/fabric/hw/inc/packet_header_pool.h"

using namespace tt::tt_fabric;

void kernel_main() {
    uint32_t src_mesh_id = get_arg_val<uint32_t>(0);
    uint32_t src_fabric_dev_id = get_arg_val<uint32_t>(1);
    uint32_t result_addr = get_arg_val<uint32_t>(2);
    uint32_t num_devices = get_arg_val<uint32_t>(3);
    uint32_t ew_dim = get_arg_val<uint32_t>(4);

    volatile tt_l1_ptr uint32_t* result_ptr = reinterpret_cast<volatile tt_l1_ptr uint32_t*>(result_addr);
    auto expected_packet_header = PacketHeaderPool::allocate_header();
    auto actual_packet_header = PacketHeaderPool::allocate_header();

#ifdef FABRIC_2D
    constexpr uint32_t MAX_ROUTE_BUFFER_SIZE = HYBRID_MESH_MAX_ROUTE_BUFFER_SIZE;
    volatile uint8_t* actual_route_buffer = actual_packet_header->route_buffer;
    volatile uint8_t* expected_route_buffer = expected_packet_header->route_buffer;
#else
    constexpr uint32_t MAX_ROUTE_BUFFER_SIZE =
        SINGLE_ROUTE_SIZE_1D;  // 1D: store only 4 bytes (single 32-bit routing field)
    volatile uint8_t* actual_route_buffer = (uint8_t*)&actual_packet_header->routing_fields.value;
    volatile uint8_t* expected_route_buffer = (uint8_t*)&expected_packet_header->routing_fields.value;
#endif
    for (uint32_t dst_idx = 0; dst_idx < num_devices; dst_idx++) {
        uint32_t dst_mesh_id = get_arg_val<uint32_t>(5 + dst_idx * 2);
        uint32_t dst_fabric_dev_id = get_arg_val<uint32_t>(5 + dst_idx * 2 + 1);

        for (uint32_t i = 0; i < MAX_ROUTE_BUFFER_SIZE; i++) {
            actual_route_buffer[i] = 0;
            expected_route_buffer[i] = 0;
        }

        if (src_mesh_id == dst_mesh_id) {
#ifdef FABRIC_2D
            fabric_set_unicast_route(actual_packet_header, dst_fabric_dev_id, src_mesh_id);
            fabric_set_unicast_route(expected_packet_header, src_fabric_dev_id, dst_fabric_dev_id, dst_mesh_id, ew_dim);
#else
            uint8_t distance_in_hops = (dst_fabric_dev_id > src_fabric_dev_id)
                                           ? (dst_fabric_dev_id - src_fabric_dev_id)
                                           : (src_fabric_dev_id - dst_fabric_dev_id);
<<<<<<< HEAD
            fabric_set_unicast_route(dst_fabric_dev_id, actual_packet_header);
=======
            routing_success = fabric_set_unicast_route(actual_packet_header, dst_fabric_dev_id);
>>>>>>> c3a61ccc
            if (distance_in_hops != 0) {
                // For 1D fabric, use LowLatencyPacketHeader with distance in hops
                expected_packet_header->to_chip_unicast(distance_in_hops);
            }
#endif
        } else {
            // TODO: Inter-mesh routing
        }

        // Store results
        uint32_t result_offset = dst_idx * (MAX_ROUTE_BUFFER_SIZE * 2);
        for (uint32_t i = 0; i < MAX_ROUTE_BUFFER_SIZE; i++) {
            result_ptr[result_offset + i] = static_cast<uint32_t>(actual_route_buffer[i]);
            result_ptr[result_offset + MAX_ROUTE_BUFFER_SIZE + i] = static_cast<uint32_t>(expected_route_buffer[i]);
        }
    }
}<|MERGE_RESOLUTION|>--- conflicted
+++ resolved
@@ -47,11 +47,7 @@
             uint8_t distance_in_hops = (dst_fabric_dev_id > src_fabric_dev_id)
                                            ? (dst_fabric_dev_id - src_fabric_dev_id)
                                            : (src_fabric_dev_id - dst_fabric_dev_id);
-<<<<<<< HEAD
-            fabric_set_unicast_route(dst_fabric_dev_id, actual_packet_header);
-=======
-            routing_success = fabric_set_unicast_route(actual_packet_header, dst_fabric_dev_id);
->>>>>>> c3a61ccc
+            fabric_set_unicast_route(actual_packet_header, dst_fabric_dev_id);
             if (distance_in_hops != 0) {
                 // For 1D fabric, use LowLatencyPacketHeader with distance in hops
                 expected_packet_header->to_chip_unicast(distance_in_hops);
