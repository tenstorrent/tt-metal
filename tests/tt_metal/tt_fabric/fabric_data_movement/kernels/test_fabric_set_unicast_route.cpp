--- conflicted
+++ resolved
@@ -21,24 +21,16 @@
     uint8_t actual_buffer[64];
 
 #ifdef FABRIC_2D
-<<<<<<< HEAD
     constexpr uint32_t MAX_ROUTE_BUFFER_SIZE = HYBRID_MESH_MAX_ROUTE_BUFFER_SIZE;
+    auto expected_packet_header = reinterpret_cast<volatile tt_l1_ptr HybridMeshPacketHeader*>(expected_buffer);
+    auto actual_packet_header = reinterpret_cast<volatile tt_l1_ptr HybridMeshPacketHeader*>(actual_buffer);
     volatile uint8_t* actual_route_buffer = actual_packet_header->route_buffer;
     volatile uint8_t* expected_route_buffer = expected_packet_header->route_buffer;
 #else
     constexpr uint32_t MAX_ROUTE_BUFFER_SIZE =
         SINGLE_ROUTE_SIZE_1D;  // 1D: store only 4 bytes (single 32-bit routing field)
-=======
-    auto expected_packet_header = reinterpret_cast<volatile tt_l1_ptr LowLatencyMeshPacketHeader*>(expected_buffer);
-    auto actual_packet_header = reinterpret_cast<volatile tt_l1_ptr LowLatencyMeshPacketHeader*>(actual_buffer);
-    constexpr uint32_t MAX_ROUTE_BUFFER_SIZE = 32;  // 2D: store 32 bytes (32 packed command bytes)
-    volatile uint8_t* actual_route_buffer = actual_packet_header->route_buffer;
-    volatile uint8_t* expected_route_buffer = expected_packet_header->route_buffer;
-#else
     auto expected_packet_header = reinterpret_cast<volatile tt_l1_ptr LowLatencyPacketHeader*>(expected_buffer);
     auto actual_packet_header = reinterpret_cast<volatile tt_l1_ptr LowLatencyPacketHeader*>(actual_buffer);
-    constexpr uint32_t MAX_ROUTE_BUFFER_SIZE = 4;  // 1D: store only 4 bytes (single 32-bit routing field)
->>>>>>> 4ff9bb02
     volatile uint8_t* actual_route_buffer = (uint8_t*)&actual_packet_header->routing_fields.value;
     volatile uint8_t* expected_route_buffer = (uint8_t*)&expected_packet_header->routing_fields.value;
 #endif
@@ -46,16 +38,9 @@
         uint32_t dst_mesh_id = get_arg_val<uint32_t>(5 + dst_idx * 2);
         uint32_t dst_fabric_dev_id = get_arg_val<uint32_t>(5 + dst_idx * 2 + 1);
 
-<<<<<<< HEAD
-        for (uint32_t i = 0; i < MAX_ROUTE_BUFFER_SIZE; i++) {
-            actual_route_buffer[i] = 0;
-            expected_route_buffer[i] = 0;
-=======
-        bool routing_success = false;
         for (uint32_t i = 0; i < PACKET_HEADER_MAX_SIZE; i++) {
             reinterpret_cast<volatile uint8_t*>(actual_packet_header)[i] = 0;
             reinterpret_cast<volatile uint8_t*>(expected_packet_header)[i] = 0;
->>>>>>> 4ff9bb02
         }
 
         if (src_mesh_id == dst_mesh_id) {
@@ -68,7 +53,7 @@
                                            : (src_fabric_dev_id - dst_fabric_dev_id);
             fabric_set_unicast_route(actual_packet_header, dst_fabric_dev_id);
             if (distance_in_hops != 0) {
-                // For 1D fabric, use LowLatencyPacketHeader with distance in hops
+                // For 1D fabric, use HybridMeshPacketHeader with distance in hops
                 expected_packet_header->to_chip_unicast(distance_in_hops);
             }
 #endif
