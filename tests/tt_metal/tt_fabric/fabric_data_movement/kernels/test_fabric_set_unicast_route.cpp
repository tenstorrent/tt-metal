// SPDX-FileCopyrightText: © 2025 Tenstorrent AI ULC
//
// SPDX-License-Identifier: Apache-2.0

#include "dataflow_api.h"
#include "tt_metal/fabric/hw/inc/tt_fabric_api.h"
#include "fabric/fabric_edm_packet_header.hpp"
#include "tt_metal/fabric/hw/inc/packet_header_pool.h"

using namespace tt::tt_fabric;

void kernel_main() {
    uint32_t src_mesh_id = get_arg_val<uint32_t>(0);
    uint32_t src_fabric_dev_id = get_arg_val<uint32_t>(1);
    uint32_t result_addr = get_arg_val<uint32_t>(2);
    uint32_t num_devices = get_arg_val<uint32_t>(3);
    uint32_t ew_dim = get_arg_val<uint32_t>(4);

    volatile tt_l1_ptr uint32_t* result_ptr = reinterpret_cast<volatile tt_l1_ptr uint32_t*>(result_addr);
    uint8_t expected_buffer[64];
    uint8_t actual_buffer[64];

#ifdef FABRIC_2D
    auto expected_packet_header = reinterpret_cast<volatile tt_l1_ptr LowLatencyMeshPacketHeader*>(expected_buffer);
    auto actual_packet_header = reinterpret_cast<volatile tt_l1_ptr LowLatencyMeshPacketHeader*>(actual_buffer);
    constexpr uint32_t MAX_ROUTE_BUFFER_SIZE = 32;  // 2D: store 32 bytes (32 packed command bytes)
    volatile uint8_t* actual_route_buffer = actual_packet_header->route_buffer;
    volatile uint8_t* expected_route_buffer = expected_packet_header->route_buffer;
#else
    auto expected_packet_header = reinterpret_cast<volatile tt_l1_ptr LowLatencyPacketHeader*>(expected_buffer);
    auto actual_packet_header = reinterpret_cast<volatile tt_l1_ptr LowLatencyPacketHeader*>(actual_buffer);
    constexpr uint32_t MAX_ROUTE_BUFFER_SIZE = 4;  // 1D: store only 4 bytes (single 32-bit routing field)
    volatile uint8_t* actual_route_buffer = (uint8_t*)&actual_packet_header->routing_fields.value;
    volatile uint8_t* expected_route_buffer = (uint8_t*)&expected_packet_header->routing_fields.value;
#endif
    for (uint32_t dst_idx = 0; dst_idx < num_devices; dst_idx++) {
        uint32_t dst_mesh_id = get_arg_val<uint32_t>(5 + dst_idx * 2);
        uint32_t dst_fabric_dev_id = get_arg_val<uint32_t>(5 + dst_idx * 2 + 1);

        bool routing_success = false;
        for (uint32_t i = 0; i < PACKET_HEADER_MAX_SIZE; i++) {
            reinterpret_cast<volatile uint8_t*>(actual_packet_header)[i] = 0;
            reinterpret_cast<volatile uint8_t*>(expected_packet_header)[i] = 0;
        }

        if (src_mesh_id == dst_mesh_id) {
#ifdef FABRIC_2D
            routing_success = fabric_set_unicast_route(actual_packet_header, dst_fabric_dev_id, dst_mesh_id);
            fabric_set_unicast_route(expected_packet_header, src_fabric_dev_id, dst_fabric_dev_id, dst_mesh_id, ew_dim);
#else
            uint8_t distance_in_hops = (dst_fabric_dev_id > src_fabric_dev_id)
                                           ? (dst_fabric_dev_id - src_fabric_dev_id)
                                           : (src_fabric_dev_id - dst_fabric_dev_id);
<<<<<<< HEAD
#if defined(COMPILE_FOR_IDLE_ERISC)
            // TODO: IDLE_ETH to support target device id mode
            //       https://github.com/tenstorrent/tt-metal/issues/29453
            routing_success = fabric_set_unicast_route<true, false>(distance_in_hops, actual_packet_header);
#else
            routing_success = fabric_set_unicast_route(dst_fabric_dev_id, actual_packet_header);
#endif
=======
            routing_success = fabric_set_unicast_route(actual_packet_header, dst_fabric_dev_id);
>>>>>>> 5371b7b5
            if (distance_in_hops != 0) {
                // For 1D fabric, use LowLatencyPacketHeader with distance in hops
                expected_packet_header->to_chip_unicast(distance_in_hops);
            }
#endif
        } else {
            // TODO: Inter-mesh routing
            //       https://github.com/tenstorrent/tt-metal/issues/27881
        }

        // Store results
        uint32_t result_offset = dst_idx * (MAX_ROUTE_BUFFER_SIZE * 2);
        for (uint32_t i = 0; i < MAX_ROUTE_BUFFER_SIZE; i++) {
            result_ptr[result_offset + i] = static_cast<uint32_t>(actual_route_buffer[i]);
            result_ptr[result_offset + MAX_ROUTE_BUFFER_SIZE + i] = static_cast<uint32_t>(expected_route_buffer[i]);
        }
    }
}<|MERGE_RESOLUTION|>--- conflicted
+++ resolved
@@ -51,17 +51,13 @@
             uint8_t distance_in_hops = (dst_fabric_dev_id > src_fabric_dev_id)
                                            ? (dst_fabric_dev_id - src_fabric_dev_id)
                                            : (src_fabric_dev_id - dst_fabric_dev_id);
-<<<<<<< HEAD
 #if defined(COMPILE_FOR_IDLE_ERISC)
             // TODO: IDLE_ETH to support target device id mode
             //       https://github.com/tenstorrent/tt-metal/issues/29453
-            routing_success = fabric_set_unicast_route<true, false>(distance_in_hops, actual_packet_header);
+            routing_success = fabric_set_unicast_route<false>(actual_packet_header, distance_in_hops);
 #else
-            routing_success = fabric_set_unicast_route(dst_fabric_dev_id, actual_packet_header);
+            routing_success = fabric_set_unicast_route(actual_packet_header, dst_fabric_dev_id);
 #endif
-=======
-            routing_success = fabric_set_unicast_route(actual_packet_header, dst_fabric_dev_id);
->>>>>>> 5371b7b5
             if (distance_in_hops != 0) {
                 // For 1D fabric, use LowLatencyPacketHeader with distance in hops
                 expected_packet_header->to_chip_unicast(distance_in_hops);
