--- conflicted
+++ resolved
@@ -1854,18 +1854,6 @@
 
 TEST_F(Fabric1DFixture, TestUnicastRawWithTracing) { RunTestUnicastRaw(this, 1, RoutingDirection::E, true); }
 
-<<<<<<< HEAD
-TEST_F(Fabric1DFixture, DISABLED_TestEDMConnectionStressTestQuick) {
-    // Each epoch is a separate program launch with increasing number of workers
-    std::vector<size_t> stall_durations_cycles = {0,    100,  200,  300,   400,   700,   1000,  2000,  3000,  4000,
-                                                  5000, 7000, 8000, 10000, 20000, 30000, 40000, 50000, 60000, 100000};
-
-    std::vector<size_t> message_counts = {8, 100};
-    std::vector<size_t> packet_sizes = {16, 4 * 1088};
-    size_t num_times_to_connect = 20000;  // How many times each worker connects during its turn
-
-    log_debug(tt::LogTest, "Starting EDM connection stress test");
-=======
 void RunEDMConnectionStressTest(
     BaseFabricFixture* fixture,
     const std::vector<size_t>& stall_durations_cycles,
@@ -1876,7 +1864,6 @@
     size_t num_workers,
     size_t test_rows) {
     log_info(tt::LogTest, "Starting EDM connection stress test");
->>>>>>> c30a5f3a
     auto& control_plane= tt::tt_metal::MetalContext::instance().get_control_plane();
     log_debug(tt::LogTest, "Control plane found");
 
@@ -1910,143 +1897,6 @@
     log_debug(tt::LogTest, "Starting EDM connection stress test");
     auto compute_with_storage_grid_size = sender_device->compute_with_storage_grid_size();
     size_t num_cols = compute_with_storage_grid_size.x;
-<<<<<<< HEAD
-    for (size_t iter = 0; iter < 10; iter++) {
-        log_debug(tt::LogTest, "iter {}", iter);
-        for (size_t num_workers : {1, 3}) {
-            log_debug(tt::LogTest, "num_workers {}", num_workers);
-            for (size_t r : {0, 4, 5, 6}) {
-                for (size_t c = 0; c < num_cols - (num_workers - 1); c++) {
-                    log_debug(tt::LogTest, "r={}, c={}", r, c);
-
-                    // Set up worker cores for token ring
-                    auto worker_logical_cores = CoreRangeSet(CoreRange({{c, r}, {c + num_workers - 1, r}}));
-                    auto worker_logical_cores_vec = corerange_to_cores(worker_logical_cores, std::nullopt, false);
-
-                    // Map logical to virtual cores
-                    std::vector<CoreCoord> worker_virtual_cores;
-                    worker_virtual_cores.reserve(worker_logical_cores_vec.size());
-                    for (const auto& logical_core : worker_logical_cores_vec) {
-                        worker_virtual_cores.push_back(sender_device->worker_core_from_logical_core(logical_core));
-                    }
-
-                    // Create program
-                    auto program = tt_metal::CreateProgram();
-
-                    // Create semaphores for token passing (one per worker)
-                    auto connection_token_semaphore_id =
-                        tt_metal::CreateSemaphore(program, CoreRangeSet(worker_logical_cores), 0);
-
-                    // Create source packet buffer (one per worker)
-                    static constexpr uint32_t source_l1_cb_index = tt::CB::c_in0;
-                    static constexpr tt::DataFormat cb_df = tt::DataFormat::Bfp8;
-                    auto max_payload_size = *std::max_element(packet_sizes.begin(), packet_sizes.end());
-                    auto source_l1_cb_config =
-                        tt_metal::CircularBufferConfig(max_payload_size * 2, {{source_l1_cb_index, cb_df}})
-                            .set_page_size(source_l1_cb_index, max_payload_size);
-                    CreateCircularBuffer(program, worker_logical_cores, source_l1_cb_config);
-
-                    // Configure common compile time args for all workers
-                    std::vector<uint32_t> compile_time_args = {
-                        static_cast<uint32_t>(stall_durations_cycles.size()),
-                        static_cast<uint32_t>(packet_sizes.size()),
-                        static_cast<uint32_t>(message_counts.size()),
-                    };
-
-                    // Create a kernel for each worker
-                    std::vector<std::vector<uint32_t>> runtime_args_per_worker(num_workers);
-
-                    for (size_t i = 0; i < num_workers; i++) {
-                        // Compute destination NOC coordinates for this worker
-                        auto dest_virtual_core = worker_virtual_cores[i];
-
-                        // Compute next worker index in the token ring
-                        size_t next_worker_idx = (i + 1) % num_workers;
-                        auto next_worker_virtual_core = worker_virtual_cores[next_worker_idx];
-
-                        // Prepare runtime args for this worker
-                        std::vector<uint32_t>& worker_args = runtime_args_per_worker[i];
-
-                        // Basic configuration
-                        worker_args.push_back(fabric_write_dest_bank_addr);  // Fabric write destination bank address
-                        worker_args.push_back(dest_virtual_core.x);          // Fabric write destination NOC X
-                        worker_args.push_back(dest_virtual_core.y);          // Fabric write destination NOC Y
-
-                        // Token ring configuration
-                        worker_args.push_back(i == 0 ? 1 : 0);              // Is starting worker (first worker starts)
-                        worker_args.push_back(num_times_to_connect);        // How many times to connect during turn
-                        worker_args.push_back(next_worker_virtual_core.x);  // Next worker NOC X
-                        worker_args.push_back(next_worker_virtual_core.y);  // Next worker NOC Y
-                        worker_args.push_back(connection_token_semaphore_id);  // Address of next worker's token
-
-                        // Traffic pattern arrays (rotate starting index by worker ID for variation)
-                        worker_args.push_back(stall_durations_cycles.size());  // Number of stall durations
-
-                        // Rotate starting point for each worker to prevent lock-step behavior
-                        size_t stall_offset = i % stall_durations_cycles.size();
-                        for (size_t j = 0; j < stall_durations_cycles.size(); j++) {
-                            size_t idx = (stall_offset + j) % stall_durations_cycles.size();
-                            worker_args.push_back(stall_durations_cycles[idx]);
-                        }
-
-                        worker_args.push_back(packet_sizes.size());  // Number of packet sizes
-                        size_t packet_size_offset = i % packet_sizes.size();
-                        for (size_t j = 0; j < packet_sizes.size(); j++) {
-                            size_t idx = (packet_size_offset + j) % packet_sizes.size();
-                            worker_args.push_back(packet_sizes[idx]);
-                        }
-
-                        worker_args.push_back(message_counts.size());  // Number of message counts
-                        size_t message_count_offset = i % message_counts.size();
-                        for (size_t j = 0; j < message_counts.size(); j++) {
-                            size_t idx = (message_count_offset + j) % message_counts.size();
-                            worker_args.push_back(message_counts[idx]);
-                        }
-
-                        // Circular buffer indices for source data and packet headers
-                        worker_args.push_back(source_l1_cb_index);  // Source L1 circular buffer index
-
-                        worker_args.push_back(i % stall_durations_cycles.size());
-                        worker_args.push_back(i % packet_sizes.size());
-                        worker_args.push_back(i % message_counts.size());
-
-                        const auto sender_fabric_node_id =
-                            tt::tt_fabric::get_fabric_node_id_from_physical_chip_id(sender_device->id());
-                        const auto receiver_fabric_node_id =
-                            tt::tt_fabric::get_fabric_node_id_from_physical_chip_id(receiver_device->id());
-                        append_fabric_connection_rt_args(
-                            sender_fabric_node_id,
-                            receiver_fabric_node_id,
-                            0,
-                            program,
-                            {worker_logical_cores_vec[i]},
-                            worker_args);
-
-                        auto kernel = tt_metal::CreateKernel(
-                            program,
-                            "tests/tt_metal/tt_metal/perf_microbenchmark/routing/kernels/"
-                            "edm_fabric_connection_test_kernel.cpp",
-                            worker_logical_cores_vec[i],
-                            tt_metal::DataMovementConfig{
-                                .processor = tt_metal::DataMovementProcessor::RISCV_0,
-                                .noc = tt_metal::NOC::RISCV_0_default,
-                                .compile_args = compile_time_args});
-                        tt_metal::SetRuntimeArgs(
-                            program, kernel, worker_logical_cores_vec[i], runtime_args_per_worker[i]);
-                    }
-
-                    // Launch program and wait for completion
-                    auto start_time = std::chrono::high_resolution_clock::now();
-                    log_debug(tt::LogTest, "Launching program");
-                    this->RunProgramNonblocking(sender_device, program);
-                    this->WaitForSingleProgramDone(sender_device, program);
-                    auto end_time = std::chrono::high_resolution_clock::now();
-                    [[maybe_unused]] auto duration_ms =
-                        std::chrono::duration_cast<std::chrono::milliseconds>(end_time - start_time).count();
-
-                    log_debug(
-                        tt::LogTest, "Iter {} with {} workers completed in {} ms", iter, num_workers, duration_ms);
-=======
     for (size_t iter = 0; iter < num_iterations; iter++) {
         log_info(tt::LogTest, "iter {}", iter);
         log_debug(tt::LogTest, "num_workers {}", num_workers);
@@ -2135,7 +1985,6 @@
                 for (size_t j = 0; j < message_counts.size(); j++) {
                     size_t idx = (message_count_offset + j) % message_counts.size();
                     worker_args.push_back(message_counts[idx]);
->>>>>>> c30a5f3a
                 }
 
                 // Circular buffer indices for source data and packet headers
@@ -2248,18 +2097,6 @@
     std::unordered_map<RoutingDirection, std::vector<FabricNodeId>> end_fabric_node_ids_by_dir;
     chip_id_t src_physical_device_id;
     std::unordered_map<RoutingDirection, std::vector<chip_id_t>> physical_end_device_ids_by_dir;
-<<<<<<< HEAD
-    std::vector<chan_id_t> eth_chans;
-    std::vector<chan_id_t> edm_ports;
-
-    const auto& fabric_context = control_plane.get_fabric_context();
-    const auto topology = fabric_context.get_fabric_topology();
-    for (auto& info : routing_info) {
-        fabric_hops[info.dir] = info.num_hops;
-    }
-
-=======
->>>>>>> c30a5f3a
     if (!find_device_with_neighbor_in_multi_direction(
             fixture,
             src_fabric_node_id,
@@ -2283,10 +2120,7 @@
         first_hop_phys_chip_ids.push_back(physical_end_device_ids_by_dir[dir][0]);
     }
     auto* sender_device = DevicePool::instance().get_active_device(src_physical_device_id);
-<<<<<<< HEAD
-=======
     CoreCoord receiver_virtual_core = receiver_devices.back()->worker_core_from_logical_core(receiver_logical_core);
->>>>>>> c30a5f3a
 
     tt_metal::Program sender_program = tt_metal::CreateProgram();
     tt_metal::Program receiver_program = tt_metal::CreateProgram();
@@ -2486,12 +2320,6 @@
             end_fabric_node_ids_by_dir[dir].begin() + (start_distance - 1), end_fabric_node_ids_by_dir[dir].end());
     }
 
-<<<<<<< HEAD
-    auto* sender_device = DevicePool::instance().get_active_device(src_physical_device_id);
-
-    auto worker_mem_map = generate_worker_mem_map(sender_device, topology);
-    uint32_t time_seed = std::chrono::system_clock::now().time_since_epoch().count();
-=======
     // Choose a receiver device to compute RX core coords (use last device from first configured dir)
     auto first_dir = std::get<0>(dir_configs.front());
     if (physical_end_device_ids_by_dir[first_dir].empty()) {
@@ -2500,7 +2328,6 @@
     auto last_recv_phys_chip_id = physical_end_device_ids_by_dir[first_dir].back();
     auto* last_recv_device = DevicePool::instance().get_active_device(last_recv_phys_chip_id);
     CoreCoord receiver_virtual_core = last_recv_device->worker_core_from_logical_core(receiver_logical_core);
->>>>>>> c30a5f3a
 
     std::vector<uint32_t> compile_time_args = {
         worker_mem_map.test_results_address,
