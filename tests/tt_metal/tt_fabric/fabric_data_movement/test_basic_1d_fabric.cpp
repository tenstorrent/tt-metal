--- conflicted
+++ resolved
@@ -569,17 +569,10 @@
             .compile_args = compile_time_args,
             .defines = defines});
 
-<<<<<<< HEAD
-    auto mesh_shape = control_plane->get_physical_mesh_shape(src_fabric_node_id.mesh_id);
+    auto mesh_shape = control_plane.get_physical_mesh_shape(src_fabric_node_id.mesh_id);
     log_info(tt::LogTest, "mesh dimensions {:x}", mesh_shape.dims());
     log_info(tt::LogTest, "mesh dimension 0 {:x}", mesh_shape[0]);
     log_info(tt::LogTest, "mesh dimension 1 {:x}", mesh_shape[1]);
-=======
-    auto mesh_shape = control_plane.get_physical_mesh_shape(src_fabric_node_id.mesh_id);
-    tt::log_info(tt::LogTest, "mesh dimensions {:x}", mesh_shape.dims());
-    tt::log_info(tt::LogTest, "mesh dimension 0 {:x}", mesh_shape[0]);
-    tt::log_info(tt::LogTest, "mesh dimension 1 {:x}", mesh_shape[1]);
->>>>>>> e595aede
 
     std::vector<uint32_t> sender_runtime_args = {
         worker_mem_map.packet_header_address,
