--- conflicted
+++ resolved
@@ -2184,26 +2184,16 @@
         receiver_virtual_core.x,
         receiver_virtual_core.y,
     };
-    std::unordered_map<eth_chan_directions, std::pair<uint8_t, uint8_t>> hops_per_dir;
     for (auto [dir, num_hops] : dir_configs) {
         sender_runtime_args.push_back(num_hops);
-        hops_per_dir[control_plane.routing_direction_to_eth_direction(dir)] = std::make_pair(num_hops, 0);
     }
 
     append_routing_plane_connection_manager_rt_args(
         src_fabric_node_id,
-<<<<<<< HEAD
-        next_hop_nodes,
-        sender_program,
-        sender_kernel,
-        {sender_logical_core},
-        hops_per_dir,
-=======
         dest_fabric_node_ids,
         sender_program,
         sender_kernel,
         {sender_logical_core},
->>>>>>> 88f3cd06
         sender_runtime_args);
 
     tt_metal::SetRuntimeArgs(sender_program, sender_kernel, sender_logical_core, sender_runtime_args);
@@ -2352,11 +2342,9 @@
         receiver_virtual_core.x,
         receiver_virtual_core.y,
     };
-    std::unordered_map<eth_chan_directions, std::pair<uint8_t, uint8_t>> hops_per_dir;
     for (auto [dir, start_distance, range] : dir_configs) {
         sender_runtime_args.push_back(start_distance);
         sender_runtime_args.push_back(range);
-        hops_per_dir[control_plane.routing_direction_to_eth_direction(dir)] = std::make_pair(start_distance, range);
     }
 
     auto sender_program = tt_metal::CreateProgram();
@@ -2373,18 +2361,10 @@
 
     append_routing_plane_connection_manager_rt_args(
         src_fabric_node_id,
-<<<<<<< HEAD
-        next_hop_nodes,
-        sender_program,
-        sender_kernel,
-        {sender_logical_core},
-        hops_per_dir,
-=======
         dest_fabric_node_ids,
         sender_program,
         sender_kernel,
         {sender_logical_core},
->>>>>>> 88f3cd06
         sender_runtime_args);
 
     tt_metal::SetRuntimeArgs(sender_program, sender_kernel, sender_logical_core, sender_runtime_args);
