--- conflicted
+++ resolved
@@ -1808,14 +1808,7 @@
     CoreCoord receiver_virtual_core = receiver_devices.back()->worker_core_from_logical_core(receiver_logical_core);
 
     auto* sender_device = DevicePool::instance().get_active_device(src_physical_device_id);
-<<<<<<< HEAD
-    auto* receiver_device = DevicePool::instance().get_active_device(dst_physical_device_id);
-    CoreCoord sender_logical_core = {0, 0};
-    CoreCoord receiver_logical_core = {1, 0};
-    CoreCoord receiver_virtual_core = receiver_device->worker_core_from_logical_core(receiver_logical_core);
-=======
     CoreCoord sender_virtual_core = sender_device->worker_core_from_logical_core(sender_logical_core);
->>>>>>> b8c63eab
 
     tt_metal::Program sender_program = tt_metal::CreateProgram();
     tt_metal::Program receiver_program = tt_metal::CreateProgram();
@@ -2005,18 +1998,6 @@
         auto first_recv_fabric_node_id = end_fabric_node_ids_by_dir[dir][0];
         auto last_recv_fabric_node_id = end_fabric_node_ids_by_dir[dir][range - 1];
 
-<<<<<<< HEAD
-    tt::tt_metal::distributed::MeshShape mesh_shape = control_plane.get_physical_mesh_shape(src_fabric_node_id.mesh_id);
-    auto last_recv_phys_chip_id = physical_end_device_ids_by_dir[dir][range - 1];
-
-    auto* sender_device = DevicePool::instance().get_active_device(src_physical_device_id);
-    auto* last_recv_device = DevicePool::instance().get_active_device(last_recv_phys_chip_id);
-
-    auto first_recv_fabric_node_id = end_fabric_node_ids_by_dir[dir][0];
-    auto last_recv_fabric_node_id = end_fabric_node_ids_by_dir[dir][range - 1];
-
-    CoreCoord receiver_virtual_core = last_recv_device->worker_core_from_logical_core(receiver_logical_core);
-=======
         log_info(
             tt::LogTest,
             "Mcast Dst: from MeshId {} ChipId {} to MeshId {} ChipId {}",
@@ -2034,7 +2015,6 @@
 
     auto* sender_device = DevicePool::instance().get_active_device(src_physical_device_id);
     CoreCoord sender_virtual_core = sender_device->worker_core_from_logical_core(sender_logical_core);
->>>>>>> b8c63eab
 
     auto worker_mem_map = generate_worker_mem_map(sender_device, topology);
     uint32_t time_seed = std::chrono::system_clock::now().time_since_epoch().count();
