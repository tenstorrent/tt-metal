// SPDX-FileCopyrightText: © 2025 Tenstorrent AI ULC
//
// SPDX-License-Identifier: Apache-2.0

#include <chrono>
#include <gtest/gtest.h>
#include <stdint.h>
#include <tt-metalium/control_plane.hpp>
#include <tt-metalium/device_pool.hpp>
#include "hostdevcommon/fabric_common.h"
#include <tt_metal/fabric/erisc_datamover_builder.hpp>
#include <array>
#include <cstddef>
#include <map>
#include <optional>
#include <utility>
#include <variant>
#include <vector>
#include <random>

#include <tt-metalium/allocator.hpp>
#include <tt-metalium/core_coord.hpp>
#include <tt-metalium/data_types.hpp>
#include <tt-metalium/device.hpp>
#include "fabric/fabric_edm_packet_header.hpp"
#include "fabric_fixture.hpp"
#include "utils.hpp"
#include <tt-metalium/hal.hpp>
#include <tt-metalium/host_api.hpp>
#include <tt-metalium/kernel_types.hpp>
#include <tt-metalium/mesh_coord.hpp>
#include <tt-metalium/mesh_graph.hpp>
#include <tt_stl/span.hpp>
#include <tt-metalium/tt_metal.hpp>
#include <tt-metalium/fabric.hpp>
#include <tt-metalium/tt_metal_profiler.hpp>
#include "tt_metal/fabric/hw/inc/tt_fabric_status.h"
#include "tt_metal/fabric/fabric_host_utils.hpp"
#include "tt_metal/fabric/fabric_context.hpp"
#include "umd/device/tt_core_coordinates.h"

namespace tt::tt_fabric {
namespace fabric_router_tests {
std::random_device rd;  // Non-deterministic seed source
std::mt19937 global_rng(rd());

struct WorkerMemMap {
    uint32_t source_l1_buffer_address;
    uint32_t packet_payload_size_bytes;
    uint32_t test_results_address;
    uint32_t target_address;
    uint32_t notification_mailbox_address;
    uint32_t test_results_size_bytes;
};

// Utility function reused across tests to get address params
WorkerMemMap generate_worker_mem_map(std::shared_ptr<tt_metal::distributed::MeshDevice> device, Topology topology) {
    constexpr uint32_t PACKET_HEADER_RESERVED_BYTES = 45056;
    constexpr uint32_t DATA_SPACE_RESERVED_BYTES = 851968;
    constexpr uint32_t TEST_RESULTS_SIZE_BYTES = 128;

    uint32_t base_addr = device->allocator()->get_base_allocator_addr(tt_metal::HalMemType::L1);
    uint32_t source_l1_buffer_address = base_addr + PACKET_HEADER_RESERVED_BYTES;
    uint32_t test_results_address = source_l1_buffer_address + DATA_SPACE_RESERVED_BYTES;
    uint32_t target_address = source_l1_buffer_address;
    uint32_t notification_mailbox_address = test_results_address + TEST_RESULTS_SIZE_BYTES;

    uint32_t packet_payload_size_bytes = get_tt_fabric_max_payload_size_bytes();

    return {
        source_l1_buffer_address,
        packet_payload_size_bytes,
        test_results_address,
        target_address,
        notification_mailbox_address,
        TEST_RESULTS_SIZE_BYTES};
}

std::vector<uint32_t> get_random_numbers_from_range(uint32_t start, uint32_t end, uint32_t count) {
    std::vector<uint32_t> range(end - start + 1);

    // generate the range
    std::iota(range.begin(), range.end(), start);

    // shuffle the range
    std::shuffle(range.begin(), range.end(), global_rng);

    return std::vector<uint32_t>(range.begin(), range.begin() + count);
}

std::shared_ptr<tt_metal::Program> create_receiver_program(
    const std::vector<uint32_t>& compile_time_args,
    const std::vector<uint32_t>& runtime_args,
    const CoreCoord& logical_core) {
    auto recv_program = std::make_shared<tt_metal::Program>();
    auto recv_kernel = tt_metal::CreateKernel(
        *recv_program,
        "tests/tt_metal/tt_metal/perf_microbenchmark/routing/kernels/tt_fabric_1d_rx.cpp",
        {logical_core},
        tt_metal::DataMovementConfig{
            .processor = tt_metal::DataMovementProcessor::RISCV_0,
            .noc = tt_metal::NOC::RISCV_0_default,
            .compile_args = compile_time_args});
    tt_metal::SetRuntimeArgs(*recv_program, recv_kernel, logical_core, runtime_args);
    return recv_program;
}

void get_mcast_receivers(
    std::unordered_map<RoutingDirection, std::vector<FabricNodeId>>& mcast_ref,
    std::vector<chip_id_t>& mcast_receiver_physical_device_ids,
    RoutingDirection trunk_direction,
    RoutingDirection branch_direction)
{
    auto& control_plane = tt::tt_metal::MetalContext::instance().get_control_plane();
    if (mcast_ref.find(branch_direction) != mcast_ref.end()) {
        auto node_ids = mcast_ref[branch_direction];
        for (auto node : node_ids) {
            auto curr_fabric_node_id = node;
            for (uint32_t i = 0; i < mcast_ref[trunk_direction].size(); i++) {
                auto neighbors = control_plane.get_intra_chip_neighbors(curr_fabric_node_id, trunk_direction);
                if (neighbors.size() > 0) {
                    FabricNodeId rx_node_id(MeshId{curr_fabric_node_id.mesh_id}, neighbors[0]);
                    mcast_receiver_physical_device_ids.push_back(
                        control_plane.get_physical_chip_id_from_fabric_node_id(rx_node_id));
                    curr_fabric_node_id = rx_node_id;
                    log_info(tt::LogTest, "Mcast Rx MeshId {} ChipId {}", rx_node_id.mesh_id, rx_node_id.chip_id);
                }
            }
        }
    }
}

void RunTestLineMcast(BaseFabricFixture* fixture, const std::vector<McastRoutingInfo>& mcast_routing_info) {
    auto& control_plane= tt::tt_metal::MetalContext::instance().get_control_plane();
    auto user_meshes = control_plane.get_user_physical_mesh_ids();
    bool system_accommodates_mcast = false;
    for (const auto& mesh : user_meshes) {
        auto mesh_shape = control_plane.get_physical_mesh_shape(mesh);
        // Need at least 8 chips for all mcast tests
        if (mesh_shape.mesh_size() >= 8) {
            system_accommodates_mcast = true;
            break;
        }
    }
    if (!system_accommodates_mcast) {
        GTEST_SKIP() << "No mesh found for line mcast test";
    }
    // Setup mcast path
    chip_id_t mcast_start_phys_id = 0;                          // Physical ID for chip starting mcast
    FabricNodeId mcast_start_id(MeshId{0}, 0);                  // Mesh ID for chip starting mcast
    chip_id_t sender_phys_id;
    FabricNodeId sender_id(MeshId{0}, 0);                       // Mesh/Chip ID of mcast sender
    std::unordered_map<RoutingDirection, uint32_t> mcast_hops;  // Specify mcast path from mcast src chip
    std::unordered_map<RoutingDirection, std::vector<FabricNodeId>>
        mcast_group;  // Mesh IDs for chips involved in mcast
    std::unordered_map<RoutingDirection, std::vector<chip_id_t>>
        mcast_group_phys_ids_per_dir;  // Physical IDs for chips involved in mcast
    bool spine_hops = false;
    bool branch_hops = false;
    for (const auto& routing_info : mcast_routing_info) {
        mcast_hops[routing_info.mcast_dir] = routing_info.num_mcast_hops;
        if (routing_info.mcast_dir == RoutingDirection::E or routing_info.mcast_dir == RoutingDirection::W) {
            branch_hops = true;
        }
        if (routing_info.mcast_dir == RoutingDirection::N or routing_info.mcast_dir == RoutingDirection::S) {
            spine_hops = true;
        }
    }

    bool mcast_group_found = find_device_with_neighbor_in_multi_direction(
        fixture,
        sender_id,
        mcast_group,
        sender_phys_id,
        mcast_group_phys_ids_per_dir,
        mcast_hops);

    if (!mcast_group_found) {
        GTEST_SKIP() << "Mcast group not found for line mcast test";
    }

    // Compute physical IDs for mcast group chips
    std::vector<chip_id_t> mcast_group_phys_ids = {};
    if (spine_hops) {
        if (mcast_group_phys_ids_per_dir.find(RoutingDirection::N) != mcast_group_phys_ids_per_dir.end()) {
            mcast_start_phys_id = mcast_group_phys_ids_per_dir[RoutingDirection::N][0];
            mcast_start_id = mcast_group[RoutingDirection::N][0];
            mcast_group_phys_ids.insert(mcast_group_phys_ids.end(), mcast_group_phys_ids_per_dir[RoutingDirection::N].begin(), mcast_group_phys_ids_per_dir[RoutingDirection::N].end());
            get_mcast_receivers(mcast_group, mcast_group_phys_ids, RoutingDirection::N, RoutingDirection::E);
            get_mcast_receivers(mcast_group, mcast_group_phys_ids, RoutingDirection::N, RoutingDirection::W);
        } else {
            mcast_start_phys_id = mcast_group_phys_ids_per_dir[RoutingDirection::S][0];
            mcast_start_id = mcast_group[RoutingDirection::S][0];
            mcast_group_phys_ids.insert(mcast_group_phys_ids.end(), mcast_group_phys_ids_per_dir[RoutingDirection::S].begin(), mcast_group_phys_ids_per_dir[RoutingDirection::S].end());
            get_mcast_receivers(mcast_group, mcast_group_phys_ids, RoutingDirection::S, RoutingDirection::E);
            get_mcast_receivers(mcast_group, mcast_group_phys_ids, RoutingDirection::S, RoutingDirection::W);
        }
    } else if (branch_hops) {
        if (mcast_group_phys_ids_per_dir.find(RoutingDirection::E) != mcast_group_phys_ids_per_dir.end()) {
            mcast_start_phys_id = mcast_group_phys_ids_per_dir[RoutingDirection::E][0];
            mcast_start_id = mcast_group[RoutingDirection::E][0];
            mcast_group_phys_ids.insert(mcast_group_phys_ids.end(), mcast_group_phys_ids_per_dir[RoutingDirection::E].begin(), mcast_group_phys_ids_per_dir[RoutingDirection::E].end());

        } else {
            mcast_start_phys_id = mcast_group_phys_ids_per_dir[RoutingDirection::W][0];
            mcast_start_id = mcast_group[RoutingDirection::W][0];
            mcast_group_phys_ids.insert(mcast_group_phys_ids.end(), mcast_group_phys_ids_per_dir[RoutingDirection::W].begin(), mcast_group_phys_ids_per_dir[RoutingDirection::W].end());
        }
    }

    CoreCoord sender_logical_core = {0, 0};    // This core on the sender (remote chip) will make the mcast request
    CoreCoord receiver_logical_core = {1, 0};  // Data will be forwarded to this core on al chips in the mcast group

    const auto& fabric_context = control_plane.get_fabric_context();
    const auto& edm_config = fabric_context.get_fabric_router_config();
    uint32_t is_2d_fabric = edm_config.topology == Topology::Mesh;

    auto sender_device = fixture->get_device(sender_phys_id);
    auto mcast_start_device = fixture->get_device(mcast_start_phys_id);
    std::vector<std::shared_ptr<tt_metal::distributed::MeshDevice>> mcast_group_devices = {};
    mcast_group_devices.reserve(mcast_group_phys_ids.size());
    for (auto id : mcast_group_phys_ids) {
        mcast_group_devices.push_back(fixture->get_device(id));
    }

    CoreCoord receiver_virtual_core = mcast_start_device->worker_core_from_logical_core(receiver_logical_core);

    auto receiver_noc_encoding =
        tt::tt_metal::MetalContext::instance().hal().noc_xy_encoding(receiver_virtual_core.x, receiver_virtual_core.y);

    auto mesh_shape = control_plane.get_physical_mesh_shape(sender_id.mesh_id);

    auto worker_mem_map = generate_worker_mem_map(sender_device, edm_config.topology);
    uint32_t num_packets = 100;
    uint32_t time_seed = std::chrono::system_clock::now().time_since_epoch().count();

    // common compile time args for sender and receiver
    // Note: Fabric Mcast with NOC writes to DRAM provides redudant coverage,
    // so use_dram_dst is set to 0; see run_unicast_bw_chips() for DRAM coverage
    std::vector<uint32_t> compile_time_args = {
        worker_mem_map.test_results_address,
        worker_mem_map.test_results_size_bytes,
        worker_mem_map.target_address,
        0 /* use_dram_dst */};

    std::map<std::string, std::string> defines = {};
    if (is_2d_fabric) {
        defines["FABRIC_2D"] = "";
    }

    auto sender_program = tt_metal::CreateProgram();
    auto sender_kernel = tt_metal::CreateKernel(
        sender_program,
        "tests/tt_metal/tt_metal/perf_microbenchmark/routing/kernels/tt_fabric_line_mcast_tx.cpp",
        {sender_logical_core},
        tt_metal::DataMovementConfig{
            .processor = tt_metal::DataMovementProcessor::RISCV_0,
            .noc = tt_metal::NOC::RISCV_0_default,
            .compile_args = compile_time_args,
            .defines = defines});

    std::vector<uint32_t> sender_runtime_args = {
        worker_mem_map.source_l1_buffer_address,
        worker_mem_map.packet_payload_size_bytes,
        num_packets,
        receiver_noc_encoding,
        time_seed,
        mcast_start_id.chip_id,
        *mcast_start_id.mesh_id};

    std::vector<uint32_t> mcast_header_rtas(4, 0);
    for (const auto& routing_info : mcast_routing_info) {
        auto axis_hops = routing_info.num_mcast_hops;
        if (spine_hops) {
            // hops here include the mcast origin device.
            // i.e mcast_routing_info specifies the size of mcast group, which included the mcast
            // origin device.
            // For example, if north is set to 4, it implies origin device + 3 north neighbors.
            // Therefore, if there is an mcast trunk, decrement the trunk hop count by 1 to discount the origin
            // device.
            if (routing_info.mcast_dir == RoutingDirection::N or routing_info.mcast_dir == RoutingDirection::S) {
                // Decrement the hop to account for mcast origin device.
                axis_hops--;
            }
            // Also, if there is a a trunk present, we do not decrement the branch axis size.
        } else {
            // There is no Trunk, i.e branch line mcast.
            // In this case decrement the branch axis hop count, because, origin devices counts as first
            // mcast receiver device.
            axis_hops--;
        }
        mcast_header_rtas[static_cast<uint32_t>(
            control_plane.routing_direction_to_eth_direction(routing_info.mcast_dir))] = axis_hops;
    }
    sender_runtime_args.insert(sender_runtime_args.end(), mcast_header_rtas.begin(), mcast_header_rtas.end());
    // append the EDM connection rt args
    append_fabric_connection_rt_args(
        sender_id, mcast_start_id, 0, sender_program, {sender_logical_core}, sender_runtime_args);

    tt_metal::SetRuntimeArgs(sender_program, sender_kernel, sender_logical_core, sender_runtime_args);

    // Create the receiver programs for validation on all devices involved in the Mcast
    std::vector<uint32_t> receiver_runtime_args = {worker_mem_map.packet_payload_size_bytes, num_packets, time_seed};
    std::unordered_map<std::shared_ptr<tt_metal::distributed::MeshDevice>, std::shared_ptr<tt_metal::Program>>
        recv_programs;

    for (const auto& dev : mcast_group_devices) {
        recv_programs[dev] = create_receiver_program(compile_time_args, receiver_runtime_args, receiver_logical_core);
    }

    // Launch sender and receiver programs and wait for them to finish
    // NOLINTNEXTLINE(bugprone-nondeterministic-pointer-iteration-order)
    for (auto& [dev, recv_program] : recv_programs) {
        log_info(tt::LogTest, "Run receiver on: {}", dev->get_devices()[0]->id());
        fixture->RunProgramNonblocking(dev, *recv_program);
    }
    log_info(tt::LogTest, "Run Sender on: {}", sender_device->get_devices()[0]->id());
    fixture->RunProgramNonblocking(sender_device, sender_program);

    // NOLINTNEXTLINE(bugprone-nondeterministic-pointer-iteration-order)
    for (auto& [dev, recv_program] : recv_programs) {
        fixture->WaitForSingleProgramDone(dev, *recv_program);
    }
    fixture->WaitForSingleProgramDone(sender_device, sender_program);

    std::vector<uint32_t> sender_status;
    tt_metal::detail::ReadFromDeviceL1(
        sender_device->get_devices()[0],
        sender_logical_core,
        worker_mem_map.test_results_address,
        worker_mem_map.test_results_size_bytes,
        sender_status,
        CoreType::WORKER);

    EXPECT_EQ(sender_status[TT_FABRIC_STATUS_INDEX], TT_FABRIC_STATUS_PASS);
    uint64_t sender_bytes =
        ((uint64_t)sender_status[TT_FABRIC_WORD_CNT_INDEX + 1] << 32) | sender_status[TT_FABRIC_WORD_CNT_INDEX];

    // NOLINTNEXTLINE(bugprone-nondeterministic-pointer-iteration-order)
    for (auto& [dev, _] : recv_programs) {
        std::vector<uint32_t> receiver_status;
        tt_metal::detail::ReadFromDeviceL1(
            dev->get_devices()[0],
            receiver_logical_core,
            worker_mem_map.test_results_address,
            worker_mem_map.test_results_size_bytes,
            receiver_status,
            CoreType::WORKER);

        EXPECT_EQ(receiver_status[TT_FABRIC_STATUS_INDEX], TT_FABRIC_STATUS_PASS);
        uint64_t receiver_bytes =
            ((uint64_t)receiver_status[TT_FABRIC_WORD_CNT_INDEX + 1] << 32) | receiver_status[TT_FABRIC_WORD_CNT_INDEX];

        EXPECT_EQ(sender_bytes, receiver_bytes);
    }
}

void RunTestUnicastRaw(
    BaseFabricFixture* fixture, uint32_t num_hops, RoutingDirection direction, bool enable_fabric_tracing) {
    CoreCoord sender_logical_core = {0, 0};
    CoreCoord receiver_logical_core = {1, 0};

    auto& control_plane = tt::tt_metal::MetalContext::instance().get_control_plane();

    FabricNodeId src_fabric_node_id(MeshId{0}, 0);
    FabricNodeId dst_fabric_node_id(MeshId{0}, 0);
    // Find a device num_hops away in specified direction.
    std::unordered_map<RoutingDirection, uint32_t> fabric_hops;
    std::unordered_map<RoutingDirection, std::vector<FabricNodeId>> end_fabric_node_ids_by_dir;
    chip_id_t src_physical_device_id;
    chip_id_t dst_physical_device_id;
    std::unordered_map<RoutingDirection, std::vector<chip_id_t>> physical_end_device_ids_by_dir;
    fabric_hops[direction] = num_hops;

    tt::tt_metal::distributed::MeshShape mesh_shape;
    std::vector<chan_id_t> eth_chans;
    chan_id_t edm_port;

    const auto& fabric_context = control_plane.get_fabric_context();
    const auto topology = fabric_context.get_fabric_topology();
    uint32_t is_2d_fabric = topology == Topology::Mesh;

    if (!is_2d_fabric) {
        // Find a device with enough neighbours in the specified directions
        if (!find_device_with_neighbor_in_multi_direction(
                fixture,
                src_fabric_node_id,
                end_fabric_node_ids_by_dir,
                src_physical_device_id,
                physical_end_device_ids_by_dir,
                fabric_hops)) {
            GTEST_SKIP() << "No path found between sender and receivers";
        }
        mesh_shape = control_plane.get_physical_mesh_shape(src_fabric_node_id.mesh_id);
        dst_physical_device_id = physical_end_device_ids_by_dir[direction][num_hops - 1];
        dst_fabric_node_id = end_fabric_node_ids_by_dir[direction][num_hops - 1];

        // get a port to connect to
        eth_chans = control_plane.get_active_fabric_eth_channels_in_direction(src_fabric_node_id, direction);
        if (eth_chans.size() == 0) {
            GTEST_SKIP() << "No active eth chans to connect to";
        }
    } else {
        const auto& devices = fixture->get_devices();
        // create a list of available deive ids in a random order
        // In 2D routing the source and desitnation devices can be anywhere on the mesh.
        auto random_dev_list = get_random_numbers_from_range(0, devices.size() - 1, devices.size());

        // pick the first two in the list to be src and dst devices for the test.
        src_physical_device_id = devices[random_dev_list[0]]->get_devices()[0]->id();
        dst_physical_device_id = devices[random_dev_list[1]]->get_devices()[0]->id();
        src_fabric_node_id = control_plane.get_fabric_node_id_from_physical_chip_id(src_physical_device_id);
        dst_fabric_node_id = control_plane.get_fabric_node_id_from_physical_chip_id(dst_physical_device_id);
        mesh_shape = control_plane.get_physical_mesh_shape(src_fabric_node_id.mesh_id);

        eth_chans = control_plane.get_forwarding_eth_chans_to_chip(src_fabric_node_id, dst_fabric_node_id);
        if (eth_chans.size() == 0) {
            log_info(
                tt::LogTest,
                "No fabric routers between Src MeshId {} ChipId {} - Dst MeshId {} ChipId {}",
                *(src_fabric_node_id.mesh_id),
                src_fabric_node_id.chip_id,
                *(dst_fabric_node_id.mesh_id),
                dst_fabric_node_id.chip_id);

            GTEST_SKIP() << "Skipping Test";
        }
    }

    // Pick any port, for now pick the 1st one in the set
    edm_port = *eth_chans.begin();

    log_info(tt::LogTest, "mesh dimensions {:x}", mesh_shape.dims());
    log_info(tt::LogTest, "mesh size {:x}", mesh_shape.mesh_size());
    log_info(tt::LogTest, "mesh dimension 0 {:x}", mesh_shape[0]);
    log_info(tt::LogTest, "mesh dimension 1 {:x}", mesh_shape[1]);
    log_info(tt::LogTest, "Src MeshId {} ChipId {}", *(src_fabric_node_id.mesh_id), src_fabric_node_id.chip_id);
    log_info(tt::LogTest, "Dst MeshId {} ChipId {}", *(dst_fabric_node_id.mesh_id), dst_fabric_node_id.chip_id);

    auto edm_direction = control_plane.get_eth_chan_direction(src_fabric_node_id, edm_port);
    log_info(tt::LogTest, "Using edm port {} in direction {}", edm_port, edm_direction);

<<<<<<< HEAD
    auto* sender_device = DevicePool::instance().get_active_device(src_physical_device_id);
    auto* receiver_device = DevicePool::instance().get_active_device(dst_physical_device_id);
=======
    auto sender_device = fixture->get_device(src_physical_device_id);
    auto receiver_device = fixture->get_device(dst_physical_device_id);
    CoreCoord sender_virtual_core = sender_device->worker_core_from_logical_core(sender_logical_core);
>>>>>>> 676ad5e3
    CoreCoord receiver_virtual_core = receiver_device->worker_core_from_logical_core(receiver_logical_core);

    // test parameters
    auto worker_mem_map = generate_worker_mem_map(sender_device, topology);
    uint32_t num_packets = 10;
    uint32_t time_seed = std::chrono::system_clock::now().time_since_epoch().count();

    const auto fabric_config = tt::tt_metal::MetalContext::instance().get_fabric_config();

    // common compile time args for sender and receiver
    // Note: see run_unicast_dw_chips() for DRAM coverage
    std::vector<uint32_t> compile_time_args = {
        worker_mem_map.test_results_address,
        worker_mem_map.test_results_size_bytes,
        worker_mem_map.target_address,
        0 /* use_dram_dst */,
        topology == Topology::Mesh,
        fabric_config == tt_fabric::FabricConfig::FABRIC_2D_DYNAMIC,
        0 /* is_chip_multicast */,
        0 /* additional_dir */};

    std::map<std::string, std::string> defines = {};
    if (is_2d_fabric) {
        defines["FABRIC_2D"] = "";
    }

    if (enable_fabric_tracing) {
        defines["TEST_ENABLE_FABRIC_TRACING"] = "1";
    }

    // Create the sender program
    auto sender_program = tt_metal::CreateProgram();
    auto sender_kernel = tt_metal::CreateKernel(
        sender_program,
        "tests/tt_metal/tt_metal/perf_microbenchmark/routing/kernels/tt_fabric_1d_tx.cpp",
        {sender_logical_core},
        tt_metal::DataMovementConfig{
            .processor = tt_metal::DataMovementProcessor::RISCV_0,
            .noc = tt_metal::NOC::RISCV_0_default,
            .compile_args = compile_time_args,
            .defines = defines});

    std::vector<uint32_t> sender_runtime_args = {
        worker_mem_map.source_l1_buffer_address,
        worker_mem_map.packet_payload_size_bytes,
        num_packets,
        time_seed,
        receiver_virtual_core.x,
        receiver_virtual_core.y,
        mesh_shape[1],
        src_fabric_node_id.chip_id,
        num_hops,
        1 /* fwd_range */,
        dst_fabric_node_id.chip_id,
        *dst_fabric_node_id.mesh_id};

    auto worker_teardown_semaphore_id = tt_metal::CreateSemaphore(sender_program, sender_logical_core, 0);
    auto worker_buffer_index_semaphore_id = tt_metal::CreateSemaphore(sender_program, sender_logical_core, 0);
    append_worker_to_fabric_edm_sender_rt_args(
        edm_port, worker_teardown_semaphore_id, worker_buffer_index_semaphore_id, sender_runtime_args);

    tt_metal::SetRuntimeArgs(sender_program, sender_kernel, sender_logical_core, sender_runtime_args);

    std::vector<uint32_t> receiver_runtime_args = {worker_mem_map.packet_payload_size_bytes, num_packets, time_seed};

    // Create the receiver program for validation
    auto receiver_program = tt_metal::CreateProgram();
    auto receiver_kernel = tt_metal::CreateKernel(
        receiver_program,
        "tests/tt_metal/tt_metal/perf_microbenchmark/routing/kernels/tt_fabric_1d_rx.cpp",
        {receiver_logical_core},
        tt_metal::DataMovementConfig{
            .processor = tt_metal::DataMovementProcessor::RISCV_0,
            .noc = tt_metal::NOC::RISCV_0_default,
            .compile_args = compile_time_args});

    tt_metal::SetRuntimeArgs(receiver_program, receiver_kernel, receiver_logical_core, receiver_runtime_args);

    // Launch sender and receiver programs and wait for them to finish
    fixture->RunProgramNonblocking(receiver_device, receiver_program);
    fixture->RunProgramNonblocking(sender_device, sender_program);
    fixture->WaitForSingleProgramDone(sender_device, sender_program);
    fixture->WaitForSingleProgramDone(receiver_device, receiver_program);

    if (enable_fabric_tracing) {
        tt_metal::detail::ReadDeviceProfilerResults(sender_device->get_devices()[0]);
    }

    // Validate the status and packets processed by sender and receiver
    std::vector<uint32_t> sender_status;
    std::vector<uint32_t> receiver_status;

    tt_metal::detail::ReadFromDeviceL1(
        sender_device->get_devices()[0],
        sender_logical_core,
        worker_mem_map.test_results_address,
        worker_mem_map.test_results_size_bytes,
        sender_status,
        CoreType::WORKER);

    tt_metal::detail::ReadFromDeviceL1(
        receiver_device->get_devices()[0],
        receiver_logical_core,
        worker_mem_map.test_results_address,
        worker_mem_map.test_results_size_bytes,
        receiver_status,
        CoreType::WORKER);

    EXPECT_EQ(sender_status[TT_FABRIC_STATUS_INDEX], TT_FABRIC_STATUS_PASS);
    EXPECT_EQ(receiver_status[TT_FABRIC_STATUS_INDEX], TT_FABRIC_STATUS_PASS);

    uint64_t sender_bytes =
        ((uint64_t)sender_status[TT_FABRIC_WORD_CNT_INDEX + 1] << 32) | sender_status[TT_FABRIC_WORD_CNT_INDEX];
    uint64_t receiver_bytes =
        ((uint64_t)receiver_status[TT_FABRIC_WORD_CNT_INDEX + 1] << 32) | receiver_status[TT_FABRIC_WORD_CNT_INDEX];
    EXPECT_EQ(sender_bytes, receiver_bytes);
}

void run_unicast_test_bw_chips(
    BaseFabricFixture* fixture,
    chip_id_t src_physical_device_id,
    chip_id_t dst_physical_device_id,
    uint32_t num_hops,
    bool use_dram_dst = false) {
    CoreCoord sender_logical_core = {0, 0};
    CoreCoord receiver_logical_core = {1, 0};

    const auto& control_plane= tt::tt_metal::MetalContext::instance().get_control_plane();
    auto src_fabric_node_id = control_plane.get_fabric_node_id_from_physical_chip_id(src_physical_device_id);
    auto dst_fabric_node_id = control_plane.get_fabric_node_id_from_physical_chip_id(dst_physical_device_id);

<<<<<<< HEAD
    auto* sender_device = DevicePool::instance().get_active_device(src_physical_device_id);
    auto* receiver_device = DevicePool::instance().get_active_device(dst_physical_device_id);
=======
    auto sender_device = fixture->get_device(src_physical_device_id);
    auto receiver_device = fixture->get_device(dst_physical_device_id);
    CoreCoord sender_virtual_core = sender_device->worker_core_from_logical_core(sender_logical_core);
>>>>>>> 676ad5e3
    CoreCoord receiver_virtual_core = receiver_device->worker_core_from_logical_core(receiver_logical_core);

    const auto fabric_config = tt::tt_metal::MetalContext::instance().get_fabric_config();
    const auto topology = control_plane.get_fabric_context().get_fabric_topology();
    uint32_t is_2d_fabric = topology == Topology::Mesh;

    // test parameters
    auto worker_mem_map = generate_worker_mem_map(sender_device, topology);
    uint32_t num_packets = 10;
    uint32_t time_seed = std::chrono::system_clock::now().time_since_epoch().count();

    // common compile time args for sender and receiver
    std::vector<uint32_t> compile_time_args = {
        worker_mem_map.test_results_address,
        worker_mem_map.test_results_size_bytes,
        worker_mem_map.target_address,
        use_dram_dst,
        topology == Topology::Mesh,
        fabric_config == tt_fabric::FabricConfig::FABRIC_2D_DYNAMIC,
        0 /* is_chip_multicast */,
        0 /* additional_dir */};

    std::map<std::string, std::string> defines = {};
    if (is_2d_fabric) {
        defines["FABRIC_2D"] = "";
    }

    // Create the sender program
    auto sender_program = tt_metal::CreateProgram();
    auto sender_kernel = tt_metal::CreateKernel(
        sender_program,
        "tests/tt_metal/tt_metal/perf_microbenchmark/routing/kernels/tt_fabric_1d_tx.cpp",
        {sender_logical_core},
        tt_metal::DataMovementConfig{
            .processor = tt_metal::DataMovementProcessor::RISCV_0,
            .noc = tt_metal::NOC::RISCV_0_default,
            .compile_args = compile_time_args,
            .defines = defines});

    auto mesh_shape = control_plane.get_physical_mesh_shape(src_fabric_node_id.mesh_id);
    log_info(tt::LogTest, "mesh dimensions {:x}", mesh_shape.dims());
    log_info(tt::LogTest, "mesh dimension 0 {:x}", mesh_shape[0]);
    log_info(tt::LogTest, "mesh dimension 1 {:x}", mesh_shape[1]);

    // Set up destination address/coordinates. One bank should be enough for testing
    uint32_t dest_bank_id = 0;
    uint32_t dest_dram_addr =
        use_dram_dst ? receiver_device->allocator()->get_base_allocator_addr(tt_metal::HalMemType::DRAM) : 0;

    std::vector<uint32_t> sender_runtime_args = {
        worker_mem_map.source_l1_buffer_address,
        worker_mem_map.packet_payload_size_bytes,
        num_packets,
        time_seed,
        receiver_virtual_core.x,
        receiver_virtual_core.y,
        mesh_shape[1],
        src_fabric_node_id.chip_id,
        num_hops,
        1 /* fwd_range */,
        dst_fabric_node_id.chip_id,
        *dst_fabric_node_id.mesh_id};

    // Only add DRAM args if use_dram_dst is true
    if (use_dram_dst) {
        sender_runtime_args.insert(
            sender_runtime_args.end(), {dest_bank_id, dest_dram_addr, worker_mem_map.notification_mailbox_address});
    }

    // append the EDM connection rt args
    const auto& available_links = get_forwarding_link_indices(src_fabric_node_id, dst_fabric_node_id);
    EXPECT_EQ(available_links.size() > 0, true);

    uint32_t link_idx = available_links[0];
    append_fabric_connection_rt_args(
        src_fabric_node_id, dst_fabric_node_id, link_idx, sender_program, {sender_logical_core}, sender_runtime_args);

    tt_metal::SetRuntimeArgs(sender_program, sender_kernel, sender_logical_core, sender_runtime_args);

    // If using DRAM destination, zero out the mailbox
    // Simple notification mailbox with flushing atomic increment is used instead of 2-way handshake for simple testing
    if (use_dram_dst) {
        std::vector<uint32_t> zeros(tt::tt_metal::hal::get_l1_alignment() / sizeof(uint32_t), 0);  // zero out mailbox
        tt_metal::detail::WriteToDeviceL1(
            receiver_device->get_devices()[0],
            receiver_logical_core,
            worker_mem_map.notification_mailbox_address,
            zeros,
            CoreType::WORKER);
        tt::tt_metal::MetalContext::instance().get_cluster().l1_barrier(receiver_device->get_devices()[0]->id());
    }

    std::vector<uint32_t> receiver_runtime_args = {worker_mem_map.packet_payload_size_bytes, num_packets, time_seed};

    // Only add DRAM args if use_dram_dst is true
    if (use_dram_dst) {
        receiver_runtime_args.insert(
            receiver_runtime_args.end(),
            {dest_bank_id, dest_dram_addr, worker_mem_map.notification_mailbox_address, 1 /* notification value */});
    }

    // Create the receiver program for validation
    auto receiver_program = tt_metal::CreateProgram();
    auto receiver_kernel = tt_metal::CreateKernel(
        receiver_program,
        "tests/tt_metal/tt_metal/perf_microbenchmark/routing/kernels/tt_fabric_1d_rx.cpp",
        {receiver_logical_core},
        tt_metal::DataMovementConfig{
            .processor = tt_metal::DataMovementProcessor::RISCV_0,
            .noc = tt_metal::NOC::RISCV_0_default,
            .compile_args = compile_time_args});

    tt_metal::SetRuntimeArgs(receiver_program, receiver_kernel, receiver_logical_core, receiver_runtime_args);

    // Launch sender and receiver programs and wait for them to finish
    fixture->RunProgramNonblocking(receiver_device, receiver_program);
    fixture->RunProgramNonblocking(sender_device, sender_program);
    fixture->WaitForSingleProgramDone(sender_device, sender_program);
    fixture->WaitForSingleProgramDone(receiver_device, receiver_program);

    // Validate the status and packets processed by sender and receiver
    std::vector<uint32_t> sender_status;
    std::vector<uint32_t> receiver_status;

    tt_metal::detail::ReadFromDeviceL1(
        sender_device->get_devices()[0],
        sender_logical_core,
        worker_mem_map.test_results_address,
        worker_mem_map.test_results_size_bytes,
        sender_status,
        CoreType::WORKER);

    tt_metal::detail::ReadFromDeviceL1(
        receiver_device->get_devices()[0],
        receiver_logical_core,
        worker_mem_map.test_results_address,
        worker_mem_map.test_results_size_bytes,
        receiver_status,
        CoreType::WORKER);

    EXPECT_EQ(sender_status[TT_FABRIC_STATUS_INDEX], TT_FABRIC_STATUS_PASS);
    EXPECT_EQ(receiver_status[TT_FABRIC_STATUS_INDEX], TT_FABRIC_STATUS_PASS);

    uint64_t sender_bytes =
        ((uint64_t)sender_status[TT_FABRIC_WORD_CNT_INDEX + 1] << 32) | sender_status[TT_FABRIC_WORD_CNT_INDEX];
    uint64_t receiver_bytes =
        ((uint64_t)receiver_status[TT_FABRIC_WORD_CNT_INDEX + 1] << 32) | receiver_status[TT_FABRIC_WORD_CNT_INDEX];
    EXPECT_EQ(sender_bytes, receiver_bytes);
}

void RunTestUnicastConnAPI(BaseFabricFixture* fixture, uint32_t num_hops, RoutingDirection direction, bool use_dram_dst) {
    const auto& control_plane= tt::tt_metal::MetalContext::instance().get_control_plane();

    FabricNodeId src_fabric_node_id(MeshId{0}, 0);
    FabricNodeId dst_fabric_node_id(MeshId{0}, 0);
    chip_id_t not_used_1;
    chip_id_t not_used_2;
    // Find a device with a neighbour in the East direction
    bool connection_found = find_device_with_neighbor_in_direction(
        fixture, src_fabric_node_id, dst_fabric_node_id, not_used_1, not_used_2, direction);
    if (!connection_found) {
        GTEST_SKIP() << "No path found between sender and receivers";
    }

    log_info(tt::LogTest, "Src MeshId {} ChipId {}", src_fabric_node_id.mesh_id, src_fabric_node_id.chip_id);
    log_info(tt::LogTest, "Dst MeshId {} ChipId {}", dst_fabric_node_id.mesh_id, dst_fabric_node_id.chip_id);
    log_info(tt::LogTest, "Dst Device is {} hops in direction: {}", num_hops, direction);

    chip_id_t src_physical_device_id = control_plane.get_physical_chip_id_from_fabric_node_id(src_fabric_node_id);
    chip_id_t dst_physical_device_id = control_plane.get_physical_chip_id_from_fabric_node_id(dst_fabric_node_id);

    run_unicast_test_bw_chips(fixture, src_physical_device_id, dst_physical_device_id, num_hops, use_dram_dst);
}

void RunTestUnicastConnAPIRandom(BaseFabricFixture* fixture) {
    const auto topology = tt::tt_metal::MetalContext::instance()
                              .get_control_plane()
                              .get_fabric_context()
                              .get_fabric_topology();
    uint32_t is_2d_fabric = topology == Topology::Mesh;
    if (!is_2d_fabric) {
        GTEST_SKIP() << "This test is only supported for 2D fabric currently";
    }

    auto devices = fixture->get_devices();
    // create a list of available deive ids in a random order
    // In 2D routing the source and desitnation devices can be anywhere on the mesh.
    auto random_dev_list = get_random_numbers_from_range(0, devices.size() - 1, 2);

    const auto src_physical_device_id = devices[random_dev_list[0]]->get_devices()[0]->id();
    const auto dst_physical_device_id = devices[random_dev_list[1]]->get_devices()[0]->id();

    log_info(tt::LogTest, "Src Phys ChipId {}", src_physical_device_id);
    log_info(tt::LogTest, "Dst Phys ChipId {}", dst_physical_device_id);

    run_unicast_test_bw_chips(
        fixture, src_physical_device_id, dst_physical_device_id, 0 /* num_hops, not needed for 2d */);
}

void RunTestUnicastTGGateways(BaseFabricFixture* fixture) {
    // TODO: remove this restriction once tunneling is disabled
    if (!fixture->slow_dispatch_) {
        log_info(tt::LogTest, "This test can only be run with TT_METAL_SLOW_DISPATCH_MODE currently");
        GTEST_SKIP();
    }

    if (tt::tt_metal::MetalContext::instance().get_cluster().get_cluster_type() != tt::tt_metal::ClusterType::TG) {
        log_info(tt::LogTest, "This test is only for TG");
        GTEST_SKIP();
    }

    // run tests b/w all pairs of TG gateways <> remote chip connections
    // this only tests connections with the immediate remote chip in the tunnel since other connections
    // are 'normal' and covered in other tests
    const std::vector<chip_id_t> mmio_chip_ids = {0, 1, 2, 3};
    for (const auto& mmio_chip_id : mmio_chip_ids) {
        const auto& tunnels_from_mmio =
            tt::tt_metal::MetalContext::instance().get_cluster().get_tunnels_from_mmio_device(mmio_chip_id);
        for (uint32_t t = 0; t < tunnels_from_mmio.size(); t++) {
            // idx 0 in the tunnel is the mmio chip itself
            const auto remote_chip_id = tunnels_from_mmio[t][1];
            log_info(tt::LogTest, "Running tests for chips: {} and {}", mmio_chip_id, remote_chip_id);
            run_unicast_test_bw_chips(fixture, mmio_chip_id, remote_chip_id, 1);
            run_unicast_test_bw_chips(fixture, remote_chip_id, mmio_chip_id, 1);
        }
    }
}

void RunTestMCastConnAPI(
    BaseFabricFixture* fixture,
    RoutingDirection fwd_dir,
    uint32_t fwd_hops,
    RoutingDirection bwd_dir,
    uint32_t bwd_hops) {
    CoreCoord sender_logical_core = {0, 0};
    CoreCoord receiver_logical_core = {1, 0};
    std::vector<tt_metal::Program> receiver_programs;

    auto& control_plane = tt::tt_metal::MetalContext::instance().get_control_plane();

    // use control plane to find a mesh with 3 devices
    auto user_meshes = control_plane.get_user_physical_mesh_ids();
    std::optional<MeshId> mesh_id;
    for (const auto& mesh : user_meshes) {
        auto mesh_shape = control_plane.get_physical_mesh_shape(mesh);
        if (mesh_shape.mesh_size() >= 3) {
            mesh_id = mesh;
            break;
        }
    }
    if (!mesh_id.has_value()) {
        GTEST_SKIP() << "No mesh found for 3 chip mcast test";
    }

    // Find a device num_hops away in specified direction.
    FabricNodeId src_fabric_node_id(MeshId{0}, 0);
    std::unordered_map<RoutingDirection, uint32_t> fabric_hops;
    std::unordered_map<RoutingDirection, std::vector<FabricNodeId>> end_fabric_node_ids_by_dir;
    chip_id_t src_phys_chip_id;
    std::unordered_map<RoutingDirection, std::vector<chip_id_t>> physical_end_device_ids_by_dir;
    fabric_hops[fwd_dir] = fwd_hops;
    fabric_hops[bwd_dir] = bwd_hops;

    tt::tt_metal::distributed::MeshShape mesh_shape;
    const auto topology = control_plane.get_fabric_context().get_fabric_topology();
    uint32_t is_2d_fabric = topology == Topology::Mesh;

    // Get the mcast sender device and mcast receiver devices that satisfy the input number of hops in forward and
    // backward directions.
    if (!find_device_with_neighbor_in_multi_direction(
            fixture,
            src_fabric_node_id,
            end_fabric_node_ids_by_dir,
            src_phys_chip_id,
            physical_end_device_ids_by_dir,
            fabric_hops)) {
        log_info(
            tt::LogTest,
            "No Mcast destinations found for {} hops in {} and {} hops in {}",
            fwd_hops,
            fwd_dir,
            bwd_hops,
            bwd_dir);
        GTEST_SKIP() << "Skipping Test";
    }

    mesh_shape = control_plane.get_physical_mesh_shape(src_fabric_node_id.mesh_id);
    auto left_recv_phys_chip_id = physical_end_device_ids_by_dir[fwd_dir][fwd_hops - 1];
    auto left_first_hop_phys_chip_id = physical_end_device_ids_by_dir[fwd_dir][0];
    auto right_recv_phys_chip_id = physical_end_device_ids_by_dir[bwd_dir][bwd_hops - 1];
    auto right_first_hop_phys_chip_id = physical_end_device_ids_by_dir[bwd_dir][0];

<<<<<<< HEAD
    auto* sender_device = DevicePool::instance().get_active_device(src_phys_chip_id);
    auto* left_recv_device = DevicePool::instance().get_active_device(left_recv_phys_chip_id);
=======
    auto sender_device = fixture->get_device(src_phys_chip_id);
    auto left_recv_device = fixture->get_device(left_recv_phys_chip_id);
    auto right_recv_device = fixture->get_device(right_recv_phys_chip_id);
>>>>>>> 676ad5e3

    auto left_fabric_node_id = end_fabric_node_ids_by_dir[fwd_dir][fwd_hops - 1];
    auto right_fabric_node_id = end_fabric_node_ids_by_dir[bwd_dir][bwd_hops - 1];

    CoreCoord receiver_virtual_core = left_recv_device->worker_core_from_logical_core(receiver_logical_core);

    // test parameters
    auto worker_mem_map = generate_worker_mem_map(sender_device, topology);
    uint32_t num_packets = 100;
    uint32_t time_seed = std::chrono::system_clock::now().time_since_epoch().count();

    const auto fabric_config = tt::tt_metal::MetalContext::instance().get_fabric_config();

    // common compile time args for sender and receiver
    // Note: Fabric Mcast with NOC writes to DRAM provides redudant coverage,
    // so use_dram_dst is set to 0; see run_unicast_dw_chips() for DRAM coverage
    std::vector<uint32_t> compile_time_args = {
        worker_mem_map.test_results_address,
        worker_mem_map.test_results_size_bytes,
        worker_mem_map.target_address,
        0 /* use_dram_dst */,
        topology == Topology::Mesh,
        fabric_config == tt_fabric::FabricConfig::FABRIC_2D_DYNAMIC,
        1 /* is_chip_multicast */,
        1 /* additional_dir */};

    std::map<std::string, std::string> defines = {};
    if (is_2d_fabric) {
        defines["FABRIC_2D"] = "";
    }

    // Create the sender program
    auto sender_program = tt_metal::CreateProgram();
    auto sender_kernel = tt_metal::CreateKernel(
        sender_program,
        "tests/tt_metal/tt_metal/perf_microbenchmark/routing/kernels/tt_fabric_1d_tx.cpp",
        {sender_logical_core},
        tt_metal::DataMovementConfig{
            .processor = tt_metal::DataMovementProcessor::RISCV_0,
            .noc = tt_metal::NOC::RISCV_0_default,
            .compile_args = compile_time_args,
            .defines = defines});

    log_info(tt::LogTest, "mesh dimensions {:x}", mesh_shape.dims());
    log_info(tt::LogTest, "mesh dimension 0 {:x}", mesh_shape[0]);
    log_info(tt::LogTest, "mesh dimension 1 {:x}", mesh_shape[1]);
    log_info(tt::LogTest, "Mcast Src MeshId {} ChipId {}", *(src_fabric_node_id.mesh_id), src_fabric_node_id.chip_id);
    log_info(
        tt::LogTest, "Mcast Fwd Dst MeshId {} ChipId {}", *(left_fabric_node_id.mesh_id), left_fabric_node_id.chip_id);
    log_info(tt::LogTest, "Mcast Fwd Dst Device is {} hops in direction: {}", fwd_hops, fwd_dir);
    log_info(
        tt::LogTest,
        "Mcast Bwd Dst MeshId {} ChipId {}",
        *(right_fabric_node_id.mesh_id),
        right_fabric_node_id.chip_id);
    log_info(tt::LogTest, "Mcast Bwd Dst Device is {} hops in direction: {}", bwd_hops, bwd_dir);

    std::vector<uint32_t> sender_runtime_args = {
        worker_mem_map.source_l1_buffer_address,
        worker_mem_map.packet_payload_size_bytes,
        num_packets,
        time_seed,
        receiver_virtual_core.x,
        receiver_virtual_core.y,
        mesh_shape[1],
        src_fabric_node_id.chip_id,
        1 /* fwd_start_distance */,
        fwd_hops /* fwd_range */,
        left_fabric_node_id.chip_id,
        *left_fabric_node_id.mesh_id};

    // append the EDM connection rt args for fwd connection
    chip_id_t dst_chip_id;
    uint32_t link_idx;

    if (is_2d_fabric) {
        dst_chip_id = left_recv_phys_chip_id;
    } else {
        dst_chip_id = left_first_hop_phys_chip_id;
    }
    link_idx =
        get_forwarding_link_indices(src_fabric_node_id, get_fabric_node_id_from_physical_chip_id(dst_chip_id))[0];
    const auto left_dst_fabric_node_id = tt::tt_fabric::get_fabric_node_id_from_physical_chip_id(dst_chip_id);
    append_fabric_connection_rt_args(
        src_fabric_node_id,
        left_dst_fabric_node_id,
        link_idx,
        sender_program,
        {sender_logical_core},
        sender_runtime_args);
    sender_runtime_args.push_back(1); /* bwd_start_distance */
    sender_runtime_args.push_back(bwd_hops); /* bwd_range */
    sender_runtime_args.push_back(right_fabric_node_id.chip_id);
    sender_runtime_args.push_back(*right_fabric_node_id.mesh_id);

    if (is_2d_fabric) {
        dst_chip_id = right_recv_phys_chip_id;
    } else {
        dst_chip_id = right_first_hop_phys_chip_id;
    }
    link_idx =
        get_forwarding_link_indices(src_fabric_node_id, get_fabric_node_id_from_physical_chip_id(dst_chip_id))[0];
    const auto right_dst_fabric_node_id = tt::tt_fabric::get_fabric_node_id_from_physical_chip_id(dst_chip_id);
    append_fabric_connection_rt_args(
        src_fabric_node_id,
        right_dst_fabric_node_id,
        link_idx,
        sender_program,
        {sender_logical_core},
        sender_runtime_args);

    tt_metal::SetRuntimeArgs(sender_program, sender_kernel, sender_logical_core, sender_runtime_args);

    std::vector<uint32_t> receiver_runtime_args = {worker_mem_map.packet_payload_size_bytes, num_packets, time_seed};

    // Create and launch the receiver program for validation on all mcast receiver devices
    for (auto& [routing_direction, physical_end_device_ids] : physical_end_device_ids_by_dir) {
        for (auto physical_end_device_id : physical_end_device_ids) {
            auto receiver_device = fixture->get_device(physical_end_device_id);
            // Create the receiver program for validation
            auto receiver_program = tt_metal::CreateProgram();
            auto receiver_kernel = tt_metal::CreateKernel(
                receiver_program,
                "tests/tt_metal/tt_metal/perf_microbenchmark/routing/kernels/tt_fabric_1d_rx.cpp",
                {receiver_logical_core},
                tt_metal::DataMovementConfig{
                    .processor = tt_metal::DataMovementProcessor::RISCV_0,
                    .noc = tt_metal::NOC::RISCV_0_default,
                    .compile_args = compile_time_args});

            tt_metal::SetRuntimeArgs(receiver_program, receiver_kernel, receiver_logical_core, receiver_runtime_args);
            fixture->RunProgramNonblocking(receiver_device, receiver_program);
            receiver_programs.push_back(std::move(receiver_program));
            log_info(tt::LogTest, "{} Rx Launched on physical device {}", routing_direction, physical_end_device_id);
        }
    }

    // Launch sender program and wait for sender to finish
    fixture->RunProgramNonblocking(sender_device, sender_program);
    fixture->WaitForSingleProgramDone(sender_device, sender_program);

    // Wait for receivers to finish
    for (auto [routing_direction, physical_end_device_ids] : physical_end_device_ids_by_dir) {
        for (uint32_t i = 0; i < physical_end_device_ids.size(); i++) {
            auto receiver_device = fixture->get_device(physical_end_device_ids[i]);
            fixture->WaitForSingleProgramDone(receiver_device, receiver_programs[i]);
        }
    }
    log_info(tt::LogTest, "All Receivers Finished");

    // Validate the status and packets processed by sender and receiver
    std::vector<uint32_t> sender_status;
    std::vector<uint32_t> left_recv_status;
    std::vector<uint32_t> right_recv_status;

    tt_metal::detail::ReadFromDeviceL1(
        sender_device->get_devices()[0],
        sender_logical_core,
        worker_mem_map.test_results_address,
        worker_mem_map.test_results_size_bytes,
        sender_status,
        CoreType::WORKER);

    EXPECT_EQ(sender_status[TT_FABRIC_STATUS_INDEX], TT_FABRIC_STATUS_PASS);

    uint64_t sender_bytes =
        ((uint64_t)sender_status[TT_FABRIC_WORD_CNT_INDEX + 1] << 32) | sender_status[TT_FABRIC_WORD_CNT_INDEX];

    for (auto [routing_direction, physical_end_device_ids] : physical_end_device_ids_by_dir) {
        for (uint32_t i = 0; i < physical_end_device_ids.size(); i++) {
            log_info(
                tt::LogTest,
                "Checking Status of {} Rx on physical device {}",
                routing_direction,
                physical_end_device_ids[i]);

            const auto& receiver_device = fixture->get_device(physical_end_device_ids[i]);
            std::vector<uint32_t> recv_status;

            tt_metal::detail::ReadFromDeviceL1(
                receiver_device->get_devices()[0],
                receiver_logical_core,
                worker_mem_map.test_results_address,
                worker_mem_map.test_results_size_bytes,
                recv_status,
                CoreType::WORKER);
            EXPECT_EQ(recv_status[TT_FABRIC_STATUS_INDEX], TT_FABRIC_STATUS_PASS);
            uint64_t recv_bytes =
                ((uint64_t)recv_status[TT_FABRIC_WORD_CNT_INDEX + 1] << 32) | recv_status[TT_FABRIC_WORD_CNT_INDEX];

            EXPECT_EQ(sender_bytes, recv_bytes);
        }
    }
}

void RunTest2DMCastConnAPI(
    BaseFabricFixture* fixture, uint32_t north_hops, uint32_t south_hops, uint32_t east_hops, uint32_t west_hops) {
    uint32_t north_branch_east_hops = east_hops;
    uint32_t north_branch_west_hops = west_hops;
    uint32_t south_branch_east_hops = east_hops;
    uint32_t south_branch_west_hops = west_hops;

    CoreCoord sender_logical_core = {0, 0};
    CoreCoord receiver_logical_core = {1, 0};
    std::vector<tt_metal::Program> receiver_programs;

    auto& control_plane = tt::tt_metal::MetalContext::instance().get_control_plane();

    // use control plane to find a mesh with 3 devices
    auto user_meshes = control_plane.get_user_physical_mesh_ids();
    std::optional<MeshId> mesh_id;
    for (const auto& mesh : user_meshes) {
        auto mesh_shape = control_plane.get_physical_mesh_shape(mesh);
        if (mesh_shape.mesh_size() >= 3) {
            mesh_id = mesh;
            break;
        }
    }
    if (!mesh_id.has_value()) {
        GTEST_SKIP() << "No mesh found for 3 chip mcast test";
    }

    // Find a device num_hops away in specified direction.
    FabricNodeId src_fabric_node_id(MeshId{0}, 0);
    std::unordered_map<RoutingDirection, uint32_t> fabric_hops;

    std::unordered_map<RoutingDirection, std::vector<FabricNodeId>> end_fabric_node_ids_by_dir;
    chip_id_t src_phys_chip_id;
    std::unordered_map<RoutingDirection, std::vector<chip_id_t>> physical_end_device_ids_by_dir;

    if (north_hops > 0) {
        fabric_hops[RoutingDirection::N] = north_hops;
    }
    if (south_hops > 0) {
        fabric_hops[RoutingDirection::S] = south_hops;
    }
    if (east_hops > 0) {
        fabric_hops[RoutingDirection::E] = std::max({north_branch_east_hops, south_branch_east_hops, east_hops});
    }
    if (west_hops > 0) {
        fabric_hops[RoutingDirection::W] = std::max({north_branch_west_hops, south_branch_west_hops, west_hops});
    }

    tt::tt_metal::distributed::MeshShape mesh_shape;
    const auto topology = control_plane.get_fabric_context().get_fabric_topology();
    uint32_t is_2d_fabric = topology == Topology::Mesh;

    if (!is_2d_fabric) {
        GTEST_SKIP() << "Need 2D Fabric for this test.";
    }

    // Get the mcast sender device and mcast receiver devices that satisfy the input number of trunk hops
    if (!find_device_with_neighbor_in_multi_direction(
            fixture,
            src_fabric_node_id,
            end_fabric_node_ids_by_dir,
            src_phys_chip_id,
            physical_end_device_ids_by_dir,
            fabric_hops)) {
        log_info(
            tt::LogTest,
            "No Mcast destinations found for {} North Hops with {} East and {} West branch hops, {} South Hops with {} "
            "East and {} West branch hops, and {} East and {} West direct hops.",
            north_hops,
            north_branch_east_hops,
            north_branch_west_hops,
            south_hops,
            south_branch_east_hops,
            south_branch_west_hops,
            east_hops,
            west_hops);
        GTEST_SKIP() << "Skipping Test";
    }

    mesh_shape = control_plane.get_physical_mesh_shape(src_fabric_node_id.mesh_id);
    uint32_t ew_dim = mesh_shape[1];
    auto north_offset = -1;
    auto south_offset = 1;
    auto north_fabric_node_id = src_fabric_node_id;
    auto south_fabric_node_id = src_fabric_node_id;
    auto north_east_fabric_node_id = src_fabric_node_id;
    auto north_west_fabric_node_id = src_fabric_node_id;
    auto north_recv_phys_chip_id = src_phys_chip_id;
    auto south_recv_phys_chip_id = src_phys_chip_id;
    auto right_recv_phys_chip_id = src_phys_chip_id;
    auto left_recv_phys_chip_id = src_phys_chip_id;
    auto south_east_fabric_node_id = src_fabric_node_id;
    auto south_west_fabric_node_id = src_fabric_node_id;
    auto right_fabric_node_id = src_fabric_node_id;
    auto left_fabric_node_id = src_fabric_node_id;

    if (south_hops > 0) {
        south_fabric_node_id = end_fabric_node_ids_by_dir[RoutingDirection::S][south_hops - 1];
        south_recv_phys_chip_id = control_plane.get_physical_chip_id_from_fabric_node_id(south_fabric_node_id);
        if (south_branch_east_hops > 0) {
            south_east_fabric_node_id = end_fabric_node_ids_by_dir[RoutingDirection::E][south_branch_east_hops - 1];
            south_east_fabric_node_id.chip_id += south_offset * ew_dim;
            right_recv_phys_chip_id = control_plane.get_physical_chip_id_from_fabric_node_id(south_east_fabric_node_id);
        }
        if (south_branch_west_hops > 0) {
            south_west_fabric_node_id = end_fabric_node_ids_by_dir[RoutingDirection::W][south_branch_west_hops - 1];
            south_west_fabric_node_id.chip_id += south_offset * ew_dim;
            left_recv_phys_chip_id = control_plane.get_physical_chip_id_from_fabric_node_id(south_west_fabric_node_id);
        }
    }
    if (north_hops > 0) {
        north_fabric_node_id = end_fabric_node_ids_by_dir[RoutingDirection::N].at(0);
        north_recv_phys_chip_id = control_plane.get_physical_chip_id_from_fabric_node_id(north_fabric_node_id);
        if (north_branch_east_hops > 0) {
            north_east_fabric_node_id = end_fabric_node_ids_by_dir[RoutingDirection::E][north_branch_east_hops - 1];
            north_east_fabric_node_id.chip_id += north_offset * ew_dim;
            right_recv_phys_chip_id = control_plane.get_physical_chip_id_from_fabric_node_id(north_east_fabric_node_id);
        }
        if (north_branch_west_hops > 0) {
            north_west_fabric_node_id = end_fabric_node_ids_by_dir[RoutingDirection::W][north_branch_west_hops - 1];
            north_west_fabric_node_id.chip_id += north_offset * ew_dim;
            left_recv_phys_chip_id = control_plane.get_physical_chip_id_from_fabric_node_id(north_west_fabric_node_id);
        }
    }

    if (east_hops > 0) {
        right_fabric_node_id = end_fabric_node_ids_by_dir[RoutingDirection::E][east_hops - 1];
        right_recv_phys_chip_id = control_plane.get_physical_chip_id_from_fabric_node_id(right_fabric_node_id);
    }
    if (west_hops > 0) {
        left_fabric_node_id = end_fabric_node_ids_by_dir[RoutingDirection::W][west_hops - 1];
        left_recv_phys_chip_id = control_plane.get_physical_chip_id_from_fabric_node_id(left_fabric_node_id);
    }

    std::vector<uint32_t> rx_physical_device_ids;
    for (size_t i = 0; i < end_fabric_node_ids_by_dir[RoutingDirection::E].size(); i++) {
        if (i < east_hops) {
            auto east_node = end_fabric_node_ids_by_dir[RoutingDirection::E][i];
            rx_physical_device_ids.push_back(control_plane.get_physical_chip_id_from_fabric_node_id(east_node));
        }
    }
    for (size_t i = 0; i < end_fabric_node_ids_by_dir[RoutingDirection::W].size(); i++) {
        if (i < west_hops) {
            auto west_node = end_fabric_node_ids_by_dir[RoutingDirection::W][i];
            rx_physical_device_ids.push_back(control_plane.get_physical_chip_id_from_fabric_node_id(west_node));
        }
    }
    // North branch hops
    uint32_t trunk_hop = 1;
    for (auto trunk_node : end_fabric_node_ids_by_dir[RoutingDirection::N]) {
        rx_physical_device_ids.push_back(control_plane.get_physical_chip_id_from_fabric_node_id(trunk_node));
        for (size_t i = 0; i < end_fabric_node_ids_by_dir[RoutingDirection::E].size(); i++) {
            auto east_node = end_fabric_node_ids_by_dir[RoutingDirection::E][i];
            if (i < north_branch_east_hops) {
                east_node.chip_id += north_offset * trunk_hop * ew_dim;
                rx_physical_device_ids.push_back(control_plane.get_physical_chip_id_from_fabric_node_id(east_node));
            }
        }
        for (size_t i = 0; i < end_fabric_node_ids_by_dir[RoutingDirection::W].size(); i++) {
            auto west_node = end_fabric_node_ids_by_dir[RoutingDirection::W][i];
            if (i < north_branch_west_hops) {
                west_node.chip_id += north_offset * trunk_hop * ew_dim;
                rx_physical_device_ids.push_back(control_plane.get_physical_chip_id_from_fabric_node_id(west_node));
            }
        }
        trunk_hop++;
    }
    // South branch hops
    trunk_hop = 1;
    for (auto trunk_node : end_fabric_node_ids_by_dir[RoutingDirection::S]) {
        rx_physical_device_ids.push_back(control_plane.get_physical_chip_id_from_fabric_node_id(trunk_node));
        for (size_t i = 0; i < end_fabric_node_ids_by_dir[RoutingDirection::E].size(); i++) {
            auto east_node = end_fabric_node_ids_by_dir[RoutingDirection::E][i];
            if (i < south_branch_east_hops) {
                east_node.chip_id += south_offset * trunk_hop * ew_dim;
                rx_physical_device_ids.push_back(control_plane.get_physical_chip_id_from_fabric_node_id(east_node));
            }
        }
        for (size_t i = 0; i < end_fabric_node_ids_by_dir[RoutingDirection::W].size(); i++) {
            auto west_node = end_fabric_node_ids_by_dir[RoutingDirection::W][i];
            if (i < south_branch_west_hops) {
                west_node.chip_id += south_offset * trunk_hop * ew_dim;
                rx_physical_device_ids.push_back(control_plane.get_physical_chip_id_from_fabric_node_id(west_node));
            }
        }
        trunk_hop++;
    }

    log_info(tt::LogTest, "mesh dimensions {:x}", mesh_shape.dims());
    log_info(tt::LogTest, "mesh dimension 0 {:x}", mesh_shape[0]);
    log_info(tt::LogTest, "mesh dimension 1 {:x}", ew_dim);
    log_info(tt::LogTest, "Mcast Src MeshId {} ChipId {}", *(src_fabric_node_id.mesh_id), src_fabric_node_id.chip_id);
    log_info(
        tt::LogTest,
        "Mcast North East Branch Dst MeshId {} ChipId {}",
        *(north_east_fabric_node_id.mesh_id),
        north_east_fabric_node_id.chip_id);
    log_info(
        tt::LogTest,
        "Mcast East Branch Dst Device is {} hops in direction: RoutingDirection::E",
        north_branch_east_hops);
    log_info(
        tt::LogTest,
        "Mcast West Branch Dst MeshId {} ChipId {}",
        *(north_west_fabric_node_id.mesh_id),
        north_west_fabric_node_id.chip_id);
    log_info(
        tt::LogTest,
        "Mcast West Branch Dst Device is {} hops in direction: RoutingDirection::W",
        north_branch_west_hops);
    log_info(
        tt::LogTest,
        "Mcast North East Branch Dst MeshId {} ChipId {}",
        *(south_east_fabric_node_id.mesh_id),
        south_east_fabric_node_id.chip_id);
    log_info(
        tt::LogTest,
        "Mcast East Branch Dst Device is {} hops in direction: RoutingDirection::E",
        south_branch_east_hops);
    log_info(
        tt::LogTest,
        "Mcast West Branch Dst MeshId {} ChipId {}",
        *(south_west_fabric_node_id.mesh_id),
        south_west_fabric_node_id.chip_id);
    log_info(
        tt::LogTest,
        "Mcast West Branch Dst Device is {} hops in direction: RoutingDirection::W",
        south_branch_west_hops);
    log_info(
        tt::LogTest,
        "Mcast Right Direct Dst MeshId {} ChipId {}",
        *(right_fabric_node_id.mesh_id),
        right_fabric_node_id.chip_id);
    log_info(tt::LogTest, "Mcast Right Direct Dst Device is {} hops in direction  : RoutingDirection::E", east_hops);
    log_info(
        tt::LogTest,
        "Mcast Left Direct Dst MeshId {} ChipId {}",
        *(left_fabric_node_id.mesh_id),
        left_fabric_node_id.chip_id);
    log_info(tt::LogTest, "Mcast Left Direct Dst Device is {} hops in direction : RoutingDirection::W", west_hops);

    auto dst_recv_phys_chip_id = left_recv_phys_chip_id;
    if (dst_recv_phys_chip_id == src_phys_chip_id) {
        dst_recv_phys_chip_id = right_recv_phys_chip_id;
    }
    if (dst_recv_phys_chip_id == src_phys_chip_id) {
        dst_recv_phys_chip_id = north_recv_phys_chip_id;
    }
    if (dst_recv_phys_chip_id == src_phys_chip_id) {
        dst_recv_phys_chip_id = south_recv_phys_chip_id;
    }
    if (dst_recv_phys_chip_id == src_phys_chip_id) {
        GTEST_SKIP() << "No dst chip id found";
    }

    auto sender_device = fixture->get_device(src_phys_chip_id);
    auto dst_recv_device = fixture->get_device(dst_recv_phys_chip_id);

    CoreCoord receiver_virtual_core = dst_recv_device->worker_core_from_logical_core(receiver_logical_core);

    auto receiver_noc_encoding =
        tt::tt_metal::MetalContext::instance().hal().noc_xy_encoding(receiver_virtual_core.x, receiver_virtual_core.y);
    // test parameters
    auto worker_mem_map = generate_worker_mem_map(sender_device, topology);
    uint32_t num_packets = 100;
    uint32_t time_seed = std::chrono::system_clock::now().time_since_epoch().count();

    const auto fabric_config = tt::tt_metal::MetalContext::instance().get_fabric_config();
    uint32_t mcast_mode;
    auto arbitrary_fabric_node_id = src_fabric_node_id;
    if (north_hops > 0 && south_hops > 0) {
        mcast_mode = 3;
        if (north_branch_east_hops > 0) {
            arbitrary_fabric_node_id = north_east_fabric_node_id;
        } else if (north_branch_west_hops > 0) {
            arbitrary_fabric_node_id = north_west_fabric_node_id;
        } else {
            arbitrary_fabric_node_id = north_fabric_node_id;
        }
    } else if (south_hops > 0) {
        mcast_mode = 2;
        if (south_branch_west_hops > 0) {
            arbitrary_fabric_node_id = south_west_fabric_node_id;
        } else if (south_branch_east_hops > 0) {
            arbitrary_fabric_node_id = south_east_fabric_node_id;
        } else {
            arbitrary_fabric_node_id = south_fabric_node_id;
        }
    } else if (north_hops > 0) {
        mcast_mode = 1;
        if (north_branch_east_hops > 0) {
            arbitrary_fabric_node_id = north_east_fabric_node_id;
        } else if (north_branch_west_hops > 0) {
            arbitrary_fabric_node_id = north_west_fabric_node_id;
        } else {
            arbitrary_fabric_node_id = north_fabric_node_id;
        }
    } else {
        mcast_mode = 0;
        if (east_hops > 0) {
            arbitrary_fabric_node_id = right_fabric_node_id;
        } else {
            arbitrary_fabric_node_id = left_fabric_node_id;
        }
    }
    // common compile time args for sender and receiver
    std::vector<uint32_t> compile_time_args = {
        worker_mem_map.test_results_address,
        worker_mem_map.test_results_size_bytes,
        worker_mem_map.target_address,
        0 /* use_dram_dst */,
        mcast_mode,
        topology == Topology::Mesh,
        fabric_config == tt_fabric::FabricConfig::FABRIC_2D_DYNAMIC,
        1 /* is_chip_multicast */,
        1 /* additional_dir */};

    std::map<std::string, std::string> defines = {};
    defines["FABRIC_2D"] = "";

    auto sender_program = tt_metal::CreateProgram();
    auto sender_kernel = tt_metal::CreateKernel(
        sender_program,
        "tests/tt_metal/tt_metal/perf_microbenchmark/routing/kernels/tt_fabric_2d_mcast_tx.cpp",
        {sender_logical_core},
        tt_metal::DataMovementConfig{
            .processor = tt_metal::DataMovementProcessor::RISCV_0,
            .noc = tt_metal::NOC::RISCV_0_default,
            .compile_args = compile_time_args,
            .defines = defines});

    std::vector<uint32_t> sender_runtime_args = {
        worker_mem_map.source_l1_buffer_address,
        worker_mem_map.packet_payload_size_bytes,
        num_packets,
        receiver_noc_encoding,
        time_seed,
        ew_dim,
        src_fabric_node_id.chip_id,
        *mesh_id.value(),
        north_hops,
        (north_branch_west_hops << 16) | north_branch_east_hops,
    };

    // append the EDM connection rt args for fwd connection
    uint32_t link_idx;
    if (north_hops > 0) {
        if (north_branch_east_hops > 0) {
            link_idx = get_forwarding_link_indices(src_fabric_node_id, north_east_fabric_node_id)[0];
            append_fabric_connection_rt_args(
                src_fabric_node_id,
                north_east_fabric_node_id,
                link_idx,
                sender_program,
                {sender_logical_core},
                sender_runtime_args);
        } else if (north_branch_west_hops) {
            link_idx = get_forwarding_link_indices(src_fabric_node_id, north_west_fabric_node_id)[0];
            append_fabric_connection_rt_args(
                src_fabric_node_id,
                north_west_fabric_node_id,
                link_idx,
                sender_program,
                {sender_logical_core},
                sender_runtime_args);
        } else {
            link_idx = get_forwarding_link_indices(src_fabric_node_id, north_fabric_node_id)[0];
            append_fabric_connection_rt_args(
                src_fabric_node_id,
                north_fabric_node_id,
                link_idx,
                sender_program,
                {sender_logical_core},
                sender_runtime_args);
        }
    } else {
        link_idx = 0;
        append_fabric_connection_rt_args(
            src_fabric_node_id,
            arbitrary_fabric_node_id,
            link_idx,
            sender_program,
            {sender_logical_core},
            sender_runtime_args);
    }
    sender_runtime_args.push_back(south_hops);
    sender_runtime_args.push_back((south_branch_west_hops << 16) | south_branch_east_hops);

    if (south_hops > 0) {
        if (south_branch_west_hops > 0) {
            link_idx = get_forwarding_link_indices(src_fabric_node_id, south_west_fabric_node_id)[0];
            append_fabric_connection_rt_args(
                src_fabric_node_id,
                south_west_fabric_node_id,
                link_idx,
                sender_program,
                {sender_logical_core},
                sender_runtime_args);
        } else if (south_branch_east_hops > 0) {
            link_idx = get_forwarding_link_indices(src_fabric_node_id, south_east_fabric_node_id)[0];
            append_fabric_connection_rt_args(
                src_fabric_node_id,
                south_east_fabric_node_id,
                link_idx,
                sender_program,
                {sender_logical_core},
                sender_runtime_args);
        } else {
            link_idx = get_forwarding_link_indices(src_fabric_node_id, south_fabric_node_id)[0];
            append_fabric_connection_rt_args(
                src_fabric_node_id,
                south_fabric_node_id,
                link_idx,
                sender_program,
                {sender_logical_core},
                sender_runtime_args);
        }
    } else {
        link_idx = 0;
        append_fabric_connection_rt_args(
            src_fabric_node_id,
            arbitrary_fabric_node_id,
            link_idx,
            sender_program,
            {sender_logical_core},
            sender_runtime_args);
    }
    sender_runtime_args.push_back(left_fabric_node_id.chip_id);
    sender_runtime_args.push_back(right_fabric_node_id.chip_id);
    sender_runtime_args.push_back((west_hops << 16) | east_hops);
    if (west_hops > 0) {
        link_idx = get_forwarding_link_indices(src_fabric_node_id, left_fabric_node_id)[0];
        append_fabric_connection_rt_args(
            src_fabric_node_id,
            left_fabric_node_id,
            link_idx,
            sender_program,
            {sender_logical_core},
            sender_runtime_args);
    } else {
        link_idx = 0;
        append_fabric_connection_rt_args(
            src_fabric_node_id,
            arbitrary_fabric_node_id,
            link_idx,
            sender_program,
            {sender_logical_core},
            sender_runtime_args);
    }
    if (east_hops > 0) {
        link_idx = get_forwarding_link_indices(src_fabric_node_id, right_fabric_node_id)[0];
        append_fabric_connection_rt_args(
            src_fabric_node_id,
            right_fabric_node_id,
            link_idx,
            sender_program,
            {sender_logical_core},
            sender_runtime_args);
    } else {
        link_idx = 0;
        append_fabric_connection_rt_args(
            src_fabric_node_id,
            arbitrary_fabric_node_id,
            link_idx,
            sender_program,
            {sender_logical_core},
            sender_runtime_args);
    }
    tt_metal::SetRuntimeArgs(sender_program, sender_kernel, sender_logical_core, sender_runtime_args);

    std::vector<uint32_t> receiver_runtime_args = {worker_mem_map.packet_payload_size_bytes, num_packets, time_seed};

    // Create and launch the receiver program for validation on all mcast receiver devices
    for (auto physical_end_device_id : rx_physical_device_ids) {
        auto receiver_device = fixture->get_device(physical_end_device_id);
        // Create the receiver program for validation
        auto receiver_program = tt_metal::CreateProgram();
        auto receiver_kernel = tt_metal::CreateKernel(
            receiver_program,
            "tests/tt_metal/tt_metal/perf_microbenchmark/routing/kernels/tt_fabric_1d_rx.cpp",
            {receiver_logical_core},
            tt_metal::DataMovementConfig{
                .processor = tt_metal::DataMovementProcessor::RISCV_0,
                .noc = tt_metal::NOC::RISCV_0_default,
                .compile_args = compile_time_args});

        tt_metal::SetRuntimeArgs(receiver_program, receiver_kernel, receiver_logical_core, receiver_runtime_args);
        fixture->RunProgramNonblocking(receiver_device, receiver_program);
        receiver_programs.push_back(std::move(receiver_program));
        log_info(tt::LogTest, "Rx Launched on physical device {}", physical_end_device_id);
    }
    // Launch sender program and wait for sender to finish
    fixture->RunProgramNonblocking(sender_device, sender_program);
    fixture->WaitForSingleProgramDone(sender_device, sender_program);

    // Wait for receivers to finish
    for (uint32_t i = 0; i < rx_physical_device_ids.size(); i++) {
        auto receiver_device = fixture->get_device(rx_physical_device_ids[i]);
        fixture->WaitForSingleProgramDone(receiver_device, receiver_programs[i]);
    }
    log_info(tt::LogTest, "All Receivers Finished");

    // Validate the status and packets processed by sender and receiver
    std::vector<uint32_t> sender_status;
    std::vector<uint32_t> left_recv_status;
    std::vector<uint32_t> right_recv_status;

    tt_metal::detail::ReadFromDeviceL1(
        sender_device->get_devices()[0],
        sender_logical_core,
        worker_mem_map.test_results_address,
        worker_mem_map.test_results_size_bytes,
        sender_status,
        CoreType::WORKER);

    EXPECT_EQ(sender_status[TT_FABRIC_STATUS_INDEX], TT_FABRIC_STATUS_PASS);

    uint64_t sender_bytes =
        ((uint64_t)sender_status[TT_FABRIC_WORD_CNT_INDEX + 1] << 32) | sender_status[TT_FABRIC_WORD_CNT_INDEX];

    for (uint32_t i = 0; i < rx_physical_device_ids.size(); i++) {
        log_info(tt::LogTest, "Checking Status of Rx on physical device {}", rx_physical_device_ids[i]);

        const auto& receiver_device = fixture->get_device(rx_physical_device_ids[i]);
        std::vector<uint32_t> recv_status;

        tt_metal::detail::ReadFromDeviceL1(
            receiver_device->get_devices()[0],
            receiver_logical_core,
            worker_mem_map.test_results_address,
            worker_mem_map.test_results_size_bytes,
            recv_status,
            CoreType::WORKER);
        EXPECT_EQ(recv_status[TT_FABRIC_STATUS_INDEX], TT_FABRIC_STATUS_PASS);
        uint64_t recv_bytes =
            ((uint64_t)recv_status[TT_FABRIC_WORD_CNT_INDEX + 1] << 32) | recv_status[TT_FABRIC_WORD_CNT_INDEX];

        EXPECT_EQ(sender_bytes, recv_bytes);
    }
}

void RunTestChipMCast1D(
    BaseFabricFixture* fixture,
    RoutingDirection dir,
    uint32_t start_distance,
    uint32_t range,
    bool enable_fabric_tracing) {
    CoreCoord sender_logical_core = {0, 0};
    CoreCoord receiver_logical_core = {1, 0};
    std::vector<tt_metal::Program> receiver_programs;

    auto& control_plane = tt::tt_metal::MetalContext::instance().get_control_plane();

    // use control plane to find a mesh with 3 devices
    auto user_meshes = control_plane.get_user_physical_mesh_ids();
    std::optional<MeshId> mesh_id;
    for (const auto& mesh : user_meshes) {
        auto mesh_shape = control_plane.get_physical_mesh_shape(mesh);
        if (mesh_shape.mesh_size() >= 3) {
            mesh_id = mesh;
            break;
        }
    }
    if (!mesh_id.has_value()) {
        GTEST_SKIP() << "No mesh found for 3 chip mcast test";
    }

    // Check topology and fabric config
    const auto topology = control_plane.get_fabric_context().get_fabric_topology();
    const auto fabric_config = tt::tt_metal::MetalContext::instance().get_fabric_config();
    assert(
        (topology == Topology::Linear || topology == Topology::Ring) &&
        (fabric_config == tt_fabric::FabricConfig::FABRIC_1D ||
         fabric_config == tt_fabric::FabricConfig::FABRIC_1D_RING));

    // Find a device num_hops away in specified direction.
    FabricNodeId src_fabric_node_id(MeshId{0}, 0);
    std::unordered_map<RoutingDirection, uint32_t> fabric_hops;
    std::unordered_map<RoutingDirection, std::vector<FabricNodeId>> end_fabric_node_ids_by_dir;
    chip_id_t src_phys_chip_id;
    std::unordered_map<RoutingDirection, std::vector<chip_id_t>> physical_end_device_ids_by_dir;
    fabric_hops[dir] = start_distance + range - 1;

    // Get the mcast sender device and mcast receiver devices that satisfy the input number of hops in forward and
    // backward directions.
    if (!find_device_with_neighbor_in_multi_direction(
            fixture,
            src_fabric_node_id,
            end_fabric_node_ids_by_dir,
            src_phys_chip_id,
            physical_end_device_ids_by_dir,
            fabric_hops)) {
        log_info(tt::LogTest, "No Mcast destinations found for {} hops in {}", fabric_hops[dir], dir);
        GTEST_SKIP() << "Skipping Test";
    }

    // adjust physical_end_device_ids_by_dir and end_fabric_node_ids_by_dir to start from start_distance
    auto first_hop_phys_chip_id = physical_end_device_ids_by_dir[dir][0];  // needed to get link_idx
    physical_end_device_ids_by_dir[dir] = std::vector(
        physical_end_device_ids_by_dir[dir].begin() + start_distance - 1, physical_end_device_ids_by_dir[dir].end());
    end_fabric_node_ids_by_dir[dir] = std::vector(
        end_fabric_node_ids_by_dir[dir].begin() + start_distance - 1, end_fabric_node_ids_by_dir[dir].end());

    tt::tt_metal::distributed::MeshShape mesh_shape = control_plane.get_physical_mesh_shape(src_fabric_node_id.mesh_id);
    auto last_recv_phys_chip_id = physical_end_device_ids_by_dir[dir][range - 1];

    auto sender_device = fixture->get_device(src_phys_chip_id);
    auto last_recv_device = fixture->get_device(last_recv_phys_chip_id);

    auto first_recv_fabric_node_id = end_fabric_node_ids_by_dir[dir][0];
    auto last_recv_fabric_node_id = end_fabric_node_ids_by_dir[dir][range - 1];

    CoreCoord receiver_virtual_core =
        last_recv_device->worker_core_from_logical_core(receiver_logical_core);

    // test parameters
    auto worker_mem_map = generate_worker_mem_map(sender_device, topology);
    uint32_t num_packets = 100;
    uint32_t time_seed = std::chrono::system_clock::now().time_since_epoch().count();

    // common compile time args for sender and receiver
    // Note: Fabric Mcast with NOC writes to DRAM provides redudant coverage,
    // so use_dram_dst is set to 0; see run_unicast_dw_chips() for DRAM coverage
    std::vector<uint32_t> compile_time_args = {
        worker_mem_map.test_results_address,
        worker_mem_map.test_results_size_bytes,
        worker_mem_map.target_address,
        0 /* use_dram_dst */,
        0 /* is_2d_fabric */,
        0 /* use_dynamic_routing */,
        1 /* is_chip_multicast */,
        0 /* additional_dir */};

    std::map<std::string, std::string> defines = {};

    if (enable_fabric_tracing) {
        defines["TEST_ENABLE_FABRIC_TRACING"] = "1";
    }

    // Create the sender program
    auto sender_program = tt_metal::CreateProgram();
    auto sender_kernel = tt_metal::CreateKernel(
        sender_program,
        "tests/tt_metal/tt_metal/perf_microbenchmark/routing/kernels/tt_fabric_1d_tx.cpp",
        {sender_logical_core},
        tt_metal::DataMovementConfig{
            .processor = tt_metal::DataMovementProcessor::RISCV_0,
            .noc = tt_metal::NOC::RISCV_0_default,
            .compile_args = compile_time_args,
            .defines = defines});

    log_info(tt::LogTest, "mesh dimensions: {:x}", mesh_shape.dims());
    log_info(tt::LogTest, "mesh dimension 0: {:x}", mesh_shape[0]);
    log_info(tt::LogTest, "mesh dimension 1: {:x}", mesh_shape[1]);
    log_info(
        tt::LogTest, "Mcast Src: MeshId {} ChipId {}", src_fabric_node_id.mesh_id.get(), src_fabric_node_id.chip_id);
    log_info(
        tt::LogTest,
        "Mcast Dst: from MeshId {} ChipId {} to MeshId {} ChipId {}",
        first_recv_fabric_node_id.mesh_id.get(),
        first_recv_fabric_node_id.chip_id,
        last_recv_fabric_node_id.mesh_id.get(),
        last_recv_fabric_node_id.chip_id);
    log_info(
        tt::LogTest,
        "Mcast Receiver Core (Logical): {},{}",
        receiver_logical_core.x,
        receiver_logical_core.y);

    std::vector<uint32_t> sender_runtime_args = {
        worker_mem_map.source_l1_buffer_address,
        worker_mem_map.packet_payload_size_bytes,
        num_packets,
        time_seed,
        receiver_virtual_core.x,
        receiver_virtual_core.y,
        mesh_shape[1],
        src_fabric_node_id.chip_id,
        start_distance,
        range,
        last_recv_fabric_node_id.chip_id,
        *last_recv_fabric_node_id.mesh_id};

    // append the EDM connection rt args for fwd connection
    chip_id_t dst_chip_id = first_hop_phys_chip_id;
    const auto dst_fabric_node_id = tt::tt_fabric::get_fabric_node_id_from_physical_chip_id(dst_chip_id);
    uint32_t link_idx = get_forwarding_link_indices(src_fabric_node_id, dst_fabric_node_id)[0];
    append_fabric_connection_rt_args(
        src_fabric_node_id, dst_fabric_node_id, link_idx, sender_program, {sender_logical_core}, sender_runtime_args);

    tt_metal::SetRuntimeArgs(sender_program, sender_kernel, sender_logical_core, sender_runtime_args);

    std::vector<uint32_t> receiver_runtime_args = {worker_mem_map.packet_payload_size_bytes, num_packets, time_seed};

    // Create and launch the receiver program for validation on all mcast receiver devices
    for (auto& [routing_direction, physical_end_device_ids] : physical_end_device_ids_by_dir) {
        for (auto physical_end_device_id : physical_end_device_ids) {
            auto receiver_device = fixture->get_device(physical_end_device_id);
            // Create the receiver program for validation
            auto receiver_program = tt_metal::CreateProgram();
            auto receiver_kernel = tt_metal::CreateKernel(
                receiver_program,
                "tests/tt_metal/tt_metal/perf_microbenchmark/routing/kernels/tt_fabric_1d_rx.cpp",
                receiver_logical_core,
                tt_metal::DataMovementConfig{
                    .processor = tt_metal::DataMovementProcessor::RISCV_0,
                    .noc = tt_metal::NOC::RISCV_0_default,
                    .compile_args = compile_time_args});

            tt_metal::SetRuntimeArgs(
                receiver_program, receiver_kernel, receiver_logical_core, receiver_runtime_args);
            fixture->RunProgramNonblocking(receiver_device, receiver_program);
            receiver_programs.push_back(std::move(receiver_program));
            log_info(tt::LogTest, "{} Rx Launched on physical device {}", routing_direction, physical_end_device_id);
        }
    }

    // Launch sender program and wait for sender to finish
    fixture->RunProgramNonblocking(sender_device, sender_program);
    log_info(tt::LogTest, "Sender Launched on physical device {}", src_phys_chip_id);

    fixture->WaitForSingleProgramDone(sender_device, sender_program);
    log_info(tt::LogTest, "Sender Finished");

    // Wait for receivers to finish
    for (auto [routing_direction, physical_end_device_ids] : physical_end_device_ids_by_dir) {
        for (uint32_t i = 0; i < physical_end_device_ids.size(); i++) {
            auto receiver_device = fixture->get_device(physical_end_device_ids[i]);
            fixture->WaitForSingleProgramDone(receiver_device, receiver_programs[i]);
        }
    }
    log_info(tt::LogTest, "All Receivers Finished");

    if (enable_fabric_tracing) {
        tt_metal::detail::ReadDeviceProfilerResults(sender_device->get_devices()[0]);
    }

    // Validate the status and packets processed by sender and receiver
    std::vector<uint32_t> sender_status;
    std::vector<uint32_t> left_recv_status;
    std::vector<uint32_t> right_recv_status;

    tt_metal::detail::ReadFromDeviceL1(
        sender_device->get_devices()[0],
        sender_logical_core,
        worker_mem_map.test_results_address,
        worker_mem_map.test_results_size_bytes,
        sender_status,
        CoreType::WORKER);

    EXPECT_EQ(sender_status[TT_FABRIC_STATUS_INDEX], TT_FABRIC_STATUS_PASS);

    uint64_t sender_bytes =
        ((uint64_t)sender_status[TT_FABRIC_WORD_CNT_INDEX + 1] << 32) | sender_status[TT_FABRIC_WORD_CNT_INDEX];

    for (auto [routing_direction, physical_end_device_ids] : physical_end_device_ids_by_dir) {
        for (uint32_t i = 0; i < physical_end_device_ids.size(); i++) {
            const auto& receiver_device = fixture->get_device(physical_end_device_ids[i]);

            log_info(
                tt::LogTest,
                "Checking Status of {} Rx on core ({}, {}) on physical device {}",
                routing_direction,
                receiver_logical_core.x,
                receiver_logical_core.y,
                physical_end_device_ids[i]);

            std::vector<uint32_t> recv_status;

            tt_metal::detail::ReadFromDeviceL1(
                receiver_device->get_devices()[0],
                receiver_logical_core,
                worker_mem_map.test_results_address,
                worker_mem_map.test_results_size_bytes,
                recv_status,
                CoreType::WORKER);
            EXPECT_EQ(recv_status[TT_FABRIC_STATUS_INDEX], TT_FABRIC_STATUS_PASS);
            uint64_t recv_bytes =
                ((uint64_t)recv_status[TT_FABRIC_WORD_CNT_INDEX + 1] << 32) | recv_status[TT_FABRIC_WORD_CNT_INDEX];

            EXPECT_EQ(sender_bytes, recv_bytes);
        }
    }
}

TEST_F(Fabric1DFixture, TestUnicastRaw) { RunTestUnicastRaw(this, 1, RoutingDirection::E, false); }
TEST_F(Fabric1DFixture, TestUnicastConnAPI) { RunTestUnicastConnAPI(this, 1); }
TEST_F(Fabric1DFixture, TestUnicastConnAPIDRAM) { RunTestUnicastConnAPI(this, 1, RoutingDirection::E, true); }
TEST_F(Fabric1DFixture, TestUnicastTGGateways) { RunTestUnicastTGGateways(this); }
TEST_F(Fabric1DFixture, TestMCastConnAPI) { RunTestMCastConnAPI(this); }

// only chip multicast (test start and range)
TEST_F(Fabric1DFixture, TestChipMCast1DWithTracing) { RunTestChipMCast1D(this, RoutingDirection::E, 1, 3, true); }
TEST_F(Fabric1DFixture, TestChipMCast1DWithTracing2) { RunTestChipMCast1D(this, RoutingDirection::E, 2, 2, true); }

TEST_F(Fabric1DFixture, TestUnicastRawWithTracing) { RunTestUnicastRaw(this, 1, RoutingDirection::E, true); }

void RunEDMConnectionStressTest(
    BaseFabricFixture* fixture,
    const std::vector<size_t>& stall_durations_cycles,
    const std::vector<size_t>& message_counts,
    const std::vector<size_t>& packet_sizes,
    size_t num_times_to_connect,
    size_t num_iterations,
    size_t num_workers,
    size_t test_rows) {
    log_info(tt::LogTest, "Starting EDM connection stress test");
    auto& control_plane= tt::tt_metal::MetalContext::instance().get_control_plane();
    log_debug(tt::LogTest, "Control plane found");

    // use control plane to find a mesh with 3 devices
    auto user_meshes = control_plane.get_user_physical_mesh_ids();
    std::optional<MeshId> mesh_id;
    for (const auto& mesh : user_meshes) {
        auto mesh_shape = control_plane.get_physical_mesh_shape(mesh);
        if (mesh_shape.mesh_size() > 1) {
            mesh_id = mesh;
            break;
        }
    }
    if (!mesh_id.has_value()) {
        GTEST_SKIP() << "No mesh found for 2 chip connection stress test";
    }

    log_debug(tt::LogTest, "Mesh ID: {}", mesh_id.value());
    auto src_physical_device_id =
        control_plane.get_physical_chip_id_from_fabric_node_id(FabricNodeId(mesh_id.value(), 0));
    auto dst_physical_device_id =
        control_plane.get_physical_chip_id_from_fabric_node_id(FabricNodeId(mesh_id.value(), 1));

    auto sender_device = fixture->get_device(src_physical_device_id);
    auto receiver_device = fixture->get_device(dst_physical_device_id);

    // Set the destination address for fabric writes (constant for all workers)
    uint32_t fabric_write_dest_bank_addr = 0x50000;

    // For each epoch, run with increasing number of workers
    log_debug(tt::LogTest, "Starting EDM connection stress test");
    auto compute_with_storage_grid_size = sender_device->compute_with_storage_grid_size();
    size_t num_cols = compute_with_storage_grid_size.x;
    for (size_t iter = 0; iter < num_iterations; iter++) {
        log_info(tt::LogTest, "iter {}", iter);
        log_debug(tt::LogTest, "num_workers {}", num_workers);
        for (size_t c = 0; c < num_cols - (num_workers - 1); c++) {
            log_debug(tt::LogTest, "r={}, c={}", test_rows, c);

            // Set up worker cores for token ring
            auto worker_logical_cores = CoreRangeSet(CoreRange({{c, test_rows}, {c + num_workers - 1, test_rows}}));
            auto worker_logical_cores_vec = corerange_to_cores(worker_logical_cores, std::nullopt, false);

            // Map logical to virtual cores
            std::vector<CoreCoord> worker_virtual_cores;
            worker_virtual_cores.reserve(worker_logical_cores_vec.size());
            for (const auto& logical_core : worker_logical_cores_vec) {
                worker_virtual_cores.push_back(sender_device->worker_core_from_logical_core(logical_core));
            }

            // Create program
            auto program = tt_metal::CreateProgram();

            // Create semaphores for token passing (one per worker)
            auto connection_token_semaphore_id =
                tt_metal::CreateSemaphore(program, CoreRangeSet(worker_logical_cores), 0);

            // Create source packet buffer (one per worker)
            static constexpr uint32_t source_l1_cb_index = tt::CB::c_in0;
            static constexpr tt::DataFormat cb_df = tt::DataFormat::Bfp8;
            auto max_payload_size = *std::max_element(packet_sizes.begin(), packet_sizes.end());
            auto source_l1_cb_config =
                tt_metal::CircularBufferConfig(max_payload_size * 2, {{source_l1_cb_index, cb_df}})
                    .set_page_size(source_l1_cb_index, max_payload_size);
            CreateCircularBuffer(program, worker_logical_cores, source_l1_cb_config);

            // Configure common compile time args for all workers
            std::vector<uint32_t> compile_time_args = {
                static_cast<uint32_t>(stall_durations_cycles.size()),
                static_cast<uint32_t>(packet_sizes.size()),
                static_cast<uint32_t>(message_counts.size()),
            };

            // Create a kernel for each worker
            std::vector<std::vector<uint32_t>> runtime_args_per_worker(num_workers);

            for (size_t i = 0; i < num_workers; i++) {
                // Compute destination NOC coordinates for this worker
                auto dest_virtual_core = worker_virtual_cores[i];

                // Compute next worker index in the token ring
                size_t next_worker_idx = (i + 1) % num_workers;
                auto next_worker_virtual_core = worker_virtual_cores[next_worker_idx];

                // Prepare runtime args for this worker
                std::vector<uint32_t>& worker_args = runtime_args_per_worker[i];

                // Basic configuration
                worker_args.push_back(fabric_write_dest_bank_addr);  // Fabric write destination bank address
                worker_args.push_back(dest_virtual_core.x);          // Fabric write destination NOC X
                worker_args.push_back(dest_virtual_core.y);          // Fabric write destination NOC Y

                // Token ring configuration
                worker_args.push_back(i == 0 ? 1 : 0);                 // Is starting worker (first worker starts)
                worker_args.push_back(num_times_to_connect);           // How many times to connect during turn
                worker_args.push_back(next_worker_virtual_core.x);     // Next worker NOC X
                worker_args.push_back(next_worker_virtual_core.y);     // Next worker NOC Y
                worker_args.push_back(connection_token_semaphore_id);  // Address of next worker's token

                // Traffic pattern arrays (rotate starting index by worker ID for variation)
                worker_args.push_back(stall_durations_cycles.size());  // Number of stall durations

                // Rotate starting point for each worker to prevent lock-step behavior
                size_t stall_offset = i % stall_durations_cycles.size();
                for (size_t j = 0; j < stall_durations_cycles.size(); j++) {
                    size_t idx = (stall_offset + j) % stall_durations_cycles.size();
                    worker_args.push_back(stall_durations_cycles[idx]);
                }

                worker_args.push_back(packet_sizes.size());  // Number of packet sizes
                size_t packet_size_offset = i % packet_sizes.size();
                for (size_t j = 0; j < packet_sizes.size(); j++) {
                    size_t idx = (packet_size_offset + j) % packet_sizes.size();
                    worker_args.push_back(packet_sizes[idx]);
                }

                worker_args.push_back(message_counts.size());  // Number of message counts
                size_t message_count_offset = i % message_counts.size();
                for (size_t j = 0; j < message_counts.size(); j++) {
                    size_t idx = (message_count_offset + j) % message_counts.size();
                    worker_args.push_back(message_counts[idx]);
                }

                // Circular buffer indices for source data and packet headers
                worker_args.push_back(source_l1_cb_index);  // Source L1 circular buffer index

                worker_args.push_back(i % stall_durations_cycles.size());
                worker_args.push_back(i % packet_sizes.size());
                worker_args.push_back(i % message_counts.size());

                const auto sender_fabric_node_id =
                    tt::tt_fabric::get_fabric_node_id_from_physical_chip_id(sender_device->get_devices()[0]->id());
                const auto receiver_fabric_node_id =
                    tt::tt_fabric::get_fabric_node_id_from_physical_chip_id(receiver_device->get_devices()[0]->id());
                append_fabric_connection_rt_args(
                    sender_fabric_node_id,
                    receiver_fabric_node_id,
                    0,
                    program,
                    {worker_logical_cores_vec[i]},
                    worker_args);

                auto kernel = tt_metal::CreateKernel(
                    program,
                    "tests/tt_metal/tt_metal/perf_microbenchmark/routing/kernels/"
                    "edm_fabric_connection_test_kernel.cpp",
                    worker_logical_cores_vec[i],
                    tt_metal::DataMovementConfig{
                        .processor = tt_metal::DataMovementProcessor::RISCV_0,
                        .noc = tt_metal::NOC::RISCV_0_default,
                        .compile_args = compile_time_args});
                tt_metal::SetRuntimeArgs(program, kernel, worker_logical_cores_vec[i], runtime_args_per_worker[i]);
            }

            // Launch program and wait for completion
            auto start_time = std::chrono::high_resolution_clock::now();
            log_debug(tt::LogTest, "Launching program");
            fixture->RunProgramNonblocking(sender_device, program);
            fixture->WaitForSingleProgramDone(sender_device, program);
            auto end_time = std::chrono::high_resolution_clock::now();
            auto duration_ms = std::chrono::duration_cast<std::chrono::milliseconds>(end_time - start_time).count();

            log_info(tt::LogTest, "Iter {} with {} workers completed in {} ms", iter, num_workers, duration_ms);
        }
    }
}

TEST_F(NightlyFabric1DFixture, TestEDMConnectionStressTestQuick) {
    std::vector<size_t> stall_durations_cycles = {0,    100,  200,  300,   400,   700,   1000,  2000,  3000,  4000,
                                                  5000, 7000, 8000, 10000, 20000, 30000, 40000, 50000, 60000, 100000};
    std::vector<size_t> message_counts = {8, 100};
    std::vector<size_t> packet_sizes = {16, 4 * 1088};
    size_t num_times_to_connect = 20000;
    size_t num_iterations = 10;
    std::vector<size_t> worker_counts = {1, 3};
    std::vector<size_t> test_rows = {0, 4, 5, 6};

    for (auto num_workers : worker_counts) {
        for (auto r : test_rows) {
            RunEDMConnectionStressTest(
                this,
                stall_durations_cycles,
                message_counts,
                packet_sizes,
                num_times_to_connect,
                num_iterations,
                num_workers,
                r);
        }
    }
}

void FabricUnicastCommon(
    BaseFabricFixture* fixture,
    NocSendType noc_send_type,
    const std::vector<std::tuple<RoutingDirection, uint32_t>>& pair_ordered_dirs,
    bool with_state) {
    CoreCoord sender_logical_core = {0, 0};
    CoreCoord receiver_logical_core = {1, 0};
    uint32_t num_packets = 10;
    uint32_t time_seed = std::chrono::system_clock::now().time_since_epoch().count();

    auto& control_plane = tt::tt_metal::MetalContext::instance().get_control_plane();
    const auto topology = control_plane.get_fabric_context().get_fabric_topology();

    std::vector<std::tuple<RoutingDirection, uint32_t>> dir_configs = pair_ordered_dirs;
    if (topology == Topology::Mesh) {
        const auto cluster_type = tt::tt_metal::MetalContext::instance().get_cluster().get_cluster_type();
        size_t max_dirs = (cluster_type == tt::tt_metal::ClusterType::T3K) ? 3 : 4;
        if (dir_configs.size() > max_dirs) {
            dir_configs.resize(max_dirs);
        }
        if (dir_configs.empty()) {
            dir_configs = {std::make_tuple(RoutingDirection::E, 1)};
        }
    } else {
        if (dir_configs.empty()) {
            dir_configs = {std::make_tuple(RoutingDirection::E, 1)};
        }
        if (dir_configs.size() > 2) {
            dir_configs.resize(2);
        }
    }

    // Find a source device and first-hop receivers for the selected directions
    FabricNodeId src_fabric_node_id(MeshId{0}, 0);
    std::unordered_map<RoutingDirection, uint32_t> fabric_hops;
    for (auto [dir, num_hops] : dir_configs) {
        fabric_hops[dir] = num_hops;
    }

    std::unordered_map<RoutingDirection, std::vector<FabricNodeId>> end_fabric_node_ids_by_dir;
    chip_id_t src_physical_device_id;
    std::unordered_map<RoutingDirection, std::vector<chip_id_t>> physical_end_device_ids_by_dir;
    if (!find_device_with_neighbor_in_multi_direction(
            fixture,
            src_fabric_node_id,
            end_fabric_node_ids_by_dir,
            src_physical_device_id,
            physical_end_device_ids_by_dir,
            fabric_hops)) {
        GTEST_SKIP() << "No path found for requested directions";
    }

    std::vector<std::shared_ptr<tt_metal::distributed::MeshDevice>> receiver_devices;
    std::vector<FabricNodeId> dest_fabric_node_ids;
    receiver_devices.reserve(dir_configs.size());
    for (auto [dir, num_hops] : dir_configs) {
        // pick destination device at the num_hops-th neighbor
        uint32_t dst_index = num_hops - 1;
        auto dst_physical_device_id = physical_end_device_ids_by_dir[dir][dst_index];
        receiver_devices.push_back(fixture->get_device(dst_physical_device_id));
        // connection is to first hop for each direction
        dest_fabric_node_ids.push_back(tt::tt_fabric::get_fabric_node_id_from_physical_chip_id(dst_physical_device_id));
    }
    auto sender_device = fixture->get_device(src_physical_device_id);
    CoreCoord receiver_virtual_core = receiver_devices.back()->worker_core_from_logical_core(receiver_logical_core);

    tt_metal::Program sender_program = tt_metal::CreateProgram();

    auto worker_mem_map = generate_worker_mem_map(sender_device, topology);

    std::vector<uint32_t> compile_time_args = {
        worker_mem_map.test_results_address,
        worker_mem_map.test_results_size_bytes,
        worker_mem_map.notification_mailbox_address,
        worker_mem_map.target_address,
        noc_send_type,
        static_cast<uint32_t>(dir_configs.size()),
        with_state,
        0  // is_chip_multicast = 0
    };

    if (noc_send_type == NOC_UNICAST_INLINE_WRITE) {
        worker_mem_map.packet_payload_size_bytes = 4;
    }

    auto sender_kernel = tt_metal::CreateKernel(
        sender_program,
        (noc_send_type == NOC_FUSED_UNICAST_ATOMIC_INC || noc_send_type == NOC_UNICAST_ATOMIC_INC)
            ? "tests/tt_metal/tt_fabric/fabric_data_movement/kernels/test_linear_api_atomic_inc_sender.cpp"
            : "tests/tt_metal/tt_fabric/fabric_data_movement/kernels/test_linear_api_unicast_write_sender.cpp",
        {sender_logical_core},
        tt_metal::DataMovementConfig{
            .processor = tt_metal::DataMovementProcessor::RISCV_0,
            .noc = tt_metal::NOC::RISCV_0_default,
            .compile_args = compile_time_args});

    std::vector<uint32_t> sender_runtime_args = {
        worker_mem_map.source_l1_buffer_address,
        worker_mem_map.packet_payload_size_bytes,
        num_packets,
        time_seed,
        receiver_virtual_core.x,
        receiver_virtual_core.y,
    };
    for (auto [dir, num_hops] : dir_configs) {
        sender_runtime_args.push_back(num_hops);
    }

    append_routing_plane_connection_manager_rt_args(
        src_fabric_node_id,
        dest_fabric_node_ids,
        sender_program,
        sender_kernel,
        {sender_logical_core},
        sender_runtime_args);

    tt_metal::SetRuntimeArgs(sender_program, sender_kernel, sender_logical_core, sender_runtime_args);
    std::unordered_map<std::shared_ptr<tt_metal::distributed::MeshDevice>, tt_metal::Program> receiver_programs;
    for (auto recv_dev : receiver_devices) {
        receiver_programs[recv_dev] = tt_metal::CreateProgram();
        auto receiver_kernel = tt_metal::CreateKernel(
            receiver_programs[recv_dev],
            (noc_send_type == NOC_FUSED_UNICAST_ATOMIC_INC || noc_send_type == NOC_UNICAST_ATOMIC_INC)
                ? "tests/tt_metal/tt_fabric/fabric_data_movement/kernels/test_linear_api_atomic_inc_receiver.cpp"
                : "tests/tt_metal/tt_fabric/fabric_data_movement/kernels/test_linear_api_receiver.cpp",
            {receiver_logical_core},
            tt_metal::DataMovementConfig{
                .processor = tt_metal::DataMovementProcessor::RISCV_0,
                .noc = tt_metal::NOC::RISCV_0_default,
                .compile_args = compile_time_args});

        std::vector<uint32_t> receiver_runtime_args = {
            worker_mem_map.packet_payload_size_bytes,
            num_packets,
            time_seed,
        };
        tt_metal::SetRuntimeArgs(
            receiver_programs[recv_dev], receiver_kernel, receiver_logical_core, receiver_runtime_args);
    }
    for (auto& [recv_dev, receiver_program] : receiver_programs) {
        fixture->RunProgramNonblocking(recv_dev, receiver_program);
    }
    fixture->RunProgramNonblocking(sender_device, sender_program);
    fixture->WaitForSingleProgramDone(sender_device, sender_program);
    for (auto& [recv_dev, receiver_program] : receiver_programs) {
        fixture->WaitForSingleProgramDone(recv_dev, receiver_program);
    }

    std::vector<uint32_t> sender_status;
    tt_metal::detail::ReadFromDeviceL1(
        sender_device->get_devices()[0],
        sender_logical_core,
        worker_mem_map.test_results_address,
        worker_mem_map.test_results_size_bytes,
        sender_status,
        CoreType::WORKER);
    EXPECT_EQ(sender_status[TT_FABRIC_STATUS_INDEX], TT_FABRIC_STATUS_PASS);

    std::vector<uint32_t> receiver_status;
    for (auto recv_dev : receiver_devices) {
        tt_metal::detail::ReadFromDeviceL1(
            recv_dev->get_devices()[0],
            receiver_logical_core,
            worker_mem_map.test_results_address,
            worker_mem_map.test_results_size_bytes,
            receiver_status,
            CoreType::WORKER);
        EXPECT_EQ(receiver_status[TT_FABRIC_STATUS_INDEX], TT_FABRIC_STATUS_PASS);
        uint64_t sender_words =
            ((uint64_t)sender_status[TT_FABRIC_WORD_CNT_INDEX + 1] << 32) | sender_status[TT_FABRIC_WORD_CNT_INDEX];
        uint64_t receiver_words =
            ((uint64_t)receiver_status[TT_FABRIC_WORD_CNT_INDEX + 1] << 32) | receiver_status[TT_FABRIC_WORD_CNT_INDEX];
        EXPECT_EQ(sender_words, receiver_words);
    }
}

void FabricMulticastCommon(
    BaseFabricFixture* fixture,
    NocSendType noc_send_type,
    const std::vector<std::tuple<RoutingDirection, uint32_t, uint32_t>>& pair_ordered_dir_configs,
    bool with_state) {
    CoreCoord sender_logical_core = {0, 0};
    CoreCoord receiver_logical_core = {1, 0};
    uint32_t num_packets = 10;
    uint32_t time_seed = std::chrono::system_clock::now().time_since_epoch().count();

    auto& control_plane = tt::tt_metal::MetalContext::instance().get_control_plane();
    const auto topology = control_plane.get_fabric_context().get_fabric_topology();

    // Limit directions per cluster (T3K: up to 3, TG: up to 4) and force range=1
    const auto cluster_type = tt::tt_metal::MetalContext::instance().get_cluster().get_cluster_type();
    size_t max_dirs = (cluster_type == tt::tt_metal::ClusterType::T3K) ? 3 : 4;
    std::vector<std::tuple<RoutingDirection, uint32_t, uint32_t>> dir_configs = pair_ordered_dir_configs;
    if (dir_configs.size() > max_dirs) {
        dir_configs.resize(max_dirs);
    }

    FabricNodeId src_fabric_node_id(MeshId{0}, 0);
    std::unordered_map<RoutingDirection, uint32_t> fabric_hops;
    for (auto [dir, start_distance, range] : dir_configs) {
        fabric_hops[dir] = start_distance + range - 1;
    }

    std::unordered_map<RoutingDirection, std::vector<FabricNodeId>> end_fabric_node_ids_by_dir;
    chip_id_t src_physical_device_id;
    std::unordered_map<RoutingDirection, std::vector<chip_id_t>> physical_end_device_ids_by_dir;
    if (!find_device_with_neighbor_in_multi_direction(
            fixture,
            src_fabric_node_id,
            end_fabric_node_ids_by_dir,
            src_physical_device_id,
            physical_end_device_ids_by_dir,
            fabric_hops)) {
        GTEST_SKIP() << "No multicast destinations found for requested directions";
    }

    auto sender_device = fixture->get_device(src_physical_device_id);
    auto worker_mem_map = generate_worker_mem_map(sender_device, topology);

    // Adjust lists to start from start_distance for each direction
    std::vector<FabricNodeId> dest_fabric_node_ids;
    for (auto [dir, start_distance, range] : dir_configs) {
        physical_end_device_ids_by_dir[dir] = std::vector(
            physical_end_device_ids_by_dir[dir].begin() + (start_distance - 1),
            physical_end_device_ids_by_dir[dir].end());
        end_fabric_node_ids_by_dir[dir] = std::vector(
            end_fabric_node_ids_by_dir[dir].begin() + (start_distance - 1), end_fabric_node_ids_by_dir[dir].end());
        dest_fabric_node_ids.push_back(end_fabric_node_ids_by_dir[dir][0]);
    }

    // Choose a receiver device to compute RX core coords (use last device from first configured dir)
    auto first_dir = std::get<0>(dir_configs.front());
    if (physical_end_device_ids_by_dir[first_dir].empty()) {
        GTEST_SKIP() << "No multicast receivers after start_distance adjustment";
    }
    auto last_recv_phys_chip_id = physical_end_device_ids_by_dir[first_dir].back();
    auto last_recv_device = fixture->get_device(last_recv_phys_chip_id);
    CoreCoord receiver_virtual_core = last_recv_device->worker_core_from_logical_core(receiver_logical_core);

    if (noc_send_type == NOC_UNICAST_INLINE_WRITE) {
        worker_mem_map.packet_payload_size_bytes = 4;
    }

    std::vector<uint32_t> compile_time_args = {
        worker_mem_map.test_results_address,
        worker_mem_map.test_results_size_bytes,
        worker_mem_map.notification_mailbox_address,
        worker_mem_map.target_address,
        noc_send_type,
        static_cast<uint32_t>(dir_configs.size()),
        with_state,
        1  // is_chip_multicast = 1
    };

    std::vector<uint32_t> sender_runtime_args = {
        worker_mem_map.source_l1_buffer_address,
        worker_mem_map.packet_payload_size_bytes,
        num_packets,
        time_seed,
        receiver_virtual_core.x,
        receiver_virtual_core.y,
    };
    for (auto [dir, start_distance, range] : dir_configs) {
        sender_runtime_args.push_back(start_distance);
        sender_runtime_args.push_back(range);
    }

    auto sender_program = tt_metal::CreateProgram();
    auto sender_kernel = tt_metal::CreateKernel(
        sender_program,
        (noc_send_type == NOC_FUSED_UNICAST_ATOMIC_INC || noc_send_type == NOC_UNICAST_ATOMIC_INC)
            ? "tests/tt_metal/tt_fabric/fabric_data_movement/kernels/test_linear_api_atomic_inc_sender.cpp"
            : "tests/tt_metal/tt_fabric/fabric_data_movement/kernels/test_linear_api_unicast_write_sender.cpp",
        {sender_logical_core},
        tt_metal::DataMovementConfig{
            .processor = tt_metal::DataMovementProcessor::RISCV_0,
            .noc = tt_metal::NOC::RISCV_0_default,
            .compile_args = compile_time_args});

    append_routing_plane_connection_manager_rt_args(
        src_fabric_node_id,
        dest_fabric_node_ids,
        sender_program,
        sender_kernel,
        {sender_logical_core},
        sender_runtime_args);

    tt_metal::SetRuntimeArgs(sender_program, sender_kernel, sender_logical_core, sender_runtime_args);

    // Build and launch receiver programs for all destination devices in all configured directions
    std::vector<std::pair<std::shared_ptr<tt_metal::distributed::MeshDevice>, tt_metal::Program>> receiver_programs;
    std::vector<uint32_t> receiver_runtime_args = {worker_mem_map.packet_payload_size_bytes, num_packets, time_seed};
    for (auto& [dir, start_distance, range] : dir_configs) {
        for (auto physical_end_device_id : physical_end_device_ids_by_dir[dir]) {
            auto receiver_device = fixture->get_device(physical_end_device_id);
            auto receiver_program = tt_metal::CreateProgram();
            auto receiver_kernel = tt_metal::CreateKernel(
                receiver_program,
                (noc_send_type == NOC_FUSED_UNICAST_ATOMIC_INC || noc_send_type == NOC_UNICAST_ATOMIC_INC)
                    ? "tests/tt_metal/tt_fabric/fabric_data_movement/kernels/test_linear_api_atomic_inc_receiver.cpp"
                    : "tests/tt_metal/tt_fabric/fabric_data_movement/kernels/test_linear_api_receiver.cpp",
                {receiver_logical_core},
                tt_metal::DataMovementConfig{
                    .processor = tt_metal::DataMovementProcessor::RISCV_0,
                    .noc = tt_metal::NOC::RISCV_0_default,
                    .compile_args = compile_time_args});
            tt_metal::SetRuntimeArgs(receiver_program, receiver_kernel, receiver_logical_core, receiver_runtime_args);
            fixture->RunProgramNonblocking(receiver_device, receiver_program);
            receiver_programs.emplace_back(receiver_device, std::move(receiver_program));
        }
    }

    fixture->RunProgramNonblocking(sender_device, sender_program);
    fixture->WaitForSingleProgramDone(sender_device, sender_program);

    for (auto& [dev, prog] : receiver_programs) {
        fixture->WaitForSingleProgramDone(dev, prog);
    }

    std::vector<uint32_t> sender_status;
    tt_metal::detail::ReadFromDeviceL1(
        sender_device->get_devices()[0],
        sender_logical_core,
        worker_mem_map.test_results_address,
        worker_mem_map.test_results_size_bytes,
        sender_status,
        CoreType::WORKER);
    EXPECT_EQ(sender_status[TT_FABRIC_STATUS_INDEX], TT_FABRIC_STATUS_PASS);
    uint64_t sender_words =
        ((uint64_t)sender_status[TT_FABRIC_WORD_CNT_INDEX + 1] << 32) | sender_status[TT_FABRIC_WORD_CNT_INDEX];

    for (auto& [dev, _] : receiver_programs) {
        std::vector<uint32_t> recv_status;
        tt_metal::detail::ReadFromDeviceL1(
            dev->get_devices()[0],
            receiver_logical_core,
            worker_mem_map.test_results_address,
            worker_mem_map.test_results_size_bytes,
            recv_status,
            CoreType::WORKER);
        EXPECT_EQ(recv_status[TT_FABRIC_STATUS_INDEX], TT_FABRIC_STATUS_PASS);
        uint64_t receiver_words =
            ((uint64_t)recv_status[TT_FABRIC_WORD_CNT_INDEX + 1] << 32) | recv_status[TT_FABRIC_WORD_CNT_INDEX];
        EXPECT_EQ(sender_words, receiver_words);
    }
}

// 1D Linear Fabric API Tests
TEST_F(NightlyFabric1DFixture, TestLinearFabricUnicastNocUnicastWrite1D) {
    FabricUnicastCommon(this, NOC_UNICAST_WRITE, {std::make_tuple(RoutingDirection::E, 1)});
}
TEST_F(NightlyFabric1DFixture, TestLinearFabricUnicastNocUnicastWrite1DMultiDir) {
    FabricUnicastCommon(
        this, NOC_UNICAST_WRITE, {std::make_tuple(RoutingDirection::E, 1), std::make_tuple(RoutingDirection::W, 1)});
}
TEST_F(NightlyFabric1DFixture, TestLinearFabricUnicastNocUnicastWrite1DWithState) {
    FabricUnicastCommon(
        this,
        NOC_UNICAST_WRITE,
        {std::make_tuple(RoutingDirection::E, 1), std::make_tuple(RoutingDirection::W, 1)},
        true);
}

TEST_F(NightlyFabric1DFixture, TestLinearFabricUnicastNocAtomicInc1D) {
    FabricUnicastCommon(this, NOC_UNICAST_ATOMIC_INC, {std::make_tuple(RoutingDirection::E, 1)});
}
TEST_F(NightlyFabric1DFixture, TestLinearFabricUnicastNocAtomicInc1DMultiDir) {
    FabricUnicastCommon(
        this,
        NOC_UNICAST_ATOMIC_INC,
        {std::make_tuple(RoutingDirection::E, 1), std::make_tuple(RoutingDirection::W, 1)});
}
TEST_F(NightlyFabric1DFixture, TestLinearFabricUnicastNocAtomicInc1DWithState) {
    FabricUnicastCommon(
        this,
        NOC_UNICAST_ATOMIC_INC,
        {std::make_tuple(RoutingDirection::E, 1), std::make_tuple(RoutingDirection::W, 1)},
        true);
}

TEST_F(NightlyFabric1DFixture, TestLinearFabricUnicastNocScatterWrite1D) {
    FabricUnicastCommon(this, NOC_UNICAST_SCATTER_WRITE, {std::make_tuple(RoutingDirection::E, 1)});
}
TEST_F(NightlyFabric1DFixture, TestLinearFabricUnicastNocScatterWrite1DMultiDir) {
    FabricUnicastCommon(
        this,
        NOC_UNICAST_SCATTER_WRITE,
        {std::make_tuple(RoutingDirection::E, 1), std::make_tuple(RoutingDirection::W, 1)});
}
TEST_F(NightlyFabric1DFixture, TestLinearFabricUnicastNocScatterWrite1DWithState) {
    FabricUnicastCommon(
        this,
        NOC_UNICAST_SCATTER_WRITE,
        {std::make_tuple(RoutingDirection::E, 1), std::make_tuple(RoutingDirection::W, 1)},
        true);
}

TEST_F(NightlyFabric1DFixture, TestLinearFabricUnicastNocInlineWrite1D) {
    FabricUnicastCommon(this, NOC_UNICAST_INLINE_WRITE, {std::make_tuple(RoutingDirection::E, 1)});
}
TEST_F(NightlyFabric1DFixture, TestLinearFabricUnicastNocInlineWrite1DMultiDir) {
    FabricUnicastCommon(
        this,
        NOC_UNICAST_INLINE_WRITE,
        {std::make_tuple(RoutingDirection::E, 1), std::make_tuple(RoutingDirection::W, 1)});
}
TEST_F(NightlyFabric1DFixture, TestLinearFabricUnicastNocInlineWrite1DWithState) {
    FabricUnicastCommon(
        this,
        NOC_UNICAST_INLINE_WRITE,
        {std::make_tuple(RoutingDirection::E, 1), std::make_tuple(RoutingDirection::W, 1)},
        true);
}

TEST_F(NightlyFabric1DFixture, TestLinearFabricUnicastNocFusedAtomicInc1D) {
    FabricUnicastCommon(this, NOC_FUSED_UNICAST_ATOMIC_INC, {std::make_tuple(RoutingDirection::E, 1)});
}
TEST_F(NightlyFabric1DFixture, TestLinearFabricUnicastNocFusedAtomicInc1DMultiDir) {
    FabricUnicastCommon(
        this,
        NOC_FUSED_UNICAST_ATOMIC_INC,
        {std::make_tuple(RoutingDirection::E, 1), std::make_tuple(RoutingDirection::W, 1)});
}
TEST_F(NightlyFabric1DFixture, TestLinearFabricUnicastNocFusedAtomicInc1DWithState) {
    FabricUnicastCommon(
        this,
        NOC_FUSED_UNICAST_ATOMIC_INC,
        {std::make_tuple(RoutingDirection::E, 1), std::make_tuple(RoutingDirection::W, 1)},
        true);
}

TEST_F(NightlyFabric1DFixture, TestLinearFabricMulticastNocUnicastWrite1D) {
    FabricMulticastCommon(this, NOC_UNICAST_WRITE, {std::make_tuple(RoutingDirection::E, 1, 2)});
}
TEST_F(NightlyFabric1DFixture, TestLinearFabricMulticastNocUnicastWrite1DMultiDir) {
    FabricMulticastCommon(
        this,
        NOC_UNICAST_WRITE,
        {std::make_tuple(RoutingDirection::E, 1, 2), std::make_tuple(RoutingDirection::W, 1, 1)});
}
TEST_F(NightlyFabric1DFixture, TestLinearFabricMulticastNocUnicastWrite1DWithState) {
    FabricMulticastCommon(
        this,
        NOC_UNICAST_WRITE,
        {std::make_tuple(RoutingDirection::E, 1, 2), std::make_tuple(RoutingDirection::W, 1, 1)},
        true);
}

TEST_F(NightlyFabric1DFixture, TestLinearFabricMulticastNocAtomicInc1D) {
    FabricMulticastCommon(this, NOC_UNICAST_ATOMIC_INC, {std::make_tuple(RoutingDirection::E, 1, 2)});
}
TEST_F(NightlyFabric1DFixture, TestLinearFabricMulticastNocAtomicInc1DMultiDir) {
    FabricMulticastCommon(
        this,
        NOC_UNICAST_ATOMIC_INC,
        {std::make_tuple(RoutingDirection::E, 1, 2), std::make_tuple(RoutingDirection::W, 1, 1)});
}
TEST_F(NightlyFabric1DFixture, TestLinearFabricMulticastNocAtomicInc1DWithState) {
    FabricMulticastCommon(
        this,
        NOC_UNICAST_ATOMIC_INC,
        {std::make_tuple(RoutingDirection::E, 1, 2), std::make_tuple(RoutingDirection::W, 1, 1)},
        true);
}

TEST_F(NightlyFabric1DFixture, TestLinearFabricMulticastNocScatterWrite1D) {
    FabricMulticastCommon(this, NOC_UNICAST_SCATTER_WRITE, {std::make_tuple(RoutingDirection::E, 1, 2)});
}
TEST_F(NightlyFabric1DFixture, TestLinearFabricMulticastNocScatterWrite1DMultiDir) {
    FabricMulticastCommon(
        this,
        NOC_UNICAST_SCATTER_WRITE,
        {std::make_tuple(RoutingDirection::E, 1, 2), std::make_tuple(RoutingDirection::W, 1, 1)});
}
TEST_F(NightlyFabric1DFixture, TestLinearFabricMulticastNocScatterWrite1DWithState) {
    FabricMulticastCommon(
        this,
        NOC_UNICAST_SCATTER_WRITE,
        {std::make_tuple(RoutingDirection::E, 1, 2), std::make_tuple(RoutingDirection::W, 1, 1)},
        true);
}

TEST_F(NightlyFabric1DFixture, TestLinearFabricMulticastNocInlineWrite1D) {
    FabricMulticastCommon(this, NOC_UNICAST_INLINE_WRITE, {std::make_tuple(RoutingDirection::E, 1, 2)});
}
TEST_F(NightlyFabric1DFixture, TestLinearFabricMulticastNocInlineWrite1DMultiDir) {
    FabricMulticastCommon(
        this,
        NOC_UNICAST_INLINE_WRITE,
        {std::make_tuple(RoutingDirection::E, 1, 2), std::make_tuple(RoutingDirection::W, 1, 1)});
}
TEST_F(NightlyFabric1DFixture, TestLinearFabricMulticastNocInlineWrite1DWithState) {
    FabricMulticastCommon(
        this,
        NOC_UNICAST_INLINE_WRITE,
        {std::make_tuple(RoutingDirection::E, 1, 2), std::make_tuple(RoutingDirection::W, 1, 1)},
        true);
}

TEST_F(NightlyFabric1DFixture, TestLinearFabricMulticastNocFusedAtomicInc1D) {
    FabricMulticastCommon(this, NOC_FUSED_UNICAST_ATOMIC_INC, {std::make_tuple(RoutingDirection::E, 1, 2)});
}
TEST_F(NightlyFabric1DFixture, TestLinearFabricMulticastNocFusedAtomicInc1DMultiDir) {
    FabricMulticastCommon(
        this,
        NOC_FUSED_UNICAST_ATOMIC_INC,
        {std::make_tuple(RoutingDirection::E, 1, 2), std::make_tuple(RoutingDirection::W, 1, 1)});
}
TEST_F(NightlyFabric1DFixture, TestLinearFabricMulticastNocFusedAtomicInc1DWithState) {
    FabricMulticastCommon(
        this,
        NOC_FUSED_UNICAST_ATOMIC_INC,
        {std::make_tuple(RoutingDirection::E, 1, 2), std::make_tuple(RoutingDirection::W, 1, 1)},
        true);
}

// Test cases using the new Fabric1DTensixFixture to test tensix config with mux
TEST_F(Fabric1DTensixFixture, TestLinearFabricUnicastNocUnicastWrite1DMux) {
    FabricUnicastCommon(this, NOC_UNICAST_WRITE, {std::make_tuple(RoutingDirection::E, 1)});
}

TEST_F(Fabric1DTensixFixture, TestLinearFabricUnicastNocAtomicInc1DMux) {
    FabricUnicastCommon(this, NOC_UNICAST_ATOMIC_INC, {std::make_tuple(RoutingDirection::E, 1)});
}

TEST_F(Fabric1DTensixFixture, TestLinearFabricMulticastNocUnicastWrite1DMux) {
    FabricMulticastCommon(this, NOC_UNICAST_WRITE, {std::make_tuple(RoutingDirection::E, 1, 2)});
}

TEST_F(Fabric1DTensixFixture, TestLinearFabricMulticastNocAtomicInc1DMux) {
    FabricMulticastCommon(this, NOC_UNICAST_ATOMIC_INC, {std::make_tuple(RoutingDirection::E, 1, 2)});
}

}  // namespace fabric_router_tests
}  // namespace tt::tt_fabric<|MERGE_RESOLUTION|>--- conflicted
+++ resolved
@@ -440,14 +440,9 @@
     auto edm_direction = control_plane.get_eth_chan_direction(src_fabric_node_id, edm_port);
     log_info(tt::LogTest, "Using edm port {} in direction {}", edm_port, edm_direction);
 
-<<<<<<< HEAD
-    auto* sender_device = DevicePool::instance().get_active_device(src_physical_device_id);
-    auto* receiver_device = DevicePool::instance().get_active_device(dst_physical_device_id);
-=======
     auto sender_device = fixture->get_device(src_physical_device_id);
     auto receiver_device = fixture->get_device(dst_physical_device_id);
     CoreCoord sender_virtual_core = sender_device->worker_core_from_logical_core(sender_logical_core);
->>>>>>> 676ad5e3
     CoreCoord receiver_virtual_core = receiver_device->worker_core_from_logical_core(receiver_logical_core);
 
     // test parameters
@@ -579,14 +574,9 @@
     auto src_fabric_node_id = control_plane.get_fabric_node_id_from_physical_chip_id(src_physical_device_id);
     auto dst_fabric_node_id = control_plane.get_fabric_node_id_from_physical_chip_id(dst_physical_device_id);
 
-<<<<<<< HEAD
-    auto* sender_device = DevicePool::instance().get_active_device(src_physical_device_id);
-    auto* receiver_device = DevicePool::instance().get_active_device(dst_physical_device_id);
-=======
     auto sender_device = fixture->get_device(src_physical_device_id);
     auto receiver_device = fixture->get_device(dst_physical_device_id);
     CoreCoord sender_virtual_core = sender_device->worker_core_from_logical_core(sender_logical_core);
->>>>>>> 676ad5e3
     CoreCoord receiver_virtual_core = receiver_device->worker_core_from_logical_core(receiver_logical_core);
 
     const auto fabric_config = tt::tt_metal::MetalContext::instance().get_fabric_config();
@@ -879,14 +869,9 @@
     auto right_recv_phys_chip_id = physical_end_device_ids_by_dir[bwd_dir][bwd_hops - 1];
     auto right_first_hop_phys_chip_id = physical_end_device_ids_by_dir[bwd_dir][0];
 
-<<<<<<< HEAD
-    auto* sender_device = DevicePool::instance().get_active_device(src_phys_chip_id);
-    auto* left_recv_device = DevicePool::instance().get_active_device(left_recv_phys_chip_id);
-=======
     auto sender_device = fixture->get_device(src_phys_chip_id);
     auto left_recv_device = fixture->get_device(left_recv_phys_chip_id);
     auto right_recv_device = fixture->get_device(right_recv_phys_chip_id);
->>>>>>> 676ad5e3
 
     auto left_fabric_node_id = end_fabric_node_ids_by_dir[fwd_dir][fwd_hops - 1];
     auto right_fabric_node_id = end_fabric_node_ids_by_dir[bwd_dir][bwd_hops - 1];
