--- conflicted
+++ resolved
@@ -859,22 +859,7 @@
     RunGetNextHopRouterDirectionTest(this, true);
 }
 
-<<<<<<< HEAD
-INSTANTIATE_TEST_SUITE_P(
-    T3kDisjointMeshGraphFabric2DDynamicTests,
-    T3kCustomMeshGraphFabric2DDynamicFixture,
-    ::testing::ValuesIn(t3k_disjoint_mesh_descriptor_chip_mappings));
-
-=======
-TEST_P(T3kCustomMeshGraphFabric2DDynamicFixture, TestGetNextHopRouterDirectionDisjointMultiMesh) {
-    auto [mesh_graph_desc_path, mesh_graph_eth_coords] = GetParam();
-    CustomMeshGraphFabric2DDynamicFixture::SetUp(
-        mesh_graph_desc_path, get_physical_chip_mapping_from_eth_coords_mapping(mesh_graph_eth_coords));
-    RunGetNextHopRouterDirectionTest(this, true);
-}
-
 // Skipping other t3k configs because multi-mesh in single process isn't supported
->>>>>>> 1185eceb
 INSTANTIATE_TEST_SUITE_P(
     T3kCustomMeshGraphFabric2DDynamicTests,
     T3kCustomMeshGraphFabric2DDynamicFixture,
