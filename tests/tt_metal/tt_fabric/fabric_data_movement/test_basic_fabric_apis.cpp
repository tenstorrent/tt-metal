// SPDX-FileCopyrightText: © 2025 Tenstorrent AI ULC
//
// SPDX-License-Identifier: Apache-2.0

#include <fmt/base.h>
#include <gtest/gtest.h>
#include <stdint.h>
#include <tt-metalium/device_pool.hpp>
#include "hostdevcommon/fabric_common.h"
#include <algorithm>
#include <map>
#include <memory>
#include <numeric>
#include <set>
#include <string>
#include <unordered_map>
#include <utility>
#include <variant>
#include <vector>

#include <tt-metalium/buffer.hpp>
#include <tt-metalium/buffer_types.hpp>
#include <tt-metalium/circular_buffer_config.hpp>
#include <tt-metalium/constants.hpp>
#include <tt-metalium/control_plane.hpp>
#include <tt-metalium/core_coord.hpp>
#include <tt-metalium/data_types.hpp>
#include <tt-metalium/device.hpp>
#include "fabric_fixture.hpp"
#include "t3k_mesh_descriptor_chip_mappings.hpp"
#include "utils.hpp"
#include <tt-metalium/hal.hpp>
#include <tt-metalium/host_api.hpp>
#include "hostdevcommon/kernel_structs.h"
#include <tt-metalium/kernel_types.hpp>
#include <tt-logger/tt-logger.hpp>
#include <tt-metalium/mesh_graph.hpp>
#include <tt-metalium/program.hpp>
#include <tt_stl/span.hpp>
#include "impl/context/metal_context.hpp"
#include <tt-metalium/tt_backend_api_types.hpp>
#include <tt-metalium/tt_metal.hpp>
#include "umd/device/types/xy_pair.h"
#include <tt-metalium/utils.hpp>

namespace tt::tt_fabric {
namespace fabric_router_tests {

// hack to let topology.cpp to know the binary is a unit test
// https://github.com/tenstorrent/tt-metal/issues/20000
// TODO: delete this once tt_fabric_api.h fully support low latency feature
extern "C" bool isFabricUnitTest();
bool isFabricUnitTest() { return true; }

using tt::tt_metal::ShardedBufferConfig;
using tt::tt_metal::ShardOrientation;
using tt::tt_metal::ShardSpecBuffer;

std::shared_ptr<tt_metal::distributed::MeshBuffer> PrepareBuffer(
    std::shared_ptr<tt_metal::distributed::MeshDevice> device,
    uint32_t size,
    CoreRangeSet& logical_crs,
    std::vector<uint32_t>& fill_data) {
    auto shard_parameters = ShardSpecBuffer(logical_crs, {1, 1}, ShardOrientation::ROW_MAJOR, {1, 1}, {1, 1});
    tt_metal::distributed::DeviceLocalBufferConfig device_local_config{
        .page_size = size,
        .buffer_type = tt_metal::BufferType::L1,
        .sharding_args = tt_metal::BufferShardingArgs(shard_parameters, tt_metal::TensorMemoryLayout::HEIGHT_SHARDED),
        .bottom_up = false};

    tt_metal::distributed::ReplicatedBufferConfig global_buffer_config{
        .size = size,
    };
    auto buffer = tt_metal::distributed::MeshBuffer::create(global_buffer_config, device_local_config, device.get());
    tt_metal::distributed::WriteShard(
        device->mesh_command_queue(), buffer, fill_data, tt::tt_metal::distributed::MeshCoordinate({0, 0}), true);
    return buffer;
}

void RunGetNextHopRouterDirectionTest(BaseFabricFixture* fixture, bool is_multi_mesh = false) {
    CoreCoord logical_core = {0, 0};
    const auto& devices = fixture->get_devices();
    const size_t NUM_DEVICES = devices.size();
    bool invalid_test_scenario = !is_multi_mesh && NUM_DEVICES < 2;
    if (invalid_test_scenario) {
        GTEST_SKIP() << "Test requires at least 2 devices, found " << NUM_DEVICES;
    }

    std::vector<tt::tt_metal::Program> programs(NUM_DEVICES);
    std::vector<std::shared_ptr<tt_metal::distributed::MeshBuffer>> result_buffers(NUM_DEVICES);
    auto& control_plane = tt::tt_metal::MetalContext::instance().get_control_plane();

    for (size_t src_idx = 0; src_idx < NUM_DEVICES; src_idx++) {
        const auto& src_device = devices[src_idx];
        auto src_fabric_node_id =
            control_plane.get_fabric_node_id_from_physical_chip_id(src_device->get_devices()[0]->id());
        uint32_t src_fabric_chip_id = src_fabric_node_id.chip_id;

        uint32_t result_size = NUM_DEVICES * sizeof(uint32_t);
        std::vector<uint32_t> result_buffer_data(NUM_DEVICES, 0);
        CoreRangeSet core_range = {logical_core};
        result_buffers[src_idx] = PrepareBuffer(src_device, result_size, core_range, result_buffer_data);
        programs[src_idx] = tt::tt_metal::CreateProgram();

        uint32_t result_addr = result_buffers[src_idx]->address();
        std::vector<uint32_t> runtime_args = {
            *src_fabric_node_id.mesh_id,         // src_mesh_id
            src_fabric_chip_id,                  // src_chip_id
            result_addr,                         // result_addr
            static_cast<uint32_t>(NUM_DEVICES),  // num_devices
        };

        // Add mesh_id and chip_id pairs for all destinations
        for (size_t dst_idx = 0; dst_idx < NUM_DEVICES; dst_idx++) {
            auto dst_fabric_node_id =
                control_plane.get_fabric_node_id_from_physical_chip_id(devices[dst_idx]->get_devices()[0]->id());
            runtime_args.push_back(*dst_fabric_node_id.mesh_id);  // dst_mesh_id
            runtime_args.push_back(dst_fabric_node_id.chip_id);   // dst_chip_id
        }

        auto kernel = tt_metal::CreateKernel(
            programs[src_idx],
            "tests/tt_metal/tt_fabric/fabric_data_movement/kernels/test_get_next_hop_router_direction.cpp",
            {logical_core},
            tt_metal::DataMovementConfig{});

        tt_metal::SetRuntimeArgs(programs[src_idx], kernel, logical_core, runtime_args);
    }

    for (size_t src_idx = 0; src_idx < NUM_DEVICES; src_idx++) {
        fixture->RunProgramNonblocking(devices[src_idx], programs[src_idx]);
    }
    for (size_t src_idx = 0; src_idx < NUM_DEVICES; src_idx++) {
        fixture->WaitForSingleProgramDone(devices[src_idx], programs[src_idx]);
    }

    for (size_t src_idx = 0; src_idx < NUM_DEVICES; src_idx++) {
<<<<<<< HEAD
        auto* src_device = devices[src_idx];
        auto src_fabric_node_id = control_plane.get_fabric_node_id_from_physical_chip_id(src_device->id());
=======
        const auto& src_device = devices[src_idx];
        auto src_fabric_node_id =
            control_plane.get_fabric_node_id_from_physical_chip_id(src_device->get_devices()[0]->id());
        uint32_t src_fabric_chip_id = src_fabric_node_id.chip_id;
>>>>>>> 676ad5e3

        std::vector<uint32_t> result_data;
        tt::tt_metal::distributed::ReadShard(
            src_device->mesh_command_queue(),
            result_data,
            result_buffers[src_idx],
            tt::tt_metal::distributed::MeshCoordinate({0, 0}));
        for (size_t dst_idx = 0; dst_idx < NUM_DEVICES; dst_idx++) {
            auto dst_fabric_node_id =
                control_plane.get_fabric_node_id_from_physical_chip_id(devices[dst_idx]->get_devices()[0]->id());
            uint32_t actual_direction = result_data[dst_idx];
            if (src_fabric_node_id == dst_fabric_node_id) {
                // Self-routing should return INVALID_DIRECTION
                EXPECT_EQ(actual_direction, (uint32_t)eth_chan_magic_values::INVALID_DIRECTION);
            } else {
                auto expected_direction = control_plane.get_forwarding_direction(src_fabric_node_id, dst_fabric_node_id)
                                              .value_or(RoutingDirection::NONE);

                if (expected_direction != RoutingDirection::NONE) {
                    // Route exists - should return valid direction
                    auto expected_eth_direction = control_plane.routing_direction_to_eth_direction(expected_direction);
                    EXPECT_EQ(actual_direction, expected_eth_direction);
                } else {
                    // No route exists - should return INVALID_DIRECTION
                    EXPECT_EQ(actual_direction, (uint32_t)eth_chan_magic_values::INVALID_DIRECTION);
                }
            }
        }
    }
}

std::vector<std::tuple<uint32_t, uint32_t, uint32_t, uint32_t>> GenerateAllValidCombinations(
    BaseFabricFixture* fixture) {
    std::vector<std::tuple<uint32_t, uint32_t, uint32_t, uint32_t>> combinations;
    const auto& devices = fixture->get_devices();

    if (devices.empty()) {
        return combinations;
    }

    auto& control_plane = tt::tt_metal::MetalContext::instance().get_control_plane();
    auto src_fabric_node_id =
        control_plane.get_fabric_node_id_from_physical_chip_id(devices[0]->get_devices()[0]->id());
    auto mesh_shape = control_plane.get_physical_mesh_shape(src_fabric_node_id.mesh_id);

    uint32_t ns_dim = mesh_shape[0];
    uint32_t ew_dim = mesh_shape[1];

    for (uint32_t north = 0; north < ns_dim; north++) {
        for (uint32_t south = 0; south < ns_dim; south++) {
            if (north + south >= ns_dim) {
                continue;
            }

            for (uint32_t east = 0; east < ew_dim; east++) {
                for (uint32_t west = 0; west < ew_dim; west++) {
                    if (east + west >= ew_dim) {
                        continue;
                    }

                    if (north + south + east + west > 0) {
                        combinations.emplace_back(north, south, east, west);
                    }
                }
            }
        }
    }

    return combinations;
}

TEST_F(Fabric2DFixture, TestUnicastRaw) {
    for (uint32_t i = 0; i < 10; i++) {
        RunTestUnicastRaw(this);
    }
}

TEST_F(Fabric2DFixture, TestUnicastConnAPI) { RunTestUnicastConnAPI(this, 1); }

TEST_F(Fabric2DFixture, TestUnicastConnAPIDRAM) { RunTestUnicastConnAPI(this, 1, RoutingDirection::E, true); }

TEST_F(Fabric2DFixture, TestUnicastConnAPIRandom) {
    for (uint32_t i = 0; i < 10; i++) {
        RunTestUnicastConnAPIRandom(this);
    }
}

TEST_F(Fabric2DFixture, TestMCastConnAPI_1W1E) {
    RunTestMCastConnAPI(this, RoutingDirection::W, 1, RoutingDirection::E, 1);
}

TEST_F(Fabric2DFixture, TestMCastConnAPI_1W2E) {
    RunTestMCastConnAPI(this, RoutingDirection::W, 1, RoutingDirection::E, 2);
}

TEST_F(Fabric2DFixture, TestMCastConnAPI_2W1E) {
    RunTestMCastConnAPI(this, RoutingDirection::W, 2, RoutingDirection::E, 1);
}

TEST_F(Fabric2DFixture, TestMCastConnAPI_2W2E) {
    RunTestMCastConnAPI(this, RoutingDirection::W, 2, RoutingDirection::E, 2);
}

TEST_F(Fabric2DFixture, TestMCastConnAPI_3W3E) {
    RunTestMCastConnAPI(this, RoutingDirection::W, 3, RoutingDirection::E, 3);
}

TEST_F(Fabric2DFixture, TestMCastConnAPI_4W3E) {
    RunTestMCastConnAPI(this, RoutingDirection::W, 4, RoutingDirection::E, 3);
}

TEST_F(Fabric2DFixture, TestMCastConnAPI_3W4E) {
    RunTestMCastConnAPI(this, RoutingDirection::W, 3, RoutingDirection::E, 4);
}

TEST_F(Fabric2DFixture, TestMCastConnAPI_1N2S) {
    RunTestMCastConnAPI(this, RoutingDirection::N, 1, RoutingDirection::S, 2);
}

TEST_F(Fabric2DFixture, TestMCastConnAPI_2N1S) {
    RunTestMCastConnAPI(this, RoutingDirection::N, 2, RoutingDirection::S, 1);
}

TEST_F(NightlyFabric2DFixture, Test2DMCast) {
    auto valid_combinations = GenerateAllValidCombinations(this);
    for (const auto& [north, south, east, west] : valid_combinations) {
        RunTest2DMCastConnAPI(this, north, south, east, west);
    }
}

// 2D topology Linear API tests (using 1D Linear API semantics)
TEST_F(NightlyFabric2DFixture, TestLinearFabricUnicastNocUnicastWrite1D) {
    for (auto dir : {RoutingDirection::E, RoutingDirection::W, RoutingDirection::N, RoutingDirection::S}) {
        FabricUnicastCommon(this, NOC_UNICAST_WRITE, {std::make_tuple(dir, 1)});
    }
}
TEST_F(NightlyFabric2DFixture, TestLinearFabricUnicastNocUnicastWrite1DMultiDir) {
    FabricUnicastCommon(
        this,
        NOC_UNICAST_WRITE,
        {std::make_tuple(RoutingDirection::E, 1),
         std::make_tuple(RoutingDirection::W, 2),
         std::make_tuple(RoutingDirection::N, 1),
         std::make_tuple(RoutingDirection::S, 1)});
}
TEST_F(NightlyFabric2DFixture, TestLinearFabricUnicastNocUnicastWrite1DWithState) {
    FabricUnicastCommon(
        this,
        NOC_UNICAST_WRITE,
        {std::make_tuple(RoutingDirection::E, 1),
         std::make_tuple(RoutingDirection::W, 2),
         std::make_tuple(RoutingDirection::N, 1),
         std::make_tuple(RoutingDirection::S, 1)},
        true);
}

TEST_F(NightlyFabric2DFixture, TestLinearFabricUnicastNocInlineWrite1D) {
    for (auto dir : {RoutingDirection::E, RoutingDirection::W, RoutingDirection::N, RoutingDirection::S}) {
        FabricUnicastCommon(this, NOC_UNICAST_INLINE_WRITE, {std::make_tuple(dir, 1)});
    }
}
TEST_F(NightlyFabric2DFixture, TestLinearFabricUnicastNocInlineWrite1DMultiDir) {
    FabricUnicastCommon(
        this,
        NOC_UNICAST_INLINE_WRITE,
        {std::make_tuple(RoutingDirection::E, 1),
         std::make_tuple(RoutingDirection::W, 2),
         std::make_tuple(RoutingDirection::N, 1),
         std::make_tuple(RoutingDirection::S, 1)});
}
TEST_F(NightlyFabric2DFixture, TestLinearFabricUnicastNocInlineWrite1DWithState) {
    FabricUnicastCommon(
        this,
        NOC_UNICAST_INLINE_WRITE,
        {std::make_tuple(RoutingDirection::E, 1),
         std::make_tuple(RoutingDirection::W, 2),
         std::make_tuple(RoutingDirection::N, 1),
         std::make_tuple(RoutingDirection::S, 1)},
        true);
}

// Unicast Scatter Write
TEST_F(NightlyFabric2DFixture, TestLinearFabricUnicastNocScatterWrite1D) {
    for (auto dir : {RoutingDirection::E, RoutingDirection::W, RoutingDirection::N, RoutingDirection::S}) {
        FabricUnicastCommon(this, NOC_UNICAST_SCATTER_WRITE, {std::make_tuple(dir, 1)});
    }
}
TEST_F(NightlyFabric2DFixture, TestLinearFabricUnicastNocScatterWrite1DMultiDir) {
    FabricUnicastCommon(
        this,
        NOC_UNICAST_SCATTER_WRITE,
        {std::make_tuple(RoutingDirection::E, 1),
         std::make_tuple(RoutingDirection::W, 2),
         std::make_tuple(RoutingDirection::N, 1),
         std::make_tuple(RoutingDirection::S, 1)});
}
TEST_F(NightlyFabric2DFixture, TestLinearFabricUnicastNocScatterWrite1DWithState) {
    FabricUnicastCommon(
        this,
        NOC_UNICAST_SCATTER_WRITE,
        {std::make_tuple(RoutingDirection::E, 1),
         std::make_tuple(RoutingDirection::W, 2),
         std::make_tuple(RoutingDirection::N, 1),
         std::make_tuple(RoutingDirection::S, 1)},
        true);
}

// Unicast Atomic Inc
TEST_F(NightlyFabric2DFixture, TestLinearFabricUnicastNocAtomicInc1D) {
    for (auto dir : {RoutingDirection::E, RoutingDirection::W, RoutingDirection::N, RoutingDirection::S}) {
        FabricUnicastCommon(this, NOC_UNICAST_ATOMIC_INC, {std::make_tuple(dir, 1)});
    }
}
TEST_F(NightlyFabric2DFixture, TestLinearFabricUnicastNocAtomicInc1DMultiDir) {
    FabricUnicastCommon(
        this,
        NOC_UNICAST_ATOMIC_INC,
        {std::make_tuple(RoutingDirection::E, 1),
         std::make_tuple(RoutingDirection::W, 2),
         std::make_tuple(RoutingDirection::N, 1),
         std::make_tuple(RoutingDirection::S, 1)});
}
TEST_F(NightlyFabric2DFixture, TestLinearFabricUnicastNocAtomicInc1DWithState) {
    FabricUnicastCommon(
        this,
        NOC_UNICAST_ATOMIC_INC,
        {std::make_tuple(RoutingDirection::E, 1),
         std::make_tuple(RoutingDirection::W, 2),
         std::make_tuple(RoutingDirection::N, 1),
         std::make_tuple(RoutingDirection::S, 1)},
        true);
}

// Unicast Fused Atomic Inc
TEST_F(NightlyFabric2DFixture, TestLinearFabricUnicastNocFusedAtomicInc1D) {
    for (auto dir : {RoutingDirection::E, RoutingDirection::W, RoutingDirection::N, RoutingDirection::S}) {
        FabricUnicastCommon(this, NOC_FUSED_UNICAST_ATOMIC_INC, {std::make_tuple(dir, 1)});
    }
}
TEST_F(NightlyFabric2DFixture, TestLinearFabricUnicastNocFusedAtomicInc1DMultiDir) {
    FabricUnicastCommon(
        this,
        NOC_FUSED_UNICAST_ATOMIC_INC,
        {std::make_tuple(RoutingDirection::E, 1),
         std::make_tuple(RoutingDirection::W, 2),
         std::make_tuple(RoutingDirection::N, 1),
         std::make_tuple(RoutingDirection::S, 1)});
}
TEST_F(NightlyFabric2DFixture, TestLinearFabricUnicastNocFusedAtomicInc1DWithState) {
    FabricUnicastCommon(
        this,
        NOC_FUSED_UNICAST_ATOMIC_INC,
        {std::make_tuple(RoutingDirection::E, 1),
         std::make_tuple(RoutingDirection::W, 2),
         std::make_tuple(RoutingDirection::N, 1),
         std::make_tuple(RoutingDirection::S, 1)},
        true);
}

TEST_F(NightlyFabric2DFixture, TestLinearFabricMulticastNocUnicastWrite1D) {
    std::vector<std::vector<std::tuple<RoutingDirection, uint32_t, uint32_t>>> pairs = {
        {std::make_tuple(RoutingDirection::E, 1, 1), std::make_tuple(RoutingDirection::W, 1, 2)},
        {std::make_tuple(RoutingDirection::N, 1, 1), std::make_tuple(RoutingDirection::W, 1, 2)},
    };
    for (auto& cfg : pairs) {
        FabricMulticastCommon(this, NOC_UNICAST_WRITE, cfg);
    }
}
TEST_F(NightlyFabric2DFixture, TestLinearFabricMulticastNocUnicastWrite1DMultiDir) {
    FabricMulticastCommon(
        this,
        NOC_UNICAST_WRITE,
        {std::make_tuple(RoutingDirection::E, 1, 1),
         std::make_tuple(RoutingDirection::W, 1, 2),
         std::make_tuple(RoutingDirection::N, 1, 1),
         std::make_tuple(RoutingDirection::S, 1, 1)});
}
TEST_F(NightlyFabric2DFixture, TestLinearFabricMulticastNocUnicastWrite1DWithState) {
    FabricMulticastCommon(
        this,
        NOC_UNICAST_WRITE,
        {std::make_tuple(RoutingDirection::E, 1, 1),
         std::make_tuple(RoutingDirection::W, 1, 2),
         std::make_tuple(RoutingDirection::N, 1, 1),
         std::make_tuple(RoutingDirection::S, 1, 1)},
        true);
}

// Multicast Inline Write
TEST_F(NightlyFabric2DFixture, TestLinearFabricMulticastNocInlineWrite1D) {
    std::vector<std::vector<std::tuple<RoutingDirection, uint32_t, uint32_t>>> pairs = {
        {std::make_tuple(RoutingDirection::E, 1, 1), std::make_tuple(RoutingDirection::W, 1, 2)},
        {std::make_tuple(RoutingDirection::N, 1, 1), std::make_tuple(RoutingDirection::W, 1, 2)},
    };
    for (auto& cfg : pairs) {
        FabricMulticastCommon(this, NOC_UNICAST_INLINE_WRITE, cfg);
    }
}
TEST_F(NightlyFabric2DFixture, TestLinearFabricMulticastNocInlineWrite1DMultiDir) {
    FabricMulticastCommon(
        this,
        NOC_UNICAST_INLINE_WRITE,
        {std::make_tuple(RoutingDirection::E, 1, 1),
         std::make_tuple(RoutingDirection::W, 1, 2),
         std::make_tuple(RoutingDirection::N, 1, 1),
         std::make_tuple(RoutingDirection::S, 1, 1)});
}
TEST_F(NightlyFabric2DFixture, TestLinearFabricMulticastNocInlineWrite1DWithState) {
    FabricMulticastCommon(
        this,
        NOC_UNICAST_INLINE_WRITE,
        {std::make_tuple(RoutingDirection::E, 1, 1),
         std::make_tuple(RoutingDirection::W, 1, 2),
         std::make_tuple(RoutingDirection::N, 1, 1),
         std::make_tuple(RoutingDirection::S, 1, 1)},
        true);
}

// Multicast Scatter Write
TEST_F(NightlyFabric2DFixture, TestLinearFabricMulticastNocScatterWrite1D) {
    std::vector<std::vector<std::tuple<RoutingDirection, uint32_t, uint32_t>>> pairs = {
        {std::make_tuple(RoutingDirection::E, 1, 1), std::make_tuple(RoutingDirection::W, 1, 2)},
        {std::make_tuple(RoutingDirection::N, 1, 1), std::make_tuple(RoutingDirection::W, 1, 2)},
    };
    for (auto& cfg : pairs) {
        FabricMulticastCommon(this, NOC_UNICAST_SCATTER_WRITE, cfg);
    }
}
TEST_F(NightlyFabric2DFixture, TestLinearFabricMulticastNocScatterWrite1DMultiDir) {
    FabricMulticastCommon(
        this,
        NOC_UNICAST_SCATTER_WRITE,
        {std::make_tuple(RoutingDirection::E, 1, 1),
         std::make_tuple(RoutingDirection::W, 1, 2),
         std::make_tuple(RoutingDirection::N, 1, 1),
         std::make_tuple(RoutingDirection::S, 1, 1)});
}
TEST_F(NightlyFabric2DFixture, TestLinearFabricMulticastNocScatterWrite1DWithState) {
    FabricMulticastCommon(
        this,
        NOC_UNICAST_SCATTER_WRITE,
        {std::make_tuple(RoutingDirection::E, 1, 1),
         std::make_tuple(RoutingDirection::W, 1, 2),
         std::make_tuple(RoutingDirection::N, 1, 1),
         std::make_tuple(RoutingDirection::S, 1, 1)},
        true);
}

// Multicast Atomic Inc
TEST_F(NightlyFabric2DFixture, TestLinearFabricMulticastNocAtomicInc1D) {
    std::vector<std::vector<std::tuple<RoutingDirection, uint32_t, uint32_t>>> pairs = {
        {std::make_tuple(RoutingDirection::E, 1, 1), std::make_tuple(RoutingDirection::W, 1, 2)},
        {std::make_tuple(RoutingDirection::N, 1, 1), std::make_tuple(RoutingDirection::W, 1, 2)},
    };
    for (auto& cfg : pairs) {
        FabricMulticastCommon(this, NOC_UNICAST_ATOMIC_INC, cfg);
    }
}
TEST_F(NightlyFabric2DFixture, TestLinearFabricMulticastNocAtomicInc1DMultiDir) {
    FabricMulticastCommon(
        this,
        NOC_UNICAST_ATOMIC_INC,
        {std::make_tuple(RoutingDirection::E, 1, 1),
         std::make_tuple(RoutingDirection::W, 1, 2),
         std::make_tuple(RoutingDirection::N, 1, 1),
         std::make_tuple(RoutingDirection::S, 1, 1)});
}
TEST_F(NightlyFabric2DFixture, TestLinearFabricMulticastNocAtomicInc1DWithState) {
    FabricMulticastCommon(
        this,
        NOC_UNICAST_ATOMIC_INC,
        {std::make_tuple(RoutingDirection::E, 1, 1),
         std::make_tuple(RoutingDirection::W, 1, 2),
         std::make_tuple(RoutingDirection::N, 1, 1),
         std::make_tuple(RoutingDirection::S, 1, 1)},
        true);
}

// Multicast Fused Atomic Inc
TEST_F(NightlyFabric2DFixture, TestLinearFabricMulticastNocFusedAtomicInc1D) {
    std::vector<std::vector<std::tuple<RoutingDirection, uint32_t, uint32_t>>> pairs = {
        {std::make_tuple(RoutingDirection::E, 1, 1), std::make_tuple(RoutingDirection::W, 1, 2)},
        {std::make_tuple(RoutingDirection::N, 1, 1), std::make_tuple(RoutingDirection::W, 1, 2)},
    };
    for (auto& cfg : pairs) {
        FabricMulticastCommon(this, NOC_FUSED_UNICAST_ATOMIC_INC, cfg);
    }
}
TEST_F(NightlyFabric2DFixture, TestLinearFabricMulticastNocFusedAtomicInc1DMultiDir) {
    FabricMulticastCommon(
        this,
        NOC_FUSED_UNICAST_ATOMIC_INC,
        {std::make_tuple(RoutingDirection::E, 1, 1),
         std::make_tuple(RoutingDirection::W, 1, 2),
         std::make_tuple(RoutingDirection::N, 1, 1),
         std::make_tuple(RoutingDirection::S, 1, 1)});
}
TEST_F(NightlyFabric2DFixture, TestLinearFabricMulticastNocFusedAtomicInc1DWithState) {
    FabricMulticastCommon(
        this,
        NOC_FUSED_UNICAST_ATOMIC_INC,
        {std::make_tuple(RoutingDirection::E, 1, 1),
         std::make_tuple(RoutingDirection::W, 1, 2),
         std::make_tuple(RoutingDirection::N, 1, 1),
         std::make_tuple(RoutingDirection::S, 1, 1)},
        true);
}

// 2D DYNAMIC topology Linear API tests (using 1D Linear API semantics)
TEST_F(NightlyFabric2DDynamicFixture, TestLinearFabricUnicastNocUnicastWrite1D) {
    for (auto dir : {RoutingDirection::E, RoutingDirection::W, RoutingDirection::N, RoutingDirection::S}) {
        FabricUnicastCommon(this, NOC_UNICAST_WRITE, {std::make_tuple(dir, 1)});
    }
}
TEST_F(NightlyFabric2DDynamicFixture, TestLinearFabricUnicastNocUnicastWrite1DMultiDir) {
    FabricUnicastCommon(
        this,
        NOC_UNICAST_WRITE,
        {std::make_tuple(RoutingDirection::E, 1),
         std::make_tuple(RoutingDirection::W, 2),
         std::make_tuple(RoutingDirection::N, 1),
         std::make_tuple(RoutingDirection::S, 1)});
}
TEST_F(NightlyFabric2DDynamicFixture, TestLinearFabricUnicastNocUnicastWrite1DWithState) {
    FabricUnicastCommon(
        this,
        NOC_UNICAST_WRITE,
        {std::make_tuple(RoutingDirection::E, 1),
         std::make_tuple(RoutingDirection::W, 2),
         std::make_tuple(RoutingDirection::N, 1),
         std::make_tuple(RoutingDirection::S, 1)},
        true);
}

TEST_F(NightlyFabric2DDynamicFixture, TestLinearFabricUnicastNocInlineWrite1D) {
    for (auto dir : {RoutingDirection::E, RoutingDirection::W, RoutingDirection::N, RoutingDirection::S}) {
        FabricUnicastCommon(this, NOC_UNICAST_INLINE_WRITE, {std::make_tuple(dir, 1)});
    }
}
TEST_F(NightlyFabric2DDynamicFixture, TestLinearFabricUnicastNocInlineWrite1DMultiDir) {
    FabricUnicastCommon(
        this,
        NOC_UNICAST_INLINE_WRITE,
        {std::make_tuple(RoutingDirection::E, 1),
         std::make_tuple(RoutingDirection::W, 2),
         std::make_tuple(RoutingDirection::N, 1),
         std::make_tuple(RoutingDirection::S, 1)});
}
TEST_F(NightlyFabric2DDynamicFixture, TestLinearFabricUnicastNocInlineWrite1DWithState) {
    FabricUnicastCommon(
        this,
        NOC_UNICAST_INLINE_WRITE,
        {std::make_tuple(RoutingDirection::E, 1),
         std::make_tuple(RoutingDirection::W, 2),
         std::make_tuple(RoutingDirection::N, 1),
         std::make_tuple(RoutingDirection::S, 1)},
        true);
}

// Unicast Scatter Write
TEST_F(NightlyFabric2DDynamicFixture, TestLinearFabricUnicastNocScatterWrite1D) {
    for (auto dir : {RoutingDirection::E, RoutingDirection::W, RoutingDirection::N, RoutingDirection::S}) {
        FabricUnicastCommon(this, NOC_UNICAST_SCATTER_WRITE, {std::make_tuple(dir, 1)});
    }
}
TEST_F(NightlyFabric2DDynamicFixture, TestLinearFabricUnicastNocScatterWrite1DMultiDir) {
    FabricUnicastCommon(
        this,
        NOC_UNICAST_SCATTER_WRITE,
        {std::make_tuple(RoutingDirection::E, 1),
         std::make_tuple(RoutingDirection::W, 2),
         std::make_tuple(RoutingDirection::N, 1),
         std::make_tuple(RoutingDirection::S, 1)});
}
TEST_F(NightlyFabric2DDynamicFixture, TestLinearFabricUnicastNocScatterWrite1DWithState) {
    FabricUnicastCommon(
        this,
        NOC_UNICAST_SCATTER_WRITE,
        {std::make_tuple(RoutingDirection::E, 1),
         std::make_tuple(RoutingDirection::W, 2),
         std::make_tuple(RoutingDirection::N, 1),
         std::make_tuple(RoutingDirection::S, 1)},
        true);
}

// Unicast Atomic Inc
TEST_F(NightlyFabric2DDynamicFixture, TestLinearFabricUnicastNocAtomicInc1D) {
    for (auto dir : {RoutingDirection::E, RoutingDirection::W, RoutingDirection::N, RoutingDirection::S}) {
        FabricUnicastCommon(this, NOC_UNICAST_ATOMIC_INC, {std::make_tuple(dir, 1)});
    }
}
TEST_F(NightlyFabric2DDynamicFixture, TestLinearFabricUnicastNocAtomicInc1DMultiDir) {
    FabricUnicastCommon(
        this,
        NOC_UNICAST_ATOMIC_INC,
        {std::make_tuple(RoutingDirection::E, 1),
         std::make_tuple(RoutingDirection::W, 2),
         std::make_tuple(RoutingDirection::N, 1),
         std::make_tuple(RoutingDirection::S, 1)});
}
TEST_F(NightlyFabric2DDynamicFixture, TestLinearFabricUnicastNocAtomicInc1DWithState) {
    FabricUnicastCommon(
        this,
        NOC_UNICAST_ATOMIC_INC,
        {std::make_tuple(RoutingDirection::E, 1),
         std::make_tuple(RoutingDirection::W, 2),
         std::make_tuple(RoutingDirection::N, 1),
         std::make_tuple(RoutingDirection::S, 1)},
        true);
}

// Unicast Fused Atomic Inc
TEST_F(NightlyFabric2DDynamicFixture, TestLinearFabricUnicastNocFusedAtomicInc1D) {
    for (auto dir : {RoutingDirection::E, RoutingDirection::W, RoutingDirection::N, RoutingDirection::S}) {
        FabricUnicastCommon(this, NOC_FUSED_UNICAST_ATOMIC_INC, {std::make_tuple(dir, 1)});
    }
}
TEST_F(NightlyFabric2DDynamicFixture, TestLinearFabricUnicastNocFusedAtomicInc1DMultiDir) {
    FabricUnicastCommon(
        this,
        NOC_FUSED_UNICAST_ATOMIC_INC,
        {std::make_tuple(RoutingDirection::E, 1),
         std::make_tuple(RoutingDirection::W, 2),
         std::make_tuple(RoutingDirection::N, 1),
         std::make_tuple(RoutingDirection::S, 1)});
}
TEST_F(NightlyFabric2DDynamicFixture, TestLinearFabricUnicastNocFusedAtomicInc1DWithState) {
    FabricUnicastCommon(
        this,
        NOC_FUSED_UNICAST_ATOMIC_INC,
        {std::make_tuple(RoutingDirection::E, 1),
         std::make_tuple(RoutingDirection::W, 2),
         std::make_tuple(RoutingDirection::N, 1),
         std::make_tuple(RoutingDirection::S, 1)},
        true);
}

TEST_F(NightlyFabric2DDynamicFixture, TestLinearFabricMulticastNocUnicastWrite1D) {
    std::vector<std::vector<std::tuple<RoutingDirection, uint32_t, uint32_t>>> pairs = {
        {std::make_tuple(RoutingDirection::E, 1, 1), std::make_tuple(RoutingDirection::W, 1, 2)},
        {std::make_tuple(RoutingDirection::N, 1, 1), std::make_tuple(RoutingDirection::W, 1, 2)},
    };
    for (auto& cfg : pairs) {
        FabricMulticastCommon(this, NOC_UNICAST_WRITE, cfg);
    }
}
TEST_F(NightlyFabric2DDynamicFixture, TestLinearFabricMulticastNocUnicastWrite1DMultiDir) {
    FabricMulticastCommon(
        this,
        NOC_UNICAST_WRITE,
        {std::make_tuple(RoutingDirection::E, 1, 1),
         std::make_tuple(RoutingDirection::W, 1, 2),
         std::make_tuple(RoutingDirection::N, 1, 1),
         std::make_tuple(RoutingDirection::S, 1, 1)});
}
TEST_F(NightlyFabric2DDynamicFixture, TestLinearFabricMulticastNocUnicastWrite1DWithState) {
    FabricMulticastCommon(
        this,
        NOC_UNICAST_WRITE,
        {std::make_tuple(RoutingDirection::E, 1, 1),
         std::make_tuple(RoutingDirection::W, 1, 2),
         std::make_tuple(RoutingDirection::N, 1, 1),
         std::make_tuple(RoutingDirection::S, 1, 1)},
        true);
}

// Multicast Inline Write
TEST_F(NightlyFabric2DDynamicFixture, TestLinearFabricMulticastNocInlineWrite1D) {
    std::vector<std::vector<std::tuple<RoutingDirection, uint32_t, uint32_t>>> pairs = {
        {std::make_tuple(RoutingDirection::E, 1, 1), std::make_tuple(RoutingDirection::W, 1, 2)},
        {std::make_tuple(RoutingDirection::N, 1, 1), std::make_tuple(RoutingDirection::W, 1, 2)},
    };
    for (auto& cfg : pairs) {
        FabricMulticastCommon(this, NOC_UNICAST_INLINE_WRITE, cfg);
    }
}
TEST_F(NightlyFabric2DDynamicFixture, TestLinearFabricMulticastNocInlineWrite1DMultiDir) {
    FabricMulticastCommon(
        this,
        NOC_UNICAST_INLINE_WRITE,
        {std::make_tuple(RoutingDirection::E, 1, 1),
         std::make_tuple(RoutingDirection::W, 1, 2),
         std::make_tuple(RoutingDirection::N, 1, 1),
         std::make_tuple(RoutingDirection::S, 1, 1)});
}
TEST_F(NightlyFabric2DDynamicFixture, TestLinearFabricMulticastNocInlineWrite1DWithState) {
    FabricMulticastCommon(
        this,
        NOC_UNICAST_INLINE_WRITE,
        {std::make_tuple(RoutingDirection::E, 1, 1),
         std::make_tuple(RoutingDirection::W, 1, 2),
         std::make_tuple(RoutingDirection::N, 1, 1),
         std::make_tuple(RoutingDirection::S, 1, 1)},
        true);
}

// Multicast Scatter Write
TEST_F(NightlyFabric2DDynamicFixture, TestLinearFabricMulticastNocScatterWrite1D) {
    std::vector<std::vector<std::tuple<RoutingDirection, uint32_t, uint32_t>>> pairs = {
        {std::make_tuple(RoutingDirection::E, 1, 1), std::make_tuple(RoutingDirection::W, 1, 2)},
        {std::make_tuple(RoutingDirection::N, 1, 1), std::make_tuple(RoutingDirection::W, 1, 2)},
    };
    for (auto& cfg : pairs) {
        FabricMulticastCommon(this, NOC_UNICAST_SCATTER_WRITE, cfg);
    }
}
TEST_F(NightlyFabric2DDynamicFixture, TestLinearFabricMulticastNocScatterWrite1DMultiDir) {
    FabricMulticastCommon(
        this,
        NOC_UNICAST_SCATTER_WRITE,
        {std::make_tuple(RoutingDirection::E, 1, 1),
         std::make_tuple(RoutingDirection::W, 1, 2),
         std::make_tuple(RoutingDirection::N, 1, 1),
         std::make_tuple(RoutingDirection::S, 1, 1)});
}
TEST_F(NightlyFabric2DDynamicFixture, TestLinearFabricMulticastNocScatterWrite1DWithState) {
    FabricMulticastCommon(
        this,
        NOC_UNICAST_SCATTER_WRITE,
        {std::make_tuple(RoutingDirection::E, 1, 1),
         std::make_tuple(RoutingDirection::W, 1, 2),
         std::make_tuple(RoutingDirection::N, 1, 1),
         std::make_tuple(RoutingDirection::S, 1, 1)},
        true);
}

// Multicast Atomic Inc
TEST_F(NightlyFabric2DDynamicFixture, TestLinearFabricMulticastNocAtomicInc1D) {
    std::vector<std::vector<std::tuple<RoutingDirection, uint32_t, uint32_t>>> pairs = {
        {std::make_tuple(RoutingDirection::E, 1, 1), std::make_tuple(RoutingDirection::W, 1, 2)},
        {std::make_tuple(RoutingDirection::N, 1, 1), std::make_tuple(RoutingDirection::W, 1, 2)},
    };
    for (auto& cfg : pairs) {
        FabricMulticastCommon(this, NOC_UNICAST_ATOMIC_INC, cfg);
    }
}
TEST_F(NightlyFabric2DDynamicFixture, TestLinearFabricMulticastNocAtomicInc1DMultiDir) {
    FabricMulticastCommon(
        this,
        NOC_UNICAST_ATOMIC_INC,
        {std::make_tuple(RoutingDirection::E, 1, 1),
         std::make_tuple(RoutingDirection::W, 1, 2),
         std::make_tuple(RoutingDirection::N, 1, 1),
         std::make_tuple(RoutingDirection::S, 1, 1)});
}
TEST_F(NightlyFabric2DDynamicFixture, TestLinearFabricMulticastNocAtomicInc1DWithState) {
    FabricMulticastCommon(
        this,
        NOC_UNICAST_ATOMIC_INC,
        {std::make_tuple(RoutingDirection::E, 1, 1),
         std::make_tuple(RoutingDirection::W, 1, 2),
         std::make_tuple(RoutingDirection::N, 1, 1),
         std::make_tuple(RoutingDirection::S, 1, 1)},
        true);
}

// Multicast Fused Atomic Inc
TEST_F(NightlyFabric2DDynamicFixture, TestLinearFabricMulticastNocFusedAtomicInc1D) {
    std::vector<std::vector<std::tuple<RoutingDirection, uint32_t, uint32_t>>> pairs = {
        {std::make_tuple(RoutingDirection::E, 1, 1), std::make_tuple(RoutingDirection::W, 1, 2)},
        {std::make_tuple(RoutingDirection::N, 1, 1), std::make_tuple(RoutingDirection::W, 1, 2)},
    };
    for (auto& cfg : pairs) {
        FabricMulticastCommon(this, NOC_FUSED_UNICAST_ATOMIC_INC, cfg);
    }
}
TEST_F(NightlyFabric2DDynamicFixture, TestLinearFabricMulticastNocFusedAtomicInc1DMultiDir) {
    FabricMulticastCommon(
        this,
        NOC_FUSED_UNICAST_ATOMIC_INC,
        {std::make_tuple(RoutingDirection::E, 1, 1),
         std::make_tuple(RoutingDirection::W, 1, 2),
         std::make_tuple(RoutingDirection::N, 1, 1),
         std::make_tuple(RoutingDirection::S, 1, 1)});
}
TEST_F(NightlyFabric2DDynamicFixture, TestLinearFabricMulticastNocFusedAtomicInc1DWithState) {
    FabricMulticastCommon(
        this,
        NOC_FUSED_UNICAST_ATOMIC_INC,
        {std::make_tuple(RoutingDirection::E, 1, 1),
         std::make_tuple(RoutingDirection::W, 1, 2),
         std::make_tuple(RoutingDirection::N, 1, 1),
         std::make_tuple(RoutingDirection::S, 1, 1)},
        true);
}

// 1D Routing Validation Test
TEST_F(Fabric1DFixture, TestGetNextHopRouterDirection1D) { RunGetNextHopRouterDirectionTest(this, false); }

// 2D Dynamic Routing Unicast Tests
TEST_F(Fabric2DDynamicFixture, TestUnicastRaw) {
    for (uint32_t i = 0; i < 10; i++) {
        RunTestUnicastRaw(this);
    }
}

// 2D Dynamic Routing Unicast Tests
TEST_P(T3kCustomMeshGraphFabric2DDynamicFixture, TestUnicastRaw) {
    auto [mesh_graph_desc_path, mesh_graph_eth_coords] = GetParam();
    CustomMeshGraphFabric2DDynamicFixture::SetUp(
        mesh_graph_desc_path, get_physical_chip_mapping_from_eth_coords_mapping(mesh_graph_eth_coords));
    for (uint32_t i = 0; i < 10; i++) {
        RunTestUnicastRaw(this);
    }
}

TEST_F(Fabric2DDynamicFixture, TestGetNextHopRouterDirection1MeshAllToAll) {
    if (tt::tt_metal::MetalContext::instance().get_cluster().get_cluster_type() == tt::tt_metal::ClusterType::TG) {
        GTEST_SKIP() << "Test not applicable for TG cluster type";
    }
    RunGetNextHopRouterDirectionTest(this, false);
}

// Multi-Mesh Test - Using parameterized test with connected mesh descriptor
TEST_P(T3kCustomMeshGraphFabric2DDynamicFixture, TestGetNextHopRouterDirectionMultiMesh) {
    auto [mesh_graph_desc_path, mesh_graph_eth_coords] = GetParam();
    CustomMeshGraphFabric2DDynamicFixture::SetUp(
        mesh_graph_desc_path, get_physical_chip_mapping_from_eth_coords_mapping(mesh_graph_eth_coords));
    RunGetNextHopRouterDirectionTest(this, true);
}

TEST_P(T3kCustomMeshGraphFabric2DDynamicFixture, TestGetNextHopRouterDirectionDisjointMultiMesh) {
    auto [mesh_graph_desc_path, mesh_graph_eth_coords] = GetParam();
    CustomMeshGraphFabric2DDynamicFixture::SetUp(
        mesh_graph_desc_path, get_physical_chip_mapping_from_eth_coords_mapping(mesh_graph_eth_coords));
    RunGetNextHopRouterDirectionTest(this, true);
}

// Skipping other t3k configs because multi-mesh in single process isn't supported
INSTANTIATE_TEST_SUITE_P(
    T3kCustomMeshGraphFabric2DDynamicTests,
    T3kCustomMeshGraphFabric2DDynamicFixture,
    ::testing::Values(t3k_mesh_descriptor_chip_mappings[0]));

TEST_F(Fabric2DDynamicFixture, TestUnicastConnAPI) { RunTestUnicastConnAPI(this, 1); }

TEST_F(Fabric2DDynamicFixture, TestUnicastConnAPIDRAM) { RunTestUnicastConnAPI(this, 1, RoutingDirection::E, true); }

// 2D Dynamic Routing Unidirectional mcast tests (no turns)
TEST_F(Fabric2DDynamicFixture, TestLineMcastE2Hops) {
    auto routing_info = McastRoutingInfo{.mcast_dir = RoutingDirection::E, .num_mcast_hops = 2};
    RunTestLineMcast(this, {routing_info});
}

TEST_F(Fabric2DDynamicFixture, TestLineMcastE3Hops) {
    auto routing_info = McastRoutingInfo{.mcast_dir = RoutingDirection::E, .num_mcast_hops = 3};
    RunTestLineMcast(this, {routing_info});
}

TEST_F(NightlyFabric2DDynamicFixture, TestLineMcastE7Hops) {
    auto routing_info = McastRoutingInfo{.mcast_dir = RoutingDirection::E, .num_mcast_hops = 7};
    RunTestLineMcast(this, {routing_info});
}

TEST_F(Fabric2DDynamicFixture, TestLineMcastW2Hops) {
    auto routing_info = McastRoutingInfo{.mcast_dir = RoutingDirection::W, .num_mcast_hops = 2};
    RunTestLineMcast(this, {routing_info});
}

TEST_F(Fabric2DDynamicFixture, TestLineMcastW3Hops) {
    auto routing_info = McastRoutingInfo{.mcast_dir = RoutingDirection::W, .num_mcast_hops = 3};
    RunTestLineMcast(this, {routing_info});
}

TEST_F(NightlyFabric2DDynamicFixture, TestLineMcastW7Hops) {
    auto routing_info = McastRoutingInfo{.mcast_dir = RoutingDirection::W, .num_mcast_hops = 7};
    RunTestLineMcast(this, {routing_info});
}

// 2D Dynamic Routing Unidirectional mcast tests (with turns)
TEST_F(Fabric2DDynamicFixture, TestLineMcastN1HopE3Hops) {
    auto e_routing_info = McastRoutingInfo{.mcast_dir = RoutingDirection::E, .num_mcast_hops = 3};
    auto n_routing_info = McastRoutingInfo{.mcast_dir = RoutingDirection::N, .num_mcast_hops = 1};
    RunTestLineMcast(this, {e_routing_info, n_routing_info});
}

TEST_F(NightlyFabric2DDynamicFixture, TestLineMcastN1HopE7Hops) {
    auto e_routing_info = McastRoutingInfo{.mcast_dir = RoutingDirection::E, .num_mcast_hops = 7};
    auto n_routing_info = McastRoutingInfo{.mcast_dir = RoutingDirection::N, .num_mcast_hops = 1};
    RunTestLineMcast(this, {e_routing_info, n_routing_info});
}

TEST_F(Fabric2DDynamicFixture, TestLineMcastN2HopE3Hops) {
    auto e_routing_info = McastRoutingInfo{.mcast_dir = RoutingDirection::E, .num_mcast_hops = 3};
    auto n_routing_info = McastRoutingInfo{.mcast_dir = RoutingDirection::N, .num_mcast_hops = 2};
    RunTestLineMcast(this, {e_routing_info, n_routing_info});
}

TEST_F(NightlyFabric2DDynamicFixture, TestLineMcastN2HopE7Hops) {
    auto e_routing_info = McastRoutingInfo{.mcast_dir = RoutingDirection::E, .num_mcast_hops = 7};
    auto n_routing_info = McastRoutingInfo{.mcast_dir = RoutingDirection::N, .num_mcast_hops = 2};
    RunTestLineMcast(this, {e_routing_info, n_routing_info});
}

TEST_F(Fabric2DDynamicFixture, TestLineMcastS1HopE3Hops) {
    auto e_routing_info = McastRoutingInfo{.mcast_dir = RoutingDirection::E, .num_mcast_hops = 3};
    auto s_routing_info = McastRoutingInfo{.mcast_dir = RoutingDirection::S, .num_mcast_hops = 1};
    RunTestLineMcast(this, {e_routing_info, s_routing_info});
}

TEST_F(NightlyFabric2DDynamicFixture, TestLineMcastS1HopE7Hops) {
    auto e_routing_info = McastRoutingInfo{.mcast_dir = RoutingDirection::E, .num_mcast_hops = 7};
    auto s_routing_info = McastRoutingInfo{.mcast_dir = RoutingDirection::S, .num_mcast_hops = 1};
    RunTestLineMcast(this, {e_routing_info, s_routing_info});
}

TEST_F(Fabric2DDynamicFixture, TestLineMcastS2HopE3Hops) {
    auto e_routing_info = McastRoutingInfo{.mcast_dir = RoutingDirection::E, .num_mcast_hops = 3};
    auto s_routing_info = McastRoutingInfo{.mcast_dir = RoutingDirection::S, .num_mcast_hops = 2};
    RunTestLineMcast(this, {e_routing_info, s_routing_info});
}

TEST_F(NightlyFabric2DDynamicFixture, TestLineMcastS2HopE7Hops) {
    auto e_routing_info = McastRoutingInfo{.mcast_dir = RoutingDirection::E, .num_mcast_hops = 7};
    auto s_routing_info = McastRoutingInfo{.mcast_dir = RoutingDirection::S, .num_mcast_hops = 2};
    RunTestLineMcast(this, {e_routing_info, s_routing_info});
}

TEST_F(Fabric2DDynamicFixture, TestLineMcastN1HopW3Hops) {
    auto w_routing_info = McastRoutingInfo{.mcast_dir = RoutingDirection::W, .num_mcast_hops = 3};
    auto n_routing_info = McastRoutingInfo{.mcast_dir = RoutingDirection::N, .num_mcast_hops = 1};
    RunTestLineMcast(this, {w_routing_info, n_routing_info});
}

TEST_F(NightlyFabric2DDynamicFixture, TestLineMcastN1HopW7Hops) {
    auto w_routing_info = McastRoutingInfo{.mcast_dir = RoutingDirection::W, .num_mcast_hops = 7};
    auto n_routing_info = McastRoutingInfo{.mcast_dir = RoutingDirection::N, .num_mcast_hops = 1};
    RunTestLineMcast(this, {w_routing_info, n_routing_info});
}

TEST_F(Fabric2DDynamicFixture, TestLineMcastS1HopW3Hops) {
    auto w_routing_info = McastRoutingInfo{.mcast_dir = RoutingDirection::W, .num_mcast_hops = 3};
    auto s_routing_info = McastRoutingInfo{.mcast_dir = RoutingDirection::S, .num_mcast_hops = 1};
    RunTestLineMcast(this, {w_routing_info, s_routing_info});
}

TEST_F(NightlyFabric2DDynamicFixture, TestLineMcastS1HopW7Hops) {
    auto w_routing_info = McastRoutingInfo{.mcast_dir = RoutingDirection::W, .num_mcast_hops = 7};
    auto s_routing_info = McastRoutingInfo{.mcast_dir = RoutingDirection::S, .num_mcast_hops = 1};
    RunTestLineMcast(this, {w_routing_info, s_routing_info});
}

TEST_F(Fabric2DDynamicFixture, TestLineMcastS1HopE1HopW1Hop) {
    auto e_routing_info = McastRoutingInfo{.mcast_dir = RoutingDirection::E, .num_mcast_hops = 1};
    auto w_routing_info = McastRoutingInfo{.mcast_dir = RoutingDirection::W, .num_mcast_hops = 1};
    auto s_routing_info = McastRoutingInfo{.mcast_dir = RoutingDirection::S, .num_mcast_hops = 1};
    RunTestLineMcast(this, {e_routing_info, w_routing_info, s_routing_info});
}

TEST_F(Fabric2DDynamicFixture, TestLineMcastN1HopE1HopW1Hop) {
    auto e_routing_info = McastRoutingInfo{.mcast_dir = RoutingDirection::E, .num_mcast_hops = 1};
    auto w_routing_info = McastRoutingInfo{.mcast_dir = RoutingDirection::W, .num_mcast_hops = 1};
    auto n_routing_info = McastRoutingInfo{.mcast_dir = RoutingDirection::N, .num_mcast_hops = 1};
    RunTestLineMcast(this, {e_routing_info, w_routing_info, n_routing_info});
}

TEST_F(Fabric2DDynamicFixture, TestLineMcastS1HopE2HopsW1Hop) {
    auto e_routing_info = McastRoutingInfo{.mcast_dir = RoutingDirection::E, .num_mcast_hops = 2};
    auto w_routing_info = McastRoutingInfo{.mcast_dir = RoutingDirection::W, .num_mcast_hops = 1};
    auto s_routing_info = McastRoutingInfo{.mcast_dir = RoutingDirection::S, .num_mcast_hops = 1};
    RunTestLineMcast(this, {e_routing_info, w_routing_info, s_routing_info});
}

TEST_F(Fabric2DDynamicFixture, TestLineMcastN1HopE2HopsW1Hop) {
    auto e_routing_info = McastRoutingInfo{.mcast_dir = RoutingDirection::E, .num_mcast_hops = 2};
    auto w_routing_info = McastRoutingInfo{.mcast_dir = RoutingDirection::W, .num_mcast_hops = 1};
    auto n_routing_info = McastRoutingInfo{.mcast_dir = RoutingDirection::N, .num_mcast_hops = 1};
    RunTestLineMcast(this, {e_routing_info, w_routing_info, n_routing_info});
}

TEST_F(Fabric2DDynamicFixture, TestLineMcastS1HopE1HopW2Hops) {
    auto e_routing_info = McastRoutingInfo{.mcast_dir = RoutingDirection::E, .num_mcast_hops = 1};
    auto w_routing_info = McastRoutingInfo{.mcast_dir = RoutingDirection::W, .num_mcast_hops = 2};
    auto s_routing_info = McastRoutingInfo{.mcast_dir = RoutingDirection::S, .num_mcast_hops = 1};
    RunTestLineMcast(this, {e_routing_info, w_routing_info, s_routing_info});
}

TEST_F(Fabric2DDynamicFixture, TestLineMcastN1HopE1HopW2Hops) {
    auto e_routing_info = McastRoutingInfo{.mcast_dir = RoutingDirection::E, .num_mcast_hops = 1};
    auto w_routing_info = McastRoutingInfo{.mcast_dir = RoutingDirection::W, .num_mcast_hops = 2};
    auto n_routing_info = McastRoutingInfo{.mcast_dir = RoutingDirection::N, .num_mcast_hops = 1};
    RunTestLineMcast(this, {e_routing_info, w_routing_info, n_routing_info});
}

TEST_F(Fabric2DDynamicFixture, TestLineMcastS2HopsE4HopsW3Hops) {
    auto e_routing_info = McastRoutingInfo{.mcast_dir = RoutingDirection::E, .num_mcast_hops = 4};
    auto w_routing_info = McastRoutingInfo{.mcast_dir = RoutingDirection::W, .num_mcast_hops = 3};
    auto s_routing_info = McastRoutingInfo{.mcast_dir = RoutingDirection::S, .num_mcast_hops = 2};
    RunTestLineMcast(this, {e_routing_info, w_routing_info, s_routing_info});
}

TEST_F(NightlyFabric2DDynamicFixture, TestLineMcastS2HopsE3HopsW4Hops) {
    auto e_routing_info = McastRoutingInfo{.mcast_dir = RoutingDirection::E, .num_mcast_hops = 3};
    auto w_routing_info = McastRoutingInfo{.mcast_dir = RoutingDirection::W, .num_mcast_hops = 4};
    auto s_routing_info = McastRoutingInfo{.mcast_dir = RoutingDirection::S, .num_mcast_hops = 2};
    RunTestLineMcast(this, {e_routing_info, w_routing_info, s_routing_info});
}

TEST_F(NightlyFabric2DDynamicFixture, TestLineMcastS3HopsE4HopsW3Hops) {
    auto e_routing_info = McastRoutingInfo{.mcast_dir = RoutingDirection::E, .num_mcast_hops = 4};
    auto w_routing_info = McastRoutingInfo{.mcast_dir = RoutingDirection::W, .num_mcast_hops = 3};
    auto s_routing_info = McastRoutingInfo{.mcast_dir = RoutingDirection::S, .num_mcast_hops = 3};
    RunTestLineMcast(this, {e_routing_info, w_routing_info, s_routing_info});
}

TEST_F(NightlyFabric2DDynamicFixture, TestLineMcastS3HopsE3HopsW4Hops) {
    auto e_routing_info = McastRoutingInfo{.mcast_dir = RoutingDirection::E, .num_mcast_hops = 3};
    auto w_routing_info = McastRoutingInfo{.mcast_dir = RoutingDirection::W, .num_mcast_hops = 4};
    auto s_routing_info = McastRoutingInfo{.mcast_dir = RoutingDirection::S, .num_mcast_hops = 3};
    RunTestLineMcast(this, {e_routing_info, w_routing_info, s_routing_info});
}

TEST_F(NightlyFabric2DDynamicFixture, TestLineMcastN2HopsE4HopsW3Hops) {
    auto e_routing_info = McastRoutingInfo{.mcast_dir = RoutingDirection::E, .num_mcast_hops = 4};
    auto w_routing_info = McastRoutingInfo{.mcast_dir = RoutingDirection::W, .num_mcast_hops = 3};
    auto n_routing_info = McastRoutingInfo{.mcast_dir = RoutingDirection::N, .num_mcast_hops = 2};
    RunTestLineMcast(this, {e_routing_info, w_routing_info, n_routing_info});
}

TEST_F(NightlyFabric2DDynamicFixture, TestLineMcastN2HopsE3HopsW4Hops) {
    auto e_routing_info = McastRoutingInfo{.mcast_dir = RoutingDirection::E, .num_mcast_hops = 3};
    auto w_routing_info = McastRoutingInfo{.mcast_dir = RoutingDirection::W, .num_mcast_hops = 4};
    auto n_routing_info = McastRoutingInfo{.mcast_dir = RoutingDirection::N, .num_mcast_hops = 2};
    RunTestLineMcast(this, {e_routing_info, w_routing_info, n_routing_info});
}

TEST_F(NightlyFabric2DDynamicFixture, TestLineMcastN3HopsE4HopsW3Hops) {
    auto e_routing_info = McastRoutingInfo{.mcast_dir = RoutingDirection::E, .num_mcast_hops = 4};
    auto w_routing_info = McastRoutingInfo{.mcast_dir = RoutingDirection::W, .num_mcast_hops = 3};
    auto n_routing_info = McastRoutingInfo{.mcast_dir = RoutingDirection::N, .num_mcast_hops = 3};
    RunTestLineMcast(this, {e_routing_info, w_routing_info, n_routing_info});
}

TEST_F(NightlyFabric2DDynamicFixture, TestLineMcastN3HopsE3HopsW4Hops) {
    auto e_routing_info = McastRoutingInfo{.mcast_dir = RoutingDirection::E, .num_mcast_hops = 3};
    auto w_routing_info = McastRoutingInfo{.mcast_dir = RoutingDirection::W, .num_mcast_hops = 4};
    auto n_routing_info = McastRoutingInfo{.mcast_dir = RoutingDirection::N, .num_mcast_hops = 3};
    RunTestLineMcast(this, {e_routing_info, w_routing_info, n_routing_info});
}

}  // namespace fabric_router_tests
}  // namespace tt::tt_fabric<|MERGE_RESOLUTION|>--- conflicted
+++ resolved
@@ -135,15 +135,10 @@
     }
 
     for (size_t src_idx = 0; src_idx < NUM_DEVICES; src_idx++) {
-<<<<<<< HEAD
-        auto* src_device = devices[src_idx];
-        auto src_fabric_node_id = control_plane.get_fabric_node_id_from_physical_chip_id(src_device->id());
-=======
         const auto& src_device = devices[src_idx];
         auto src_fabric_node_id =
             control_plane.get_fabric_node_id_from_physical_chip_id(src_device->get_devices()[0]->id());
         uint32_t src_fabric_chip_id = src_fabric_node_id.chip_id;
->>>>>>> 676ad5e3
 
         std::vector<uint32_t> result_data;
         tt::tt_metal::distributed::ReadShard(
