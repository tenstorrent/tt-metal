// SPDX-FileCopyrightText: © 2024 Tenstorrent Inc.
//
// SPDX-License-Identifier: Apache-2.0

#include <iostream>
#include <fstream>
#include <ostream>
#include <sstream>
#include <filesystem>
#include <fmt/base.h>
#include <gtest/gtest.h>
#include <enchantum/enchantum.hpp>
#include <string_view>
#include <tuple>
#include <unordered_map>

#include <utility>
#include <set>
#include <cstdio>
#include <umd/device/types/cluster_descriptor_types.h>

// Add protobuf includes
#include "factory_system_descriptor.pb.h"
#include "pod_config.pb.h"
#include "cluster_config.pb.h"
#include "deployment.pb.h"
#include <google/protobuf/text_format.h>
#include <google/protobuf/io/zero_copy_stream_impl.h>

#include <tt-logger/tt-logger.hpp>
#include <tt_stl/caseless_comparison.hpp>
#include <tt_stl/reflection.hpp>
#include "board/board.hpp"
#include <yaml-cpp/yaml.h>

namespace tt::tt_fabric {
namespace fsd_tests {

struct LogicalChipConnection {
    uint32_t host_id;
    uint32_t tray_id;
    AsicChannel asic_channel;

    bool operator==(const LogicalChipConnection& other) const {
        return host_id == other.host_id && tray_id == other.tray_id &&
               asic_channel.asic_location == other.asic_channel.asic_location &&
               asic_channel.channel_id == other.asic_channel.channel_id;
    }
};

struct PhysicalChannelConnection {
    std::string hostname = "";
    uint32_t tray_id = 0;
    uint32_t asic_location = 0;
    uint32_t channel_id = 0;

    auto operator<=>(const PhysicalChannelConnection& other) const = default;
};

struct PhysicalPortConnection {
    std::string hostname = "";
    std::string aisle = "";
    uint32_t rack = 0;
    uint32_t shelf_u = 0;
    tt::tt_fabric::PortType port_type = tt::tt_fabric::PortType::TRACE;
    uint32_t port_id = 0;

    auto operator<=>(const PhysicalPortConnection& other) const = default;
};

}  // namespace fsd_tests
}  // namespace tt::tt_fabric

// Overload operator<< for PhysicalChannelConnection to enable readable test output
namespace tt::tt_fabric::fsd_tests {
inline std::ostream& operator<<(std::ostream& os, const PhysicalChannelConnection& conn) {
    os << "PhysicalChannelConnection{hostname='" << conn.hostname << "', tray_id=" << conn.tray_id
       << ", asic_location=" << conn.asic_location << ", channel_id=" << conn.channel_id << "}";
    return os;
}
inline std::ostream& operator<<(std::ostream& os, const PhysicalPortConnection& conn) {
    os << "PhysicalPortConnection{hostname='" << conn.hostname << "', aisle='" << conn.aisle << "', rack=" << conn.rack
       << ", shelf_u=" << conn.shelf_u << ", port_type=" << enchantum::to_string(conn.port_type)
       << ", port_id=" << conn.port_id << "}";
    return os;
}
}  // namespace tt::tt_fabric::fsd_tests

// Overload std::hash for LogicalChipConnection
namespace std {
template <>
struct hash<tt::tt_fabric::fsd_tests::LogicalChipConnection> {
    std::size_t operator()(const tt::tt_fabric::fsd_tests::LogicalChipConnection& conn) const {
        return tt::stl::hash::hash_objects_with_default_seed(
            conn.host_id, conn.tray_id, conn.asic_channel.asic_location, conn.asic_channel.channel_id);
    }
};
template <>
struct hash<tt::tt_fabric::fsd_tests::PhysicalChannelConnection> {
    std::size_t operator()(const tt::tt_fabric::fsd_tests::PhysicalChannelConnection& conn) const {
        return tt::stl::hash::hash_objects_with_default_seed(
            conn.hostname, conn.tray_id, conn.asic_location, conn.channel_id);
    }
};
template <>
struct hash<std::pair<uint32_t, uint32_t>> {
    std::size_t operator()(const std::pair<uint32_t, uint32_t>& p) const {
        return tt::stl::hash::hash_objects_with_default_seed(p.first, p.second);
    }
};

template <>
struct hash<tt::tt_fabric::fsd_tests::PhysicalPortConnection> {
    std::size_t operator()(const tt::tt_fabric::fsd_tests::PhysicalPortConnection& conn) const {
        return tt::stl::hash::hash_objects_with_default_seed(
            conn.hostname, conn.aisle, conn.rack, conn.shelf_u, conn.port_type, conn.port_id);
    }
};
}  // namespace std

namespace tt::tt_fabric {
namespace fsd_tests {

using LogicalChipConnectionPair = std::pair<LogicalChipConnection, LogicalChipConnection>;
using AsicChannelPair = std::pair<AsicChannel, AsicChannel>;

// TODO: Should look into cleaning this up
template <typename T>
struct Connector {
    static std::vector<AsicChannelPair> get_port_mapping(
        std::vector<AsicChannel> start_channels, std::vector<AsicChannel> end_channels) {
        return T::get_port_mapping(start_channels, end_channels);
    }
};

struct LinearConnector : public Connector<LinearConnector> {
    static std::vector<AsicChannelPair> get_port_mapping(
        std::vector<AsicChannel> start_channels, std::vector<AsicChannel> end_channels) {
        assert(start_channels.size() == end_channels.size());
        std::vector<AsicChannelPair> port_mapping;
        port_mapping.reserve(start_channels.size());
        for (size_t i = 0; i < start_channels.size(); i++) {
            port_mapping.emplace_back(start_channels[i], end_channels[i]);
        }
        return port_mapping;
    }
};

struct TraceConnector : public LinearConnector {};

struct QSFPConnector : public LinearConnector {};

struct LinkingBoard1Connector : public LinearConnector {};

struct LinkingBoard2Connector : public LinearConnector {};

struct LinkingBoard3Connector : public LinearConnector {};

struct Warp100Connector : public LinearConnector {};

struct Warp400Connector : public Connector<Warp400Connector> {
    static std::vector<AsicChannelPair> get_port_mapping(
        const std::vector<AsicChannel>& start_channels, const std::vector<AsicChannel>& end_channels) {
        assert(start_channels.size() == end_channels.size());
        assert(start_channels.size() % 2 == 0);
        std::vector<AsicChannelPair> port_mapping;
        port_mapping.reserve(start_channels.size());

        const size_t half_size = start_channels.size() / 2;
        for (size_t i = 0; i < half_size; i++) {
            port_mapping.emplace_back(start_channels[i], end_channels[half_size + i]);
        }
        for (size_t i = 0; i < half_size; i++) {
            port_mapping.emplace_back(start_channels[half_size + i], end_channels[i]);
        }
        return port_mapping;
    }
};

std::vector<AsicChannelPair> get_asic_channel_connections(
    PortType port_type, const std::vector<AsicChannel>& start_channels, const std::vector<AsicChannel>& end_channels) {
    switch (port_type) {
        case PortType::QSFP: return QSFPConnector::get_port_mapping(start_channels, end_channels);
        case PortType::WARP100: return Warp100Connector::get_port_mapping(start_channels, end_channels);
        case PortType::WARP400: return Warp400Connector::get_port_mapping(start_channels, end_channels);
        case PortType::LINKING_BOARD_1: return LinkingBoard1Connector::get_port_mapping(start_channels, end_channels);
        case PortType::LINKING_BOARD_2: return LinkingBoard2Connector::get_port_mapping(start_channels, end_channels);
        case PortType::LINKING_BOARD_3: return LinkingBoard3Connector::get_port_mapping(start_channels, end_channels);
        case PortType::TRACE: return TraceConnector::get_port_mapping(start_channels, end_channels);
    }
}

struct Pod {
    std::unordered_map<uint32_t, Board> boards;
    uint32_t host_id = 0;
    // Board-to-board connections within this pod: PortType -> [(board_id, port_id) <-> (board_id, port_id)]
    std::unordered_map<PortType, std::vector<std::pair<std::pair<uint32_t, uint32_t>, std::pair<uint32_t, uint32_t>>>>
        inter_board_connections;
};

// Resolved graph instance with concrete pods
struct ResolvedGraphInstance {
    std::string template_name;
    std::string instance_name;
    std::unordered_map<std::string, Pod> pods;                                          // Direct pod children
    std::unordered_map<std::string, std::shared_ptr<ResolvedGraphInstance>> subgraphs;  // Nested graph children

    // All connections within this graph instance
    std::unordered_map<
        PortType,
        std::vector<std::pair<
            std::tuple<std::vector<std::string>, uint32_t, uint32_t>,  // Path, tray_id, port_id
            std::tuple<std::vector<std::string>, uint32_t, uint32_t>>>>
        internal_connections;
};

struct Cluster {
    std::unordered_map<std::string, tt::fsd::proto::GraphTemplate> graph_templates;
    std::shared_ptr<ResolvedGraphInstance> root_instance;
};

class CablingGenerator {
public:
    // Helper to load protobuf descriptors
    template <typename Descriptor>
    static Descriptor load_descriptor_from_textproto(const std::string& file_path) {
        std::ifstream file(file_path);
        if (!file.is_open()) {
            throw std::runtime_error("Could not open file: " + file_path);
        }
        std::string content((std::istreambuf_iterator<char>(file)), std::istreambuf_iterator<char>());
        Descriptor descriptor;
        if (!google::protobuf::TextFormat::ParseFromString(content, &descriptor)) {
            throw std::runtime_error("Failed to parse textproto file: " + file_path);
        }
        return descriptor;
    }

    // Constructor
    CablingGenerator(
        const tt::fsd::proto::ClusterDescriptor& cluster_descriptor,
        const tt::deployment::DeploymentDescriptor& deployment_descriptor) {
        // Store deployment hosts
        deployment_hosts.assign(deployment_descriptor.hosts().begin(), deployment_descriptor.hosts().end());

        // Build cluster with all connections and port validation
        build_cluster_from_descriptor(cluster_descriptor);

        // Populate the boards_by_host_tray map
        populate_boards_by_host_tray();

        // Generate all logical chip connections
        generate_logical_chip_connections();
    }

    // Getters for all data
    const std::vector<tt::deployment::Host>& get_deployment_hosts() const { return deployment_hosts; }
    const Cluster& get_cluster() const { return cluster; }
    const std::unordered_map<std::pair<uint32_t, uint32_t>, Board*, std::hash<std::pair<uint32_t, uint32_t>>>&
    get_boards_by_host_tray() const {
        return boards_by_host_tray;
    }
    const std::vector<LogicalChipConnectionPair>& get_chip_connections() const { return chip_connections; }

    // Method to emit textproto factory system descriptor
    void emit_textproto_factory_system_descriptor(const std::string& output_path) const {
        tt::fsd::proto::FactorySystemDescriptor fsd;

        // Add host information with deployment details
        for (const auto& deployment_host : deployment_hosts) {
            auto* host = fsd.add_hosts();
            host->set_hostname(deployment_host.host());
            host->set_hall(deployment_host.hall());
            host->set_aisle(deployment_host.aisle());
            host->set_rack(deployment_host.rack());
            host->set_shelf_u(deployment_host.shelf_u());
        }

        // Add board types from boards_by_host_tray
        for (const auto& [host_tray_pair, board_ptr] : boards_by_host_tray) {
            uint32_t host_id = host_tray_pair.first;
            uint32_t tray_id = host_tray_pair.second;
            std::string board_type = std::string(enchantum::to_string(board_ptr->get_board_type()));

            auto* board_location = fsd.mutable_board_types()->add_board_locations();
            board_location->set_host_id(host_id);
            board_location->set_tray_id(tray_id);
            board_location->set_board_type(board_type);
        }

        // Add ASIC connections from chip_connections
        for (const auto& [start, end] : chip_connections) {
            auto* connection = fsd.mutable_eth_connections()->add_connection();

            auto* endpoint_a = connection->mutable_endpoint_a();
            endpoint_a->set_host_id(start.host_id);
            endpoint_a->set_tray_id(start.tray_id);
            endpoint_a->set_asic_location(start.asic_channel.asic_location);
            endpoint_a->set_chan_id(start.asic_channel.channel_id);

            auto* endpoint_b = connection->mutable_endpoint_b();
            endpoint_b->set_host_id(end.host_id);
            endpoint_b->set_tray_id(end.tray_id);
            endpoint_b->set_asic_location(end.asic_channel.asic_location);
            endpoint_b->set_chan_id(end.asic_channel.channel_id);
        }

        // Write the protobuf message to textproto format
        std::filesystem::create_directories(std::filesystem::path(output_path).parent_path());

        std::ofstream output_file(output_path);
        if (!output_file.is_open()) {
            throw std::runtime_error("Failed to open output file: " + output_path);
        }

        std::string textproto_string;
        google::protobuf::TextFormat::Printer printer;
        printer.SetUseShortRepeatedPrimitives(true);
        printer.SetUseUtf8StringEscaping(true);
        printer.SetSingleLineMode(false);  // Enable multiline output
        printer.SetInitialIndentLevel(0);  // Start with no indentation

        if (!printer.PrintToString(fsd, &textproto_string)) {
            throw std::runtime_error("Failed to convert protobuf to textproto string");
        }

        // Write the string to file
        output_file << textproto_string;
        if (output_file.fail()) {
            throw std::runtime_error("Failed to write textproto to file: " + output_path);
        }
        output_file.close();
    }

private:
    // Build pod from descriptor with port connections and validation
    Pod build_pod(const tt::fsd::proto::PodDescriptor& pod_descriptor, uint32_t host_id) {
        Pod pod;
        pod.host_id = host_id;

        // Create boards with internal connections marked
        for (const auto& board_item : pod_descriptor.boards().board()) {
            uint32_t tray_id = board_item.tray_id();
            const std::string& board_type = board_item.board_type();
            pod.boards.emplace(tray_id, create_board(board_type));
        }

        // Add inter-board connections and validate/mark ports
        for (const auto& [port_type_str, port_connections] : pod_descriptor.port_type_connections()) {
            auto port_type = enchantum::cast<PortType>(port_type_str, ttsl::ascii_caseless_comp);
            if (!port_type.has_value()) {
                throw std::runtime_error("Invalid port type: " + port_type_str);
            }

            for (const auto& conn : port_connections.connections()) {
                uint32_t board_a_id = conn.port_a().tray_id();
                uint32_t port_a_id = conn.port_a().port_id();
                uint32_t board_b_id = conn.port_b().tray_id();
                uint32_t port_b_id = conn.port_b().port_id();

                // Validate and mark ports as used
                auto& board_a = pod.boards.at(board_a_id);
                auto& board_b = pod.boards.at(board_b_id);

                const auto& available_a = board_a.get_available_port_ids(*port_type);
                const auto& available_b = board_b.get_available_port_ids(*port_type);

                if (std::find(available_a.begin(), available_a.end(), port_a_id) == available_a.end()) {
                    throw std::runtime_error(
                        "Port " + std::to_string(port_a_id) + " not available on board " + std::to_string(board_a_id));
                }
                if (std::find(available_b.begin(), available_b.end(), port_b_id) == available_b.end()) {
                    throw std::runtime_error(
                        "Port " + std::to_string(port_b_id) + " not available on board " + std::to_string(board_b_id));
                }

                board_a.mark_port_used(*port_type, port_a_id);
                board_b.mark_port_used(*port_type, port_b_id);

                // Store connection
                pod.inter_board_connections[*port_type].emplace_back(
                    std::make_pair(board_a_id, port_a_id), std::make_pair(board_b_id, port_b_id));
            }
        }
        return pod;
    }

    // Build resolved graph instance from template and concrete host mappings
    std::shared_ptr<ResolvedGraphInstance> build_graph_instance(
        const tt::fsd::proto::GraphInstance& graph_instance, const std::string& instance_name = "root") {
        auto resolved = std::make_shared<ResolvedGraphInstance>();
        resolved->template_name = graph_instance.template_name();
        resolved->instance_name = instance_name;

        // Get the template definition
        const auto& template_def = cluster.graph_templates.at(graph_instance.template_name());

        // Build children based on template + instance mapping
        for (const auto& child_def : template_def.children()) {
            const std::string& child_name = child_def.name();
            const auto& child_mapping = graph_instance.child_mappings().at(child_name);

            if (child_def.has_pod_ref()) {
                // Leaf node - create pod
                if (child_mapping.mapping_case() != tt::fsd::proto::ChildMapping::kHostId) {
                    throw std::runtime_error("Pod child must have host_id mapping: " + child_name);
                }

                uint32_t host_id = child_mapping.host_id();
                const std::string& pod_descriptor_name = child_def.pod_ref().pod_descriptor();

                // Validate deployment pod type if specified
                if (host_id < deployment_hosts.size()) {
                    const auto& deployment_host = deployment_hosts[host_id];
                    if (!deployment_host.pod_type().empty() && deployment_host.pod_type() != pod_descriptor_name) {
                        throw std::runtime_error(
                            "Pod type mismatch for host " + deployment_host.host() + " (host_id " +
                            std::to_string(host_id) + "): " + "deployment specifies '" + deployment_host.pod_type() +
                            "' " + "but cluster configuration expects '" + pod_descriptor_name + "'");
                    }
                } else {
                    throw std::runtime_error("Host ID " + std::to_string(host_id) + " not found in deployment");
                }

                // Load pod descriptor and build pod
                auto pod_descriptor = load_descriptor_from_textproto<tt::fsd::proto::PodDescriptor>(
                    "tests/tt_metal/tt_fabric/factory_system_descriptor/cabling_descriptors/instances/" +
                    pod_descriptor_name + ".textproto");
                resolved->pods[child_name] = build_pod(pod_descriptor, host_id);

            } else if (child_def.has_graph_ref()) {
                // Non-leaf node - recursively build subgraph
                if (child_mapping.mapping_case() != tt::fsd::proto::ChildMapping::kSubInstance) {
                    throw std::runtime_error("Graph child must have sub_instance mapping: " + child_name);
                }

                resolved->subgraphs[child_name] = build_graph_instance(child_mapping.sub_instance(), child_name);
            }
        }

        // Process internal connections within this graph instance
        for (const auto& [port_type_str, port_connections] : template_def.internal_connections()) {
            auto port_type = enchantum::cast<PortType>(port_type_str, ttsl::ascii_caseless_comp);
            if (!port_type.has_value()) {
                throw std::runtime_error("Invalid port type: " + port_type_str);
            }

            for (const auto& conn : port_connections.connections()) {
                std::vector<std::string> path_a(conn.port_a().path().begin(), conn.port_a().path().end());
                uint32_t board_a_id = conn.port_a().tray_id();
                uint32_t port_a_id = conn.port_a().port_id();

                std::vector<std::string> path_b(conn.port_b().path().begin(), conn.port_b().path().end());
                uint32_t board_b_id = conn.port_b().tray_id();
                uint32_t port_b_id = conn.port_b().port_id();

                // Validate and mark ports as used for direct pod connections
                if (path_a.size() == 1 && path_b.size() == 1 && resolved->pods.count(path_a[0]) &&
                    resolved->pods.count(path_b[0])) {
                    auto& board_a = resolved->pods.at(path_a[0]).boards.at(board_a_id);
                    auto& board_b = resolved->pods.at(path_b[0]).boards.at(board_b_id);

                    const auto& available_a = board_a.get_available_port_ids(*port_type);
                    const auto& available_b = board_b.get_available_port_ids(*port_type);

                    if (std::find(available_a.begin(), available_a.end(), port_a_id) == available_a.end()) {
                        throw std::runtime_error(
                            "Port " + std::to_string(port_a_id) + " not available on board " +
                            std::to_string(board_a_id) + " in pod " + path_a[0]);
                    }
                    if (std::find(available_b.begin(), available_b.end(), port_b_id) == available_b.end()) {
                        throw std::runtime_error(
                            "Port " + std::to_string(port_b_id) + " not available on board " +
                            std::to_string(board_b_id) + " in pod " + path_b[0]);
                    }

                    board_a.mark_port_used(*port_type, port_a_id);
                    board_b.mark_port_used(*port_type, port_b_id);
                }

                // Store connection
                resolved->internal_connections[*port_type].emplace_back(
                    std::make_tuple(path_a, board_a_id, port_a_id), std::make_tuple(path_b, board_b_id, port_b_id));
            }
        }

        return resolved;
    }

    // Validate that each host_id is assigned to exactly one pod
    void validate_host_id_uniqueness() {
        std::unordered_map<uint32_t, std::string> host_to_pod_path;
        collect_host_assignments(cluster.root_instance, "", host_to_pod_path);
    }

    // Recursively collect all host_id assignments with their pod paths
    void collect_host_assignments(
        std::shared_ptr<ResolvedGraphInstance> graph,
        const std::string& path_prefix,
        std::unordered_map<uint32_t, std::string>& host_to_pod_path) {
        // Check direct pods in this graph
        for (const auto& [pod_name, pod] : graph->pods) {
            uint32_t host_id = pod.host_id;
            std::string full_pod_path = path_prefix.empty() ? pod_name : path_prefix + "/" + pod_name;

            if (host_to_pod_path.count(host_id)) {
                throw std::runtime_error(
                    "Host ID " + std::to_string(host_id) + " is assigned to multiple pods: '" +
                    host_to_pod_path[host_id] + "' and '" + full_pod_path + "'");
            }

            host_to_pod_path[host_id] = full_pod_path;
        }

        // Recursively check subgraphs
        for (const auto& [subgraph_name, subgraph] : graph->subgraphs) {
            std::string subgraph_path = path_prefix.empty() ? subgraph_name : path_prefix + "/" + subgraph_name;
            collect_host_assignments(subgraph, subgraph_path, host_to_pod_path);
        }
    }

    // Build cluster from descriptor with port connections and validation
    void build_cluster_from_descriptor(const tt::fsd::proto::ClusterDescriptor& cluster_descriptor) {
        // Load graph templates
        for (const auto& template_def : cluster_descriptor.graph_templates()) {
            cluster.graph_templates[template_def.name()] = template_def;
        }

        // Build the root instance
        cluster.root_instance = build_graph_instance(cluster_descriptor.root_instance());

        // Validate host_id uniqueness across all pods
        validate_host_id_uniqueness();
    }

    // Populate boards_by_host_tray map with pointers to boards in the cluster
    void populate_boards_by_host_tray() {
        if (cluster.root_instance) {
            populate_boards_from_resolved_graph(cluster.root_instance);
        }
    }

    void populate_boards_from_resolved_graph(std::shared_ptr<ResolvedGraphInstance> graph) {
        // Add boards from direct pods in this graph
        for (const auto& [pod_name, pod] : graph->pods) {
            // Get host ID from the pod structure
            uint32_t host_id = pod.host_id;
            for (const auto& [tray_id, board] : pod.boards) {
                boards_by_host_tray[{host_id, tray_id}] = const_cast<Board*>(&board);
            }
        }

        // Recursively add boards from subgraphs
        for (const auto& [subgraph_name, subgraph] : graph->subgraphs) {
            populate_boards_from_resolved_graph(subgraph);
        }
    }

    // Simple path resolution for connection processing
    std::pair<Pod&, uint32_t> resolve_pod_from_path(
        const std::vector<std::string>& path, std::shared_ptr<ResolvedGraphInstance> graph = nullptr) {
        if (!graph) {
            graph = cluster.root_instance;
        }

        if (path.size() == 1) {
            // Direct pod reference
            if (graph->pods.count(path[0])) {
                auto& pod = graph->pods.at(path[0]);
                return {pod, pod.host_id};
            }
            throw std::runtime_error("Pod not found: " + path[0]);
        } else {
            // Multi-level path - descend into subgraph
            const std::string& next_level = path[0];
            if (!graph->subgraphs.count(next_level)) {
                throw std::runtime_error("Subgraph not found: " + next_level);
            }

            std::vector<std::string> remaining_path(path.begin() + 1, path.end());
            return resolve_pod_from_path(remaining_path, graph->subgraphs.at(next_level));
        }
    }

    // Utility function to generate logical chip connections from cluster hierarchy
    void generate_logical_chip_connections() {
        chip_connections.clear();

        if (cluster.root_instance) {
            generate_connections_from_resolved_graph(cluster.root_instance);
        }
    }

    void generate_connections_from_resolved_graph(std::shared_ptr<ResolvedGraphInstance> graph) {
        // Process pods in this graph
        for (const auto& [pod_name, pod] : graph->pods) {
            uint32_t host_id = pod.host_id;

            // Add internal board connections
            for (const auto& [tray_id, board] : pod.boards) {
                for (const auto& [port_type, connections] : board.get_internal_connections()) {
                    for (const auto& connection : connections) {
                        const auto& start_channels = board.get_port_channels(port_type, connection.first);
                        const auto& end_channels = board.get_port_channels(port_type, connection.second);
                        auto asic_channel_pairs = get_asic_channel_connections(port_type, start_channels, end_channels);
                        for (const auto& [start_channel, end_channel] : asic_channel_pairs) {
                            chip_connections.emplace_back(
                                LogicalChipConnection{
                                    .host_id = host_id, .tray_id = tray_id, .asic_channel = start_channel},
                                LogicalChipConnection{
                                    .host_id = host_id, .tray_id = tray_id, .asic_channel = end_channel});
                        }
                    }
                }
            }

            // Add inter-board connections within pod
            for (const auto& [port_type, connections] : pod.inter_board_connections) {
                for (const auto& [board_a, board_b] : connections) {
                    uint32_t board_a_id = board_a.first;
                    uint32_t port_a_id = board_a.second;
                    uint32_t board_b_id = board_b.first;
                    uint32_t port_b_id = board_b.second;

                    const auto& board_a_ref = pod.boards.at(board_a_id);
                    const auto& board_b_ref = pod.boards.at(board_b_id);
                    const auto& start_channels = board_a_ref.get_port_channels(port_type, port_a_id);
                    const auto& end_channels = board_b_ref.get_port_channels(port_type, port_b_id);
                    auto asic_channel_pairs = get_asic_channel_connections(port_type, start_channels, end_channels);
                    for (const auto& [start_channel, end_channel] : asic_channel_pairs) {
                        chip_connections.emplace_back(
                            LogicalChipConnection{
                                .host_id = host_id, .tray_id = board_a_id, .asic_channel = start_channel},
                            LogicalChipConnection{
                                .host_id = host_id, .tray_id = board_b_id, .asic_channel = end_channel});
                    }
                }
            }
        }

        // Process internal connections within this graph
        for (const auto& [port_type, connections] : graph->internal_connections) {
            for (const auto& [conn_a, conn_b] : connections) {
                const auto& path_a = std::get<0>(conn_a);
                uint32_t board_a_id = std::get<1>(conn_a);
                uint32_t port_a_id = std::get<2>(conn_a);

                const auto& path_b = std::get<0>(conn_b);
                uint32_t board_b_id = std::get<1>(conn_b);
                uint32_t port_b_id = std::get<2>(conn_b);

                // Resolve pods using path-based addressing
                try {
                    auto [pod_a, host_a_id] = resolve_pod_from_path(path_a, graph);
                    auto [pod_b, host_b_id] = resolve_pod_from_path(path_b, graph);

                    const auto& board_a_ref = pod_a.boards.at(board_a_id);
                    const auto& board_b_ref = pod_b.boards.at(board_b_id);
                    const auto& start_channels = board_a_ref.get_port_channels(port_type, port_a_id);
                    const auto& end_channels = board_b_ref.get_port_channels(port_type, port_b_id);
                    auto asic_channel_pairs = get_asic_channel_connections(port_type, start_channels, end_channels);
                    for (const auto& [start_channel, end_channel] : asic_channel_pairs) {
                        chip_connections.emplace_back(
                            LogicalChipConnection{
                                .host_id = host_a_id, .tray_id = board_a_id, .asic_channel = start_channel},
                            LogicalChipConnection{
                                .host_id = host_b_id, .tray_id = board_b_id, .asic_channel = end_channel});
                    }
                } catch (const std::exception& e) {
                    // Connection may span multiple graph levels - skip for now
                    // In full implementation, would need more sophisticated path resolution
                }
            }
        }

        // Recursively process subgraphs
        for (const auto& [subgraph_name, subgraph] : graph->subgraphs) {
            generate_connections_from_resolved_graph(subgraph);
        }
    }

private:
    // Additional state
    std::vector<tt::deployment::Host> deployment_hosts;

    // Core data members
    Cluster cluster;
    std::unordered_map<std::pair<uint32_t, uint32_t>, Board*, std::hash<std::pair<uint32_t, uint32_t>>>
        boards_by_host_tray;
    std::vector<LogicalChipConnectionPair> chip_connections;
};

// Common utility function for validating FSD against discovered GSD
void validate_fsd_against_gsd(
    const std::string& fsd_filename, const std::string& gsd_filename, bool strict_validation = true) {
    // Read the generated FSD using protobuf
    tt::fsd::proto::FactorySystemDescriptor generated_fsd;
    std::ifstream fsd_file(fsd_filename);
    if (!fsd_file.is_open()) {
        throw std::runtime_error("Failed to open FSD file: " + fsd_filename);
    }

    std::string fsd_content((std::istreambuf_iterator<char>(fsd_file)), std::istreambuf_iterator<char>());
    fsd_file.close();

    if (!google::protobuf::TextFormat::ParseFromString(fsd_content, &generated_fsd)) {
        throw std::runtime_error("Failed to parse FSD protobuf from file: " + fsd_filename);
    }

    const auto& hosts = generated_fsd.hosts();

    // Read the discovered GSD (Global System Descriptor) - still using YAML
    YAML::Node discovered_gsd = YAML::LoadFile(gsd_filename);

    // Compare the FSD with the discovered GSD
    // First, compare hostnames from the hosts field
    if (generated_fsd.hosts().empty()) {
        throw std::runtime_error("FSD missing hosts");
    }

    // Handle the new GSD structure with compute_node_specs
    if (!discovered_gsd["compute_node_specs"]) {
        throw std::runtime_error("GSD missing compute_node_specs");
    }
    YAML::Node asic_info_node = discovered_gsd["compute_node_specs"];

    // Check that all discovered hostnames are present in the generated FSD hosts
    std::set<std::string> generated_hostnames;
    for (const auto& host : generated_fsd.hosts()) {
        generated_hostnames.insert(host.hostname());
    }

    std::set<std::string> discovered_hostnames;
    for (const auto& hostname_entry : asic_info_node) {
        discovered_hostnames.insert(hostname_entry.first.as<std::string>());
    }

    if (strict_validation) {
        EXPECT_EQ(generated_hostnames, discovered_hostnames) << "Hostnames mismatch";
    } else {
        for (const auto& hostname : discovered_hostnames) {
            EXPECT_TRUE(generated_hostnames.find(hostname) != generated_hostnames.end())
                << "Hostname not found in FSD: " << hostname;
        }
    }

    // Compare board types
    if (!generated_fsd.has_board_types()) {
        throw std::runtime_error("FSD missing board_types");
    }
    std::set<std::tuple<uint32_t, uint32_t, std::string>> generated_board_types;
    for (const auto& board_location : generated_fsd.board_types().board_locations()) {
        uint32_t host_id = board_location.host_id();
        uint32_t tray_id = board_location.tray_id();
        const std::string& board_type_name = board_location.board_type();
        generated_board_types.insert(std::make_tuple(host_id, tray_id, board_type_name));
    }

    // Strict validation: Each host, tray combination should have the same board type between FSD and GSD
    std::map<std::pair<std::string, uint32_t>, std::string> fsd_board_types;

    // Extract board types from FSD
    for (const auto& board_location : generated_fsd.board_types().board_locations()) {
        uint32_t host_id = board_location.host_id();
        uint32_t tray_id = board_location.tray_id();
        const std::string& board_type_name = board_location.board_type();
        fsd_board_types[std::make_pair(hosts[host_id].hostname(), tray_id)] = board_type_name;
    }

    // Compare board types between GSD and FSD
    for (const auto& host_entry : asic_info_node) {
        std::string hostname = host_entry.first.as<std::string>();
        YAML::Node host_node = host_entry.second;
        if (!host_node["asic_info"]) {
            throw std::runtime_error("Host " + hostname + " missing asic_info");
        }

        for (const auto& asic_info : host_node["asic_info"]) {
            uint32_t tray_id = asic_info["tray_id"].as<uint32_t>();
            std::string gsd_board_type = asic_info["board_type"].as<std::string>();

            auto fsd_key = std::make_pair(hostname, tray_id);
            if (strict_validation) {
                auto fsd_board_type = fsd_board_types.extract(fsd_key);

                if (fsd_board_type.empty()) {
                    throw std::runtime_error(
                        "Board type not found in FSD for host " + hostname + ", tray " + std::to_string(tray_id));
                }

                if (fsd_board_type.mapped() != gsd_board_type) {
                    throw std::runtime_error(
                        "Board type mismatch for host " + hostname + ", tray " + std::to_string(tray_id) +
                        ": FSD=" + fsd_board_type.mapped() + ", GSD=" + gsd_board_type);
                }
            } else {
                auto fsd_board_type = fsd_board_types.find(fsd_key);
                if (fsd_board_type != fsd_board_types.end()) {
                    if (fsd_board_type->second != gsd_board_type) {
                        throw std::runtime_error(
                            "Board type mismatch for host " + hostname + ", tray " + std::to_string(tray_id) +
                            ": FSD=" + fsd_board_type->second + ", GSD=" + gsd_board_type);
                    }
                } else {
                    throw std::runtime_error(
                        "Board type not found in FSD for host " + hostname + ", tray " + std::to_string(tray_id));
                }
            }
        }
    }
    if (strict_validation) {
        EXPECT_EQ(fsd_board_types.size(), 0) << "Expected all board types to be found in FSD";
    }

    // Compare chip connections
    if (!generated_fsd.has_eth_connections()) {
        throw std::runtime_error("FSD missing eth_connections");
    }

    // Determine which connection types exist in the discovered GSD
    bool has_local_eth_connections =
        discovered_gsd["local_eth_connections"] && !discovered_gsd["local_eth_connections"].IsNull();
    bool has_global_eth_connections =
        discovered_gsd["global_eth_connections"] && !discovered_gsd["global_eth_connections"].IsNull();

    // At least one connection type should exist
    if (!has_local_eth_connections && !has_global_eth_connections) {
        throw std::runtime_error("No connection types found in discovered GSD");
    }

    // Convert generated connections to a comparable format
    std::set<std::pair<PhysicalChannelConnection, PhysicalChannelConnection>> generated_connections;
    std::set<std::pair<PhysicalChannelConnection, PhysicalChannelConnection>> duplicate_generated_connections;

    for (const auto& connection : generated_fsd.eth_connections().connection()) {
        const auto& endpoint_a = connection.endpoint_a();
        const auto& endpoint_b = connection.endpoint_b();

        uint32_t host_id_1 = endpoint_a.host_id();
        uint32_t tray_id_1 = endpoint_a.tray_id();
        uint32_t asic_location_1 = endpoint_a.asic_location();
        uint32_t chan_id_1 = endpoint_a.chan_id();

        uint32_t host_id_2 = endpoint_b.host_id();
        uint32_t tray_id_2 = endpoint_b.tray_id();
        uint32_t asic_location_2 = endpoint_b.asic_location();
        uint32_t chan_id_2 = endpoint_b.chan_id();

        const std::string& hostname_1 = hosts[host_id_1].hostname();
        const std::string& hostname_2 = hosts[host_id_2].hostname();

        PhysicalChannelConnection conn_1{hostname_1, tray_id_1, asic_location_1, chan_id_1};
        PhysicalChannelConnection conn_2{hostname_2, tray_id_2, asic_location_2, chan_id_2};

        // Sort to ensure consistent ordering
        std::pair<PhysicalChannelConnection, PhysicalChannelConnection> connection_pair_sorted;
        if (conn_1 < conn_2) {
            connection_pair_sorted = std::make_pair(conn_1, conn_2);
        } else {
            connection_pair_sorted = std::make_pair(conn_2, conn_1);
        }

        // Check for duplicates before inserting
        if (generated_connections.find(connection_pair_sorted) != generated_connections.end()) {
            duplicate_generated_connections.insert(connection_pair_sorted);
        } else {
            generated_connections.insert(connection_pair_sorted);
        }
    }

    // Report any duplicates found in generated connections
    if (!duplicate_generated_connections.empty()) {
        std::string error_msg = "Duplicate connections found in generated FSD:\n";
        for (const auto& dup : duplicate_generated_connections) {
            std::ostringstream oss;
            oss << "  - " << dup.first << " <-> " << dup.second;
            error_msg += oss.str() + "\n";
        }
        throw std::runtime_error(error_msg);
    }

    // Convert discovered GSD connections to the same format
    std::set<std::pair<PhysicalChannelConnection, PhysicalChannelConnection>> discovered_connections;
    std::set<std::pair<PhysicalChannelConnection, PhysicalChannelConnection>> duplicate_discovered_connections;

    // Process local connections if they exist
    if (has_local_eth_connections) {
        for (const auto& connection_pair : discovered_gsd["local_eth_connections"]) {
            if (connection_pair.size() != 2) {
                throw std::runtime_error("Each connection should have exactly 2 endpoints");
            }

            const auto& first_conn = connection_pair[0];
            const auto& second_conn = connection_pair[1];

            std::string hostname_1 = first_conn["host_name"].as<std::string>();
            uint32_t chan_id_1 = first_conn["chan_id"].as<uint32_t>();
            uint32_t tray_id_1 = first_conn["tray_id"].as<uint32_t>();
            uint32_t asic_location_1 = first_conn["asic_location"].as<uint32_t>();

            std::string hostname_2 = second_conn["host_name"].as<std::string>();
            uint32_t chan_id_2 = second_conn["chan_id"].as<uint32_t>();
            uint32_t tray_id_2 = second_conn["tray_id"].as<uint32_t>();
            uint32_t asic_location_2 = second_conn["asic_location"].as<uint32_t>();

            PhysicalChannelConnection conn_1{hostname_1, tray_id_1, asic_location_1, chan_id_1};
            PhysicalChannelConnection conn_2{hostname_2, tray_id_2, asic_location_2, chan_id_2};

            // Sort to ensure consistent ordering
            std::pair<PhysicalChannelConnection, PhysicalChannelConnection> connection_pair_sorted;
            if (conn_1 < conn_2) {
                connection_pair_sorted = std::make_pair(conn_1, conn_2);
            } else {
                connection_pair_sorted = std::make_pair(conn_2, conn_1);
            }

            // Check for duplicates before inserting
            if (discovered_connections.find(connection_pair_sorted) != discovered_connections.end()) {
                duplicate_discovered_connections.insert(connection_pair_sorted);
            } else {
                discovered_connections.insert(connection_pair_sorted);
            }
        }
    }

    // Process global_eth_connections if they exist (for 5WHGalaxyYTorusSuperpod)
    if (has_global_eth_connections) {
        for (const auto& connection_pair : discovered_gsd["global_eth_connections"]) {
            if (connection_pair.size() != 2) {
                throw std::runtime_error("Each connection should have exactly 2 endpoints");
            }

            auto first_conn = connection_pair[0];
            auto second_conn = connection_pair[1];

            std::string hostname_1 = first_conn["host_name"].as<std::string>();
            uint32_t chan_id_1 = first_conn["chan_id"].as<uint32_t>();
            uint32_t tray_id_1 = first_conn["tray_id"].as<uint32_t>();
            uint32_t asic_location_1 = first_conn["asic_location"].as<uint32_t>();

            std::string hostname_2 = second_conn["host_name"].as<std::string>();
            uint32_t chan_id_2 = second_conn["chan_id"].as<uint32_t>();
            uint32_t tray_id_2 = second_conn["tray_id"].as<uint32_t>();
            uint32_t asic_location_2 = second_conn["asic_location"].as<uint32_t>();

            PhysicalChannelConnection conn_1{hostname_1, tray_id_1, asic_location_1, chan_id_1};
            PhysicalChannelConnection conn_2{hostname_2, tray_id_2, asic_location_2, chan_id_2};

            // Sort to ensure consistent ordering
            std::pair<PhysicalChannelConnection, PhysicalChannelConnection> connection_pair_sorted;
            if (conn_1 < conn_2) {
                connection_pair_sorted = std::make_pair(conn_1, conn_2);
            } else {
                connection_pair_sorted = std::make_pair(conn_2, conn_1);
            }

            // Check for duplicates before inserting
            if (discovered_connections.find(connection_pair_sorted) != discovered_connections.end()) {
                duplicate_discovered_connections.insert(connection_pair_sorted);
            } else {
                discovered_connections.insert(connection_pair_sorted);
            }
        }
    }

    // Report any duplicates found in discovered GSD connections
    if (!duplicate_discovered_connections.empty()) {
        std::string error_msg = "Duplicate connections found in discovered GSD:\n";
        for (const auto& dup : duplicate_discovered_connections) {
            std::ostringstream oss;
            oss << "  - " << dup.first << " <-> " << dup.second;
            error_msg += oss.str() + "\n";
        }
        throw std::runtime_error(error_msg);
    }

    if (strict_validation) {
        // Find missing and extra connections for detailed reporting
        std::set<std::pair<PhysicalChannelConnection, PhysicalChannelConnection>> missing_in_gsd;
        std::set<std::pair<PhysicalChannelConnection, PhysicalChannelConnection>> extra_in_gsd;

        // Find connections in FSD but not in GSD
        for (const auto& conn : generated_connections) {
            if (discovered_connections.find(conn) == discovered_connections.end()) {
                missing_in_gsd.insert(conn);
            }
        }

        // Find connections in GSD but not in FSD
        for (const auto& conn : discovered_connections) {
            if (generated_connections.find(conn) == generated_connections.end()) {
                extra_in_gsd.insert(conn);
            }
        }

        // Lambda to extract port information from channel connections
        auto extract_port_info =
            [&](const std::set<std::pair<PhysicalChannelConnection, PhysicalChannelConnection>>& connections) {
                std::set<std::pair<PhysicalPortConnection, PhysicalPortConnection>> port_info;

                for (const auto& conn : connections) {
                    // Get board types from FSD for both connections independently
                    std::string board_type_a = "";
                    std::string board_type_b = "";

                    // Find host_id for each connection by matching hostname
                    uint32_t host_id_a = 0;
                    uint32_t host_id_b = 0;
                    for (uint32_t i = 0; i < hosts.size(); ++i) {
                        if (hosts[i].hostname() == conn.first.hostname) {
                            host_id_a = i;
                        }
                        if (hosts[i].hostname() == conn.second.hostname) {
                            host_id_b = i;
                        }
                    }

                    // Look up board types for each connection
                    for (const auto& board_location : generated_fsd.board_types().board_locations()) {
                        if (board_location.host_id() == host_id_a && board_location.tray_id() == conn.first.tray_id) {
                            board_type_a = board_location.board_type();
                        }
                        if (board_location.host_id() == host_id_b && board_location.tray_id() == conn.second.tray_id) {
                            board_type_b = board_location.board_type();
                        }
                    }
                    if (board_type_a.empty() || board_type_b.empty()) {
                        throw std::runtime_error(
                            "Board type not found for connection: " + conn.first.hostname + " <-> " +
                            conn.second.hostname);
                    }

<<<<<<< HEAD
                    Board board_a = create_board(board_type_a);
                    Board board_b = create_board(board_type_b);
                    auto port_a = board_a.get_port_for_asic_channel({conn.first.asic_index, conn.first.channel_id});
                    auto port_b = board_b.get_port_for_asic_channel({conn.second.asic_index, conn.second.channel_id});

                    PhysicalPortConnection port_a_conn;
                    PhysicalPortConnection port_b_conn;

                    // Add deployment info for first connection if available
                    for (const auto& host : hosts) {
                        if (host.hostname() == conn.first.hostname) {
                            port_a_conn = PhysicalPortConnection{
                                conn.first.hostname,
                                host.aisle(),
                                host.rack(),
                                host.shelf_u(),
                                port_a.port_type,
                                port_a.port_id};
                            break;
                        }
=======
                Board board_a = create_board(board_type_a);
                Board board_b = create_board(board_type_b);
                auto port_a = board_a.get_port_for_asic_channel({conn.first.asic_location, conn.first.channel_id});
                auto port_b = board_b.get_port_for_asic_channel({conn.second.asic_location, conn.second.channel_id});

                PhysicalPortConnection port_a_conn;
                PhysicalPortConnection port_b_conn;

                // Add deployment info for first connection if available
                for (const auto& host : hosts) {
                    if (host.hostname() == conn.first.hostname) {
                        port_a_conn = PhysicalPortConnection{
                            conn.first.hostname,
                            host.aisle(),
                            host.rack(),
                            host.shelf_u(),
                            port_a.port_type,
                            port_a.port_id};
                        break;
>>>>>>> 55b3476f
                    }

                    // Add deployment info for second connection if available
                    for (const auto& host : hosts) {
                        if (host.hostname() == conn.second.hostname) {
                            port_b_conn = PhysicalPortConnection{
                                conn.second.hostname,
                                host.aisle(),
                                host.rack(),
                                host.shelf_u(),
                                port_b.port_type,
                                port_b.port_id};
                            break;
                        }
                    }

                    port_info.insert(std::make_pair(port_a_conn, port_b_conn));
                }

                return port_info;
            };

        // Report missing connections (in FSD but not in GSD)
        if (!missing_in_gsd.empty()) {
            // Collect and display port information for all missing connections
            auto missing_port_info = extract_port_info(missing_in_gsd);
            std::ostringstream oss;
            oss << "Channel Connections found in FSD but missing in GSD (" << std::to_string(missing_in_gsd.size())
                << " connections):\n";
            for (const auto& conn : missing_in_gsd) {
                oss << "  - " << conn.first << " <-> " << conn.second << "\n";
            }
            oss << "\n";

            oss << "Port Connections found in FSD but missing in GSD ("
                << std::to_string(missing_port_info.size()) + " connections):\n";
            for (const auto& conn : missing_port_info) {
                oss << "  - " << conn.first << " <-> " << conn.second << "\n";
            }
            std::cout << oss.str() << std::endl;
        }

        // Report extra connections (in GSD but not in FSD)
        if (!extra_in_gsd.empty()) {
            // Collect and display port information for all extra connections
            auto extra_port_info = extract_port_info(extra_in_gsd);

            std::ostringstream oss;
            oss << "Channel Connections found in GSD but missing in FSD (" << std::to_string(extra_in_gsd.size())
                << " connections):\n";
            for (const auto& conn : extra_in_gsd) {
                oss << "  - " << conn.first << " <-> " << conn.second << "\n";
            }
            oss << "\n";

            oss << "Port Connections found in GSD but missing in FSD ("
                << std::to_string(extra_port_info.size()) + " connections):\n";
            for (const auto& conn : extra_port_info) {
                oss << "  - " << conn.first << " <-> " << conn.second << "\n";
            }
            std::cout << oss.str() << std::endl;
        }

        // Fail the test if there are any mismatches
        if (!missing_in_gsd.empty() || !extra_in_gsd.empty()) {
            throw std::runtime_error("Connection mismatch detected. Check console output for details.");
        }

        // If we get here, all connections match
        std::cout << "All connections match between FSD and GSD (" << generated_connections.size() << " connections)"
                  << std::endl;
    } else {
        for (const auto& conn : discovered_connections) {
            if (generated_connections.find(conn) == generated_connections.end()) {
                throw std::runtime_error(
                    "Connection not found in FSD: " + conn.first.hostname + " <-> " + conn.second.hostname);
            }
        }
    }
}

TEST(Cluster, TestFactorySystemDescriptor16LB) {
    // Load deployment descriptor for validation only
    auto deployment_descriptor = CablingGenerator::load_descriptor_from_textproto<tt::deployment::DeploymentDescriptor>(
        "tests/tt_metal/tt_fabric/factory_system_descriptor/deployment/16_lb_deployment.textproto");

    // Load descriptors for testing
    auto cluster_descriptor = CablingGenerator::load_descriptor_from_textproto<tt::fsd::proto::ClusterDescriptor>(
        "tests/tt_metal/tt_fabric/factory_system_descriptor/cabling_descriptors/instances/"
        "16_n300_lb_cluster.textproto");

    // Create the cabling generator
    CablingGenerator cabling_generator(cluster_descriptor, deployment_descriptor);

    cabling_generator.emit_textproto_factory_system_descriptor("fsd/factory_system_descriptor_16_n300_lb.textproto");

    // Validate the FSD against the discovered GSD using the common utility function
    validate_fsd_against_gsd(
        "fsd/factory_system_descriptor_16_n300_lb.textproto",
        "tests/tt_metal/tt_fabric/factory_system_descriptor/global_system_descriptors/16_lb_physical_desc.yaml");
}

TEST(Cluster, TestFactorySystemDescriptor5LB) {
    // Load deployment descriptor for validation only
    auto deployment_descriptor = CablingGenerator::load_descriptor_from_textproto<tt::deployment::DeploymentDescriptor>(
        "tests/tt_metal/tt_fabric/factory_system_descriptor/deployment/5_lb_deployment.textproto");

    // Load the 5LB configuration
    auto cluster_descriptor = CablingGenerator::load_descriptor_from_textproto<tt::fsd::proto::ClusterDescriptor>(
        "tests/tt_metal/tt_fabric/factory_system_descriptor/cabling_descriptors/instances/"
        "5_n300_lb_superpod.textproto");

    // Create the cabling generator
    CablingGenerator cabling_generator(cluster_descriptor, deployment_descriptor);

    // Generate the FSD (textproto format)
    cabling_generator.emit_textproto_factory_system_descriptor("fsd/factory_system_descriptor_5_n300_lb.textproto");

    // Validate the FSD against the discovered GSD using the common utility function
    validate_fsd_against_gsd(
        "fsd/factory_system_descriptor_5_n300_lb.textproto",
        "tests/tt_metal/tt_fabric/factory_system_descriptor/global_system_descriptors/5_lb_physical_desc.yaml");
}

TEST(Cluster, TestFactorySystemDescriptor5WHGalaxyYTorus) {
    // Load deployment descriptor
    auto deployment_descriptor = tt::tt_fabric::fsd_tests::CablingGenerator::load_descriptor_from_textproto<
        tt::deployment::DeploymentDescriptor>(
        "tests/tt_metal/tt_fabric/factory_system_descriptor/deployment/5_wh_galaxy_y_torus_deployment.textproto");

    // Load the WH Galaxy Y Torus configuration
    auto cluster_descriptor = CablingGenerator::load_descriptor_from_textproto<tt::fsd::proto::ClusterDescriptor>(
        "tests/tt_metal/tt_fabric/factory_system_descriptor/cabling_descriptors/instances/"
        "5_wh_galaxy_y_torus_superpod.textproto");

    // Create the cabling generator
    CablingGenerator cabling_generator(cluster_descriptor, deployment_descriptor);

    // Generate the FSD (textproto format)
    cabling_generator.emit_textproto_factory_system_descriptor(
        "fsd/factory_system_descriptor_5_wh_galaxy_y_torus.textproto");

    // Validate the FSD against the discovered GSD using the common utility function
    EXPECT_THROW(
        {
            try {
                validate_fsd_against_gsd(
                    "fsd/factory_system_descriptor_5_wh_galaxy_y_torus.textproto",
                    "tests/tt_metal/tt_fabric/factory_system_descriptor/global_system_descriptors/"
                    "5_wh_galaxy_y_torus_physical_desc.yaml");
            } catch (const std::runtime_error& e) {
                std::cout << e.what() << std::endl;
                throw;
            }
        },
        std::runtime_error);
}

}  // namespace fsd_tests
}  // namespace tt::tt_fabric<|MERGE_RESOLUTION|>--- conflicted
+++ resolved
@@ -1030,11 +1030,11 @@
                             conn.second.hostname);
                     }
 
-<<<<<<< HEAD
                     Board board_a = create_board(board_type_a);
                     Board board_b = create_board(board_type_b);
-                    auto port_a = board_a.get_port_for_asic_channel({conn.first.asic_index, conn.first.channel_id});
-                    auto port_b = board_b.get_port_for_asic_channel({conn.second.asic_index, conn.second.channel_id});
+                    auto port_a = board_a.get_port_for_asic_channel({conn.first.asic_location, conn.first.channel_id});
+                    auto port_b =
+                        board_b.get_port_for_asic_channel({conn.second.asic_location, conn.second.channel_id});
 
                     PhysicalPortConnection port_a_conn;
                     PhysicalPortConnection port_b_conn;
@@ -1051,27 +1051,6 @@
                                 port_a.port_id};
                             break;
                         }
-=======
-                Board board_a = create_board(board_type_a);
-                Board board_b = create_board(board_type_b);
-                auto port_a = board_a.get_port_for_asic_channel({conn.first.asic_location, conn.first.channel_id});
-                auto port_b = board_b.get_port_for_asic_channel({conn.second.asic_location, conn.second.channel_id});
-
-                PhysicalPortConnection port_a_conn;
-                PhysicalPortConnection port_b_conn;
-
-                // Add deployment info for first connection if available
-                for (const auto& host : hosts) {
-                    if (host.hostname() == conn.first.hostname) {
-                        port_a_conn = PhysicalPortConnection{
-                            conn.first.hostname,
-                            host.aisle(),
-                            host.rack(),
-                            host.shelf_u(),
-                            port_a.port_type,
-                            port_a.port_id};
-                        break;
->>>>>>> 55b3476f
                     }
 
                     // Add deployment info for second connection if available
