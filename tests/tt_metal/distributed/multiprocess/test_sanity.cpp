// SPDX-FileCopyrightText: © 2025 Tenstorrent AI ULC
//
// SPDX-License-Identifier: Apache-2.0

#include <fmt/base.h>
#include <gtest/gtest.h>
#include <gmock/gmock.h>

#include "tests/tt_metal/tt_metal/common/multi_device_fixture.hpp"

#include <impl/context/metal_context.hpp>
#include <tt-metalium/control_plane.hpp>
#include <tt-metalium/distributed_context.hpp>
#include <tt-metalium/system_mesh.hpp>
#include <tt-metalium/mesh_coord.hpp>
#include <tt-metalium/distributed_host_buffer.hpp>
#include <tt-metalium/fabric_types.hpp>
#include <tt-metalium/host_buffer.hpp>
#include <tt-metalium/mesh_buffer.hpp>
#include <tt-metalium/util.hpp>
#include <tt-metalium/distributed.hpp>

#include <tt-metalium/tt_metal.hpp>

namespace tt::tt_metal::distributed {

using ::testing::ElementsAre;
using ::tt::tt_fabric::HostRankId;
using ::tt::tt_fabric::MeshId;
using ::tt::tt_fabric::MeshScope;

<<<<<<< HEAD
// Parameterized test fixture for mesh device validation
class BigMeshDualRankMeshShapeSweepFixture : public MeshDeviceFixtureBase, public testing::WithParamInterface<MeshShape> {
    public:
        BigMeshDualRankMeshShapeSweepFixture() :
            MeshDeviceFixtureBase(Config{
                .mesh_shape = GetParam(),
            }) {}
};

using BigMeshDualRankTest2x4 = MeshDevice2x4Fixture;

TEST(BigMeshDualRankTest, DistributedContext) {
    auto& dctx = MetalContext::instance().get_distributed_context();
    auto world_size = dctx.size();
    EXPECT_EQ(*world_size, 2);
}

TEST(BigMeshDualRankTest, LocalRankBinding) {
    auto& dctx = MetalContext::instance().get_distributed_context();
=======
TEST(BigMeshDualRankTest2x4, DistributedContext) {
    auto& dctx = MetalContext::instance().global_distributed_context();
    EXPECT_EQ(dctx.size(), multihost::Size(2));
}

TEST(BigMeshDualRankTest2x4, LocalRankBinding) {
    auto& dctx = MetalContext::instance().global_distributed_context();
>>>>>>> f88ecaa1
    auto& control_plane = MetalContext::instance().get_control_plane();

    tt_fabric::HostRankId local_rank_binding = control_plane.get_local_host_rank_id_binding();
    if (dctx.rank() == multihost::Rank(0)) {
        EXPECT_EQ(local_rank_binding, HostRankId(0));
    } else {
        EXPECT_EQ(local_rank_binding, HostRankId(1));
    }

    const auto local_mesh_ids = control_plane.get_local_mesh_id_bindings();
    ASSERT_THAT(local_mesh_ids, ElementsAre(MeshId(0)));

    if (*dctx.rank() == 0) {
        EXPECT_EQ(control_plane.get_local_mesh_offset(), MeshCoordinate(0, 0));
    } else {
        EXPECT_EQ(control_plane.get_local_mesh_offset(), MeshCoordinate(0, 2));
    }

<<<<<<< HEAD
TEST(BigMeshDualRankTest, SystemMeshValidation) {
    EXPECT_NO_THROW({
        const auto& system_mesh = SystemMesh::instance();
        EXPECT_EQ(system_mesh.shape(), MeshShape(2, 4));
        EXPECT_EQ(system_mesh.local_shape(), MeshShape(2, 2));
    });
}

TEST_P(BigMeshDualRankMeshShapeSweepFixture, MeshDeviceValidation) {
    EXPECT_EQ(mesh_device_->shape(), GetParam());
}

INSTANTIATE_TEST_SUITE_P(
    MeshDeviceTests,
    BigMeshDualRankMeshShapeSweepFixture,
    ::testing::Values(
        MeshShape(2, 4),
        /* Issue #25355: Cannot create a MeshDevice with only one rank active.
        MeshShape(1, 1),
        MeshShape(1, 2),
        MeshShape(2, 1),
        MeshShape(2, 2),
        */
        MeshShape(1, 8),
        MeshShape(8, 1)));

TEST(BigMeshDualRankTest, SystemMeshShape) {
=======
    const auto distributed_context = control_plane.get_distributed_context(MeshId(0));
    ASSERT_NE(distributed_context, nullptr);
    EXPECT_EQ(distributed_context->size(), multihost::Size(2));
    EXPECT_EQ(distributed_context->rank(), dctx.rank());

    // TODO: #24728 - support multi-mesh environments, where these 2 contexts are different (sub-context vs global).
    EXPECT_EQ(MetalContext::instance().global_distributed_context().id(), distributed_context->id());
}

TEST(BigMeshDualRankTest2x4, SystemMeshValidation) {
    ASSERT_NO_THROW({ SystemMesh::instance(); });

>>>>>>> f88ecaa1
    const auto& system_mesh = SystemMesh::instance();
    EXPECT_EQ(system_mesh.local_shape(), MeshShape(2, 2));

    auto& control_plane = MetalContext::instance().get_control_plane();
    auto rank = control_plane.get_local_host_rank_id_binding();

    auto mapped_devices = system_mesh.get_mapped_devices(MeshShape(2, 4));
    const MeshContainer<MaybeRemote<int>> physical_device_ids(MeshShape(2, 4), std::move(mapped_devices.device_ids));
    const MeshContainer<tt::tt_fabric::FabricNodeId> fabric_node_ids(
        MeshShape(2, 4), std::move(mapped_devices.fabric_node_ids));
    if (rank == HostRankId{0}) {
        EXPECT_TRUE(physical_device_ids.at(MeshCoordinate(0, 0)).is_local());
        EXPECT_TRUE(physical_device_ids.at(MeshCoordinate(0, 1)).is_local());
        EXPECT_TRUE(physical_device_ids.at(MeshCoordinate(1, 0)).is_local());
        EXPECT_TRUE(physical_device_ids.at(MeshCoordinate(1, 1)).is_local());
        EXPECT_TRUE(physical_device_ids.at(MeshCoordinate(0, 2)).is_remote());
        EXPECT_TRUE(physical_device_ids.at(MeshCoordinate(0, 3)).is_remote());
        EXPECT_TRUE(physical_device_ids.at(MeshCoordinate(1, 2)).is_remote());
        EXPECT_TRUE(physical_device_ids.at(MeshCoordinate(1, 3)).is_remote());
    } else {
        EXPECT_TRUE(physical_device_ids.at(MeshCoordinate(0, 0)).is_remote());
        EXPECT_TRUE(physical_device_ids.at(MeshCoordinate(0, 1)).is_remote());
        EXPECT_TRUE(physical_device_ids.at(MeshCoordinate(1, 0)).is_remote());
        EXPECT_TRUE(physical_device_ids.at(MeshCoordinate(1, 1)).is_remote());
        EXPECT_TRUE(physical_device_ids.at(MeshCoordinate(0, 2)).is_local());
        EXPECT_TRUE(physical_device_ids.at(MeshCoordinate(0, 3)).is_local());
        EXPECT_TRUE(physical_device_ids.at(MeshCoordinate(1, 2)).is_local());
        EXPECT_TRUE(physical_device_ids.at(MeshCoordinate(1, 3)).is_local());
    }

    // Check fabric node IDs are set for all devices, globally.
    EXPECT_EQ(fabric_node_ids.at(MeshCoordinate(0, 0)).chip_id, 0);
    EXPECT_EQ(fabric_node_ids.at(MeshCoordinate(0, 1)).chip_id, 1);
    EXPECT_EQ(fabric_node_ids.at(MeshCoordinate(0, 2)).chip_id, 2);
    EXPECT_EQ(fabric_node_ids.at(MeshCoordinate(0, 3)).chip_id, 3);
    EXPECT_EQ(fabric_node_ids.at(MeshCoordinate(1, 0)).chip_id, 4);
    EXPECT_EQ(fabric_node_ids.at(MeshCoordinate(1, 1)).chip_id, 5);
    EXPECT_EQ(fabric_node_ids.at(MeshCoordinate(1, 2)).chip_id, 6);
    EXPECT_EQ(fabric_node_ids.at(MeshCoordinate(1, 3)).chip_id, 7);
}

<<<<<<< HEAD
TEST(BigMeshDualRankTest, DistributedHostBuffer) {
    auto mesh_device = MeshDevice::create(MeshDeviceConfig(MeshShape(2, 4)));
    auto& control_plane = tt::tt_metal::MetalContext::instance().get_control_plane();

    DistributedHostBuffer host_buffer = DistributedHostBuffer::create(mesh_device->get_view());
    auto rank = control_plane.get_local_host_rank_id_binding();

    host_buffer.emplace_shard(MeshCoordinate(0, 0), []() { return HostBuffer(std::vector<int>{0, 0, 0}); });
    host_buffer.emplace_shard(MeshCoordinate(0, 1), []() { return HostBuffer(std::vector<int>{0, 0, 0}); });
    host_buffer.emplace_shard(MeshCoordinate(1, 0), []() { return HostBuffer(std::vector<int>{0, 0, 0}); });
    host_buffer.emplace_shard(MeshCoordinate(1, 1), []() { return HostBuffer(std::vector<int>{0, 0, 0}); });

    host_buffer.emplace_shard(MeshCoordinate(0, 2), []() { return HostBuffer(std::vector<int>{1, 1, 1}); });
    host_buffer.emplace_shard(MeshCoordinate(0, 3), []() { return HostBuffer(std::vector<int>{1, 1, 1}); });
    host_buffer.emplace_shard(MeshCoordinate(1, 2), []() { return HostBuffer(std::vector<int>{1, 1, 1}); });
    host_buffer.emplace_shard(MeshCoordinate(1, 3), []() { return HostBuffer(std::vector<int>{1, 1, 1}); });

    auto validate_local_shards = [rank](const HostBuffer& buffer) {
        fmt::print(
            "Rank {}: {}\n",
            *rank,
            std::vector<int>(buffer.view_as<int>().begin(), buffer.view_as<int>().end()));
        auto span = buffer.view_as<int>();
        for (const auto& value : span) {
            EXPECT_EQ(value, *rank);
        }
    };

    host_buffer.apply(validate_local_shards);
}

TEST_F(BigMeshDualRankTest2x4, SimpleShardedBufferTest) {
    // Simple test with a 2x4 mesh, 64x128 buffer, 32x32 shards
    uint32_t single_tile_size = ::tt::tt_metal::detail::TileSize(DataFormat::UInt32);
    DeviceLocalBufferConfig per_device_buffer_config{
        .page_size = single_tile_size, .buffer_type = BufferType::DRAM, .bottom_up = true};

    Shape2D global_buffer_shape = {64, 128};
    Shape2D shard_shape = {32, 32};

    uint32_t global_buffer_size = global_buffer_shape.height() * global_buffer_shape.width() * sizeof(uint32_t);

    ShardedBufferConfig sharded_config{
        .global_size = global_buffer_size,
        .global_buffer_shape = global_buffer_shape,
        .shard_shape = shard_shape,
        .shard_orientation = ShardOrientation::ROW_MAJOR,
    };

    auto mesh_buffer = MeshBuffer::create(sharded_config, per_device_buffer_config, mesh_device_.get());

    // Create input data
    std::vector<uint32_t> src_vec(global_buffer_shape.height() * global_buffer_shape.width(), 0);
    std::iota(src_vec.begin(), src_vec.end(), 0);

    // Write and read back
    EnqueueWriteMeshBuffer(mesh_device_->mesh_command_queue(), mesh_buffer, src_vec);
    std::vector<uint32_t> dst_vec;
    EnqueueReadMeshBuffer(mesh_device_->mesh_command_queue(), dst_vec, mesh_buffer);

    // The expectation is that EnqueueWriteMeshBuffer/EnqueueReadMeshBuffer
    // should handle sharding/unsharding transparently, so dst should equal src
    for (int i = 0; i < dst_vec.size(); i++) {
        auto shard_row = i / global_buffer_shape.width();
        auto shard_col = i % global_buffer_shape.width();
        auto device_row = shard_row / shard_shape.height();
        auto device_col = shard_col / shard_shape.width();
        if (mesh_device_->is_local(MeshCoordinate(device_row, device_col))) {
            EXPECT_EQ(dst_vec[i], src_vec[i]) << "Mismatch at index: " << i;
        }
    }
=======
TEST(BigMeshDualRankTest2x4, MeshDevice2x4Validation) {
    auto mesh_device = MeshDevice::create(
        MeshDeviceConfig(MeshShape(2, 4)),
        DEFAULT_L1_SMALL_SIZE,
        DEFAULT_TRACE_REGION_SIZE,
        1,
        tt::tt_metal::DispatchCoreType::WORKER);
    EXPECT_EQ(mesh_device->shape(), MeshShape(2, 4));
    EXPECT_EQ(mesh_device->get_view().mesh_id(), MeshId(0));
>>>>>>> f88ecaa1
}

}  // namespace tt::tt_metal::distributed<|MERGE_RESOLUTION|>--- conflicted
+++ resolved
@@ -5,8 +5,6 @@
 #include <fmt/base.h>
 #include <gtest/gtest.h>
 #include <gmock/gmock.h>
-
-#include "tests/tt_metal/tt_metal/common/multi_device_fixture.hpp"
 
 #include <impl/context/metal_context.hpp>
 #include <tt-metalium/control_plane.hpp>
@@ -22,6 +20,8 @@
 
 #include <tt-metalium/tt_metal.hpp>
 
+#include "tests/tt_metal/tt_metal/common/multi_device_fixture.hpp"
+
 namespace tt::tt_metal::distributed {
 
 using ::testing::ElementsAre;
@@ -29,7 +29,6 @@
 using ::tt::tt_fabric::MeshId;
 using ::tt::tt_fabric::MeshScope;
 
-<<<<<<< HEAD
 // Parameterized test fixture for mesh device validation
 class BigMeshDualRankMeshShapeSweepFixture : public MeshDeviceFixtureBase, public testing::WithParamInterface<MeshShape> {
     public:
@@ -39,58 +38,8 @@
             }) {}
 };
 
-using BigMeshDualRankTest2x4 = MeshDevice2x4Fixture;
-
-TEST(BigMeshDualRankTest, DistributedContext) {
-    auto& dctx = MetalContext::instance().get_distributed_context();
-    auto world_size = dctx.size();
-    EXPECT_EQ(*world_size, 2);
-}
-
-TEST(BigMeshDualRankTest, LocalRankBinding) {
-    auto& dctx = MetalContext::instance().get_distributed_context();
-=======
-TEST(BigMeshDualRankTest2x4, DistributedContext) {
-    auto& dctx = MetalContext::instance().global_distributed_context();
-    EXPECT_EQ(dctx.size(), multihost::Size(2));
-}
-
-TEST(BigMeshDualRankTest2x4, LocalRankBinding) {
-    auto& dctx = MetalContext::instance().global_distributed_context();
->>>>>>> f88ecaa1
-    auto& control_plane = MetalContext::instance().get_control_plane();
-
-    tt_fabric::HostRankId local_rank_binding = control_plane.get_local_host_rank_id_binding();
-    if (dctx.rank() == multihost::Rank(0)) {
-        EXPECT_EQ(local_rank_binding, HostRankId(0));
-    } else {
-        EXPECT_EQ(local_rank_binding, HostRankId(1));
-    }
-
-    const auto local_mesh_ids = control_plane.get_local_mesh_id_bindings();
-    ASSERT_THAT(local_mesh_ids, ElementsAre(MeshId(0)));
-
-    if (*dctx.rank() == 0) {
-        EXPECT_EQ(control_plane.get_local_mesh_offset(), MeshCoordinate(0, 0));
-    } else {
-        EXPECT_EQ(control_plane.get_local_mesh_offset(), MeshCoordinate(0, 2));
-    }
-
-<<<<<<< HEAD
-TEST(BigMeshDualRankTest, SystemMeshValidation) {
-    EXPECT_NO_THROW({
-        const auto& system_mesh = SystemMesh::instance();
-        EXPECT_EQ(system_mesh.shape(), MeshShape(2, 4));
-        EXPECT_EQ(system_mesh.local_shape(), MeshShape(2, 2));
-    });
-}
-
-TEST_P(BigMeshDualRankMeshShapeSweepFixture, MeshDeviceValidation) {
-    EXPECT_EQ(mesh_device_->shape(), GetParam());
-}
-
 INSTANTIATE_TEST_SUITE_P(
-    MeshDeviceTests,
+    BigMeshDualRankMeshShapeSweep,
     BigMeshDualRankMeshShapeSweepFixture,
     ::testing::Values(
         MeshShape(2, 4),
@@ -103,8 +52,33 @@
         MeshShape(1, 8),
         MeshShape(8, 1)));
 
-TEST(BigMeshDualRankTest, SystemMeshShape) {
-=======
+using BigMeshDualRankTest2x4 = MeshDevice2x4Fixture;
+
+TEST(BigMeshDualRankTest, DistributedContext) {
+    auto& dctx = MetalContext::instance().global_distributed_context();
+    EXPECT_EQ(dctx.size(), multihost::Size(2));
+}
+
+TEST(BigMeshDualRankTest, LocalRankBinding) {
+    auto& dctx = MetalContext::instance().global_distributed_context();
+    auto& control_plane = MetalContext::instance().get_control_plane();
+
+    tt_fabric::HostRankId local_rank_binding = control_plane.get_local_host_rank_id_binding();
+    if (dctx.rank() == multihost::Rank(0)) {
+        EXPECT_EQ(local_rank_binding, HostRankId(0));
+    } else {
+        EXPECT_EQ(local_rank_binding, HostRankId(1));
+    }
+
+    const auto local_mesh_ids = control_plane.get_local_mesh_id_bindings();
+    ASSERT_THAT(local_mesh_ids, ElementsAre(MeshId(0)));
+
+    if (*dctx.rank() == 0) {
+        EXPECT_EQ(control_plane.get_local_mesh_offset(), MeshCoordinate(0, 0));
+    } else {
+        EXPECT_EQ(control_plane.get_local_mesh_offset(), MeshCoordinate(0, 2));
+    }
+
     const auto distributed_context = control_plane.get_distributed_context(MeshId(0));
     ASSERT_NE(distributed_context, nullptr);
     EXPECT_EQ(distributed_context->size(), multihost::Size(2));
@@ -114,10 +88,13 @@
     EXPECT_EQ(MetalContext::instance().global_distributed_context().id(), distributed_context->id());
 }
 
+TEST_P(BigMeshDualRankMeshShapeSweepFixture, MeshDeviceValidation) {
+    EXPECT_EQ(mesh_device_->shape(), GetParam());
+}
+
 TEST(BigMeshDualRankTest2x4, SystemMeshValidation) {
     ASSERT_NO_THROW({ SystemMesh::instance(); });
 
->>>>>>> f88ecaa1
     const auto& system_mesh = SystemMesh::instance();
     EXPECT_EQ(system_mesh.local_shape(), MeshShape(2, 2));
 
@@ -159,12 +136,10 @@
     EXPECT_EQ(fabric_node_ids.at(MeshCoordinate(1, 3)).chip_id, 7);
 }
 
-<<<<<<< HEAD
-TEST(BigMeshDualRankTest, DistributedHostBuffer) {
-    auto mesh_device = MeshDevice::create(MeshDeviceConfig(MeshShape(2, 4)));
+TEST(BigMeshDualRankTest2x4, DistributedHostBuffer) {
     auto& control_plane = tt::tt_metal::MetalContext::instance().get_control_plane();
 
-    DistributedHostBuffer host_buffer = DistributedHostBuffer::create(mesh_device->get_view());
+    DistributedHostBuffer host_buffer = DistributedHostBuffer::create(mesh_device_->get_view());
     auto rank = control_plane.get_local_host_rank_id_binding();
 
     host_buffer.emplace_shard(MeshCoordinate(0, 0), []() { return HostBuffer(std::vector<int>{0, 0, 0}); });
@@ -231,17 +206,6 @@
             EXPECT_EQ(dst_vec[i], src_vec[i]) << "Mismatch at index: " << i;
         }
     }
-=======
-TEST(BigMeshDualRankTest2x4, MeshDevice2x4Validation) {
-    auto mesh_device = MeshDevice::create(
-        MeshDeviceConfig(MeshShape(2, 4)),
-        DEFAULT_L1_SMALL_SIZE,
-        DEFAULT_TRACE_REGION_SIZE,
-        1,
-        tt::tt_metal::DispatchCoreType::WORKER);
-    EXPECT_EQ(mesh_device->shape(), MeshShape(2, 4));
-    EXPECT_EQ(mesh_device->get_view().mesh_id(), MeshId(0));
->>>>>>> f88ecaa1
 }
 
 }  // namespace tt::tt_metal::distributed