// SPDX-FileCopyrightText: © 2024 Tenstorrent Inc.
//
// SPDX-License-Identifier: Apache-2.0

#include <tt-metalium/core_coord.hpp>
#include <tt-metalium/device.hpp>
#include <tt-metalium/sub_device.hpp>
#include <array>
#include <cstdint>
#include <exception>
#include <unordered_set>
#include <vector>

#include <tt-metalium/command_queue.hpp>
#include <tt-metalium/tt_metal_profiler.hpp>
#include "command_queue_fixture.hpp"
#include "dispatch_test_utils.hpp"
#include "gtest/gtest.h"
#include <tt-metalium/host_api.hpp>
#include <tt_stl/span.hpp>
#include "sub_device_test_utils.hpp"
#include <tt-metalium/sub_device_types.hpp>
#include <tt-metalium/tt_metal.hpp>

namespace tt::tt_metal {

TEST_F(CommandQueueSingleCardTraceFixture, TensixTestSubDeviceTraceBasicPrograms) {
    auto* device = devices_[0];
    SubDevice sub_device_1(std::array{CoreRangeSet(CoreRange({0, 0}, {2, 2}))});
    SubDevice sub_device_2(std::array{CoreRangeSet(std::vector{CoreRange({3, 3}, {3, 3}), CoreRange({4, 4}, {4, 4})})});
    uint32_t num_iters = 5;
    auto sub_device_manager = device->create_sub_device_manager({sub_device_1, sub_device_2}, 3200);
    device->load_sub_device_manager(sub_device_manager);

    auto [waiter_program, syncer_program, incrementer_program, global_sem] =
        create_basic_sync_program(device, sub_device_1, sub_device_2);

    // Compile the programs
    EnqueueProgram(device->command_queue(), waiter_program, false);
    device->set_sub_device_stall_group({{SubDeviceId{0}}});
    // Test blocking on one sub-device
    EnqueueProgram(device->command_queue(), syncer_program, true);
    EnqueueProgram(device->command_queue(), incrementer_program, false);
    device->reset_sub_device_stall_group();
    Synchronize(device);

    // Capture the trace
    auto tid_1 = BeginTraceCapture(device, device->command_queue().id());
    EnqueueProgram(device->command_queue(), waiter_program, false);
    EnqueueProgram(device->command_queue(), syncer_program, false);
    EnqueueProgram(device->command_queue(), incrementer_program, false);
    EndTraceCapture(device, device->command_queue().id(), tid_1);

    auto tid_2 = BeginTraceCapture(device, device->command_queue().id());
    EnqueueProgram(device->command_queue(), syncer_program, false);
    EnqueueProgram(device->command_queue(), incrementer_program, false);
    EndTraceCapture(device, device->command_queue().id(), tid_2);

    // Capture trace on one sub-device while another sub-device is running a program
    EnqueueProgram(device->command_queue(), waiter_program, false);
    device->set_sub_device_stall_group({{SubDeviceId{0}}});
    auto tid_3 = BeginTraceCapture(device, device->command_queue().id());
    EnqueueProgram(device->command_queue(), syncer_program, false);
    EnqueueProgram(device->command_queue(), incrementer_program, false);
    EndTraceCapture(device, device->command_queue().id(), tid_3);
    EnqueueProgram(device->command_queue(), syncer_program, false);
    EnqueueProgram(device->command_queue(), incrementer_program, false);
    device->reset_sub_device_stall_group();
    Synchronize(device);

    for (uint32_t i = 0; i < num_iters; i++) {
        // Regular program execution
        EnqueueProgram(device->command_queue(), waiter_program, false);
        // Test blocking on one sub-device
        EnqueueProgram(device->command_queue(), syncer_program, true);
        EnqueueProgram(device->command_queue(), incrementer_program, false);

        // Full trace execution
        ReplayTrace(device, device->command_queue().id(), tid_1, false);

        // Partial trace execution
        EnqueueProgram(device->command_queue(), waiter_program, false);
        ReplayTrace(device, device->command_queue().id(), tid_2, false);

        EnqueueProgram(device->command_queue(), waiter_program, false);
        ReplayTrace(device, device->command_queue().id(), tid_3, false);
    }
    Synchronize(device);
    detail::DumpDeviceProfileResults(device);
}

TEST_F(CommandQueueSingleCardTraceFixture, TensixActiveEthTestSubDeviceTraceBasicEthPrograms) {
    auto* device = devices_[0];
    SubDevice sub_device_1(std::array{CoreRangeSet(CoreRange({0, 0}, {2, 2}))});
    uint32_t num_iters = 5;
    if (!does_device_have_active_eth_cores(device)) {
        GTEST_SKIP() << "Skipping test because device " << device->id() << " does not have any active ethernet cores";
    }
    auto eth_core = *device->get_active_ethernet_cores(true).begin();
    SubDevice sub_device_2(std::array{
        CoreRangeSet(std::vector{CoreRange({3, 3}, {3, 3}), CoreRange({4, 4}, {4, 4})}),
        CoreRangeSet(CoreRange(eth_core, eth_core))});
    auto sub_device_manager = device->create_sub_device_manager({sub_device_1, sub_device_2}, 3200);
    device->load_sub_device_manager(sub_device_manager);

    auto [waiter_program, syncer_program, incrementer_program, global_sem] =
        create_basic_eth_sync_program(device, sub_device_1, sub_device_2);

    // Compile the programs
    EnqueueProgram(device->command_queue(), waiter_program, false);
    device->set_sub_device_stall_group({SubDeviceId{0}});
    // Test blocking on one sub-device
    EnqueueProgram(device->command_queue(), syncer_program, true);
    EnqueueProgram(device->command_queue(), incrementer_program, false);
    device->reset_sub_device_stall_group();
    Synchronize(device);

    // Capture the trace
    auto tid_1 = BeginTraceCapture(device, device->command_queue().id());
    EnqueueProgram(device->command_queue(), waiter_program, false);
    EnqueueProgram(device->command_queue(), syncer_program, false);
    EnqueueProgram(device->command_queue(), incrementer_program, false);
    EndTraceCapture(device, device->command_queue().id(), tid_1);

    auto tid_2 = BeginTraceCapture(device, device->command_queue().id());
    EnqueueProgram(device->command_queue(), syncer_program, false);
    EnqueueProgram(device->command_queue(), incrementer_program, false);
    EndTraceCapture(device, device->command_queue().id(), tid_2);

    for (uint32_t i = 0; i < num_iters; i++) {
        // Regular program execution
        EnqueueProgram(device->command_queue(), waiter_program, false);
<<<<<<< HEAD
        device->set_sub_device_stall_group({{SubDeviceId{0}}});
=======
>>>>>>> 73a8f19f
        // Test blocking on one sub-device
        EnqueueProgram(device->command_queue(), syncer_program, true);
        EnqueueProgram(device->command_queue(), incrementer_program, false);

        // Full trace execution
        ReplayTrace(device, device->command_queue().id(), tid_1, false);

        // Partial trace execution
        EnqueueProgram(device->command_queue(), waiter_program, false);
        ReplayTrace(device, device->command_queue().id(), tid_2, false);
    }
    Synchronize(device);
}

TEST_F(CommandQueueSingleCardTraceFixture, TensixActiveEthTestSubDeviceTraceProgramsReconfigureSubDevices) {
    auto* device = devices_[0];
    SubDevice sub_device_1(std::array{CoreRangeSet(CoreRange({0, 0}, {2, 2}))});
    SubDevice sub_device_2(std::array{CoreRangeSet(std::array{CoreRange({3, 3}, {3, 3}), CoreRange({4, 4}, {4, 4})})});
    SubDevice sub_device_3(std::array{CoreRangeSet(std::array{CoreRange({2, 4}, {3, 4}), CoreRange({5, 1}, {6, 3})})});
    uint32_t num_iters = 5;
    if (!does_device_have_active_eth_cores(device)) {
        GTEST_SKIP() << "Skipping test because device " << device->id() << " does not have any active ethernet cores";
    }
    auto eth_core = *device->get_active_ethernet_cores(true).begin();
    SubDevice sub_device_4(std::array{
        CoreRangeSet(std::array{CoreRange({2, 1}, {2, 2}), CoreRange({1, 5}, {5, 5})}),
        CoreRangeSet(CoreRange(eth_core, eth_core))});

    auto sub_device_manager_1 = device->create_sub_device_manager({sub_device_1, sub_device_2}, 3200);
    auto sub_device_manager_2 = device->create_sub_device_manager({sub_device_3, sub_device_4}, 3200);

    device->load_sub_device_manager(sub_device_manager_1);

    auto [waiter_program_1, syncer_program_1, incrementer_program_1, global_sem_1] =
        create_basic_sync_program(device, sub_device_1, sub_device_2);

    // Compile the programs
    EnqueueProgram(device->command_queue(), waiter_program_1, false);
    device->set_sub_device_stall_group({{SubDeviceId{0}}});
    EnqueueProgram(device->command_queue(), syncer_program_1, false);
    EnqueueProgram(device->command_queue(), incrementer_program_1, false);
    device->reset_sub_device_stall_group();
    Synchronize(device);

    // Capture the trace
    auto tid_1 = BeginTraceCapture(device, device->command_queue().id());
    EnqueueProgram(device->command_queue(), waiter_program_1, false);
    EnqueueProgram(device->command_queue(), syncer_program_1, false);
    EnqueueProgram(device->command_queue(), incrementer_program_1, false);
    EndTraceCapture(device, device->command_queue().id(), tid_1);

    auto tid_2 = BeginTraceCapture(device, device->command_queue().id());
    EnqueueProgram(device->command_queue(), syncer_program_1, false);
    EnqueueProgram(device->command_queue(), incrementer_program_1, false);
    EndTraceCapture(device, device->command_queue().id(), tid_2);

    device->load_sub_device_manager(sub_device_manager_2);

    auto [waiter_program_2, syncer_program_2, incrementer_program_2, global_sem_2] =
        create_basic_eth_sync_program(device, sub_device_3, sub_device_4);

<<<<<<< HEAD
        // Compile the programs
        EnqueueProgram(device->command_queue(), waiter_program_2, false);
        device->set_sub_device_stall_group({{SubDeviceId{0}}});
        EnqueueProgram(device->command_queue(), syncer_program_2, false);
        EnqueueProgram(device->command_queue(), incrementer_program_2, false);
        device->reset_sub_device_stall_group();
        Synchronize(device);
=======
    // Compile the programs
    EnqueueProgram(device->command_queue(), waiter_program_2, false);
    device->set_sub_device_stall_group({SubDeviceId{0}});
    EnqueueProgram(device->command_queue(), syncer_program_2, false);
    EnqueueProgram(device->command_queue(), incrementer_program_2, false);
    device->reset_sub_device_stall_group();
    Synchronize(device);
>>>>>>> 73a8f19f

    // Capture the trace
    auto tid_3 = BeginTraceCapture(device, device->command_queue().id());
    EnqueueProgram(device->command_queue(), waiter_program_2, false);
    EnqueueProgram(device->command_queue(), syncer_program_2, false);
    EnqueueProgram(device->command_queue(), incrementer_program_2, false);
    EndTraceCapture(device, device->command_queue().id(), tid_3);

    auto tid_4 = BeginTraceCapture(device, device->command_queue().id());
    EnqueueProgram(device->command_queue(), syncer_program_2, false);
    EnqueueProgram(device->command_queue(), incrementer_program_2, false);
    EndTraceCapture(device, device->command_queue().id(), tid_4);

    for (uint32_t i = 0; i < num_iters; i++) {
        device->load_sub_device_manager(sub_device_manager_1);
        // Regular program execution
        EnqueueProgram(device->command_queue(), waiter_program_1, false);
        // Test blocking on one sub-device
        EnqueueProgram(device->command_queue(), syncer_program_1, false);
        EnqueueProgram(device->command_queue(), incrementer_program_1, false);

        // Full trace execution
        ReplayTrace(device, device->command_queue().id(), tid_1, false);

        // Partial trace execution
        EnqueueProgram(device->command_queue(), waiter_program_1, false);
        ReplayTrace(device, device->command_queue().id(), tid_2, false);

        device->load_sub_device_manager(sub_device_manager_2);
        // Regular program execution
        EnqueueProgram(device->command_queue(), waiter_program_2, false);
        // Test blocking on one sub-device
        EnqueueProgram(device->command_queue(), syncer_program_2, false);
        EnqueueProgram(device->command_queue(), incrementer_program_2, false);

        // Full trace execution
        ReplayTrace(device, device->command_queue().id(), tid_3, false);

        // Partial trace execution
        EnqueueProgram(device->command_queue(), waiter_program_2, false);
        ReplayTrace(device, device->command_queue().id(), tid_4, false);
    }
    Synchronize(device);
}

TEST_F(CommandQueueSingleCardTraceFixture, TensixTestSubDeviceIllegalOperations) {
    auto* device = devices_[0];
    SubDevice sub_device_1(std::array{CoreRangeSet(CoreRange({0, 0}, {2, 2}))});
    SubDevice sub_device_2(std::array{CoreRangeSet(std::vector{CoreRange({3, 3}, {3, 3}), CoreRange({4, 4}, {4, 4})})});

    // Assert no idle eth cores specified
    EXPECT_THROW(
        SubDevice sub_device_3(std::array{
            CoreRangeSet(CoreRange({3, 3}, {3, 3})),
            CoreRangeSet(CoreRange({4, 4}, {4, 4})),
            CoreRangeSet(CoreRange({5, 5}, {5, 5}))}),
        std::exception);
    auto sub_device_manager_1 = device->create_sub_device_manager({sub_device_1, sub_device_2}, 3200);
    auto sub_device_manager_2 = device->create_sub_device_manager({sub_device_2, sub_device_1}, 3200);
    device->load_sub_device_manager(sub_device_manager_1);

    auto [waiter_program_1, syncer_program_1, incrementer_program_1, global_sem_1] =
        create_basic_sync_program(device, sub_device_1, sub_device_2);

    // Compile the programs
    EnqueueProgram(device->command_queue(), waiter_program_1, false);
    device->set_sub_device_stall_group({{SubDeviceId{0}}});
    // Test blocking on one sub-device
    EnqueueProgram(device->command_queue(), syncer_program_1, false);
    EnqueueProgram(device->command_queue(), incrementer_program_1, false);
    device->reset_sub_device_stall_group();
    Synchronize(device);

    // Capture the trace
    auto tid_1 = BeginTraceCapture(device, device->command_queue().id());
    // Can not load a sub-device manager while tracing
    EXPECT_THROW(device->load_sub_device_manager(sub_device_manager_2), std::exception);
    EnqueueProgram(device->command_queue(), waiter_program_1, false);
    EnqueueProgram(device->command_queue(), syncer_program_1, false);
    EnqueueProgram(device->command_queue(), incrementer_program_1, false);
    EndTraceCapture(device, device->command_queue().id(), tid_1);

    device->load_sub_device_manager(sub_device_manager_2);
    auto [waiter_program_2, syncer_program_2, incrementer_program_2, global_sem_2] =
        create_basic_sync_program(device, sub_device_2, sub_device_1);

    EnqueueProgram(device->command_queue(), waiter_program_2, false);
    device->set_sub_device_stall_group({{SubDeviceId{0}}});
    EnqueueProgram(device->command_queue(), syncer_program_2, false);
    EnqueueProgram(device->command_queue(), incrementer_program_2, false);
    device->reset_sub_device_stall_group();
    Synchronize(device);

    auto tid_2 = BeginTraceCapture(device, device->command_queue().id());
    EnqueueProgram(device->command_queue(), waiter_program_2, false);
    EnqueueProgram(device->command_queue(), syncer_program_2, false);
    EnqueueProgram(device->command_queue(), incrementer_program_2, false);
    EndTraceCapture(device, device->command_queue().id(), tid_2);

    // Full trace execution
    ReplayTrace(device, device->command_queue().id(), tid_2, false);

    // Can not replay a trace on a different sub-device manager
    EXPECT_THROW(ReplayTrace(device, device->command_queue().id(), tid_1, false), std::exception);

    Synchronize(device);

    device->remove_sub_device_manager(sub_device_manager_1);
    EXPECT_THROW(device->load_sub_device_manager(sub_device_manager_1), std::exception);
}

}  // namespace tt::tt_metal<|MERGE_RESOLUTION|>--- conflicted
+++ resolved
@@ -130,10 +130,6 @@
     for (uint32_t i = 0; i < num_iters; i++) {
         // Regular program execution
         EnqueueProgram(device->command_queue(), waiter_program, false);
-<<<<<<< HEAD
-        device->set_sub_device_stall_group({{SubDeviceId{0}}});
-=======
->>>>>>> 73a8f19f
         // Test blocking on one sub-device
         EnqueueProgram(device->command_queue(), syncer_program, true);
         EnqueueProgram(device->command_queue(), incrementer_program, false);
@@ -195,15 +191,6 @@
     auto [waiter_program_2, syncer_program_2, incrementer_program_2, global_sem_2] =
         create_basic_eth_sync_program(device, sub_device_3, sub_device_4);
 
-<<<<<<< HEAD
-        // Compile the programs
-        EnqueueProgram(device->command_queue(), waiter_program_2, false);
-        device->set_sub_device_stall_group({{SubDeviceId{0}}});
-        EnqueueProgram(device->command_queue(), syncer_program_2, false);
-        EnqueueProgram(device->command_queue(), incrementer_program_2, false);
-        device->reset_sub_device_stall_group();
-        Synchronize(device);
-=======
     // Compile the programs
     EnqueueProgram(device->command_queue(), waiter_program_2, false);
     device->set_sub_device_stall_group({SubDeviceId{0}});
@@ -211,7 +198,6 @@
     EnqueueProgram(device->command_queue(), incrementer_program_2, false);
     device->reset_sub_device_stall_group();
     Synchronize(device);
->>>>>>> 73a8f19f
 
     // Capture the trace
     auto tid_3 = BeginTraceCapture(device, device->command_queue().id());
