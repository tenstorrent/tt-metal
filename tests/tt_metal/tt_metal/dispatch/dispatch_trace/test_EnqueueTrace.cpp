--- conflicted
+++ resolved
@@ -73,23 +73,11 @@
 
     CoreRange core_range({0, 0});
     CreateCircularBuffer(program, core_range, input_cb_config);
-<<<<<<< HEAD
-    std::shared_ptr<RuntimeArgs> writer_runtime_args = std::make_shared<RuntimeArgs>();
-    std::shared_ptr<RuntimeArgs> reader_runtime_args = std::make_shared<RuntimeArgs>();
-
-    *writer_runtime_args = {&output, (uint32_t)0, output.num_pages()};
-
-    *reader_runtime_args = {&input, (uint32_t)0, input.num_pages()};
-
-    SetRuntimeArgs(device, detail::GetKernel(program, writer_kernel), worker, writer_runtime_args);
-    SetRuntimeArgs(device, detail::GetKernel(program, reader_kernel), worker, reader_runtime_args);
-=======
     auto writer_runtime_args = {output.address(), uint32_t(0), output.num_pages()};
     auto reader_runtime_args = {input.address(), uint32_t(0), input.num_pages()};
 
     SetRuntimeArgs(program, writer_kernel, worker, writer_runtime_args);
     SetRuntimeArgs(program, reader_kernel, worker, reader_runtime_args);
->>>>>>> c3e618d8
 
     CircularBufferConfig output_cb_config = CircularBufferConfig(2048, {{tt::CBIndex::c_16, tt::DataFormat::Float16_b}})
                                                 .set_page_size(tt::CBIndex::c_16, 2048);
