// SPDX-FileCopyrightText: © 2023 Tenstorrent Inc.
//
// SPDX-License-Identifier: Apache-2.0

#include <fmt/base.h>
#include <stdlib.h>
#include <tt-metalium/command_queue.hpp>
#include <tt-metalium/device.hpp>
#include <tt-metalium/host_api.hpp>
#include <tt-logger/tt-logger.hpp>
#include <tt-metalium/program.hpp>
#include <tt-metalium/tt_metal.hpp>
#include <cstdint>
#include <map>
#include <memory>
#include <string>
#include <unordered_map>
#include <utility>
#include <variant>
#include <vector>

#include <tt-metalium/buffer.hpp>
#include <tt-metalium/buffer_types.hpp>
#include <tt-metalium/circular_buffer_config.hpp>
#include "command_queue_fixture.hpp"
#include <tt-metalium/core_coord.hpp>
#include <tt-metalium/data_types.hpp>
#include "dispatch_test_utils.hpp"
#include "env_lib.hpp"
#include "gtest/gtest.h"
#include "hostdevcommon/kernel_structs.h"
#include "trace/trace_buffer.hpp"
#include <tt-metalium/kernel_types.hpp>
#include "multi_command_queue_fixture.hpp"
#include "random_program_fixture.hpp"
#include <tt-metalium/tt_backend_api_types.hpp>
#include "tt_metal/common/scoped_timer.hpp"
#include "umd/device/tt_core_coordinates.h"
#include "distributed/mesh_trace.hpp"

// Access to internal API: ProgramImpl::get_id
#include "impl/program/program_impl.hpp"

namespace tt::tt_metal {

using std::vector;
using namespace tt;

Program create_simple_unary_program(Buffer& input, Buffer& output) {
    Program program = CreateProgram();
    IDevice* device = input.device();
    CoreCoord worker = {0, 0};
    auto reader_kernel = CreateKernel(
        program,
        "tt_metal/kernels/dataflow/reader_unary.cpp",
        worker,
        DataMovementConfig{.processor = DataMovementProcessor::RISCV_1, .noc = NOC::RISCV_1_default});

    auto writer_kernel = CreateKernel(
        program,
        "tt_metal/kernels/dataflow/writer_unary.cpp",
        worker,
        DataMovementConfig{.processor = DataMovementProcessor::RISCV_0, .noc = NOC::RISCV_0_default});

    CreateKernel(
        program,
        "tt_metal/kernels/compute/eltwise_sfpu.cpp",
        worker,
        ComputeConfig{
            .math_approx_mode = true,
            .compile_args = {1, 1},
            .defines = {{"SFPU_OP_EXP_INCLUDE", "1"}, {"SFPU_OP_CHAIN_0", "exp_tile_init(); exp_tile(0);"}}});

    CircularBufferConfig input_cb_config = CircularBufferConfig(2048, {{tt::CBIndex::c_0, tt::DataFormat::Float16_b}})
                                               .set_page_size(tt::CBIndex::c_0, 2048);

    CoreRange core_range({0, 0});
    CreateCircularBuffer(program, core_range, input_cb_config);
<<<<<<< HEAD

    auto writer_runtime_args = {output.address(), uint32_t{0}, output.num_pages()};
    auto reader_runtime_args = {input.address(), uint32_t{0}, input.num_pages()};
=======
    auto writer_runtime_args = {output.address(), uint32_t(0), output.num_pages()};
    auto reader_runtime_args = {input.address(), uint32_t(0), input.num_pages()};
>>>>>>> 922ffe8a

    SetRuntimeArgs(program, writer_kernel, worker, writer_runtime_args);
    SetRuntimeArgs(program, reader_kernel, worker, reader_runtime_args);

    CircularBufferConfig output_cb_config = CircularBufferConfig(2048, {{tt::CBIndex::c_16, tt::DataFormat::Float16_b}})
                                                .set_page_size(tt::CBIndex::c_16, 2048);

    CreateCircularBuffer(program, core_range, output_cb_config);
    return program;
}

// All basic trace tests just assert that the replayed result exactly matches
// the eager mode results
namespace basic_tests {

constexpr bool kBlocking = true;
constexpr bool kNonBlocking = false;
vector<bool> blocking_flags = {kBlocking, kNonBlocking};

TEST_F(UnitMeshMultiCQSingleDeviceTraceFixture, TensixEnqueueOneProgramTrace) {
    CreateDevice(2048);

    distributed::ReplicatedBufferConfig replicated_config{.size = 2048};
    distributed::DeviceLocalBufferConfig device_config{.page_size = 2048, .buffer_type = BufferType::DRAM};
    auto input = distributed::MeshBuffer::create(replicated_config, device_config, this->device_.get());
    auto output = distributed::MeshBuffer::create(replicated_config, device_config, this->device_.get());

    auto& mesh_command_queue = this->device_->mesh_command_queue(0);
    auto& data_movement_queue = this->device_->mesh_command_queue(1);

    // Create program and add to workload
    distributed::MeshWorkload workload;
    Program simple_program =
        create_simple_unary_program(*input->get_device_buffer(zero_coord_), *output->get_device_buffer(zero_coord_));
    distributed::AddProgramToMeshWorkload(workload, std::move(simple_program), device_range_);

    vector<uint32_t> input_data(input->get_device_buffer(zero_coord_)->size() / sizeof(uint32_t), 0);
    for (uint32_t i = 0; i < input_data.size(); i++) {
        input_data[i] = i;
    }

    // Eager mode
    vector<uint32_t> eager_output_data;
    eager_output_data.resize(input_data.size());

    distributed::EnqueueWriteMeshBuffer(data_movement_queue, input, input_data, true);
    distributed::EnqueueMeshWorkload(mesh_command_queue, workload, true);
    distributed::ReadShard(data_movement_queue, eager_output_data, output, distributed::MeshCoordinate{0, 0}, true);
    // distributed::EnqueueReadMeshBuffer(data_movement_queue, eager_output_data, output, true);

    // Trace mode
    vector<uint32_t> trace_output_data;
    trace_output_data.resize(input_data.size());

    distributed::EnqueueWriteMeshBuffer(data_movement_queue, input, input_data, true);

    auto tid = distributed::BeginTraceCapture(this->device_.get(), mesh_command_queue.id());
    distributed::EnqueueMeshWorkload(mesh_command_queue, workload, false);
    distributed::EndTraceCapture(this->device_.get(), mesh_command_queue.id(), tid);

    distributed::ReplayTrace(this->device_.get(), mesh_command_queue.id(), tid, true);
    distributed::ReadShard(data_movement_queue, trace_output_data, output, distributed::MeshCoordinate{0, 0}, true);
    // distributed::EnqueueReadMeshBuffer(data_movement_queue, trace_output_data, output, true);
    EXPECT_TRUE(eager_output_data == trace_output_data);

    // Done
    distributed::Finish(mesh_command_queue);
    distributed::ReleaseTrace(this->device_.get(), tid);  //?
}

TEST_F(UnitMeshMultiCQSingleDeviceTraceFixture, TensixEnqueueOneProgramTraceLoops) {
    CreateDevice(4096);

    distributed::ReplicatedBufferConfig replicated_config{.size = 2048};
    distributed::DeviceLocalBufferConfig device_config{.page_size = 2048, .buffer_type = BufferType::DRAM};
    auto input = distributed::MeshBuffer::create(replicated_config, device_config, this->device_.get());
    auto output = distributed::MeshBuffer::create(replicated_config, device_config, this->device_.get());

    auto& mesh_command_queue = this->device_->mesh_command_queue(0);
    auto& data_movement_queue = this->device_->mesh_command_queue(1);

    // Create program and add to workload
    distributed::MeshWorkload workload;
    Program simple_program =
        create_simple_unary_program(*input->get_device_buffer(zero_coord_), *output->get_device_buffer(zero_coord_));
    distributed::AddProgramToMeshWorkload(workload, std::move(simple_program), device_range_);

    vector<uint32_t> input_data(input->get_device_buffer(zero_coord_)->size() / sizeof(uint32_t), 0);
    for (uint32_t i = 0; i < input_data.size(); i++) {
        input_data[i] = i;
    }

    // Trace mode output
    uint32_t num_loops = 10;
    vector<vector<uint32_t>> trace_outputs;

    for (auto i = 0; i < num_loops; i++) {
        trace_outputs.push_back({});
        trace_outputs[i].resize(input_data.size());
    }

    // Compile
    distributed::EnqueueMeshWorkload(mesh_command_queue, workload, true);

    // Trace mode execution
    distributed::MeshTraceId trace_id;
    bool trace_captured = false;
    for (auto i = 0; i < num_loops; i++) {
        distributed::EnqueueWriteMeshBuffer(data_movement_queue, input, input_data, true);

        if (not trace_captured) {
            trace_id = distributed::BeginTraceCapture(this->device_.get(), mesh_command_queue.id());
            distributed::EnqueueMeshWorkload(mesh_command_queue, workload, false);
            distributed::EndTraceCapture(this->device_.get(), mesh_command_queue.id(), trace_id);
            trace_captured = true;
        }

        distributed::ReplayTrace(this->device_.get(), mesh_command_queue.id(), trace_id, false);
        distributed::ReadShard(data_movement_queue, trace_outputs[i], output, distributed::MeshCoordinate{0, 0}, true);

        // Expect same output across all loops
        EXPECT_TRUE(trace_outputs[i] == trace_outputs[0]);
    }

    // Done
    distributed::Finish(mesh_command_queue);
    distributed::ReleaseTrace(this->device_.get(), trace_id);
}

TEST_F(UnitMeshMultiCQSingleDeviceTraceFixture, TensixEnqueueOneProgramTraceBenchmark) {
    CreateDevice(6144);

    distributed::ReplicatedBufferConfig replicated_config{.size = 2048};
    distributed::DeviceLocalBufferConfig device_config{.page_size = 2048, .buffer_type = BufferType::DRAM};
    auto input = distributed::MeshBuffer::create(replicated_config, device_config, this->device_.get());
    auto output = distributed::MeshBuffer::create(replicated_config, device_config, this->device_.get());

    constexpr bool kBlocking = true;
    constexpr bool kNonBlocking = false;
    vector<bool> blocking_flags = {kBlocking, kNonBlocking};

    // Single Q for data and commands
    // Keep this queue in passthrough mode for now
    auto& mesh_command_queue = this->device_->mesh_command_queue(0);

    // Create program and add to workload
    distributed::MeshWorkload workload;
    Program simple_program =
        create_simple_unary_program(*input->get_device_buffer(zero_coord_), *output->get_device_buffer(zero_coord_));
    distributed::AddProgramToMeshWorkload(workload, std::move(simple_program), device_range_);

    vector<uint32_t> input_data(input->get_device_buffer(zero_coord_)->size() / sizeof(uint32_t), 0);
    for (uint32_t i = 0; i < input_data.size(); i++) {
        input_data[i] = i;
    }

    // Trace mode output
    uint32_t num_loops = 10;
    vector<vector<uint32_t>> trace_outputs;

    for (auto i = 0; i < num_loops; i++) {
        trace_outputs.push_back({});
        trace_outputs[i].resize(input_data.size());
    }

    // Eager mode
    vector<uint32_t> expected_output_data;
    vector<uint32_t> eager_output_data;
    expected_output_data.resize(input_data.size());
    eager_output_data.resize(input_data.size());

    // Warm up and use the eager blocking run as the expected output
    distributed::EnqueueWriteMeshBuffer(mesh_command_queue, input, input_data, kBlocking);
    distributed::EnqueueMeshWorkload(mesh_command_queue, workload, kBlocking);
    distributed::ReadShard(
        mesh_command_queue, expected_output_data, output, distributed::MeshCoordinate{0, 0}, kBlocking);
    distributed::Finish(mesh_command_queue);

    for (bool blocking : blocking_flags) {
        std::string mode = blocking ? "Eager-B" : "Eager-NB";
        for (auto i = 0; i < num_loops; i++) {
            tt::ScopedTimer timer(mode + " loop " + std::to_string(i));
            distributed::EnqueueWriteMeshBuffer(mesh_command_queue, input, input_data, blocking);
            distributed::EnqueueMeshWorkload(mesh_command_queue, workload, blocking);
            distributed::ReadShard(
                mesh_command_queue, eager_output_data, output, distributed::MeshCoordinate{0, 0}, blocking);
        }
        if (not blocking) {
            // (Optional) wait for the last non-blocking command to finish
            distributed::Finish(mesh_command_queue);
        }
        EXPECT_TRUE(eager_output_data == expected_output_data);
    }

    // Capture trace on a trace queue
    auto tid = distributed::BeginTraceCapture(this->device_.get(), mesh_command_queue.id());
    distributed::EnqueueMeshWorkload(mesh_command_queue, workload, false);
    distributed::EndTraceCapture(this->device_.get(), mesh_command_queue.id(), tid);

    // Trace mode execution
    for (auto i = 0; i < num_loops; i++) {
        tt::ScopedTimer timer("Trace loop " + std::to_string(i));
        distributed::EnqueueWriteMeshBuffer(mesh_command_queue, input, input_data, kNonBlocking);
        distributed::ReplayTrace(this->device_.get(), mesh_command_queue.id(), tid, kNonBlocking);
        distributed::ReadShard(
            mesh_command_queue, trace_outputs[i], output, distributed::MeshCoordinate{0, 0}, kNonBlocking);
    }
    distributed::Finish(mesh_command_queue);

    // Expect same output across all loops
    for (auto i = 0; i < num_loops; i++) {
        EXPECT_TRUE(trace_outputs[i] == trace_outputs[0]);
    }
    distributed::ReleaseTrace(this->device_.get(), tid);
}

TEST_F(UnitMeshCQTraceFixture, TensixInstantiateTraceSanity) {
    CreateDevices(2048);
    auto mesh_device = this->devices_[0];
    auto& mesh_command_queue = mesh_device->mesh_command_queue();

    distributed::ReplicatedBufferConfig replicated_config{.size = 2048};
    distributed::DeviceLocalBufferConfig device_config{.page_size = 2048, .buffer_type = BufferType::DRAM};
    auto input = distributed::MeshBuffer::create(replicated_config, device_config, mesh_device.get());
    auto output = distributed::MeshBuffer::create(replicated_config, device_config, mesh_device.get());

    vector<uint32_t> input_data(input->get_device_buffer(zero_coord_)->size() / sizeof(uint32_t), 0);
    for (uint32_t i = 0; i < input_data.size(); i++) {
        input_data[i] = i;
    }

    // Create program and add to workload
    distributed::MeshWorkload workload;
    Program simple_program =
        create_simple_unary_program(*input->get_device_buffer(zero_coord_), *output->get_device_buffer(zero_coord_));
    distributed::AddProgramToMeshWorkload(workload, std::move(simple_program), device_range_);

    distributed::EnqueueMeshWorkload(mesh_command_queue, workload, true);
    auto tid = distributed::BeginTraceCapture(mesh_device.get(), mesh_command_queue.id());
    distributed::EnqueueMeshWorkload(mesh_command_queue, workload, kNonBlocking);
    distributed::EndTraceCapture(mesh_device.get(), mesh_command_queue.id(), tid);

    // Instantiate a trace on a device bound command queue
    auto trace_inst = mesh_device->get_mesh_trace(tid);
    vector<uint32_t> data_fd, data_bd;

    // Backdoor read the trace buffer - using the actual device buffer
    auto device_buffer = trace_inst->mesh_buffer->get_device_buffer(distributed::MeshCoordinate{0, 0});
    detail::ReadFromBuffer(*device_buffer, data_bd);

    // Frontdoor read the trace buffer
    data_fd.resize(device_buffer->size() / sizeof(uint32_t));
    distributed::ReadShard(
        mesh_command_queue, data_fd, trace_inst->mesh_buffer, distributed::MeshCoordinate{0, 0}, kBlocking);
    EXPECT_EQ(data_fd, data_bd);

    log_trace(LogTest, "Trace buffer content: {}", data_fd);
    distributed::ReleaseTrace(mesh_device.get(), tid);
}

TEST_F(UnitMeshCQTraceFixture, TensixEnqueueProgramTraceCapture) {
    CreateDevices(2048);
    auto mesh_device = this->devices_[0];
    auto& mesh_command_queue = mesh_device->mesh_command_queue();

    distributed::ReplicatedBufferConfig replicated_config{.size = 2048};
    distributed::DeviceLocalBufferConfig device_config{.page_size = 2048, .buffer_type = BufferType::DRAM};
    auto input = distributed::MeshBuffer::create(replicated_config, device_config, mesh_device.get());
    auto output = distributed::MeshBuffer::create(replicated_config, device_config, mesh_device.get());

    // Create program and add to workload
    distributed::MeshWorkload workload;
    Program simple_program =
        create_simple_unary_program(*input->get_device_buffer(zero_coord_), *output->get_device_buffer(zero_coord_));
    distributed::AddProgramToMeshWorkload(workload, std::move(simple_program), device_range_);

    vector<uint32_t> input_data(input->get_device_buffer(zero_coord_)->size() / sizeof(uint32_t), 0);
    for (uint32_t i = 0; i < input_data.size(); i++) {
        input_data[i] = i;
    }

    vector<uint32_t> eager_output_data;
    eager_output_data.resize(input_data.size());
    vector<uint32_t> trace_output_data;
    trace_output_data.resize(input_data.size());

    distributed::EnqueueWriteMeshBuffer(mesh_command_queue, input, input_data, true);
    distributed::EnqueueMeshWorkload(mesh_command_queue, workload, true);
    distributed::ReadShard(mesh_command_queue, eager_output_data, output, distributed::MeshCoordinate{0, 0}, true);

    distributed::EnqueueWriteMeshBuffer(mesh_command_queue, input, input_data, true);

    auto tid = distributed::BeginTraceCapture(mesh_device.get(), mesh_command_queue.id());
    distributed::EnqueueMeshWorkload(mesh_command_queue, workload, false);
    distributed::EndTraceCapture(mesh_device.get(), mesh_command_queue.id(), tid);

    // Create and Enqueue a Program with a live trace to ensure that a warning is generated
    auto input_temp = distributed::MeshBuffer::create(replicated_config, device_config, mesh_device.get());
    auto output_temp = distributed::MeshBuffer::create(replicated_config, device_config, mesh_device.get());
    distributed::MeshWorkload temp_workload;
    Program simple_program_temp = create_simple_unary_program(
        *input_temp->get_device_buffer(zero_coord_), *output_temp->get_device_buffer(zero_coord_));
    distributed::AddProgramToMeshWorkload(temp_workload, std::move(simple_program_temp), device_range_);
    distributed::EnqueueMeshWorkload(mesh_command_queue, temp_workload, true);

    // Run trace that can clobber the temporary buffers created above
    distributed::EnqueueMeshWorkload(mesh_command_queue, workload, false);
    distributed::ReplayTrace(mesh_device.get(), mesh_command_queue.id(), tid, true);
    distributed::ReadShard(mesh_command_queue, trace_output_data, output, distributed::MeshCoordinate{0, 0}, true);
    EXPECT_TRUE(eager_output_data == trace_output_data);

    // Done
    distributed::Finish(mesh_command_queue);
    distributed::ReleaseTrace(mesh_device.get(), tid);
}

TEST_F(UnitMeshCQTraceFixture, TensixEnqueueProgramDeviceCapture) {
    CreateDevices(2048);
    auto mesh_device = this->devices_[0];
    auto& mesh_command_queue = mesh_device->mesh_command_queue();

    distributed::ReplicatedBufferConfig replicated_config{.size = 2048};
    distributed::DeviceLocalBufferConfig device_config{.page_size = 2048, .buffer_type = BufferType::DRAM};
    auto input = distributed::MeshBuffer::create(replicated_config, device_config, mesh_device.get());
    auto output = distributed::MeshBuffer::create(replicated_config, device_config, mesh_device.get());

    vector<uint32_t> input_data(input->get_device_buffer(zero_coord_)->size() / sizeof(uint32_t), 0);
    for (uint32_t i = 0; i < input_data.size(); i++) {
        input_data[i] = i;
    }

    vector<uint32_t> eager_output_data;
    eager_output_data.resize(input_data.size());
    vector<uint32_t> trace_output_data;
    trace_output_data.resize(input_data.size());

    bool has_eager = true;
    distributed::MeshWorkload workload;

    // EAGER MODE EXECUTION
    if (has_eager) {
        Program simple_program = create_simple_unary_program(
            *input->get_device_buffer(zero_coord_), *output->get_device_buffer(zero_coord_));
        distributed::AddProgramToMeshWorkload(workload, std::move(simple_program), device_range_);

        distributed::EnqueueWriteMeshBuffer(mesh_command_queue, input, input_data, true);
        distributed::EnqueueMeshWorkload(mesh_command_queue, workload, true);
        distributed::ReadShard(mesh_command_queue, eager_output_data, output, distributed::MeshCoordinate{0, 0}, true);
    }

    // MESH DEVICE CAPTURE AND REPLAY MODE
    bool has_trace = false;
    distributed::MeshTraceId tid;
    for (int i = 0; i < 1; i++) {
        distributed::EnqueueWriteMeshBuffer(mesh_command_queue, input, input_data, true);

        if (!has_trace) {
            // Program must be cached first
            tid = distributed::BeginTraceCapture(mesh_device.get(), mesh_command_queue.id());
            distributed::EnqueueMeshWorkload(mesh_command_queue, workload, false);
            distributed::EndTraceCapture(mesh_device.get(), mesh_command_queue.id(), tid);
            has_trace = true;
        }
        distributed::ReplayTrace(mesh_device.get(), mesh_command_queue.id(), tid, true);

        distributed::ReadShard(mesh_command_queue, trace_output_data, output, distributed::MeshCoordinate{0, 0}, true);
        if (has_eager) {
            EXPECT_TRUE(eager_output_data == trace_output_data);
        }
    }

    // Done
    distributed::Finish(mesh_command_queue);
    distributed::ReleaseTrace(mesh_device.get(), tid);
}

TEST_F(UnitMeshCQTraceFixture, TensixEnqueueTwoProgramTrace) {
    CreateDevices(6144);
    // Get command queue from device for this test, since its running in async mode
    auto mesh_device = this->devices_[0];
    auto& mesh_command_queue = mesh_device->mesh_command_queue();

    distributed::ReplicatedBufferConfig replicated_config{.size = 2048};
    distributed::DeviceLocalBufferConfig device_config{.page_size = 2048, .buffer_type = BufferType::DRAM};
    auto input = distributed::MeshBuffer::create(replicated_config, device_config, mesh_device.get());
    auto interm = distributed::MeshBuffer::create(replicated_config, device_config, mesh_device.get());
    auto output = distributed::MeshBuffer::create(replicated_config, device_config, mesh_device.get());

    // Create two programs and add to workload
    distributed::MeshWorkload workload0;
    distributed::MeshWorkload workload1;
    Program op0 =
        create_simple_unary_program(*input->get_device_buffer(zero_coord_), *interm->get_device_buffer(zero_coord_));
    Program op1 =
        create_simple_unary_program(*interm->get_device_buffer(zero_coord_), *output->get_device_buffer(zero_coord_));

    distributed::AddProgramToMeshWorkload(workload0, std::move(op0), device_range_);
    distributed::AddProgramToMeshWorkload(workload1, std::move(op1), device_range_);

    vector<uint32_t> input_data(input->get_device_buffer(zero_coord_)->size() / sizeof(uint32_t), 0);
    for (uint32_t i = 0; i < input_data.size(); i++) {
        input_data[i] = i;
    }

    // Trace mode output
    uint32_t num_loops = parse_env<int>("TT_METAL_TRACE_LOOPS", 5);
    vector<vector<uint32_t>> trace_outputs;

    for (auto i = 0; i < num_loops; i++) {
        trace_outputs.push_back({});
        trace_outputs[i].resize(input_data.size());
    }

    // Eager mode
    vector<uint32_t> expected_output_data;
    vector<uint32_t> eager_output_data;
    expected_output_data.resize(input_data.size());
    eager_output_data.resize(input_data.size());

    // Warm up and use the eager blocking run as the expected output
    distributed::EnqueueWriteMeshBuffer(mesh_command_queue, input, input_data, kBlocking);
    distributed::EnqueueMeshWorkload(mesh_command_queue, workload0, kBlocking);
    distributed::EnqueueMeshWorkload(mesh_command_queue, workload1, kBlocking);
    distributed::ReadShard(
        mesh_command_queue, expected_output_data, output, distributed::MeshCoordinate{0, 0}, kBlocking);
    distributed::Finish(mesh_command_queue);

    for (bool blocking : blocking_flags) {
        std::string mode = blocking ? "Eager-B" : "Eager-NB";
        for (auto i = 0; i < num_loops; i++) {
            ScopedTimer timer(mode + " loop " + std::to_string(i));
            distributed::EnqueueWriteMeshBuffer(mesh_command_queue, input, input_data, blocking);
            distributed::EnqueueMeshWorkload(mesh_command_queue, workload0, blocking);
            distributed::EnqueueMeshWorkload(mesh_command_queue, workload1, blocking);
            distributed::ReadShard(
                mesh_command_queue, eager_output_data, output, distributed::MeshCoordinate{0, 0}, blocking);
        }
        if (not blocking) {
            // (Optional) wait for the last non-blocking command to finish
            distributed::Finish(mesh_command_queue);
        }
        EXPECT_TRUE(eager_output_data == expected_output_data);
    }

    // Capture trace on a trace queue
    auto tid = distributed::BeginTraceCapture(mesh_device.get(), mesh_command_queue.id());
    distributed::EnqueueMeshWorkload(mesh_command_queue, workload0, kNonBlocking);
    distributed::EnqueueMeshWorkload(mesh_command_queue, workload1, kNonBlocking);
    distributed::EndTraceCapture(mesh_device.get(), mesh_command_queue.id(), tid);

    // Trace mode execution
    for (auto i = 0; i < num_loops; i++) {
        ScopedTimer timer("Trace loop " + std::to_string(i));
        distributed::EnqueueWriteMeshBuffer(mesh_command_queue, input, input_data, kNonBlocking);
        distributed::ReplayTrace(mesh_device.get(), mesh_command_queue.id(), tid, kNonBlocking);
        distributed::ReadShard(
            mesh_command_queue, trace_outputs[i], output, distributed::MeshCoordinate{0, 0}, kNonBlocking);
    }
    distributed::Finish(mesh_command_queue);
    distributed::ReleaseTrace(mesh_device.get(), tid);

    // Expect same output across all loops
    for (auto i = 0; i < num_loops; i++) {
        EXPECT_TRUE(trace_outputs[i] == trace_outputs[0]);
    }
}

TEST_F(UnitMeshCQTraceFixture, TensixEnqueueMultiProgramTraceBenchmark) {
    CreateDevices(6144);
    auto mesh_device = this->devices_[0];
    auto& mesh_command_queue = mesh_device->mesh_command_queue();

    distributed::ReplicatedBufferConfig replicated_config{.size = 2048};
    distributed::DeviceLocalBufferConfig device_config{.page_size = 2048, .buffer_type = BufferType::DRAM};
    auto input = distributed::MeshBuffer::create(replicated_config, device_config, mesh_device.get());
    auto output = distributed::MeshBuffer::create(replicated_config, device_config, mesh_device.get());

    uint32_t num_loops = parse_env<int>("TT_METAL_TRACE_LOOPS", 4);
    uint32_t num_programs = parse_env<int>("TT_METAL_TRACE_PROGRAMS", 4);
    vector<std::shared_ptr<distributed::MeshBuffer>> interm_buffers;

    vector<uint32_t> input_data(input->get_device_buffer(zero_coord_)->size() / sizeof(uint32_t), 0);
    for (uint32_t i = 0; i < input_data.size(); i++) {
        input_data[i] = i;
    }

    // Create mesh workload with multiple programs
    vector<distributed::MeshWorkload> workloads;
    for (int i = 0; i < num_programs; i++) {
        interm_buffers.push_back(distributed::MeshBuffer::create(replicated_config, device_config, mesh_device.get()));
        distributed::MeshWorkload workload;
        Program program;
        if (i == 0) {
            program = create_simple_unary_program(
                *input->get_device_buffer(zero_coord_), *interm_buffers[i]->get_device_buffer(zero_coord_));
        } else if (i == (num_programs - 1)) {
            program = create_simple_unary_program(
                *interm_buffers[i - 1]->get_device_buffer(zero_coord_), *output->get_device_buffer(zero_coord_));
        } else {
            program = create_simple_unary_program(
                *interm_buffers[i - 1]->get_device_buffer(zero_coord_),
                *interm_buffers[i]->get_device_buffer(zero_coord_));
        }
        distributed::AddProgramToMeshWorkload(workload, std::move(program), device_range_);
        workloads.push_back(std::move(workload));
    }

    // Eager mode
    vector<uint32_t> eager_output_data;
    eager_output_data.resize(input_data.size());

    // Trace mode output
    vector<vector<uint32_t>> trace_outputs;

    for (uint32_t i = 0; i < num_loops; i++) {
        trace_outputs.push_back({});
        trace_outputs[i].resize(input_data.size());
    }

    for (bool blocking : blocking_flags) {
        std::string mode = blocking ? "Eager-B" : "Eager-NB";
        log_info(LogTest, "Starting {} profiling with {} programs", mode, num_programs);
        for (uint32_t iter = 0; iter < num_loops; iter++) {
            ScopedTimer timer(mode + " loop " + std::to_string(iter));
            distributed::EnqueueWriteMeshBuffer(mesh_command_queue, input, input_data, blocking);
            for (uint32_t i = 0; i < num_programs; i++) {
                distributed::EnqueueMeshWorkload(mesh_command_queue, workloads[i], blocking);
            }
            distributed::ReadShard(
                mesh_command_queue, eager_output_data, output, distributed::MeshCoordinate{0, 0}, blocking);
        }
        if (not blocking) {
            // (Optional) wait for the last non-blocking command to finish
            distributed::Finish(mesh_command_queue);
        }
    }

    // Capture trace on a trace queue
    auto tid = distributed::BeginTraceCapture(mesh_device.get(), mesh_command_queue.id());
    for (uint32_t i = 0; i < num_programs; i++) {
        distributed::EnqueueMeshWorkload(mesh_command_queue, workloads[i], kNonBlocking);
    }
    distributed::EndTraceCapture(mesh_device.get(), mesh_command_queue.id(), tid);

    // Trace mode execution
    for (auto i = 0; i < num_loops; i++) {
        ScopedTimer timer("Trace loop " + std::to_string(i));
        distributed::EnqueueWriteMeshBuffer(mesh_command_queue, input, input_data, kNonBlocking);
        distributed::ReplayTrace(mesh_device.get(), mesh_command_queue.id(), tid, kNonBlocking);
        distributed::ReadShard(
            mesh_command_queue, trace_outputs[i], output, distributed::MeshCoordinate{0, 0}, kNonBlocking);
    }
    distributed::Finish(mesh_command_queue);
    distributed::ReleaseTrace(mesh_device.get(), tid);
}

}  // end namespace basic_tests

TEST_F(UnitMeshRandomProgramTraceFixture, TensixTestSimpleProgramsTrace) {
    auto& mesh_command_queue = this->device_->mesh_command_queue();

    for (uint32_t i = 0; i < NUM_WORKLOADS; i++) {
        if (i % 10 == 0) {
            log_info(tt::LogTest, "Creating Program {}", i);
        }
        Program program = CreateProgram();
        this->create_kernel(program, CoreType::WORKER, true);
        distributed::AddProgramToMeshWorkload(this->workloads[i], std::move(program), device_range_);
        distributed::EnqueueMeshWorkload(mesh_command_queue, this->workloads[i], false);
    }

    const distributed::MeshTraceId trace_id = this->trace_programs();

    distributed::Finish(mesh_command_queue);
    distributed::ReleaseTrace(this->device_.get(), trace_id);
}

TEST_F(UnitMeshRandomProgramTraceFixture, ActiveEthTestSimpleProgramsTrace) {
    if (!does_device_have_active_eth_cores(this->device_->get_devices()[0])) {
        GTEST_SKIP() << "Skipping test because device " << this->device_->get_devices()[0]->id()
                     << " does not have any active ethernet cores";
    }

    auto& mesh_command_queue = this->device_->mesh_command_queue();

    for (uint32_t i = 0; i < NUM_WORKLOADS; i++) {
        if (i % 10 == 0) {
            log_info(tt::LogTest, "Creating Program {}", i);
        }
        Program program = CreateProgram();
        this->create_kernel(program, CoreType::ETH, true);
        distributed::AddProgramToMeshWorkload(this->workloads[i], std::move(program), device_range_);
        distributed::EnqueueMeshWorkload(mesh_command_queue, this->workloads[i], false);
    }

    const distributed::MeshTraceId trace_id = this->trace_programs();

    distributed::Finish(mesh_command_queue);
    distributed::ReleaseTrace(this->device_.get(), trace_id);
}

TEST_F(UnitMeshRandomProgramTraceFixture, TensixActiveEthTestSimpleProgramsTrace) {
    if (!does_device_have_active_eth_cores(this->device_->get_devices()[0])) {
        GTEST_SKIP() << "Skipping test because device " << this->device_->get_devices()[0]->id()
                     << " does not have any active ethernet cores";
    }

    auto& mesh_command_queue = this->device_->mesh_command_queue();

    for (uint32_t i = 0; i < NUM_WORKLOADS; i++) {
        if (i % 10 == 0) {
            log_info(tt::LogTest, "Creating Program {}", i);
        }
        Program program = CreateProgram();

        bool eth_kernel_added_to_program = false;
        if (rand() % 2 == 0) {
            this->create_kernel(program, CoreType::ETH, true);
            eth_kernel_added_to_program = true;
        }
        if (rand() % 2 == 0 || !eth_kernel_added_to_program) {
            this->create_kernel(program, CoreType::WORKER, true);
        }

        distributed::AddProgramToMeshWorkload(this->workloads[i], std::move(program), device_range_);
        distributed::EnqueueMeshWorkload(mesh_command_queue, this->workloads[i], false);
    }

    const distributed::MeshTraceId trace_id = this->trace_programs();

    distributed::Finish(mesh_command_queue);
    distributed::ReleaseTrace(this->device_.get(), trace_id);
}

TEST_F(UnitMeshRandomProgramTraceFixture, TensixTestProgramsTrace) {
    auto& mesh_command_queue = this->device_->mesh_command_queue();

    for (uint32_t i = 0; i < NUM_WORKLOADS; i++) {
        if (i % 10 == 0) {
            log_info(tt::LogTest, "Creating Program {}", i);
        }
        Program program = CreateProgram();
        this->create_kernel(program, CoreType::WORKER);
        distributed::AddProgramToMeshWorkload(this->workloads[i], std::move(program), device_range_);
        distributed::EnqueueMeshWorkload(mesh_command_queue, this->workloads[i], false);
    }

    const distributed::MeshTraceId trace_id = this->trace_programs();

    distributed::Finish(mesh_command_queue);
    distributed::ReleaseTrace(this->device_.get(), trace_id);
}

TEST_F(UnitMeshRandomProgramTraceFixture, ActiveEthTestProgramsTrace) {
    if (!does_device_have_active_eth_cores(this->device_->get_devices()[0])) {
        GTEST_SKIP() << "Skipping test because device " << this->device_->get_devices()[0]->id()
                     << " does not have any active ethernet cores";
    }

    auto& mesh_command_queue = this->device_->mesh_command_queue();

    for (uint32_t i = 0; i < NUM_WORKLOADS; i++) {
        if (i % 10 == 0) {
            log_info(tt::LogTest, "Creating Program {}", i);
        }
        Program program = CreateProgram();
        // Large eth kernels currently don't fit in the ring buffer, so we're reducing the max number of RTAs
        // and the max kernel size to ensure that the kernel can fit in the ring buffer
        KernelProperties kernel_properties;
        kernel_properties.max_kernel_size_bytes = MAX_KERNEL_SIZE_BYTES / 2;
        kernel_properties.max_num_rt_args = MAX_NUM_RUNTIME_ARGS / 4;
        this->create_kernel(program, CoreType::ETH, false, kernel_properties);
        distributed::AddProgramToMeshWorkload(this->workloads[i], std::move(program), device_range_);
        distributed::EnqueueMeshWorkload(mesh_command_queue, this->workloads[i], false);
    }

    const distributed::MeshTraceId trace_id = this->trace_programs();

    distributed::Finish(mesh_command_queue);
    distributed::ReleaseTrace(this->device_.get(), trace_id);
}

TEST_F(UnitMeshRandomProgramTraceFixture, TensixActiveEthTestProgramsTrace) {
    if (!does_device_have_active_eth_cores(this->device_->get_devices()[0])) {
        GTEST_SKIP() << "Skipping test because device " << this->device_->get_devices()[0]->id()
                     << " does not have any active ethernet cores";
    }

    auto& mesh_command_queue = this->device_->mesh_command_queue();

    for (uint32_t i = 0; i < NUM_WORKLOADS; i++) {
        if (i % 10 == 0) {
            log_info(tt::LogTest, "Creating Program {}", i);
        }
        Program program = CreateProgram();

        bool eth_kernel_added_to_program = false;
        if (rand() % 2 == 0) {
            // Large eth kernels currently don't fit in the ring buffer, so we're reducing the max number of RTAs
            // and the max kernel size to ensure that the kernel can fit in the ring buffer
            KernelProperties kernel_properties;
            kernel_properties.max_kernel_size_bytes = MAX_KERNEL_SIZE_BYTES / 2;
            kernel_properties.max_num_rt_args = MAX_NUM_RUNTIME_ARGS / 4;
            kernel_properties.max_num_sems = MAX_NUM_SEMS / 2;
            this->create_kernel(program, CoreType::ETH, false, kernel_properties);
            eth_kernel_added_to_program = true;
        }
        if (rand() % 2 == 0 || !eth_kernel_added_to_program) {
            KernelProperties kernel_properties;
            kernel_properties.max_num_sems = MAX_NUM_SEMS / 2;
            this->create_kernel(program, CoreType::WORKER, false, kernel_properties);
        }
        program.set_runtime_id(i);

        distributed::AddProgramToMeshWorkload(this->workloads[i], std::move(program), device_range_);
        distributed::EnqueueMeshWorkload(mesh_command_queue, this->workloads[i], false);
    }

    const distributed::MeshTraceId trace_id = this->trace_programs();

    distributed::Finish(mesh_command_queue);
    distributed::ReleaseTrace(this->device_.get(), trace_id);
}

TEST_F(UnitMeshRandomProgramTraceFixture, TensixTestAlternatingLargeAndSmallProgramsTrace) {
    auto& mesh_command_queue = this->device_->mesh_command_queue();

    for (uint32_t i = 0; i < NUM_WORKLOADS; i++) {
        if (i % 10 == 0) {
            log_info(tt::LogTest, "Creating Program {}", i);
        }
        Program program = CreateProgram();

        KernelProperties kernel_properties;
        if (i % 2 == 0) {
            kernel_properties = this->get_large_kernel_properties();
        } else {
            kernel_properties = this->get_small_kernel_properties();
        }

        this->create_kernel(program, CoreType::WORKER, false, kernel_properties);
        distributed::AddProgramToMeshWorkload(this->workloads[i], std::move(program), device_range_);
        distributed::EnqueueMeshWorkload(mesh_command_queue, this->workloads[i], false);
    }

    const distributed::MeshTraceId trace_id = this->trace_programs();

    distributed::Finish(mesh_command_queue);
    distributed::ReleaseTrace(this->device_.get(), trace_id);
}

TEST_F(UnitMeshRandomProgramTraceFixture, TensixTestLargeProgramFollowedBySmallProgramsTrace) {
    auto& mesh_command_queue = this->device_->mesh_command_queue();

    for (uint32_t i = 0; i < NUM_WORKLOADS; i++) {
        if (i % 10 == 0) {
            log_info(tt::LogTest, "Creating Program {}", i);
        }
        Program program = CreateProgram();

        KernelProperties kernel_properties;
        if (i == 0) {
            kernel_properties = this->get_large_kernel_properties();
        } else {
            kernel_properties = this->get_small_kernel_properties();
        }

        this->create_kernel(program, CoreType::WORKER, false, kernel_properties);
        distributed::AddProgramToMeshWorkload(this->workloads[i], std::move(program), device_range_);
        distributed::EnqueueMeshWorkload(mesh_command_queue, this->workloads[i], false);
    }

    const distributed::MeshTraceId trace_id = this->trace_programs();

    distributed::Finish(mesh_command_queue);
    distributed::ReleaseTrace(this->device_.get(), trace_id);
}

TEST_F(UnitMeshRandomProgramTraceFixture, TensixTestLargeProgramInBetweenFiveSmallProgramsTrace) {
    auto& mesh_command_queue = this->device_->mesh_command_queue();

    for (uint32_t i = 0; i < NUM_WORKLOADS; i++) {
        if (i % 10 == 0) {
            log_info(tt::LogTest, "Creating Program {}", i);
        }
        Program program = CreateProgram();

        KernelProperties kernel_properties;
        if (i % 6 == 0) {
            kernel_properties = this->get_large_kernel_properties();
        } else {
            kernel_properties = this->get_small_kernel_properties();
        }

        this->create_kernel(program, CoreType::WORKER, false, kernel_properties);
        distributed::AddProgramToMeshWorkload(this->workloads[i], std::move(program), device_range_);
        distributed::EnqueueMeshWorkload(mesh_command_queue, this->workloads[i], false);
    }

    const distributed::MeshTraceId trace_id = this->trace_programs();

    distributed::Finish(mesh_command_queue);
    distributed::ReleaseTrace(this->device_.get(), trace_id);
}

TEST_F(UnitMeshRandomProgramTraceFixture, TensixTestProgramsTraceAndNoTrace) {
    auto& mesh_command_queue = this->device_->mesh_command_queue();

    std::vector<distributed::MeshTraceId> trace_ids;
    std::unordered_map<uint64_t, distributed::MeshTraceId> program_ids_to_trace_ids;

    for (uint32_t i = 0; i < NUM_WORKLOADS; i++) {
        if (i % 10 == 0) {
            log_info(tt::LogTest, "Creating Program {}", i);
        }
        Program program = CreateProgram();
        this->create_kernel(program, CoreType::WORKER);
        distributed::AddProgramToMeshWorkload(this->workloads[i], std::move(program), device_range_);
        tt::tt_metal::distributed::MeshWorkload& workload = this->workloads[i];
        const bool use_trace = (rand() % 2) == 0;
        if (use_trace) {
            distributed::EnqueueMeshWorkload(mesh_command_queue, workload, false);
            const distributed::MeshTraceId trace_id =
                distributed::BeginTraceCapture(this->device_.get(), mesh_command_queue.id());
            distributed::EnqueueMeshWorkload(mesh_command_queue, workload, false);
            distributed::EndTraceCapture(this->device_.get(), mesh_command_queue.id(), trace_id);
            trace_ids.push_back(trace_id);
            program_ids_to_trace_ids.emplace(workload.get_programs()[device_range_].impl().get_id(), trace_id);
        }
    }
    distributed::Finish(mesh_command_queue);

    for (auto& workload : this->workloads) {
        const uint64_t program_id = workload.get_programs()[device_range_].impl().get_id();
        const bool use_trace = program_ids_to_trace_ids.contains(program_id);
        if (use_trace) {
            const distributed::MeshTraceId trace_id = program_ids_to_trace_ids[program_id];
            distributed::ReplayTrace(this->device_.get(), mesh_command_queue.id(), trace_id, false);
        }
        distributed::EnqueueMeshWorkload(mesh_command_queue, workload, false);
    }

    distributed::Finish(mesh_command_queue);
    for (const distributed::MeshTraceId trace_id : trace_ids) {
        distributed::ReleaseTrace(this->device_.get(), trace_id);
    }
}

TEST_F(UnitMeshRandomProgramTraceFixture, ActiveEthTestProgramsTraceAndNoTrace) {
    if (!does_device_have_active_eth_cores(this->device_->get_devices()[0])) {
        GTEST_SKIP() << "Skipping test because device " << this->device_->get_devices()[0]->id()
                     << " does not have any active ethernet cores";
    }

    auto& mesh_command_queue = this->device_->mesh_command_queue();

    std::vector<distributed::MeshTraceId> trace_ids;
    std::unordered_map<uint64_t, distributed::MeshTraceId> program_ids_to_trace_ids;

    for (uint32_t i = 0; i < NUM_WORKLOADS; i++) {
        if (i % 10 == 0) {
            log_info(tt::LogTest, "Creating Program {}", i);
        }
        Program program = CreateProgram();
        // Large eth kernels currently don't fit in the ring buffer, so we're reducing the max number of RTAs
        // and the max kernel size to ensure that the kernel can fit in the ring buffer
        KernelProperties kernel_properties;
        kernel_properties.max_kernel_size_bytes = MAX_KERNEL_SIZE_BYTES / 2;
        kernel_properties.max_num_rt_args = MAX_NUM_RUNTIME_ARGS / 4;
        this->create_kernel(program, CoreType::ETH, false, kernel_properties);
        distributed::AddProgramToMeshWorkload(this->workloads[i], std::move(program), device_range_);
        tt::tt_metal::distributed::MeshWorkload& workload = this->workloads[i];

        const bool use_trace = (rand() % 2) == 0;
        if (use_trace) {
            ;
            distributed::EnqueueMeshWorkload(mesh_command_queue, workload, false);
            const distributed::MeshTraceId trace_id =
                distributed::BeginTraceCapture(this->device_.get(), mesh_command_queue.id());
            distributed::EnqueueMeshWorkload(mesh_command_queue, workload, false);
            distributed::EndTraceCapture(this->device_.get(), mesh_command_queue.id(), trace_id);
            trace_ids.push_back(trace_id);
            program_ids_to_trace_ids.emplace(workload.get_programs()[device_range_].impl().get_id(), trace_id);
        }
    }
    distributed::Finish(mesh_command_queue);

    for (auto& workload : this->workloads) {
        const uint64_t program_id = workload.get_programs()[device_range_].impl().get_id();
        const bool use_trace = program_ids_to_trace_ids.contains(program_id);
        if (use_trace) {
            const distributed::MeshTraceId trace_id = program_ids_to_trace_ids[program_id];
            distributed::ReplayTrace(this->device_.get(), mesh_command_queue.id(), trace_id, false);
        }
        distributed::EnqueueMeshWorkload(mesh_command_queue, workload, false);
    }

    distributed::Finish(mesh_command_queue);
    for (const distributed::MeshTraceId trace_id : trace_ids) {
        distributed::ReleaseTrace(this->device_.get(), trace_id);
    }
}

TEST_F(UnitMeshRandomProgramTraceFixture, TensixActiveEthTestProgramsTraceAndNoTrace) {
    if (!does_device_have_active_eth_cores(this->device_->get_devices()[0])) {
        GTEST_SKIP() << "Skipping test because device " << this->device_->get_devices()[0]->id()
                     << " does not have any active ethernet cores";
    }

    auto& mesh_command_queue = this->device_->mesh_command_queue();

    std::vector<distributed::MeshTraceId> trace_ids;
    std::unordered_map<uint64_t, distributed::MeshTraceId> program_ids_to_trace_ids;

    for (uint32_t i = 0; i < NUM_WORKLOADS; i++) {
        if (i % 10 == 0) {
            log_info(tt::LogTest, "Creating Program {}", i);
        }
        Program program = CreateProgram();

        bool eth_kernel_added_to_program = false;
        if (rand() % 2 == 0) {
            // Large eth kernels currently don't fit in the ring buffer, so we're reducing the max number of RTAs
            // and the max kernel size to ensure that the kernel can fit in the ring buffer
            KernelProperties kernel_properties;
            kernel_properties.max_kernel_size_bytes = MAX_KERNEL_SIZE_BYTES / 2;
            kernel_properties.max_num_rt_args = MAX_NUM_RUNTIME_ARGS / 4;
            kernel_properties.max_num_sems = MAX_NUM_SEMS / 2;
            this->create_kernel(program, CoreType::ETH, false, kernel_properties);
            eth_kernel_added_to_program = true;
        }
        if (rand() % 2 == 0 || !eth_kernel_added_to_program) {
            KernelProperties kernel_properties;
            kernel_properties.max_num_sems = MAX_NUM_SEMS / 2;
            this->create_kernel(program, CoreType::WORKER, false, kernel_properties);
        }

        distributed::AddProgramToMeshWorkload(this->workloads[i], std::move(program), device_range_);
        tt::tt_metal::distributed::MeshWorkload& workload = this->workloads[i];

        const bool use_trace = (rand() % 2) == 0;
        if (use_trace) {
            ;
            distributed::EnqueueMeshWorkload(mesh_command_queue, workload, false);
            const distributed::MeshTraceId trace_id =
                distributed::BeginTraceCapture(this->device_.get(), mesh_command_queue.id());
            distributed::EnqueueMeshWorkload(mesh_command_queue, workload, false);
            distributed::EndTraceCapture(this->device_.get(), mesh_command_queue.id(), trace_id);
            trace_ids.push_back(trace_id);
            program_ids_to_trace_ids.emplace(workload.get_programs()[device_range_].impl().get_id(), trace_id);
        }
    }
    distributed::Finish(mesh_command_queue);

    for (auto& workload : this->workloads) {
        const uint64_t program_id = workload.get_programs()[device_range_].impl().get_id();
        const bool use_trace = program_ids_to_trace_ids.contains(program_id);
        if (use_trace) {
            const distributed::MeshTraceId trace_id = program_ids_to_trace_ids[program_id];
            distributed::ReplayTrace(this->device_.get(), mesh_command_queue.id(), trace_id, false);
        }
        distributed::EnqueueMeshWorkload(mesh_command_queue, workload, false);
    }

    distributed::Finish(mesh_command_queue);
    for (const distributed::MeshTraceId trace_id : trace_ids) {
        distributed::ReleaseTrace(this->device_.get(), trace_id);
    }
}

}  // namespace tt::tt_metal<|MERGE_RESOLUTION|>--- conflicted
+++ resolved
@@ -76,14 +76,9 @@
 
     CoreRange core_range({0, 0});
     CreateCircularBuffer(program, core_range, input_cb_config);
-<<<<<<< HEAD
-
-    auto writer_runtime_args = {output.address(), uint32_t{0}, output.num_pages()};
-    auto reader_runtime_args = {input.address(), uint32_t{0}, input.num_pages()};
-=======
+
     auto writer_runtime_args = {output.address(), uint32_t(0), output.num_pages()};
     auto reader_runtime_args = {input.address(), uint32_t(0), input.num_pages()};
->>>>>>> 922ffe8a
 
     SetRuntimeArgs(program, writer_kernel, worker, writer_runtime_args);
     SetRuntimeArgs(program, reader_kernel, worker, reader_runtime_args);
