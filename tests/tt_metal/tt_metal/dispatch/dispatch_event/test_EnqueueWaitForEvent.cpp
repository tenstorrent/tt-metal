--- conflicted
+++ resolved
@@ -184,14 +184,9 @@
                 EXPECT_EQ(event.mesh_cq_id(), cqs[cq_idx_record].get().id());
                 EXPECT_EQ(event.id(), cmds_issued_per_cq[i] + 1);
                 cqs[cq_idx_wait].get().enqueue_wait_for_event(event);
-
-<<<<<<< HEAD
-                // Note: Removed host sync here since EnqueueRecordEvent creates device-only events
+              
+                // Note: Removed host sync here since MeshCommandQueue::enqueue_record_event creates device-only events
                 // that don't notify the host. Host sync would require MeshCommandQueue::enqueue_record_event_to_host.
-=======
-                // Note: Removed host sync here since MeshCommandQueue::enqueue_record_event creates device-only events
-                // that don't notify the host. Host sync would require EnqueueRecordEventToHost.
->>>>>>> 4d8679bd
                 cmds_issued_per_cq[cq_idx_record] += num_cmds_per_cq;
                 // cmds_issued_per_cq[cq_idx_wait] += num_cmds_per_cq; // wait_for_event no longer records an event on
                 // host
