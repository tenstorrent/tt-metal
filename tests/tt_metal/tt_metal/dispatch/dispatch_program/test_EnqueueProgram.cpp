--- conflicted
+++ resolved
@@ -1613,13 +1613,8 @@
     }
 }
 
-<<<<<<< HEAD
-TEST_F(CommandQueueSingleCardProgramFixture, TensixTestAllRuntimeArgsCorrectlySentMultiCore_MaxRuntimeArgs_PerKernel) {
-    for (IDevice* device : devices_) {
-=======
-TEST_F(UnitMeshCQFixture, TensixTestAllRuntimeArgsCorrectlySentMultiCore_255_PerKernel) {
-    for (const auto& device : devices_) {
->>>>>>> ed9fc47d
+TEST_F(UnitMeshCQFixture, TensixTestAllRuntimeArgsCorrectlySentMultiCore_MaxRuntimeArgs_PerKernel) {
+    for (const auto& device : devices_) {
         CoreCoord worker_grid_size = device->compute_with_storage_grid_size();
 
         CoreRange cr({0, 0}, {worker_grid_size.x - 1, worker_grid_size.y - 1});
@@ -1628,11 +1623,7 @@
         DummyProgramConfig dummy_program_config = {.cr_set = cr_set};
         auto n_rt = tt::tt_metal::max_runtime_args;
         EXPECT_TRUE(local_test_functions::test_dummy_EnqueueProgram_with_runtime_args(
-<<<<<<< HEAD
-            device, device->command_queue(), dummy_program_config, n_rt, n_rt, n_rt, 1));
-=======
-            device, device->mesh_command_queue(), dummy_program_config, 255, 255, 255, 1));
->>>>>>> ed9fc47d
+            device, device->mesh_command_queue(), dummy_program_config, n_rt, n_rt, n_rt, 1));
     }
 }
 
@@ -1691,14 +1682,8 @@
     }
 }
 
-<<<<<<< HEAD
 // Max number of max_runtime_args unique RT args.
-TEST_F(
-    CommandQueueSingleCardProgramFixture, TensixIncrementRuntimeArgsSanityMultiCoreCompute_MaxRuntimeArgs_UniqueArgs) {
-=======
-// Max number of 255 unique RT args.
-TEST_F(UnitMeshCQFixture, TensixIncrementRuntimeArgsSanityMultiCoreCompute_255_UniqueArgs) {
->>>>>>> ed9fc47d
+TEST_F(UnitMeshCQFixture, TensixIncrementRuntimeArgsSanityMultiCoreCompute_MaxRuntimeArgs_UniqueArgs) {
     CoreRange cr0({1, 1}, {2, 2});
     CoreRange cr1({3, 3}, {4, 4});
     CoreRangeSet cr_set(std::vector{cr0, cr1});
@@ -1709,14 +1694,8 @@
     }
 }
 
-<<<<<<< HEAD
 // Max number of max_runtime_args common RT args.
-TEST_F(
-    CommandQueueSingleCardProgramFixture, TensixIncrementRuntimeArgsSanityMultiCoreCompute_MaxRuntimeArgs_CommonArgs) {
-=======
-// Max number of 255 common RT args.
-TEST_F(UnitMeshCQFixture, TensixIncrementRuntimeArgsSanityMultiCoreCompute_255_CommonArgs) {
->>>>>>> ed9fc47d
+TEST_F(UnitMeshCQFixture, TensixIncrementRuntimeArgsSanityMultiCoreCompute_MaxRuntimeArgs_CommonArgs) {
     CoreRange cr0({1, 1}, {2, 2});
     CoreRange cr1({3, 3}, {4, 4});
     CoreRangeSet cr_set(std::vector{cr0, cr1});
