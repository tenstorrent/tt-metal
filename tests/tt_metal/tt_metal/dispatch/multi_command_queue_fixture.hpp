--- conflicted
+++ resolved
@@ -20,73 +20,6 @@
 
 namespace tt::tt_metal {
 
-<<<<<<< HEAD
-// #22835: These Fixtures will be removed once tests are fully migrated, and replaced by
-// UnitMeshMultiCQSingleDeviceFixtures
-class MultiCommandQueueSingleDeviceFixture : public DispatchFixture {
-protected:
-    void SetUp() override {
-        if (!this->validate_dispatch_mode()) {
-            GTEST_SKIP();
-        }
-
-        this->num_cqs_ = tt::tt_metal::MetalContext::instance().rtoptions().get_num_hw_cqs();
-        if (this->num_cqs_ != 2) {
-            log_info(tt::LogTest, "This suite must be run with TT_METAL_GTEST_NUM_HW_CQS=2");
-            GTEST_SKIP();
-        }
-
-        this->arch_ = tt::get_arch_from_string(tt::test_utils::get_umd_arch_name());
-
-        const chip_id_t device_id = 0;
-        const DispatchCoreType dispatch_core_type = this->get_dispatch_core_type();
-        this->create_device(device_id, DEFAULT_TRACE_REGION_SIZE, dispatch_core_type);
-    }
-
-    void TearDown() override {
-        if (this->device_ != nullptr) {
-            tt::tt_metal::CloseDevice(this->device_);
-        }
-    }
-
-    bool validate_dispatch_mode() {
-        this->slow_dispatch_ = false;
-        auto slow_dispatch = getenv("TT_METAL_SLOW_DISPATCH_MODE");
-        if (slow_dispatch) {
-            log_info(tt::LogTest, "This suite can only be run with fast dispatch or TT_METAL_SLOW_DISPATCH_MODE unset");
-            this->slow_dispatch_ = true;
-            return false;
-        }
-        return true;
-    }
-
-    DispatchCoreType get_dispatch_core_type() {
-        DispatchCoreType dispatch_core_type = DispatchCoreType::WORKER;
-        if (this->arch_ == tt::ARCH::WORMHOLE_B0 and tt::tt_metal::GetNumAvailableDevices() != 1) {
-            if (!tt::tt_metal::IsGalaxyCluster()) {
-                log_warning(
-                    tt::LogTest, "Ethernet Dispatch not being explicitly used. Set this configuration in SetUp()");
-                dispatch_core_type = DispatchCoreType::ETH;
-            }
-        }
-        return dispatch_core_type;
-    }
-
-    void create_device(
-        const chip_id_t device_id,
-        const size_t trace_region_size = DEFAULT_TRACE_REGION_SIZE,
-        const DispatchCoreType dispatch_core_type = DispatchCoreType::WORKER) {
-        this->device_ = tt::tt_metal::CreateDevice(
-            device_id, this->num_cqs_, DEFAULT_L1_SMALL_SIZE, trace_region_size, dispatch_core_type);
-    }
-
-    tt::tt_metal::IDevice* device_ = nullptr;
-    tt::ARCH arch_{tt::ARCH::Invalid};
-    uint8_t num_cqs_{};
-};
-
-=======
->>>>>>> 99f42839
 class UnitMeshMultiCQSingleDeviceFixture : public DispatchFixture {
 protected:
     static void SetUpTestSuite() {}
