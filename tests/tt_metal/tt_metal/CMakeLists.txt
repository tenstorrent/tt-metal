--- conflicted
+++ resolved
@@ -134,84 +134,7 @@
         TYPE HEADERS
         BASE_DIRS
             ${CMAKE_CURRENT_SOURCE_DIR}/../../.. # FIXME
-<<<<<<< HEAD
-        FILES
-            test_kernels/compute/bcast_h.cpp
-            test_kernels/compute/bcast_hw.cpp
-            test_kernels/compute/bcast_w.cpp
-            test_kernels/compute/bmm.cpp
-            test_kernels/compute/eltwise_copy.cpp
-            test_kernels/compute/eltwise_copy_3m.cpp
-            test_kernels/compute/increment_runtime_arg.cpp
-            test_kernels/compute/matmul.cpp
-            test_kernels/compute/matmul_large_block_zm.cpp
-            test_kernels/compute/untilA_elwbin_3m.cpp
-            test_kernels/dataflow/dram_copy.cpp
-            test_kernels/dataflow/dram_copy_sticks.cpp
-            test_kernels/dataflow/generic_binary_reader_blocked.cpp
-            test_kernels/dataflow/reader_bcast_h_8bank.cpp
-            test_kernels/dataflow/reader_bcast_hw_8bank.cpp
-            test_kernels/dataflow/reader_bcast_w_8bank.cpp
-            test_kernels/dataflow/reader_binary.cpp
-            test_kernels/dataflow/reader_bmm_8bank.cpp
-            test_kernels/dataflow/reader_cb_test.cpp
-            test_kernels/dataflow/reader_dual_8bank.cpp
-            test_kernels/dataflow/reader_matmul_blocked.cpp
-            test_kernels/dataflow/reader_matmul_small_block.cpp
-            test_kernels/dataflow/reader_unary_push_4.cpp
-            test_kernels/dataflow/reader_unary_stick_layout_8bank.cpp
-            test_kernels/dataflow/reader_unary_8bank.cpp
-            test_kernels/dataflow/semaphore_across_core_types.cpp
-            test_kernels/dataflow/transpose_hc_8bank.cpp
-            test_kernels/dataflow/unit_tests/command_queue/arbiter_hang.cpp
-            test_kernels/dataflow/unit_tests/command_queue/dispatcher_kernel_size_and_runtime.cpp
-            test_kernels/dataflow/unit_tests/command_queue/pcie_write_16b.cpp
-            test_kernels/dataflow/unit_tests/command_queue/random_program.cpp
-            test_kernels/dataflow/writer_bmm_8bank.cpp
-            test_kernels/dataflow/writer_cb_test.cpp
-            test_kernels/dataflow/writer_unary_8bank.cpp
-            test_kernels/dataflow/writer_unary_stick_layout_8bank.cpp
-            test_kernels/dataflow/writer_unswizzle.cpp
-            test_kernels/misc/add_two_ints.cpp
-            test_kernels/misc/brisc_print.cpp
-            test_kernels/misc/circular_buffer/cb_init.cpp
-            test_kernels/misc/circular_buffer/cb_non_blocking_master_test_kernel.cpp
-            test_kernels/misc/circular_buffer/cb_non_blocking_subordinate_test_kernel.cpp
-            test_kernels/misc/dprint_raise_wait_brisc.cpp
-            test_kernels/misc/dprint_raise_wait_ncrisc.cpp
-            test_kernels/misc/erisc_print.cpp
-            test_kernels/misc/full_grid_eltwise_device_reuse.cpp
-            test_kernels/misc/global_circular_buffer/validate_receiver_config.cpp
-            test_kernels/misc/global_circular_buffer/validate_sender_config.cpp
-            test_kernels/misc/increment_runtime_arg.cpp
-            test_kernels/misc/local_mem.cpp
-            test_kernels/misc/ncrisc_print.cpp
-            test_kernels/misc/ping_legal_l1s.cpp
-            test_kernels/misc/print_buffering.cpp
-            test_kernels/misc/print_hang.cpp
-            test_kernels/misc/print_one_int.cpp
-            test_kernels/misc/print_simple.cpp
-            test_kernels/misc/print_tile_brisc.cpp
-            test_kernels/misc/print_tile_ncrisc.cpp
-            test_kernels/misc/print_tile_trisc.cpp
-            test_kernels/misc/print_with_wait.cpp
-            test_kernels/misc/runtime_args_kernel.cpp
-            test_kernels/misc/sub_device/add_common_and_unique_rta.cpp
-            test_kernels/misc/sub_device/incrementer.cpp
-            test_kernels/misc/sub_device/persistent_remote_waiter.cpp
-            test_kernels/misc/sub_device/persistent_waiter.cpp
-            test_kernels/misc/sub_device/sync_and_datacopy.cpp
-            test_kernels/misc/sub_device/sync_and_increment.cpp
-            test_kernels/misc/sub_device/syncer.cpp
-            test_kernels/misc/trisc_print.cpp
-            test_kernels/misc/watcher_asserts.cpp
-            test_kernels/misc/watcher_pause.cpp
-            test_kernels/misc/watcher_ringbuf.cpp
-            test_kernels/misc/watcher_waypoints.cpp
-            test_kernels/misc/read_my_coordinates.cpp
-=======
         FILES ${kernels}
->>>>>>> b0f0dc3e
 )
 
 install(
