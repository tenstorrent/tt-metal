// SPDX-FileCopyrightText: © 2023 Tenstorrent Inc.
//
// SPDX-License-Identifier: Apache-2.0

#pragma once

#include <gtest/gtest.h>

#include "dispatch_fixture.hpp"
#include <tt-metalium/host_api.hpp>
#include <tt-metalium/tt_metal.hpp>
#include "tt_metal/test_utils/env_vars.hpp"
#include <tt-metalium/device_pool.hpp>
#include <limits>
#include <algorithm>

namespace tt::tt_metal {

class DeviceFixture : public DispatchFixture {
protected:
    // Static members shared across all tests in the suite
    static tt::ARCH arch_;
    static size_t num_devices_;
    static std::vector<tt::tt_metal::IDevice*> devices_;
    static std::map<chip_id_t, tt::tt_metal::IDevice*> device_map;

    // Suite-level setup: Initializes devices once for the entire test suite
    static void SetUpTestSuite() {
        validate_dispatch_mode();
        arch_ = tt::get_arch_from_string(tt::test_utils::get_umd_arch_name());
        num_devices_ = tt::tt_metal::GetNumAvailableDevices();
        std::vector<chip_id_t> ids;
        for (unsigned int id = 0; id < num_devices_; id++) {
            ids.push_back(id);
        }
        create_devices(ids, DEFAULT_L1_SMALL_SIZE);
    }

    // Suite-level cleanup: Closes all devices after the test suite completes
    static void TearDownTestSuite() {
        tt::tt_metal::detail::CloseDevices(device_map);
    }

    // Validates dispatch mode; skips the test if not in slow dispatch mode
    static void validate_dispatch_mode() {
        auto slow_dispatch = getenv("TT_METAL_SLOW_DISPATCH_MODE");
        if (!slow_dispatch) {
            log_info(tt::LogTest, "This suite can only be run with slow dispatch or TT_METAL_SLOW_DISPATCH_MODE set");
            this->slow_dispatch_ = false;
            GTEST_SKIP();
        }
    }

    // Creates devices and populates the static device map
    static void create_devices(const std::vector<chip_id_t>& device_ids, size_t l1_small_size) {
        const auto& dispatch_core_config = tt::llrt::RunTimeOptions::get_instance().get_dispatch_core_config();
        tt::DevicePool::initialize(device_ids, 1, l1_small_size, DEFAULT_TRACE_REGION_SIZE, dispatch_core_config);
        devices_ = tt::DevicePool::instance().get_all_active_devices();
        for (auto device : devices_) {
            device_map[device->id()] = device;
        }

    // Constructor: No instance-specific setup, as it's handled at suite level
    DeviceFixture() : DispatchFixture(DEFAULT_L1_SMALL_SIZE, DEFAULT_TRACE_REGION_SIZE) {}

public:
<<<<<<< HEAD
    // Utility method to compute minimum worker grid dimensions across devices
    std::pair<unsigned, unsigned> worker_grid_minimum_dims(void) {
=======
    std::pair<unsigned, unsigned> worker_grid_minimum_dims() {
>>>>>>> a5035709
        constexpr size_t UMAX = std::numeric_limits<unsigned>::max();
        std::pair<size_t, size_t> min_dims = {UMAX, UMAX};
        for (auto device : devices_) {
            auto coords = device->compute_with_storage_grid_size();
            min_dims.first = std::min(min_dims.first, coords.x);
            min_dims.second = std::min(min_dims.second, coords.y);
        }
        return min_dims;
    }
};

// Static member definitions
tt::ARCH DeviceFixture::arch_;
size_t DeviceFixture::num_devices_;
std::vector<tt::tt_metal::IDevice*> DeviceFixture::devices_;
std::map<chip_id_t, tt::tt_metal::IDevice*> DeviceFixture::device_map;

// Derived fixture with custom L1 small size
class DeviceFixtureWithL1Small : public DeviceFixture {
protected:
    static void SetUpTestSuite() {
        validate_dispatch_mode();
        arch_ = tt::get_arch_from_string(tt::test_utils::get_umd_arch_name());
        num_devices_ = tt::tt_metal::GetNumAvailableDevices();
        std::vector<chip_id_t> ids;
        for (unsigned int id = 0; id < num_devices_; id++) {
            ids.push_back(id);
        }
        create_devices(ids, 24 * 1024); // Custom L1 small size
    }

    static void TearDownTestSuite() {
        tt::tt_metal::detail::CloseDevices(device_map);
    }
};

// Fixture for single-card setups
class DeviceSingleCardFixture : public DispatchFixture {
protected:
    static tt::tt_metal::IDevice* device_;
    static std::map<chip_id_t, tt::tt_metal::IDevice*> reserved_devices_;
    static size_t num_devices_;

    static void SetUpTestSuite() {
        validate_dispatch_mode();
        arch_ = tt::get_arch_from_string(tt::test_utils::get_umd_arch_name());
        const chip_id_t mmio_device_id = 0;
        reserved_devices_ = tt::tt_metal::detail::CreateDevices({mmio_device_id});
        device_ = reserved_devices_.at(mmio_device_id);
        num_devices_ = reserved_devices_.size();
    }

    static void TearDownTestSuite() {
        tt::tt_metal::detail::CloseDevices(reserved_devices_);
    }

    static void validate_dispatch_mode() {
        auto slow_dispatch = getenv("TT_METAL_SLOW_DISPATCH_MODE");
        if (!slow_dispatch) {
            log_info(tt::LogTest, "This suite can only be run with slow dispatch or TT_METAL_SLOW_DISPATCH_MODE set");
            this->slow_dispatch_ = false;
            GTEST_SKIP();
        }
    }
};

// Static member definitions for DeviceSingleCardFixture
tt::tt_metal::IDevice* DeviceSingleCardFixture::device_;
std::map<chip_id_t, tt::tt_metal::IDevice*> DeviceSingleCardFixture::reserved_devices_;
size_t DeviceSingleCardFixture::num_devices_;

// Additional derived fixtures
class DeviceSingleCardBufferFixture : public DeviceSingleCardFixture {};

class BlackholeSingleCardFixture : public DeviceSingleCardFixture {
protected:
    static void SetUpTestSuite() {
        validate_dispatch_mode();
        arch_ = tt::get_arch_from_string(tt::test_utils::get_umd_arch_name());
        if (arch_ != tt::ARCH::BLACKHOLE) {
            GTEST_SKIP(); // Skip if not BLACKHOLE architecture
        }
        const chip_id_t mmio_device_id = 0;
        reserved_devices_ = tt::tt_metal::detail::CreateDevices({mmio_device_id});
        device_ = reserved_devices_.at(mmio_device_id);
        num_devices_ = reserved_devices_.size();
    }
};

class DeviceSingleCardFastSlowDispatchFixture : public DeviceSingleCardFixture {
protected:
    static void validate_dispatch_mode() {
        auto slow_dispatch = getenv("TT_METAL_SLOW_DISPATCH_MODE");
        // No skip; allow both fast and slow dispatch
    }
};

}  // namespace tt::tt_metal<|MERGE_RESOLUTION|>--- conflicted
+++ resolved
@@ -64,12 +64,8 @@
     DeviceFixture() : DispatchFixture(DEFAULT_L1_SMALL_SIZE, DEFAULT_TRACE_REGION_SIZE) {}
 
 public:
-<<<<<<< HEAD
     // Utility method to compute minimum worker grid dimensions across devices
-    std::pair<unsigned, unsigned> worker_grid_minimum_dims(void) {
-=======
     std::pair<unsigned, unsigned> worker_grid_minimum_dims() {
->>>>>>> a5035709
         constexpr size_t UMAX = std::numeric_limits<unsigned>::max();
         std::pair<size_t, size_t> min_dims = {UMAX, UMAX};
         for (auto device : devices_) {
