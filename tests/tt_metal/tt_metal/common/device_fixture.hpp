--- conflicted
+++ resolved
@@ -45,18 +45,12 @@
     static void validate_dispatch_mode() {
         auto slow_dispatch = getenv("TT_METAL_SLOW_DISPATCH_MODE");
         if (!slow_dispatch) {
-<<<<<<< HEAD
-            tt::log_info(tt::LogTest, "This suite can only be run with fast dispatch or TT_METAL_SLOW_DISPATCH_MODE set");
-=======
-            tt::log_info(
-                tt::LogTest, "This suite can only be run with slow dispatch or TT_METAL_SLOW_DISPATCH_MODE set");
+            tt::log_info(tt::LogTest, "This suite can only be run with slow dispatch or TT_METAL_SLOW_DISPATCH_MODE set");
             this->slow_dispatch_ = false;
->>>>>>> 4f4117a0
             GTEST_SKIP();
         }
     }
 
-<<<<<<< HEAD
     // Creates devices and populates the static device map
     static void create_devices(const std::vector<chip_id_t>& device_ids, size_t l1_small_size) {
         const auto& dispatch_core_config = tt::llrt::RunTimeOptions::get_instance().get_dispatch_core_config();
@@ -65,15 +59,6 @@
         for (auto device : devices_) {
             device_map[device->id()] = device;
         }
-=======
-    void create_devices(const std::vector<chip_id_t>& device_ids) {
-        const auto& dispatch_core_config =
-            tt::tt_metal::MetalContext::instance().rtoptions().get_dispatch_core_config();
-        tt::DevicePool::initialize(device_ids, 1, l1_small_size_, DEFAULT_TRACE_REGION_SIZE, dispatch_core_config);
-        this->devices_ = tt::DevicePool::instance().get_all_active_devices();
-        this->num_devices_ = this->devices_.size();
->>>>>>> 4f4117a0
-    }
 
     // Constructor: No instance-specific setup, as it's handled at suite level
     DeviceFixture() : DispatchFixture(DEFAULT_L1_SMALL_SIZE, DEFAULT_TRACE_REGION_SIZE) {}
