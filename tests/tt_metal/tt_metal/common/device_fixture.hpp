--- conflicted
+++ resolved
@@ -132,18 +132,6 @@
             log_info(tt::LogTest, "This suite can only be run with slow dispatch or TT_METAL_SLOW_DISPATCH_MODE set");
             // As above, you may choose to GTEST_SKIP in test bodies if needed.
         }
-<<<<<<< HEAD
-=======
-        return true;
-    }
-
-    void create_devices() {
-        const chip_id_t mmio_device_id = *tt::tt_metal::MetalContext::instance().get_cluster().mmio_chip_ids().begin();
-        this->reserved_devices_ = tt::tt_metal::detail::CreateDevices({mmio_device_id});
-        this->device_ = this->reserved_devices_.at(mmio_device_id);
-        this->devices_ = tt::DevicePool::instance().get_all_active_devices();
-        this->num_devices_ = this->reserved_devices_.size();
->>>>>>> c68b4f03
     }
 };
 
