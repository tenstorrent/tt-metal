--- conflicted
+++ resolved
@@ -60,10 +60,6 @@
     CreateCircularBuffer(program1, cr_set, cb_config);
     CreateCircularBuffer(program2, cr_set, cb_config);
 
-<<<<<<< HEAD
-    vector<uint32_t> compile_args = {MAX_LOOP, page_size};
-    tt_metal::TensorAccessorArgs::create_l1_interleaved().append_to(compile_args);
-=======
     // Add 2 semaphores initialized to 0 for each program, 1 per risc
     uint32_t program1_semaphore0 = CreateSemaphore(program1, cr_set, 0);
     uint32_t program1_semaphore1 = CreateSemaphore(program1, cr_set, 0);
@@ -71,8 +67,7 @@
     uint32_t program2_semaphore1 = CreateSemaphore(program2, cr_set, 0);
 
     vector<uint32_t> compile_args = {MAX_LOOP, page_size, 2};
-    tt_metal::TensorAccessorArgs().append_to(compile_args);
->>>>>>> 89bc1aff
+    tt_metal::TensorAccessorArgs::create_l1_interleaved().append_to(compile_args);
 
     auto brisc_kernel1 = CreateKernel(
         program1,
