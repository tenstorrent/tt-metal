--- conflicted
+++ resolved
@@ -169,13 +169,12 @@
                 tt_metal::MetalContext::instance().hal().get_programmable_core_type_index(
                     tt_metal::HalProgrammableCoreType::TENSIX);
             const tt_metal::KernelGroup* kernel_group = program.impl().kernels_on_core(core, programmable_core_index);
-<<<<<<< HEAD
             TT_FATAL(kernel_group != nullptr, "Error");
             std::shared_ptr<tt_metal::Kernel> compute_kernel = nullptr;
             std::shared_ptr<tt_metal::Kernel> riscv0_kernel = nullptr;
             std::shared_ptr<tt_metal::Kernel> riscv1_kernel = nullptr;
             for (auto kernel_id : kernel_group->kernel_ids) {
-                auto kernel = tt_metal::detail::GetKernel(program, kernel_id);
+                auto kernel = program.impl().get_kernel(kernel_id);
                 switch (kernel->get_kernel_processor_class()) {
                     case tt_metal::HalProcessorClassType::DM:
                         switch (kernel->get_kernel_processor_type(0)) {
@@ -189,17 +188,6 @@
                 }
             }
             TT_FATAL(compute_kernel != nullptr && riscv0_kernel != nullptr && riscv1_kernel != nullptr, "Error");
-=======
-            TT_FATAL(
-                kernel_group != nullptr && kernel_group->kernel_ids[DISPATCH_CLASS_TENSIX_COMPUTE].has_value() and
-                    kernel_group->kernel_ids[DISPATCH_CLASS_TENSIX_DM0].has_value() and
-                    kernel_group->kernel_ids[DISPATCH_CLASS_TENSIX_DM1].has_value(),
-                "Error");
-            auto compute_kernel =
-                program.impl().get_kernel(kernel_group->kernel_ids[DISPATCH_CLASS_TENSIX_COMPUTE].value());
-            auto riscv0_kernel = program.impl().get_kernel(kernel_group->kernel_ids[DISPATCH_CLASS_TENSIX_DM0].value());
-            auto riscv1_kernel = program.impl().get_kernel(kernel_group->kernel_ids[DISPATCH_CLASS_TENSIX_DM1].value());
->>>>>>> 978efc7c
 
             // Run iteration to get golden
             uint32_t mask =
@@ -252,12 +240,11 @@
                                 tt_metal::HalProgrammableCoreType::TENSIX);
                         const tt_metal::KernelGroup* kernel_group =
                             program.impl().kernels_on_core(core, programmable_core_index);
-<<<<<<< HEAD
                         std::shared_ptr<tt_metal::Kernel> compute_kernel = nullptr;
                         std::shared_ptr<tt_metal::Kernel> riscv0_kernel = nullptr;
                         std::shared_ptr<tt_metal::Kernel> riscv1_kernel = nullptr;
                         for (auto kernel_id : kernel_group->kernel_ids) {
-                            auto kernel = tt_metal::detail::GetKernel(program, kernel_id);
+                            auto kernel = program.impl().get_kernel(kernel_id);
                             switch (kernel->get_kernel_processor_class()) {
                                 case tt_metal::HalProcessorClassType::DM:
                                     switch (kernel->get_kernel_processor_type(0)) {
@@ -272,14 +259,6 @@
                         }
                         TT_FATAL(
                             compute_kernel != nullptr && riscv0_kernel != nullptr && riscv1_kernel != nullptr, "Error");
-=======
-                        auto compute_kernel =
-                            program.impl().get_kernel(kernel_group->kernel_ids[DISPATCH_CLASS_TENSIX_COMPUTE].value());
-                        auto riscv0_kernel =
-                            program.impl().get_kernel(kernel_group->kernel_ids[DISPATCH_CLASS_TENSIX_DM0].value());
-                        auto riscv1_kernel =
-                            program.impl().get_kernel(kernel_group->kernel_ids[DISPATCH_CLASS_TENSIX_DM1].value());
->>>>>>> 978efc7c
                         TT_FATAL(
                             tt_metal::KernelImpl::from(*compute_kernel).binaries(mask) == compute_binaries.at(mask),
                             "Error");
