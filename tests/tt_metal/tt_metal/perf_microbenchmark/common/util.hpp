--- conflicted
+++ resolved
@@ -19,29 +19,27 @@
 #include "impl/program/program_impl.hpp"
 
 inline uint64_t get_t0_to_any_riscfw_end_cycle(tt::tt_metal::IDevice* device, const tt::tt_metal::Program& program) {
-<<<<<<< HEAD
     uint64_t t0_to_any_riscfw_end = 0;
     if (tt::tt_metal::MetalContext::instance().rtoptions().get_profiler_enabled()) {
         // TODO: use enums from profiler_common.h
         enum BufferIndex { BUFFER_END_INDEX, DROPPED_MARKER_COUNTER, MARKER_DATA_START };
         enum TimerDataIndex { TIMER_ID, TIMER_VAL_L, TIMER_VAL_H, TIMER_DATA_UINT32_SIZE };
+        const auto& hal = tt::tt_metal::MetalContext::instance().hal();
         auto worker_cores_used_in_program = device->worker_cores_from_logical_cores(
             program.impl()
-                .logical_cores()[tt::tt_metal::MetalContext::instance().hal().get_programmable_core_type_index(
-                    tt::tt_metal::HalProgrammableCoreType::TENSIX)]);
+            .logical_cores()[hal.get_programmable_core_type_index(tt::tt_metal::HalProgrammableCoreType::TENSIX)]);
         auto device_id = device->id();
         uint64_t min_cycle = -1;
         uint64_t max_cycle = 0;
-        auto* dprint_msg = tt::tt_metal::MetalContext::instance().hal().get_dev_addr<DebugPrintMemLayout*>(
-            tt::tt_metal::HalProgrammableCoreType::TENSIX, tt::tt_metal::HalL1MemAddrType::DPRINT_BUFFERS);
+        tt::tt_metal::DeviceAddr dprint_msg_addr =
+        hal.get_dev_addr(tt::tt_metal::HalProgrammableCoreType::TENSIX, tt::tt_metal::HalL1MemAddrType::DPRINT_BUFFERS);
 
         // This works for tensix only, will need to be updated for eth
-        auto num_processors = tt::tt_metal::MetalContext::instance().hal().get_num_risc_processors(
-            tt::tt_metal::HalProgrammableCoreType::TENSIX);
+        auto num_processors = hal.get_num_risc_processors(tt::tt_metal::HalProgrammableCoreType::TENSIX);
         std::vector<uint64_t> print_buffer_addrs;
         print_buffer_addrs.reserve(num_processors);
         for (int i = 0; i < num_processors; i++) {
-            print_buffer_addrs.push_back(reinterpret_cast<uint64_t>(&dprint_msg[i]));
+            print_buffer_addrs.push_back(dprint_msg_addr + i * sizeof(DebugPrintMemLayout));
         }
         for (const auto& worker_core : worker_cores_used_in_program) {
             for (const auto& buffer_addr : print_buffer_addrs) {
@@ -68,53 +66,6 @@
                         if (timer_id == step && cycle > max_cycle) {
                             max_cycle = cycle;
                         }
-=======
-#if defined(TRACY_ENABLE)
-    // TODO: use enums from profiler_common.h
-    enum BufferIndex { BUFFER_END_INDEX, DROPPED_MARKER_COUNTER, MARKER_DATA_START };
-    enum TimerDataIndex { TIMER_ID, TIMER_VAL_L, TIMER_VAL_H, TIMER_DATA_UINT32_SIZE };
-    const auto& hal = tt::tt_metal::MetalContext::instance().hal();
-    auto worker_cores_used_in_program = device->worker_cores_from_logical_cores(
-        program.impl()
-            .logical_cores()[hal.get_programmable_core_type_index(tt::tt_metal::HalProgrammableCoreType::TENSIX)]);
-    auto device_id = device->id();
-    uint64_t min_cycle = -1;
-    uint64_t max_cycle = 0;
-    tt::tt_metal::DeviceAddr dprint_msg_addr =
-        hal.get_dev_addr(tt::tt_metal::HalProgrammableCoreType::TENSIX, tt::tt_metal::HalL1MemAddrType::DPRINT_BUFFERS);
-
-    // This works for tensix only, will need to be updated for eth
-    auto num_processors = hal.get_num_risc_processors(tt::tt_metal::HalProgrammableCoreType::TENSIX);
-    std::vector<uint64_t> print_buffer_addrs;
-    print_buffer_addrs.reserve(num_processors);
-    for (int i = 0; i < num_processors; i++) {
-        print_buffer_addrs.push_back(dprint_msg_addr + i * sizeof(DebugPrintMemLayout));
-    }
-    for (const auto& worker_core : worker_cores_used_in_program) {
-        for (const auto& buffer_addr : print_buffer_addrs) {
-            std::vector<std::uint32_t> profile_buffer;
-            uint32_t end_index;
-            profile_buffer = tt::tt_metal::MetalContext::instance().get_cluster().read_core(
-                device_id, worker_core, buffer_addr, DPRINT_BUFFER_SIZE);
-
-            end_index = profile_buffer[BUFFER_END_INDEX];
-
-            TT_ASSERT(end_index < (DPRINT_BUFFER_SIZE / sizeof(uint32_t)));
-
-            uint32_t step = (end_index - MARKER_DATA_START) / TIMER_DATA_UINT32_SIZE;
-            uint32_t timer_id = 1;
-            for (int i = MARKER_DATA_START; i < end_index; i += TIMER_DATA_UINT32_SIZE, timer_id++) {
-                if (i + TIMER_VAL_H < profile_buffer.size()) {
-                    uint64_t cycle =
-                        ((static_cast<uint64_t>(profile_buffer[i + TIMER_VAL_H]) << 32) |
-                         profile_buffer[i + TIMER_VAL_L]);
-                    if (timer_id == 1 && cycle < min_cycle) {
-                        min_cycle = cycle;
-                    }
-
-                    if (timer_id == step && cycle > max_cycle) {
-                        max_cycle = cycle;
->>>>>>> d111dd73
                     }
                 }
             }
