// SPDX-FileCopyrightText: © 2023 Tenstorrent Inc.
//
// SPDX-License-Identifier: Apache-2.0

#include <chrono>
#include <fmt/base.h>
#include <stdint.h>
#include <tt-metalium/host_api.hpp>
#include <tt-metalium/tt_align.hpp>
#include <tt-metalium/tt_metal.hpp>
#include <algorithm>
#include <cstdlib>
#include <ctime>
#include <exception>
#include <iomanip>
#include <map>
#include <memory>
#include <optional>
#include <sstream>
#include <string>
#include <utility>
#include <variant>
#include <vector>

#include <tt-metalium/allocator.hpp>
#include <tt-metalium/assert.hpp>
#include <tt-metalium/buffer_constants.hpp>
#include <tt-metalium/command_queue_common.hpp>
#include "common.h"
#include <tt-metalium/core_coord.hpp>
#include <tt-metalium/data_types.hpp>
#include <tt-metalium/device.hpp>
#include <tt-metalium/dispatch_mem_map.hpp>
#include <tt-metalium/dispatch_settings.hpp>
#include <tt-metalium/kernel_types.hpp>
#include "llrt.hpp"
#include <tt-metalium/logger.hpp>
#include <tt-metalium/metal_soc_descriptor.h>
#include <tt-metalium/program.hpp>
#include "rtoptions.hpp"
#include "span.hpp"
#include "test_common.hpp"
#include "impl/context/metal_context.hpp"
#include "tt_metal/impl/dispatch/kernels/cq_commands.hpp"
#include "umd/device/tt_core_coordinates.h"
#include <tt-metalium/utils.hpp>

constexpr uint32_t DEFAULT_ITERATIONS = 10000;
constexpr uint32_t DEFAULT_WARMUP_ITERATIONS = 100;
constexpr uint32_t DEFAULT_DISPATCH_BUFFER_LOG_PAGE_SIZE = 12;
constexpr uint32_t DEFAULT_DISPATCH_BUFFER_SIZE_BLOCKS = 4;
constexpr uint32_t DEFAULT_DISPATCH_BUFFER_SIZE_BYTES = 768 * 1024;
constexpr uint32_t DEFAULT_DISPATCH_BUFFER_BLOCK_SIZE_PAGES = DEFAULT_DISPATCH_BUFFER_SIZE_BYTES /
                                                              (1 << DEFAULT_DISPATCH_BUFFER_LOG_PAGE_SIZE) /
                                                              DEFAULT_DISPATCH_BUFFER_SIZE_BLOCKS;
constexpr uint32_t DEFAULT_PREFETCHER_BUFFER_SIZE_PAGES =
    DEFAULT_DISPATCH_BUFFER_SIZE_BYTES / (1 << DEFAULT_DISPATCH_BUFFER_LOG_PAGE_SIZE);
constexpr uint32_t MAX_XFER_SIZE_16B = 4 * 1024;
constexpr uint32_t MIN_XFER_SIZE_16B = 1;
constexpr uint32_t DEFAULT_PREFETCHER_PAGE_BATCH_SIZE = 1;

constexpr uint32_t DRAM_DATA_SIZE_BYTES = 16 * 1024 * 1024;
constexpr uint32_t DRAM_DATA_SIZE_WORDS = DRAM_DATA_SIZE_BYTES / sizeof(uint32_t);

constexpr uint32_t DEFAULT_PAGED_WRITE_PAGES = 4;
constexpr uint32_t MAX_PAGED_WRITE_ADDR = 512 * 1024;
constexpr uint32_t MIN_PAGED_WRITE_ADDR =
    512 * 1024;  // Disable randomization by default. 512 KB - 612 KB might be reasonable.

//////////////////////////////////////////////////////////////////////////////////////////
// Test dispatch program performance
//
// Times dispatching program to M cores, N processors, of various sizes, CBs, runtime args
//////////////////////////////////////////////////////////////////////////////////////////
using std::vector;
using namespace tt;

uint32_t iterations_g = DEFAULT_ITERATIONS;
uint32_t warmup_iterations_g = DEFAULT_WARMUP_ITERATIONS;
uint32_t prefetcher_iterations_g = 1;

uint32_t log_dispatch_buffer_page_size_g = DEFAULT_DISPATCH_BUFFER_LOG_PAGE_SIZE;
uint32_t dispatch_buffer_page_size_g = 1 << DEFAULT_DISPATCH_BUFFER_LOG_PAGE_SIZE;
uint32_t dispatch_buffer_block_size_pages_g = DEFAULT_DISPATCH_BUFFER_BLOCK_SIZE_PAGES;
uint32_t dispatch_buffer_size_blocks_g = DEFAULT_DISPATCH_BUFFER_SIZE_BLOCKS;
uint32_t dispatch_buffer_size_g = 0;
uint32_t prefetcher_buffer_size_g = 0;
uint32_t prefetcher_page_batch_size_g = DEFAULT_PREFETCHER_PAGE_BATCH_SIZE;
uint32_t max_xfer_size_bytes_g = MAX_XFER_SIZE_16B << 4;
uint32_t min_xfer_size_bytes_g = MIN_XFER_SIZE_16B << 4;
uint32_t test_type_g;

uint32_t max_paged_write_base_addr_g = MAX_PAGED_WRITE_ADDR;
uint32_t min_paged_write_base_addr_g = MIN_PAGED_WRITE_ADDR;
uint32_t num_pages_g = DEFAULT_PAGED_WRITE_PAGES;

bool debug_g;
bool fire_once_g;
bool use_coherent_data_g;
bool send_to_all_g;
bool perf_test_g;
uint32_t hugepage_issue_buffer_size_g;
uint32_t seed_g;

CoreCoord first_worker_g = {0, 1};
CoreRange all_workers_g = {
    first_worker_g,
    {first_worker_g.x + 1, first_worker_g.y + 1},
};

void init(int argc, char** argv) {
    std::vector<std::string> input_args(argv, argv + argc);

    if (test_args::has_command_option(input_args, "-h") || test_args::has_command_option(input_args, "--help")) {
        log_info(LogTest, "Usage:");
        log_info(
            LogTest,
            "    -t: test type, 0:uni_write 1:mcast_write 2:dram paged_write 3:l1 paged_write 4:packed_write "
            "5:packed_write_large (default {})",
            0);
        log_info(LogTest, "    -w: warm-up iterations before starting timer (default {}), ", DEFAULT_WARMUP_ITERATIONS);
        log_info(LogTest, "    -i: host iterations (default {})", DEFAULT_ITERATIONS);
        log_info(LogTest, "   -wx: right-most worker in grid (default {})", all_workers_g.end_coord.x);
        log_info(LogTest, "   -wy: bottom-most worker in grid (default {})", all_workers_g.end_coord.y);
        log_info(LogTest, "    -a: send to all workers (vs random) for 1-to-N cmds (default random)");
        log_info(LogTest, "   -pi: prefetcher iterations (looping on device) (default {})", 1);
        log_info(
            LogTest,
            "  -lps: log of page size of prefetch/dispatch buffer (default {})",
            DEFAULT_DISPATCH_BUFFER_LOG_PAGE_SIZE);
        log_info(
            LogTest, "   -bs: dispatcher block size in pages (default {})", DEFAULT_DISPATCH_BUFFER_BLOCK_SIZE_PAGES);
        log_info(LogTest, "    -b: dispatcher buffer size in blocks (default {})", DEFAULT_DISPATCH_BUFFER_SIZE_BLOCKS);
        log_info(LogTest, "  -pbs: prefetcher buffer size pages (default {})", DEFAULT_PREFETCHER_BUFFER_SIZE_PAGES);
        log_info(
            LogTest,
            " -ppbs: prefetcher page batch size (process pages in batches of N to reduce overhead) (default {})",
            DEFAULT_PREFETCHER_PAGE_BATCH_SIZE);
        log_info(
            LogTest,
            "    -f: prefetcher fire once, use to measure dispatcher perf w/ prefetcher out of the way (default "
            "disabled)");
        log_info(
            LogTest, "    -d: wrap all commands in debug commands and clear DRAM to known state (default disabled)");
        log_info(LogTest, "    -c: use coherent data as payload (default false)");
        log_info(LogTest, "   -np: paged-write number of pages (default {})", num_pages_g);
        log_info(LogTest, "    -s: seed for randomized testing");

        log_info(LogTest, "Random Test args:");
        log_info(LogTest, "  -max: max transfer size bytes (default {})", max_xfer_size_bytes_g);
        log_info(LogTest, "  -min: min transfer size bytes (default {})", min_xfer_size_bytes_g);
        log_info(LogTest, "  -max-addr: max paged-write dst base addr (default {})", max_paged_write_base_addr_g);
        log_info(LogTest, "  -min-addr: min paged-write dst base addr (default {})", min_paged_write_base_addr_g);

        exit(0);
    }

    warmup_iterations_g = test_args::get_command_option_uint32(input_args, "-w", DEFAULT_WARMUP_ITERATIONS);
    iterations_g = test_args::get_command_option_uint32(input_args, "-i", DEFAULT_ITERATIONS);
    prefetcher_iterations_g = test_args::get_command_option_uint32(input_args, "-pi", 1);
    test_type_g = test_args::get_command_option_uint32(input_args, "-t", 0);
    all_workers_g.end_coord.x = test_args::get_command_option_uint32(input_args, "-wx", all_workers_g.end_coord.x);
    all_workers_g.end_coord.y = test_args::get_command_option_uint32(input_args, "-wy", all_workers_g.end_coord.y);

    log_dispatch_buffer_page_size_g =
        test_args::get_command_option_uint32(input_args, "-lps", DEFAULT_DISPATCH_BUFFER_LOG_PAGE_SIZE);
    dispatch_buffer_page_size_g = 1 << log_dispatch_buffer_page_size_g;
    dispatch_buffer_block_size_pages_g =
        test_args::get_command_option_uint32(input_args, "-bs", DEFAULT_DISPATCH_BUFFER_BLOCK_SIZE_PAGES);
    dispatch_buffer_size_blocks_g =
        test_args::get_command_option_uint32(input_args, "-b", DEFAULT_DISPATCH_BUFFER_SIZE_BLOCKS);
    dispatch_buffer_size_g =
        dispatch_buffer_page_size_g * dispatch_buffer_block_size_pages_g * dispatch_buffer_size_blocks_g;
    log_debug(
        tt::LogTest,
        "Computed dispatch_buffer_size_g: {} from page_size: {} block_size_pages: {} blocks: {}",
        dispatch_buffer_size_g,
        dispatch_buffer_page_size_g,
        dispatch_buffer_block_size_pages_g,
        dispatch_buffer_size_blocks_g);

    prefetcher_page_batch_size_g =
        test_args::get_command_option_uint32(input_args, "-ppbs", DEFAULT_PREFETCHER_PAGE_BATCH_SIZE);

    uint32_t pbs_pages = test_args::get_command_option_uint32(input_args, "-pbs", DEFAULT_PREFETCHER_BUFFER_SIZE_PAGES);
    uint32_t terminate_cmd_pages = 1;
    // divide the batch size evenlly, one page for terminate
    pbs_pages = pbs_pages / prefetcher_page_batch_size_g * prefetcher_page_batch_size_g + terminate_cmd_pages;
    prefetcher_buffer_size_g = pbs_pages * dispatch_buffer_page_size_g;
    log_debug(
        tt::LogTest,
        "Computed prefetcher_buffer_size_g: {} from page_size: {} prefetch_buffer_pages: {}",
        prefetcher_buffer_size_g,
        dispatch_buffer_page_size_g,
        pbs_pages);

    max_xfer_size_bytes_g = test_args::get_command_option_uint32(input_args, "-max", max_xfer_size_bytes_g);
    min_xfer_size_bytes_g = test_args::get_command_option_uint32(input_args, "-min", min_xfer_size_bytes_g);
    max_paged_write_base_addr_g =
        test_args::get_command_option_uint32(input_args, "-max-addr", max_paged_write_base_addr_g);
    min_paged_write_base_addr_g =
        test_args::get_command_option_uint32(input_args, "-min-addr", min_paged_write_base_addr_g);

    send_to_all_g = test_args::has_command_option(input_args, "-a");

    fire_once_g = test_args::has_command_option(input_args, "-f");
    if (fire_once_g) {
        if (prefetcher_buffer_size_g != dispatch_buffer_size_g + terminate_cmd_pages) {
            log_info(LogTest, "Fire once overriding prefetcher buffer size");
            prefetcher_buffer_size_g = dispatch_buffer_size_g + terminate_cmd_pages * dispatch_buffer_page_size_g;
        }
    }

    use_coherent_data_g = test_args::has_command_option(input_args, "-c");

    debug_g = test_args::has_command_option(input_args, "-d");
    num_pages_g = test_args::get_command_option_uint32(input_args, "-np", num_pages_g);

    seed_g = test_args::get_command_option_uint32(input_args, "-s", 0);

    perf_test_g = (send_to_all_g && iterations_g == 1);  // XXXX find a better way?
}

// Keep these updated. One single place, for code to use.
bool is_paged_dram_test() { return (test_type_g == 2); }

bool is_paged_l1_test() { return (test_type_g == 3); }

bool is_paged_test() {
    bool is_paged_dram = is_paged_dram_test();
    bool is_paged_l1 = is_paged_l1_test();
    return (is_paged_dram || is_paged_l1);
}

// Unicast or Multicast Linear Write Test.
void gen_linear_or_packed_write_test(
    uint32_t& cmd_count,
    IDevice* device,
    vector<uint32_t>& dispatch_cmds,
    CoreRange worker_cores,
    DeviceData& device_data,
    uint32_t page_size,
    bool is_linear_multicast = false) {
    uint32_t total_size_bytes = 0;
    uint32_t buffer_size = prefetcher_buffer_size_g - page_size;  // for terminate
    bool is_linear_write = (test_type_g == 0 || test_type_g == 1);
    log_info(
        tt::LogTest,
        "Generating linear: {} multicast: {} Write Test with dispatch buffer page_size: {}",
        is_linear_write,
        is_linear_multicast,
        page_size);

    bool done = false;
    while (!done && total_size_bytes < buffer_size) {
        total_size_bytes += sizeof(CQDispatchCmd);
        if (debug_g) {
            total_size_bytes += sizeof(CQDispatchCmd);
        }

        uint32_t xfer_size_bytes = 0;

        // Test specific stuff starts here.
        switch (test_type_g) {
            case 0:
            case 1: {
                uint32_t xfer_size_16B = (std::rand() & (MAX_XFER_SIZE_16B - 1));
                if (total_size_bytes + (xfer_size_16B << 4) > buffer_size) {
                    xfer_size_16B = (buffer_size - total_size_bytes) >> 4;
                }

                xfer_size_bytes = xfer_size_16B << 4;
                if (xfer_size_bytes > max_xfer_size_bytes_g) {
                    xfer_size_bytes = max_xfer_size_bytes_g;
                }
                if (xfer_size_bytes < min_xfer_size_bytes_g) {
                    xfer_size_bytes = min_xfer_size_bytes_g;
                }

                if (is_linear_multicast) {
                    gen_dispatcher_multicast_write_cmd(
                        device, dispatch_cmds, worker_cores, device_data, xfer_size_bytes);
                } else {
                    gen_dispatcher_unicast_write_cmd(
                        device, dispatch_cmds, worker_cores.start_coord, device_data, xfer_size_bytes);
                }
                break;
            }
            case 4: gen_rnd_dispatcher_packed_write_cmd(device, dispatch_cmds, device_data); break;
            case 5:
                done = gen_rnd_dispatcher_packed_write_large_cmd(
                    device, worker_cores, dispatch_cmds, device_data, buffer_size - total_size_bytes);
                break;
        }

        uint32_t page_size_words = page_size / sizeof(uint32_t);
        dispatch_cmds.resize(
            (dispatch_cmds.size() + page_size_words - 1) / page_size_words * page_size_words);  // pad to page

        total_size_bytes = dispatch_cmds.size() * sizeof(uint32_t);
        cmd_count++;
    }

    gen_dispatcher_terminate_cmd(dispatch_cmds);
    uint32_t page_size_words = page_size / sizeof(uint32_t);
    dispatch_cmds.resize(
        (dispatch_cmds.size() + page_size_words - 1) / page_size_words * page_size_words);  // pad to page
    cmd_count++;
}

// DRAM or L1 Paged Write Test.
void gen_paged_write_test(
    uint32_t& cmd_count,
    bool is_dram,
    IDevice* device,
    vector<uint32_t>& dispatch_cmds,
    CoreRange worker_cores,
    DeviceData& device_data,
    uint32_t page_size) {
    uint32_t total_size_bytes = 0;
    uint32_t buffer_size = prefetcher_buffer_size_g - page_size;  // for terminate
    uint32_t start_page = 0;
    TT_ASSERT(is_paged_test());  // Ensure test-numbers kept up to date in this function.

    uint32_t xfer_size_16B = (std::rand() & (MAX_XFER_SIZE_16B - 1));
    if (total_size_bytes + (xfer_size_16B << 4) > buffer_size) {
        xfer_size_16B = (buffer_size - total_size_bytes) >> 4;
    }

    // Treat xfer size test in test as page write page size here. Keep consistend for all cmds.
    uint32_t page_size_bytes = xfer_size_16B << 4;
    if (page_size_bytes > max_xfer_size_bytes_g) {
        page_size_bytes = max_xfer_size_bytes_g;
    }
    if (page_size_bytes < min_xfer_size_bytes_g) {
        page_size_bytes = min_xfer_size_bytes_g;
    }

    log_info(
        tt::LogTest,
        "Generating Paged Write test to {} for dispatch buffer page_size: {} write_cmd_page_size: {} start_page: {}",
        is_dram ? "DRAM" : "L1",
        page_size,
        page_size_bytes,
        start_page);

    while (total_size_bytes < buffer_size) {
        total_size_bytes += sizeof(CQDispatchCmd);
        if (debug_g) {
            total_size_bytes += sizeof(CQDispatchCmd);
        }

        log_debug(
            tt::LogTest,
            "Generating paged write cmds (is_dram: {} for total_size_bytes: {} buffer_size: {} page_size_bytes: {})",
            is_dram,
            total_size_bytes,
            buffer_size,
            page_size_bytes);

        gen_dispatcher_paged_write_cmd(
            device, dispatch_cmds, device_data, is_dram, start_page, page_size_bytes, num_pages_g);

        // Offset start page by number of pages written, and use as next cmd start page to have writes to memory without
        // gaps
        start_page += num_pages_g;
        uint32_t page_size_words = page_size / sizeof(uint32_t);
        dispatch_cmds.resize(
            (dispatch_cmds.size() + page_size_words - 1) / page_size_words * page_size_words);  // pad to page

        total_size_bytes = dispatch_cmds.size() * sizeof(uint32_t);
        cmd_count++;
    }

    gen_dispatcher_terminate_cmd(dispatch_cmds);
    uint32_t page_size_words = page_size / sizeof(uint32_t);
    dispatch_cmds.resize(
        (dispatch_cmds.size() + page_size_words - 1) / page_size_words * page_size_words);  // pad to page
    cmd_count++;
}

// Generate Dispatcher Commands based on the type of test.
void gen_cmds(
    IDevice* device,
    vector<uint32_t>& dispatch_cmds,
    CoreRange worker_cores,
    DeviceData& device_data,
    uint32_t page_size) {
    uint32_t total_size_bytes = 0;
    uint32_t buffer_size = prefetcher_buffer_size_g - page_size;  // for terminate
    uint32_t cmd_count = 0;

    switch (test_type_g) {
        case 0:
            TT_FATAL(all_workers_g.size() == 1, "Should use single core for unicast write test");
            gen_linear_or_packed_write_test(cmd_count, device, dispatch_cmds, worker_cores, device_data, page_size);
            break;
        case 1:
            gen_linear_or_packed_write_test(
                cmd_count, device, dispatch_cmds, worker_cores, device_data, page_size, true);
            break;
        case 2:
        case 3:
            gen_paged_write_test(
                cmd_count, is_paged_dram_test(), device, dispatch_cmds, worker_cores, device_data, page_size);
            break;
        case 4:
            gen_linear_or_packed_write_test(cmd_count, device, dispatch_cmds, worker_cores, device_data, page_size);
            break;
        case 5:
            gen_linear_or_packed_write_test(cmd_count, device, dispatch_cmds, worker_cores, device_data, page_size);
            break;
    }

    log_info(LogTest, "Generated {} commands", cmd_count);
}

// Clear DRAM (helpful for paged write to DRAM debug to have a fresh slate)
void initialize_dram_banks(IDevice* device) {
    const auto& allocator = device->allocator();
    auto num_banks = allocator->get_num_banks(BufferType::DRAM);
    auto bank_size = allocator->get_bank_size(BufferType::DRAM);  // Or can hardcode to subset like 16MB.
    auto fill = std::vector<uint32_t>(bank_size / sizeof(uint32_t), 0xBADDF00D);

    for (int bank_id = 0; bank_id < num_banks; bank_id++) {
        log_info(
            tt::LogTest,
            "Initializing DRAM {} bytes for bank_id: {}",
            bank_size,
            bank_id);
        tt::tt_metal::detail::WriteToDeviceDRAMChannel(device, bank_id, 0, fill);
    }
}

int main(int argc, char** argv) {
    log_info(tt::LogTest, "test_dispatcher.cpp - Test Start");

    init(argc, argv);
    if (seed_g == 0) {
        seed_g = std::time(nullptr);
    }
    std::srand(seed_g);  // Seed the RNG
    log_info(LogTest, "Random seed: {}", seed_g);

    auto slow_dispatch_mode = getenv("TT_METAL_SLOW_DISPATCH_MODE");
    TT_FATAL(slow_dispatch_mode, "This test only supports TT_METAL_SLOW_DISPATCH_MODE");

    uint32_t dispatch_buffer_pages = dispatch_buffer_size_g / dispatch_buffer_page_size_g;
    bool paged_test = is_paged_test();

    bool pass = true;
    try {
        int device_id = 0;
        tt_metal::IDevice* device = tt_metal::CreateDevice(device_id);
        tt_metal::Program program = tt_metal::CreateProgram();

        CoreCoord spoof_prefetch_core = {0, 0};
        CoreCoord dispatch_core = {4, 0};

        CoreCoord phys_spoof_prefetch_core = device->worker_core_from_logical_core(spoof_prefetch_core);
        CoreCoord phys_dispatch_core = device->worker_core_from_logical_core(dispatch_core);

        uint32_t num_compute_cores =
            device->compute_with_storage_grid_size().x * device->compute_with_storage_grid_size().y;

        // Want different buffers on each core, instead use big buffer and self-manage it
        uint32_t dispatch_l1_unreserved_base =
            DispatchMemMap::get(CoreType::WORKER).get_device_command_queue_addr(CommandQueueDeviceAddrType::UNRESERVED);
        uint32_t l1_buf_base = tt::align(dispatch_l1_unreserved_base, dispatch_buffer_page_size_g);
        TT_ASSERT((l1_buf_base & (dispatch_buffer_page_size_g - 1)) == 0);

        // Make sure user doesn't exceed available L1 space with cmd line arguments.
        auto& soc_desc = tt::tt_metal::MetalContext::instance().get_cluster().get_soc_desc(device->id());
        if (prefetcher_buffer_size_g + l1_buf_base > soc_desc.worker_l1_size) {
            log_fatal(
                LogTest,
                "Prefetcher buffer size too large. {} exceeds l1_worker_size: {}",
                dispatch_buffer_size_g,
                soc_desc.worker_l1_size);
            exit(-1);
        }
        if (dispatch_buffer_size_g + l1_buf_base > soc_desc.worker_l1_size) {
            log_fatal(
                LogTest,
                "Dispatcher buffer size too large. {} exceeds l1_worker_size: {}",
                dispatch_buffer_size_g,
                soc_desc.worker_l1_size);
            exit(-1);
        }

        uint32_t dram_data_addr = l1_buf_base;
        uint32_t l1_data_addr = l1_buf_base;

        // Seperate Buffer space for paged write testing to not conflict with dispatch or prefetch buffers in L1
        if (paged_test) {
            // Seems like 16B alignment is required otherwise mismatches in readback. Linear writes only target 16B
            // aligned transfer sizes too. It's okay for these not to be, the random calc below will align final
            // address.
            if (max_paged_write_base_addr_g % 16 != 0) {
                log_warning(tt::LogTest, "max_paged_write_base_addr_g should be 16B aligned.");
            }
            if (min_paged_write_base_addr_g % 16 != 0) {
                log_warning(tt::LogTest, "min_paged_write_base_addr_g should be 16B aligned.");
            }

            // Need to be careful with write buffer address, especially for cases where L1 banks have negative offset
            // (occurs for storage cores) so find minmum required bank offset such that the negative offsets will not
            // cause underflow and bump up range to not be less.
            bool is_dram = is_paged_dram_test();
            uint32_t min_buffer_addr = get_min_required_buffer_addr(device, is_dram);

            // Just avoid hazard by bumping up min, max - and let user know with a warning.
            if (min_paged_write_base_addr_g < min_buffer_addr) {
                log_warning(
                    "min_paged_write_base_addr_g: {:x} is too low. Increasing to min_buffer_addr: {:x}",
                    min_paged_write_base_addr_g,
                    min_buffer_addr);
                min_paged_write_base_addr_g = min_buffer_addr;
            }
            if (max_paged_write_base_addr_g < min_buffer_addr ||
                max_paged_write_base_addr_g < min_paged_write_base_addr_g) {
                log_warning(
                    "max_paged_write_base_addr_g: {:x} is too low. Increasing to min_buffer_addr: {:x}",
                    max_paged_write_base_addr_g,
                    min_buffer_addr);
                max_paged_write_base_addr_g = min_buffer_addr;
            }

            auto range = 1 + max_paged_write_base_addr_g - min_paged_write_base_addr_g;
            // TODO: can we make these play better w/ the non-paged tests?
            dram_data_addr = ((min_paged_write_base_addr_g + (std::rand() % range)) >> 4) << 4;
            l1_data_addr = ((min_paged_write_base_addr_g + (std::rand() % range)) >> 4) << 4;
        }

        DeviceData device_data(
            device, all_workers_g, l1_data_addr, dram_data_addr, 0, paged_test, DRAM_DATA_SIZE_WORDS);

        if (is_paged_dram_test() && debug_g) {
            initialize_dram_banks(device);
        }

        // Generate commands once and write them to prefetcher core.
        vector<uint32_t> cmds;
        gen_cmds(device, cmds, all_workers_g, device_data, dispatch_buffer_page_size_g);
        llrt::write_hex_vec_to_core(device->id(), phys_spoof_prefetch_core, cmds, l1_buf_base);

        const uint32_t spoof_prefetch_core_sem_0_id =
            tt_metal::CreateSemaphore(program, {spoof_prefetch_core}, dispatch_buffer_pages);
        const uint32_t dispatch_core_sem_id = tt_metal::CreateSemaphore(program, {dispatch_core}, 0);
        TT_ASSERT(spoof_prefetch_core_sem_0_id == dispatch_core_sem_id);
        const uint32_t dispatch_cb_sem = spoof_prefetch_core_sem_0_id;

        const uint32_t spoof_prefetch_core_sem_1_id = tt_metal::CreateSemaphore(program, {spoof_prefetch_core}, 0);
        const uint32_t prefetch_sync_sem = spoof_prefetch_core_sem_1_id;

        const uint32_t host_completion_queue_wr_ptr =
            DispatchMemMap::get(CoreType::WORKER)
                .get_host_command_queue_addr(CommandQueueHostAddrType::COMPLETION_Q_WR);
        const uint32_t dev_completion_queue_wr_ptr =
            DispatchMemMap::get(CoreType::WORKER)
                .get_device_command_queue_addr(CommandQueueDeviceAddrType::COMPLETION_Q_WR);
        const uint32_t dev_completion_queue_rd_ptr =
            DispatchMemMap::get(CoreType::WORKER)
                .get_device_command_queue_addr(CommandQueueDeviceAddrType::COMPLETION_Q_RD);

        std::vector<uint32_t> dispatch_compile_args = {
            l1_buf_base,
            log_dispatch_buffer_page_size_g,
            dispatch_buffer_size_g / dispatch_buffer_page_size_g,
            dispatch_cb_sem,
            dispatch_cb_sem,  // ugly, share an address
            dispatch_buffer_size_blocks_g,
            prefetch_sync_sem,
            // Hugepage compile args aren't used in this test since WriteHost is not tested here
            0,                  // command_queue_base_addr
            0,                  // completion_queue_base_addr
            0,                  // completion_queue_size
            0,                  // downstream_cb_base
            0,                  // downstream_cb_size
            0,                  // my_downstream_cb_sem_id
            0,                  // downstream_cb_sem_id
            0,                  // split_dispatch_page_preamble_size
            false,              // split_prefetcher
            0,                  // prefetch noc_xy
            0,                  // prefetch_local_downstream_sem_addr
            0,                  // prefetch_downstream_buffer_pages
            num_compute_cores,  // max_write_packed_cores
            0,
            DispatchSettings::DISPATCH_MESSAGE_ENTRIES,
            DispatchSettings::DISPATCH_GO_SIGNAL_NOC_DATA_ENTRIES,
            0,
            0,
            0,
            host_completion_queue_wr_ptr,
            dev_completion_queue_wr_ptr,
            dev_completion_queue_rd_ptr,
            0,
            0,
            0,
            0,
            0,
            0,
<<<<<<< HEAD
            0,     // unused for single device - used to "virtualize" the number of eth cores across devices
            0,     // unused for single device - used to "virtualize" the number of eth cores across devices
            0,     // unused for single device - used to "virtualize" the number of eth cores across devices
=======
            0,
            0,
>>>>>>> fa2f1e48
            true,  // is_dram_variant
            true,  // is_host_variant
        };
        std::vector<uint32_t> spoof_prefetch_compile_args = {
            l1_buf_base,
            log_dispatch_buffer_page_size_g,
            dispatch_buffer_pages,
            dispatch_cb_sem,
            l1_buf_base,
            (uint32_t)(cmds.size() * sizeof(uint32_t)) / dispatch_buffer_page_size_g,
            prefetcher_page_batch_size_g,
            prefetch_sync_sem,
        };

        std::map<string, string> prefetch_defines = {
            {"MY_NOC_X", std::to_string(phys_spoof_prefetch_core.x)},
            {"MY_NOC_Y", std::to_string(phys_spoof_prefetch_core.y)},
            {"DISPATCH_NOC_X", std::to_string(phys_dispatch_core.x)},
            {"DISPATCH_NOC_Y", std::to_string(phys_dispatch_core.y)},
            {"FD_CORE_TYPE", std::to_string(0)},  // todo, support dispatch on eth
        };
        if (fire_once_g) {
            prefetch_defines.insert(std::pair<string, string>("FIRE_ONCE", std::to_string(1)));
        }

        auto sp1 = tt_metal::CreateKernel(
            program,
            "tests/tt_metal/tt_metal/perf_microbenchmark/dispatch/kernels/spoof_prefetch.cpp",
            {spoof_prefetch_core},
            tt_metal::DataMovementConfig{
                .processor = tt_metal::DataMovementProcessor::RISCV_1,
                .noc = tt_metal::NOC::RISCV_0_default,
                .compile_args = spoof_prefetch_compile_args,
                .defines = prefetch_defines});
        vector<uint32_t> args;
        args.push_back(prefetcher_iterations_g);
        tt_metal::SetRuntimeArgs(program, sp1, spoof_prefetch_core, args);

        constexpr NOC my_noc_index = NOC::NOC_0;
        constexpr NOC dispatch_upstream_noc_index = NOC::NOC_1;

        configure_kernel_variant<true, true>(
            program,
            "tt_metal/impl/dispatch/kernels/cq_dispatch.cpp",
            dispatch_compile_args,
            dispatch_core,
            phys_dispatch_core,
            phys_spoof_prefetch_core,
            {0, 0},
            device,
            my_noc_index,
            dispatch_upstream_noc_index,
            my_noc_index);

        switch (test_type_g) {
            case 0: log_info(LogTest, "Running linear unicast test"); break;
            case 1: log_info(LogTest, "Running linear mcast test"); break;
            case 2:
            case 3: log_info(LogTest, "Running paged {} test", is_paged_dram_test() ? "DRAM" : "L1"); break;
            case 4: log_info(LogTest, "Running packed write unicast"); break;
            case 5: log_info(LogTest, "Running packed write large unicast"); break;
        }

        log_info(LogTest, "Worker grid {}", all_workers_g.str());
        log_info(LogTest, "Dispatch buffer size blocks {}", std::to_string(dispatch_buffer_size_blocks_g));
        log_info(LogTest, "Dispatch buffer block size pages {}", std::to_string(dispatch_buffer_block_size_pages_g));
        log_info(LogTest, "Dispatch buffer page size {}", std::to_string(dispatch_buffer_page_size_g));
        log_info(LogTest, "Dispatch buffer pages {}", std::to_string(dispatch_buffer_pages));
        log_info(
            LogTest, "Dispatch buffer size {}", std::to_string(dispatch_buffer_page_size_g * dispatch_buffer_pages));
        log_info(LogTest, "Dispatch buffer base {}", std::to_string(l1_buf_base));
        log_info(
            LogTest,
            "Dispatch buffer end {}",
            std::to_string(l1_buf_base + dispatch_buffer_page_size_g * dispatch_buffer_pages));
        log_info(LogTest, "Prefetcher CMD Buffer size {}", std::to_string(prefetcher_buffer_size_g));
        log_info(
            LogTest,
            "Worker result data total bytes written {}",
            std::to_string(device_data.size() * sizeof(uint32_t)));
        // Cache stuff
        for (int i = 0; i < warmup_iterations_g; i++) {
            tt_metal::detail::LaunchProgram(device, program);
        }

        auto start = std::chrono::system_clock::now();
        for (int i = 0; i < iterations_g; i++) {
            tt_metal::detail::LaunchProgram(device, program);
        }
        auto end = std::chrono::system_clock::now();

        pass &= device_data.validate(device);

        std::chrono::duration<double> elapsed_seconds = (end - start);
        uint32_t total_iterations = iterations_g * prefetcher_iterations_g;
        log_info(
            LogTest, "Ran in {}us (for total iterations: {})", elapsed_seconds.count() * 1000 * 1000, total_iterations);
        log_info(LogTest, "Ran in {}us per iteration", elapsed_seconds.count() * 1000 * 1000 / total_iterations);
        if (iterations_g > 0) {
            float total_words = device_data.size();
            total_words *= total_iterations;
            float bw = total_words * sizeof(uint32_t) / (elapsed_seconds.count() * 1024.0 * 1024.0 * 1024.0);
            std::stringstream ss;
            ss << std::fixed << std::setprecision(3) << bw;
            log_info(
                LogTest,
                "BW: {} GB/s (from total_words: {} size: {} MB via host_iter: {} prefetcher_iter: {} for num_cores: "
                "{})",
                ss.str(),
                total_words,
                total_words * sizeof(uint32_t) / (1024.0 * 1024.0),
                iterations_g,
                prefetcher_iterations_g,
                all_workers_g.size());
        } else {
            log_info(LogTest, "BW: -- GB/s (use -i 1 to report bandwidth)");
        }
        pass &= tt_metal::CloseDevice(device);
    } catch (const std::exception& e) {
        pass = false;
        log_fatal(e.what());
    }

    tt::llrt::RunTimeOptions::get_instance().set_kernels_nullified(false);

    if (pass) {
        log_info(LogTest, "test_dispatcher.cpp - Test Passed");
        return 0;
    } else {
        log_fatal(LogTest, "test_dispatcher.cpp - Test Failed\n");
        return 1;
    }
}<|MERGE_RESOLUTION|>--- conflicted
+++ resolved
@@ -600,14 +600,11 @@
             0,
             0,
             0,
-<<<<<<< HEAD
+            0,
+            0,
             0,     // unused for single device - used to "virtualize" the number of eth cores across devices
             0,     // unused for single device - used to "virtualize" the number of eth cores across devices
             0,     // unused for single device - used to "virtualize" the number of eth cores across devices
-=======
-            0,
-            0,
->>>>>>> fa2f1e48
             true,  // is_dram_variant
             true,  // is_host_variant
         };
