--- conflicted
+++ resolved
@@ -160,13 +160,8 @@
 
         const auto& topology = test_config.fabric_setup.topology;
         const auto& fabric_tensix_config = test_config.fabric_setup.fabric_tensix_config.value();
-<<<<<<< HEAD
-        if (test_config.benchmark_mode) {
+        if (test_config.performance_test_mode != PerformanceTestMode::NONE) {
             tt::tt_metal::MetalContext::instance().rtoptions().set_enable_fabric_bw_telemetry(true);
-=======
-        if (test_config.performance_test_mode != PerformanceTestMode::NONE) {
-            tt::tt_metal::MetalContext::instance().rtoptions().set_enable_fabric_telemetry(true);
->>>>>>> d52e9ac2
         }
 
         log_info(
