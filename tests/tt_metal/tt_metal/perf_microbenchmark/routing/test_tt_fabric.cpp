--- conflicted
+++ resolved
@@ -72,7 +72,6 @@
     TestContext test_context;
     test_context.init(fixture, allocation_policies);
 
-<<<<<<< HEAD
     // Configure progress monitoring from cmdline flags
     if (cmdline_parser.show_progress()) {
         ProgressMonitorConfig progress_config;
@@ -83,18 +82,8 @@
         test_context.enable_progress_monitoring(progress_config);
     }
 
-    // Initialize CSV file for bandwidth results if any of the configs have benchmark mode set
-    for (const auto& config : raw_test_configs) {
-        if (config.benchmark_mode) {
-            test_context.initialize_csv_file();
-            break;
-=======
-    bool benchmark_mode = std::any_of(raw_test_configs.begin(), raw_test_configs.end(),
-        [](const auto& config) {
-            return config.benchmark_mode;
->>>>>>> bd81650c
-        }
-    );
+    bool benchmark_mode = std::any_of(
+        raw_test_configs.begin(), raw_test_configs.end(), [](const auto& config) { return config.benchmark_mode; });
 
     // Initialize CSV file for bandwidth results if any of the configs have benchmark mode set
     if (benchmark_mode) {
