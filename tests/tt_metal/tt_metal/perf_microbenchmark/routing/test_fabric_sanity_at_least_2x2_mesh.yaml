Tests:
  - name: "LinearMulticast"
    fabric_setup:
      topology: Linear

    parametrization_params:
      num_links: [1, 2, 3, 4]
      ntype: [unicast_write, fused_atomic_inc, unicast_scatter_write]

    defaults:
      ftype: mcast
      size: 1024
      num_packets: 100

    patterns:
      - type: all_to_all

  - name: "LinearMulticastMicroLooped"
    fabric_setup:
      topology: Linear

    parametrization_params:
      num_links: [1]
      ntype: [unicast_write]

    defaults:
      ftype: mcast
      size: 64
      num_packets: 1

    patterns:
      - type: all_to_all
        iterations: 20


  - name: "UnidirLinearMulticast"
    fabric_setup:
      topology: Linear

    parametrization_params:
      num_links: [1, 2, 3, 4]
      ntype: [unicast_write, fused_atomic_inc, unicast_scatter_write]

    defaults:
      ftype: mcast
      size: 1024
      num_packets: 100

    patterns:
      - type: unidirectional_linear

  - name: "SingleSenderLinearUnicastAllDevices"
    fabric_setup:
      topology: Linear

    parametrization_params:
      num_links: [1, 2, 3, 4]
      ntype: [unicast_write, fused_atomic_inc, unicast_scatter_write]

    defaults:
      ftype: unicast
      ssize: 1024
      num_packets: 100

    patterns:
      - type: one_to_all

  - name: "FullRingMulticast"
    fabric_setup:
      topology: Ring

    parametrization_params:
      num_links: [1, 2, 3, 4]
      ntype: [unicast_write, fused_atomic_inc, unicast_scatter_write]

    defaults:
      ftype: mcast
      size: 1024
      num_packets: 100

    patterns:
      - type: full_ring

  - name: "FullRingUnicast"
    fabric_setup:
      topology: Ring

    parametrization_params:
      num_links: [1, 2, 3, 4]
      ntype: [unicast_write, fused_atomic_inc, unicast_scatter_write]

    defaults:
      ftype: unicast
      size: 1024
      num_packets: 100

    patterns:
      - type: full_ring

  - name: "HalfRingMulticast"
    fabric_setup:
      topology: Ring
      num_links: 1

    parametrization_params:
      num_links: [1, 2, 3, 4]
      ntype: [unicast_write, fused_atomic_inc, unicast_scatter_write]

    defaults:
      ftype: mcast
      size: 1024
      num_packets: 100

    patterns:
      - type: half_ring

  - name: "MeshMulticast"
    fabric_setup:
      topology: Mesh

    parametrization_params:
      num_links: [1, 2, 3, 4]
      ntype: [unicast_write, fused_atomic_inc, unicast_scatter_write]

    defaults:
      ftype: mcast
      size: 1024
      num_packets: 100

    patterns:
      - type: all_to_all

  - name: "PacketSizesMeshMulticast"
    fabric_setup:
      topology: Mesh
<<<<<<< HEAD
      routing_type: LowLatency
=======
      # more links caused rt args exceed 256
      num_links: 1
>>>>>>> a09169eb

    parametrization_params:
      size: [1024, 2048, 4096]

    defaults:
      ftype: mcast
      ntype: unicast_write
      num_packets: 100

    patterns:
      - type: all_to_all

  - name: "SingleSenderMeshUnicastAllDevices"
    fabric_setup:
      topology: Mesh

    parametrization_params:
      num_links: [1, 2, 3, 4]
      ntype: [unicast_write, fused_atomic_inc, unicast_scatter_write]

    defaults:
      ftype: unicast
      size: 1024
      num_packets: 100

    patterns:
      - type: one_to_all

  - name: "PacketSizesMeshAllToOneRandomUnicast"
    fabric_setup:
      topology: Mesh
      routing_type: LowLatency
<<<<<<< HEAD
      # more links caused rt args exceed 256
      num_links: 1
=======
>>>>>>> a09169eb

    parametrization_params:
      size: [1024, 2048, 4096]

    defaults:
      ftype: unicast
      ntype: unicast_write
      num_packets: 100

    patterns:
      - type: all_to_one_random
        iterations: 10


  - name: "PacketSizesMeshAllToOneUnicast"
    fabric_setup:
      topology: Mesh
      routing_type: LowLatency

    parametrization_params:
      size: [1024, 2048, 4096]

    defaults:
      ftype: unicast
      ntype: unicast_write
      num_packets: 100

    patterns:
      - type: all_to_one



  - name: "MeshMulticastDynamic"
    fabric_setup:
      topology: Mesh
      routing_type: Dynamic

    parametrization_params:
      num_links: [1, 2, 3, 4]
      ntype: [unicast_write, fused_atomic_inc, unicast_scatter_write]

    defaults:
      ftype: mcast
      size: 1024
      num_packets: 100

    patterns:
      - type: all_to_all


  - name: "PacketSizesMeshMulticastDynamic"
    fabric_setup:
      topology: Mesh
<<<<<<< HEAD
      routing_type: LowLatency
=======
      routing_type: Dynamic
      # more links caused rt args exceed 256
      num_links: 1
>>>>>>> a09169eb

    parametrization_params:
      size: [1024, 2048, 4096]

    defaults:
      ftype: mcast
      ntype: unicast_write
      num_packets: 100

    patterns:
      - type: all_to_all


  - name: "PacketSizesMeshAllToOneUnicastDynamic"
    fabric_setup:
      topology: Mesh
      routing_type: LowLatency

    parametrization_params:
      size: [1024, 2048, 4096]

    defaults:
      ftype: unicast
      ntype: unicast_write
      num_packets: 100

    patterns:
      - type: all_to_one

  - name: "PacketSizesMeshAllToOneRandomUnicastDynamic"
    fabric_setup:
      topology: Mesh
      routing_type: Dynamic

    parametrization_params:
      size: [1024, 2048, 4096]

    defaults:
      ftype: unicast
      ntype: unicast_write
      num_packets: 100

    patterns:
      - type: all_to_one_random
        iterations: 10

  - name: "FabricMuxLinearMulticast"
    fabric_setup:
      topology: Linear
      fabric_tensix_config: Mux

    parametrization_params:
      num_links: [1, 2, 3, 4]
      ntype: [unicast_write, fused_atomic_inc, unicast_scatter_write]

    defaults:
      ftype: mcast
      size: 1024
      num_packets: 100

    patterns:
      - type: all_to_all

  - name: "FabricMuxFullRingMulticast"
    fabric_setup:
      topology: Ring
      fabric_tensix_config: Mux

    parametrization_params:
      num_links: [1, 2, 3, 4]
      ntype: [unicast_write, fused_atomic_inc, unicast_scatter_write]

    defaults:
      ftype: mcast
      size: 1024
      num_packets: 100

    patterns:
      - type: full_ring

  - name: "FabricMuxMeshMulticast"
    fabric_setup:
      topology: Mesh
      fabric_tensix_config: Mux

    parametrization_params:
      num_links: [1, 2, 3, 4]
      ntype: [unicast_write, fused_atomic_inc, unicast_scatter_write]

    defaults:
      ftype: mcast
      size: 1024
      num_packets: 100

    patterns:
      - type: all_to_all

  - name: "FabricMuxMeshMulticastDynamic"
    fabric_setup:
      topology: Mesh
      routing_type: LowLatency
      fabric_tensix_config: Mux

    parametrization_params:
      num_links: [1, 2, 3, 4]
      ntype: [unicast_write, fused_atomic_inc, unicast_scatter_write]

    defaults:
      ftype: mcast
      size: 1024
      num_packets: 100

    patterns:
      - type: all_to_all

  - name: "FlowControlAllToAllUnicastMeshDynamic"
    sync: true
    enable_flow_control: true
    fabric_setup:
      topology: Mesh
      routing_type: LowLatency

    parametrization_params:
      ftype: [unicast, mcast]
      ntype: [unicast_write, fused_atomic_inc, unicast_scatter_write]
      num_links: [1, 2, 3, 4]
      size: [1024, 2048, 4096]

    defaults:
      num_packets: 10000

    patterns:
      - type: all_to_all<|MERGE_RESOLUTION|>--- conflicted
+++ resolved
@@ -133,12 +133,8 @@
   - name: "PacketSizesMeshMulticast"
     fabric_setup:
       topology: Mesh
-<<<<<<< HEAD
-      routing_type: LowLatency
-=======
       # more links caused rt args exceed 256
       num_links: 1
->>>>>>> a09169eb
 
     parametrization_params:
       size: [1024, 2048, 4096]
@@ -171,26 +167,76 @@
     fabric_setup:
       topology: Mesh
       routing_type: LowLatency
-<<<<<<< HEAD
+
+    parametrization_params:
+      size: [1024, 2048, 4096]
+
+    defaults:
+      ftype: unicast
+      ntype: unicast_write
+      num_packets: 100
+
+    patterns:
+      - type: all_to_one_random
+        iterations: 10
+
+
+  - name: "PacketSizesMeshAllToOneUnicast"
+    fabric_setup:
+      topology: Mesh
+      routing_type: LowLatency
+
+    parametrization_params:
+      size: [1024, 2048, 4096]
+
+    defaults:
+      ftype: unicast
+      ntype: unicast_write
+      num_packets: 100
+
+    patterns:
+      - type: all_to_one
+
+
+
+  - name: "MeshMulticastDynamic"
+    fabric_setup:
+      topology: Mesh
+      routing_type: LowLatency
+
+    parametrization_params:
+      num_links: [1, 2, 3, 4]
+      ntype: [unicast_write, fused_atomic_inc, unicast_scatter_write]
+
+    defaults:
+      ftype: mcast
+      size: 1024
+      num_packets: 100
+
+    patterns:
+      - type: all_to_all
+
+
+  - name: "PacketSizesMeshMulticastDynamic"
+    fabric_setup:
+      topology: Mesh
+      routing_type: LowLatency
       # more links caused rt args exceed 256
       num_links: 1
-=======
->>>>>>> a09169eb
-
-    parametrization_params:
-      size: [1024, 2048, 4096]
-
-    defaults:
-      ftype: unicast
-      ntype: unicast_write
-      num_packets: 100
-
-    patterns:
-      - type: all_to_one_random
-        iterations: 10
-
-
-  - name: "PacketSizesMeshAllToOneUnicast"
+
+    parametrization_params:
+      size: [1024, 2048, 4096]
+
+    defaults:
+      ftype: mcast
+      ntype: unicast_write
+      num_packets: 100
+
+    patterns:
+      - type: all_to_all
+
+
+  - name: "PacketSizesMeshAllToOneUnicastDynamic"
     fabric_setup:
       topology: Mesh
       routing_type: LowLatency
@@ -206,69 +252,10 @@
     patterns:
       - type: all_to_one
 
-
-
-  - name: "MeshMulticastDynamic"
-    fabric_setup:
-      topology: Mesh
-      routing_type: Dynamic
-
-    parametrization_params:
-      num_links: [1, 2, 3, 4]
-      ntype: [unicast_write, fused_atomic_inc, unicast_scatter_write]
-
-    defaults:
-      ftype: mcast
-      size: 1024
-      num_packets: 100
-
-    patterns:
-      - type: all_to_all
-
-
-  - name: "PacketSizesMeshMulticastDynamic"
-    fabric_setup:
-      topology: Mesh
-<<<<<<< HEAD
-      routing_type: LowLatency
-=======
-      routing_type: Dynamic
-      # more links caused rt args exceed 256
-      num_links: 1
->>>>>>> a09169eb
-
-    parametrization_params:
-      size: [1024, 2048, 4096]
-
-    defaults:
-      ftype: mcast
-      ntype: unicast_write
-      num_packets: 100
-
-    patterns:
-      - type: all_to_all
-
-
-  - name: "PacketSizesMeshAllToOneUnicastDynamic"
-    fabric_setup:
-      topology: Mesh
-      routing_type: LowLatency
-
-    parametrization_params:
-      size: [1024, 2048, 4096]
-
-    defaults:
-      ftype: unicast
-      ntype: unicast_write
-      num_packets: 100
-
-    patterns:
-      - type: all_to_one
-
   - name: "PacketSizesMeshAllToOneRandomUnicastDynamic"
     fabric_setup:
       topology: Mesh
-      routing_type: Dynamic
+      routing_type: LowLatency
 
     parametrization_params:
       size: [1024, 2048, 4096]
