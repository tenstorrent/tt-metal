// SPDX-FileCopyrightText: © 2025 Tenstorrent AI ULC
//
// SPDX-License-Identifier: Apache-2.0

#include "tests/tt_metal/tt_metal/perf_microbenchmark/routing/tt_fabric_test_context.hpp"

#include "impl/context/metal_context.hpp"

void TestContext::wait_for_programs_with_progress() {
    if (!progress_config_.enabled) {
        fixture_->wait_for_programs();
        return;
    }

    // Create progress monitor (but don't start polling thread yet)
    TestProgressMonitor monitor(this, progress_config_);

    // Poll and check for completion in this thread
    log_info(
        tt::LogTest,
        "Progress monitoring started (poll interval: {}s, hung threshold: {}s)",
        progress_config_.poll_interval_seconds,
        progress_config_.hung_threshold_seconds);

    monitor.poll_until_complete();

    log_info(tt::LogTest, "Progress monitoring complete");

    // Now call wait_for_programs() to ensure proper cleanup
    log_info(tt::LogTest, "Waiting for programs to complete...");
    fixture_->wait_for_programs();
}

static double calc_bw_bytes_per_cycle(uint32_t total_words, uint64_t cycles) {
    constexpr uint32_t bytes_per_eth_word = 16;
    return (total_words * bytes_per_eth_word) / static_cast<double>(cycles);
}

// Calculate code profiling buffer address (right after telemetry buffer)
static uint32_t get_code_profiling_buffer_addr() {
    uint32_t addr = ::tt::tt_metal::hal::get_erisc_l1_unreserved_base();
    // Add telemetry buffer size (32 bytes) if telemetry is enabled or on Blackhole
    // This mirrors the logic in FabricEriscDatamoverConfig constructor
    auto& rtoptions = tt::tt_metal::MetalContext::instance().rtoptions();
    if (rtoptions.get_enable_fabric_telemetry() ||
        tt::tt_metal::MetalContext::instance().hal().get_arch() == tt::ARCH::BLACKHOLE) {
        addr += 32; // telemetry buffer size
    }
    return addr;
}

void TestContext::read_telemetry() {
    telemetry_entries_.clear();

    // Get telemetry buffer address and size
    const auto telemetry_addr = tt::tt_metal::hal::get_erisc_l1_unreserved_base();
    const size_t telemetry_buffer_size = sizeof(LowResolutionBandwidthTelemetryResult);

    // Read buffer data from all active ethernet cores
    auto results = get_eth_readback().read_buffer(telemetry_addr, telemetry_buffer_size);

    // Process telemetry results
    auto& ctx = tt::tt_metal::MetalContext::instance();
    auto& cluster = ctx.get_cluster();
    auto& control_plane = ctx.get_control_plane();

    for (const auto& result : results) {
        const auto& core_data = result.buffer_data;
        auto device_id = result.fabric_node_id;
        auto physical_chip_id = control_plane.get_physical_chip_id_from_fabric_node_id(device_id);
        auto freq_mhz = get_device_frequency_mhz(device_id);
        double freq_ghz = double(freq_mhz) / 1000.0;

        LowResolutionBandwidthTelemetryResult tel{};
        if (reinterpret_cast<uintptr_t>(core_data.data()) % alignof(LowResolutionBandwidthTelemetryResult) == 0) {
            constexpr size_t NUM_ELEMENTS =
                tt::align(sizeof(LowResolutionBandwidthTelemetryResult), sizeof(uint32_t)) / sizeof(uint32_t);
            const std::array<uint32_t, NUM_ELEMENTS>& data_array =
                *reinterpret_cast<const std::array<uint32_t, NUM_ELEMENTS>*>(core_data.data());
            tel = std::bit_cast<LowResolutionBandwidthTelemetryResult>(data_array);
        } else {
            // Fall back to memcpy approach
            std::array<std::byte, sizeof(LowResolutionBandwidthTelemetryResult)> staging_buf{};
            memcpy(staging_buf.data(), core_data.data(), sizeof(LowResolutionBandwidthTelemetryResult));
            tel = std::bit_cast<LowResolutionBandwidthTelemetryResult>(staging_buf);
        }

        uint64_t cycles = tel.duration.full;
        double bytes_per_cycle = calc_bw_bytes_per_cycle(tel.num_words_sent, cycles);
        double bw_GB_s = bytes_per_cycle * double(freq_ghz);
        double time_s = static_cast<double>(cycles) / (freq_mhz * 1e6);
        double pps = static_cast<double>(tel.num_packets_sent) / time_s;
        log_info(
            tt::LogTest,
            "Telemetry from {} core {}: BW (GB/s)={:.6f}, pps={:.6f}, cycles={:d}, eth_words_sent={:d}, "
            "packets_sent={:d}",
            result.coord,
            result.eth_core.str(),
            bw_GB_s,
            pps,
            cycles,
            tel.num_words_sent,
            tel.num_packets_sent);
        auto [connected_physical_id, connected_eth_core] =
            cluster.get_connected_ethernet_core({physical_chip_id, result.eth_core});
        auto connected_device_id = control_plane.get_fabric_node_id_from_physical_chip_id(connected_physical_id);
        ::tt::tt_metal::distributed::MeshCoordinate connected_coord = fixture_->get_device_coord(connected_device_id);
        uint32_t connected_eth_channel =
            cluster.get_soc_desc(connected_physical_id).logical_eth_core_to_chan_map.at(connected_eth_core);
        telemetry_entries_.push_back(
            {result.coord, result.eth_channel, bw_GB_s, pps, connected_coord, connected_eth_channel});
    }
}

<<<<<<< HEAD
    for (const auto& [coord, test_device] : test_devices_) {
        auto device_id = test_device.get_node_id();
        auto physical_chip_id = control_plane.get_physical_chip_id_from_fabric_node_id(device_id);
        auto& soc_desc = cluster.get_soc_desc(physical_chip_id);
        auto fabric_node_id = control_plane.get_fabric_node_id_from_physical_chip_id(physical_chip_id);

        for (const auto& [direction, link_indices] : test_device.get_used_fabric_connections()) {
            const auto& eth_cores =
                control_plane.get_active_fabric_eth_channels_in_direction(fabric_node_id, direction);
            for (const auto& link_index : link_indices) {
                const tt::tt_fabric::chan_id_t eth_channel = eth_cores.at(link_index);
                const CoreCoord& eth_core = soc_desc.get_eth_core_for_channel(eth_channel, CoordSystem::LOGICAL);

                TT_FATAL(
                    cluster.is_ethernet_link_up(physical_chip_id, eth_core),
                    "Ethernet link is not up for {}",
                    eth_core);

                std::vector<CoreCoord> cores = {eth_core};
                fixture_->read_buffer_from_ethernet_cores(
                    coord,
                    cores,
                    telemetry_addr,
                    sizeof(LowResolutionBandwidthTelemetryResult),
                    false,
                    results[fabric_node_id]);
            }
        }
=======
void TestContext::clear_telemetry() {
    telemetry_entries_.clear();

    // Get telemetry buffer address and size
    const auto telemetry_addr = tt::tt_metal::hal::get_erisc_l1_unreserved_base();
    const size_t telemetry_buffer_size = sizeof(LowResolutionBandwidthTelemetryResult);

    get_eth_readback().clear_buffer(telemetry_addr, telemetry_buffer_size);
}

void TestContext::clear_code_profiling_buffers() {
    code_profiling_entries_.clear();
    auto& ctx = tt::tt_metal::MetalContext::instance();

    // Check if any code profiling is enabled
    auto& rtoptions = ctx.rtoptions();
    if (!rtoptions.get_enable_fabric_code_profiling_rx_ch_fwd()) {
        return; // No profiling enabled, nothing to clear
>>>>>>> 393cb6cb
    }

    // Get code profiling buffer address and size
    uint32_t code_profiling_addr = get_code_profiling_buffer_addr();
    constexpr size_t code_profiling_buffer_size = get_max_code_profiling_timer_types() * sizeof(CodeProfilingTimerResult);

    get_eth_readback().clear_buffer(code_profiling_addr, code_profiling_buffer_size);
}

void TestContext::read_code_profiling_results() {
    code_profiling_entries_.clear();
    auto& ctx = tt::tt_metal::MetalContext::instance();

    // Check if any code profiling is enabled
    auto& rtoptions = ctx.rtoptions();
    if (!rtoptions.get_enable_fabric_code_profiling_rx_ch_fwd()) {
        return; // No profiling enabled, nothing to read
    }

    // Get code profiling buffer address and size
    uint32_t code_profiling_addr = get_code_profiling_buffer_addr();
    constexpr size_t code_profiling_buffer_size = get_max_code_profiling_timer_types() * sizeof(CodeProfilingTimerResult);

    // Read buffer data from all active ethernet cores
    auto results = get_eth_readback().read_buffer(code_profiling_addr, code_profiling_buffer_size);

    // Process results for each enabled timer type
    std::vector<CodeProfilingTimerType> enabled_timers;
    if (rtoptions.get_enable_fabric_code_profiling_rx_ch_fwd()) {
        enabled_timers.push_back(CodeProfilingTimerType::RECEIVER_CHANNEL_FORWARD);
    }

    for (const auto& location : results) {
        const auto& core_data = location.buffer_data;

        // Process each enabled timer type
        for (const auto& timer_type : enabled_timers) {
            // Calculate offset for this timer type
            uint32_t timer_bit_position = std::countr_zero(static_cast<uint32_t>(timer_type));
            size_t offset = timer_bit_position * sizeof(CodeProfilingTimerResult);

            // Extract CodeProfilingTimerResult from buffer
            CodeProfilingTimerResult result{};
            if (offset + sizeof(CodeProfilingTimerResult) <= core_data.size() * sizeof(uint32_t)) {
                // Safe to read the result
                const uint8_t* data_ptr = reinterpret_cast<const uint8_t*>(core_data.data()) + offset;
                if (reinterpret_cast<uintptr_t>(data_ptr) % alignof(CodeProfilingTimerResult) == 0) {
                    result = *reinterpret_cast<const CodeProfilingTimerResult*>(data_ptr);
                } else {
                    // Fall back to memcpy approach
                    std::array<std::byte, sizeof(CodeProfilingTimerResult)> staging_buf{};
                    memcpy(staging_buf.data(), data_ptr, sizeof(CodeProfilingTimerResult));
                    result = std::bit_cast<CodeProfilingTimerResult>(staging_buf);
                }
            }

            // Only add entry if timer fired (num_instances > 0)
            if (result.num_instances > 0) {
                double avg_cycles_per_instance =
                    static_cast<double>(result.total_cycles) / static_cast<double>(result.num_instances);
                code_profiling_entries_.push_back(
                    {location.coord,
                     location.eth_channel,
                     timer_type,
                     result.total_cycles,
                     result.num_instances,
                     avg_cycles_per_instance});
            }
        }
    }
}

void TestContext::report_code_profiling_results() {
    if (code_profiling_entries_.empty()) {
        log_info(tt::LogTest, "Code Profiling Results: No data collected");
        return;
    }

    log_info(tt::LogTest, "Code Profiling Results:");

    // Helper function to get timer type name
    auto get_timer_type_name = [](CodeProfilingTimerType timer_type) -> std::string {
        switch (timer_type) {
            case CodeProfilingTimerType::RECEIVER_CHANNEL_FORWARD:
                return "RECEIVER_CHANNEL_FORWARD";
            default:
                return "UNKNOWN";
        }
    };

    for (const auto& entry : code_profiling_entries_) {
        log_info(
            tt::LogTest,
            "  Device {} Core {}: {} - Total Cycles: {}, Instances: {}, Avg Cycles/Instance: {:.2f}",
            entry.coord,
            entry.eth_channel,
            get_timer_type_name(entry.timer_type),
            entry.total_cycles,
            entry.num_instances,
            entry.avg_cycles_per_instance);
    }
}

void TestContext::process_telemetry_for_golden() {
    std::sort(
        telemetry_entries_.begin(), telemetry_entries_.end(), [](const TelemetryEntry& a, const TelemetryEntry& b) {
            return a.bw_gbps > b.bw_gbps;
        });

    if (telemetry_entries_.empty()) {
        measured_bw_min_ = std::numeric_limits<double>::max();
        measured_bw_avg_ = 0.0;
        measured_bw_max_ = 0.0;
        return;
    }
    measured_bw_min_ = std::numeric_limits<double>::max();
    // Doesn't account for traffic flows, simply averages the raw BW values, which may or may not make sense
    // This could be thought of as the system/algorithmic BW;
    measured_bw_avg_ = 0.0;
    measured_bw_max_ = 0.0;

    auto max_entry = telemetry_entries_.front();
    auto max_coord = max_entry.coord;
    auto max_connected = max_entry.connected_coord;

    double minimal_accepted_BW_GB_s = 0.08;
    for (const auto& entry : telemetry_entries_) {
        if (entry.bw_gbps < minimal_accepted_BW_GB_s) {
            continue;
        }

        measured_bw_min_ = std::min(measured_bw_min_, entry.bw_gbps);
        measured_bw_max_ = std::max(measured_bw_max_, entry.bw_gbps);
        measured_bw_avg_ += entry.bw_gbps;
    }
    measured_bw_avg_ /= telemetry_entries_.size();

    auto is_on_edge = [&](const TelemetryEntry& e) {
        return (e.coord == max_coord && e.connected_coord == max_connected) ||
               (e.coord == max_connected && e.connected_coord == max_coord);
    };

    std::map<int, std::vector<double>> plane_bws;
    for (const auto& entry : telemetry_entries_) {
        if (is_on_edge(entry)) {
            int plane = entry.eth_channel / 4;
            plane_bws[plane].push_back(entry.bw_gbps);
        }
    }

    double min_of_mins = std::numeric_limits<double>::max();
    for (const auto& [plane, bws] : plane_bws) {
        if (!bws.empty()) {
            double min_bw = *std::min_element(bws.begin(), bws.end());
            min_of_mins = std::min(min_of_mins, min_bw);
        }
    }

    log_info(
        tt::LogTest,
        "Measured BW (min/avg/max): {:.6f} GB/s, {:.6f} GB/s, {:.6f} GB/s",
        measured_bw_min_,
        measured_bw_avg_,
        measured_bw_max_);
}

void TestContext::dump_raw_telemetry_csv(const TestConfig& config) {
    std::filesystem::path raw_telemetry_path =
        std::filesystem::path(tt::tt_metal::MetalContext::instance().rtoptions().get_root_dir()) /
        (output_dir + "/" + config.name + "_raw_telemetry.csv");

    if (!std::filesystem::exists(raw_telemetry_path)) {
        std::ofstream header_stream(raw_telemetry_path, std::ios::out | std::ios::trunc);
        if (header_stream.is_open()) {
            header_stream << "coord,eth_channel,bw_gbps,pps,connected_coord,connected_eth_channel\n";
            header_stream.close();
        }
    }

    std::ofstream data_stream(raw_telemetry_path, std::ios::out | std::ios::app);
    if (data_stream.is_open()) {
        for (const auto& entry : telemetry_entries_) {
            data_stream << "\"" << entry.coord[0] << "," << entry.coord[1] << "\"," << entry.eth_channel << ","
                        << entry.bw_gbps << "," << entry.pps << "," << entry.connected_coord << ","
                        << entry.connected_eth_channel << "\n";
        }
        data_stream.close();
    }
    log_info(tt::LogTest, "Dumped raw telemetry to: {}", raw_telemetry_path.string());
}

// Converts vector of num_devices to a string representation eg. <2, 4> -> "[2, 4]"
std::string TestContext::convert_num_devices_to_string(const std::vector<uint32_t>& num_devices) {
    std::string num_devices_str = "[";
    for (size_t i = 0; i < num_devices.size(); ++i) {
        if (i > 0) {
            num_devices_str += ",";
        }
        num_devices_str += std::to_string(num_devices[i]);
    }
    num_devices_str += "]";
    return num_devices_str;
}

std::vector<GoldenCsvEntry>::iterator TestContext::fetch_corresponding_golden_entry(
    const BandwidthResultSummary& test_result) {
    std::string num_devices_str = convert_num_devices_to_string(test_result.num_devices);
    auto golden_it =
        std::find_if(golden_csv_entries_.begin(), golden_csv_entries_.end(), [&](const GoldenCsvEntry& golden) {
            return golden.test_name == test_result.test_name && golden.ftype == test_result.ftype &&
                   golden.ntype == test_result.ntype && golden.topology == test_result.topology &&
                   golden.num_devices == num_devices_str && golden.num_links == test_result.num_links &&
                   golden.packet_size == test_result.packet_size;
        });
    return golden_it;
}

ComparisonResult TestContext::create_comparison_result(const BandwidthResultSummary& test_result) {
    std::string num_devices_str = convert_num_devices_to_string(test_result.num_devices);
    ComparisonResult comp_result;
    comp_result.test_name = test_result.test_name;
    comp_result.ftype = test_result.ftype;
    comp_result.ntype = test_result.ntype;
    comp_result.topology = test_result.topology;
    comp_result.num_devices = num_devices_str;
    comp_result.num_links = test_result.num_links;
    comp_result.packet_size = test_result.packet_size;
    comp_result.num_iterations = test_result.num_iterations;
    return comp_result;
}

// Creates common CSV format string for any failure case
std::string TestContext::generate_failed_test_format_string(
    const BandwidthResultSummary& test_result,
    double test_result_avg_bandwidth,
    double difference_percent,
    double acceptable_tolerance) {
    std::ostringstream tolerance_stream;
    tolerance_stream << std::fixed << std::setprecision(1) << acceptable_tolerance;
    // Because statistics order may change, we need to find the index of average cycles and packets per second
    double test_result_avg_cycles = -1;
    auto cycles_stat_location = std::find(stat_order_.begin(), stat_order_.end(), BandwidthStatistics::CyclesMean);
    if (cycles_stat_location == stat_order_.end()) {
        log_warning(tt::LogTest, "Average cycles statistic not found, omitting it in failure report");
    } else {
        int cycles_stat_index = std::distance(stat_order_.begin(), cycles_stat_location);
        test_result_avg_cycles = test_result.statistics_vector[cycles_stat_index];
    }
    double test_result_avg_packets_per_second = -1;
    auto packets_per_second_stat_location =
        std::find(stat_order_.begin(), stat_order_.end(), BandwidthStatistics::PacketsPerSecondMean);
    if (packets_per_second_stat_location == stat_order_.end()) {
        log_warning(tt::LogTest, "Average packets per second statistic not found, omitting it in failure report");
    } else {
        int packets_per_second_stat_index = std::distance(stat_order_.begin(), packets_per_second_stat_location);
        test_result_avg_packets_per_second = test_result.statistics_vector[packets_per_second_stat_index];
    }
    std::string num_devices_str = convert_num_devices_to_string(test_result.num_devices);
    std::string csv_format_string =
        test_result.test_name + "," + test_result.ftype + "," + test_result.ntype + "," + test_result.topology + ",\"" +
        num_devices_str + "\"," + std::to_string(test_result.num_links) + "," +
        std::to_string(test_result.packet_size) + "," + std::to_string(test_result.num_iterations) + "," +
        std::to_string(test_result_avg_cycles) + "," + std::to_string(test_result_avg_bandwidth) + "," +
        std::to_string(test_result_avg_packets_per_second) + "," + std::to_string(difference_percent) + "," +
        tolerance_stream.str();
    return csv_format_string;
}

void TestContext::set_comparison_statistics_csv_file_path() {
    // Bandwidth summary CSV file is generated separately from Bandwidth CSV because we need to wait for all multirun
    // tests to complete Generate detailed CSV filename
    std::ostringstream comparison_statistics_oss;
    auto arch_name = tt::tt_metal::hal::get_arch_name();
    comparison_statistics_oss << "bandwidth_comparison_statistics_" << arch_name << ".csv";
    // Output directory already set in initialize_bandwidth_results_csv_file()
    std::filesystem::path output_path =
        std::filesystem::path(tt::tt_metal::MetalContext::instance().rtoptions().get_root_dir()) / output_dir;
    comparison_statistics_csv_file_path_ = output_path / comparison_statistics_oss.str();
}<|MERGE_RESOLUTION|>--- conflicted
+++ resolved
@@ -44,7 +44,7 @@
     auto& rtoptions = tt::tt_metal::MetalContext::instance().rtoptions();
     if (rtoptions.get_enable_fabric_telemetry() ||
         tt::tt_metal::MetalContext::instance().hal().get_arch() == tt::ARCH::BLACKHOLE) {
-        addr += 32; // telemetry buffer size
+        addr += 32;  // telemetry buffer size
     }
     return addr;
 }
@@ -112,36 +112,6 @@
     }
 }
 
-<<<<<<< HEAD
-    for (const auto& [coord, test_device] : test_devices_) {
-        auto device_id = test_device.get_node_id();
-        auto physical_chip_id = control_plane.get_physical_chip_id_from_fabric_node_id(device_id);
-        auto& soc_desc = cluster.get_soc_desc(physical_chip_id);
-        auto fabric_node_id = control_plane.get_fabric_node_id_from_physical_chip_id(physical_chip_id);
-
-        for (const auto& [direction, link_indices] : test_device.get_used_fabric_connections()) {
-            const auto& eth_cores =
-                control_plane.get_active_fabric_eth_channels_in_direction(fabric_node_id, direction);
-            for (const auto& link_index : link_indices) {
-                const tt::tt_fabric::chan_id_t eth_channel = eth_cores.at(link_index);
-                const CoreCoord& eth_core = soc_desc.get_eth_core_for_channel(eth_channel, CoordSystem::LOGICAL);
-
-                TT_FATAL(
-                    cluster.is_ethernet_link_up(physical_chip_id, eth_core),
-                    "Ethernet link is not up for {}",
-                    eth_core);
-
-                std::vector<CoreCoord> cores = {eth_core};
-                fixture_->read_buffer_from_ethernet_cores(
-                    coord,
-                    cores,
-                    telemetry_addr,
-                    sizeof(LowResolutionBandwidthTelemetryResult),
-                    false,
-                    results[fabric_node_id]);
-            }
-        }
-=======
 void TestContext::clear_telemetry() {
     telemetry_entries_.clear();
 
@@ -159,13 +129,13 @@
     // Check if any code profiling is enabled
     auto& rtoptions = ctx.rtoptions();
     if (!rtoptions.get_enable_fabric_code_profiling_rx_ch_fwd()) {
-        return; // No profiling enabled, nothing to clear
->>>>>>> 393cb6cb
+        return;  // No profiling enabled, nothing to clear
     }
 
     // Get code profiling buffer address and size
     uint32_t code_profiling_addr = get_code_profiling_buffer_addr();
-    constexpr size_t code_profiling_buffer_size = get_max_code_profiling_timer_types() * sizeof(CodeProfilingTimerResult);
+    constexpr size_t code_profiling_buffer_size =
+        get_max_code_profiling_timer_types() * sizeof(CodeProfilingTimerResult);
 
     get_eth_readback().clear_buffer(code_profiling_addr, code_profiling_buffer_size);
 }
@@ -177,12 +147,13 @@
     // Check if any code profiling is enabled
     auto& rtoptions = ctx.rtoptions();
     if (!rtoptions.get_enable_fabric_code_profiling_rx_ch_fwd()) {
-        return; // No profiling enabled, nothing to read
+        return;  // No profiling enabled, nothing to read
     }
 
     // Get code profiling buffer address and size
     uint32_t code_profiling_addr = get_code_profiling_buffer_addr();
-    constexpr size_t code_profiling_buffer_size = get_max_code_profiling_timer_types() * sizeof(CodeProfilingTimerResult);
+    constexpr size_t code_profiling_buffer_size =
+        get_max_code_profiling_timer_types() * sizeof(CodeProfilingTimerResult);
 
     // Read buffer data from all active ethernet cores
     auto results = get_eth_readback().read_buffer(code_profiling_addr, code_profiling_buffer_size);
@@ -244,10 +215,8 @@
     // Helper function to get timer type name
     auto get_timer_type_name = [](CodeProfilingTimerType timer_type) -> std::string {
         switch (timer_type) {
-            case CodeProfilingTimerType::RECEIVER_CHANNEL_FORWARD:
-                return "RECEIVER_CHANNEL_FORWARD";
-            default:
-                return "UNKNOWN";
+            case CodeProfilingTimerType::RECEIVER_CHANNEL_FORWARD: return "RECEIVER_CHANNEL_FORWARD";
+            default: return "UNKNOWN";
         }
     };
 
