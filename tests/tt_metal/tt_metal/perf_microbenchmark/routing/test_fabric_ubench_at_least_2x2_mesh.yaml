allocation_policies:
    receiver:
      max_configs_per_core: 4

Tests:
  - name: "LinearMulticast"
    benchmark_mode: true
    sync: true
    fabric_setup:
      topology: Linear

    parametrization_params:
      num_links: [1, 2, 3, 4]
      ntype: [unicast_write, fused_atomic_inc, unicast_scatter_write]
      size: [2048, 4096]

    defaults:
      ftype: mcast
      num_packets: 20000

    patterns:
      - type: all_to_all
        iterations: 3

  - name: "UnidirLinearMulticast"
    benchmark_mode: true
    sync: true
    fabric_setup:
      topology: Linear

    parametrization_params:
      num_links: [1, 2, 3, 4]
      ntype: [unicast_write, fused_atomic_inc, unicast_scatter_write]
      size: [2048, 4096]

    defaults:
      ftype: mcast
      num_packets: 20000

    patterns:
      - type: unidirectional_linear
        iterations: 3

  - name: "SingleSenderLinearUnicastAllDevices"
    benchmark_mode: true
    sync: true
    fabric_setup:
      topology: Linear

    parametrization_params:
      num_links: [1, 2, 3, 4]
      ntype: [unicast_write, fused_atomic_inc, unicast_scatter_write]
      size: [2048, 4096]

    defaults:
      ftype: unicast
      num_packets: 20000

    patterns:
      - type: one_to_all
        iterations: 3

  # Full Ring Multicast and Unicast tests have more variation in bandwidth, so we run them for extra iterations
  - name: "FullRingMulticast"
    benchmark_mode: true
    sync: true
    fabric_setup:
      topology: Ring

    parametrization_params:
      num_links: [1, 2, 3, 4]
      ntype: [unicast_write, fused_atomic_inc, unicast_scatter_write]
      size: [2048, 4096]

    defaults:
      ftype: mcast
      num_packets: 100000

    patterns:
      - type: full_ring
        iterations: 3

  - name: "FullRingUnicast"
    benchmark_mode: true
    sync: true
    fabric_setup:
      topology: Ring

    parametrization_params:
      num_links: [1, 2, 3, 4]
      ntype: [unicast_write, fused_atomic_inc, unicast_scatter_write]
      size: [2048, 4096]

    defaults:
      ftype: unicast
      num_packets: 100000

    patterns:
      - type: full_ring
        iterations: 3

  - name: "HalfRingMulticast"
    benchmark_mode: true
    sync: true
    fabric_setup:
      topology: Ring

    parametrization_params:
      num_links: [1, 2, 3, 4]
      ntype: [unicast_write, fused_atomic_inc, unicast_scatter_write]
      size: [2048, 4096]

    defaults:
      ftype: mcast
      num_packets: 100000

    patterns:
      - type: half_ring
        iterations: 3

  - name: "MeshMulticast"
    benchmark_mode: true
    sync: true
    fabric_setup:
      topology: Mesh

    parametrization_params:
      num_links: [1, 2, 3, 4]
      ntype: [unicast_write, fused_atomic_inc, unicast_scatter_write]
      size: [2048, 4096]

    defaults:
      ftype: mcast
      num_packets: 20000

    patterns:
      - type: all_to_all
        iterations: 3

  - name: "SingleSenderMeshUnicastAllDevices"
    benchmark_mode: true
    sync: true
    fabric_setup:
      topology: Mesh
<<<<<<< HEAD
      routing_type: LowLatency
=======
>>>>>>> a09169eb

    parametrization_params:
      num_links: [1, 2, 3, 4]
      ntype: [unicast_write, fused_atomic_inc, unicast_scatter_write]
      size: [2048, 4096]

    defaults:
      ftype: unicast
      num_packets: 20000

    patterns:
      - type: one_to_all
        iterations: 3

  - name: "MeshMulticastDynamic"
    benchmark_mode: true
    sync: true
    fabric_setup:
      topology: Mesh
      routing_type: Dynamic

    parametrization_params:
      num_links: [1, 2, 3, 4]
      ntype: [unicast_write, fused_atomic_inc, unicast_scatter_write]
      size: [2048, 4096]

    defaults:
      ftype: mcast
      ntype: unicast_write
      num_packets: 20000

    patterns:
      - type: all_to_all
        iterations: 3<|MERGE_RESOLUTION|>--- conflicted
+++ resolved
@@ -142,10 +142,6 @@
     sync: true
     fabric_setup:
       topology: Mesh
-<<<<<<< HEAD
-      routing_type: LowLatency
-=======
->>>>>>> a09169eb
 
     parametrization_params:
       num_links: [1, 2, 3, 4]
@@ -165,7 +161,7 @@
     sync: true
     fabric_setup:
       topology: Mesh
-      routing_type: Dynamic
+      routing_type: LowLatency
 
     parametrization_params:
       num_links: [1, 2, 3, 4]
