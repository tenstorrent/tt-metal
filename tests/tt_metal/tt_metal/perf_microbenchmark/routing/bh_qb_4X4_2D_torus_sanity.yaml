--- conflicted
+++ resolved
@@ -203,199 +203,6 @@
         iterations: 3
 
 # ================================================
-<<<<<<< HEAD
-# 2D Torus (XY) (dynamic routing)
-# ================================================
-  - name: "TorusXYDynamicMcastEast"
-    sync: true
-
-    fabric_setup:
-      topology: Torus
-      torus_config: XY
-
-    defaults:
-      ftype: mcast
-      ntype: unicast_write
-      size: 512
-      num_packets: 500
-      destination:
-        hops:
-          E: 3
-
-    patterns:
-      - type: all_devices_uniform_pattern
-        iterations: 3
-
-  - name: "TorusXYDynamicMcastWest"
-    sync: true
-
-    fabric_setup:
-      topology: Torus
-      torus_config: XY
-
-    defaults:
-      ftype: mcast
-      ntype: unicast_write
-      size: 512
-      num_packets: 500
-      destination:
-        hops:
-          W: 3
-
-    patterns:
-      - type: all_devices_uniform_pattern
-        iterations: 3
-
-  - name: "TorusXYDynamicMcastNorth"
-    sync: true
-
-    fabric_setup:
-      topology: Torus
-      torus_config: XY
-
-    defaults:
-      ftype: mcast
-      ntype: unicast_write
-      size: 512
-      num_packets: 500
-      destination:
-        hops:
-          N: 3
-
-    patterns:
-      - type: all_devices_uniform_pattern
-        iterations: 3
-
-  - name: "TorusXYDynamicMcastSouth"
-    sync: true
-
-    fabric_setup:
-      topology: Torus
-      torus_config: XY
-
-    defaults:
-      ftype: mcast
-      ntype: unicast_write
-      size: 512
-      num_packets: 500
-      destination:
-        hops:
-          S: 3
-
-    patterns:
-      - type: all_devices_uniform_pattern
-        iterations: 3
-
-  - name: "TorusXYDynamicMcastNorthEast"
-    sync: true
-
-    fabric_setup:
-      topology: Torus
-      torus_config: XY
-
-    defaults:
-      ftype: mcast
-      ntype: unicast_write
-      size: 512
-      num_packets: 500
-      destination:
-        hops:
-          N: 3
-          E: 3
-
-    patterns:
-      - type: all_devices_uniform_pattern
-        iterations: 3
-
-  - name: "TorusXYDynamicMcastNorthWest"
-    sync: true
-
-    fabric_setup:
-      topology: Torus
-      torus_config: XY
-
-    defaults:
-      ftype: mcast
-      ntype: unicast_write
-      size: 512
-      num_packets: 500
-      destination:
-        hops:
-          N: 3
-          W: 3
-
-    patterns:
-      - type: all_devices_uniform_pattern
-        iterations: 3
-
-  - name: "TorusXYDynamicMcastSouthEast"
-    sync: true
-
-    fabric_setup:
-      topology: Torus
-      torus_config: "XY"
-
-    defaults:
-      ftype: mcast
-      ntype: unicast_write
-      size: 512
-      num_packets: 500
-      destination:
-        hops:
-          S: 3
-          E: 3
-
-    patterns:
-      - type: all_devices_uniform_pattern
-        iterations: 3
-
-  - name: "TorusXYDynamicMcastSouthWest"
-    sync: true
-
-    fabric_setup:
-      topology: Torus
-      torus_config: XY
-
-    defaults:
-      ftype: mcast
-      ntype: unicast_write
-      size: 512
-      num_packets: 500
-      destination:
-        hops:
-          S: 3
-          W: 3
-
-    patterns:
-      - type: all_devices_uniform_pattern
-        iterations: 3
-
-  - name: "TorusXYDynamicMcastAllDirs"
-    sync: true
-
-    fabric_setup:
-      topology: Torus
-      torus_config: XY
-
-    defaults:
-      ftype: mcast
-      ntype: unicast_write
-      size: 512
-      num_packets: 500
-      destination:
-        hops:
-          N: 2
-          S: 1
-          E: 1
-          W: 2
-
-    patterns:
-      - type: all_devices_uniform_pattern
-        iterations: 3
-
-# ================================================
-=======
->>>>>>> a5873c29
 # 2D Torus (X) (low latency)
 # ================================================
   - name: "TorusXLowLatencyMcastEast"
@@ -483,93 +290,4 @@
 
     patterns:
       - type: all_devices_uniform_pattern
-<<<<<<< HEAD
-        iterations: 3
-
-# ================================================
-# 2D Torus (X) (dynamic routing)
-# ================================================
-  - name: "TorusXDynamicMcastEast"
-    sync: true
-
-    fabric_setup:
-      topology: Torus
-      torus_config: X
-
-    defaults:
-      ftype: mcast
-      ntype: unicast_write
-      size: 512
-      num_packets: 500
-      destination:
-        hops:
-          E: 3
-
-    patterns:
-      - type: all_devices_uniform_pattern
-        iterations: 3
-
-  - name: "TorusXDynamicMcastWest"
-    sync: true
-
-    fabric_setup:
-      topology: Torus
-      torus_config: X
-
-    defaults:
-      ftype: mcast
-      ntype: unicast_write
-      size: 512
-      num_packets: 500
-      destination:
-        hops:
-          W: 3
-
-    patterns:
-      - type: all_devices_uniform_pattern
-        iterations: 3
-
-# ================================================
-# 2D Torus (Y) (dynamic routing)
-# ================================================
-  - name: "TorusYDynamicMcastNorth"
-    sync: true
-
-    fabric_setup:
-      topology: Torus
-      torus_config: Y
-
-    defaults:
-      ftype: mcast
-      ntype: unicast_write
-      size: 512
-      num_packets: 500
-      destination:
-        hops:
-          N: 3
-
-    patterns:
-      - type: all_devices_uniform_pattern
-        iterations: 3
-
-  - name: "TorusYDynamicMcastSouth"
-    sync: true
-
-    fabric_setup:
-      topology: Torus
-      torus_config: Y
-
-    defaults:
-      ftype: mcast
-      ntype: unicast_write
-      size: 512
-      num_packets: 500
-      destination:
-        hops:
-          S: 3
-
-    patterns:
-      - type: all_devices_uniform_pattern
-=======
->>>>>>> a5873c29
         iterations: 3