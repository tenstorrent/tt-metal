--- conflicted
+++ resolved
@@ -117,163 +117,13 @@
 
     void reset_devices();
 
-<<<<<<< HEAD
+    void add_sync_traffic_to_devices(const TestConfig& config);
+
     void process_traffic_config(TestConfig& config);
 
     bool open_devices(const TestFabricSetup& fabric_setup) { return fixture_->open_devices(fabric_setup); }
 
     void compile_programs();
-=======
-        reset_local_variables();
-    }
-
-    void add_sync_traffic_to_devices(const TestConfig& config);
-
-    void process_traffic_config(TestConfig& config) {
-        // Latency test mode: manually populate senders_ and receivers_ maps
-        // with latency-specific kernels and configurations
-        if (config.performance_test_mode == PerformanceTestMode::LATENCY) {
-            setup_latency_test_workers(config);
-            return;  // Skip normal resource allocation and traffic config setup
-        }
-
-        // Allocate resources
-        log_debug(tt::LogTest, "Allocating resources for test config");
-        this->allocator_->allocate_resources(config);
-        log_debug(tt::LogTest, "Resource allocation complete");
-
-        // Use unified connection manager when BOTH sync AND flow control are enabled
-        // - This ensures sync and credit returns use the same link tracking for correct mux detection
-        // - When only sync is enabled (no flow control), separate managers avoid mux overhead
-        if (config.enable_flow_control && config.global_sync) {
-            for (auto& [_, device] : test_devices_) {
-                device.set_use_unified_connection_manager(true);
-            }
-        }
-
-        // Transfer pristine cores from allocator to each device
-        for (auto& [coord, device] : test_devices_) {
-            auto node_id = device.get_node_id();
-            auto pristine_cores = allocator_->get_pristine_cores_for_device(node_id);
-            device.set_pristine_cores(std::move(pristine_cores));
-        }
-
-        if (config.global_sync) {
-            // set it only after the test_config is built since it needs set the sync value during expand the high-level
-            // patterns.
-            this->set_global_sync(config.global_sync);
-            this->set_performance_test_mode(config.performance_test_mode);
-            this->set_skip_packet_validation(config.skip_packet_validation);
-
-            // Convert sync configs to traffic configs recognized by the test devuces
-            this->add_sync_traffic_to_devices(config);
-
-            log_debug(tt::LogTest, "Enabled sync and created sync configs");
-            log_debug(tt::LogTest, "Set performance test mode to: {}", performance_test_mode_);
-
-            // Validate that all sync cores have the same coordinate
-            if (!device_global_sync_cores_.empty()) {
-                CoreCoord reference_sync_core = device_global_sync_cores_.begin()->second;
-                for (const auto& [device_id, sync_core] : device_global_sync_cores_) {
-                    if (sync_core.x != reference_sync_core.x || sync_core.y != reference_sync_core.y) {
-                        TT_THROW(
-                            "Global sync requires all devices to use the same sync core coordinate. "
-                            "Device {} uses sync core ({}, {}) but expected ({}, {}) based on first device.",
-                            device_id.chip_id,
-                            sync_core.x,
-                            sync_core.y,
-                            reference_sync_core.x,
-                            reference_sync_core.y);
-                    }
-                }
-                log_debug(
-                    tt::LogTest,
-                    "Validated sync core consistency: all {} devices use sync core ({}, {})",
-                    device_global_sync_cores_.size(),
-                    reference_sync_core.x,
-                    reference_sync_core.y);
-            }
-        }
-
-        for (const auto& sender : config.senders) {
-            for (const auto& pattern : sender.patterns) {
-                // Track local sync core for this device
-                device_local_sync_cores_[sender.device].push_back(sender.core.value());
-
-                // The allocator has already filled in all the necessary details.
-                // We just need to construct the TrafficConfig and pass it to add_traffic_config.
-                const auto& dest = pattern.destination.value();
-
-                TrafficParameters traffic_parameters = {
-                    .chip_send_type = pattern.ftype.value(),
-                    .noc_send_type = pattern.ntype.value(),
-                    .payload_size_bytes = pattern.size.value(),
-                    .num_packets = pattern.num_packets.value(),
-                    .atomic_inc_val = pattern.atomic_inc_val,
-                    .mcast_start_hops = pattern.mcast_start_hops,
-                    .enable_flow_control = config.enable_flow_control,  // Propagate from test-level config
-                    .seed = config.seed,
-                    .is_2D_routing_enabled = fixture_->is_2D_routing_enabled(),
-                    .mesh_shape = this->fixture_->get_mesh_shape(),
-                    .topology = this->fixture_->get_topology()};
-
-                TestTrafficConfig traffic_config = {
-                    .parameters = traffic_parameters,
-                    .src_node_id = sender.device,
-                    .src_logical_core = sender.core,
-                    .dst_logical_core = dest.core,
-                    .target_address = dest.target_address,
-                    .atomic_inc_address = dest.atomic_inc_address,
-                    .link_id = sender.link_id,
-                    .sender_credit_info = pattern.sender_credit_info,
-                    .credit_return_batch_size = pattern.credit_return_batch_size,
-                };
-
-                if (dest.device.has_value()) {
-                    traffic_config.dst_node_ids = {dest.device.value()};
-                }
-                if (dest.hops.has_value()) {
-                    traffic_config.hops = dest.hops;
-                }
-
-                this->add_traffic_config(traffic_config);
-            }
-        }
-    }
-
-    bool open_devices(const TestFabricSetup& fabric_setup) { return fixture_->open_devices(fabric_setup); }
-
-    void compile_programs() {
-        fixture_->setup_workload();
-        // TODO: should we be taking const ref?
-        for (auto& [coord, test_device] : test_devices_) {
-            bool enable_kernel_benchmark =
-                skip_packet_validation_ || (performance_test_mode_ == PerformanceTestMode::BANDWIDTH);
-            test_device.set_benchmark_mode(enable_kernel_benchmark);
-            test_device.set_global_sync(global_sync_);
-            test_device.set_progress_monitoring_enabled(progress_config_.enabled);
-
-            auto device_id = test_device.get_node_id();
-            test_device.set_sync_core(device_global_sync_cores_[device_id]);
-
-            // Create kernels (latency or normal)
-            if (performance_test_mode_ == PerformanceTestMode::LATENCY) {
-                create_latency_kernels_for_device(test_device);
-            } else {
-                // Normal mode: create standard kernels for all devices
-                test_device.create_kernels();
-            }
-        }
-
-        // Enqueue all programs
-        for (auto& [coord, test_device] : test_devices_) {
-            auto& program_handle = test_device.get_program_handle();
-            if (program_handle.impl().num_kernels()) {
-                fixture_->enqueue_program(coord, std::move(program_handle));
-            }
-        }
-    }
->>>>>>> 99914239
 
     void launch_programs() { fixture_->run_programs(); }
 
@@ -297,6 +147,7 @@
     void profile_results(const TestConfig& config);
 
     void collect_latency_results();
+
     void report_latency_results(const TestConfig& config);
 
     void generate_latency_summary();
@@ -323,7 +174,9 @@
 
     // Code profiling getters/setters
     bool get_code_profiling_enabled() const { return code_profiling_enabled_; }
+
     void set_code_profiling_enabled(bool enabled);
+
     const std::vector<CodeProfilingEntry>& get_code_profiling_entries() const {
         static const std::vector<CodeProfilingEntry> empty_entries{};
         if (code_profiler_) {
@@ -359,1100 +212,23 @@
     void setup_latency_test_mode(const TestConfig& config);
 
 private:
-    void reset_local_variables() {
-        performance_test_mode_ = PerformanceTestMode::NONE;
-        skip_packet_validation_ = false;
-        global_sync_ = false;
-<<<<<<< HEAD
-        global_sync_val_ = 0;
-=======
-        outgoing_traffic_.clear();
-        device_direction_cycles_.clear();
-        device_core_cycles_.clear();
-        bandwidth_results_.clear();
-        // Note: latency_results_ is NOT cleared here to preserve for golden comparison at end
-        code_profiling_entries_.clear();
-        // Note: has_test_failures_ is NOT reset here to preserve failures across tests
-        // Note: golden_csv_entries_ is kept loaded for reuse across tests
-        // Note: latency_results_ is kept for golden comparison after all tests complete
->>>>>>> 99914239
-    }
+    void reset_local_variables();
 
     void setup_latency_test_workers(TestConfig& config);
+
     void create_latency_kernels_for_device(TestDevice& test_device);
+
     LatencyTestManager::LatencyWorkerLocation get_latency_sender_location();
+
     LatencyTestManager::LatencyWorkerLocation get_latency_receiver_location();
 
-<<<<<<< HEAD
     void add_traffic_config(const TestTrafficConfig& traffic_config);
-=======
-    /**
-     * Get the location of the latency sender device/core.
-     * Searches for the first device with a non-empty senders_ map.
-     */
-    LatencyWorkerLocation get_latency_sender_location() {
-        return find_latency_worker_device([](TestDevice& d) -> const auto& { return d.get_senders(); }, "sender");
-    }
-
-    /**
-     * Get the location of the latency receiver/responder device/core.
-     * Searches for the first device with a non-empty receivers_ map.
-     */
-    LatencyWorkerLocation get_latency_receiver_location() {
-        return find_latency_worker_device([](TestDevice& d) -> const auto& { return d.get_receivers(); }, "receiver");
-    }
-
-    void add_traffic_config(const TestTrafficConfig& traffic_config) {
-        // This function now assumes all allocation has been done by the GlobalAllocator.
-        // It is responsible for taking the planned config and setting up the TestDevice objects.
-        const auto& src_node_id = traffic_config.src_node_id;
-
-        CoreCoord src_logical_core = traffic_config.src_logical_core.value();
-        CoreCoord dst_logical_core = traffic_config.dst_logical_core.value();
-        uint32_t target_address = traffic_config.target_address.value_or(0);
-        uint32_t atomic_inc_address = traffic_config.atomic_inc_address.value_or(0);
-
-        std::vector<FabricNodeId> dst_node_ids;
-        std::optional<std::unordered_map<RoutingDirection, uint32_t>> hops = std::nullopt;
-
-        if (traffic_config.hops.has_value()) {
-            hops = traffic_config.hops;
-            dst_node_ids = this->fixture_->get_dst_node_ids_from_hops(
-                traffic_config.src_node_id, hops.value(), traffic_config.parameters.chip_send_type);
-        } else {
-            dst_node_ids = traffic_config.dst_node_ids.value();
-
-            // assign hops for 2d LL and 1D
-            if (src_node_id.mesh_id == dst_node_ids[0].mesh_id) {
-                hops = this->fixture_->get_hops_to_chip(src_node_id, dst_node_ids[0]);
-            }
-        }
-        // If the topology is NeighborExchange, make sure that all traffic patterns are single-hop.
-        if (fixture_->get_topology() == tt::tt_fabric::Topology::NeighborExchange) {
-            fixture_->validate_single_hop(hops.value());
-        }
-
-        // for 2d, we need to specify the mcast start node id
-        // TODO: in future, we should be able to specify the mcast start node id in the traffic config
-        std::optional<FabricNodeId> mcast_start_node_id = std::nullopt;
-        if (fixture_->is_2D_routing_enabled() &&
-            traffic_config.parameters.chip_send_type == ChipSendType::CHIP_MULTICAST) {
-            mcast_start_node_id = fixture_->get_mcast_start_node_id(src_node_id, hops.value());
-        }
-
-        uint32_t dst_noc_encoding = this->fixture_->get_worker_noc_encoding(dst_logical_core);
-        uint32_t sender_id = fixture_->get_worker_id(traffic_config.src_node_id, src_logical_core);
-
-        // Get payload buffer size from receiver memory map (cached during initialization)
-        uint32_t payload_buffer_size = receiver_memory_map_.get_payload_chunk_size();
-
-        TestTrafficSenderConfig sender_config = {
-            .parameters = traffic_config.parameters,
-            .src_node_id = traffic_config.src_node_id,
-            .dst_node_ids = dst_node_ids,
-            .hops = hops,
-            .mcast_start_node_id = mcast_start_node_id,
-            .dst_logical_core = dst_logical_core,
-            .target_address = target_address,
-            .atomic_inc_address = atomic_inc_address,
-            .dst_noc_encoding = dst_noc_encoding,
-            .payload_buffer_size = payload_buffer_size,
-            .link_id = traffic_config.link_id};
-
-        TestTrafficReceiverConfig receiver_config = {
-            .parameters = traffic_config.parameters,
-            .sender_id = sender_id,
-            .target_address = target_address,
-            .atomic_inc_address = atomic_inc_address,
-            .payload_buffer_size = payload_buffer_size,
-            .link_id = traffic_config.link_id};  // Derive from sender's link_id
-
-        if (traffic_config.parameters.enable_flow_control) {
-            TT_FATAL(
-                traffic_config.sender_credit_info.has_value(),
-                "Sender credit info not allocated for sender {} with flow control enabled",
-                traffic_config.src_node_id);
-
-            sender_config.sender_credit_info = traffic_config.sender_credit_info.value();
-
-            TT_FATAL(
-                traffic_config.credit_return_batch_size.has_value(),
-                "Credit batch size not calculated for sender {} with flow control enabled",
-                traffic_config.src_node_id);
-            uint32_t credit_return_batch_size = traffic_config.credit_return_batch_size.value();
-
-            receiver_config.receiver_credit_info = ReceiverCreditInfo{
-                .receiver_node_id = FabricNodeId(MeshId{0}, 0),
-                .sender_node_id = traffic_config.src_node_id,
-                .sender_logical_core = src_logical_core,
-                .sender_noc_encoding = fixture_->get_worker_noc_encoding(src_logical_core),
-                .credit_return_address = 0,
-                .credit_return_batch_size = credit_return_batch_size,
-                .hops = std::nullopt};
-        } else {
-            // If flow control is disabled, ensure sender_credit_info is not set
-            sender_config.sender_credit_info = std::nullopt;
-            receiver_config.receiver_credit_info = std::nullopt;
-        }
-
-        // CRITICAL: receiver_idx must be global across ALL receivers (local + remote)
-        uint32_t receiver_idx = 0;
-        for (const auto& dst_node_id : dst_node_ids) {
-            if (fixture_->is_local_fabric_node_id(dst_node_id)) {
-                const auto& dst_coord = this->fixture_->get_device_coord(dst_node_id);
-                TestTrafficReceiverConfig per_receiver_config = receiver_config;
-
-                if (traffic_config.parameters.enable_flow_control) {
-                    TT_FATAL(
-                        per_receiver_config.receiver_credit_info.has_value(),
-                        "Receiver credit info not allocated for receiver with flow control enabled");
-
-                    uint32_t credit_chunk_base = sender_config.sender_credit_info->credit_reception_address_base;
-                    uint32_t credit_return_address =
-                        SenderMemoryMap::get_receiver_credit_address(credit_chunk_base, receiver_idx);
-
-                    per_receiver_config.receiver_credit_info->receiver_node_id = dst_node_id;
-                    per_receiver_config.receiver_credit_info->credit_return_address = credit_return_address;
-
-                    std::optional<std::unordered_map<RoutingDirection, uint32_t>> reverse_hops = std::nullopt;
-                    if (src_node_id.mesh_id == dst_node_id.mesh_id) {
-                        reverse_hops = fixture_->get_hops_to_chip(dst_node_id, src_node_id);
-                    }
-                    per_receiver_config.receiver_credit_info->hops = reverse_hops;
-                }
-
-                this->test_devices_.at(dst_coord).add_receiver_traffic_config(dst_logical_core, per_receiver_config);
-            }
-
-            // CRITICAL: Increment for EVERY receiver (local + remote)
-            receiver_idx++;
-        }
->>>>>>> 99914239
 
     void initialize_memory_maps();
 
     void update_memory_maps(const tt::tt_fabric::fabric_tests::AllocatorPolicies& policies);
 
-<<<<<<< HEAD
     void validate_packet_sizes_for_policy(const TestConfig& config, uint32_t payload_chunk_size);
-=======
-    void update_memory_maps(const tt::tt_fabric::fabric_tests::AllocatorPolicies& policies) {
-        // Get uniform L1 memory layout (same across all devices)
-        auto l1_unreserved_base = fixture_->get_l1_unreserved_base();
-        auto l1_unreserved_size = fixture_->get_l1_unreserved_size();
-        auto l1_alignment = fixture_->get_l1_alignment();
-
-        sender_memory_map_ =
-            tt::tt_fabric::fabric_tests::SenderMemoryMap(l1_unreserved_base, l1_unreserved_size, l1_alignment);
-
-        receiver_memory_map_ = tt::tt_fabric::fabric_tests::ReceiverMemoryMap(
-            l1_unreserved_base,
-            l1_unreserved_size,
-            l1_alignment,
-            policies.default_payload_chunk_size,
-            policies.receiver_config.max_configs_per_core);
-
-        if (!sender_memory_map_.is_valid() || !receiver_memory_map_.is_valid()) {
-            TT_THROW("Invalid memory map configuration");
-        }
-    }
-
-    void validate_packet_sizes_for_policy(const TestConfig& config, uint32_t payload_chunk_size) {
-        uint32_t max_packet_size = 0;
-        for (const auto& sender : config.senders) {
-            for (const auto& pattern : sender.patterns) {
-                if (pattern.size.has_value()) {
-                    max_packet_size = std::max(max_packet_size, pattern.size.value());
-                }
-            }
-        }
-
-        if (max_packet_size > payload_chunk_size) {
-            TT_FATAL(
-                false,
-                "Test '{}' configuration is INVALID!\n"
-                "  Max packet size: {} bytes\n"
-                "  Computed buffer size: {} bytes\n"
-                "  The packet size exceeds buffer capacity.\n"
-                "  Fix: Reduce packet size to <= {} bytes or adjust parametrization.",
-                config.parametrized_name,
-                max_packet_size,
-                payload_chunk_size,
-                payload_chunk_size);
-        }
-    }
-
-    std::map<FabricNodeId, std::map<RoutingDirection, uint32_t>>
-    calculate_outgoing_traffics_through_device_boundaries() {
-        outgoing_traffic_.clear();  // Clear previous data
-
-        log_debug(tt::LogTest, "Calculating outgoing traffic through device boundaries");
-
-        // Process each test device and its sender configurations
-        for (const auto& [device_coord, test_device] : test_devices_) {
-            const auto& src_node_id = test_device.get_node_id();
-
-            // Process regular senders only (ignore sync senders)
-            for (const auto& [core_coord, sender] : test_device.get_senders()) {
-                for (const auto& [config, _] : sender.get_configs()) {
-                    uint32_t link_id = config.link_id;
-                    if (link_id == 0) {
-                        trace_traffic_path(src_node_id, config);
-                    }
-                }
-            }
-        }
-        return outgoing_traffic_;
-    }
-
-    void trace_traffic_path(const FabricNodeId& src_node_id, const TestTrafficSenderConfig& config) {
-        // Use proper topology detection from fixture
-        if (fixture_->get_topology() == Topology::Ring) {
-            // Ring topology - use ring traversal logic with boundary turning
-            trace_ring_traffic_path(src_node_id, config);
-        } else {
-            // Regular hop-based tracing for linear/mesh topologies
-            trace_line_or_mesh_traffic_path(src_node_id, config);
-        }
-    }
-
-    void trace_ring_traffic_path(const FabricNodeId& src_node_id, const TestTrafficSenderConfig& config) {
-        const auto& hops = config.hops;
-
-        // Find the initial direction and total hops for ring traversal
-        for (const auto& [initial_direction, hop_count] : *hops) {
-            if (hop_count == 0) {
-                continue;
-            }
-
-            // Use the appropriate ring traversal helper based on mesh type
-            std::vector<std::pair<FabricNodeId, RoutingDirection>> ring_path;
-
-            // Check if this is a wrap-around mesh
-            bool is_wrap_around = fixture_->wrap_around_mesh(src_node_id);
-
-            if (is_wrap_around) {
-                // Use the existing wrap-around mesh logic
-                ring_path = fixture_->trace_wrap_around_mesh_ring_path(src_node_id, initial_direction, hop_count);
-            } else {
-                // Use the new non wrap-around mesh logic
-                ring_path = fixture_->trace_ring_path(src_node_id, initial_direction, hop_count);
-            }
-
-            // Count traffic at each device boundary
-            // ring_path contains (destination_node, direction_to_reach_it)
-            // We need to record traffic from the SOURCE node that sent in that direction
-            FabricNodeId source_node = src_node_id;
-            for (const auto& [destination_node, direction] : ring_path) {
-                outgoing_traffic_[source_node][direction]++;
-                source_node = destination_node;  // Move to next source for the next hop
-            }
-        }
-    }
-
-    void trace_line_or_mesh_traffic_path(const FabricNodeId& src_node_id, const TestTrafficSenderConfig& config) {
-        auto remaining_hops = config.hops.value();  // Make a copy to modify
-        FabricNodeId current_node = src_node_id;
-
-        // For mesh topology, use dimension-order routing
-        // Continue until all hops are consumed
-        while (true) {
-            // Check if all remaining hops are 0
-            bool all_hops_zero = true;
-            for (const auto& [direction, hop_count] : remaining_hops) {
-                if (hop_count > 0) {
-                    all_hops_zero = false;
-                    break;
-                }
-            }
-            if (all_hops_zero) {
-                break;  // No more hops to process
-            }
-
-            // Find the next direction to route in
-            RoutingDirection next_direction = fixture_->get_forwarding_direction(remaining_hops);
-
-            // Check if we have any remaining hops in this direction
-            if (remaining_hops.count(next_direction) == 0 || remaining_hops[next_direction] == 0) {
-                break;  // No more hops to process
-            }
-
-            uint32_t hops_in_direction = remaining_hops[next_direction];
-
-            // Trace all hops in this direction sequentially
-            for (uint32_t hop = 0; hop < hops_in_direction; hop++) {
-                // Record traffic from current node in this direction
-                outgoing_traffic_[current_node][next_direction]++;
-
-                // Move to next node in this direction
-                const std::optional<FabricNodeId> next_node =
-                    fixture_->get_neighbor_node_id(current_node, next_direction);
-                current_node = next_node.value();
-            }
-
-            // Mark this direction as completed
-            remaining_hops[next_direction] = 0;
-        }
-    }
-
-    void read_performance_results() {
-        // Clear previous data
-        device_core_cycles_.clear();
-
-        log_debug(tt::LogTest, "Reading performance results from sender cores");
-
-        // Fixed group size for concurrent reads
-        constexpr uint32_t MAX_CONCURRENT_DEVICES = 16;
-
-        // Prepare read operation tracking
-        struct DeviceReadInfo {
-            MeshCoordinate device_coord;
-            FabricNodeId device_node_id;
-            std::vector<CoreCoord> sender_cores;
-            TestFixture::ReadBufferOperation read_op;
-        };
-
-        // Collect all devices that need reading
-        std::vector<DeviceReadInfo> all_devices;
-        for (const auto& [device_coord, test_device] : test_devices_) {
-            const auto& device_node_id = test_device.get_node_id();
-
-            // Get sender cores (excluding sync cores)
-            std::vector<CoreCoord> sender_cores;
-            sender_cores.reserve(test_device.get_senders().size());
-            for (const auto& [core, _] : test_device.get_senders()) {
-                sender_cores.push_back(core);
-            }
-
-            if (!sender_cores.empty()) {
-                all_devices.push_back({device_coord, device_node_id, sender_cores, {}});
-            }
-        }
-
-        // Process devices in groups
-        for (size_t group_start = 0; group_start < all_devices.size(); group_start += MAX_CONCURRENT_DEVICES) {
-            size_t group_end = std::min(group_start + MAX_CONCURRENT_DEVICES, all_devices.size());
-
-            log_debug(
-                tt::LogTest, "Processing device group {}-{} of {}", group_start, group_end - 1, all_devices.size() - 1);
-
-            // First loop: Initiate non-blocking reads for group
-            for (size_t i = group_start; i < group_end; ++i) {
-                auto& device = all_devices[i];
-                device.read_op = fixture_->initiate_read_buffer_from_cores(
-                    device.device_coord,
-                    device.sender_cores,
-                    sender_memory_map_.get_result_buffer_address(),
-                    sender_memory_map_.get_result_buffer_size());
-            }
-
-            // Barrier to wait for all reads in this group to complete
-            fixture_->barrier_reads();
-
-            // Second loop: Process completed results
-            for (size_t i = group_start; i < group_end; ++i) {
-                auto& device = all_devices[i];
-                auto data = fixture_->complete_read_buffer_from_cores(device.read_op);
-
-                // Extract cycles from each core and store in map
-                for (const auto& [core, core_data] : data) {
-                    // Cycles are stored as 64-bit value split across two 32-bit words
-                    uint32_t cycles_low = core_data[TT_FABRIC_CYCLES_INDEX];
-                    uint32_t cycles_high = core_data[TT_FABRIC_CYCLES_INDEX + 1];
-                    uint64_t total_cycles = static_cast<uint64_t>(cycles_high) << 32 | cycles_low;
-
-                    device_core_cycles_[device.device_node_id][core] = total_cycles;
-                }
-            }
-        }
-    }
-
-    void convert_core_cycles_to_direction_cycles() {
-        // Clear previous data
-        device_direction_cycles_.clear();
-
-        log_debug(tt::LogTest, "Converting core cycles to direction cycles");
-
-        for (const auto& [device_coord, test_device] : test_devices_) {
-            const auto& device_node_id = test_device.get_node_id();
-
-            // Process each sender core
-            for (const auto& [core, sender] : test_device.get_senders()) {
-                // Get cycles for this core (if available)
-                if (device_core_cycles_.count(device_node_id) == 0 ||
-                    device_core_cycles_[device_node_id].count(core) == 0) {
-                    continue;
-                }
-
-                uint64_t core_cycles = device_core_cycles_[device_node_id][core];
-
-                // Get unique (direction, link_id) pairs this core sends traffic to
-                std::set<std::pair<RoutingDirection, uint32_t>> core_direction_links;
-                for (const auto& [config, _] : sender.get_configs()) {
-                    RoutingDirection direction = fixture_->get_forwarding_direction(*config.hops);
-                    uint32_t link_id = config.link_id;
-                    core_direction_links.insert({direction, link_id});
-                }
-
-                // Add cycles to each (direction, link_id) pair this core sends to
-                // Only one core per device should send in each (direction, link) combination
-                for (const auto& [direction, link_id] : core_direction_links) {
-                    if (device_direction_cycles_[device_node_id][direction].count(link_id) > 0) {
-                        TT_THROW(
-                            "Multiple cores on device {} are sending traffic in direction {} on link {}. "
-                            "Only one core per device should send in each (direction, link) combination.",
-                            device_node_id.chip_id,
-                            direction,
-                            link_id);
-                    }
-                    device_direction_cycles_[device_node_id][direction][link_id] = core_cycles;
-                }
-            }
-        }
-    }
-
-    unsigned int get_device_frequency_mhz(const FabricNodeId& device_id) {
-        if (!device_freq_mhz_map_.contains(device_id)) {
-            auto& metal_context = tt::tt_metal::MetalContext::instance();
-            auto physical_chip_id =
-                metal_context.get_control_plane().get_physical_chip_id_from_fabric_node_id(device_id);
-            device_freq_mhz_map_[device_id] = metal_context.get_cluster().get_device_aiclk(physical_chip_id);
-        }
-        auto freq_mhz = device_freq_mhz_map_.at(device_id);
-        TT_FATAL(freq_mhz != 0, "Device frequency reported as 0 MHz for device {}", device_id.chip_id);
-        return freq_mhz;
-    }
-
-    void calculate_bandwidth(const TestConfig& config) {
-        log_debug(tt::LogTest, "Calculating bandwidth (GB/s) by direction:");
-
-        // Clear previous bandwidth results
-        bandwidth_results_.clear();
-
-        uint64_t max_cycles = 0;
-        uint32_t max_traffic_count = 0;
-        // Calculate total bytes and packets sent in this direction from this device
-        uint64_t total_bytes = 0;
-        uint32_t total_packets = 0;
-        uint32_t total_traffic_count = 0;
-        uint32_t packet_size = 0;
-        uint32_t num_packets = 0;
-        uint32_t device_freq = std::numeric_limits<uint32_t>::max();
-        std::set<uint32_t> num_devices_set;
-
-        // Pre-compute topology information (moved outside inner loop)
-        const auto mesh_shape = fixture_->get_mesh_shape();
-        const auto topology = fixture_->get_topology();
-        // Pre-compute sender config lookup cache to avoid O(n³) search in inner loop
-        std::unordered_map<std::string, std::tuple<uint32_t, uint32_t, uint32_t>> config_cache;
-        for (const auto& [device_coord, test_device] : test_devices_) {
-            const auto& device_id = test_device.get_node_id();
-            for (const auto& [core, sender] : test_device.get_senders()) {
-                for (const auto& [config, _] : sender.get_configs()) {
-                    RoutingDirection config_direction = fixture_->get_forwarding_direction(config.hops.value());
-                    uint32_t config_link_id = config.link_id;
-
-                    // Create cache key: device_id + direction + link_id
-                    std::string cache_key = std::to_string(device_id.chip_id) + "_" +
-                                            std::to_string(static_cast<int>(config_direction)) + "_" +
-                                            std::to_string(config_link_id);
-
-                    config_cache[cache_key] = std::make_tuple(
-                        config.parameters.payload_size_bytes,
-                        config.parameters.num_packets,
-                        config.parameters.payload_size_bytes  // packet_size
-                    );
-                }
-            }
-        }
-
-        for (const auto& [device_id, direction_map] : device_direction_cycles_) {
-            for (const auto& [direction, link_map] : direction_map) {
-                // Calculate num_devices once per direction (moved outside link loop)
-                uint32_t num_devices = 0;
-                if (topology == Topology::Linear) {
-                    if (direction == RoutingDirection::N or direction == RoutingDirection::S) {
-                        num_devices = mesh_shape[0];
-                    } else {
-                        num_devices = mesh_shape[1];
-                    }
-                } else if (topology == Topology::Ring) {
-                    num_devices = 2 * (mesh_shape[0] - 1 + mesh_shape[1] - 1);
-                } else if (topology == Topology::Mesh) {
-                    num_devices = mesh_shape[0] * mesh_shape[1];
-                }
-
-                for (const auto& [link_id, cycles] : link_map) {
-                    if (cycles == 0) {
-                        continue;  // Skip to avoid division by zero
-                    }
-
-                    // Get traffic count for this device and direction
-                    if (outgoing_traffic_.count(device_id) > 0 && outgoing_traffic_[device_id].count(direction) > 0) {
-                        total_traffic_count = outgoing_traffic_[device_id][direction];
-                    }
-
-                    // calculate the max for summary info
-                    max_cycles = std::max(max_cycles, cycles);
-                    max_traffic_count = std::max(max_traffic_count, total_traffic_count);
-
-                    // Use cache lookup instead of triply nested loop (O(1) vs O(n³))
-                    std::string cache_key = std::to_string(device_id.chip_id) + "_" +
-                                            std::to_string(static_cast<int>(direction)) + "_" + std::to_string(link_id);
-
-                    TT_FATAL(
-                        config_cache.contains(cache_key),
-                        "Config not found in cache for device {} direction {} link {}",
-                        device_id.chip_id,
-                        static_cast<int>(direction),
-                        link_id);
-                    auto [payload_size_bytes, num_packets_val, packet_size_val] = config_cache.at(cache_key);
-                    num_packets = num_packets_val;
-                    packet_size = packet_size_val;
-                    total_bytes = static_cast<uint64_t>(payload_size_bytes) * num_packets * total_traffic_count;
-                    total_packets = static_cast<uint64_t>(num_packets) * total_traffic_count;
-
-                    // Calculate bandwidth in Bytes/cycle and convert to GB/s
-                    const auto device_frequency_mhz = get_device_frequency_mhz(device_id);
-                    uint32_t device_frequency_hz = device_frequency_mhz * 1e6;
-                    // use min frequency (in real senario we will have the same freq)
-                    device_freq = std::min(device_freq, device_frequency_hz);
-                    const auto duration_seconds =
-                        static_cast<double>(cycles) / static_cast<double>(device_frequency_hz);
-
-                    double bandwidth_bytes_per_cycle = static_cast<double>(total_bytes) / static_cast<double>(cycles);
-                    double bandwidth_GB_s = (bandwidth_bytes_per_cycle * device_frequency_mhz) / 1e3;
-                    double packets_per_second = static_cast<double>(total_packets) / duration_seconds;
-
-                    // save all possible num devices
-                    num_devices_set.insert(num_devices);
-
-                    auto bw_result = BandwidthResult{
-                        .num_devices = num_devices,
-                        .device_id = device_id.chip_id,
-                        .direction = direction,
-                        .total_traffic_count = total_traffic_count,
-                        .num_packets = num_packets,
-                        .packet_size = packet_size,
-                        .cycles = cycles,
-                        .bandwidth_GB_s = bandwidth_GB_s,
-                        .packets_per_second = packets_per_second};
-
-                    if (telemetry_enabled_) {
-                        bw_result.telemetry_bw_GB_s_min = measured_bw_min_;
-                        bw_result.telemetry_bw_GB_s_avg = measured_bw_avg_;
-                        bw_result.telemetry_bw_GB_s_max = measured_bw_max_;
-                    }
-
-                    // Store result for CSV generation (using GB/s)
-                    bandwidth_results_.emplace_back(bw_result);
-                }
-            }
-        }
-
-        // Calculate and store a summary of this test
-        total_bytes = static_cast<uint64_t>(packet_size) * num_packets * max_traffic_count;
-        double bandwidth_bytes_per_cycle = static_cast<double>(total_bytes) / static_cast<double>(max_cycles);
-        double bandwidth_GB_s = (bandwidth_bytes_per_cycle * device_freq) / 1e9;
-
-        // Calculate packets per second
-        double duration_seconds = static_cast<double>(max_cycles) / static_cast<double>(device_freq);
-        double packets_per_second = static_cast<double>(max_traffic_count * num_packets) / duration_seconds;
-
-        // Case 1: This test is the first iteration of a new test, or is a single iteration test
-        // Generate a new entry for the test, grouping multi-iteration tests into the same entry
-        if (config.iteration_number == 0) {
-            // Use base name for test name, rather than name with _iter_0 suffix
-            const std::string& test_name = config.name;
-            // Find test parameters based on the test's first test pattern
-            const TrafficPatternConfig& first_pattern = fetch_first_traffic_pattern(config);
-            std::string ftype_str = fetch_pattern_ftype(first_pattern);
-            std::string ntype_str = fetch_pattern_ntype(first_pattern);
-            uint32_t num_packets_first_pattern = fetch_pattern_num_packets(first_pattern);
-            uint32_t packet_size_first_pattern = fetch_pattern_packet_size(first_pattern);
-
-            // Create a new entry that represents all iterations of the same test
-            bandwidth_results_summary_.emplace_back(BandwidthResultSummary{
-                .test_name = test_name,
-                .num_iterations = 1,
-                .ftype = ftype_str,
-                .ntype = ntype_str,
-                .topology = std::string(enchantum::to_string(config.fabric_setup.topology)),
-                .num_links = config.fabric_setup.num_links,
-                .num_packets = num_packets_first_pattern,
-                .num_devices = std::vector<uint32_t>(num_devices_set.begin(), num_devices_set.end()),
-                .packet_size = packet_size_first_pattern,
-                // Push in results for the first iteration
-                .cycles_vector = {static_cast<double>(max_cycles)},
-                .bandwidth_vector_GB_s = {bandwidth_GB_s},
-                .packets_per_second_vector = {packets_per_second},
-            });
-        }
-        // Case 2: This is not the first iteration of a test.
-        // Multi-iteration tests are executed sequentially, so we can just append to the last-created test entry
-        else {
-            BandwidthResultSummary& test_result = bandwidth_results_summary_.back();
-            test_result.cycles_vector.push_back(static_cast<double>(max_cycles));
-            test_result.bandwidth_vector_GB_s.push_back(bandwidth_GB_s);
-            test_result.packets_per_second_vector.push_back(packets_per_second);
-            test_result.num_iterations++;
-        }
-    }
-
-    void calculate_mean(const BandwidthStatistics& stat, const auto& lambda_measurement_vector) {
-        // Push statistics name into results summary csv header
-        stat_order_.push_back(stat);
-        for (auto& result : bandwidth_results_summary_) {
-            const std::vector<double>& measurements_vector = lambda_measurement_vector(result);
-            double sum = std::accumulate(measurements_vector.begin(), measurements_vector.end(), 0.0);
-            double mean = sum / result.num_iterations;
-            result.statistics_vector.push_back(mean);
-        }
-    }
-
-    void calculate_cycles_mean() {
-        calculate_mean(BandwidthStatistics::CyclesMean, [](const auto& result) { return result.cycles_vector; });
-    }
-
-    void calculate_packets_per_second_mean() {
-        calculate_mean(BandwidthStatistics::PacketsPerSecondMean, [](const auto& result) {
-            return result.packets_per_second_vector;
-        });
-    }
-
-    void calculate_bandwidth_mean() {
-        calculate_mean(
-            BandwidthStatistics::BandwidthMean, [](const auto& result) { return result.bandwidth_vector_GB_s; });
-    }
-
-    void calculate_bandwidth_min() {
-        // Push statistics name into results summary csv header
-        stat_order_.push_back(BandwidthStatistics::BandwidthMin);
-        for (auto& result : bandwidth_results_summary_) {
-            result.statistics_vector.push_back(
-                *std::min_element(result.bandwidth_vector_GB_s.begin(), result.bandwidth_vector_GB_s.end()));
-        }
-    }
-
-    void calculate_bandwidth_max() {
-        // Push statistics name into results summary csv header
-        stat_order_.push_back(BandwidthStatistics::BandwidthMax);
-        for (auto& result : bandwidth_results_summary_) {
-            result.statistics_vector.push_back(
-                *std::max_element(result.bandwidth_vector_GB_s.begin(), result.bandwidth_vector_GB_s.end()));
-        }
-    }
-
-    void calculate_bandwidth_std_dev() {
-        // Push statistics name into results summary csv header
-        stat_order_.push_back(BandwidthStatistics::BandwidthStdDev);
-        for (auto& result : bandwidth_results_summary_) {
-            double sum = std::accumulate(result.bandwidth_vector_GB_s.begin(), result.bandwidth_vector_GB_s.end(), 0.0);
-            double mean = sum / result.num_iterations;
-            double variance = 0.0;
-            for (auto& bandwidth_gb_s : result.bandwidth_vector_GB_s) {
-                variance += std::pow(bandwidth_gb_s - mean, 2);
-            }
-            variance /= result.num_iterations;
-            double std_dev = std::sqrt(variance);
-            result.statistics_vector.push_back(std_dev);
-        }
-    }
-
-    void calculate_bandwidth_summary_statistics() {
-        // Add new statistics here
-        // The statistics will be displayed in the bandwidth summary CSV file in this order
-        // The name of each statistic collected is maintained in-order in the stat_order_ vector
-        // The statistics are calculated for each test in the same order and are stored in each test's
-        // BandwidthResultSummary.statistics_vector Each function here should calculate the statistics for every test
-        // within a single invocation (see functions for details) NOTE: If you add new statistics, you must re-generate
-        // the golden CSV file, otherwise benchmarking will fail.
-        calculate_cycles_mean();
-        calculate_packets_per_second_mean();
-        calculate_bandwidth_mean();
-        calculate_bandwidth_min();
-        calculate_bandwidth_max();
-        calculate_bandwidth_std_dev();
-    }
-
-    void generate_bandwidth_csv(const TestConfig& config) {
-        // Extract representative ftype and ntype from first sender's first pattern
-        const TrafficPatternConfig& first_pattern = fetch_first_traffic_pattern(config);
-        std::string ftype_str = fetch_pattern_ftype(first_pattern);
-        std::string ntype_str = fetch_pattern_ntype(first_pattern);
-
-        // Open CSV file in append mode
-        std::ofstream csv_stream(csv_file_path_, std::ios::out | std::ios::app);
-        if (!csv_stream.is_open()) {
-            log_error(tt::LogTest, "Failed to open CSV file for appending: {}", csv_file_path_.string());
-            return;
-        }
-
-        // Write only the last entry (just added)
-        if (!bandwidth_results_.empty()) {
-            const auto& result = bandwidth_results_.back();
-            csv_stream << config.name << "," << ftype_str << "," << ntype_str << ","
-                       << enchantum::to_string(config.fabric_setup.topology) << "," << result.num_devices << ","
-                       << result.device_id << "," << config.fabric_setup.num_links << ","
-                       << enchantum::to_string(result.direction) << "," << result.total_traffic_count << ","
-                       << result.num_packets << "," << result.packet_size << "," << result.cycles << "," << std::fixed
-                       << std::setprecision(6) << result.bandwidth_GB_s << "," << std::fixed << std::setprecision(3)
-                       << result.packets_per_second;
-
-            if (this->telemetry_enabled_) {
-                csv_stream << "," << std::fixed << std::setprecision(3) << result.telemetry_bw_GB_s_min.value() << ","
-                           << std::fixed << std::setprecision(3) << result.telemetry_bw_GB_s_avg.value() << ","
-                           << std::fixed << std::setprecision(3) << result.telemetry_bw_GB_s_max.value();
-            }
-            csv_stream << "\n";
-        }
-
-        csv_stream.close();
-        log_info(tt::LogTest, "Bandwidth results appended to CSV file: {}", csv_file_path_.string());
-    }
-
-    void generate_latency_results_csv();
-
-    std::vector<GoldenCsvEntry>::iterator fetch_corresponding_golden_entry(const BandwidthResultSummary& test_result);
-
-    std::vector<GoldenLatencyEntry>::iterator fetch_corresponding_golden_latency_entry(const LatencyResult& test_result);
-
-    void write_bandwidth_summary_csv_to_file(const std::filesystem::path& csv_path, bool include_upload_columns) {
-        // Create CSV file with header
-        std::ofstream csv_stream(csv_path, std::ios::out | std::ios::trunc);
-        if (!csv_stream.is_open()) {
-            log_error(tt::LogTest, "Failed to create CSV file: {}", csv_path.string());
-            return;
-        }
-
-        // Write header
-        if (include_upload_columns) {
-            csv_stream << "file_name,machine_type,test_ts,";
-        }
-        csv_stream << "test_name,ftype,ntype,topology,num_devices,num_links,packet_size,iterations";
-        for (BandwidthStatistics stat : stat_order_) {
-            const std::string& stat_name = BandwidthStatisticsHeader.at(stat);
-            csv_stream << "," << stat_name;
-        }
-        csv_stream << ",tolerance_percent\n";
-        log_info(tt::LogTest, "Initialized CSV file: {}", csv_path.string());
-
-        // Write data rows
-        for (const auto& result : bandwidth_results_summary_) {
-            // Write upload columns if present
-            if (include_upload_columns) {
-                csv_stream << result.file_name.value() << "," << result.machine_type.value() << ","
-                           << result.test_ts.value() << ",";
-            }
-
-            // Convert vector of num_devices to a string representation
-            std::string num_devices_str = convert_num_devices_to_string(result.num_devices);
-
-            // Write standard columns
-            csv_stream << result.test_name << "," << result.ftype << "," << result.ntype << "," << result.topology
-                       << ",\"" << num_devices_str << "\"," << result.num_links << "," << result.packet_size << ","
-                       << result.num_iterations;
-            for (double stat : result.statistics_vector) {
-                csv_stream << "," << std::fixed << std::setprecision(6) << stat;
-            }
-
-            // Find the corresponding golden entry for this test result
-            auto golden_it = fetch_corresponding_golden_entry(result);
-            if (golden_it == golden_csv_entries_.end()) {
-                csv_stream << "," << 1.0;
-            } else {
-                csv_stream << "," << golden_it->tolerance_percent;
-            }
-            csv_stream << "\n";
-        }
-        csv_stream.close();
-        log_info(tt::LogTest, "Bandwidth summary results written to CSV file: {}", csv_path.string());
-    }
-
-    void generate_bandwidth_summary_csv() {
-        auto arch_name = tt::tt_metal::hal::get_arch_name();
-        std::ostringstream summary_oss;
-        summary_oss << "bandwidth_summary_results_" << arch_name << ".csv";
-
-        std::filesystem::path output_path =
-            std::filesystem::path(tt::tt_metal::MetalContext::instance().rtoptions().get_root_dir()) / output_dir;
-        csv_summary_file_path_ = output_path / summary_oss.str();
-
-        write_bandwidth_summary_csv_to_file(csv_summary_file_path_, false);
-    }
-
-    void populate_upload_metadata_fields() {
-        // Get arch name and cluster type
-        auto arch_name = tt::tt_metal::hal::get_arch_name();
-        auto cluster_type = tt::tt_metal::MetalContext::instance().get_cluster().get_cluster_type();
-        std::string machine_type = std::string(enchantum::to_string(cluster_type));
-        std::transform(machine_type.begin(), machine_type.end(), machine_type.begin(), ::tolower);
-
-        // Generate file_name column value
-        std::string file_name = "bw_" + arch_name + "_" + machine_type;
-
-        // Capture current timestamp
-        auto now = std::chrono::system_clock::now();
-        auto time_t_now = std::chrono::system_clock::to_time_t(now);
-        std::tm timestamp_now{};
-        localtime_r(&time_t_now, &timestamp_now);
-        std::ostringstream timestamp_oss;
-        timestamp_oss << std::put_time(&timestamp_now, "%Y-%m-%d %H:%M:%S");
-        std::string test_ts = timestamp_oss.str();
-
-        // Populate optional fields in all result objects
-        for (auto& result : bandwidth_results_summary_) {
-            result.file_name = file_name;
-            result.machine_type = machine_type;
-            result.test_ts = test_ts;
-        }
-    }
-
-    void generate_bandwidth_summary_upload_csv() {
-        auto arch_name = tt::tt_metal::hal::get_arch_name();
-        std::ostringstream upload_oss;
-        upload_oss << "bandwidth_summary_results_" << arch_name << "_upload.csv";
-
-        std::filesystem::path output_path =
-            std::filesystem::path(tt::tt_metal::MetalContext::instance().rtoptions().get_root_dir()) / output_dir;
-        csv_summary_upload_file_path_ = output_path / upload_oss.str();
-
-        // Populate upload metadata fields
-        populate_upload_metadata_fields();
-
-        // Write CSV with upload columns
-        write_bandwidth_summary_csv_to_file(csv_summary_upload_file_path_, true);
-    }
-
-    std::string get_golden_csv_filename() {
-        auto arch_name = tt::tt_metal::hal::get_arch_name();
-        auto cluster_type = tt::tt_metal::MetalContext::instance().get_cluster().get_cluster_type();
-
-        // Convert cluster type enum to lowercase string
-        std::string cluster_name = std::string(enchantum::to_string(cluster_type));
-        std::transform(cluster_name.begin(), cluster_name.end(), cluster_name.begin(), ::tolower);
-
-        std::string file_name = "golden_bandwidth_summary_" + arch_name + "_" + cluster_name + ".csv";
-        return file_name;
-    }
-
-    bool load_golden_csv() {
-        golden_csv_entries_.clear();
-
-        std::string golden_filename = get_golden_csv_filename();
-        std::filesystem::path golden_path =
-            std::filesystem::path(tt::tt_metal::MetalContext::instance().rtoptions().get_root_dir()) /
-            "tests/tt_metal/tt_metal/perf_microbenchmark/routing/golden" / golden_filename;
-
-        if (!std::filesystem::exists(golden_path)) {
-            log_warning(tt::LogTest, "Golden CSV file not found: {}", golden_path.string());
-            return false;
-        }
-
-        std::ifstream golden_file(golden_path);
-        if (!golden_file.is_open()) {
-            log_error(tt::LogTest, "Failed to open golden CSV file: {}", golden_path.string());
-            return false;
-        }
-
-        std::string line;
-        bool is_header = true;
-        while (std::getline(golden_file, line)) {
-            if (is_header) {
-                is_header = false;
-                continue;  // Skip header
-            }
-
-            std::istringstream ss(line);
-            std::string token;
-            std::vector<std::string> tokens;
-
-            // Parse CSV line
-            while (std::getline(ss, token, ',')) {
-                // Handle quoted strings for num_devices
-                if (token.front() == '"' && token.back() != '"') {
-                    std::string quoted_token = token;
-                    while (std::getline(ss, token, ',') && token.back() != '"') {
-                        quoted_token += "," + token;
-                    }
-                    quoted_token += "," + token;
-                    // Remove quotes
-                    quoted_token = quoted_token.substr(1, quoted_token.length() - 2);
-                    tokens.push_back(quoted_token);
-                } else if (token.front() == '"' && token.back() == '"') {
-                    // Remove quotes from single quoted token
-                    tokens.push_back(token.substr(1, token.length() - 2));
-                } else {
-                    tokens.push_back(token);
-                }
-            }
-
-            // Validate we have enough tokens for the new format with tolerance
-            if (tokens.size() < 11) {
-                log_error(tt::LogTest, "Invalid CSV format in golden file. Expected 11 fields, got {}", tokens.size());
-                continue;
-            }
-
-            GoldenCsvEntry entry;
-            entry.test_name = tokens[0];
-            entry.ftype = tokens[1];
-            entry.ntype = tokens[2];
-            entry.topology = tokens[3];
-            entry.num_devices = tokens[4];
-            entry.num_links = std::stoul(tokens[5]);
-            entry.packet_size = std::stoul(tokens[6]);
-            entry.num_iterations = std::stoul(tokens[7]);
-            entry.cycles = std::stod(tokens[8]);
-            entry.packets_per_second = std::stod(tokens[9]);
-            entry.bandwidth_GB_s = std::stod(tokens[10]);
-            // Skip min, max, std dev
-            entry.tolerance_percent = std::stod(tokens[14]);
-            golden_csv_entries_.push_back(entry);
-        }
-
-        golden_file.close();
-        log_info(tt::LogTest, "Loaded {} golden entries from: {}", golden_csv_entries_.size(), golden_path.string());
-        return true;
-    }
-
-    std::string get_golden_latency_csv_filename();
-
-    bool load_golden_latency_csv();
-
-    void compare_latency_results_with_golden();
-
-    // Common helper to populate tolerance and status fields
-    template <typename CompResultType, typename GoldenIterType>
-    void populate_comparison_tolerance_and_status(
-        CompResultType& comp_result,
-        GoldenIterType golden_it,
-        GoldenIterType golden_end,
-        double golden_tolerance_default = 1.0) {
-        double test_tolerance = golden_tolerance_default;
-        if (golden_it != golden_end) {
-            test_tolerance = golden_it->tolerance_percent;
-            comp_result.within_tolerance = std::abs(comp_result.difference_percent()) <= test_tolerance;
-            comp_result.status = comp_result.within_tolerance ? "PASS" : "FAIL";
-        } else {
-            log_warning(tt::LogTest, "Golden entry not found for test {}", comp_result.test_name);
-            comp_result.within_tolerance = false;
-            comp_result.status = "NO_GOLDEN";
-        }
-    }
-
-    // Common CSV diff file initialization
-    std::ofstream init_diff_csv_file(std::filesystem::path& diff_csv_path, const std::string& csv_header, const std::string& test_type) {
-        std::filesystem::path output_path =
-            std::filesystem::path(tt::tt_metal::MetalContext::instance().rtoptions().get_root_dir()) / output_dir;
-        std::ostringstream diff_oss;
-        auto arch_name = tt::tt_metal::hal::get_arch_name();
-        diff_oss << test_type << "_diff_" << arch_name << ".csv";
-        diff_csv_path = output_path / diff_oss.str();
-
-        std::ofstream diff_csv_stream(diff_csv_path, std::ios::out | std::ios::trunc);
-        if (!diff_csv_stream.is_open()) {
-            log_error(tt::LogTest, "Failed to create {} diff CSV file: {}", test_type, diff_csv_path.string());
-        } else {
-            diff_csv_stream << csv_header << "\n";
-            log_info(tt::LogTest, "Initialized {} diff CSV file: {}", test_type, diff_csv_path.string());
-        }
-        return diff_csv_stream;
-    }
-
-    void populate_comparison_result_bandwidth(
-        double result_bandwidth_GB_s, ComparisonResult& comp_result, auto& golden_it) {
-        comp_result.current_bandwidth_GB_s = result_bandwidth_GB_s;
-
-        // Populate golden value
-        if (golden_it != golden_csv_entries_.end()) {
-            comp_result.golden_bandwidth_GB_s = golden_it->bandwidth_GB_s;
-        } else {
-            comp_result.golden_bandwidth_GB_s = 0.0;
-        }
-
-        // Use common helper for tolerance and status
-        populate_comparison_tolerance_and_status(comp_result, golden_it, golden_csv_entries_.end());
-    }
-
-    ComparisonResult create_comparison_result(const BandwidthResultSummary& test_result);
-
-    std::string convert_num_devices_to_string(const std::vector<uint32_t>& num_devices);
-
-    void compare_summary_results_with_golden() {
-        if (golden_csv_entries_.empty()) {
-            log_warning(tt::LogTest, "Skipping golden CSV comparison - no golden file found");
-            return;
-        }
-        if (bandwidth_results_summary_.size() != golden_csv_entries_.size()) {
-            log_warning(
-                tt::LogTest,
-                "Number of test results ({}) does not match number of golden entries ({})",
-                bandwidth_results_summary_.size(),
-                golden_csv_entries_.size());
-        }
-
-        for (int i = 0; i < bandwidth_results_summary_.size(); i++) {
-            BandwidthResultSummary& test_result = bandwidth_results_summary_[i];
-            // Find Average bandwidth result for the test
-            // Statistic name for average bandwidth is set in calculate_bandwidth_mean()
-            auto bandwidth_stat_location =
-                std::find(stat_order_.begin(), stat_order_.end(), BandwidthStatistics::BandwidthMean);
-            if (bandwidth_stat_location == stat_order_.end()) {
-                log_error(tt::LogTest, "Average bandwidth statistic not found, was it calculated?");
-                return;
-            }
-            int bandwidth_stat_index = std::distance(stat_order_.begin(), bandwidth_stat_location);
-            double test_result_avg_bandwidth = test_result.statistics_vector[bandwidth_stat_index];
-
-            // Search for the corresponding golden entry for this test result
-            auto golden_it = fetch_corresponding_golden_entry(test_result);
-
-            // Compare the test result with the golden entry
-            ComparisonResult comp_result = create_comparison_result(test_result);
-            populate_comparison_result_bandwidth(test_result_avg_bandwidth, comp_result, golden_it);
-            comparison_results_.push_back(comp_result);
-
-            // Only count as failure if golden entry exists and test failed
-            // NO_GOLDEN status is just a warning, not a failure
-            if (!comp_result.within_tolerance && comp_result.status != "NO_GOLDEN") {
-                std::ostringstream oss;
-                oss << comp_result.test_name << " [" << comp_result.status << "]";
-                all_failed_bandwidth_tests_.push_back(oss.str());
-            }
-        }
-
-        // Initialize diff CSV file using common helper (note: bandwidth uses different prefix)
-        std::filesystem::path output_path =
-            std::filesystem::path(tt::tt_metal::MetalContext::instance().rtoptions().get_root_dir()) / output_dir;
-        std::ostringstream diff_oss;
-        auto arch_name = tt::tt_metal::hal::get_arch_name();
-        diff_oss << "bandwidth_summary_results_" << arch_name << "_diff.csv";
-        diff_csv_file_path_ = output_path / diff_oss.str();
-
-        std::ofstream diff_csv_stream(diff_csv_file_path_, std::ios::out | std::ios::trunc);
-        if (!diff_csv_stream.is_open()) {
-            log_error(tt::LogTest, "Failed to create bandwidth diff CSV file: {}", diff_csv_file_path_.string());
-            return;
-        }
-        diff_csv_stream << "test_name,ftype,ntype,topology,num_devices,num_links,packet_size,num_iterations,"
-                           "current_avg_bandwidth_gb_s,golden_avg_bandwidth_gb_s,difference_percent,status\n";
-        log_info(tt::LogTest, "Initialized bandwidth diff CSV file: {}", diff_csv_file_path_.string());
-
-        for (const auto& result : comparison_results_) {
-            diff_csv_stream << result.test_name << "," << result.ftype << "," << result.ntype << "," << result.topology
-                            << ",\"" << result.num_devices << "\"," << result.num_links << "," << result.packet_size
-                            << "," << result.num_iterations << "," << std::fixed << std::setprecision(6)
-                            << result.current_bandwidth_GB_s << "," << result.golden_bandwidth_GB_s << ","
-                            << std::setprecision(2) << result.difference_percent() << "," << result.status << "\n";
-        }
-        diff_csv_stream.close();
-        log_info(tt::LogTest, "Bandwidth comparison diff CSV results written to: {}", diff_csv_file_path_.string());
-    }
-
-    void validate_against_golden();
-
-    void set_comparison_statistics_csv_file_path();
->>>>>>> 99914239
 
     // Track sync cores for each device
     std::unordered_map<FabricNodeId, CoreCoord> device_global_sync_cores_;
@@ -1475,7 +251,7 @@
     PerformanceTestMode performance_test_mode_ = PerformanceTestMode::NONE;  // Performance test mode for current test
     bool telemetry_enabled_ = false;                                         // Telemetry enabled for current test
     bool skip_packet_validation_ = false;  // Enable benchmark mode in kernels only (skips validation)
-    bool global_sync_ = false;        // Line sync for current test
+    bool global_sync_ = false;             // Line sync for current test
 
     // Managers (bandwidth)
     std::unique_ptr<BandwidthProfiler> bandwidth_profiler_;
