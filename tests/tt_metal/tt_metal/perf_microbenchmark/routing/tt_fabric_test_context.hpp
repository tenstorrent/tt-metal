// SPDX-FileCopyrightText: © 2025 Tenstorrent AI ULC
//
// SPDX-License-Identifier: Apache-2.0

#pragma once

#include <vector>
#include <string>
#include <unordered_map>
#include <map>
#include <filesystem>
#include <memory>
#include <algorithm>
#include <fstream>
#include <iomanip>
#include <optional>
#include <set>
#include <sstream>

#include "tt_fabric_test_config.hpp"
#include "tt_fabric_test_common.hpp"
#include "tt_fabric_test_device_setup.hpp"
#include "tt_fabric_test_traffic.hpp"
#include "tt_fabric_test_allocator.hpp"
#include "tt_fabric_test_memory_map.hpp"
#include "tt_fabric_telemetry.hpp"
#include "tt_fabric_test_results.hpp"
<<<<<<< HEAD
=======
#include "tt_fabric_test_eth_readback.hpp"
>>>>>>> e8373f2e
#include <tt-logger/tt-logger.hpp>
#include <tt-metalium/hal.hpp>
#include <tt-metalium/mesh_coord.hpp>

// Constants
const std::string output_dir = "generated/fabric";
const std::string default_built_tests_dump_file = "built_tests.yaml";
// CI will always check the following folder for artifacts to upload
const std::string ci_artifacts_dir = "generated/test_reports";

using TestFixture = tt::tt_fabric::fabric_tests::TestFixture;
using TestDevice = tt::tt_fabric::fabric_tests::TestDevice;
using TestConfig = tt::tt_fabric::fabric_tests::TestConfig;
using TestFabricSetup = tt::tt_fabric::fabric_tests::TestFabricSetup;
using TrafficParameters = tt::tt_fabric::fabric_tests::TrafficParameters;
using TestTrafficConfig = tt::tt_fabric::fabric_tests::TestTrafficConfig;
using TestTrafficSenderConfig = tt::tt_fabric::fabric_tests::TestTrafficSenderConfig;
using TestTrafficReceiverConfig = tt::tt_fabric::fabric_tests::TestTrafficReceiverConfig;
using TestWorkerType = tt::tt_fabric::fabric_tests::TestWorkerType;
using TrafficPatternConfig = tt::tt_fabric::fabric_tests::TrafficPatternConfig;

using ChipSendType = tt::tt_fabric::ChipSendType;
using NocSendType = tt::tt_fabric::NocSendType;
using FabricNodeId = tt::tt_fabric::FabricNodeId;
using RoutingDirection = tt::tt_fabric::RoutingDirection;

using MeshCoordinate = tt::tt_metal::distributed::MeshCoordinate;

using TestConfigBuilder = tt::tt_fabric::fabric_tests::TestConfigBuilder;
using YamlConfigParser = tt::tt_fabric::fabric_tests::YamlConfigParser;
using CmdlineParser = tt::tt_fabric::fabric_tests::CmdlineParser;
using YamlTestConfigSerializer = tt::tt_fabric::fabric_tests::YamlTestConfigSerializer;
using ParsedTestConfig = tt::tt_fabric::fabric_tests::ParsedTestConfig;

using Topology = tt::tt_fabric::Topology;
using FabricConfig = tt::tt_fabric::FabricConfig;
using RoutingType = tt::tt_fabric::fabric_tests::RoutingType;
using FabricTensixConfig = tt::tt_fabric::FabricTensixConfig;

using BandwidthResult = tt::tt_fabric::fabric_tests::BandwidthResult;
using BandwidthResultSummary = tt::tt_fabric::fabric_tests::BandwidthResultSummary;
using GoldenCsvEntry = tt::tt_fabric::fabric_tests::GoldenCsvEntry;
using ComparisonResult = tt::tt_fabric::fabric_tests::ComparisonResult;
using PostComparisonAnalyzer = tt::tt_fabric::fabric_tests::PostComparisonAnalyzer;

// Helper functions for parsing traffic pattern parameters
using tt::tt_fabric::fabric_tests::fetch_first_traffic_pattern;
using tt::tt_fabric::fabric_tests::fetch_pattern_ftype;
using tt::tt_fabric::fabric_tests::fetch_pattern_ntype;
using tt::tt_fabric::fabric_tests::fetch_pattern_num_packets;
using tt::tt_fabric::fabric_tests::fetch_pattern_packet_size;

// Bandwidth Summary Statistics
// If you want to add new statistics, populate this enum with their names
enum class BandwidthStatistics {
    BandwidthMean,
    BandwidthMin,
    BandwidthMax,
    BandwidthStdDev,
    PacketsPerSecondMean,
    CyclesMean
};
// The header of each statistic in the Bandwidth Summary CSV
const std::unordered_map<BandwidthStatistics, std::string> BandwidthStatisticsHeader = {
    {BandwidthStatistics::BandwidthMean, "Avg Bandwidth (GB/s)"},
    {BandwidthStatistics::BandwidthMin, "BW Min (GB/s)"},
    {BandwidthStatistics::BandwidthMax, "BW Max (GB/s)"},
    {BandwidthStatistics::BandwidthStdDev, "BW Std Dev (GB/s)"},
    {BandwidthStatistics::PacketsPerSecondMean, "Avg Packets/s"},
    {BandwidthStatistics::CyclesMean, "Avg Cycles"},
};

// Access to internal API: ProgramImpl::num_kernel
#include "impl/program/program_impl.hpp"

class TestContext {
public:
    void init(std::shared_ptr<TestFixture> fixture, const tt::tt_fabric::fabric_tests::AllocatorPolicies& policies) {
        fixture_ = std::move(fixture);
        allocation_policies_ = policies;

        // Initialize memory maps for all available devices
        initialize_memory_maps();

        // Create allocator with memory maps
        this->allocator_ = std::make_unique<tt::tt_fabric::fabric_tests::GlobalAllocator>(
            *this->fixture_, *this->fixture_, policies, sender_memory_map_, receiver_memory_map_);
    }

    uint32_t get_randomized_master_seed() const { return fixture_->get_randomized_master_seed(); }

    void setup_devices() {
        const auto& available_coords = this->fixture_->get_host_local_device_coordinates();
        for (const auto& coord : available_coords) {
            // Create TestDevice with access to memory maps
            test_devices_.emplace(
                coord, TestDevice(coord, this->fixture_, this->fixture_, &sender_memory_map_, &receiver_memory_map_));
        }
    }

    void reset_devices() {
        test_devices_.clear();
        device_global_sync_cores_.clear();
        device_local_sync_cores_.clear();
        this->allocator_->reset();
        reset_local_variables();
    }

    void process_traffic_config(TestConfig& config) {
        this->allocator_->allocate_resources(config);
        log_debug(tt::LogTest, "Resource allocation complete");

        if (config.global_sync) {
            // set it only after the test_config is built since it needs set the sync value during expand the high-level
            // patterns.
            this->set_global_sync(config.global_sync);
            this->set_global_sync_val(config.global_sync_val);
            this->set_benchmark_mode(config.benchmark_mode);

            log_debug(tt::LogTest, "Enabled sync, global sync value: {}, ", global_sync_val_);
            log_debug(tt::LogTest, "Ubenchmark mode: {}, ", benchmark_mode_);

            for (const auto& sync_sender : config.global_sync_configs) {
                // currently initializing our sync configs to be on senders local to the current hos
                if (fixture_->is_local_fabric_node_id(sync_sender.device)) {
                    CoreCoord sync_core = sync_sender.core.value();
                    const auto& device_coord = this->fixture_->get_device_coord(sync_sender.device);

                    // Track global sync core for this device
                    device_global_sync_cores_[sync_sender.device] = sync_core;

                    // Process each already-split sync pattern for this device
                    for (const auto& sync_pattern : sync_sender.patterns) {
                        // Convert sync pattern to TestTrafficSenderConfig format
                        const auto& dest = sync_pattern.destination.value();

                        // Patterns are now already split into single-direction hops
                        auto single_direction_hops = dest.hops.value();

                        TrafficParameters sync_traffic_parameters = {
                            .chip_send_type = sync_pattern.ftype.value(),
                            .noc_send_type = sync_pattern.ntype.value(),
                            .payload_size_bytes = sync_pattern.size.value(),
                            .num_packets = sync_pattern.num_packets.value(),
                            .atomic_inc_val = sync_pattern.atomic_inc_val,
                            .atomic_inc_wrap = sync_pattern.atomic_inc_wrap,
                            .mcast_start_hops = sync_pattern.mcast_start_hops,
                            .seed = config.seed,
                            .is_2D_routing_enabled = fixture_->is_2D_routing_enabled(),
                            .is_dynamic_routing_enabled = fixture_->is_dynamic_routing_enabled(),
                            .mesh_shape = this->fixture_->get_mesh_shape(),
                            .topology = this->fixture_->get_topology()};

                        // For sync patterns, we use a dummy destination core and fixed sync address
                        // The actual sync will be handled by atomic operations
                        CoreCoord dummy_dst_core = {0, 0};  // Sync doesn't need specific dst core
                        uint32_t sync_address =
                            this->sender_memory_map_.get_global_sync_address();  // Hard-coded sync address
                        uint32_t dst_noc_encoding =
                            this->fixture_->get_worker_noc_encoding(sync_core);  // populate the master coord

                        // for 2d mcast case
                        auto dst_node_ids = this->fixture_->get_dst_node_ids_from_hops(
                            sync_sender.device, single_direction_hops, sync_traffic_parameters.chip_send_type);

                        // for 2d, we need to spcify the mcast start node id
                        std::optional<FabricNodeId> mcast_start_node_id = std::nullopt;
                        if (fixture_->is_2D_routing_enabled() &&
                            sync_traffic_parameters.chip_send_type == ChipSendType::CHIP_MULTICAST) {
                            mcast_start_node_id =
                                fixture_->get_mcast_start_node_id(sync_sender.device, single_direction_hops);
                        }

                        TestTrafficSenderConfig sync_config = {
                            .parameters = sync_traffic_parameters,
                            .src_node_id = sync_sender.device,
                            .dst_node_ids = dst_node_ids,   // Empty for multicast sync
                            .hops = single_direction_hops,  // Use already single-direction hops
                            .mcast_start_node_id = mcast_start_node_id,
                            .dst_logical_core = dummy_dst_core,
                            .target_address = sync_address,
                            .atomic_inc_address = sync_address,
                            .dst_noc_encoding = dst_noc_encoding};

                        // Add sync config to the master sender on this device
                        this->test_devices_.at(device_coord).add_sender_sync_config(sync_core, std::move(sync_config));
                    }
                }
            }

            // Validate that all sync cores have the same coordinate
            if (!device_global_sync_cores_.empty()) {
                CoreCoord reference_sync_core = device_global_sync_cores_.begin()->second;
                for (const auto& [device_id, sync_core] : device_global_sync_cores_) {
                    if (sync_core.x != reference_sync_core.x || sync_core.y != reference_sync_core.y) {
                        TT_THROW(
                            "Global sync requires all devices to use the same sync core coordinate. "
                            "Device {} uses sync core ({}, {}) but expected ({}, {}) based on first device.",
                            device_id.chip_id,
                            sync_core.x,
                            sync_core.y,
                            reference_sync_core.x,
                            reference_sync_core.y);
                    }
                }
                log_debug(
                    tt::LogTest,
                    "Validated sync core consistency: all {} devices use sync core ({}, {})",
                    device_global_sync_cores_.size(),
                    reference_sync_core.x,
                    reference_sync_core.y);
            }
        }

        for (const auto& sender : config.senders) {
            for (const auto& pattern : sender.patterns) {
                // Track local sync core for this device
                device_local_sync_cores_[sender.device].push_back(sender.core.value());

                // The allocator has already filled in all the necessary details.
                // We just need to construct the TrafficConfig and pass it to add_traffic_config.
                const auto& dest = pattern.destination.value();

                TrafficParameters traffic_parameters = {
                    .chip_send_type = pattern.ftype.value(),
                    .noc_send_type = pattern.ntype.value(),
                    .payload_size_bytes = pattern.size.value(),
                    .num_packets = pattern.num_packets.value(),
                    .atomic_inc_val = pattern.atomic_inc_val,
                    .atomic_inc_wrap = pattern.atomic_inc_wrap,
                    .mcast_start_hops = pattern.mcast_start_hops,
                    .seed = config.seed,
                    .is_2D_routing_enabled = fixture_->is_2D_routing_enabled(),
                    .is_dynamic_routing_enabled = fixture_->is_dynamic_routing_enabled(),
                    .mesh_shape = this->fixture_->get_mesh_shape(),
                    .topology = this->fixture_->get_topology()};

                TestTrafficConfig traffic_config = {
                    .parameters = traffic_parameters,
                    .src_node_id = sender.device,
                    .src_logical_core = sender.core,
                    .dst_logical_core = dest.core,
                    .target_address = dest.target_address,
                    .atomic_inc_address = dest.atomic_inc_address,
                    .link_id = sender.link_id,
                };

                if (dest.device.has_value()) {
                    traffic_config.dst_node_ids = {dest.device.value()};
                }
                if (dest.hops.has_value()) {
                    traffic_config.hops = dest.hops;
                }

                this->add_traffic_config(traffic_config);
            }
        }
    }

    void open_devices(const TestFabricSetup& fabric_setup) { fixture_->open_devices(fabric_setup); }

    void initialize_sync_memory() {
        if (!global_sync_) {
            return;  // Only initialize sync memory if line sync is enabled
        }

        log_debug(tt::LogTest, "Initializing sync memory for line sync");

        // multi-host barrier to avoid race condition
        fixture_->barrier();

        // Initialize sync memory location with 16 bytes of zeros on all devices
        uint32_t global_sync_address = this->sender_memory_map_.get_global_sync_address();
        uint32_t global_sync_memory_size = this->sender_memory_map_.get_global_sync_region_size();
        uint32_t local_sync_address = this->sender_memory_map_.get_local_sync_address();
        uint32_t local_sync_memory_size = this->sender_memory_map_.get_local_sync_region_size();

        // clear the global sync cores in device_global_sync_cores_ using zero_out_buffer_on_cores
        for (const auto& [device_id, global_sync_core] : device_global_sync_cores_) {
            if (fixture_->is_local_fabric_node_id(device_id)) {
                const auto& device_coord = fixture_->get_device_coord(device_id);
                std::vector<CoreCoord> cores = {global_sync_core};
                // zero out the global sync address for global sync core
                fixture_->zero_out_buffer_on_cores(device_coord, cores, global_sync_address, global_sync_memory_size);
                // also need to zero out the local sync address for global sync core
                fixture_->zero_out_buffer_on_cores(device_coord, cores, local_sync_address, global_sync_memory_size);
            }
        }

        // clear the local sync cores in device_local_sync_cores_ using zero_out_buffer_on_cores
        for (const auto& [device_id, local_sync_cores] : device_local_sync_cores_) {
            if (fixture_->is_local_fabric_node_id(device_id)) {
                const auto& device_coord = fixture_->get_device_coord(device_id);
                fixture_->zero_out_buffer_on_cores(
                    device_coord, local_sync_cores, local_sync_address, local_sync_memory_size);
            }
        }

        log_debug(
            tt::LogTest,
            "Sync memory initialization complete at address: {} and address: {}",
            global_sync_address,
            local_sync_address);
    }

    void compile_programs() {
        fixture_->setup_workload();
        // TODO: should we be taking const ref?
        for (auto& [coord, test_device] : test_devices_) {
            test_device.set_benchmark_mode(benchmark_mode_);
            test_device.set_global_sync(global_sync_);
            test_device.set_global_sync_val(global_sync_val_);

            auto device_id = test_device.get_node_id();
            test_device.set_sync_core(device_global_sync_cores_[device_id]);

            test_device.create_kernels();
            auto& program_handle = test_device.get_program_handle();
            if (program_handle.impl().num_kernels()) {
                fixture_->enqueue_program(coord, std::move(program_handle));
            }
        }
    }

    void launch_programs() { fixture_->run_programs(); }

    void wait_for_programs() { fixture_->wait_for_programs(); }

    void process_telemetry_data(TestConfig& built_test_config) {
        if (this->get_telemetry_enabled()) {
            this->read_telemetry();
            this->process_telemetry_for_golden();
            this->dump_raw_telemetry_csv(built_test_config);
        }
    }

    void validate_results() {
        for (const auto& [_, test_device] : test_devices_) {
            test_device.validate_results();
        }
    }

    void profile_results(const TestConfig& config) {
        // calculate per device boundary/direction traffic passing through
        calculate_outgoing_traffics_through_device_boundaries();

        // Read performance results from sender cores
        read_performance_results();

        // Convert core cycles to direction-based cycles
        convert_core_cycles_to_direction_cycles();

        // Calculate and print bandwidth (Bytes/cycle)
        calculate_bandwidth(config);

        // Generate CSV file with bandwidth results
        generate_bandwidth_csv(config);
    }

    void generate_bandwidth_summary() {
        // Load golden CSV file
        load_golden_csv();

        // Calculate bandwidth statistics for multi-iteration tests
        calculate_bandwidth_summary_statistics();

        // Generate bandwidth summary CSV file
        generate_bandwidth_summary_csv();

        // Compare summary results with golden CSV
        compare_summary_results_with_golden();

        // Generate statistics based on golden comparison
        PostComparisonAnalyzer post_comparison_analyzer(comparison_results_);
        post_comparison_analyzer.generate_comparison_statistics();

        // Generate comparison statistics CSV file
        set_comparison_statistics_csv_file_path();
        post_comparison_analyzer.generate_comparison_statistics_csv(comparison_statistics_csv_file_path_);

        validate_against_golden();
    }

    void initialize_bandwidth_results_csv_file() {
        // Create output directory
        std::filesystem::path tt_metal_home = std::filesystem::path(tt::tt_metal::MetalContext::instance().rtoptions().get_root_dir());
        std::filesystem::path bandwidth_results_path = tt_metal_home / output_dir;

        if (!std::filesystem::exists(bandwidth_results_path)) {
            std::filesystem::create_directories(bandwidth_results_path);
        }

        // Generate detailed CSV filename
        auto arch_name = tt::tt_metal::hal::get_arch_name();
        std::ostringstream oss;
        oss << "bandwidth_results_" << arch_name << ".csv";
        csv_file_path_ = bandwidth_results_path / oss.str();

        // Create detailed CSV file with header
        std::ofstream csv_stream(csv_file_path_, std::ios::out | std::ios::trunc);  // Truncate file
        if (!csv_stream.is_open()) {
            log_error(tt::LogTest, "Failed to create CSV file: {}", csv_file_path_.string());
            return;
        }

        // Write detailed header
        csv_stream
            << "test_name,ftype,ntype,topology,num_devices,device,num_links,direction,total_traffic_count,num_packets,"
               "packet_size,cycles,"
               "bandwidth_GB_s,packets_per_second";
        if (this->telemetry_enabled_) {
            csv_stream << ",telemetry_bw_GB_s_min,telemetry_bw_GB_s_avg,telemetry_bw_GB_s_max";
        }
        csv_stream << "\n";
        csv_stream.close();

        log_info(tt::LogTest, "Initialized CSV file: {}", csv_file_path_.string());
    }

    void close_devices() { fixture_->close_devices(); }

    void set_benchmark_mode(bool benchmark_mode) { benchmark_mode_ = benchmark_mode; }

    void set_telemetry_enabled(bool enabled) { telemetry_enabled_ = enabled; }

    bool get_benchmark_mode() { return benchmark_mode_; }

    bool get_telemetry_enabled() { return telemetry_enabled_; }

    // Code profiling getters/setters
    bool get_code_profiling_enabled() const { return code_profiling_enabled_; }
    void set_code_profiling_enabled(bool enabled) { code_profiling_enabled_ = enabled; }
    const std::vector<CodeProfilingEntry>& get_code_profiling_entries() const {
        return code_profiling_entries_;
    }

    void set_global_sync(bool global_sync) { global_sync_ = global_sync; }

    void set_global_sync_val(uint32_t val) { global_sync_val_ = val; }

    bool has_test_failures() const { return has_test_failures_; }

    const std::vector<std::string>& get_all_failed_tests() const { return all_failed_tests_; }

    // Determine tolerance percentage by looking up from golden CSV entries
    double get_tolerance_percent(
        const std::string& test_name,
        const std::string& ftype,
        const std::string& ntype,
        const std::string& topology,
        const std::string& num_devices,
        uint32_t num_links,
        uint32_t packet_size) const {
        // Search for matching entry in golden CSV
        auto golden_it =
            std::find_if(golden_csv_entries_.begin(), golden_csv_entries_.end(), [&](const GoldenCsvEntry& golden) {
                return golden.test_name == test_name && golden.ftype == ftype && golden.ntype == ntype &&
                       golden.topology == topology && golden.num_devices == num_devices &&
                       golden.num_links == num_links && golden.packet_size == packet_size;
            });

        if (golden_it != golden_csv_entries_.end()) {
            return golden_it->tolerance_percent;
        }

        log_warning(
            tt::LogTest,
            "No golden entry found for tolerance lookup: {}, {}, {}, {}, {}, {}, {} - using default 5.0%",
            test_name,
            ftype,
            ntype,
            topology,
            num_devices,
            num_links,
            packet_size);
        return 0.0;
    }

    void setup_ci_artifacts(){
        std::filesystem::path tt_metal_home = std::filesystem::path(tt::tt_metal::MetalContext::instance().rtoptions().get_root_dir());
        std::filesystem::path bandwidth_results_path = tt_metal_home / output_dir;
        std::filesystem::path ci_artifacts_path = tt_metal_home / ci_artifacts_dir;
        // Create CI artifacts directory if it doesn't exist
        if (!std::filesystem::exists(ci_artifacts_path)) {
            try {
                std::filesystem::create_directories(ci_artifacts_path);
            } catch (const std::filesystem::filesystem_error& e) {
                log_error(tt::LogTest, "Failed to create CI artifacts directory, skipping CI artifacts creation: {}", e.what());
                return;
            }
        }

        // Copy CSV files to CI artifacts directory
        for (const std::filesystem::path& csv_filepath :
             {csv_file_path_, csv_summary_file_path_, diff_csv_file_path_, comparison_statistics_csv_file_path_}) {
            try {
                std::filesystem::copy_file(
                    csv_filepath,
                    ci_artifacts_path / csv_filepath.filename(),
                    std::filesystem::copy_options::overwrite_existing
                );
            } catch (const std::filesystem::filesystem_error& e) {
                log_debug(tt::LogTest, "Failed to copy CSV file {} to CI artifacts directory: {}", csv_filepath.filename().string(), e.what());
            }
        }
        log_trace(tt::LogTest, "Copied CSV files to CI artifacts directory: {}", ci_artifacts_path.string());
    }

    void read_telemetry();

    void clear_telemetry();

    void process_telemetry_for_golden();

    void dump_raw_telemetry_csv(const TestConfig& config);

    // Code profiling methods
    void read_code_profiling_results();

    void clear_code_profiling_buffers();

    void report_code_profiling_results();

private:
    void reset_local_variables() {
        benchmark_mode_ = false;
        global_sync_ = false;
        global_sync_val_ = 0;
        outgoing_traffic_.clear();
        device_direction_cycles_.clear();
        device_core_cycles_.clear();
        bandwidth_results_.clear();
        code_profiling_entries_.clear();
        // Note: has_test_failures_ is NOT reset here to preserve failures across tests
        // Note: golden_csv_entries_ is kept loaded for reuse across tests
    }

    void add_traffic_config(const TestTrafficConfig& traffic_config) {
        // This function now assumes all allocation has been done by the GlobalAllocator.
        // It is responsible for taking the planned config and setting up the TestDevice objects.
        const auto& src_node_id = traffic_config.src_node_id;

        CoreCoord src_logical_core = traffic_config.src_logical_core.value();
        CoreCoord dst_logical_core = traffic_config.dst_logical_core.value();
        uint32_t target_address = traffic_config.target_address.value_or(0);
        uint32_t atomic_inc_address = traffic_config.atomic_inc_address.value_or(0);

        std::vector<FabricNodeId> dst_node_ids;
        std::optional<std::unordered_map<RoutingDirection, uint32_t>> hops = std::nullopt;

        if (traffic_config.hops.has_value()) {
            hops = traffic_config.hops;
            dst_node_ids = this->fixture_->get_dst_node_ids_from_hops(
                traffic_config.src_node_id, hops.value(), traffic_config.parameters.chip_send_type);
        } else {
            dst_node_ids = traffic_config.dst_node_ids.value();

            // assign hops for 2d LL and 1D
            if (!(fixture_->is_dynamic_routing_enabled())) {
                hops = this->fixture_->get_hops_to_chip(src_node_id, dst_node_ids[0]);
            }
        }

        // for 2d, we need to spcify the mcast start node id
        // TODO: in future, we should be able to specify the mcast start node id in the traffic config
        std::optional<FabricNodeId> mcast_start_node_id = std::nullopt;
        if (fixture_->is_2D_routing_enabled() &&
            traffic_config.parameters.chip_send_type == ChipSendType::CHIP_MULTICAST) {
            mcast_start_node_id = fixture_->get_mcast_start_node_id(src_node_id, hops.value());
        }

        uint32_t dst_noc_encoding = this->fixture_->get_worker_noc_encoding(dst_logical_core);
        uint32_t sender_id = fixture_->get_worker_id(traffic_config.src_node_id, src_logical_core);

        // Get payload buffer size from receiver memory map (cached during initialization)
        uint32_t payload_buffer_size = receiver_memory_map_.get_payload_chunk_size();

        TestTrafficSenderConfig sender_config = {
            .parameters = traffic_config.parameters,
            .src_node_id = traffic_config.src_node_id,
            .dst_node_ids = dst_node_ids,
            .hops = hops,
            .mcast_start_node_id = mcast_start_node_id,
            .dst_logical_core = dst_logical_core,
            .target_address = target_address,
            .atomic_inc_address = atomic_inc_address,
            .dst_noc_encoding = dst_noc_encoding,
            .payload_buffer_size = payload_buffer_size,
            .link_id = traffic_config.link_id};

        TestTrafficReceiverConfig receiver_config = {
            .parameters = traffic_config.parameters,
            .sender_id = sender_id,
            .target_address = target_address,
            .atomic_inc_address = atomic_inc_address,
            .payload_buffer_size = payload_buffer_size};

        if (fixture_->is_local_fabric_node_id(src_node_id)) {
            const auto& src_coord = this->fixture_->get_device_coord(src_node_id);
            auto& src_test_device = this->test_devices_.at(src_coord);
            src_test_device.add_sender_traffic_config(src_logical_core, std::move(sender_config));
        }

        for (const auto& dst_node_id : dst_node_ids) {
            if (fixture_->is_local_fabric_node_id(dst_node_id)) {
                const auto& dst_coord = this->fixture_->get_device_coord(dst_node_id);
                this->test_devices_.at(dst_coord).add_receiver_traffic_config(dst_logical_core, receiver_config);
            }
        }
    }

    void initialize_memory_maps() {
        // Get uniform L1 memory layout (same across all devices)
        uint32_t l1_unreserved_base = this->fixture_->get_l1_unreserved_base();
        uint32_t l1_unreserved_size = this->fixture_->get_l1_unreserved_size();
        uint32_t l1_alignment = this->fixture_->get_l1_alignment();
        uint32_t default_payload_chunk_size = allocation_policies_.default_payload_chunk_size;
        uint32_t max_configs_per_core = std::max(
            allocation_policies_.sender_config.max_configs_per_core,
            allocation_policies_.receiver_config.max_configs_per_core);

        // Create memory maps directly using constructors
        sender_memory_map_ =
            tt::tt_fabric::fabric_tests::SenderMemoryMap(l1_unreserved_base, l1_unreserved_size, l1_alignment);

        receiver_memory_map_ = tt::tt_fabric::fabric_tests::ReceiverMemoryMap(
            l1_unreserved_base, l1_unreserved_size, l1_alignment, default_payload_chunk_size, max_configs_per_core);

        // Validate memory maps
        if (!sender_memory_map_.is_valid() || !receiver_memory_map_.is_valid()) {
            TT_THROW("Invalid memory map configuration");
        }
    }

    std::map<FabricNodeId, std::map<RoutingDirection, uint32_t>>
    calculate_outgoing_traffics_through_device_boundaries() {
        outgoing_traffic_.clear();  // Clear previous data

        log_debug(tt::LogTest, "Calculating outgoing traffic through device boundaries");

        // Process each test device and its sender configurations
        for (const auto& [device_coord, test_device] : test_devices_) {
            const auto& src_node_id = test_device.get_node_id();

            // Process regular senders only (ignore sync senders)
            for (const auto& [core_coord, sender] : test_device.get_senders()) {
                for (const auto& [config, fabric_conn_idx] : sender.get_configs()) {
                    // trace only one of the links, use link 0 as default
                    uint32_t link_id = config.link_id.value_or(0);
                    if (link_id == 0) {
                        trace_traffic_path(src_node_id, config);
                    }
                }
            }
        }
        return outgoing_traffic_;
    }

    void trace_traffic_path(const FabricNodeId& src_node_id, const TestTrafficSenderConfig& config) {
        // Use proper topology detection from fixture
        if (fixture_->get_topology() == Topology::Ring) {
            // Ring topology - use ring traversal logic with boundary turning
            trace_ring_traffic_path(src_node_id, config);
        } else {
            // Regular hop-based tracing for linear/mesh topologies
            trace_line_or_mesh_traffic_path(src_node_id, config);
        }
    }

    void trace_ring_traffic_path(const FabricNodeId& src_node_id, const TestTrafficSenderConfig& config) {
        const auto& hops = config.hops;

        // Find the initial direction and total hops for ring traversal
        for (const auto& [initial_direction, hop_count] : *hops) {
            if (hop_count == 0) {
                continue;
            }

            // Use the appropriate ring traversal helper based on mesh type
            std::vector<std::pair<FabricNodeId, RoutingDirection>> ring_path;

            // Check if this is a wrap-around mesh
            bool is_wrap_around = fixture_->wrap_around_mesh(src_node_id);

            if (is_wrap_around) {
                // Use the existing wrap-around mesh logic
                ring_path = fixture_->trace_wrap_around_mesh_ring_path(src_node_id, initial_direction, hop_count);
            } else {
                // Use the new non wrap-around mesh logic
                ring_path = fixture_->trace_ring_path(src_node_id, initial_direction, hop_count);
            }

            // Count traffic at each device boundary
            // ring_path contains (destination_node, direction_to_reach_it)
            // We need to record traffic from the SOURCE node that sent in that direction
            FabricNodeId source_node = src_node_id;
            for (const auto& [destination_node, direction] : ring_path) {
                outgoing_traffic_[source_node][direction]++;
                source_node = destination_node;  // Move to next source for the next hop
            }
        }
    }

    void trace_line_or_mesh_traffic_path(const FabricNodeId& src_node_id, const TestTrafficSenderConfig& config) {
        auto remaining_hops = config.hops.value();  // Make a copy to modify
        FabricNodeId current_node = src_node_id;

        // For mesh topology, use dimension-order routing
        // Continue until all hops are consumed
        while (true) {
            // Check if all remaining hops are 0
            bool all_hops_zero = true;
            for (const auto& [direction, hop_count] : remaining_hops) {
                if (hop_count > 0) {
                    all_hops_zero = false;
                    break;
                }
            }
            if (all_hops_zero) {
                break;  // No more hops to process
            }

            // Find the next direction to route in
            RoutingDirection next_direction = fixture_->get_forwarding_direction(remaining_hops);

            // Check if we have any remaining hops in this direction
            if (remaining_hops.count(next_direction) == 0 || remaining_hops[next_direction] == 0) {
                break;  // No more hops to process
            }

            uint32_t hops_in_direction = remaining_hops[next_direction];

            // Trace all hops in this direction sequentially
            for (uint32_t hop = 0; hop < hops_in_direction; hop++) {
                // Record traffic from current node in this direction
                outgoing_traffic_[current_node][next_direction]++;

                // Move to next node in this direction
                current_node = fixture_->get_neighbor_node_id(current_node, next_direction);
            }

            // Mark this direction as completed
            remaining_hops[next_direction] = 0;
        }
    }

    void read_performance_results() {
        // Clear previous data
        device_core_cycles_.clear();

        log_debug(tt::LogTest, "Reading performance results from sender cores");

        // Process each test device
        for (const auto& [device_coord, test_device] : test_devices_) {
            const auto& device_node_id = test_device.get_node_id();

            // Get sender cores (excluding sync cores)
            std::vector<CoreCoord> sender_cores;
            sender_cores.reserve(test_device.get_senders().size());
            for (const auto& [core, _] : test_device.get_senders()) {
                sender_cores.push_back(core);
            }

            if (sender_cores.empty()) {
                continue;
            }

            // Read buffer data from sender cores
            auto data = fixture_->read_buffer_from_cores(
                device_coord,
                sender_cores,
                sender_memory_map_.get_result_buffer_address(),
                sender_memory_map_.get_result_buffer_size());

            // Extract cycles from each core and store in map
            for (const auto& [core, core_data] : data) {
                // Cycles are stored as 64-bit value split across two 32-bit words
                uint32_t cycles_low = core_data[TT_FABRIC_CYCLES_INDEX];
                uint32_t cycles_high = core_data[TT_FABRIC_CYCLES_INDEX + 1];
                uint64_t total_cycles = static_cast<uint64_t>(cycles_high) << 32 | cycles_low;

                device_core_cycles_[device_node_id][core] = total_cycles;
            }
        }
    }

    void convert_core_cycles_to_direction_cycles() {
        // Clear previous data
        device_direction_cycles_.clear();

        log_debug(tt::LogTest, "Converting core cycles to direction cycles");

        for (const auto& [device_coord, test_device] : test_devices_) {
            const auto& device_node_id = test_device.get_node_id();

            // Process each sender core
            for (const auto& [core, sender] : test_device.get_senders()) {
                // Get cycles for this core (if available)
                if (device_core_cycles_.count(device_node_id) == 0 ||
                    device_core_cycles_[device_node_id].count(core) == 0) {
                    continue;
                }

                uint64_t core_cycles = device_core_cycles_[device_node_id][core];

                // Get unique (direction, link_id) pairs this core sends traffic to
                std::set<std::pair<RoutingDirection, uint32_t>> core_direction_links;
                for (const auto& [config, fabric_conn_idx] : sender.get_configs()) {
                    RoutingDirection direction = fixture_->get_forwarding_direction(*config.hops);
                    uint32_t link_id = config.link_id.value_or(0);  // Default to link 0 if not specified
                    core_direction_links.insert({direction, link_id});
                }

                // Add cycles to each (direction, link_id) pair this core sends to
                // Only one core per device should send in each (direction, link) combination
                for (const auto& [direction, link_id] : core_direction_links) {
                    if (device_direction_cycles_[device_node_id][direction].count(link_id) > 0) {
                        TT_THROW(
                            "Multiple cores on device {} are sending traffic in direction {} on link {}. "
                            "Only one core per device should send in each (direction, link) combination.",
                            device_node_id.chip_id,
                            direction,
                            link_id);
                    }
                    device_direction_cycles_[device_node_id][direction][link_id] = core_cycles;
                }
            }
        }
    }

    unsigned int get_device_frequency_mhz(const FabricNodeId& device_id) {
        if (!device_freq_mhz_map_.contains(device_id)) {
            auto& metal_context = tt::tt_metal::MetalContext::instance();
            auto physical_chip_id = metal_context.get_control_plane().get_physical_chip_id_from_fabric_node_id(device_id);
            device_freq_mhz_map_[device_id] = metal_context.get_cluster().get_device_aiclk(physical_chip_id);
        }
        auto freq_mhz = device_freq_mhz_map_.at(device_id);
        TT_FATAL(freq_mhz != 0, "Device frequency reported as 0 MHz for device {}", device_id.chip_id);
        return freq_mhz;
    }

    void calculate_bandwidth(const TestConfig& config) {
        log_debug(tt::LogTest, "Calculating bandwidth (GB/s) by direction:");

        // Clear previous bandwidth results
        bandwidth_results_.clear();

        uint64_t max_cycles = 0;
        uint32_t max_traffic_count = 0;
        // Calculate total bytes and packets sent in this direction from this device
        uint64_t total_bytes = 0;
        uint32_t total_packets = 0;
        uint32_t total_traffic_count = 0;
        uint32_t packet_size = 0;
        uint32_t num_packets = 0;
        uint32_t device_freq = std::numeric_limits<uint32_t>::max();
        std::set<uint32_t> num_devices_set;

        // Pre-compute topology information (moved outside inner loop)
        const auto mesh_shape = fixture_->get_mesh_shape();
        const auto topology = fixture_->get_topology();
        // Pre-compute sender config lookup cache to avoid O(n³) search in inner loop
        std::unordered_map<std::string, std::tuple<uint32_t, uint32_t, uint32_t>> config_cache;
        for (const auto& [device_coord, test_device] : test_devices_) {
            const auto& device_id = test_device.get_node_id();
            for (const auto& [core, sender] : test_device.get_senders()) {
                for (const auto& [config, fabric_conn_idx] : sender.get_configs()) {
                    RoutingDirection config_direction = fixture_->get_forwarding_direction(config.hops.value());
                    uint32_t config_link_id = config.link_id.value_or(0);

                    // Create cache key: device_id + direction + link_id
                    std::string cache_key = std::to_string(device_id.chip_id) + "_" +
                                            std::to_string(static_cast<int>(config_direction)) + "_" +
                                            std::to_string(config_link_id);

                    config_cache[cache_key] = std::make_tuple(
                        config.parameters.payload_size_bytes,
                        config.parameters.num_packets,
                        config.parameters.payload_size_bytes  // packet_size
                    );
                }
            }
        }

        for (const auto& [device_id, direction_map] : device_direction_cycles_) {
            for (const auto& [direction, link_map] : direction_map) {
                // Calculate num_devices once per direction (moved outside link loop)
                uint32_t num_devices = 0;
                if (topology == Topology::Linear) {
                    if (direction == RoutingDirection::N or direction == RoutingDirection::S) {
                        num_devices = mesh_shape[0];
                    } else {
                        num_devices = mesh_shape[1];
                    }
                } else if (topology == Topology::Ring) {
                    num_devices = 2 * (mesh_shape[0] - 1 + mesh_shape[1] - 1);
                } else if (topology == Topology::Mesh) {
                    num_devices = mesh_shape[0] * mesh_shape[1];
                }

                for (const auto& [link_id, cycles] : link_map) {
                    if (cycles == 0) {
                        continue;  // Skip to avoid division by zero
                    }

                    // Get traffic count for this device and direction
                    if (outgoing_traffic_.count(device_id) > 0 && outgoing_traffic_[device_id].count(direction) > 0) {
                        total_traffic_count = outgoing_traffic_[device_id][direction];
                    }

                    // calculate the max for summary info
                    max_cycles = std::max(max_cycles, cycles);
                    max_traffic_count = std::max(max_traffic_count, total_traffic_count);

                    // Use cache lookup instead of triply nested loop (O(1) vs O(n³))
                    std::string cache_key = std::to_string(device_id.chip_id) + "_" +
                                            std::to_string(static_cast<int>(direction)) + "_" +
                                            std::to_string(link_id);

                    TT_FATAL(
                        config_cache.contains(cache_key),
                        "Config not found in cache for device {} direction {} link {}",
                        device_id.chip_id,
                        static_cast<int>(direction),
                        link_id
                    );
                    auto [payload_size_bytes, num_packets_val, packet_size_val] = config_cache.at(cache_key);
                    num_packets = num_packets_val;
                    packet_size = packet_size_val;
                    total_bytes = static_cast<uint64_t>(payload_size_bytes) * num_packets * total_traffic_count;
                    total_packets = static_cast<uint64_t>(num_packets) * total_traffic_count;

                    // Calculate bandwidth in Bytes/cycle and convert to GB/s
                    const auto device_frequency_mhz = get_device_frequency_mhz(device_id);
                    uint32_t device_frequency_hz = device_frequency_mhz * 1e6;
                    // use min frequency (in real senario we will have the same freq)
                    device_freq = std::min(device_freq, device_frequency_hz);
                    const auto duration_seconds =
                        static_cast<double>(cycles) / static_cast<double>(device_frequency_hz);

                    double bandwidth_bytes_per_cycle = static_cast<double>(total_bytes) / static_cast<double>(cycles);
                    double bandwidth_GB_s = (bandwidth_bytes_per_cycle * device_frequency_mhz) / 1e3;
                    double packets_per_second = static_cast<double>(total_packets) / duration_seconds;

                    // save all possible num devices
                    num_devices_set.insert(num_devices);

                    auto bw_result = BandwidthResult{
                        .num_devices = num_devices,
                        .device_id = device_id.chip_id,
                        .direction = direction,
                        .total_traffic_count = total_traffic_count,
                        .num_packets = num_packets,
                        .packet_size = packet_size,
                        .cycles = cycles,
                        .bandwidth_GB_s = bandwidth_GB_s,
                        .packets_per_second = packets_per_second};

                    if (telemetry_enabled_) {
                        bw_result.telemetry_bw_GB_s_min = measured_bw_min_;
                        bw_result.telemetry_bw_GB_s_avg = measured_bw_avg_;
                        bw_result.telemetry_bw_GB_s_max = measured_bw_max_;
                    }

                    // Store result for CSV generation (using GB/s)
                    bandwidth_results_.emplace_back(bw_result);
                }
            }
        }

        // Calculate and store a summary of this test
        total_bytes = static_cast<uint64_t>(packet_size) * num_packets * max_traffic_count;
        double bandwidth_bytes_per_cycle = static_cast<double>(total_bytes) / static_cast<double>(max_cycles);
        double bandwidth_GB_s = (bandwidth_bytes_per_cycle * device_freq) / 1e9;

        // Calculate packets per second
        double duration_seconds = static_cast<double>(max_cycles) / static_cast<double>(device_freq);
        double packets_per_second = static_cast<double>(max_traffic_count * num_packets) / duration_seconds;

        // Case 1: This test is the first iteration of a new test, or is a single iteration test
        // Generate a new entry for the test, grouping multi-iteration tests into the same entry
        if (config.iteration_number == 0) {
            // Use base name for test name, rather than name with _iter_0 suffix
            const std::string& test_name = config.name;
            // Find test parameters based on the test's first test pattern
            const TrafficPatternConfig& first_pattern = fetch_first_traffic_pattern(config);
            std::string ftype_str = fetch_pattern_ftype(first_pattern);
            std::string ntype_str = fetch_pattern_ntype(first_pattern);
            uint32_t num_packets_first_pattern = fetch_pattern_num_packets(first_pattern);
            uint32_t packet_size_first_pattern = fetch_pattern_packet_size(first_pattern);

            // Create a new entry that represents all iterations of the same test
            bandwidth_results_summary_.emplace_back(BandwidthResultSummary{
                .test_name = test_name,
                .num_iterations = 1,
                .ftype = ftype_str,
                .ntype = ntype_str,
                .topology = std::string(enchantum::to_string(config.fabric_setup.topology)),
                .num_links = config.fabric_setup.num_links,
                .num_packets = num_packets_first_pattern,
                .num_devices = std::vector<uint32_t>(num_devices_set.begin(), num_devices_set.end()),
                .packet_size = packet_size_first_pattern,
                // Push in results for the first iteration
                .cycles_vector = {static_cast<double>(max_cycles)},
                .bandwidth_vector_GB_s = {bandwidth_GB_s},
                .packets_per_second_vector = {packets_per_second},
            });
        }
        // Case 2: This is not the first iteration of a test.
        // Multi-iteration tests are executed sequentially, so we can just append to the last-created test entry
        else {
            BandwidthResultSummary& test_result = bandwidth_results_summary_.back();
            test_result.cycles_vector.push_back(static_cast<double>(max_cycles));
            test_result.bandwidth_vector_GB_s.push_back(bandwidth_GB_s);
            test_result.packets_per_second_vector.push_back(packets_per_second);
            test_result.num_iterations++;
        }
    }

    void calculate_mean(const BandwidthStatistics& stat, const auto& lambda_measurement_vector) {
        // Push statistics name into results summary csv header
        stat_order_.push_back(stat);
        for (auto& result : bandwidth_results_summary_) {
            const std::vector<double>& measurements_vector = lambda_measurement_vector(result);
            double sum = std::accumulate(measurements_vector.begin(), measurements_vector.end(), 0.0);
            double mean = sum / result.num_iterations;
            result.statistics_vector.push_back(mean);
        }
    }

    void calculate_cycles_mean() {
        calculate_mean(BandwidthStatistics::CyclesMean, [](const auto& result) { return result.cycles_vector; });
    }

    void calculate_packets_per_second_mean() {
        calculate_mean(BandwidthStatistics::PacketsPerSecondMean, [](const auto& result) {
            return result.packets_per_second_vector;
        });
    }

    void calculate_bandwidth_mean() {
        calculate_mean(
            BandwidthStatistics::BandwidthMean, [](const auto& result) { return result.bandwidth_vector_GB_s; });
    }

    void calculate_bandwidth_min() {
        // Push statistics name into results summary csv header
        stat_order_.push_back(BandwidthStatistics::BandwidthMin);
        for (auto& result : bandwidth_results_summary_) {
            result.statistics_vector.push_back(
                *std::min_element(result.bandwidth_vector_GB_s.begin(), result.bandwidth_vector_GB_s.end())
            );
        }
    }

    void calculate_bandwidth_max() {
        // Push statistics name into results summary csv header
        stat_order_.push_back(BandwidthStatistics::BandwidthMax);
        for (auto& result : bandwidth_results_summary_) {
            result.statistics_vector.push_back(
                *std::max_element(result.bandwidth_vector_GB_s.begin(), result.bandwidth_vector_GB_s.end())
            );
        }
    }

    void calculate_bandwidth_std_dev() {
        // Push statistics name into results summary csv header
        stat_order_.push_back(BandwidthStatistics::BandwidthStdDev);
        for (auto& result : bandwidth_results_summary_) {
            double sum = std::accumulate(result.bandwidth_vector_GB_s.begin(), result.bandwidth_vector_GB_s.end(), 0.0);
            double mean = sum / result.num_iterations;
            double variance = 0.0;
            for (auto& bandwidth_gb_s : result.bandwidth_vector_GB_s) {
                variance += std::pow(bandwidth_gb_s - mean, 2);
            }
            variance /= result.num_iterations;
            double std_dev = std::sqrt(variance);
            result.statistics_vector.push_back(std_dev);
        }
    }

    void calculate_bandwidth_summary_statistics() {
        // Add new statistics here
        // The statistics will be displayed in the bandwidth summary CSV file in this order
        // The name of each statistic collected is maintained in-order in the stat_order_ vector
        // The statistics are calculated for each test in the same order and are stored in each test's
        // BandwidthResultSummary.statistics_vector Each function here should calculate the statistics for every test
        // within a single invocation (see functions for details) NOTE: If you add new statistics, you must re-generate
        // the golden CSV file, otherwise benchmarking will fail.
        calculate_cycles_mean();
        calculate_packets_per_second_mean();
        calculate_bandwidth_mean();
        calculate_bandwidth_min();
        calculate_bandwidth_max();
        calculate_bandwidth_std_dev();
    }

    void generate_bandwidth_csv(const TestConfig& config) {
        // Extract representative ftype and ntype from first sender's first pattern
        const TrafficPatternConfig& first_pattern = fetch_first_traffic_pattern(config);
        std::string ftype_str = fetch_pattern_ftype(first_pattern);
        std::string ntype_str = fetch_pattern_ntype(first_pattern);

        // Open CSV file in append mode
        std::ofstream csv_stream(csv_file_path_, std::ios::out | std::ios::app);
        if (!csv_stream.is_open()) {
            log_error(tt::LogTest, "Failed to open CSV file for appending: {}", csv_file_path_.string());
            return;
        }

        // Write data rows (header already written in initialize_bandwidth_results_csv_file)
        for (const auto& result : bandwidth_results_) {
            csv_stream << config.name << "," << ftype_str << "," << ntype_str << ","
                       << enchantum::to_string(config.fabric_setup.topology) << "," << result.num_devices << ","
                       << result.device_id << "," << config.fabric_setup.num_links << ","
                       << enchantum::to_string(result.direction) << "," << result.total_traffic_count << ","
                       << result.num_packets << "," << result.packet_size << "," << result.cycles << "," << std::fixed
                       << std::setprecision(6) << result.bandwidth_GB_s << "," << std::fixed << std::setprecision(3)
                       << result.packets_per_second;

            if (this->telemetry_enabled_) {
                csv_stream << "," << std::fixed << std::setprecision(3) << result.telemetry_bw_GB_s_min.value() << ","
                           << std::fixed << std::setprecision(3) << result.telemetry_bw_GB_s_avg.value() << ","
                           << std::fixed << std::setprecision(3) << result.telemetry_bw_GB_s_max.value();
            }
            csv_stream << "\n";
        }

        csv_stream.close();
        log_info(tt::LogTest, "Bandwidth results appended to CSV file: {}", csv_file_path_.string());

    }

    std::vector<GoldenCsvEntry>::iterator fetch_corresponding_golden_entry(const BandwidthResultSummary& test_result);

    void generate_bandwidth_summary_csv() {
        // Bandwidth summary CSV file is generated separately from Bandwidth CSV because we need to wait for all multirun tests to complete
        // Generate detailed CSV filename
        std::ostringstream summary_oss;
        auto arch_name = tt::tt_metal::hal::get_arch_name();
        summary_oss << "bandwidth_summary_results_" << arch_name << ".csv";
        // Output directory already set in initialize_bandwidth_results_csv_file()
        std::filesystem::path output_path =
            std::filesystem::path(tt::tt_metal::MetalContext::instance().rtoptions().get_root_dir()) / output_dir;
        csv_summary_file_path_ = output_path / summary_oss.str();

        // Create detailed CSV file with header
        std::ofstream summary_csv_stream(csv_summary_file_path_, std::ios::out | std::ios::trunc);  // Truncate file
        if (!summary_csv_stream.is_open()) {
            log_error(tt::LogTest, "Failed to create summary CSV file: {}", csv_summary_file_path_.string());
            return;
        }

        // Write detailed header
        summary_csv_stream << "test_name,ftype,ntype,topology,num_devices,num_links,packet_size,iterations";
        for (BandwidthStatistics stat : stat_order_) {
            const std::string& stat_name = BandwidthStatisticsHeader.at(stat);
            summary_csv_stream << "," << stat_name;
        }
        summary_csv_stream << ",tolerance_percent";
        summary_csv_stream << "\n";
        log_info(tt::LogTest, "Initialized summary CSV file: {}", csv_summary_file_path_.string());

        // Write data rows
        for (const auto& result : bandwidth_results_summary_) {
            // Convert vector of num_devices to a string representation
            std::string num_devices_str = convert_num_devices_to_string(result.num_devices);
            summary_csv_stream
                << result.test_name << ","
                << result.ftype << ","
                << result.ntype << ","
                << result.topology << ",\"" << num_devices_str << "\","
                << result.num_links << ","
                << result.packet_size << ","
                << result.num_iterations;
            for (double stat : result.statistics_vector) {
                summary_csv_stream << "," << std::fixed << std::setprecision(6) << stat;
            }
            // Find the corresponding golden entry for this test result
            auto golden_it = fetch_corresponding_golden_entry(result);
            if (golden_it == golden_csv_entries_.end()) {
                log_warning(
                    tt::LogTest,
                    "Golden CSV entry not found for test {}, putting tolerance of 1.0 in summary CSV",
                    result.test_name);
                summary_csv_stream << "," << 1.0;
            } else {
                summary_csv_stream << "," << golden_it->tolerance_percent;
            }
            summary_csv_stream << "\n";
        }
        summary_csv_stream.close();
        log_info(tt::LogTest, "Bandwidth summary results appended to CSV file: {}", csv_summary_file_path_.string());
    }

    std::string get_golden_csv_filename() {
        auto arch_name = tt::tt_metal::hal::get_arch_name();
        auto cluster_type = tt::tt_metal::MetalContext::instance().get_cluster().get_cluster_type();

        // Convert cluster type enum to lowercase string
        std::string cluster_name = std::string(enchantum::to_string(cluster_type));
        std::transform(cluster_name.begin(), cluster_name.end(), cluster_name.begin(), ::tolower);

        std::string file_name = "golden_bandwidth_summary_" + arch_name + "_" + cluster_name + ".csv";
        return file_name;
    }

    bool load_golden_csv() {
        golden_csv_entries_.clear();

        std::string golden_filename = get_golden_csv_filename();
        std::filesystem::path golden_path =
            std::filesystem::path(tt::tt_metal::MetalContext::instance().rtoptions().get_root_dir()) /
            "tests/tt_metal/tt_metal/perf_microbenchmark/routing/golden" / golden_filename;

        if (!std::filesystem::exists(golden_path)) {
            log_warning(tt::LogTest, "Golden CSV file not found: {}", golden_path.string());
            return false;
        }

        std::ifstream golden_file(golden_path);
        if (!golden_file.is_open()) {
            log_error(tt::LogTest, "Failed to open golden CSV file: {}", golden_path.string());
            return false;
        }

        std::string line;
        bool is_header = true;
        while (std::getline(golden_file, line)) {
            if (is_header) {
                is_header = false;
                continue;  // Skip header
            }

            std::istringstream ss(line);
            std::string token;
            std::vector<std::string> tokens;

            // Parse CSV line
            while (std::getline(ss, token, ',')) {
                // Handle quoted strings for num_devices
                if (token.front() == '"' && token.back() != '"') {
                    std::string quoted_token = token;
                    while (std::getline(ss, token, ',') && token.back() != '"') {
                        quoted_token += "," + token;
                    }
                    quoted_token += "," + token;
                    // Remove quotes
                    quoted_token = quoted_token.substr(1, quoted_token.length() - 2);
                    tokens.push_back(quoted_token);
                } else if (token.front() == '"' && token.back() == '"') {
                    // Remove quotes from single quoted token
                    tokens.push_back(token.substr(1, token.length() - 2));
                } else {
                    tokens.push_back(token);
                }
            }

            // Validate we have enough tokens for the new format with tolerance
            if (tokens.size() < 11) {
                log_error(tt::LogTest, "Invalid CSV format in golden file. Expected 11 fields, got {}", tokens.size());
                continue;
            }

            GoldenCsvEntry entry;
            entry.test_name = tokens[0];
            entry.ftype = tokens[1];
            entry.ntype = tokens[2];
            entry.topology = tokens[3];
            entry.num_devices = tokens[4];
            entry.num_links = std::stoul(tokens[5]);
            entry.packet_size = std::stoul(tokens[6]);
            entry.num_iterations = std::stoul(tokens[7]);
            entry.cycles = std::stod(tokens[8]);
            entry.packets_per_second = std::stod(tokens[9]);
            entry.bandwidth_GB_s = std::stod(tokens[10]);
            // Skip min, max, std dev
            entry.tolerance_percent = std::stod(tokens[14]);
            golden_csv_entries_.push_back(entry);
        }

        golden_file.close();
        log_info(tt::LogTest, "Loaded {} golden entries from: {}", golden_csv_entries_.size(), golden_path.string());
        return true;
    }

    void populate_comparison_result_bandwidth(
        double result_bandwidth_GB_s, ComparisonResult& comp_result, auto& golden_it) {
        comp_result.current_bandwidth_GB_s = result_bandwidth_GB_s;

        double test_tolerance = 1.0;  // Default tolerance for no golden case
        if (golden_it != golden_csv_entries_.end()) {
            comp_result.golden_bandwidth_GB_s = golden_it->bandwidth_GB_s;
            // Use per-test tolerance from golden CSV instead of global tolerance
            test_tolerance = golden_it->tolerance_percent;
            comp_result.within_tolerance = std::abs(comp_result.difference_percent()) <= test_tolerance;

            if (comp_result.within_tolerance) {
                comp_result.status = "PASS";
            } else {
                comp_result.status = "FAIL";
            }
        } else {
            log_warning(tt::LogTest, "Golden CSV entry not found for test {}", comp_result.test_name);
            comp_result.golden_bandwidth_GB_s = 0.0;
            // Set within_tolerance explicitly to prevent an edge case, where golden is not found and test result is
            // 0.0, which would cause subsequent within_tolerance checks to be true
            comp_result.within_tolerance = false;
            comp_result.status = "NO_GOLDEN";
        }
    }

    ComparisonResult create_comparison_result(const BandwidthResultSummary& test_result);

    std::string convert_num_devices_to_string(const std::vector<uint32_t>& num_devices);

    std::string generate_failed_test_format_string(const BandwidthResultSummary& test_result, double test_result_avg_bandwidth, double difference_percent, double acceptable_tolerance);

    void compare_summary_results_with_golden() {
        if (golden_csv_entries_.empty()) {
            log_warning(tt::LogTest, "Skipping golden CSV comparison - no golden file found");
            return;
        }
        if (bandwidth_results_summary_.size() != golden_csv_entries_.size()) {
            log_warning(
                tt::LogTest,
                "Number of test results ({}) does not match number of golden entries ({})",
                bandwidth_results_summary_.size(),
                golden_csv_entries_.size());
        }

        for (int i = 0; i < bandwidth_results_summary_.size(); i++) {
            BandwidthResultSummary& test_result = bandwidth_results_summary_[i];
            // Find Average bandwidth result for the test
            // Statistic name for average bandwidth is set in calculate_bandwidth_mean()
            auto bandwidth_stat_location =
                std::find(stat_order_.begin(), stat_order_.end(), BandwidthStatistics::BandwidthMean);
            if (bandwidth_stat_location == stat_order_.end()) {
                log_error(tt::LogTest, "Average bandwidth statistic not found, was it calculated?");
                return;
            }
            int bandwidth_stat_index = std::distance(stat_order_.begin(), bandwidth_stat_location);
            double test_result_avg_bandwidth = test_result.statistics_vector[bandwidth_stat_index];

            // Search for the corresponding golden entry for this test result
            auto golden_it = fetch_corresponding_golden_entry(test_result);

            // Compare the test result with the golden entry
            ComparisonResult comp_result = create_comparison_result(test_result);
            populate_comparison_result_bandwidth(test_result_avg_bandwidth, comp_result, golden_it);
            comparison_results_.push_back(comp_result);

            if (!comp_result.within_tolerance) {
                double acceptable_tolerance = 0.0;
                if (golden_it != golden_csv_entries_.end()) {
                    acceptable_tolerance = golden_it->tolerance_percent;
                }
                std::string csv_format_string = generate_failed_test_format_string(
                    test_result, test_result_avg_bandwidth, comp_result.difference_percent(), acceptable_tolerance);
                all_failed_tests_.push_back(csv_format_string);
            }
        }

        // Write comparison results to diff CSV file
        // Output directory already created in initialize_bandwidth_results_csv_file()
        std::filesystem::path output_path =
            std::filesystem::path(tt::tt_metal::MetalContext::instance().rtoptions().get_root_dir()) / output_dir;
        std::ostringstream diff_oss;
        auto arch_name = tt::tt_metal::hal::get_arch_name();
        diff_oss << "bandwidth_summary_results_" << arch_name << "_diff.csv";
        diff_csv_file_path_ = output_path / diff_oss.str();
        // Create diff CSV file with header
        std::ofstream diff_csv_stream(diff_csv_file_path_, std::ios::out | std::ios::trunc);  // Truncate file
        if (!diff_csv_stream.is_open()) {
            log_error(tt::LogTest, "Failed to create diff CSV file: {}", diff_csv_file_path_.string());
            return;
        }
        // Write diff header
        diff_csv_stream << "test_name,ftype,ntype,topology,num_devices,num_links,packet_size,num_iterations,"
                           "current_avg_bandwidth_gb_s,golden_avg_bandwidth_gb_s,difference_percent,status\n";
        log_info(tt::LogTest, "Initialized diff CSV file: {}", diff_csv_file_path_.string());

        for (const auto& result : comparison_results_) {
            diff_csv_stream << result.test_name << "," << result.ftype << "," << result.ntype << "," << result.topology
                            << ",\"" << result.num_devices << "\"," << result.num_links << "," << result.packet_size
                            << "," << result.num_iterations << "," << std::fixed << std::setprecision(6)
                            << result.current_bandwidth_GB_s << "," << result.golden_bandwidth_GB_s << ","
                            << std::setprecision(2) << result.difference_percent() << "," << result.status << "\n";
        }
        diff_csv_stream.close();
        log_info(tt::LogTest, "Comparison diff CSV results appended to: {}", diff_csv_file_path_.string());
    }

    void validate_against_golden() {
        if (comparison_results_.empty()) {
            log_info(tt::LogTest, "No golden comparison performed (no golden file found)");
            return;
        }

        if (!all_failed_tests_.empty()) {
            has_test_failures_ = true;
            log_error(tt::LogTest, "The following tests failed golden comparison (using per-test tolerance):");
            for (const auto& failed_test : all_failed_tests_) {
                log_error(tt::LogTest, "  - {}", failed_test);
            }
        } else {
            log_info(tt::LogTest, "All tests passed golden comparison using per-test tolerance values");
        }
    }

    void set_comparison_statistics_csv_file_path();

    // Track sync cores for each device
    std::unordered_map<FabricNodeId, CoreCoord> device_global_sync_cores_;
    std::unordered_map<FabricNodeId, std::vector<CoreCoord>> device_local_sync_cores_;

    std::shared_ptr<TestFixture> fixture_;
    std::unordered_map<MeshCoordinate, TestDevice> test_devices_;
    std::unique_ptr<tt::tt_fabric::fabric_tests::GlobalAllocator> allocator_;

    // Uniform memory maps shared across all devices
    tt::tt_fabric::fabric_tests::SenderMemoryMap sender_memory_map_;
    tt::tt_fabric::fabric_tests::ReceiverMemoryMap receiver_memory_map_;
    tt::tt_fabric::fabric_tests::AllocatorPolicies allocation_policies_;
    bool benchmark_mode_ = false;     // Benchmark mode for current test
    bool telemetry_enabled_ = false;  // Telemetry enabled for current test
    bool global_sync_ = false;        // Line sync for current test
    uint32_t global_sync_val_ = 0;

    // Performance profiling data
    // TODO: add link index into the result
    std::map<FabricNodeId, std::map<RoutingDirection, uint32_t>> outgoing_traffic_;
    std::map<FabricNodeId, std::map<RoutingDirection, std::map<uint32_t, uint64_t>>> device_direction_cycles_;
    std::map<FabricNodeId, std::map<CoreCoord, uint64_t>> device_core_cycles_;
    std::vector<BandwidthResult> bandwidth_results_;
    std::vector<BandwidthResultSummary> bandwidth_results_summary_;
    std::vector<TelemetryEntry> telemetry_entries_;  // Per-test raw data
    std::vector<CodeProfilingEntry> code_profiling_entries_;  // Per-test code profiling data
    bool code_profiling_enabled_ = false;

    // Device frequency cache to avoid repeated calculations
    std::unordered_map<FabricNodeId, uint32_t> device_freq_mhz_map_;
    double measured_bw_min_ = 0.0;
    double measured_bw_avg_ = 0.0;
    double measured_bw_max_ = 0.0;
    std::filesystem::path raw_telemetry_csv_path_;
    std::vector<BandwidthStatistics> stat_order_;
    std::filesystem::path csv_file_path_;
    std::filesystem::path csv_summary_file_path_;

    // Golden CSV comparison data
    std::vector<GoldenCsvEntry> golden_csv_entries_;
    std::vector<ComparisonResult> comparison_results_;
    std::vector<std::string> all_failed_tests_;  // Accumulates all failed tests across test run
    std::filesystem::path diff_csv_file_path_;
    bool has_test_failures_ = false;  // Track if any tests failed validation

    // Golden CSV comparison statistics
    std::filesystem::path comparison_statistics_csv_file_path_;
<<<<<<< HEAD
=======

    // Ethernet core buffer readback helper
    std::unique_ptr<EthCoreBufferReadback> eth_readback_;

    // Getter for lazy initialization of eth_readback_
    EthCoreBufferReadback& get_eth_readback() {
        if (!eth_readback_) {
            eth_readback_ = std::make_unique<EthCoreBufferReadback>(test_devices_, *fixture_);
        }
        return *eth_readback_;
    }
>>>>>>> e8373f2e
};<|MERGE_RESOLUTION|>--- conflicted
+++ resolved
@@ -25,10 +25,7 @@
 #include "tt_fabric_test_memory_map.hpp"
 #include "tt_fabric_telemetry.hpp"
 #include "tt_fabric_test_results.hpp"
-<<<<<<< HEAD
-=======
 #include "tt_fabric_test_eth_readback.hpp"
->>>>>>> e8373f2e
 #include <tt-logger/tt-logger.hpp>
 #include <tt-metalium/hal.hpp>
 #include <tt-metalium/mesh_coord.hpp>
@@ -414,7 +411,8 @@
 
     void initialize_bandwidth_results_csv_file() {
         // Create output directory
-        std::filesystem::path tt_metal_home = std::filesystem::path(tt::tt_metal::MetalContext::instance().rtoptions().get_root_dir());
+        std::filesystem::path tt_metal_home =
+            std::filesystem::path(tt::tt_metal::MetalContext::instance().rtoptions().get_root_dir());
         std::filesystem::path bandwidth_results_path = tt_metal_home / output_dir;
 
         if (!std::filesystem::exists(bandwidth_results_path)) {
@@ -461,9 +459,7 @@
     // Code profiling getters/setters
     bool get_code_profiling_enabled() const { return code_profiling_enabled_; }
     void set_code_profiling_enabled(bool enabled) { code_profiling_enabled_ = enabled; }
-    const std::vector<CodeProfilingEntry>& get_code_profiling_entries() const {
-        return code_profiling_entries_;
-    }
+    const std::vector<CodeProfilingEntry>& get_code_profiling_entries() const { return code_profiling_entries_; }
 
     void set_global_sync(bool global_sync) { global_sync_ = global_sync; }
 
@@ -507,8 +503,9 @@
         return 0.0;
     }
 
-    void setup_ci_artifacts(){
-        std::filesystem::path tt_metal_home = std::filesystem::path(tt::tt_metal::MetalContext::instance().rtoptions().get_root_dir());
+    void setup_ci_artifacts() {
+        std::filesystem::path tt_metal_home =
+            std::filesystem::path(tt::tt_metal::MetalContext::instance().rtoptions().get_root_dir());
         std::filesystem::path bandwidth_results_path = tt_metal_home / output_dir;
         std::filesystem::path ci_artifacts_path = tt_metal_home / ci_artifacts_dir;
         // Create CI artifacts directory if it doesn't exist
@@ -516,7 +513,10 @@
             try {
                 std::filesystem::create_directories(ci_artifacts_path);
             } catch (const std::filesystem::filesystem_error& e) {
-                log_error(tt::LogTest, "Failed to create CI artifacts directory, skipping CI artifacts creation: {}", e.what());
+                log_error(
+                    tt::LogTest,
+                    "Failed to create CI artifacts directory, skipping CI artifacts creation: {}",
+                    e.what());
                 return;
             }
         }
@@ -528,10 +528,13 @@
                 std::filesystem::copy_file(
                     csv_filepath,
                     ci_artifacts_path / csv_filepath.filename(),
-                    std::filesystem::copy_options::overwrite_existing
-                );
+                    std::filesystem::copy_options::overwrite_existing);
             } catch (const std::filesystem::filesystem_error& e) {
-                log_debug(tt::LogTest, "Failed to copy CSV file {} to CI artifacts directory: {}", csv_filepath.filename().string(), e.what());
+                log_debug(
+                    tt::LogTest,
+                    "Failed to copy CSV file {} to CI artifacts directory: {}",
+                    csv_filepath.filename().string(),
+                    e.what());
             }
         }
         log_trace(tt::LogTest, "Copied CSV files to CI artifacts directory: {}", ci_artifacts_path.string());
@@ -862,7 +865,8 @@
     unsigned int get_device_frequency_mhz(const FabricNodeId& device_id) {
         if (!device_freq_mhz_map_.contains(device_id)) {
             auto& metal_context = tt::tt_metal::MetalContext::instance();
-            auto physical_chip_id = metal_context.get_control_plane().get_physical_chip_id_from_fabric_node_id(device_id);
+            auto physical_chip_id =
+                metal_context.get_control_plane().get_physical_chip_id_from_fabric_node_id(device_id);
             device_freq_mhz_map_[device_id] = metal_context.get_cluster().get_device_aiclk(physical_chip_id);
         }
         auto freq_mhz = device_freq_mhz_map_.at(device_id);
@@ -945,16 +949,14 @@
 
                     // Use cache lookup instead of triply nested loop (O(1) vs O(n³))
                     std::string cache_key = std::to_string(device_id.chip_id) + "_" +
-                                            std::to_string(static_cast<int>(direction)) + "_" +
-                                            std::to_string(link_id);
+                                            std::to_string(static_cast<int>(direction)) + "_" + std::to_string(link_id);
 
                     TT_FATAL(
                         config_cache.contains(cache_key),
                         "Config not found in cache for device {} direction {} link {}",
                         device_id.chip_id,
                         static_cast<int>(direction),
-                        link_id
-                    );
+                        link_id);
                     auto [payload_size_bytes, num_packets_val, packet_size_val] = config_cache.at(cache_key);
                     num_packets = num_packets_val;
                     packet_size = packet_size_val;
@@ -1021,21 +1023,22 @@
             uint32_t packet_size_first_pattern = fetch_pattern_packet_size(first_pattern);
 
             // Create a new entry that represents all iterations of the same test
-            bandwidth_results_summary_.emplace_back(BandwidthResultSummary{
-                .test_name = test_name,
-                .num_iterations = 1,
-                .ftype = ftype_str,
-                .ntype = ntype_str,
-                .topology = std::string(enchantum::to_string(config.fabric_setup.topology)),
-                .num_links = config.fabric_setup.num_links,
-                .num_packets = num_packets_first_pattern,
-                .num_devices = std::vector<uint32_t>(num_devices_set.begin(), num_devices_set.end()),
-                .packet_size = packet_size_first_pattern,
-                // Push in results for the first iteration
-                .cycles_vector = {static_cast<double>(max_cycles)},
-                .bandwidth_vector_GB_s = {bandwidth_GB_s},
-                .packets_per_second_vector = {packets_per_second},
-            });
+            bandwidth_results_summary_.emplace_back(
+                BandwidthResultSummary{
+                    .test_name = test_name,
+                    .num_iterations = 1,
+                    .ftype = ftype_str,
+                    .ntype = ntype_str,
+                    .topology = std::string(enchantum::to_string(config.fabric_setup.topology)),
+                    .num_links = config.fabric_setup.num_links,
+                    .num_packets = num_packets_first_pattern,
+                    .num_devices = std::vector<uint32_t>(num_devices_set.begin(), num_devices_set.end()),
+                    .packet_size = packet_size_first_pattern,
+                    // Push in results for the first iteration
+                    .cycles_vector = {static_cast<double>(max_cycles)},
+                    .bandwidth_vector_GB_s = {bandwidth_GB_s},
+                    .packets_per_second_vector = {packets_per_second},
+                });
         }
         // Case 2: This is not the first iteration of a test.
         // Multi-iteration tests are executed sequentially, so we can just append to the last-created test entry
@@ -1079,8 +1082,7 @@
         stat_order_.push_back(BandwidthStatistics::BandwidthMin);
         for (auto& result : bandwidth_results_summary_) {
             result.statistics_vector.push_back(
-                *std::min_element(result.bandwidth_vector_GB_s.begin(), result.bandwidth_vector_GB_s.end())
-            );
+                *std::min_element(result.bandwidth_vector_GB_s.begin(), result.bandwidth_vector_GB_s.end()));
         }
     }
 
@@ -1089,8 +1091,7 @@
         stat_order_.push_back(BandwidthStatistics::BandwidthMax);
         for (auto& result : bandwidth_results_summary_) {
             result.statistics_vector.push_back(
-                *std::max_element(result.bandwidth_vector_GB_s.begin(), result.bandwidth_vector_GB_s.end())
-            );
+                *std::max_element(result.bandwidth_vector_GB_s.begin(), result.bandwidth_vector_GB_s.end()));
         }
     }
 
@@ -1159,14 +1160,13 @@
 
         csv_stream.close();
         log_info(tt::LogTest, "Bandwidth results appended to CSV file: {}", csv_file_path_.string());
-
     }
 
     std::vector<GoldenCsvEntry>::iterator fetch_corresponding_golden_entry(const BandwidthResultSummary& test_result);
 
     void generate_bandwidth_summary_csv() {
-        // Bandwidth summary CSV file is generated separately from Bandwidth CSV because we need to wait for all multirun tests to complete
-        // Generate detailed CSV filename
+        // Bandwidth summary CSV file is generated separately from Bandwidth CSV because we need to wait for all
+        // multirun tests to complete Generate detailed CSV filename
         std::ostringstream summary_oss;
         auto arch_name = tt::tt_metal::hal::get_arch_name();
         summary_oss << "bandwidth_summary_results_" << arch_name << ".csv";
@@ -1196,14 +1196,9 @@
         for (const auto& result : bandwidth_results_summary_) {
             // Convert vector of num_devices to a string representation
             std::string num_devices_str = convert_num_devices_to_string(result.num_devices);
-            summary_csv_stream
-                << result.test_name << ","
-                << result.ftype << ","
-                << result.ntype << ","
-                << result.topology << ",\"" << num_devices_str << "\","
-                << result.num_links << ","
-                << result.packet_size << ","
-                << result.num_iterations;
+            summary_csv_stream << result.test_name << "," << result.ftype << "," << result.ntype << ","
+                               << result.topology << ",\"" << num_devices_str << "\"," << result.num_links << ","
+                               << result.packet_size << "," << result.num_iterations;
             for (double stat : result.statistics_vector) {
                 summary_csv_stream << "," << std::fixed << std::setprecision(6) << stat;
             }
@@ -1345,7 +1340,11 @@
 
     std::string convert_num_devices_to_string(const std::vector<uint32_t>& num_devices);
 
-    std::string generate_failed_test_format_string(const BandwidthResultSummary& test_result, double test_result_avg_bandwidth, double difference_percent, double acceptable_tolerance);
+    std::string generate_failed_test_format_string(
+        const BandwidthResultSummary& test_result,
+        double test_result_avg_bandwidth,
+        double difference_percent,
+        double acceptable_tolerance);
 
     void compare_summary_results_with_golden() {
         if (golden_csv_entries_.empty()) {
@@ -1465,7 +1464,7 @@
     std::map<FabricNodeId, std::map<CoreCoord, uint64_t>> device_core_cycles_;
     std::vector<BandwidthResult> bandwidth_results_;
     std::vector<BandwidthResultSummary> bandwidth_results_summary_;
-    std::vector<TelemetryEntry> telemetry_entries_;  // Per-test raw data
+    std::vector<TelemetryEntry> telemetry_entries_;           // Per-test raw data
     std::vector<CodeProfilingEntry> code_profiling_entries_;  // Per-test code profiling data
     bool code_profiling_enabled_ = false;
 
@@ -1488,8 +1487,6 @@
 
     // Golden CSV comparison statistics
     std::filesystem::path comparison_statistics_csv_file_path_;
-<<<<<<< HEAD
-=======
 
     // Ethernet core buffer readback helper
     std::unique_ptr<EthCoreBufferReadback> eth_readback_;
@@ -1501,5 +1498,4 @@
         }
         return *eth_readback_;
     }
->>>>>>> e8373f2e
 };