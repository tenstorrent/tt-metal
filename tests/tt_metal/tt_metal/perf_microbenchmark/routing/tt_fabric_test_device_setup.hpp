// SPDX-FileCopyrightText: © 2025 Tenstorrent AI ULC
//
// SPDX-License-Identifier: Apache-2.0

#pragma once

#include <vector>
#include <algorithm>
#include <unordered_map>
#include <string>
#include <string_view>
#include <memory>
#include <tt-metalium/device.hpp>
#include <tt-metalium/program.hpp>
#include <tt_metal/fabric/erisc_datamover_builder.hpp>
#include <tt-metalium/fabric.hpp>
#include <tt-metalium/mesh_graph.hpp>

#include "impl/context/metal_context.hpp"

#include "tt_fabric_test_traffic.hpp"
#include "tt_fabric_test_interfaces.hpp"
#include "tt_fabric_test_common.hpp"
#include "tt_fabric_test_memory_map.hpp"
#include "tt_metal/fabric/hw/inc/tt_fabric_status.h"

const std::string default_sender_kernel_src =
    "tests/tt_metal/tt_metal/perf_microbenchmark/routing/kernels/tt_fabric_test_sender.cpp";
const std::string default_receiver_kernel_src =
    "tests/tt_metal/tt_metal/perf_microbenchmark/routing/kernels/tt_fabric_test_receiver.cpp";
const std::string default_sync_kernel_src =
    "tests/tt_metal/tt_metal/perf_microbenchmark/routing/kernels/tt_fabric_test_sync.cpp";
const std::string default_mux_kernel_src = "tt_metal/fabric/impl/kernels/tt_fabric_mux.cpp";

using MeshCoordinate = tt::tt_metal::distributed::MeshCoordinate;
using FabricMuxConfig = tt::tt_fabric::FabricMuxConfig;

namespace tt::tt_fabric {
namespace fabric_tests {

struct ConnectionKey {
    RoutingDirection direction;
    uint32_t link_idx;

    bool operator==(const ConnectionKey& other) const {
        return direction == other.direction && link_idx == other.link_idx;
    }

    bool operator<(const ConnectionKey& other) const {
        return std::tie(direction, link_idx) < std::tie(other.direction, other.link_idx);
    }
};

// Hash function for ConnectionKey to enable unordered_map
struct ConnectionKeyHash {
    std::size_t operator()(const ConnectionKey& key) const {
        return std::hash<int>()(static_cast<int>(key.direction)) ^ (std::hash<uint32_t>()(key.link_idx) << 1);
    }
};

// Worker type enum - defines different types of cores that can use fabric connections
enum class TestWorkerType : uint8_t { SENDER, RECEIVER, SYNC, MUX };

struct Connection {
    std::set<CoreCoord> sender_cores;           // Data senders (full-size channels)
    std::set<CoreCoord> receiver_cores;         // Credit senders (header-only channels)
    std::set<CoreCoord> sync_cores;             // Sync senders (header-only channels)
    std::map<CoreCoord, uint32_t> channel_map;  // Core -> channel assignment
    std::map<CoreCoord, TestWorkerType> core_worker_types;  // Core -> worker type mapping
    bool needs_mux = false;
};

// forward declarations
struct TestDevice;

// LocalDeviceCoreAllocator: Simple utility to manage pristine cores for local allocation
// Takes ownership of pristine cores and pops them on-demand
class LocalDeviceCoreAllocator {
public:
    explicit LocalDeviceCoreAllocator(std::vector<CoreCoord>&& available_cores) :
        available_cores_(std::move(available_cores)) {}

    std::optional<CoreCoord> allocate_core() {
        if (available_cores_.empty()) {
            return std::nullopt;
        }
        CoreCoord allocated = available_cores_.back();
        available_cores_.pop_back();
        return allocated;
    }

private:
    std::vector<CoreCoord> available_cores_;
};

// FabricConnectionManager: Centralized connection tracking and management
// Handles connection registration, mux detection, channel assignment, and argument generation
// This is a standalone utility class that can be used independently of TestDevice
class FabricConnectionManager {
public:
    FabricConnectionManager() = default;

    // Helper: Determine required channel type for a worker type
    static FabricMuxChannelType get_required_channel_type(TestWorkerType worker_type) {
        switch (worker_type) {
            case TestWorkerType::SENDER: return FabricMuxChannelType::FULL_SIZE_CHANNEL;      // Full payload packets
            case TestWorkerType::RECEIVER: return FabricMuxChannelType::HEADER_ONLY_CHANNEL;  // Credit return packets
            case TestWorkerType::SYNC: return FabricMuxChannelType::HEADER_ONLY_CHANNEL;      // Atomic inc sync packets
            default:
                TT_FATAL(
                    false,
                    "Invalid TestWorkerType for channel type determination: {}. "
                    "MUX channel type must be determined from its clients, not directly.",
                    worker_type);
        }
    }

    // Register a connection from a core in a specific direction and link
    void register_client(
        const CoreCoord& core, RoutingDirection direction, uint32_t link_idx, TestWorkerType worker_type);

    // Processing: Call once at start of create_kernels()
    // local_alloc: allocator for on-demand mux core allocation
    // Creates mux configs for all connections that need mux
    void process(
        LocalDeviceCoreAllocator& local_alloc,
        TestDevice* test_device_ptr,
        const std::shared_ptr<IDeviceInfoProvider>& device_info_provider);

    // Get all used fabric links (for telemetry/result reading)
    // Returns map of direction -> set of link indices that have been registered
    std::unordered_map<RoutingDirection, std::set<uint32_t>> get_used_fabric_links() const;

    // Get all connection keys for a specific core (fast lookup via reverse map)
    std::vector<ConnectionKey> get_connection_keys_for_core(const CoreCoord& core, TestWorkerType worker_type) const;

    // Get number of fabric connections for a specific core
    size_t get_connection_count_for_core(const CoreCoord& core, TestWorkerType worker_type) const;

    // Get the array index for a connection key in the core's connection list
    uint32_t get_connection_array_index_for_key(
        const CoreCoord& core, TestWorkerType worker_type, const ConnectionKey& key) const;

    // Check if a core is a mux client
    bool is_mux_client(const CoreCoord& core) const;

    // Get the number of muxes to terminate (for compile-time arg)
    uint32_t get_num_muxes_to_terminate() const { return static_cast<uint32_t>(mux_configs_.size()); }

    // Generate mux termination local args for a core
    // Returns empty vector if core is not a mux client
    std::vector<uint32_t> generate_mux_termination_local_args_for_core(
        const CoreCoord& core, const std::shared_ptr<IDeviceInfoProvider>& device_info_provider) const;

    // Generate all fabric connection args for a specific core
    // Returns rt_args to append (includes is_mux flag + connection args for each connection)
    // Parameters are passed in from TestDevice since it has all the context
    std::vector<uint32_t> generate_connection_args_for_core(
        const CoreCoord& core,
        TestWorkerType worker_type,
        const std::shared_ptr<IDeviceInfoProvider>& device_info_provider,
        const std::shared_ptr<IRouteManager>& route_manager,
        const FabricNodeId& fabric_node_id,
        tt::tt_metal::Program& program_handle) const;

private:
    std::unordered_map<ConnectionKey, Connection, ConnectionKeyHash> connections_;
    std::unordered_map<CoreCoord, std::set<ConnectionKey>> sender_core_to_keys_;
    std::unordered_map<CoreCoord, std::set<ConnectionKey>> receiver_core_to_keys_;
    std::unordered_map<CoreCoord, std::set<ConnectionKey>> sync_core_to_keys_;
    std::unordered_map<CoreCoord, ConnectionKey> mux_core_to_key_;

    // Mux state (populated during process())
    // One mux per connection key (each fabric link has its own mux)
    std::unordered_map<ConnectionKey, CoreCoord, ConnectionKeyHash> mux_cores_;  // connection key -> mux core location
    std::unordered_map<CoreCoord, std::unique_ptr<FabricMuxConfig>>
        mux_configs_;  // mux core -> mux config (1:1 with mux_cores_)

    // Mux termination state (populated during process())
    std::set<CoreCoord> all_mux_client_cores_;  // All cores that use mux connections
    CoreCoord global_termination_master_;       // First mux client (in deterministic order)

    static constexpr uint32_t MAX_FULL_SIZE_CHANNELS = 8;
    static constexpr uint32_t MAX_HEADER_ONLY_CHANNELS = 64;
    static constexpr uint32_t BUFFERS_PER_CHANNEL = 8;

    // Helper method to assign and validate mux channels for a connection
    void assign_and_validate_channels(Connection& conn, const ConnectionKey& key);
};

struct TestWorker {
public:
    virtual ~TestWorker() = default;
    TestWorker(CoreCoord logical_core, TestDevice* test_device_ptr, std::optional<std::string_view> kernel_src);
    void set_kernel_src(const std::string_view& kernel_src);
    void create_kernel(
        const MeshCoordinate& device_coord,
        const std::vector<uint32_t>& ct_args,
        const std::vector<uint32_t>& rt_args,
        const std::vector<uint32_t>& local_args,
        uint32_t local_args_address,
        const std::vector<std::pair<size_t, size_t>>& addresses_and_size_to_clear) const;
    void collect_results();
    virtual bool validate_results(std::vector<uint32_t>& data) const = 0;
    void dump_results();

protected:
    CoreCoord logical_core_;
    uint32_t worker_id_{};
    std::string kernel_src_;
    TestDevice* test_device_ptr_;
};

struct TestSender : TestWorker {
public:
    ~TestSender() override = default;
    TestSender(CoreCoord logical_core, TestDevice* test_device_ptr, std::optional<std::string_view> kernel_src);
    void add_config(TestTrafficSenderConfig config);
    bool validate_results(std::vector<uint32_t>& data) const override;

    const std::vector<std::pair<TestTrafficSenderConfig, ConnectionKey>>& get_configs() const { return configs_; }

    // Accessors for progress monitoring
    CoreCoord get_core() const { return logical_core_; }
    uint64_t get_total_packets() const;  // Defined out-of-line

    // stores traffic config and the corresponding fabric connection key
    // Managed by TestDevice::connection_manager_
    std::vector<std::pair<TestTrafficSenderConfig, ConnectionKey>> configs_;
};

struct TestReceiver : TestWorker {
public:
    TestReceiver(CoreCoord logical_core, TestDevice* test_device_ptr, std::optional<std::string_view> kernel_src);
    void add_config(TestTrafficReceiverConfig config);
    bool validate_results(std::vector<uint32_t>& data) const override;

    // stores traffic config and the optional credit connection key (if flow control enabled)
    // Managed by TestDevice::connection_manager_
    std::vector<std::pair<TestTrafficReceiverConfig, std::optional<ConnectionKey>>> configs_;
};

struct TestSync : TestWorker {
public:
    TestSync(CoreCoord logical_core, TestDevice* test_device_ptr, std::optional<std::string_view> kernel_src);
    void add_config(TestTrafficSenderConfig config);
    bool validate_results(std::vector<uint32_t>& data) const override;

    // stores traffic config and the corresponding fabric connection key
    // Managed by TestDevice::sync_connection_manager_
    std::vector<std::pair<TestTrafficSenderConfig, ConnectionKey>> configs_;
};

struct TestMux : TestWorker {
public:
    TestMux(CoreCoord logical_core, TestDevice* test_device_ptr, std::optional<std::string_view> kernel_src);
    void set_config(FabricMuxConfig* config, ConnectionKey connection_key);
    bool validate_results(std::vector<uint32_t>& data) const override { return true; }  // Mux doesn't validate

    FabricMuxConfig* config_ = nullptr;
    ConnectionKey connection_key_{};
};

struct TestDevice {
    // Friend declarations for tight coupling with worker structs
    friend struct TestSender;
    friend struct TestReceiver;
    friend struct TestSync;
    friend struct TestMux;

public:
    TestDevice(
        const MeshCoordinate& coord,
        std::shared_ptr<IDeviceInfoProvider> device_info_provider,
        std::shared_ptr<IRouteManager> route_manager,
        const SenderMemoryMap* sender_memory_map = nullptr,
        const ReceiverMemoryMap* receiver_memory_map = nullptr);
    tt::tt_metal::Program& get_program_handle();
    const FabricNodeId& get_node_id() const;
    void add_sender_traffic_config(CoreCoord logical_core, TestTrafficSenderConfig config);
    void add_sender_sync_config(CoreCoord logical_core, TestTrafficSenderConfig sync_config);
    void add_receiver_traffic_config(CoreCoord logical_core, const TestTrafficReceiverConfig& config);
    void add_mux_worker_config(CoreCoord logical_core, FabricMuxConfig* config, ConnectionKey connection_key);
    void create_kernels();
    void set_benchmark_mode(bool benchmark_mode) { benchmark_mode_ = benchmark_mode; }
    void set_global_sync(bool global_sync) { global_sync_ = global_sync; }
    void set_global_sync_val(uint32_t global_sync_val) { global_sync_val_ = global_sync_val; }
    void set_progress_monitoring_enabled(bool enabled) { progress_monitoring_enabled_ = enabled; }
    void set_pristine_cores(std::vector<CoreCoord>&& cores) { pristine_cores_ = std::move(cores); }
    RoutingDirection get_forwarding_direction(const std::unordered_map<RoutingDirection, uint32_t>& hops) const;
    RoutingDirection get_forwarding_direction(const FabricNodeId& src_node_id, const FabricNodeId& dst_node_id) const;
    std::vector<uint32_t> get_forwarding_link_indices_in_direction(const RoutingDirection& direction) const;
    std::vector<uint32_t> get_forwarding_link_indices_in_direction(
        const FabricNodeId& src_node_id, const FabricNodeId& dst_node_id, const RoutingDirection& direction) const;
    void validate_results() const;
    void set_sync_core(CoreCoord coord) { sync_core_coord_ = coord; };
    void set_local_runtime_args_for_core(
        const MeshCoordinate& device_coord,
        CoreCoord logical_core,
        uint32_t local_args_address,
        const std::vector<uint32_t>& args) const;

    void set_use_unified_connection_manager(bool use_unified_connection_manager) {
        use_unified_connection_manager_ = use_unified_connection_manager;
    }

    // Method to access sender configurations for traffic analysis
    const std::unordered_map<CoreCoord, TestSender>& get_senders() const { return senders_; }

    std::unordered_map<RoutingDirection, std::set<uint32_t>> get_used_fabric_connections() const {
        return connection_manager_.get_used_fabric_links();
    }

    const FabricConnectionManager& get_sync_connection_manager() const {
        if (use_unified_connection_manager_) {
            return connection_manager_;
        }
        return sync_connection_manager_;
    }

    FabricConnectionManager& get_sync_connection_manager() {
        if (use_unified_connection_manager_) {
            return connection_manager_;
        }
        return sync_connection_manager_;
    }

    // Connection managers: separate instances for regular and sync connections
    // Regular: persistent connections (open for duration of test)
    FabricConnectionManager connection_manager_;

    // Sync: ephemeral connections (open/close per sync, can reuse same physical links as regular)
    FabricConnectionManager sync_connection_manager_;

    std::shared_ptr<IDeviceInfoProvider> get_device_info_provider() const { return device_info_provider_; }

private:
    void add_worker(TestWorkerType worker_type, CoreCoord logical_core);
    void create_sender_kernels();
    void create_receiver_kernels();
    void validate_sender_results() const;
    void validate_receiver_results() const;
    void create_sync_kernel();
    void create_mux_kernels();

    // Helper: Common connection registration logic for senders and receivers
    // Registers a fabric connection for the specified direction and link
    ConnectionKey register_fabric_connection(
        CoreCoord logical_core,
        TestWorkerType worker_type,
        FabricConnectionManager& connection_mgr,
        RoutingDirection outgoing_direction,
        uint32_t link_idx);

    MeshCoordinate coord_;
    std::shared_ptr<IDeviceInfoProvider> device_info_provider_;
    std::shared_ptr<IRouteManager> route_manager_;
    const SenderMemoryMap* sender_memory_map_;
    const ReceiverMemoryMap* receiver_memory_map_;

    FabricNodeId fabric_node_id_ = FabricNodeId(MeshId{0}, 0);

    tt_metal::Program program_handle_;

    std::unordered_map<CoreCoord, TestSender> senders_;
    std::unordered_map<CoreCoord, TestReceiver> receivers_;
<<<<<<< HEAD
    std::unordered_map<CoreCoord, TestSender> sync_senders_;  // Separate sync cores

    std::unordered_map<RoutingDirection, std::set<uint32_t>> used_fabric_connections_;
    std::unordered_map<RoutingDirection, std::set<uint32_t>> used_sync_fabric_connections_;
=======
    std::unordered_map<CoreCoord, TestSync> sync_workers_;    // Separate sync cores
    std::unordered_map<CoreCoord, TestMux> muxes_;            // Mux workers
>>>>>>> dab26a2c

    bool benchmark_mode_ = false;
    bool global_sync_ = false;
    uint32_t global_sync_val_ = 0;
    CoreCoord sync_core_coord_;
    bool progress_monitoring_enabled_ = false;

    // Pristine cores for mux allocation (transferred from allocator)
    std::vector<CoreCoord> pristine_cores_;

    bool use_unified_connection_manager_ = false;
};

}  // namespace fabric_tests
}  // namespace tt::tt_fabric<|MERGE_RESOLUTION|>--- conflicted
+++ resolved
@@ -364,15 +364,8 @@
 
     std::unordered_map<CoreCoord, TestSender> senders_;
     std::unordered_map<CoreCoord, TestReceiver> receivers_;
-<<<<<<< HEAD
-    std::unordered_map<CoreCoord, TestSender> sync_senders_;  // Separate sync cores
-
-    std::unordered_map<RoutingDirection, std::set<uint32_t>> used_fabric_connections_;
-    std::unordered_map<RoutingDirection, std::set<uint32_t>> used_sync_fabric_connections_;
-=======
     std::unordered_map<CoreCoord, TestSync> sync_workers_;    // Separate sync cores
     std::unordered_map<CoreCoord, TestMux> muxes_;            // Mux workers
->>>>>>> dab26a2c
 
     bool benchmark_mode_ = false;
     bool global_sync_ = false;
