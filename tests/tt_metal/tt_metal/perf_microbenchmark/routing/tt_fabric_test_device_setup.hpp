--- conflicted
+++ resolved
@@ -221,16 +221,7 @@
 
 struct TestReceiver : TestWorker {
 public:
-<<<<<<< HEAD
     TestReceiver(CoreCoord logical_core, TestDevice* test_device_ptr, std::optional<std::string_view> kernel_src);
-=======
-    ~TestReceiver() override = default;
-    TestReceiver(
-        CoreCoord logical_core,
-        TestDevice* test_device_ptr,
-        bool is_shared,
-        std::optional<std::string_view> kernel_src);
->>>>>>> bd81650c
     void add_config(TestTrafficReceiverConfig config);
     bool validate_results(std::vector<uint32_t>& data) const override;
 
@@ -373,272 +364,8 @@
     // Map from direction to mux core coordinate
     std::unordered_map<tt::tt_fabric::RoutingDirection, CoreCoord> mux_cores_;
 
-<<<<<<< HEAD
     bool use_unified_connection_manager_ = false;
 };
-=======
-    // Add other sender core coordinates for local sync
-    for (const auto& [sender_core, _] : this->senders_) {
-        uint32_t sender_noc_encoding = this->device_info_provider_->get_worker_noc_encoding(sender_core);
-        local_args.push_back(sender_noc_encoding);
-    }
-
-    // create sync kernel with local args
-    sync_sender.create_kernel(coord_, ct_args, rt_args, local_args, sender_memory_map_->get_local_args_address(), {});
-    log_debug(tt::LogTest, "created sync kernel on core: {}", sync_core);
-}
-
-inline void TestDevice::create_sender_kernels() {
-    // TODO: fetch these dynamically
-    const bool is_2D_routing_enabled = this->device_info_provider_->is_2D_routing_enabled();
-    const bool is_dynamic_routing_enabled = this->device_info_provider_->is_dynamic_routing_enabled();
-
-    // all local senders + one sync core
-    uint32_t num_local_sync_cores = static_cast<uint32_t>(this->senders_.size()) + 1;
-
-    for (const auto& [core, sender] : this->senders_) {
-        // Get memory layout from sender memory map
-        TT_FATAL(sender_memory_map_ != nullptr, "Sender memory map is required for creating sender kernels");
-        TT_FATAL(sender_memory_map_->is_valid(), "Sender memory map is invalid");
-
-        // Compile-time args
-        std::vector<uint32_t> ct_args = {
-            is_2D_routing_enabled,
-            is_dynamic_routing_enabled,
-            sender.fabric_connections_.size(),                  /* num fabric connections */
-            sender.configs_.size(),                             /* num traffic configs */
-            (uint32_t)benchmark_mode_,                          /* benchmark mode */
-            (uint32_t)global_sync_,                             /* line sync enabled */
-            num_local_sync_cores,                               /* num local sync cores */
-            sender_memory_map_->common.get_kernel_config_size() /* kernel config buffer size */
-        };
-
-        // Runtime args: memory map args, then fabric connection args
-        std::vector<uint32_t> rt_args = sender_memory_map_->get_memory_map_args();
-
-        // Add fabric connection args (for WorkerToFabricEdmSender::build_from_args)
-        std::vector<uint32_t> fabric_connection_args;
-        if (!sender.fabric_connections_.empty()) {
-            fabric_connection_args = generate_fabric_connection_args(core, sender.fabric_connections_);
-            rt_args.insert(rt_args.end(), fabric_connection_args.begin(), fabric_connection_args.end());
-        }
-
-        // Local args (all the rest - will be written to local args buffer)
-        std::vector<uint32_t> local_args;
-
-        // Add local sync args for regular senders (they participate as sync receivers)
-        if (global_sync_) {
-            // Add local sync configuration args (same as sync core, but no global sync)
-            uint32_t local_sync_val =
-                static_cast<uint32_t>(senders_.size() + 1);  // Expected sync value (all senders + sync core)
-            local_args.push_back(sender_memory_map_->get_local_sync_address());
-            local_args.push_back(local_sync_val);
-
-            // Add sync core's NOC encoding (the master for local sync)
-            uint32_t sync_core_noc_encoding = this->device_info_provider_->get_worker_noc_encoding(sync_core_coord_);
-            local_args.push_back(sync_core_noc_encoding);
-
-            // Add other sender core coordinates for local sync
-            for (const auto& [sender_core, _] : this->senders_) {
-                uint32_t sender_noc_encoding = this->device_info_provider_->get_worker_noc_encoding(sender_core);
-                local_args.push_back(sender_noc_encoding);
-            }
-        }
-
-        // Traffic config to fabric connection mapping
-        for (const auto& [_, fabric_connection_idx] : sender.configs_) {
-            local_args.push_back(fabric_connection_idx);
-        }
-
-        // Traffic config args
-        if (!sender.configs_.empty()) {
-            // Estimate total size based on first config to reduce reallocations
-            const auto first_traffic_args = sender.configs_[0].first.get_args();
-            local_args.reserve(local_args.size() + (sender.configs_.size() * first_traffic_args.size()));
-            local_args.insert(local_args.end(), first_traffic_args.begin(), first_traffic_args.end());
-
-            for (size_t i = 1; i < sender.configs_.size(); ++i) {
-                const auto traffic_args = sender.configs_[i].first.get_args();
-                local_args.insert(local_args.end(), traffic_args.begin(), traffic_args.end());
-            }
-        }
-
-        // create kernel with local args
-        sender.create_kernel(coord_, ct_args, rt_args, local_args, sender_memory_map_->get_local_args_address(), {});
-        log_debug(tt::LogTest, "created sender kernel on core: {}", core);
-    }
-}
-
-inline void TestDevice::create_receiver_kernels() {
-    for (const auto& [core, receiver] : this->receivers_) {
-        // Get memory layout from receiver memory map
-        TT_FATAL(receiver_memory_map_ != nullptr, "Receiver memory map is required for creating receiver kernels");
-        TT_FATAL(receiver_memory_map_->is_valid(), "Receiver memory map is invalid");
-
-        // Compile-time args
-        std::vector<uint32_t> ct_args = {
-            receiver.configs_.size(),                             /* num traffic configs */
-            benchmark_mode_ ? 1u : 0u,                            /* benchmark mode */
-            receiver_memory_map_->common.get_kernel_config_size() /* kernel config buffer size */
-        };
-
-        // Runtime args: memory map args - receivers don't have fabric connections
-        std::vector<uint32_t> rt_args = receiver_memory_map_->get_memory_map_args();
-
-        // Local args (all the rest - will be written to local args buffer)
-        std::vector<uint32_t> local_args;
-
-        // Traffic config args
-        if (!receiver.configs_.empty()) {
-            // Estimate total size based on first config to reduce reallocations
-            const auto first_traffic_args = receiver.configs_[0].get_args();
-            local_args.reserve(local_args.size() + (receiver.configs_.size() * first_traffic_args.size()));
-            local_args.insert(local_args.end(), first_traffic_args.begin(), first_traffic_args.end());
-
-            for (size_t i = 1; i < receiver.configs_.size(); ++i) {
-                const auto traffic_args = receiver.configs_[i].get_args();
-                local_args.insert(local_args.end(), traffic_args.begin(), traffic_args.end());
-            }
-        }
-
-        receiver.create_kernel(
-            coord_, ct_args, rt_args, local_args, receiver_memory_map_->get_local_args_address(), {});
-        log_debug(tt::LogTest, "created receiver kernel on core: {}", core);
-    }
-}
-
-inline void TestDevice::create_kernels() {
-    log_debug(tt::LogTest, "creating kernels on node: {}", fabric_node_id_);
-    // create sync kernels
-    if (global_sync_) {
-        this->create_sync_kernel();
-    }
-    // create sender kernels
-    this->create_sender_kernels();
-
-    // create receiver kernels
-    this->create_receiver_kernels();
-}
-
-inline void TestDevice::add_receiver_traffic_config(CoreCoord logical_core, const TestTrafficReceiverConfig& config) {
-    if (this->receivers_.find(logical_core) == this->receivers_.end()) {
-        this->add_worker(TestWorkerType::RECEIVER, logical_core);
-    }
-    this->receivers_.at(logical_core).add_config(config);
-}
-
-inline void TestDevice::add_sender_traffic_config(CoreCoord logical_core, TestTrafficSenderConfig config) {
-    if (this->senders_.find(logical_core) == this->senders_.end()) {
-        this->add_worker(TestWorkerType::SENDER, logical_core);
-    }
-    this->senders_.at(logical_core).add_config(std::move(config));
-}
-
-inline void TestDevice::add_sender_sync_config(CoreCoord logical_core, TestTrafficSenderConfig sync_config) {
-    // Create sync sender if it doesn't exist
-    if (this->sync_senders_.find(logical_core) == this->sync_senders_.end()) {
-        this->sync_senders_.emplace(logical_core, TestSender(logical_core, this, default_sync_kernel_src));
-    }
-    this->sync_senders_.at(logical_core).add_sync_config(std::move(sync_config));
-}
-
-inline RoutingDirection TestDevice::get_forwarding_direction(
-    const std::unordered_map<RoutingDirection, uint32_t>& hops) const {
-    return this->route_manager_->get_forwarding_direction(hops);
-}
-
-inline RoutingDirection TestDevice::get_forwarding_direction(
-    const FabricNodeId& src_node_id, const FabricNodeId& dst_node_id) const {
-    return this->route_manager_->get_forwarding_direction(src_node_id, dst_node_id);
-}
-
-inline std::vector<uint32_t> TestDevice::get_forwarding_link_indices_in_direction(
-    const RoutingDirection& direction) const {
-    const auto link_indices =
-        this->route_manager_->get_forwarding_link_indices_in_direction(this->fabric_node_id_, direction);
-    TT_FATAL(
-        !link_indices.empty(),
-        "No forwarding link indices found in direction: {} from {}",
-        direction,
-        this->fabric_node_id_);
-    return link_indices;
-}
-
-inline std::vector<uint32_t> TestDevice::get_forwarding_link_indices_in_direction(
-    const FabricNodeId& src_node_id, const FabricNodeId& dst_node_id, const RoutingDirection& direction) const {
-    const auto link_indices =
-        this->route_manager_->get_forwarding_link_indices_in_direction(src_node_id, dst_node_id, direction);
-    TT_FATAL(
-        !link_indices.empty(),
-        "No forwarding link indices found in direction: {} from {}",
-        direction,
-        this->fabric_node_id_);
-    return link_indices;
-}
-
-inline void TestDevice::validate_sender_results() const {
-    std::vector<CoreCoord> sender_cores;
-    sender_cores.reserve(this->senders_.size());
-    for (const auto& [core, _] : this->senders_) {
-        sender_cores.push_back(core);
-    }
-
-    if (sender_cores.empty()) {
-        return;
-    }
-
-    // capture data from all the cores and then indidividually validate
-    auto data = this->device_info_provider_->read_buffer_from_cores(
-        this->coord_,
-        sender_cores,
-        sender_memory_map_->get_result_buffer_address(),
-        sender_memory_map_->get_result_buffer_size());
-
-    // validate data
-    for (const auto& [core, sender] : this->senders_) {
-        bool pass = sender.validate_results(data.at(core));
-        TT_FATAL(pass, "Sender on device: {} core: {} failed", this->fabric_node_id_, core);
-    }
-}
-
-inline void TestDevice::validate_receiver_results() const {
-    std::vector<CoreCoord> receiver_cores;
-    receiver_cores.reserve(this->receivers_.size());
-    for (const auto& [core, _] : this->receivers_) {
-        receiver_cores.push_back(core);
-    }
-
-    if (receiver_cores.empty()) {
-        return;
-    }
-
-    // capture data from all the cores and then indidividually validate
-    auto data = this->device_info_provider_->read_buffer_from_cores(
-        this->coord_,
-        receiver_cores,
-        receiver_memory_map_->get_result_buffer_address(),
-        receiver_memory_map_->get_result_buffer_size());
-
-    // validate data
-    for (const auto& [core, receiver] : this->receivers_) {
-        bool pass = receiver.validate_results(data.at(core));
-        TT_FATAL(pass, "Receiver on device: {} core: {} failed", this->fabric_node_id_, core);
-    }
-}
-
-inline void TestDevice::validate_results() const {
-    this->validate_sender_results();
-    this->validate_receiver_results();
-}
-
-inline void TestDevice::set_local_runtime_args_for_core(
-    const MeshCoordinate& device_coord,
-    CoreCoord logical_core,
-    uint32_t local_args_address,
-    const std::vector<uint32_t>& args) const {
-    device_info_provider_->write_data_to_core(device_coord, logical_core, local_args_address, args);
-}
->>>>>>> bd81650c
 
 }  // namespace fabric_tests
 }  // namespace tt::tt_fabric