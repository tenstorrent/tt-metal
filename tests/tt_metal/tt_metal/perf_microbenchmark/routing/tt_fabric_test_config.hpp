// SPDX-FileCopyrightText: © 2025 Tenstorrent Inc.
//
// SPDX-License-Identifier: Apache-2.0

#pragma once

#include <vector>
#include <string>
#include <fstream>
#include <unordered_map>
#include <yaml-cpp/yaml.h>
#include <variant>
#include <random>
#include <algorithm>
#include <numeric>

#include "assert.hpp"
#include <tt-logger/tt-logger.hpp>

#include "impl/context/metal_context.hpp"

#include "tests/tt_metal/test_utils/test_common.hpp"

#include <tt-metalium/fabric_edm_types.hpp>
#include <tt-metalium/mesh_graph.hpp>
#include <tt-metalium/device.hpp>
#include <tt-metalium/routing_table_generator.hpp>
#include <umd/device/types/cluster_descriptor_types.hpp>

#include "tt_fabric_test_interfaces.hpp"
#include "tt_fabric_test_common_types.hpp"

namespace tt::tt_fabric {
namespace fabric_tests {

// Helper template for static_assert in visitor - must be defined before use
template <class>
inline constexpr bool always_false_v = false;

// Helper functions and mappings for converting between string representations in YAML
// and their corresponding enum types.
namespace detail {
template <typename T>
struct StringEnumMapper {
    std::unordered_map<std::string, T> to_enum;
    std::unordered_map<T, std::string> to_string_map;

    StringEnumMapper(const std::initializer_list<std::pair<const char*, T>>& mapping_data) {
        for (const auto& pair : mapping_data) {
            to_enum[pair.first] = pair.second;
            to_string_map[pair.second] = pair.first;
        }
    }

    const std::string& to_string(T value, const std::string& type_name) const {
        auto it = to_string_map.find(value);
        if (it == to_string_map.end()) {
            TT_THROW("Unknown enum value for {}", type_name);
        }
        return it->second;
    }

    T from_string(const std::string& s, const std::string& type_name) const {
        auto it = to_enum.find(s);
        if (it == to_enum.end()) {
            TT_THROW("Unsupported string value '{}' for {}", s, type_name);
        }
        return it->second;
    }
};

static const StringEnumMapper<ChipSendType> chip_send_type_mapper({
    {"mcast", ChipSendType::CHIP_MULTICAST},
    {"unicast", ChipSendType::CHIP_UNICAST},
});

static const StringEnumMapper<NocSendType> noc_send_type_mapper({
    {"unicast_write", NocSendType::NOC_UNICAST_WRITE},
    {"atomic_inc", NocSendType::NOC_UNICAST_ATOMIC_INC},
    {"fused_atomic_inc", NocSendType::NOC_FUSED_UNICAST_ATOMIC_INC},
    {"unicast_scatter_write", NocSendType::NOC_UNICAST_SCATTER_WRITE},
});

static const StringEnumMapper<RoutingDirection> routing_direction_mapper({
    {"N", RoutingDirection::N},
    {"S", RoutingDirection::S},
    {"E", RoutingDirection::E},
    {"W", RoutingDirection::W},
});

static const StringEnumMapper<Topology> topology_mapper({
    {"Ring", Topology::Ring},
    {"Linear", Topology::Linear},
    {"Mesh", Topology::Mesh},
    {"Torus", Topology::Torus},
});

static const StringEnumMapper<RoutingType> routing_type_mapper({
    {"LowLatency", RoutingType::LowLatency},
    {"Dynamic", RoutingType::Dynamic},
});

static const StringEnumMapper<FabricTensixConfig> fabric_tensix_type_mapper({
    {"Default", FabricTensixConfig::DISABLED},
    {"Mux", FabricTensixConfig::MUX},
});

static const StringEnumMapper<FabricReliabilityMode> fabric_reliability_mode_mapper({
    {"STRICT_SYSTEM_HEALTH_SETUP_MODE", FabricReliabilityMode::STRICT_SYSTEM_HEALTH_SETUP_MODE},
    {"RELAXED_SYSTEM_HEALTH_SETUP_MODE", FabricReliabilityMode::RELAXED_SYSTEM_HEALTH_SETUP_MODE},
    {"DYNAMIC_RECONFIGURATION_SETUP_MODE", FabricReliabilityMode::DYNAMIC_RECONFIGURATION_SETUP_MODE},
});

static const StringEnumMapper<CoreAllocationPolicy> core_allocation_policy_mapper({
    {"RoundRobin", CoreAllocationPolicy::RoundRobin},
    {"ExhaustFirst", CoreAllocationPolicy::ExhaustFirst},
});

static const StringEnumMapper<HighLevelTrafficPattern> high_level_traffic_pattern_mapper({
    {"all_to_all", HighLevelTrafficPattern::AllToAll},
    {"one_to_all", HighLevelTrafficPattern::OneToAll},
    {"all_to_one", HighLevelTrafficPattern::AllToOne},
    {"all_to_one_random", HighLevelTrafficPattern::AllToOneRandom},
    {"full_device_random_pairing", HighLevelTrafficPattern::FullDeviceRandomPairing},
    {"unidirectional_linear", HighLevelTrafficPattern::UnidirectionalLinear},
    {"full_ring", HighLevelTrafficPattern::FullRing},
    {"half_ring", HighLevelTrafficPattern::HalfRing},
    {"all_devices_uniform_pattern", HighLevelTrafficPattern::AllDevicesUniformPattern},
});
// Optimized string concatenation utility to avoid multiple allocations
template <typename... Args>
inline void append_with_separator(std::string& target, std::string_view separator, Args&&... args) {
    // Calculate total size needed
    size_t total_size = target.size();
    auto add_size = [&total_size, &separator](const auto& arg) {
        if constexpr (std::is_arithmetic_v<std::decay_t<decltype(arg)>>) {
            // For numeric types, estimate string length (conservative estimate)
            total_size += separator.size() + 20;  // 20 chars should handle most numeric types
        } else {
            // For string types
            total_size += separator.size() + std::string(arg).size();
        }
    };

    // fold expression: calls add_size for each argument to calculate total size
    // For args (a, b, c), this expands to: add_size(a), add_size(b), add_size(c)
    (add_size(args), ...);

    // Reserve space to avoid reallocations
    target.reserve(total_size);

    // Append each argument with separator
    auto append_arg = [&target, &separator](const auto& arg) {
        target += separator;
        if constexpr (std::is_arithmetic_v<std::decay_t<decltype(arg)>>) {
            target += std::to_string(arg);
        } else {
            target += std::string(arg);
        }
    };

    // fold expression: calls append_arg for each argument in sequence
    // For args (a, b, c), this expands to: append_arg(a), append_arg(b), append_arg(c)
    (append_arg(args), ...);
}

}  // namespace detail

// Helper function to resolve DeviceIdentifier to FabricNodeId
inline FabricNodeId resolve_device_identifier(const DeviceIdentifier& device_id, const IDeviceInfoProvider& provider) {
    return std::visit(
        [&provider](const auto& id) -> FabricNodeId {
            using T = std::decay_t<decltype(id)>;
            if constexpr (std::is_same_v<T, FabricNodeId>) {
                return id;  // Already resolved
            } else if constexpr (std::is_same_v<T, chip_id_t>) {
                return provider.get_fabric_node_id(id);
            } else if constexpr (std::is_same_v<T, std::pair<MeshId, chip_id_t>>) {
                return FabricNodeId{id.first, id.second};
            } else if constexpr (std::is_same_v<T, std::pair<MeshId, MeshCoordinate>>) {
                return provider.get_fabric_node_id(id.first, id.second);
            } else {
                static_assert(always_false_v<T>, "Unsupported DeviceIdentifier type");
            }
        },
        device_id);
}

struct ParsedYamlConfig {
    std::vector<ParsedTestConfig> test_configs;
    std::optional<AllocatorPolicies> allocation_policies;
    std::optional<PhysicalMeshConfig> physical_mesh_config;
};

template <typename TrafficPatternType>
inline TrafficPatternType merge_patterns(const TrafficPatternType& base, const TrafficPatternType& specific) {
    TrafficPatternType merged;

    merged.ftype = specific.ftype.has_value() ? specific.ftype : base.ftype;
    merged.ntype = specific.ntype.has_value() ? specific.ntype : base.ntype;
    merged.size = specific.size.has_value() ? specific.size : base.size;
    merged.num_packets = specific.num_packets.has_value() ? specific.num_packets : base.num_packets;
    merged.atomic_inc_val = specific.atomic_inc_val.has_value() ? specific.atomic_inc_val : base.atomic_inc_val;
    merged.atomic_inc_wrap = specific.atomic_inc_wrap.has_value() ? specific.atomic_inc_wrap : base.atomic_inc_wrap;
    merged.mcast_start_hops = specific.mcast_start_hops.has_value() ? specific.mcast_start_hops : base.mcast_start_hops;

    // Special handling for nested destination
    if (specific.destination.has_value()) {
        if (base.destination.has_value()) {
            // Both have destinations, merge them.
            auto merged_dest = base.destination.value();  // Start with base as default
            const auto& spec_dest = specific.destination.value();

            // Override with specific values if they exist
            if (spec_dest.device.has_value()) {
                merged_dest.device = spec_dest.device;
            }
            if (spec_dest.core.has_value()) {
                merged_dest.core = spec_dest.core;
            }
            if (spec_dest.hops.has_value()) {
                merged_dest.hops = spec_dest.hops;
            }
            if (spec_dest.target_address.has_value()) {
                merged_dest.target_address = spec_dest.target_address;
            }
            if (spec_dest.atomic_inc_address.has_value()) {
                merged_dest.atomic_inc_address = spec_dest.atomic_inc_address;
            }

            merged.destination = merged_dest;
        } else {
            // Only specific has a destination, use it directly.
            merged.destination = specific.destination;
        }
    } else {
        // Specific has no destination, use the base one.
        merged.destination = base.destination;
    }

    return merged;
}

class YamlConfigParser {
public:
    YamlConfigParser() = default;

    ParsedYamlConfig parse_file(const std::string& yaml_config_path);

private:
    DeviceIdentifier parse_device_identifier(const YAML::Node& node);
    ParsedDestinationConfig parse_destination_config(const YAML::Node& dest_yaml);
    ParsedTrafficPatternConfig parse_traffic_pattern_config(const YAML::Node& pattern_yaml);
    ParsedSenderConfig parse_sender_config(const YAML::Node& sender_yaml, const ParsedTrafficPatternConfig& defaults);
    TestFabricSetup parse_fabric_setup(const YAML::Node& fabric_setup_yaml);
    ParsedTestConfig parse_test_config(const YAML::Node& test_yaml);
    AllocatorPolicies parse_allocator_policies(const YAML::Node& policies_yaml);
    CoreAllocationConfig parse_core_allocation_config(const YAML::Node& config_yaml, CoreAllocationConfig base_config);
    PhysicalMeshConfig parse_physical_mesh_config(const YAML::Node& physical_mesh_yaml);

    // Parsing helpers
    CoreCoord parse_core_coord(const YAML::Node& node);
    MeshCoordinate parse_mesh_coord(const YAML::Node& node);
    MeshId parse_mesh_id(const YAML::Node& yaml_node);
    template <typename T>
    T parse_scalar(const YAML::Node& yaml_node);
    template <typename T>
    std::vector<T> parse_scalar_sequence(const YAML::Node& yaml_node);
    template <typename T>
    std::vector<std::vector<T>> parse_2d_array(const YAML::Node& yaml_node);
    template <typename T1, typename T2>
    std::pair<T1, T2> parse_pair(const YAML::Node& yaml_sequence);
    template <typename T1, typename T2>
    std::vector<std::pair<T1, T2>> parse_pair_sequence(const YAML::Node& yaml_node);
    template <typename T>
    std::vector<T> get_elements_in_range(T start, T end);
    ParametrizationOptionsMap parse_parametrization_params(const YAML::Node& params_yaml);
    HighLevelPatternConfig parse_high_level_pattern_config(const YAML::Node& pattern_yaml);
};

class CmdlineParser {
public:
    CmdlineParser(const std::vector<std::string>& input_args);

    std::optional<std::string> get_yaml_config_path();
    bool check_filter(ParsedTestConfig& test_config, bool fine_grained);
    void apply_overrides(std::vector<ParsedTestConfig>& test_configs);
    std::vector<ParsedTestConfig> generate_default_configs();
    std::optional<uint32_t> get_master_seed();
    bool dump_built_tests();
    std::string get_built_tests_dump_file_name(const std::string& default_file_name);
    bool has_help_option();
    void print_help();

private:
    const std::vector<std::string>& input_args_;
    std::optional<std::string> filter_type;
    std::optional<std::string> filter_value;
};

const std::string no_default_test_yaml_config = "";

<<<<<<< HEAD
// Helper function to get supported pattern names from the mapper
inline std::vector<std::string> get_supported_high_level_patterns() {
    std::vector<std::string> patterns;
    patterns.reserve(detail::high_level_traffic_pattern_mapper.to_enum.size());
    for (const auto& [pattern_name, _] : detail::high_level_traffic_pattern_mapper.to_enum) {
        patterns.push_back(pattern_name);
    }
    return patterns;
}

inline ParsedYamlConfig YamlConfigParser::parse_file(const std::string& yaml_config_path) {
    std::ifstream yaml_config(yaml_config_path);
    TT_FATAL(not yaml_config.fail(), "Failed to open file: {}", yaml_config_path);

    YAML::Node yaml = YAML::LoadFile(yaml_config_path);

    ParsedYamlConfig result;

    if (yaml["physical_mesh"]) {
        result.physical_mesh_config = parse_physical_mesh_config(yaml["physical_mesh"]);
    }

    if (yaml["allocation_policies"]) {
        result.allocation_policies = parse_allocator_policies(yaml["allocation_policies"]);
    }

    const auto& tests_yaml = yaml["Tests"];
    TT_FATAL(tests_yaml.IsSequence(), "Expected 'Tests' to be a sequence at the root of the YAML file.");
    result.test_configs.reserve(tests_yaml.size());
    for (const auto& test_yaml : tests_yaml) {
        TT_FATAL(test_yaml.IsMap(), "Expected each test in Tests to be a map");

        result.test_configs.emplace_back(parse_test_config(test_yaml));
    }
    return result;
}

inline DeviceIdentifier YamlConfigParser::parse_device_identifier(const YAML::Node& node) {
    if (node.IsScalar()) {
        chip_id_t chip_id = parse_scalar<chip_id_t>(node);
        return chip_id;
    } else if (node.IsSequence() && node.size() == 2) {
        MeshId mesh_id = parse_mesh_id(node[0]);
        if (node[1].IsScalar()) {
            // Format: [mesh_id, chip_id]
            chip_id_t chip_id = parse_scalar<chip_id_t>(node[1]);
            return std::make_pair(mesh_id, chip_id);
        } else if (node[1].IsSequence()) {
            // Format: [mesh_id, [row, col]]
            MeshCoordinate mesh_coord = parse_mesh_coord(node[1]);
            return std::make_pair(mesh_id, mesh_coord);
        }
    }
    TT_THROW(
        "Unsupported device identifier format. Expected scalar chip_id, sequence [mesh_id, chip_id], or sequence "
        "[mesh_id, [row, col]].");
}

inline ParsedDestinationConfig YamlConfigParser::parse_destination_config(const YAML::Node& dest_yaml) {
    ParsedDestinationConfig config;
    if (dest_yaml["device"]) {
        config.device = parse_device_identifier(dest_yaml["device"]);
    }
    if (dest_yaml["core"]) {
        config.core = parse_core_coord(dest_yaml["core"]);
    }
    if (dest_yaml["hops"]) {
        TT_FATAL(dest_yaml["hops"].IsMap(), "Expected 'hops' to be a map.");
        std::unordered_map<RoutingDirection, uint32_t> hops_map;
        for (const auto& it : dest_yaml["hops"]) {
            std::string dir_str = parse_scalar<std::string>(it.first);
            RoutingDirection dir = detail::routing_direction_mapper.from_string(dir_str, "RoutingDirection");
            uint32_t num_hops = parse_scalar<uint32_t>(it.second);
            hops_map[dir] = num_hops;
        }
        config.hops = hops_map;
    }
    if (dest_yaml["target_address"]) {
        config.target_address = parse_scalar<uint32_t>(dest_yaml["target_address"]);
    }
    if (dest_yaml["atomic_inc_address"]) {
        config.atomic_inc_address = parse_scalar<uint32_t>(dest_yaml["atomic_inc_address"]);
    }
    return config;
}

inline ParsedTrafficPatternConfig YamlConfigParser::parse_traffic_pattern_config(const YAML::Node& pattern_yaml) {
    TT_FATAL(pattern_yaml.IsMap(), "Expected pattern to be a map");

    ParsedTrafficPatternConfig config;
    if (pattern_yaml["ftype"]) {
        config.ftype =
            detail::chip_send_type_mapper.from_string(parse_scalar<std::string>(pattern_yaml["ftype"]), "ftype");
    }
    if (pattern_yaml["ntype"]) {
        config.ntype =
            detail::noc_send_type_mapper.from_string(parse_scalar<std::string>(pattern_yaml["ntype"]), "ntype");
    }
    if (pattern_yaml["size"]) {
        config.size = parse_scalar<uint32_t>(pattern_yaml["size"]);
    }
    if (pattern_yaml["num_packets"]) {
        config.num_packets = parse_scalar<uint32_t>(pattern_yaml["num_packets"]);
    }
    if (pattern_yaml["destination"]) {
        config.destination = parse_destination_config(pattern_yaml["destination"]);
    }
    if (pattern_yaml["atomic_inc_val"]) {
        config.atomic_inc_val = parse_scalar<uint16_t>(pattern_yaml["atomic_inc_val"]);
    }
    if (pattern_yaml["atomic_inc_wrap"]) {
        config.atomic_inc_wrap = parse_scalar<uint16_t>(pattern_yaml["atomic_inc_wrap"]);
    }
    if (pattern_yaml["mcast_start_hops"]) {
        config.mcast_start_hops = parse_scalar<uint32_t>(pattern_yaml["mcast_start_hops"]);
    }
    return config;
}

inline ParsedSenderConfig YamlConfigParser::parse_sender_config(
    const YAML::Node& sender_yaml, const ParsedTrafficPatternConfig& defaults) {
    TT_FATAL(sender_yaml.IsMap(), "Expected sender to be a map");
    TT_FATAL(sender_yaml["device"] && sender_yaml["patterns"], "Sender config missing required keys");

    ParsedSenderConfig config;
    config.device = parse_device_identifier(sender_yaml["device"]);
    if (sender_yaml["core"]) {
        config.core = parse_core_coord(sender_yaml["core"]);
    }

    const auto& patterns_yaml = sender_yaml["patterns"];
    TT_FATAL(patterns_yaml.IsSequence(), "Expected patterns to be a sequence");
    config.patterns.reserve(patterns_yaml.size());
    for (const auto& pattern_node : patterns_yaml) {
        ParsedTrafficPatternConfig specific_pattern = parse_traffic_pattern_config(pattern_node);
        config.patterns.push_back(merge_patterns(defaults, specific_pattern));
    }
    return config;
}

inline ParsedTestConfig YamlConfigParser::parse_test_config(const YAML::Node& test_yaml) {
    ParsedTestConfig test_config;

    test_config.name = parse_scalar<std::string>(test_yaml["name"]);
    log_info(tt::LogTest, "Parsing test: {}", test_config.name);

    TT_FATAL(test_yaml["fabric_setup"], "No fabric setup specified for test: {}", test_config.name);
    test_config.fabric_setup = parse_fabric_setup(test_yaml["fabric_setup"]);

    if (test_yaml["top_level_iterations"]) {
        test_config.num_top_level_iterations = parse_scalar<uint32_t>(test_yaml["top_level_iterations"]);
        if (test_config.num_top_level_iterations == 0) {
            TT_THROW("top_level_iterations must be greater than 0");
        }
    }

    if (test_yaml["parametrization_params"]) {
        test_config.parametrization_params = parse_parametrization_params(test_yaml["parametrization_params"]);
    }

    if (test_yaml["on_missing_param_policy"]) {
        test_config.on_missing_param_policy = parse_scalar<std::string>(test_yaml["on_missing_param_policy"]);
    }

    if (test_yaml["defaults"]) {
        test_config.defaults = parse_traffic_pattern_config(test_yaml["defaults"]);
    }

    if (test_yaml["patterns"]) {
        const auto& patterns_yaml = test_yaml["patterns"];
        TT_FATAL(patterns_yaml.IsSequence(), "Expected 'patterns' to be a sequence.");
        std::vector<HighLevelPatternConfig> high_level_patterns;
        high_level_patterns.reserve(patterns_yaml.size());
        for (const auto& pattern_node : patterns_yaml) {
            high_level_patterns.push_back(parse_high_level_pattern_config(pattern_node));
        }
        test_config.patterns = high_level_patterns;
    }

    if (test_yaml["senders"]) {
        const auto& senders_yaml = test_yaml["senders"];
        TT_FATAL(senders_yaml.IsSequence(), "Expected senders to be a sequence");
        test_config.senders.reserve(senders_yaml.size());
        for (const auto& sender_node : senders_yaml) {
            test_config.senders.push_back(
                parse_sender_config(sender_node, test_config.defaults.value_or(ParsedTrafficPatternConfig{})));
        }
    }

    if (test_yaml["bw_calc_func"]) {
        test_config.bw_calc_func = parse_scalar<std::string>(test_yaml["bw_calc_func"]);
    }

    if (test_yaml["benchmark_mode"]) {
        test_config.benchmark_mode = parse_scalar<bool>(test_yaml["benchmark_mode"]);
    }

    if (test_yaml["sync"]) {
        test_config.global_sync = parse_scalar<bool>(test_yaml["sync"]);
    }

    return test_config;
}

inline AllocatorPolicies YamlConfigParser::parse_allocator_policies(const YAML::Node& policies_yaml) {
    TT_FATAL(policies_yaml.IsMap(), "Expected 'allocation_policies' to be a map.");

    std::optional<CoreAllocationConfig> sender_config;
    if (policies_yaml["sender"]) {
        sender_config = parse_core_allocation_config(
            policies_yaml["sender"], CoreAllocationConfig::get_default_sender_allocation_config());
    }

    std::optional<CoreAllocationConfig> receiver_config;
    if (policies_yaml["receiver"]) {
        receiver_config = parse_core_allocation_config(
            policies_yaml["receiver"], CoreAllocationConfig::get_default_receiver_allocation_config());
    }

    std::optional<uint32_t> default_payload_chunk_size;
    if (policies_yaml["default_payload_chunk_size"]) {
        default_payload_chunk_size = parse_scalar<uint32_t>(policies_yaml["default_payload_chunk_size"]);
    }

    return AllocatorPolicies(sender_config, receiver_config, default_payload_chunk_size);
}

inline CoreAllocationConfig YamlConfigParser::parse_core_allocation_config(
    const YAML::Node& config_yaml, CoreAllocationConfig base_config) {
    CoreAllocationConfig config = base_config;
    if (config_yaml["policy"]) {
        config.policy = detail::core_allocation_policy_mapper.from_string(
            parse_scalar<std::string>(config_yaml["policy"]), "CoreAllocationPolicy");
    }
    if (config_yaml["max_configs_per_core"]) {
        config.max_configs_per_core = parse_scalar<uint32_t>(config_yaml["max_configs_per_core"]);
    }
    if (config_yaml["initial_pool_size"]) {
        config.initial_pool_size = parse_scalar<uint32_t>(config_yaml["initial_pool_size"]);
    }
    if (config_yaml["pool_refill_size"]) {
        config.pool_refill_size = parse_scalar<uint32_t>(config_yaml["pool_refill_size"]);
    }
    return config;
}

inline TestFabricSetup YamlConfigParser::parse_fabric_setup(const YAML::Node& fabric_setup_yaml) {
    TT_FATAL(fabric_setup_yaml.IsMap(), "Expected fabric setup to be a map");
    TT_FATAL(fabric_setup_yaml["topology"], "Fabric setup missing Topolgy key");
    TestFabricSetup fabric_setup;
    auto topology_str = parse_scalar<std::string>(fabric_setup_yaml["topology"]);
    fabric_setup.topology = detail::topology_mapper.from_string(topology_str, "Topology");

    if (fabric_setup_yaml["routing_type"]) {
        auto routing_type_str = parse_scalar<std::string>(fabric_setup_yaml["routing_type"]);
        fabric_setup.routing_type = detail::routing_type_mapper.from_string(routing_type_str, "RoutingType");
    } else {
        log_info(tt::LogTest, "No routing type specified, defaulting to LowLatency");
        fabric_setup.routing_type = RoutingType::LowLatency;
    }

    if (fabric_setup_yaml["fabric_tensix_config"]) {
        auto fabric_type_str = parse_scalar<std::string>(fabric_setup_yaml["fabric_tensix_config"]);
        fabric_setup.fabric_tensix_config =
            detail::fabric_tensix_type_mapper.from_string(fabric_type_str, "FabricTensixConfig");
    } else {
        log_info(tt::LogTest, "No fabric tensix config specified, defaulting to DISABLED");
        fabric_setup.fabric_tensix_config = FabricTensixConfig::DISABLED;
    }

    if (fabric_setup_yaml["fabric_reliability_mode"]) {
        auto reliability_mode_str = parse_scalar<std::string>(fabric_setup_yaml["fabric_reliability_mode"]);
        fabric_setup.fabric_reliability_mode =
            detail::fabric_reliability_mode_mapper.from_string(reliability_mode_str, "FabricReliabilityMode");
    } else {
        log_info(tt::LogTest, "No fabric reliability mode specified, defaulting to STRICT_SYSTEM_HEALTH_SETUP_MODE");
        fabric_setup.fabric_reliability_mode = FabricReliabilityMode::STRICT_SYSTEM_HEALTH_SETUP_MODE;
    }

    if (fabric_setup_yaml["num_links"]) {
        fabric_setup.num_links = parse_scalar<uint32_t>(fabric_setup_yaml["num_links"]);
    } else {
        fabric_setup.num_links = 1;
    }

    // Handle torus_config for Torus topology
    if (fabric_setup.topology == Topology::Torus) {
        if (fabric_setup_yaml["torus_config"]) {
            fabric_setup.torus_config = parse_scalar<std::string>(fabric_setup_yaml["torus_config"]);
        } else {
            // Default to "XY" when topology is Torus but no torus_config is specified
            fabric_setup.torus_config = "XY";
        }

        // Validate torus_config value
        const auto& config = fabric_setup.torus_config.value();
        TT_FATAL(
            config == "X" || config == "Y" || config == "XY",
            "Invalid torus_config '{}'. Supported values are: 'X', 'Y', 'XY'",
            config);
    }

    return fabric_setup;
}

inline PhysicalMeshConfig YamlConfigParser::parse_physical_mesh_config(const YAML::Node& physical_mesh_yaml) {
    TT_FATAL(physical_mesh_yaml.IsMap(), "Expected physical mesh config to be a map");
    TT_FATAL(
        physical_mesh_yaml["mesh_descriptor_path"].IsDefined() && physical_mesh_yaml["eth_coord_mapping"].IsDefined(),
        "physical_mesh config must contain both 'mesh_descriptor_path' and 'eth_coord_mapping'");

    PhysicalMeshConfig physical_mesh_config;
    physical_mesh_config.mesh_descriptor_path = parse_scalar<std::string>(physical_mesh_yaml["mesh_descriptor_path"]);
    physical_mesh_config.eth_coord_mapping = parse_2d_array<eth_coord_t>(physical_mesh_yaml["eth_coord_mapping"]);

    return physical_mesh_config;
}

// CmdlineParser methods
inline std::optional<std::string> CmdlineParser::get_yaml_config_path() {
    std::string yaml_config = test_args::get_command_option(input_args_, "--test_config", "");

    if (!yaml_config.empty()) {
        std::filesystem::path fpath(yaml_config);
        if (!fpath.is_absolute()) {
            const auto& fname = fpath.filename();
            fpath = std::filesystem::path(tt::tt_metal::MetalContext::instance().rtoptions().get_root_dir()) /
                    "tests/tt_metal/tt_metal/perf_microbenchmark/routing/" / fname;
            log_warning(tt::LogTest, "Relative fpath for config provided, using absolute path: {}", fpath);
        }
        return fpath.string();
    }

    return std::nullopt;
}

inline bool CmdlineParser::check_filter(ParsedTestConfig& test_config, bool fine_grained) {
    if (filter_type.has_value()) {
        if (filter_type.value() == "name" || filter_type.value() == "Name") {
            return test_config.name == filter_value;
        } else if (filter_type.value() == "topology" || filter_type.value() == "Topology") {
            auto topo = tt::tt_fabric::Topology::Linear;  // Default value
            if (filter_value == "Ring") {
                topo = tt::tt_fabric::Topology::Ring;
            } else if (filter_value == "Linear") {
                topo = tt::tt_fabric::Topology::Linear;
            } else if (filter_value == "Mesh") {
                topo = tt::tt_fabric::Topology::Mesh;
            } else if (filter_value == "Torus") {
                topo = tt::tt_fabric::Topology::Torus;
            } else {
                log_info(
                    tt::LogTest,
                    "Unsupported topology filter value: '{}'. Supported values are: Ring, Linear, Mesh, Torus",
                    filter_value);
                return false;
            }
            return test_config.fabric_setup.topology == topo;
        } else if (filter_type.value() == "routing_type" || filter_type.value() == "Routing_Type") {
            auto r_type = tt::tt_fabric::fabric_tests::RoutingType::LowLatency;  // Default value
            if (filter_value == "LowLatency") {
                r_type = tt::tt_fabric::fabric_tests::RoutingType::LowLatency;
            } else if (filter_value == "Dynamic") {
                r_type = tt::tt_fabric::fabric_tests::RoutingType::Dynamic;
            } else {
                log_info(
                    tt::LogTest,
                    "Unsupported routing type filter value: '{}'. Supported values are: LowLatency, Dynamic",
                    filter_value);
                return false;
            }
            return test_config.fabric_setup.routing_type == r_type;
        } else if (filter_type.value() == "benchmark_mode" || filter_type.value() == "Benchmark_Mode") {
            if (filter_value == "true") {
                return test_config.benchmark_mode;
            } else if (filter_value == "false") {
                return !test_config.benchmark_mode;
            } else {
                log_info(
                    tt::LogTest,
                    "Unsupported benchmark filter value: '{}'. Supported values are: true, false",
                    filter_value);
                return false;
            }
        } else if (filter_type.value() == "sync" || filter_type.value() == "Sync") {
            if (filter_value == "true") {
                return test_config.global_sync;
            } else if (filter_value == "false") {
                return !test_config.global_sync;
            } else {
                log_info(
                    tt::LogTest,
                    "Unsupported sync filter value: '{}'. Supported values are: true, false",
                    filter_value);
                return false;
            }
        } else if (filter_type.value() == "num_links" || filter_type.value() == "Num_Links") {
            if (fine_grained) {
                if (test_config.parametrization_params.has_value() &&
                    !test_config.parametrization_params.value().empty()) {
                    auto& params = test_config.parametrization_params.value();
                    auto it = params.find("num_links");
                    if (it != params.end() && std::holds_alternative<std::vector<uint32_t>>(it->second)) {
                        const auto& num_links_vec = std::get<std::vector<uint32_t>>(it->second);
                        for (const auto& num_links : num_links_vec) {
                            if (num_links == stoi(filter_value.value())) {
                                return true;
                            }
                        }
                    }
                }
            }
            return test_config.fabric_setup.num_links == stoi(filter_value.value());
        } else if (filter_type.value() == "ntype") {
            if (fine_grained) {
                if (test_config.parametrization_params.has_value() &&
                    !test_config.parametrization_params.value().empty()) {
                    auto& params = test_config.parametrization_params.value();
                    auto it = params.find("ntype");
                    if (it != params.end() && std::holds_alternative<std::vector<std::string>>(it->second)) {
                        const auto& ntype_vec = std::get<std::vector<std::string>>(it->second);
                        for (const auto& ntype : ntype_vec) {
                            if (ntype == filter_value.value()) {
                                return true;
                            }
                        }
                    }
                }
            }
            // soft filter
            std::optional<tt::tt_fabric::NocSendType> ntype;
            ntype = detail::noc_send_type_mapper.from_string(filter_value.value(), "ntype");
            bool checker = false;
            for (const auto& sender : test_config.senders) {
                for (const auto& pattern : sender.patterns) {
                    if (pattern.ntype.has_value()) {
                        if (pattern.ntype.value() == ntype.value()) {
                            checker = true;
                            break;
                        }
                    }
                }
            }
            if (checker) {
                for (auto& sender : test_config.senders) {
                    sender.patterns.erase(
                        std::remove_if(
                            sender.patterns.begin(),
                            sender.patterns.end(),
                            [&](const auto& pattern) {
                                return pattern.ntype.has_value() && pattern.ntype.value() != ntype;
                            }),
                        sender.patterns.end());
                }
            }
            if (!checker && test_config.defaults.has_value() && test_config.defaults.value().ntype.has_value()) {
                checker = test_config.defaults.value().ntype.value() == ntype.value();
            }
            return checker;
        } else if (filter_type.value() == "ftype") {
            // soft filter
            if (fine_grained) {
                if (test_config.parametrization_params.has_value() &&
                    !test_config.parametrization_params.value().empty()) {
                    auto& params = test_config.parametrization_params.value();
                    auto it = params.find("ftype");
                    if (it != params.end() && std::holds_alternative<std::vector<std::string>>(it->second)) {
                        const auto& ftype_vec = std::get<std::vector<std::string>>(it->second);
                        for (const auto& ftype : ftype_vec) {
                            if (ftype == filter_value.value()) {
                                return true;
                            }
                        }
                    }
                }
            }
            std::optional<tt::tt_fabric::ChipSendType> ftype;
            ftype = detail::chip_send_type_mapper.from_string(filter_value.value(), "ftype");
            bool checker = false;
            for (const auto& sender : test_config.senders) {
                for (const auto& pattern : sender.patterns) {
                    if (pattern.ftype.has_value()) {
                        if (pattern.ftype.value() == ftype.value()) {
                            checker = true;
                            break;
                        }
                    }
                }
            }
            if (checker) {
                for (auto& sender : test_config.senders) {
                    sender.patterns.erase(
                        std::remove_if(
                            sender.patterns.begin(),
                            sender.patterns.end(),
                            [&](const auto& pattern) {
                                return pattern.ftype.has_value() && pattern.ftype.value() != ftype.value();
                            }),
                        sender.patterns.end());
                }
            }
            if (!checker && test_config.defaults.has_value() && test_config.defaults.value().ftype.has_value()) {
                checker = test_config.defaults.value().ftype.value() == ftype.value();
            }
            return checker;
        } else if (filter_type.value() == "num_packets") {
            if (fine_grained) {
                if (test_config.parametrization_params.has_value() &&
                    !test_config.parametrization_params.value().empty()) {
                    auto& params = test_config.parametrization_params.value();
                    auto it = params.find("num_packets");
                    if (it != params.end() && std::holds_alternative<std::vector<uint32_t>>(it->second)) {
                        const auto& num_packets_vec = std::get<std::vector<uint32_t>>(it->second);
                        for (const auto& num_packets : num_packets_vec) {
                            if (num_packets == stoi(filter_value.value())) {
                                return true;
                            }
                        }
                    }
                }
            }
            // soft filter
            uint32_t num_packets = stoi(filter_value.value());
            bool checker = false;
            for (const auto& sender : test_config.senders) {
                for (const auto& pattern : sender.patterns) {
                    if (pattern.num_packets.has_value()) {
                        if (pattern.num_packets.value() == num_packets) {
                            checker = true;
                            break;
                        }
                    }
                }
            }
            if (checker) {
                for (auto& sender : test_config.senders) {
                    sender.patterns.erase(
                        std::remove_if(
                            sender.patterns.begin(),
                            sender.patterns.end(),
                            [&](const auto& pattern) {
                                return pattern.num_packets.has_value() && pattern.num_packets.value() != num_packets;
                            }),
                        sender.patterns.end());
                }
            }
            if (!checker && test_config.defaults.has_value() && test_config.defaults.value().num_packets.has_value()) {
                checker = test_config.defaults.value().num_packets.value() == num_packets;
            }
            return checker;
        } else if (filter_type.value() == "size") {
            if (fine_grained) {
                if (test_config.parametrization_params.has_value() &&
                    !test_config.parametrization_params.value().empty()) {
                    auto& params = test_config.parametrization_params.value();
                    auto it = params.find("size");
                    if (it != params.end() && std::holds_alternative<std::vector<uint32_t>>(it->second)) {
                        const auto& size_vec = std::get<std::vector<uint32_t>>(it->second);
                        for (const auto& size : size_vec) {
                            if (size == stoi(filter_value.value())) {
                                return true;
                            }
                        }
                    }
                }
            }
            uint32_t size = stoi(filter_value.value());
            bool checker = false;
            for (const auto& sender : test_config.senders) {
                for (const auto& pattern : sender.patterns) {
                    if (pattern.size.has_value()) {
                        if (pattern.size.value() == size) {
                            checker = true;
                            break;
                        }
                    }
                }
            }

            if (checker) {
                for (auto& sender : test_config.senders) {
                    sender.patterns.erase(
                        std::remove_if(
                            sender.patterns.begin(),
                            sender.patterns.end(),
                            [&](const auto& pattern) {
                                return pattern.size.has_value() && pattern.size.value() != size;
                            }),
                        sender.patterns.end());
                }
            }
            if (!checker && test_config.defaults.has_value() && test_config.defaults.value().size.has_value()) {
                checker = test_config.defaults.value().size.value() == size;
            }
            return checker;
        } else if (filter_type.value() == "pattern") {
            bool checker = false;
            if (test_config.patterns.has_value()) {
                for (auto& high_level_pattern : test_config.patterns.value()) {
                    if (high_level_pattern.type == filter_value.value()) {
                        checker = true;
                        break;
                    }
                }
            }
            return checker;
        } else {
            log_info(
                tt::LogTest,
                "Unsupported filter type: '{}'. Supported types are: name, topology, routing_type, benchmark_mode, "
                "sync, num_links, ntype, ftype, num_packets, size, pattern",
                filter_type.value());
            return false;
        }
    }
    return true;
}

inline void CmdlineParser::apply_overrides(std::vector<ParsedTestConfig>& test_configs) {
    bool is_default_test = (test_configs.size() == 1 && test_configs[0].name == "DefaultCommandLineTest");

    if (!is_default_test) {
        if (test_args::has_command_option(input_args_, "--pattern") ||
            test_args::has_command_option(input_args_, "--chip-ids") ||
            test_args::has_command_option(input_args_, "--iterations") ||
            test_args::has_command_option(input_args_, "--src-device") ||
            test_args::has_command_option(input_args_, "--dst-device") ||
            test_args::has_command_option(input_args_, "--topology")) {
            log_warning(
                LogTest,
                "Ignoring structural command-line arguments (--pattern, --chip-ids, --topology, etc.) as a YAML "
                "configuration is being used. Only value overrides (--num-packets, --payload-size, etc.) are applied.");
        }
    }

    if (test_args::has_command_option(input_args_, "--num-packets")) {
        uint32_t num_packets_override = test_args::get_command_option_uint32(input_args_, "--num-packets", 1);
        log_info(LogTest, "Overriding num_packets for all patterns with: {}", num_packets_override);
        for (auto& config : test_configs) {
            if (!config.defaults.has_value()) {
                config.defaults = ParsedTrafficPatternConfig{};
            }
            config.defaults->num_packets = num_packets_override;
        }
    }

    if (test_args::has_command_option(input_args_, "--payload-size")) {
        uint32_t payload_size_override = test_args::get_command_option_uint32(input_args_, "--payload-size", 64);
        log_info(LogTest, "Overriding payload_size for all patterns with: {}", payload_size_override);
        for (auto& config : test_configs) {
            if (!config.defaults.has_value()) {
                config.defaults = ParsedTrafficPatternConfig{};
            }
            config.defaults->size = payload_size_override;
        }
    }
}

inline std::vector<ParsedTestConfig> CmdlineParser::generate_default_configs() {
    log_info(LogTest, "No YAML config provided. Generating a default test configuration from command-line args.");

    TestFabricSetup fabric_setup;
    if (test_args::has_command_option(input_args_, "--topology")) {
        std::string topology_str = test_args::get_command_option(input_args_, "--topology", "Linear");
        fabric_setup.topology = detail::topology_mapper.from_string(topology_str, "Topology");
    } else {
        fabric_setup.topology = Topology::Linear;
        log_info(LogTest, "No topology specified via --topology, defaulting to Linear.");
    }

    ParsedTestConfig default_test;

    if (test_args::has_command_option(input_args_, "--pattern")) {
        log_info(LogTest, "Generating a high-level pattern test from command line.");
        std::string pattern_type = test_args::get_command_option(input_args_, "--pattern", "");
        TT_FATAL(
            detail::high_level_traffic_pattern_mapper.to_enum.find(pattern_type) !=
                detail::high_level_traffic_pattern_mapper.to_enum.end(),
            "Unsupported pattern type from command line: '{}'. Supported types are: {}",
            pattern_type,
            get_supported_high_level_patterns());

        HighLevelPatternConfig hlp_config;
        hlp_config.type = pattern_type;
        hlp_config.iterations = test_args::get_command_option_uint32(input_args_, "--iterations", 1);

        default_test.patterns = std::vector<HighLevelPatternConfig>{hlp_config};
    } else {
        log_info(LogTest, "Generating a simple unicast test from command line.");
        std::string src_device_str = test_args::get_command_option(input_args_, "--src-device", "0");
        std::string dst_device_str = test_args::get_command_option(input_args_, "--dst-device", "1");

        chip_id_t src_device_id = std::stoul(src_device_str);
        chip_id_t dst_device_id = std::stoul(dst_device_str);

        ParsedTrafficPatternConfig pattern = {.destination = ParsedDestinationConfig{.device = dst_device_id}};
        ParsedSenderConfig sender = {.device = src_device_id, .patterns = {pattern}};
        default_test.senders = {sender};
    }

    default_test.name = "DefaultCommandLineTest";
    default_test.fabric_setup = fabric_setup;
    default_test.defaults = ParsedTrafficPatternConfig{};
    default_test.defaults->ftype = ChipSendType::CHIP_UNICAST;
    default_test.defaults->ntype = NocSendType::NOC_UNICAST_WRITE;

    return {default_test};
}

inline std::optional<uint32_t> CmdlineParser::get_master_seed() {
    if (test_args::has_command_option(input_args_, "--master-seed")) {
        uint32_t master_seed = test_args::get_command_option_uint32(input_args_, "--master-seed", 0);
        log_info(tt::LogTest, "Using master seed from command line: {}", master_seed);
        return std::make_optional(master_seed);
    }

    log_info(LogTest, "No master seed provided. Use --master-seed to reproduce.");
    return std::nullopt;
}

inline bool CmdlineParser::dump_built_tests() {
    return test_args::has_command_option(input_args_, "--dump-built-tests");
}

inline std::string CmdlineParser::get_built_tests_dump_file_name(const std::string& default_file_name) {
    auto dump_file = test_args::get_command_option(input_args_, "--built-tests-dump-file", default_file_name);
    return dump_file;
}

inline bool CmdlineParser::has_help_option() { return test_args::has_command_option(input_args_, "--help"); }

inline void CmdlineParser::print_help() {
    log_info(LogTest, "Usage: test_tt_fabric [options]");
    log_info(LogTest, "This test can be run in two modes:");
    log_info(
        LogTest,
        "1. With a YAML configuration file (--test_config), which provides detailed control over traffic patterns.");
    log_info(LogTest, "2. With command-line arguments for simpler, predefined test cases.");
    log_info(LogTest, "");
    log_info(LogTest, "General Options:");
    log_info(LogTest, "  --help                                       Print this help message.");
    log_info(
        LogTest,
        "  --test_config <path>                         Path to the YAML test configuration file. See "
        "test_features.yaml for examples.");
    log_info(
        LogTest,
        "  --master-seed <seed>                         Master seed for all random operations to ensure "
        "reproducibility.");
    log_info(LogTest, "");
    log_info(LogTest, "Options for command-line mode (when --test_config is NOT used):");
    log_info(LogTest, "  --topology <Linear|Ring|Mesh|Torus>          Specify the fabric topology. Default: Linear.");
    log_info(
        LogTest,
        "  --pattern <type>                             Specify a high-level traffic pattern. If not provided, a "
        "simple unicast test is run.");
    log_info(
        LogTest,
        "                                               Supported types: {}",
        get_supported_high_level_patterns());
    log_info(
        LogTest,
        "  --src-device <id>                            Source device for simple unicast test. "
        "Default: 0.");
    log_info(
        LogTest,
        "  --dst-device <id>                            Destination device for simple unicast test. "
        "Default: 1.");
    log_info(
        LogTest,
        "  --iterations <N>                             Number of iterations for high-level patterns (e.g., for "
        "different random pairings). Default: 1.");
    log_info(LogTest, "");
    log_info(LogTest, "Value Overrides (can be used with either mode):");
    log_info(
        LogTest,
        "  --num-packets <N>                            Override the number of packets for all traffic "
        "patterns.");
    log_info(
        LogTest,
        "  --payload-size <bytes>                       Override the payload size in bytes for all "
        "traffic patterns.");
    log_info(LogTest, "");
    log_info(LogTest, "Debugging and Output Options:");
    log_info(
        LogTest,
        "  --dump-built-tests                           Dump the fully-expanded test configurations to a YAML file.");
    log_info(
        LogTest,
        "  --built-tests-dump-file <filename>           Specify the filename for the dumped tests. Default: "
        "built_tests.yaml.");
    log_info(LogTest, "  --filter <testname>           Specify a filter for the test suite");
}

// YamlConfigParser private helpers
inline CoreCoord YamlConfigParser::parse_core_coord(const YAML::Node& node) {
    TT_FATAL(node.IsSequence() && node.size() == 2, "Expected core coordinates to be a sequence of [x, y]");
    return CoreCoord(parse_scalar<size_t>(node[0]), parse_scalar<size_t>(node[1]));
}

inline MeshCoordinate YamlConfigParser::parse_mesh_coord(const YAML::Node& node) {
    TT_FATAL(node.IsSequence() && node.size() == 2, "Expected mesh coordinates to be a sequence of [row, col]");
    std::vector<uint32_t> coords = {parse_scalar<uint32_t>(node[0]), parse_scalar<uint32_t>(node[1])};
    return MeshCoordinate(coords);
}

inline MeshId YamlConfigParser::parse_mesh_id(const YAML::Node& yaml_node) {
    uint32_t mesh_id = yaml_node.as<uint32_t>();
    return MeshId{mesh_id};
}

=======
>>>>>>> f23dda6c
template <typename T>
inline T YamlConfigParser::parse_scalar(const YAML::Node& yaml_node) {
    TT_FATAL(yaml_node.IsScalar(), "Expected yaml node to be a scalar value");
    if constexpr (std::is_same_v<T, MeshId>) {
        return parse_mesh_id(yaml_node);
    } else {
        return yaml_node.as<T>();
    }
}

template <typename T>
inline std::vector<T> YamlConfigParser::parse_scalar_sequence(const YAML::Node& yaml_node) {
    std::vector<T> sequence;
    sequence.reserve(yaml_node.size());
    for (const auto& entry : yaml_node) {
        sequence.push_back(parse_scalar<T>(entry));
    }

    return sequence;
}

template <typename T1, typename T2>
inline std::pair<T1, T2> YamlConfigParser::parse_pair(const YAML::Node& yaml_sequence) {
    TT_FATAL(yaml_sequence.size() == 2, "Expected only 2 entries for the pair");
    return {parse_scalar<T1>(yaml_sequence[0]), parse_scalar<T2>(yaml_sequence[1])};
}

template <typename T1, typename T2>
inline std::vector<std::pair<T1, T2>> YamlConfigParser::parse_pair_sequence(const YAML::Node& yaml_node) {
    std::vector<std::pair<T1, T2>> pair_sequence;
    pair_sequence.reserve(yaml_node.size());
    for (const auto& entry : yaml_node) {
        TT_FATAL(entry.IsSequence(), "Expected each entry to be sequence");
        pair_sequence.push_back(parse_pair<T1, T2>(entry));
    }

    return pair_sequence;
}

template <typename T>
inline std::vector<std::vector<T>> YamlConfigParser::parse_2d_array(const YAML::Node& yaml_node) {
    std::vector<std::vector<T>> array;
    TT_FATAL(yaml_node.IsSequence(), "Expected a sequence for 2D array");

    for (const auto& row : yaml_node) {
        TT_FATAL(row.IsSequence(), "Expected each row to be a sequence");
        std::vector<T> row_vector;
        row_vector.reserve(row.size());
        for (const auto& entry : row) {
            // only deals with ethernet core case
            if constexpr (std::is_same_v<T, eth_coord_t>) {
                TT_FATAL(entry.size() == 5, "Expected ethernet core coordinates to be a sequence of 5 elements");
                row_vector.push_back(eth_coord_t{
                    parse_scalar<uint32_t>(entry[0]),
                    parse_scalar<uint32_t>(entry[1]),
                    parse_scalar<uint32_t>(entry[2]),
                    parse_scalar<uint32_t>(entry[3]),
                    parse_scalar<uint32_t>(entry[4])});
            } else {
                TT_THROW("Unsupported entry type in 2D array for type: {}", entry.Type());
            }
        }
        array.push_back(std::move(row_vector));
    }

    return array;
}

template <typename T>
inline std::vector<T> YamlConfigParser::get_elements_in_range(T start, T end) {
    std::vector<T> range(end - start + 1);
    std::iota(range.begin(), range.end(), start);
    return range;
}


class TestConfigBuilder {
public:
    TestConfigBuilder(IDeviceInfoProvider& device_info_provider, IRouteManager& route_manager, std::mt19937& gen) :
        device_info_provider_(device_info_provider), route_manager_(route_manager), gen_(gen) {}

    std::vector<TestConfig> build_tests(
        const std::vector<ParsedTestConfig>& raw_configs, CmdlineParser& cmdline_parser) {
        std::vector<TestConfig> built_tests;

        for (const auto& raw_config : raw_configs) {
            std::vector<ParsedTestConfig> parametrized_configs = this->expand_parametrizations(raw_config);

            // For each newly generated parametrized config, expand its high-level patterns
            for (auto& p_config : parametrized_configs) {
                if (!cmdline_parser.check_filter(p_config, false)) {
                    log_info(LogTest, "Skipping part of test '{}' due to filter criteria.", p_config.name);
                    continue;
                }
                auto expanded_tests = this->expand_high_level_patterns(p_config);
                built_tests.insert(
                    built_tests.end(),
                    std::make_move_iterator(expanded_tests.begin()),
                    std::make_move_iterator(expanded_tests.end()));
            }
        }

        return built_tests;
    }

private:
    // Convert ParsedTestConfig to TestConfig by resolving device identifiers
    TestConfig resolve_test_config(const ParsedTestConfig& parsed_test) {
        TestConfig resolved_test;
        resolved_test.name = parsed_test.name;
        resolved_test.fabric_setup = parsed_test.fabric_setup;
        resolved_test.on_missing_param_policy = parsed_test.on_missing_param_policy;
        resolved_test.parametrization_params = parsed_test.parametrization_params;
        resolved_test.patterns = parsed_test.patterns;
        resolved_test.bw_calc_func = parsed_test.bw_calc_func;
        resolved_test.seed = parsed_test.seed;
        resolved_test.global_sync_configs = parsed_test.global_sync_configs;
        resolved_test.benchmark_mode = parsed_test.benchmark_mode;
        resolved_test.global_sync = parsed_test.global_sync;
        resolved_test.global_sync_val = parsed_test.global_sync_val;

        // Resolve defaults
        if (parsed_test.defaults.has_value()) {
            resolved_test.defaults = resolve_traffic_pattern(parsed_test.defaults.value());
        }

        // Resolve senders
        resolved_test.senders.reserve(parsed_test.senders.size());
        for (const auto& parsed_sender : parsed_test.senders) {
            resolved_test.senders.push_back(resolve_sender_config(parsed_sender));
        }

        return resolved_test;
    }

    SenderConfig resolve_sender_config(const ParsedSenderConfig& parsed_sender) {
        SenderConfig resolved_sender;
        resolved_sender.device = resolve_device_identifier(parsed_sender.device, device_info_provider_);
        resolved_sender.core = parsed_sender.core;
        resolved_sender.link_id = parsed_sender.link_id;  // Transfer link ID

        resolved_sender.patterns.reserve(parsed_sender.patterns.size());
        for (const auto& parsed_pattern : parsed_sender.patterns) {
            resolved_sender.patterns.push_back(resolve_traffic_pattern(parsed_pattern));
        }

        return resolved_sender;
    }

    TrafficPatternConfig resolve_traffic_pattern(const ParsedTrafficPatternConfig& parsed_pattern) {
        TrafficPatternConfig resolved_pattern;
        resolved_pattern.ftype = parsed_pattern.ftype;
        resolved_pattern.ntype = parsed_pattern.ntype;
        resolved_pattern.size = parsed_pattern.size;
        resolved_pattern.num_packets = parsed_pattern.num_packets;
        resolved_pattern.atomic_inc_val = parsed_pattern.atomic_inc_val;
        resolved_pattern.atomic_inc_wrap = parsed_pattern.atomic_inc_wrap;
        resolved_pattern.mcast_start_hops = parsed_pattern.mcast_start_hops;

        if (parsed_pattern.destination.has_value()) {
            resolved_pattern.destination = resolve_destination_config(parsed_pattern.destination.value());
        }

        return resolved_pattern;
    }

    DestinationConfig resolve_destination_config(const ParsedDestinationConfig& parsed_dest) {
        DestinationConfig resolved_dest;
        if (parsed_dest.device.has_value()) {
            resolved_dest.device = resolve_device_identifier(parsed_dest.device.value(), device_info_provider_);
        }
        resolved_dest.core = parsed_dest.core;
        resolved_dest.hops = parsed_dest.hops;
        resolved_dest.target_address = parsed_dest.target_address;
        resolved_dest.atomic_inc_address = parsed_dest.atomic_inc_address;

        return resolved_dest;
    }

    std::vector<TestConfig> expand_high_level_patterns(ParsedTestConfig& p_config) {
        std::vector<TestConfig> expanded_tests;

        p_config.parametrization_params.reset();  // Clear now-used params before final expansion

        uint32_t max_iterations = 1;
        if (p_config.patterns) {
            for (const auto& p : p_config.patterns.value()) {
                if (p.iterations.has_value()) {
                    max_iterations = std::max(max_iterations, p.iterations.value());
                } else if (p.type == "all_to_one") {
                    // Dynamically calculate iterations for all_to_one patterns based on number of devices
                    uint32_t num_devices = static_cast<uint32_t>(device_info_provider_.get_global_node_ids().size());
                    max_iterations = std::max(max_iterations, num_devices);
                    log_info(
                        LogTest,
                        "Auto-detected {} iterations for all_to_one pattern in test '{}'",
                        num_devices,
                        p_config.name);
                }
            }
        }

        if (max_iterations > 1 && p_config.patterns.has_value() && p_config.patterns.value().size() > 1) {
            log_warning(
                LogTest,
                "Test '{}' has multiple high-level patterns and specifies iterations. All patterns will be "
                "expanded "
                "together in each iteration. This may lead to a very large number of connections.",
                p_config.name);
        }

        expanded_tests.reserve(max_iterations);
        for (uint32_t i = 0; i < max_iterations; ++i) {
            ParsedTestConfig iteration_test = p_config;
            iteration_test.patterns.reset();  // Will be expanded into concrete senders.

            if (max_iterations > 1) {
                // Use optimized string concatenation utility
                detail::append_with_separator(iteration_test.name, "_", "iter", i);
            }

            iteration_test.seed = std::uniform_int_distribution<uint32_t>()(this->gen_);

            // Add line sync pattern expansion if enabled
            if (iteration_test.global_sync) {
                expand_sync_patterns(iteration_test);
            }

            if (p_config.patterns.has_value()) {
                if (!p_config.senders.empty()) {
                    TT_FATAL(
                        false,
                        "Test '{}' has both concrete 'senders' and high-level 'patterns' specified. This is ambiguous. "
                        "Please specify one or the other.",
                        p_config.name);
                }
                expand_patterns_into_test(iteration_test, p_config.patterns.value(), i);
            } else if (p_config.defaults.has_value()) {
                // if we have concrete senders, we still need to apply the defaults to them
                for (auto& sender : iteration_test.senders) {
                    for (auto& pattern : sender.patterns) {
                        pattern = merge_patterns(p_config.defaults.value(), pattern);
                    }
                }
            }

            // After patterns are expanded, duplicate senders for different links if specified
            if (!expand_link_duplicates(iteration_test)) {
                // Test was skipped due to insufficient routing planes, continue to next iteration
                continue;
            }

            // After patterns are expanded, resolve any missing params based on policy
            resolve_missing_params(iteration_test);

            // After expansion and resolution, apply universal transformations like mcast splitting.
            split_all_unicast_or_multicast_patterns(iteration_test);

            // Convert to resolved TestConfig
            TestConfig resolved_test = resolve_test_config(iteration_test);

            validate_test(resolved_test);
            expanded_tests.push_back(resolved_test);
        }
        return expanded_tests;
    }

    std::vector<ParsedTestConfig> expand_parametrizations(const ParsedTestConfig& raw_config) {
        std::vector<ParsedTestConfig> parametrized_configs;
        parametrized_configs.push_back(raw_config);

        if (raw_config.parametrization_params.has_value()) {
            for (const auto& [param_name, values_variant] : raw_config.parametrization_params.value()) {
                std::vector<ParsedTestConfig> next_level_configs;

                // Pre-calculate total size to avoid reallocations
                size_t total_new_configs = 0;
                if (std::holds_alternative<std::vector<std::string>>(values_variant)) {
                    const auto& values = std::get<std::vector<std::string>>(values_variant);
                    total_new_configs = parametrized_configs.size() * values.size();
                } else if (std::holds_alternative<std::vector<uint32_t>>(values_variant)) {
                    const auto& values = std::get<std::vector<uint32_t>>(values_variant);
                    total_new_configs = parametrized_configs.size() * values.size();
                }
                next_level_configs.reserve(total_new_configs);

                for (const auto& current_config : parametrized_configs) {
                    // Handle string-based parameters
                    if (std::holds_alternative<std::vector<std::string>>(values_variant)) {
                        const auto& values = std::get<std::vector<std::string>>(values_variant);
                        for (const auto& value : values) {
                            next_level_configs.emplace_back(current_config);
                            auto& next_config = next_level_configs.back();
                            // Explicitly preserve benchmark_mode
                            next_config.benchmark_mode = current_config.benchmark_mode;

                            // Update test name to include parameter name and value
                            detail::append_with_separator(next_config.name, "_", param_name, value);

                            ParsedTrafficPatternConfig param_default;
                            if (param_name == "ftype") {
                                param_default.ftype = detail::chip_send_type_mapper.from_string(value, "ftype");
                            } else if (param_name == "ntype") {
                                param_default.ntype = detail::noc_send_type_mapper.from_string(value, "ntype");
                            }
                            next_config.defaults = merge_patterns(
                                current_config.defaults.value_or(ParsedTrafficPatternConfig{}), param_default);
                        }
                    }
                    // Handle integer-based parameters
                    else if (std::holds_alternative<std::vector<uint32_t>>(values_variant)) {
                        const auto& values = std::get<std::vector<uint32_t>>(values_variant);
                        for (const auto& value : values) {
                            next_level_configs.emplace_back(current_config);
                            auto& next_config = next_level_configs.back();
                            // Explicitly preserve benchmark_mode
                            next_config.benchmark_mode = current_config.benchmark_mode;

                            // Update test name to include parameter name and value
                            detail::append_with_separator(next_config.name, "_", param_name, std::to_string(value));

                            if (param_name == "num_links") {
                                // num_links is part of fabric_setup, not traffic pattern defaults
                                next_config.fabric_setup.num_links = value;
                            } else {
                                ParsedTrafficPatternConfig param_default;
                                if (param_name == "size") {
                                    param_default.size = value;
                                } else if (param_name == "num_packets") {
                                    param_default.num_packets = value;
                                }
                                next_config.defaults = merge_patterns(
                                    current_config.defaults.value_or(ParsedTrafficPatternConfig{}), param_default);
                            }
                        }
                    }
                }
                // Move the newly generated configs to be the input for the next parameter loop.
                parametrized_configs = std::move(next_level_configs);
            }
        }
        return parametrized_configs;
    }

    void validate_pattern(const TrafficPatternConfig& pattern, const TestConfig& test) const {
        // 1. Validate destination ambiguity
        TT_FATAL(
            pattern.destination.has_value(),
            "Test '{}': Pattern is missing a destination. This should have been resolved by the builder.",
            test.name);
        const auto& dest = pattern.destination.value();
        TT_FATAL(
            !(dest.device.has_value() && dest.hops.has_value()),
            "Test '{}': A pattern's destination cannot have both 'device' and 'hops' specified.",
            test.name);
        TT_FATAL(
            dest.device.has_value() || dest.hops.has_value(),
            "Test '{}': A pattern's destination must specify either a 'device' or 'hops'.",
            test.name);

        // 2. Validate atomic-related fields
        if (pattern.ntype.has_value() && pattern.ntype.value() == NocSendType::NOC_UNICAST_WRITE) {
            TT_FATAL(
                !pattern.atomic_inc_val.has_value(),
                "Test '{}': 'atomic_inc_val' should not be specified for 'unicast_write' ntype.",
                test.name);
            TT_FATAL(
                !pattern.atomic_inc_wrap.has_value(),
                "Test '{}': 'atomic_inc_wrap' should not be specified for 'unicast_write' ntype.",
                test.name);
        }

        // 3. Validate payload size
        if (pattern.size.has_value()) {
            const uint32_t max_payload_size = this->device_info_provider_.get_max_payload_size_bytes();
            TT_FATAL(
                pattern.size.value() <= max_payload_size,
                "Test '{}': Payload size {} exceeds the maximum of {} bytes",
                test.name,
                pattern.size.value(),
                max_payload_size);
        }
    }

    void validate_chip_unicast(
        const TrafficPatternConfig& pattern, const SenderConfig& sender, const TestConfig& test) const {
        TT_FATAL(
            pattern.destination.has_value() &&
                (pattern.destination->device.has_value() || pattern.destination->hops.has_value()),
            "Test '{}': Unicast pattern for sender on device {} is missing a destination device or hops.",
            test.name,
            sender.device);

        if (pattern.destination->device.has_value()) {
            TT_FATAL(
                sender.device != pattern.destination->device.value(),
                "Test '{}': Sender on device {} cannot have itself as a destination.",
                test.name,
                sender.device);
        }

        TT_FATAL(
            !pattern.mcast_start_hops.has_value(),
            "Test '{}': 'mcast_start_hops' cannot be specified for a 'unicast' ftype pattern.",
            test.name);
    }

    void validate_chip_multicast(
        const TrafficPatternConfig& pattern, const SenderConfig& sender, const TestConfig& test) const {
        TT_FATAL(
            pattern.destination.has_value() && pattern.destination->hops.has_value(),
            "Test '{}': Multicast pattern for sender on device {} must have a destination specified by 'hops'.",
            test.name,
            sender.device);
    }

    void validate_sync_pattern(
        const TrafficPatternConfig& pattern, const SenderConfig& sender, const TestConfig& test) const {
        TT_FATAL(
            pattern.ftype.has_value() && pattern.ftype.value() == ChipSendType::CHIP_MULTICAST,
            "Test '{}': Line sync pattern for sender on device {} must use CHIP_MULTICAST.",
            test.name,
            sender.device);

        TT_FATAL(
            pattern.ntype.has_value() && pattern.ntype.value() == NocSendType::NOC_UNICAST_ATOMIC_INC,
            "Test '{}': Line sync pattern for sender on device {} must use NOC_UNICAST_ATOMIC_INC.",
            test.name,
            sender.device);

        TT_FATAL(
            pattern.destination.has_value() && pattern.destination->hops.has_value(),
            "Test '{}': Line sync pattern for sender on device {} must have destination specified by 'hops'.",
            test.name,
            sender.device);

        TT_FATAL(
            pattern.size.has_value() && pattern.size.value() == 0,
            "Test '{}': Line sync pattern for sender on device {} must have size 0 (no payload).",
            test.name,
            sender.device);

        TT_FATAL(
            pattern.num_packets.has_value() && pattern.num_packets.value() == 1,
            "Test '{}': Line sync pattern for sender on device {} must have num_packets 1.",
            test.name,
            sender.device);
    }

    void validate_test(const TestConfig& test) const {
        for (const auto& sender : test.senders) {
            for (const auto& pattern : sender.patterns) {
                validate_pattern(pattern, test);

                if (pattern.ftype.value() == ChipSendType::CHIP_UNICAST) {
                    validate_chip_unicast(pattern, sender, test);
                } else if (pattern.ftype.value() == ChipSendType::CHIP_MULTICAST) {
                    validate_chip_multicast(pattern, sender, test);
                }
            }
        }

        // Validate line sync patterns if present
        if (test.global_sync) {
            for (const auto& sync_sender : test.global_sync_configs) {
                for (const auto& sync_pattern : sync_sender.patterns) {
                    validate_sync_pattern(sync_pattern, sync_sender, test);
                }
            }
        }

        if (test.fabric_setup.topology == tt::tt_fabric::Topology::Linear) {
            for (const auto& sender : test.senders) {
                for (const auto& pattern : sender.patterns) {
                    if (pattern.destination->device.has_value()) {
                        TT_FATAL(
                            this->route_manager_.are_devices_linear(
                                {sender.device, pattern.destination->device.value()}),
                            "For a 'Linear' topology, all specified devices must be in the same row or column. Test: "
                            "{}",
                            test.name);
                    }
                }
            }
        }
    }

    void expand_patterns_into_test(
        ParsedTestConfig& test, const std::vector<HighLevelPatternConfig>& patterns, uint32_t iteration_idx) {
        const auto& defaults = test.defaults.value_or(ParsedTrafficPatternConfig{});

        for (const auto& pattern : patterns) {
            if (pattern.iterations.has_value() && iteration_idx >= pattern.iterations.value()) {
                continue;
            }

            if (pattern.type == "all_to_all") {
                if (defaults.ftype == ChipSendType::CHIP_UNICAST) {
                    expand_one_or_all_to_all_unicast(test, defaults, HighLevelTrafficPattern::AllToAll);
                } else {
                    expand_one_or_all_to_all_multicast(test, defaults, HighLevelTrafficPattern::AllToAll);
                }
            } else if (pattern.type == "one_to_all") {
                if (defaults.ftype == ChipSendType::CHIP_UNICAST) {
                    expand_one_or_all_to_all_unicast(test, defaults, HighLevelTrafficPattern::OneToAll);
                } else {
                    expand_one_or_all_to_all_multicast(test, defaults, HighLevelTrafficPattern::OneToAll);
                }
            } else if (pattern.type == "all_to_one") {
                expand_all_to_one_unicast(test, defaults, iteration_idx);
            } else if (pattern.type == "all_to_one_random") {
                expand_all_to_one_random_unicast(test, defaults);
            } else if (pattern.type == "full_device_random_pairing") {
                expand_full_device_random_pairing(test, defaults);
            } else if (pattern.type == "unidirectional_linear") {
                expand_unidirectional_linear_unicast_or_multicast(test, defaults);
            } else if (pattern.type == "full_ring" || pattern.type == "half_ring") {
                HighLevelTrafficPattern pattern_type =
                    detail::high_level_traffic_pattern_mapper.from_string(pattern.type, "HighLevelTrafficPattern");
                expand_full_or_half_ring_unicast_or_multicast(test, defaults, pattern_type);
            } else if (pattern.type == "all_devices_uniform_pattern") {
                expand_all_devices_uniform_pattern(test, defaults);
            } else {
                TT_THROW("Unsupported pattern type: {}", pattern.type);
            }
        }
    }

    void expand_one_or_all_to_all_unicast(
        ParsedTestConfig& test, const ParsedTrafficPatternConfig& base_pattern, HighLevelTrafficPattern pattern_type) {
        log_debug(
            LogTest,
            "Expanding {}_unicast pattern for test: {}",
            (pattern_type == HighLevelTrafficPattern::OneToAll) ? "one_to_all" : "all_to_all",
            test.name);
        std::vector<std::pair<FabricNodeId, FabricNodeId>> all_pairs =
            this->route_manager_.get_all_to_all_unicast_pairs();

        if (pattern_type == HighLevelTrafficPattern::OneToAll) {
            TT_FATAL(!all_pairs.empty(), "Cannot expand one_to_all_unicast because no device pairs were found.");

            // Get the first device as the single sender
            FabricNodeId first_device = all_pairs[0].first;

            // Filter pairs to only include those with the first device as sender
            std::vector<std::pair<FabricNodeId, FabricNodeId>> filtered_pairs;
            for (const auto& pair : all_pairs) {
                if (pair.first == first_device) {
                    filtered_pairs.push_back(pair);
                }
            }
            add_senders_from_pairs(test, filtered_pairs, base_pattern);
        } else {
            add_senders_from_pairs(test, all_pairs, base_pattern);
        }
    }

    void expand_all_to_one_unicast(
        ParsedTestConfig& test, const ParsedTrafficPatternConfig& base_pattern, uint32_t iteration_idx) {
        log_debug(
            LogTest, "Expanding all_to_one_unicast pattern for test: {} (iteration {})", test.name, iteration_idx);
        auto filtered_pairs = this->route_manager_.get_all_to_one_unicast_pairs(iteration_idx);
        if (!filtered_pairs.empty()) {
            add_senders_from_pairs(test, filtered_pairs, base_pattern);
        }
    }

    void expand_all_to_one_random_unicast(ParsedTestConfig& test, const ParsedTrafficPatternConfig& base_pattern) {
        log_debug(LogTest, "Expanding all_to_one_unicast pattern for test: {}", test.name);
        uint32_t index = get_random_in_range(0, device_info_provider_.get_global_node_ids().size() - 1);
        auto filtered_pairs = this->route_manager_.get_all_to_one_unicast_pairs(index);
        add_senders_from_pairs(test, filtered_pairs, base_pattern);
    }

    void expand_full_device_random_pairing(ParsedTestConfig& test, const ParsedTrafficPatternConfig& base_pattern) {
        log_debug(LogTest, "Expanding full_device_random_pairing pattern for test: {}", test.name);
        auto random_pairs = this->route_manager_.get_full_device_random_pairs(this->gen_);
        add_senders_from_pairs(test, random_pairs, base_pattern);
    }

    void expand_all_devices_uniform_pattern(ParsedTestConfig& test, const ParsedTrafficPatternConfig& base_pattern) {
        log_debug(LogTest, "Expanding all_devices_uniform_pattern for test: {}", test.name);
        std::vector<FabricNodeId> devices = device_info_provider_.get_local_node_ids();
        TT_FATAL(!devices.empty(), "Cannot expand all_devices_uniform_pattern because no devices were found.");

        for (const auto& src_node : devices) {
            // Apply the base pattern (from defaults) to each device
            test.senders.emplace_back(ParsedSenderConfig{.device = src_node, .patterns = {base_pattern}});
        }
    }

    void expand_one_or_all_to_all_multicast(
        ParsedTestConfig& test, const ParsedTrafficPatternConfig& base_pattern, HighLevelTrafficPattern pattern_type) {
        const char* pattern_name = (pattern_type == HighLevelTrafficPattern::OneToAll) ? "one_to_all" : "all_to_all";
        log_debug(LogTest, "Expanding {}_multicast pattern for test: {}", pattern_name, test.name);
        std::vector<FabricNodeId> devices = device_info_provider_.get_local_node_ids();
        TT_FATAL(!devices.empty(), "Cannot expand {}_multicast because no devices were found.", pattern_name);

        // Determine which devices should be senders
        std::vector<FabricNodeId> sender_devices;
        if (pattern_type == HighLevelTrafficPattern::OneToAll) {
            sender_devices = {devices[0]};  // Only first device
        } else {
            sender_devices = devices;  // All devices
        }

        for (const auto& src_node : sender_devices) {
            auto hops = this->route_manager_.get_full_mcast_hops(src_node);

            ParsedTrafficPatternConfig specific_pattern;
            specific_pattern.destination = ParsedDestinationConfig{.hops = hops};
            specific_pattern.ftype = ChipSendType::CHIP_MULTICAST;

            auto merged_pattern = merge_patterns(base_pattern, specific_pattern);

            auto it = std::find_if(test.senders.begin(), test.senders.end(), [&](const ParsedSenderConfig& s) {
                // Compare FabricNodeId with DeviceIdentifier
                if (std::holds_alternative<FabricNodeId>(s.device)) {
                    return std::get<FabricNodeId>(s.device) == src_node;
                }
                return false;
            });

            if (it != test.senders.end()) {
                it->patterns.emplace_back(std::move(merged_pattern));
            } else {
                test.senders.emplace_back(ParsedSenderConfig{.device = src_node, .patterns = {merged_pattern}});
            }
        }
    }

    void expand_unidirectional_linear_unicast_or_multicast(
        ParsedTestConfig& test, const ParsedTrafficPatternConfig& base_pattern) {
        log_debug(LogTest, "Expanding unidirectional_linear pattern for test: {}", test.name);
        std::vector<FabricNodeId> devices = device_info_provider_.get_local_node_ids();
        TT_FATAL(!devices.empty(), "Cannot expand unidirectional_linear because no devices were found.");

        for (const auto& src_node : devices) {
            // instantiate N/S E/W traffic on separate senders to avoid bottlenecking on sender.
            for (uint32_t dim = 0; dim < this->route_manager_.get_num_mesh_dims(); ++dim) {
                // Skip dimensions with only one device
                if (this->route_manager_.get_mesh_shape()[dim] < 2) {
                    continue;
                }

                auto hops = this->route_manager_.get_unidirectional_linear_mcast_hops(src_node, dim);

                ParsedTrafficPatternConfig specific_pattern;
                specific_pattern.destination = ParsedDestinationConfig{.hops = hops};

                auto merged_pattern = merge_patterns(base_pattern, specific_pattern);
                test.senders.push_back(ParsedSenderConfig{.device = src_node, .patterns = {merged_pattern}});
            }
        }
    }

    void expand_full_or_half_ring_unicast_or_multicast(
        ParsedTestConfig& test, const ParsedTrafficPatternConfig& base_pattern, HighLevelTrafficPattern pattern_type) {
        log_debug(LogTest, "Expanding full_or_half_ring pattern for test: {}", test.name);
        std::vector<FabricNodeId> devices = device_info_provider_.get_local_node_ids();
        TT_FATAL(!devices.empty(), "Cannot expand full_or_half_ring because no devices were found.");

        bool wrap_around_mesh = this->route_manager_.wrap_around_mesh(devices.front());

        std::unordered_map<RoutingDirection, uint32_t> hops;
        for (const auto& src_node : devices) {
            if (wrap_around_mesh) {
                // Get ring neighbors - returns nullopt for non-perimeter devices
                auto ring_neighbors = this->route_manager_.get_wrap_around_mesh_ring_neighbors(src_node, devices);

                // Check if the result is valid (has value)
                if (!ring_neighbors.has_value()) {
                    // Skip this device as it's not on the perimeter and can't participate in ring multicast
                    log_debug(LogTest, "Skipping device {} as it's not on the perimeter ring", src_node.chip_id);
                    continue;
                }

                // Extract the valid ring neighbors
                auto [dst_node_forward, dst_node_backward] = ring_neighbors.value();

                hops = this->route_manager_.get_wrap_around_mesh_full_or_half_ring_mcast_hops(
                    src_node, dst_node_forward, dst_node_backward, pattern_type);

                ParsedTrafficPatternConfig specific_pattern;
                specific_pattern.destination = ParsedDestinationConfig{.hops = hops};

                auto merged_pattern = merge_patterns(base_pattern, specific_pattern);

                auto it = std::find_if(test.senders.begin(), test.senders.end(), [&](const ParsedSenderConfig& s) {
                    // Compare FabricNodeId with DeviceIdentifier
                    if (std::holds_alternative<FabricNodeId>(s.device)) {
                        return std::get<FabricNodeId>(s.device) == src_node;
                    }
                    return false;
                });

                if (it != test.senders.end()) {
                    it->patterns.push_back(merged_pattern);
                } else {
                    test.senders.push_back(ParsedSenderConfig{.device = src_node, .patterns = {merged_pattern}});
                }
            } else {
                for (uint32_t dim = 0; dim < this->route_manager_.get_num_mesh_dims(); ++dim) {
                    // Skip dimensions with only one device
                    if (this->route_manager_.get_mesh_shape()[dim] < 2) {
                        continue;
                    }

                    hops = this->route_manager_.get_full_or_half_ring_mcast_hops(src_node, pattern_type, dim);

                    ParsedTrafficPatternConfig specific_pattern;
                    specific_pattern.destination = ParsedDestinationConfig{.hops = hops};

                    auto merged_pattern = merge_patterns(base_pattern, specific_pattern);
                    test.senders.push_back(ParsedSenderConfig{.device = src_node, .patterns = {merged_pattern}});
                }
            }
        }
    }

    void expand_sync_patterns(ParsedTestConfig& test) {
        log_debug(
            LogTest,
            "Expanding line sync patterns for test: {} with topology: {}",
            test.name,
            static_cast<int>(test.fabric_setup.topology));

        std::vector<FabricNodeId> all_devices = device_info_provider_.get_local_node_ids();
        TT_FATAL(!all_devices.empty(), "Cannot expand line sync patterns because no devices were found.");

        // Create sync patterns based on topology - returns multiple patterns per device for mcast
        for (const auto& src_device : all_devices) {
            const auto& sync_patterns_and_sync_val_pair = create_sync_patterns_for_topology(src_device, all_devices);

            const auto& sync_patterns = sync_patterns_and_sync_val_pair.first;
            const auto& sync_val = sync_patterns_and_sync_val_pair.second;

            // Create sender config with all split sync patterns
            SenderConfig sync_sender = {.device = src_device, .patterns = sync_patterns};

            test.global_sync_configs.push_back(std::move(sync_sender));

            // global sync value
            test.global_sync_val = sync_val;
        }

        log_debug(
            LogTest,
            "Generated {} line sync configurations, line_syn_val: {}",
            test.global_sync_configs.size(),
            test.global_sync_val);
    }

    std::pair<std::vector<TrafficPatternConfig>, uint32_t> create_sync_patterns_for_topology(
        const FabricNodeId& src_device, const std::vector<FabricNodeId>& devices) {
        std::vector<TrafficPatternConfig> sync_patterns;

        // Common sync pattern characteristics
        TrafficPatternConfig base_sync_pattern;
        base_sync_pattern.ftype = ChipSendType::CHIP_MULTICAST;         // Global sync across devices
        base_sync_pattern.ntype = NocSendType::NOC_UNICAST_ATOMIC_INC;  // Sync signal via atomic increment
        base_sync_pattern.size = 0;                                     // No payload, just sync signal
        base_sync_pattern.num_packets = 1;                              // Single sync signal
        base_sync_pattern.atomic_inc_val = 1;                           // Increment by 1
        base_sync_pattern.atomic_inc_wrap = 0xFFFF;                     // Large wrap value

        // Topology-specific routing - get multi-directional hops first
        auto [multi_directional_hops, global_sync_val] =
            this->route_manager_.get_sync_hops_and_val(src_device, devices);

        // Split multi-directional hops into single-direction patterns
        auto split_hops_vec = this->route_manager_.split_multicast_hops(multi_directional_hops);

        log_debug(
            LogTest,
            "Splitting sync pattern for device {} from 1 multi-directional to {} single-direction patterns",
            src_device.chip_id,
            split_hops_vec.size());

        // Create separate sync pattern for each mcast direction. This is required since test infra only handle mcast
        // for one direction. Ex, mcast to E/W will split into EAST and WEST patterns.
        sync_patterns.reserve(split_hops_vec.size());
        for (const auto& single_direction_hops : split_hops_vec) {
            TrafficPatternConfig sync_pattern = base_sync_pattern;
            sync_pattern.destination = DestinationConfig{.hops = single_direction_hops};
            sync_patterns.push_back(std::move(sync_pattern));
        }

        return {sync_patterns, global_sync_val};
    }

    void add_senders_from_pairs(
        ParsedTestConfig& test,
        const std::vector<std::pair<FabricNodeId, FabricNodeId>>& pairs,
        const ParsedTrafficPatternConfig& base_pattern) {
        std::map<FabricNodeId, std::vector<ParsedTrafficPatternConfig>> generated_senders;

        for (const auto& pair : pairs) {
            const auto& src_node = pair.first;
            const auto& dst_node = pair.second;

            ParsedTrafficPatternConfig specific_pattern;
            specific_pattern.destination = ParsedDestinationConfig{.device = dst_node};
            specific_pattern.ftype = ChipSendType::CHIP_UNICAST;

            // Use try_emplace to avoid creating empty vectors unnecessarily
            auto [it, inserted] = generated_senders.try_emplace(src_node);
            it->second.emplace_back(merge_patterns(base_pattern, specific_pattern));
        }

        test.senders.reserve(test.senders.size() + generated_senders.size());
        for (const auto& [src_node, patterns] : generated_senders) {
            test.senders.emplace_back(ParsedSenderConfig{.device = src_node, .patterns = patterns});
        }
    }

    void split_all_unicast_or_multicast_patterns(ParsedTestConfig& test) {
        // This function iterates through all sender patterns and splits any multi-direction
        // multicast hops.
        for (auto& sender : test.senders) {
            std::vector<ParsedTrafficPatternConfig> new_patterns;
            bool sender_was_modified = false;

            for (size_t i = 0; i < sender.patterns.size(); ++i) {
                const auto& pattern = sender.patterns[i];

                // Determine if this specific pattern needs to be split.
                bool needs_split = false;
                std::vector<std::unordered_map<RoutingDirection, uint32_t>> split_hops_vec;
                if (pattern.destination.has_value() && pattern.destination.value().hops.has_value()) {
                    const auto& hops = pattern.destination.value().hops.value();
                    split_hops_vec = this->route_manager_.split_multicast_hops(hops);
                    if (split_hops_vec.size() > 1) {
                        needs_split = true;
                    }
                }

                if (needs_split) {
                    if (!sender_was_modified) {
                        sender_was_modified = true;
                        // This is the first split for this sender.
                        // Lazily allocate and copy the patterns processed so far.
                        new_patterns.reserve(sender.patterns.size() + split_hops_vec.size() - 1);
                        new_patterns.insert(new_patterns.end(), sender.patterns.begin(), sender.patterns.begin() + i);
                    }
                    // Add the newly split patterns.
                    for (const auto& split_hop : split_hops_vec) {
                        ParsedTrafficPatternConfig new_pattern = pattern;
                        new_pattern.destination->hops = split_hop;
                        new_patterns.emplace_back(std::move(new_pattern));
                    }
                } else if (sender_was_modified) {
                    // We are in copy-mode because a previous pattern was split.
                    new_patterns.emplace_back(pattern);
                }
            }

            if (sender_was_modified) {
                sender.patterns = std::move(new_patterns);
            }
        }
    }

    bool expand_link_duplicates(ParsedTestConfig& test) {
        // If num_links is 1, no duplication needed
        if (test.fabric_setup.num_links <= 1) {
            return true;  // Success - no expansion needed
        }

        uint32_t num_links = test.fabric_setup.num_links;
        log_debug(LogTest, "Expanding link duplicates for test '{}' with {} links", test.name, num_links);

        // Validate that num_links doesn't exceed available routing planes for any device
        if (!route_manager_.validate_num_links_supported(num_links)) {
            return false;  // Indicate test should be skipped
        }

        std::vector<ParsedSenderConfig> new_senders;
        new_senders.reserve(test.senders.size() * num_links);

        for (const auto& sender : test.senders) {
            for (uint32_t link_id = 0; link_id < num_links; ++link_id) {
                ParsedSenderConfig duplicated_sender = sender;
                duplicated_sender.link_id = link_id;  // Assign link ID
                new_senders.push_back(duplicated_sender);
            }
        }

        test.senders = std::move(new_senders);
        return true;  // Success
    }

    void resolve_missing_params(ParsedTestConfig& test) {
        if (test.on_missing_param_policy.has_value() && test.on_missing_param_policy.value() == "randomize") {
            for (auto& sender : test.senders) {
                for (auto& pattern : sender.patterns) {
                    if (!pattern.ftype.has_value()) {
                        pattern.ftype =
                            get_random_choice<ChipSendType>({ChipSendType::CHIP_UNICAST, ChipSendType::CHIP_MULTICAST});
                    }
                    if (!pattern.ntype.has_value()) {
                        pattern.ntype = get_random_choice<NocSendType>(
                            {NocSendType::NOC_UNICAST_WRITE, NocSendType::NOC_UNICAST_ATOMIC_INC});
                    }
                    if (!pattern.size.has_value()) {
                        pattern.size = get_random_in_range(64, 2048);
                    }
                    if (!pattern.num_packets.has_value()) {
                        pattern.num_packets = get_random_in_range(10, 1000);
                    }

                    if (!pattern.destination.has_value()) {
                        if (pattern.ftype.value() == ChipSendType::CHIP_UNICAST) {
                            // Need to resolve sender.device to FabricNodeId for route manager
                            FabricNodeId sender_node = resolve_device_identifier(sender.device, device_info_provider_);
                            FabricNodeId dst_node =
                                this->route_manager_.get_random_unicast_destination(sender_node, this->gen_);
                            pattern.destination = ParsedDestinationConfig{.device = dst_node};
                        } else if (pattern.ftype.value() == ChipSendType::CHIP_MULTICAST) {
                            // For multicast, the random default is an mcast to all devices.
                            FabricNodeId sender_node = resolve_device_identifier(sender.device, device_info_provider_);
                            auto hops = this->route_manager_.get_full_mcast_hops(sender_node);
                            pattern.destination = ParsedDestinationConfig{.hops = hops};
                        }
                    }
                }
            }
        } else {
            // Not 'randomize', so fill with sane defaults.
            for (auto& sender : test.senders) {
                for (auto& pattern : sender.patterns) {
                    if (!pattern.ftype.has_value()) {
                        pattern.ftype = ChipSendType::CHIP_UNICAST;
                    }
                    if (!pattern.ntype.has_value()) {
                        pattern.ntype = NocSendType::NOC_UNICAST_WRITE;
                    }
                    if (!pattern.size.has_value()) {
                        pattern.size = 1024;  // Default from cmdline parser
                    }
                    if (!pattern.num_packets.has_value()) {
                        pattern.num_packets = 10;  // A reasonable default
                    }
                }
            }
        }
    }

    IDeviceInfoProvider& device_info_provider_;
    IRouteManager& route_manager_;
    std::mt19937& gen_;
    // Randomization helpers
    template <typename T>
    T get_random_choice(const std::vector<T>& choices) {
        if (choices.empty()) {
            TT_THROW("Cannot make a random choice from an empty list.");
        }
        std::uniform_int_distribution<> distrib(0, choices.size() - 1);
        return choices[distrib(this->gen_)];
    }

    uint32_t get_random_in_range(uint32_t min, uint32_t max) {
        if (min > max) {
            std::swap(min, max);
        }
        std::uniform_int_distribution<uint32_t> distrib(min, max);
        return distrib(this->gen_);
    }
};

// ======================================================================================
// Serialization to YAML
// ======================================================================================

class YamlTestConfigSerializer {
public:
    static void dump(const PhysicalMeshConfig& physical_mesh_config, std::ofstream& fout) {
        YAML::Emitter out;
        out << YAML::BeginMap;

        out << YAML::Key << "physical_mesh";
        out << YAML::Value;
        to_yaml(out, physical_mesh_config);

        out << YAML::EndMap;

        fout << out.c_str() << std::endl;
    }

    static void dump(const AllocatorPolicies& policies, std::ofstream& fout) {
        YAML::Emitter out;
        out << YAML::BeginMap;

        out << YAML::Key << "allocation_policies";
        out << YAML::Value;
        to_yaml(out, policies);

        out << YAML::EndMap;

        fout << out.c_str() << std::endl;
    }

    static void dump(const std::vector<TestConfig>& test_configs, std::ofstream& fout) {
        YAML::Emitter out;
        out << YAML::BeginMap;

        out << YAML::Key << "Test";
        out << YAML::Value;

        out << YAML::BeginSeq;
        for (const auto& test_config : test_configs) {
            to_yaml(out, test_config);
        }
        out << YAML::EndSeq;

        out << YAML::EndMap;

        fout << out.c_str() << std::endl;
    }

private:
    static void to_yaml(YAML::Emitter& out, const FabricNodeId& id) {
        out << YAML::Flow;
        out << YAML::BeginSeq << *id.mesh_id << id.chip_id << YAML::EndSeq;
    }

    static void to_yaml(YAML::Emitter& out, const CoreCoord& core) {
        out << YAML::Flow;
        out << YAML::BeginSeq << core.x << core.y << YAML::EndSeq;
    }

    static void to_yaml(YAML::Emitter& out, const DestinationConfig& config) {
        out << YAML::BeginMap;
        if (config.device) {
            out << YAML::Key << "device";
            out << YAML::Value;
            to_yaml(out, config.device.value());
        }
        if (config.core) {
            out << YAML::Key << "core";
            out << YAML::Value;
            to_yaml(out, config.core.value());
        }
        if (config.hops) {
            out << YAML::Key << "hops";
            out << YAML::Value;
            out << YAML::BeginMap;
            for (const auto& [dir, count] : config.hops.value()) {
                out << YAML::Key << to_string(dir);
                out << YAML::Value << count;
            }
            out << YAML::EndMap;
        }
        if (config.target_address) {
            out << YAML::Key << "target_address";
            out << YAML::Value << config.target_address.value();
        }
        if (config.atomic_inc_address) {
            out << YAML::Key << "atomic_inc_address";
            out << YAML::Value << config.atomic_inc_address.value();
        }
        out << YAML::EndMap;
    }

    static std::string to_string(ChipSendType ftype) {
        return detail::chip_send_type_mapper.to_string(ftype, "ChipSendType");
    }

    static std::string to_string(NocSendType ntype) {
        return detail::noc_send_type_mapper.to_string(ntype, "NocSendType");
    }

    static std::string to_string(RoutingDirection dir) {
        return detail::routing_direction_mapper.to_string(dir, "RoutingDirection");
    }

    static std::string to_string(RoutingType rtype) {
        return detail::routing_type_mapper.to_string(rtype, "RoutingType");
    }

    static std::string to_string(FabricTensixConfig ftype) {
        return detail::fabric_tensix_type_mapper.to_string(ftype, "FabricTensixConfig");
    }
    static std::string to_string(FabricReliabilityMode mode) {
        return detail::fabric_reliability_mode_mapper.to_string(mode, "FabricReliabilityMode");
    }

    static std::string to_string(tt::tt_fabric::Topology topology) {
        return detail::topology_mapper.to_string(topology, "Topology");
    }

    static void to_yaml(YAML::Emitter& out, const TrafficPatternConfig& config) {
        out << YAML::BeginMap;

        if (config.ftype) {
            out << YAML::Key << "ftype";
            out << YAML::Value << to_string(config.ftype.value());
        }
        if (config.ntype) {
            out << YAML::Key << "ntype";
            out << YAML::Value << to_string(config.ntype.value());
        }
        if (config.size) {
            out << YAML::Key << "size";
            out << YAML::Value << config.size.value();
        }
        if (config.num_packets) {
            out << YAML::Key << "num_packets";
            out << YAML::Value << config.num_packets.value();
        }
        if (config.destination) {
            out << YAML::Key << "destination";
            out << YAML::Value;
            to_yaml(out, config.destination.value());
        }
        if (config.atomic_inc_val) {
            out << YAML::Key << "atomic_inc_val";
            out << YAML::Value << config.atomic_inc_val.value();
        }
        if (config.atomic_inc_wrap) {
            out << YAML::Key << "atomic_inc_wrap";
            out << YAML::Value << config.atomic_inc_wrap.value();
        }
        if (config.mcast_start_hops) {
            out << YAML::Key << "mcast_start_hops";
            out << YAML::Value << config.mcast_start_hops.value();
        }

        out << YAML::EndMap;
    }

    static void to_yaml(YAML::Emitter& out, const SenderConfig& config) {
        out << YAML::BeginMap;
        out << YAML::Key << "device";
        out << YAML::Value;
        to_yaml(out, config.device);

        if (config.core) {
            out << YAML::Key << "core";
            out << YAML::Value;
            to_yaml(out, config.core.value());
        }

        if (config.link_id) {
            out << YAML::Key << "link_id";
            out << YAML::Value << config.link_id.value();
        }

        out << YAML::Key << "patterns";
        out << YAML::Value;
        out << YAML::BeginSeq;
        for (const auto& pattern : config.patterns) {
            to_yaml(out, pattern);
        }
        out << YAML::EndSeq;

        out << YAML::EndMap;
    }

    static void to_yaml(YAML::Emitter& out, const TestConfig& config) {
        out << YAML::BeginMap;
        out << YAML::Key << "name";
        out << YAML::Value << config.name;

        if (config.seed != 0) {
            out << YAML::Key << "seed";
            out << YAML::Value << config.seed;
        }

        if (config.benchmark_mode) {
            out << YAML::Key << "benchmark_mode";
            out << YAML::Value << config.benchmark_mode;
        }

        if (config.global_sync) {
            out << YAML::Key << "sync";
            out << YAML::Value << config.global_sync;
        }

        out << YAML::Key << "fabric_setup";
        out << YAML::Value;
        to_yaml(out, config.fabric_setup);

        // We only dump concrete senders, not the high-level patterns or randomization policies
        // as they have already been resolved into the sender list.
        out << YAML::Key << "senders";
        out << YAML::Value;
        out << YAML::BeginSeq;
        for (const auto& sender : config.senders) {
            to_yaml(out, sender);
        }
        out << YAML::EndSeq;
        out << YAML::EndMap;
    }

    static std::string to_string(CoreAllocationPolicy policy) {
        return detail::core_allocation_policy_mapper.to_string(policy, "CoreAllocationPolicy");
    }

    static void to_yaml(YAML::Emitter& out, const CoreAllocationConfig& config) {
        out << YAML::BeginMap;
        out << YAML::Key << "policy";
        out << YAML::Value << to_string(config.policy);
        out << YAML::Key << "max_configs_per_core";
        out << YAML::Value << config.max_configs_per_core;
        out << YAML::Key << "initial_pool_size";
        out << YAML::Value << config.initial_pool_size;
        out << YAML::Key << "pool_refill_size";
        out << YAML::Value << config.pool_refill_size;
        out << YAML::EndMap;
    }

    static void to_yaml(YAML::Emitter& out, const PhysicalMeshConfig& config) {
        out << YAML::BeginMap;
        out << YAML::Key << "mesh_descriptor_path";
        out << YAML::Value << config.mesh_descriptor_path;
        out << YAML::Key << "eth_coord_mapping";
        out << YAML::Value;
        to_yaml(out, config.eth_coord_mapping);
        out << YAML::EndMap;
    }

    static void to_yaml(YAML::Emitter& out, const std::vector<std::vector<eth_coord_t>>& mapping) {
        out << YAML::BeginSeq;
        for (const auto& row : mapping) {
            out << YAML::BeginSeq;
            for (const auto& coord : row) {
                out << YAML::Flow << YAML::BeginSeq << coord.cluster_id << coord.x << coord.y << coord.rack
                    << coord.shelf << YAML::EndSeq;
            }
            out << YAML::EndSeq;
        }
        out << YAML::EndSeq;
    }

    static void to_yaml(YAML::Emitter& out, const AllocatorPolicies& policies) {
        out << YAML::BeginMap;
        out << YAML::Key << "sender";
        out << YAML::Value;
        to_yaml(out, policies.sender_config);
        out << YAML::Key << "receiver";
        out << YAML::Value;
        to_yaml(out, policies.receiver_config);
        out << YAML::Key << "default_payload_chunk_size";
        out << YAML::Value << policies.default_payload_chunk_size;
        out << YAML::EndMap;
    }

    static void to_yaml(YAML::Emitter& out, const TestFabricSetup& config) {
        out << YAML::BeginMap;
        out << YAML::Key << "topology";
        out << YAML::Value << to_string(config.topology);
        if (config.routing_type.has_value()) {
            out << YAML::Key << "routing_type";
            out << YAML::Value << to_string(config.routing_type.value());
        }
        if (config.fabric_tensix_config.has_value()) {
            out << YAML::Key << "fabric_tensix_config";
            out << YAML::Value << to_string(config.fabric_tensix_config.value());
        }
        if (config.fabric_reliability_mode.has_value()) {
            out << YAML::Key << "fabric_reliability_mode";
            out << YAML::Value << to_string(config.fabric_reliability_mode.value());
        }
        if (config.topology == Topology::Torus && config.torus_config.has_value()) {
            out << YAML::Key << "torus_config";
            out << YAML::Value << config.torus_config.value();
        }
        out << YAML::Key << "num_links";
        out << YAML::Value << config.num_links;
        out << YAML::EndMap;
    }
};

}  // namespace fabric_tests
}  // namespace tt::tt_fabric<|MERGE_RESOLUTION|>--- conflicted
+++ resolved
@@ -300,820 +300,6 @@
 
 const std::string no_default_test_yaml_config = "";
 
-<<<<<<< HEAD
-// Helper function to get supported pattern names from the mapper
-inline std::vector<std::string> get_supported_high_level_patterns() {
-    std::vector<std::string> patterns;
-    patterns.reserve(detail::high_level_traffic_pattern_mapper.to_enum.size());
-    for (const auto& [pattern_name, _] : detail::high_level_traffic_pattern_mapper.to_enum) {
-        patterns.push_back(pattern_name);
-    }
-    return patterns;
-}
-
-inline ParsedYamlConfig YamlConfigParser::parse_file(const std::string& yaml_config_path) {
-    std::ifstream yaml_config(yaml_config_path);
-    TT_FATAL(not yaml_config.fail(), "Failed to open file: {}", yaml_config_path);
-
-    YAML::Node yaml = YAML::LoadFile(yaml_config_path);
-
-    ParsedYamlConfig result;
-
-    if (yaml["physical_mesh"]) {
-        result.physical_mesh_config = parse_physical_mesh_config(yaml["physical_mesh"]);
-    }
-
-    if (yaml["allocation_policies"]) {
-        result.allocation_policies = parse_allocator_policies(yaml["allocation_policies"]);
-    }
-
-    const auto& tests_yaml = yaml["Tests"];
-    TT_FATAL(tests_yaml.IsSequence(), "Expected 'Tests' to be a sequence at the root of the YAML file.");
-    result.test_configs.reserve(tests_yaml.size());
-    for (const auto& test_yaml : tests_yaml) {
-        TT_FATAL(test_yaml.IsMap(), "Expected each test in Tests to be a map");
-
-        result.test_configs.emplace_back(parse_test_config(test_yaml));
-    }
-    return result;
-}
-
-inline DeviceIdentifier YamlConfigParser::parse_device_identifier(const YAML::Node& node) {
-    if (node.IsScalar()) {
-        chip_id_t chip_id = parse_scalar<chip_id_t>(node);
-        return chip_id;
-    } else if (node.IsSequence() && node.size() == 2) {
-        MeshId mesh_id = parse_mesh_id(node[0]);
-        if (node[1].IsScalar()) {
-            // Format: [mesh_id, chip_id]
-            chip_id_t chip_id = parse_scalar<chip_id_t>(node[1]);
-            return std::make_pair(mesh_id, chip_id);
-        } else if (node[1].IsSequence()) {
-            // Format: [mesh_id, [row, col]]
-            MeshCoordinate mesh_coord = parse_mesh_coord(node[1]);
-            return std::make_pair(mesh_id, mesh_coord);
-        }
-    }
-    TT_THROW(
-        "Unsupported device identifier format. Expected scalar chip_id, sequence [mesh_id, chip_id], or sequence "
-        "[mesh_id, [row, col]].");
-}
-
-inline ParsedDestinationConfig YamlConfigParser::parse_destination_config(const YAML::Node& dest_yaml) {
-    ParsedDestinationConfig config;
-    if (dest_yaml["device"]) {
-        config.device = parse_device_identifier(dest_yaml["device"]);
-    }
-    if (dest_yaml["core"]) {
-        config.core = parse_core_coord(dest_yaml["core"]);
-    }
-    if (dest_yaml["hops"]) {
-        TT_FATAL(dest_yaml["hops"].IsMap(), "Expected 'hops' to be a map.");
-        std::unordered_map<RoutingDirection, uint32_t> hops_map;
-        for (const auto& it : dest_yaml["hops"]) {
-            std::string dir_str = parse_scalar<std::string>(it.first);
-            RoutingDirection dir = detail::routing_direction_mapper.from_string(dir_str, "RoutingDirection");
-            uint32_t num_hops = parse_scalar<uint32_t>(it.second);
-            hops_map[dir] = num_hops;
-        }
-        config.hops = hops_map;
-    }
-    if (dest_yaml["target_address"]) {
-        config.target_address = parse_scalar<uint32_t>(dest_yaml["target_address"]);
-    }
-    if (dest_yaml["atomic_inc_address"]) {
-        config.atomic_inc_address = parse_scalar<uint32_t>(dest_yaml["atomic_inc_address"]);
-    }
-    return config;
-}
-
-inline ParsedTrafficPatternConfig YamlConfigParser::parse_traffic_pattern_config(const YAML::Node& pattern_yaml) {
-    TT_FATAL(pattern_yaml.IsMap(), "Expected pattern to be a map");
-
-    ParsedTrafficPatternConfig config;
-    if (pattern_yaml["ftype"]) {
-        config.ftype =
-            detail::chip_send_type_mapper.from_string(parse_scalar<std::string>(pattern_yaml["ftype"]), "ftype");
-    }
-    if (pattern_yaml["ntype"]) {
-        config.ntype =
-            detail::noc_send_type_mapper.from_string(parse_scalar<std::string>(pattern_yaml["ntype"]), "ntype");
-    }
-    if (pattern_yaml["size"]) {
-        config.size = parse_scalar<uint32_t>(pattern_yaml["size"]);
-    }
-    if (pattern_yaml["num_packets"]) {
-        config.num_packets = parse_scalar<uint32_t>(pattern_yaml["num_packets"]);
-    }
-    if (pattern_yaml["destination"]) {
-        config.destination = parse_destination_config(pattern_yaml["destination"]);
-    }
-    if (pattern_yaml["atomic_inc_val"]) {
-        config.atomic_inc_val = parse_scalar<uint16_t>(pattern_yaml["atomic_inc_val"]);
-    }
-    if (pattern_yaml["atomic_inc_wrap"]) {
-        config.atomic_inc_wrap = parse_scalar<uint16_t>(pattern_yaml["atomic_inc_wrap"]);
-    }
-    if (pattern_yaml["mcast_start_hops"]) {
-        config.mcast_start_hops = parse_scalar<uint32_t>(pattern_yaml["mcast_start_hops"]);
-    }
-    return config;
-}
-
-inline ParsedSenderConfig YamlConfigParser::parse_sender_config(
-    const YAML::Node& sender_yaml, const ParsedTrafficPatternConfig& defaults) {
-    TT_FATAL(sender_yaml.IsMap(), "Expected sender to be a map");
-    TT_FATAL(sender_yaml["device"] && sender_yaml["patterns"], "Sender config missing required keys");
-
-    ParsedSenderConfig config;
-    config.device = parse_device_identifier(sender_yaml["device"]);
-    if (sender_yaml["core"]) {
-        config.core = parse_core_coord(sender_yaml["core"]);
-    }
-
-    const auto& patterns_yaml = sender_yaml["patterns"];
-    TT_FATAL(patterns_yaml.IsSequence(), "Expected patterns to be a sequence");
-    config.patterns.reserve(patterns_yaml.size());
-    for (const auto& pattern_node : patterns_yaml) {
-        ParsedTrafficPatternConfig specific_pattern = parse_traffic_pattern_config(pattern_node);
-        config.patterns.push_back(merge_patterns(defaults, specific_pattern));
-    }
-    return config;
-}
-
-inline ParsedTestConfig YamlConfigParser::parse_test_config(const YAML::Node& test_yaml) {
-    ParsedTestConfig test_config;
-
-    test_config.name = parse_scalar<std::string>(test_yaml["name"]);
-    log_info(tt::LogTest, "Parsing test: {}", test_config.name);
-
-    TT_FATAL(test_yaml["fabric_setup"], "No fabric setup specified for test: {}", test_config.name);
-    test_config.fabric_setup = parse_fabric_setup(test_yaml["fabric_setup"]);
-
-    if (test_yaml["top_level_iterations"]) {
-        test_config.num_top_level_iterations = parse_scalar<uint32_t>(test_yaml["top_level_iterations"]);
-        if (test_config.num_top_level_iterations == 0) {
-            TT_THROW("top_level_iterations must be greater than 0");
-        }
-    }
-
-    if (test_yaml["parametrization_params"]) {
-        test_config.parametrization_params = parse_parametrization_params(test_yaml["parametrization_params"]);
-    }
-
-    if (test_yaml["on_missing_param_policy"]) {
-        test_config.on_missing_param_policy = parse_scalar<std::string>(test_yaml["on_missing_param_policy"]);
-    }
-
-    if (test_yaml["defaults"]) {
-        test_config.defaults = parse_traffic_pattern_config(test_yaml["defaults"]);
-    }
-
-    if (test_yaml["patterns"]) {
-        const auto& patterns_yaml = test_yaml["patterns"];
-        TT_FATAL(patterns_yaml.IsSequence(), "Expected 'patterns' to be a sequence.");
-        std::vector<HighLevelPatternConfig> high_level_patterns;
-        high_level_patterns.reserve(patterns_yaml.size());
-        for (const auto& pattern_node : patterns_yaml) {
-            high_level_patterns.push_back(parse_high_level_pattern_config(pattern_node));
-        }
-        test_config.patterns = high_level_patterns;
-    }
-
-    if (test_yaml["senders"]) {
-        const auto& senders_yaml = test_yaml["senders"];
-        TT_FATAL(senders_yaml.IsSequence(), "Expected senders to be a sequence");
-        test_config.senders.reserve(senders_yaml.size());
-        for (const auto& sender_node : senders_yaml) {
-            test_config.senders.push_back(
-                parse_sender_config(sender_node, test_config.defaults.value_or(ParsedTrafficPatternConfig{})));
-        }
-    }
-
-    if (test_yaml["bw_calc_func"]) {
-        test_config.bw_calc_func = parse_scalar<std::string>(test_yaml["bw_calc_func"]);
-    }
-
-    if (test_yaml["benchmark_mode"]) {
-        test_config.benchmark_mode = parse_scalar<bool>(test_yaml["benchmark_mode"]);
-    }
-
-    if (test_yaml["sync"]) {
-        test_config.global_sync = parse_scalar<bool>(test_yaml["sync"]);
-    }
-
-    return test_config;
-}
-
-inline AllocatorPolicies YamlConfigParser::parse_allocator_policies(const YAML::Node& policies_yaml) {
-    TT_FATAL(policies_yaml.IsMap(), "Expected 'allocation_policies' to be a map.");
-
-    std::optional<CoreAllocationConfig> sender_config;
-    if (policies_yaml["sender"]) {
-        sender_config = parse_core_allocation_config(
-            policies_yaml["sender"], CoreAllocationConfig::get_default_sender_allocation_config());
-    }
-
-    std::optional<CoreAllocationConfig> receiver_config;
-    if (policies_yaml["receiver"]) {
-        receiver_config = parse_core_allocation_config(
-            policies_yaml["receiver"], CoreAllocationConfig::get_default_receiver_allocation_config());
-    }
-
-    std::optional<uint32_t> default_payload_chunk_size;
-    if (policies_yaml["default_payload_chunk_size"]) {
-        default_payload_chunk_size = parse_scalar<uint32_t>(policies_yaml["default_payload_chunk_size"]);
-    }
-
-    return AllocatorPolicies(sender_config, receiver_config, default_payload_chunk_size);
-}
-
-inline CoreAllocationConfig YamlConfigParser::parse_core_allocation_config(
-    const YAML::Node& config_yaml, CoreAllocationConfig base_config) {
-    CoreAllocationConfig config = base_config;
-    if (config_yaml["policy"]) {
-        config.policy = detail::core_allocation_policy_mapper.from_string(
-            parse_scalar<std::string>(config_yaml["policy"]), "CoreAllocationPolicy");
-    }
-    if (config_yaml["max_configs_per_core"]) {
-        config.max_configs_per_core = parse_scalar<uint32_t>(config_yaml["max_configs_per_core"]);
-    }
-    if (config_yaml["initial_pool_size"]) {
-        config.initial_pool_size = parse_scalar<uint32_t>(config_yaml["initial_pool_size"]);
-    }
-    if (config_yaml["pool_refill_size"]) {
-        config.pool_refill_size = parse_scalar<uint32_t>(config_yaml["pool_refill_size"]);
-    }
-    return config;
-}
-
-inline TestFabricSetup YamlConfigParser::parse_fabric_setup(const YAML::Node& fabric_setup_yaml) {
-    TT_FATAL(fabric_setup_yaml.IsMap(), "Expected fabric setup to be a map");
-    TT_FATAL(fabric_setup_yaml["topology"], "Fabric setup missing Topolgy key");
-    TestFabricSetup fabric_setup;
-    auto topology_str = parse_scalar<std::string>(fabric_setup_yaml["topology"]);
-    fabric_setup.topology = detail::topology_mapper.from_string(topology_str, "Topology");
-
-    if (fabric_setup_yaml["routing_type"]) {
-        auto routing_type_str = parse_scalar<std::string>(fabric_setup_yaml["routing_type"]);
-        fabric_setup.routing_type = detail::routing_type_mapper.from_string(routing_type_str, "RoutingType");
-    } else {
-        log_info(tt::LogTest, "No routing type specified, defaulting to LowLatency");
-        fabric_setup.routing_type = RoutingType::LowLatency;
-    }
-
-    if (fabric_setup_yaml["fabric_tensix_config"]) {
-        auto fabric_type_str = parse_scalar<std::string>(fabric_setup_yaml["fabric_tensix_config"]);
-        fabric_setup.fabric_tensix_config =
-            detail::fabric_tensix_type_mapper.from_string(fabric_type_str, "FabricTensixConfig");
-    } else {
-        log_info(tt::LogTest, "No fabric tensix config specified, defaulting to DISABLED");
-        fabric_setup.fabric_tensix_config = FabricTensixConfig::DISABLED;
-    }
-
-    if (fabric_setup_yaml["fabric_reliability_mode"]) {
-        auto reliability_mode_str = parse_scalar<std::string>(fabric_setup_yaml["fabric_reliability_mode"]);
-        fabric_setup.fabric_reliability_mode =
-            detail::fabric_reliability_mode_mapper.from_string(reliability_mode_str, "FabricReliabilityMode");
-    } else {
-        log_info(tt::LogTest, "No fabric reliability mode specified, defaulting to STRICT_SYSTEM_HEALTH_SETUP_MODE");
-        fabric_setup.fabric_reliability_mode = FabricReliabilityMode::STRICT_SYSTEM_HEALTH_SETUP_MODE;
-    }
-
-    if (fabric_setup_yaml["num_links"]) {
-        fabric_setup.num_links = parse_scalar<uint32_t>(fabric_setup_yaml["num_links"]);
-    } else {
-        fabric_setup.num_links = 1;
-    }
-
-    // Handle torus_config for Torus topology
-    if (fabric_setup.topology == Topology::Torus) {
-        if (fabric_setup_yaml["torus_config"]) {
-            fabric_setup.torus_config = parse_scalar<std::string>(fabric_setup_yaml["torus_config"]);
-        } else {
-            // Default to "XY" when topology is Torus but no torus_config is specified
-            fabric_setup.torus_config = "XY";
-        }
-
-        // Validate torus_config value
-        const auto& config = fabric_setup.torus_config.value();
-        TT_FATAL(
-            config == "X" || config == "Y" || config == "XY",
-            "Invalid torus_config '{}'. Supported values are: 'X', 'Y', 'XY'",
-            config);
-    }
-
-    return fabric_setup;
-}
-
-inline PhysicalMeshConfig YamlConfigParser::parse_physical_mesh_config(const YAML::Node& physical_mesh_yaml) {
-    TT_FATAL(physical_mesh_yaml.IsMap(), "Expected physical mesh config to be a map");
-    TT_FATAL(
-        physical_mesh_yaml["mesh_descriptor_path"].IsDefined() && physical_mesh_yaml["eth_coord_mapping"].IsDefined(),
-        "physical_mesh config must contain both 'mesh_descriptor_path' and 'eth_coord_mapping'");
-
-    PhysicalMeshConfig physical_mesh_config;
-    physical_mesh_config.mesh_descriptor_path = parse_scalar<std::string>(physical_mesh_yaml["mesh_descriptor_path"]);
-    physical_mesh_config.eth_coord_mapping = parse_2d_array<eth_coord_t>(physical_mesh_yaml["eth_coord_mapping"]);
-
-    return physical_mesh_config;
-}
-
-// CmdlineParser methods
-inline std::optional<std::string> CmdlineParser::get_yaml_config_path() {
-    std::string yaml_config = test_args::get_command_option(input_args_, "--test_config", "");
-
-    if (!yaml_config.empty()) {
-        std::filesystem::path fpath(yaml_config);
-        if (!fpath.is_absolute()) {
-            const auto& fname = fpath.filename();
-            fpath = std::filesystem::path(tt::tt_metal::MetalContext::instance().rtoptions().get_root_dir()) /
-                    "tests/tt_metal/tt_metal/perf_microbenchmark/routing/" / fname;
-            log_warning(tt::LogTest, "Relative fpath for config provided, using absolute path: {}", fpath);
-        }
-        return fpath.string();
-    }
-
-    return std::nullopt;
-}
-
-inline bool CmdlineParser::check_filter(ParsedTestConfig& test_config, bool fine_grained) {
-    if (filter_type.has_value()) {
-        if (filter_type.value() == "name" || filter_type.value() == "Name") {
-            return test_config.name == filter_value;
-        } else if (filter_type.value() == "topology" || filter_type.value() == "Topology") {
-            auto topo = tt::tt_fabric::Topology::Linear;  // Default value
-            if (filter_value == "Ring") {
-                topo = tt::tt_fabric::Topology::Ring;
-            } else if (filter_value == "Linear") {
-                topo = tt::tt_fabric::Topology::Linear;
-            } else if (filter_value == "Mesh") {
-                topo = tt::tt_fabric::Topology::Mesh;
-            } else if (filter_value == "Torus") {
-                topo = tt::tt_fabric::Topology::Torus;
-            } else {
-                log_info(
-                    tt::LogTest,
-                    "Unsupported topology filter value: '{}'. Supported values are: Ring, Linear, Mesh, Torus",
-                    filter_value);
-                return false;
-            }
-            return test_config.fabric_setup.topology == topo;
-        } else if (filter_type.value() == "routing_type" || filter_type.value() == "Routing_Type") {
-            auto r_type = tt::tt_fabric::fabric_tests::RoutingType::LowLatency;  // Default value
-            if (filter_value == "LowLatency") {
-                r_type = tt::tt_fabric::fabric_tests::RoutingType::LowLatency;
-            } else if (filter_value == "Dynamic") {
-                r_type = tt::tt_fabric::fabric_tests::RoutingType::Dynamic;
-            } else {
-                log_info(
-                    tt::LogTest,
-                    "Unsupported routing type filter value: '{}'. Supported values are: LowLatency, Dynamic",
-                    filter_value);
-                return false;
-            }
-            return test_config.fabric_setup.routing_type == r_type;
-        } else if (filter_type.value() == "benchmark_mode" || filter_type.value() == "Benchmark_Mode") {
-            if (filter_value == "true") {
-                return test_config.benchmark_mode;
-            } else if (filter_value == "false") {
-                return !test_config.benchmark_mode;
-            } else {
-                log_info(
-                    tt::LogTest,
-                    "Unsupported benchmark filter value: '{}'. Supported values are: true, false",
-                    filter_value);
-                return false;
-            }
-        } else if (filter_type.value() == "sync" || filter_type.value() == "Sync") {
-            if (filter_value == "true") {
-                return test_config.global_sync;
-            } else if (filter_value == "false") {
-                return !test_config.global_sync;
-            } else {
-                log_info(
-                    tt::LogTest,
-                    "Unsupported sync filter value: '{}'. Supported values are: true, false",
-                    filter_value);
-                return false;
-            }
-        } else if (filter_type.value() == "num_links" || filter_type.value() == "Num_Links") {
-            if (fine_grained) {
-                if (test_config.parametrization_params.has_value() &&
-                    !test_config.parametrization_params.value().empty()) {
-                    auto& params = test_config.parametrization_params.value();
-                    auto it = params.find("num_links");
-                    if (it != params.end() && std::holds_alternative<std::vector<uint32_t>>(it->second)) {
-                        const auto& num_links_vec = std::get<std::vector<uint32_t>>(it->second);
-                        for (const auto& num_links : num_links_vec) {
-                            if (num_links == stoi(filter_value.value())) {
-                                return true;
-                            }
-                        }
-                    }
-                }
-            }
-            return test_config.fabric_setup.num_links == stoi(filter_value.value());
-        } else if (filter_type.value() == "ntype") {
-            if (fine_grained) {
-                if (test_config.parametrization_params.has_value() &&
-                    !test_config.parametrization_params.value().empty()) {
-                    auto& params = test_config.parametrization_params.value();
-                    auto it = params.find("ntype");
-                    if (it != params.end() && std::holds_alternative<std::vector<std::string>>(it->second)) {
-                        const auto& ntype_vec = std::get<std::vector<std::string>>(it->second);
-                        for (const auto& ntype : ntype_vec) {
-                            if (ntype == filter_value.value()) {
-                                return true;
-                            }
-                        }
-                    }
-                }
-            }
-            // soft filter
-            std::optional<tt::tt_fabric::NocSendType> ntype;
-            ntype = detail::noc_send_type_mapper.from_string(filter_value.value(), "ntype");
-            bool checker = false;
-            for (const auto& sender : test_config.senders) {
-                for (const auto& pattern : sender.patterns) {
-                    if (pattern.ntype.has_value()) {
-                        if (pattern.ntype.value() == ntype.value()) {
-                            checker = true;
-                            break;
-                        }
-                    }
-                }
-            }
-            if (checker) {
-                for (auto& sender : test_config.senders) {
-                    sender.patterns.erase(
-                        std::remove_if(
-                            sender.patterns.begin(),
-                            sender.patterns.end(),
-                            [&](const auto& pattern) {
-                                return pattern.ntype.has_value() && pattern.ntype.value() != ntype;
-                            }),
-                        sender.patterns.end());
-                }
-            }
-            if (!checker && test_config.defaults.has_value() && test_config.defaults.value().ntype.has_value()) {
-                checker = test_config.defaults.value().ntype.value() == ntype.value();
-            }
-            return checker;
-        } else if (filter_type.value() == "ftype") {
-            // soft filter
-            if (fine_grained) {
-                if (test_config.parametrization_params.has_value() &&
-                    !test_config.parametrization_params.value().empty()) {
-                    auto& params = test_config.parametrization_params.value();
-                    auto it = params.find("ftype");
-                    if (it != params.end() && std::holds_alternative<std::vector<std::string>>(it->second)) {
-                        const auto& ftype_vec = std::get<std::vector<std::string>>(it->second);
-                        for (const auto& ftype : ftype_vec) {
-                            if (ftype == filter_value.value()) {
-                                return true;
-                            }
-                        }
-                    }
-                }
-            }
-            std::optional<tt::tt_fabric::ChipSendType> ftype;
-            ftype = detail::chip_send_type_mapper.from_string(filter_value.value(), "ftype");
-            bool checker = false;
-            for (const auto& sender : test_config.senders) {
-                for (const auto& pattern : sender.patterns) {
-                    if (pattern.ftype.has_value()) {
-                        if (pattern.ftype.value() == ftype.value()) {
-                            checker = true;
-                            break;
-                        }
-                    }
-                }
-            }
-            if (checker) {
-                for (auto& sender : test_config.senders) {
-                    sender.patterns.erase(
-                        std::remove_if(
-                            sender.patterns.begin(),
-                            sender.patterns.end(),
-                            [&](const auto& pattern) {
-                                return pattern.ftype.has_value() && pattern.ftype.value() != ftype.value();
-                            }),
-                        sender.patterns.end());
-                }
-            }
-            if (!checker && test_config.defaults.has_value() && test_config.defaults.value().ftype.has_value()) {
-                checker = test_config.defaults.value().ftype.value() == ftype.value();
-            }
-            return checker;
-        } else if (filter_type.value() == "num_packets") {
-            if (fine_grained) {
-                if (test_config.parametrization_params.has_value() &&
-                    !test_config.parametrization_params.value().empty()) {
-                    auto& params = test_config.parametrization_params.value();
-                    auto it = params.find("num_packets");
-                    if (it != params.end() && std::holds_alternative<std::vector<uint32_t>>(it->second)) {
-                        const auto& num_packets_vec = std::get<std::vector<uint32_t>>(it->second);
-                        for (const auto& num_packets : num_packets_vec) {
-                            if (num_packets == stoi(filter_value.value())) {
-                                return true;
-                            }
-                        }
-                    }
-                }
-            }
-            // soft filter
-            uint32_t num_packets = stoi(filter_value.value());
-            bool checker = false;
-            for (const auto& sender : test_config.senders) {
-                for (const auto& pattern : sender.patterns) {
-                    if (pattern.num_packets.has_value()) {
-                        if (pattern.num_packets.value() == num_packets) {
-                            checker = true;
-                            break;
-                        }
-                    }
-                }
-            }
-            if (checker) {
-                for (auto& sender : test_config.senders) {
-                    sender.patterns.erase(
-                        std::remove_if(
-                            sender.patterns.begin(),
-                            sender.patterns.end(),
-                            [&](const auto& pattern) {
-                                return pattern.num_packets.has_value() && pattern.num_packets.value() != num_packets;
-                            }),
-                        sender.patterns.end());
-                }
-            }
-            if (!checker && test_config.defaults.has_value() && test_config.defaults.value().num_packets.has_value()) {
-                checker = test_config.defaults.value().num_packets.value() == num_packets;
-            }
-            return checker;
-        } else if (filter_type.value() == "size") {
-            if (fine_grained) {
-                if (test_config.parametrization_params.has_value() &&
-                    !test_config.parametrization_params.value().empty()) {
-                    auto& params = test_config.parametrization_params.value();
-                    auto it = params.find("size");
-                    if (it != params.end() && std::holds_alternative<std::vector<uint32_t>>(it->second)) {
-                        const auto& size_vec = std::get<std::vector<uint32_t>>(it->second);
-                        for (const auto& size : size_vec) {
-                            if (size == stoi(filter_value.value())) {
-                                return true;
-                            }
-                        }
-                    }
-                }
-            }
-            uint32_t size = stoi(filter_value.value());
-            bool checker = false;
-            for (const auto& sender : test_config.senders) {
-                for (const auto& pattern : sender.patterns) {
-                    if (pattern.size.has_value()) {
-                        if (pattern.size.value() == size) {
-                            checker = true;
-                            break;
-                        }
-                    }
-                }
-            }
-
-            if (checker) {
-                for (auto& sender : test_config.senders) {
-                    sender.patterns.erase(
-                        std::remove_if(
-                            sender.patterns.begin(),
-                            sender.patterns.end(),
-                            [&](const auto& pattern) {
-                                return pattern.size.has_value() && pattern.size.value() != size;
-                            }),
-                        sender.patterns.end());
-                }
-            }
-            if (!checker && test_config.defaults.has_value() && test_config.defaults.value().size.has_value()) {
-                checker = test_config.defaults.value().size.value() == size;
-            }
-            return checker;
-        } else if (filter_type.value() == "pattern") {
-            bool checker = false;
-            if (test_config.patterns.has_value()) {
-                for (auto& high_level_pattern : test_config.patterns.value()) {
-                    if (high_level_pattern.type == filter_value.value()) {
-                        checker = true;
-                        break;
-                    }
-                }
-            }
-            return checker;
-        } else {
-            log_info(
-                tt::LogTest,
-                "Unsupported filter type: '{}'. Supported types are: name, topology, routing_type, benchmark_mode, "
-                "sync, num_links, ntype, ftype, num_packets, size, pattern",
-                filter_type.value());
-            return false;
-        }
-    }
-    return true;
-}
-
-inline void CmdlineParser::apply_overrides(std::vector<ParsedTestConfig>& test_configs) {
-    bool is_default_test = (test_configs.size() == 1 && test_configs[0].name == "DefaultCommandLineTest");
-
-    if (!is_default_test) {
-        if (test_args::has_command_option(input_args_, "--pattern") ||
-            test_args::has_command_option(input_args_, "--chip-ids") ||
-            test_args::has_command_option(input_args_, "--iterations") ||
-            test_args::has_command_option(input_args_, "--src-device") ||
-            test_args::has_command_option(input_args_, "--dst-device") ||
-            test_args::has_command_option(input_args_, "--topology")) {
-            log_warning(
-                LogTest,
-                "Ignoring structural command-line arguments (--pattern, --chip-ids, --topology, etc.) as a YAML "
-                "configuration is being used. Only value overrides (--num-packets, --payload-size, etc.) are applied.");
-        }
-    }
-
-    if (test_args::has_command_option(input_args_, "--num-packets")) {
-        uint32_t num_packets_override = test_args::get_command_option_uint32(input_args_, "--num-packets", 1);
-        log_info(LogTest, "Overriding num_packets for all patterns with: {}", num_packets_override);
-        for (auto& config : test_configs) {
-            if (!config.defaults.has_value()) {
-                config.defaults = ParsedTrafficPatternConfig{};
-            }
-            config.defaults->num_packets = num_packets_override;
-        }
-    }
-
-    if (test_args::has_command_option(input_args_, "--payload-size")) {
-        uint32_t payload_size_override = test_args::get_command_option_uint32(input_args_, "--payload-size", 64);
-        log_info(LogTest, "Overriding payload_size for all patterns with: {}", payload_size_override);
-        for (auto& config : test_configs) {
-            if (!config.defaults.has_value()) {
-                config.defaults = ParsedTrafficPatternConfig{};
-            }
-            config.defaults->size = payload_size_override;
-        }
-    }
-}
-
-inline std::vector<ParsedTestConfig> CmdlineParser::generate_default_configs() {
-    log_info(LogTest, "No YAML config provided. Generating a default test configuration from command-line args.");
-
-    TestFabricSetup fabric_setup;
-    if (test_args::has_command_option(input_args_, "--topology")) {
-        std::string topology_str = test_args::get_command_option(input_args_, "--topology", "Linear");
-        fabric_setup.topology = detail::topology_mapper.from_string(topology_str, "Topology");
-    } else {
-        fabric_setup.topology = Topology::Linear;
-        log_info(LogTest, "No topology specified via --topology, defaulting to Linear.");
-    }
-
-    ParsedTestConfig default_test;
-
-    if (test_args::has_command_option(input_args_, "--pattern")) {
-        log_info(LogTest, "Generating a high-level pattern test from command line.");
-        std::string pattern_type = test_args::get_command_option(input_args_, "--pattern", "");
-        TT_FATAL(
-            detail::high_level_traffic_pattern_mapper.to_enum.find(pattern_type) !=
-                detail::high_level_traffic_pattern_mapper.to_enum.end(),
-            "Unsupported pattern type from command line: '{}'. Supported types are: {}",
-            pattern_type,
-            get_supported_high_level_patterns());
-
-        HighLevelPatternConfig hlp_config;
-        hlp_config.type = pattern_type;
-        hlp_config.iterations = test_args::get_command_option_uint32(input_args_, "--iterations", 1);
-
-        default_test.patterns = std::vector<HighLevelPatternConfig>{hlp_config};
-    } else {
-        log_info(LogTest, "Generating a simple unicast test from command line.");
-        std::string src_device_str = test_args::get_command_option(input_args_, "--src-device", "0");
-        std::string dst_device_str = test_args::get_command_option(input_args_, "--dst-device", "1");
-
-        chip_id_t src_device_id = std::stoul(src_device_str);
-        chip_id_t dst_device_id = std::stoul(dst_device_str);
-
-        ParsedTrafficPatternConfig pattern = {.destination = ParsedDestinationConfig{.device = dst_device_id}};
-        ParsedSenderConfig sender = {.device = src_device_id, .patterns = {pattern}};
-        default_test.senders = {sender};
-    }
-
-    default_test.name = "DefaultCommandLineTest";
-    default_test.fabric_setup = fabric_setup;
-    default_test.defaults = ParsedTrafficPatternConfig{};
-    default_test.defaults->ftype = ChipSendType::CHIP_UNICAST;
-    default_test.defaults->ntype = NocSendType::NOC_UNICAST_WRITE;
-
-    return {default_test};
-}
-
-inline std::optional<uint32_t> CmdlineParser::get_master_seed() {
-    if (test_args::has_command_option(input_args_, "--master-seed")) {
-        uint32_t master_seed = test_args::get_command_option_uint32(input_args_, "--master-seed", 0);
-        log_info(tt::LogTest, "Using master seed from command line: {}", master_seed);
-        return std::make_optional(master_seed);
-    }
-
-    log_info(LogTest, "No master seed provided. Use --master-seed to reproduce.");
-    return std::nullopt;
-}
-
-inline bool CmdlineParser::dump_built_tests() {
-    return test_args::has_command_option(input_args_, "--dump-built-tests");
-}
-
-inline std::string CmdlineParser::get_built_tests_dump_file_name(const std::string& default_file_name) {
-    auto dump_file = test_args::get_command_option(input_args_, "--built-tests-dump-file", default_file_name);
-    return dump_file;
-}
-
-inline bool CmdlineParser::has_help_option() { return test_args::has_command_option(input_args_, "--help"); }
-
-inline void CmdlineParser::print_help() {
-    log_info(LogTest, "Usage: test_tt_fabric [options]");
-    log_info(LogTest, "This test can be run in two modes:");
-    log_info(
-        LogTest,
-        "1. With a YAML configuration file (--test_config), which provides detailed control over traffic patterns.");
-    log_info(LogTest, "2. With command-line arguments for simpler, predefined test cases.");
-    log_info(LogTest, "");
-    log_info(LogTest, "General Options:");
-    log_info(LogTest, "  --help                                       Print this help message.");
-    log_info(
-        LogTest,
-        "  --test_config <path>                         Path to the YAML test configuration file. See "
-        "test_features.yaml for examples.");
-    log_info(
-        LogTest,
-        "  --master-seed <seed>                         Master seed for all random operations to ensure "
-        "reproducibility.");
-    log_info(LogTest, "");
-    log_info(LogTest, "Options for command-line mode (when --test_config is NOT used):");
-    log_info(LogTest, "  --topology <Linear|Ring|Mesh|Torus>          Specify the fabric topology. Default: Linear.");
-    log_info(
-        LogTest,
-        "  --pattern <type>                             Specify a high-level traffic pattern. If not provided, a "
-        "simple unicast test is run.");
-    log_info(
-        LogTest,
-        "                                               Supported types: {}",
-        get_supported_high_level_patterns());
-    log_info(
-        LogTest,
-        "  --src-device <id>                            Source device for simple unicast test. "
-        "Default: 0.");
-    log_info(
-        LogTest,
-        "  --dst-device <id>                            Destination device for simple unicast test. "
-        "Default: 1.");
-    log_info(
-        LogTest,
-        "  --iterations <N>                             Number of iterations for high-level patterns (e.g., for "
-        "different random pairings). Default: 1.");
-    log_info(LogTest, "");
-    log_info(LogTest, "Value Overrides (can be used with either mode):");
-    log_info(
-        LogTest,
-        "  --num-packets <N>                            Override the number of packets for all traffic "
-        "patterns.");
-    log_info(
-        LogTest,
-        "  --payload-size <bytes>                       Override the payload size in bytes for all "
-        "traffic patterns.");
-    log_info(LogTest, "");
-    log_info(LogTest, "Debugging and Output Options:");
-    log_info(
-        LogTest,
-        "  --dump-built-tests                           Dump the fully-expanded test configurations to a YAML file.");
-    log_info(
-        LogTest,
-        "  --built-tests-dump-file <filename>           Specify the filename for the dumped tests. Default: "
-        "built_tests.yaml.");
-    log_info(LogTest, "  --filter <testname>           Specify a filter for the test suite");
-}
-
-// YamlConfigParser private helpers
-inline CoreCoord YamlConfigParser::parse_core_coord(const YAML::Node& node) {
-    TT_FATAL(node.IsSequence() && node.size() == 2, "Expected core coordinates to be a sequence of [x, y]");
-    return CoreCoord(parse_scalar<size_t>(node[0]), parse_scalar<size_t>(node[1]));
-}
-
-inline MeshCoordinate YamlConfigParser::parse_mesh_coord(const YAML::Node& node) {
-    TT_FATAL(node.IsSequence() && node.size() == 2, "Expected mesh coordinates to be a sequence of [row, col]");
-    std::vector<uint32_t> coords = {parse_scalar<uint32_t>(node[0]), parse_scalar<uint32_t>(node[1])};
-    return MeshCoordinate(coords);
-}
-
-inline MeshId YamlConfigParser::parse_mesh_id(const YAML::Node& yaml_node) {
-    uint32_t mesh_id = yaml_node.as<uint32_t>();
-    return MeshId{mesh_id};
-}
-
-=======
->>>>>>> f23dda6c
 template <typename T>
 inline T YamlConfigParser::parse_scalar(const YAML::Node& yaml_node) {
     TT_FATAL(yaml_node.IsScalar(), "Expected yaml node to be a scalar value");
@@ -1189,7 +375,6 @@
     return range;
 }
 
-
 class TestConfigBuilder {
 public:
     TestConfigBuilder(IDeviceInfoProvider& device_info_provider, IRouteManager& route_manager, std::mt19937& gen) :
