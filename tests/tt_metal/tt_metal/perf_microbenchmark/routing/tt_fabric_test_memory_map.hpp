// SPDX-FileCopyrightText: © 2025 Tenstorrent Inc.
//
// SPDX-License-Identifier: Apache-2.0

#pragma once

#include <vector>
#include <cstdint>
#include "assert.hpp"

namespace tt::tt_fabric::fabric_tests {

struct BaseMemoryRegion {
    uint32_t start;
    uint32_t size;

    BaseMemoryRegion() : start(0), size(0) {}
    BaseMemoryRegion(uint32_t start, uint32_t size) : start(start), size(size) {}

    uint32_t end() const { return start + size; }
    bool is_valid() const { return size > 0; }
    bool contains(uint32_t address) const { return address >= start && address < end(); }
};

/**
 * Common memory layout shared by both senders and receivers
 */
struct CommonMemoryMap {
    // Constants for memory region sizes
    static constexpr uint32_t RESULT_BUFFER_SIZE = 0x1000;  // 4KB
    static constexpr uint32_t LOCAL_ARGS_BUFFER_SIZE = 0x1000;  // 4KB

    // Memory regions
    BaseMemoryRegion result_buffer;
    BaseMemoryRegion local_args_buffer;

    // Default constructor
    CommonMemoryMap() : result_buffer(0, 0), local_args_buffer(0, 0) {}

    // Host-side construction
    CommonMemoryMap(
        uint32_t result_buffer_base, uint32_t result_buffer_size, uint32_t local_args_base, uint32_t local_args_size) :
        result_buffer(result_buffer_base, result_buffer_size), local_args_buffer(local_args_base, local_args_size) {}

    bool is_valid() const { return result_buffer.is_valid() && local_args_buffer.is_valid(); }

    // Returns common kernel arguments: [local_args_base, local_args_size, result_buffer_base, result_buffer_size]
    std::vector<uint32_t> get_kernel_args() const {
        return {local_args_buffer.start, local_args_buffer.size, result_buffer.start, result_buffer.size};
    }

    // Convenience methods for reading results
    uint32_t get_result_buffer_address() const { return result_buffer.start; }
    uint32_t get_result_buffer_size() const { return result_buffer.size; }
    uint32_t get_local_args_address() const { return local_args_buffer.start; }
    uint32_t get_local_args_size() const { return local_args_buffer.size; }
};

/**
 * Sender-specific memory layout (encapsulates common memory map)
 */
struct SenderMemoryMap {
    // Constants for memory region sizes
    static constexpr uint32_t MAX_PAYLOAD_SIZE_PER_CONFIG = 0x2800;  // 10KB per config

    // Encapsulated common memory map
    CommonMemoryMap common;

    // Sender-specific memory regions
    BaseMemoryRegion payload_buffers;

    // sync addresses
    BaseMemoryRegion global_sync_region;
    BaseMemoryRegion local_sync_region;

    // Calculated values needed for kernel arguments
    uint32_t highest_usable_address;

    // Default constructor
    SenderMemoryMap() : common(), payload_buffers(0, 0), highest_usable_address(0) {}

    SenderMemoryMap(
        uint32_t l1_unreserved_base, uint32_t l1_unreserved_size, uint32_t l1_alignment, uint32_t num_configs) :
<<<<<<< HEAD
        common(0, 0),           // Will be set below
        payload_buffers(0, 0),  // Will be set below
        highest_usable_address(l1_unreserved_base + l1_unreserved_size) {
        // Layout: [result_buffer][payload_buffers] (packet headers use global pool)
=======
        common(0, 0, 0, 0),     // Will be set below
        packet_headers(0, 0),   // Will be set below
        payload_buffers(0, 0),  // Will be set below
        highest_usable_address(l1_unreserved_base + l1_unreserved_size) {
        // Layout: [local_args_buffer][result_buffer][packet_headers][payload_buffers]
>>>>>>> 471d0b4b
        uint32_t current_addr = l1_unreserved_base;

        // Local args buffer (at top of memory)
        uint32_t local_args_base = current_addr;
        current_addr += CommonMemoryMap::LOCAL_ARGS_BUFFER_SIZE;

        // Result buffer
        uint32_t result_buffer_base = current_addr;
        current_addr += CommonMemoryMap::RESULT_BUFFER_SIZE;

        common = CommonMemoryMap(
            result_buffer_base,
            CommonMemoryMap::RESULT_BUFFER_SIZE,
            local_args_base,
            CommonMemoryMap::LOCAL_ARGS_BUFFER_SIZE);

        // Payload buffers - use small fixed size per config since sender buffer is virtual
        uint32_t payload_buffer_base = current_addr;
        uint32_t payload_buffer_size = MAX_PAYLOAD_SIZE_PER_CONFIG * num_configs;
        current_addr += payload_buffer_size;
        payload_buffers = BaseMemoryRegion(payload_buffer_base, payload_buffer_size);

        // global sync region
        uint32_t global_sync_region_base = current_addr;
        uint32_t global_sync_region_size = l1_alignment;
        current_addr += global_sync_region_size;
        global_sync_region = BaseMemoryRegion(global_sync_region_base, global_sync_region_size);

        // local sync region
        uint32_t local_sync_region_base = current_addr;
        uint32_t local_sync_region_size = l1_alignment;
        current_addr += local_sync_region_size;
        local_sync_region = BaseMemoryRegion(local_sync_region_base, local_sync_region_size);

        TT_FATAL(
            current_addr <= highest_usable_address,
            "Sender memory layout overflow: need {} bytes but only have {} bytes available",
            current_addr - l1_unreserved_base,
            l1_unreserved_size);
    }

    bool is_valid() const { return common.is_valid() && payload_buffers.is_valid(); }

    std::vector<uint32_t> get_memory_map_args() const {
        std::vector<uint32_t> args = common.get_kernel_args();

        args.push_back(payload_buffers.start);
        args.push_back(highest_usable_address);

        return args;
    }

    uint32_t get_global_sync_address() const { return global_sync_region.start; }
    uint32_t get_local_sync_address() const { return local_sync_region.start; }

    uint32_t get_global_sync_region_size() const { return global_sync_region.size; }
    uint32_t get_local_sync_region_size() const { return local_sync_region.size; }

    // Convenience methods for reading results
    uint32_t get_result_buffer_address() const { return common.get_result_buffer_address(); }
    uint32_t get_result_buffer_size() const { return common.get_result_buffer_size(); }
    uint32_t get_local_args_address() const { return common.get_local_args_address(); }
    uint32_t get_local_args_size() const { return common.get_local_args_size(); }
};

/**
 * Receiver-specific memory layout (encapsulates common memory map)
 */
struct ReceiverMemoryMap {
    // Constants for memory region sizes
    static constexpr uint32_t ATOMIC_COUNTER_BUFFER_SIZE = 0x1000;  // 4KB

    // Encapsulated common memory map
    CommonMemoryMap common;

    // Receiver-specific memory regions
    BaseMemoryRegion payload_chunks;
    BaseMemoryRegion atomic_counters;

    // Store the payload chunk size for later access
    uint32_t payload_chunk_size_;

    // Default constructor
    ReceiverMemoryMap() : common(), payload_chunks(0, 0), atomic_counters(0, 0), payload_chunk_size_(0) {}

    ReceiverMemoryMap(
        uint32_t l1_unreserved_base,
        uint32_t l1_unreserved_size,
        uint32_t l1_alignment,
        uint32_t payload_chunk_size,
        uint32_t num_configs) :
        common(0, 0, 0, 0),     // Will be set below
        payload_chunks(0, 0),   // Will be set below
        atomic_counters(0, 0),  // Will be set below
        payload_chunk_size_(payload_chunk_size) {
        // Layout: [local_args_buffer][result_buffer][atomic_counters][payload_chunks]
        uint32_t current_addr = l1_unreserved_base;

        // Local args buffer (at top of memory)
        uint32_t local_args_base = current_addr;
        current_addr += CommonMemoryMap::LOCAL_ARGS_BUFFER_SIZE;

        // Result buffer
        uint32_t result_buffer_base = current_addr;
        current_addr += CommonMemoryMap::RESULT_BUFFER_SIZE;

        common = CommonMemoryMap(
            result_buffer_base,
            CommonMemoryMap::RESULT_BUFFER_SIZE,
            local_args_base,
            CommonMemoryMap::LOCAL_ARGS_BUFFER_SIZE);

        // Atomic counters
        uint32_t atomic_counter_base = current_addr;
        current_addr += ATOMIC_COUNTER_BUFFER_SIZE;
        atomic_counters = BaseMemoryRegion(atomic_counter_base, ATOMIC_COUNTER_BUFFER_SIZE);

        // Payload chunks - receivers need configurable chunk size based on number of configs
        uint32_t payload_chunk_base = current_addr;
        uint32_t payload_chunk_size_total = payload_chunk_size * num_configs;
        current_addr += payload_chunk_size_total;
        payload_chunks = BaseMemoryRegion(payload_chunk_base, payload_chunk_size_total);

        TT_FATAL(
            current_addr <= l1_unreserved_base + l1_unreserved_size,
            "Receiver memory layout overflow: need {} bytes but only have {} bytes available",
            current_addr - l1_unreserved_base,
            l1_unreserved_size);
    }

    bool is_valid() const { return common.is_valid() && payload_chunks.is_valid() && atomic_counters.is_valid(); }

    std::vector<uint32_t> get_memory_map_args() const { return common.get_kernel_args(); }

    // Convenience methods for reading results
    uint32_t get_result_buffer_address() const { return common.get_result_buffer_address(); }
    uint32_t get_result_buffer_size() const { return common.get_result_buffer_size(); }
    uint32_t get_local_args_address() const { return common.get_local_args_address(); }
    uint32_t get_local_args_size() const { return common.get_local_args_size(); }

    // Getter for payload chunk size used in this memory map
    uint32_t get_payload_chunk_size() const { return payload_chunk_size_; }
};

}  // namespace tt::tt_fabric::fabric_tests<|MERGE_RESOLUTION|>--- conflicted
+++ resolved
@@ -81,18 +81,10 @@
 
     SenderMemoryMap(
         uint32_t l1_unreserved_base, uint32_t l1_unreserved_size, uint32_t l1_alignment, uint32_t num_configs) :
-<<<<<<< HEAD
-        common(0, 0),           // Will be set below
+        common(0, 0, 0, 0),     // Will be set below
         payload_buffers(0, 0),  // Will be set below
         highest_usable_address(l1_unreserved_base + l1_unreserved_size) {
-        // Layout: [result_buffer][payload_buffers] (packet headers use global pool)
-=======
-        common(0, 0, 0, 0),     // Will be set below
-        packet_headers(0, 0),   // Will be set below
-        payload_buffers(0, 0),  // Will be set below
-        highest_usable_address(l1_unreserved_base + l1_unreserved_size) {
-        // Layout: [local_args_buffer][result_buffer][packet_headers][payload_buffers]
->>>>>>> 471d0b4b
+        // Layout: [local_args_buffer][result_buffer][payload_buffers] (packet headers use global pool)
         uint32_t current_addr = l1_unreserved_base;
 
         // Local args buffer (at top of memory)
