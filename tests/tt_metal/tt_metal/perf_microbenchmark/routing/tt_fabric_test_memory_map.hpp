// SPDX-FileCopyrightText: © 2025 Tenstorrent AI ULC
//
// SPDX-License-Identifier: Apache-2.0

#pragma once

#include <vector>
#include <cstdint>
#include <tt_stl/assert.hpp>

namespace tt::tt_fabric::fabric_tests {

struct BaseMemoryRegion {
    uint32_t start;
    uint32_t size;

    BaseMemoryRegion() : start(0), size(0) {}
    BaseMemoryRegion(uint32_t start, uint32_t size) : start(start), size(size) {}

    uint32_t end() const { return start + size; }
    bool is_valid() const { return size > 0; }
    bool contains(uint32_t address) const { return address >= start && address < end(); }
};

/**
 * Dynamic memory region for mutable per-device allocations (e.g., credits)
 * Manages allocation state and provides chunk allocation with bounds checking
 */
struct DynamicMemoryRegion {
    uint32_t start;
    uint32_t size;
    uint32_t stride;
    mutable uint32_t current;

    DynamicMemoryRegion(uint32_t start_, uint32_t size_, uint32_t stride_) :
        start(start_), size(size_), stride(stride_), current(start_) {}

    uint32_t end() const { return start + size; }

    // Allocate a chunk for num_elements (e.g., num_receivers)
    // Returns the base address of the allocated chunk
    uint32_t allocate_chunk(uint32_t num_elements) const {
        uint32_t chunk_size = num_elements * stride;
        TT_FATAL(
            current + chunk_size <= end(),
            "Chunk allocation exceeds region bounds: "
            "need {} bytes at address {} but region ends at {}",
            chunk_size,
            current,
            end());
        uint32_t chunk_base = current;
        current += chunk_size;
        return chunk_base;
    }

    // Get individual element address from chunk base
    uint32_t get_element_address(uint32_t chunk_base, uint32_t element_idx) const {
        return chunk_base + (element_idx * stride);
    }

    void reset() const { current = start; }
};

/**
 * Common memory layout shared by both senders and receivers
 */
struct CommonMemoryMap {
    // Constants for memory region sizes
    static constexpr uint32_t RESULT_BUFFER_SIZE = 0x1000;  // 4KB
    static constexpr uint32_t LOCAL_ARGS_BUFFER_SIZE = 0x1000;  // 4KB
    static constexpr uint32_t KERNEL_CONFIG_BUFFER_SIZE = 0x2000;  // 8KB
    static constexpr uint32_t MUX_LOCAL_ADDRESSES_SIZE = 0x400;    // 1KB
    static constexpr uint32_t MUX_TERMINATION_SYNC_SIZE = 64;  // Single semaphore with padding

    // Memory regions
    BaseMemoryRegion result_buffer;
    BaseMemoryRegion local_args_buffer;
    BaseMemoryRegion kernel_config_buffer;
    BaseMemoryRegion mux_local_addresses;
    BaseMemoryRegion mux_termination_sync;

    // Explicit end address tracking (no assumptions about region order)
    uint32_t end_address;

    // Default constructor
    CommonMemoryMap() :
        result_buffer(0, 0),
        local_args_buffer(0, 0),
        kernel_config_buffer(0, 0),
        mux_local_addresses(0, 0),
        mux_termination_sync(0, 0),
        end_address(0) {}

    // Boundary-validated constructor - takes base address and highest usable address
    CommonMemoryMap(uint32_t base_address, uint32_t highest_usable_address) {
        // Layout:
        // [local_args_buffer]
        // [result_buffer]
        // [kernel_config_buffer]
        // [mux_local_addresses]
        // [mux_termination_sync]
        uint32_t current_addr = base_address;

        // Local args buffer
        uint32_t local_args_base = current_addr;
        current_addr += LOCAL_ARGS_BUFFER_SIZE;
        local_args_buffer = BaseMemoryRegion(local_args_base, LOCAL_ARGS_BUFFER_SIZE);

        // Result buffer
        uint32_t result_buffer_base = current_addr;
        current_addr += RESULT_BUFFER_SIZE;
        result_buffer = BaseMemoryRegion(result_buffer_base, RESULT_BUFFER_SIZE);

        // Kernel config buffer
        uint32_t kernel_config_base = current_addr;
        current_addr += KERNEL_CONFIG_BUFFER_SIZE;
        kernel_config_buffer = BaseMemoryRegion(kernel_config_base, KERNEL_CONFIG_BUFFER_SIZE);

        // Mux local addresses
        uint32_t mux_local_addresses_base = current_addr;
        current_addr += MUX_LOCAL_ADDRESSES_SIZE;
        mux_local_addresses = BaseMemoryRegion(mux_local_addresses_base, MUX_LOCAL_ADDRESSES_SIZE);

        // Mux termination sync
        uint32_t mux_termination_sync_base = current_addr;
        current_addr += MUX_TERMINATION_SYNC_SIZE;
        mux_termination_sync = BaseMemoryRegion(mux_termination_sync_base, MUX_TERMINATION_SYNC_SIZE);

        // Explicitly track end address
        end_address = current_addr;

        // Verify we don't exceed the available address space
        TT_FATAL(
            end_address <= highest_usable_address,
            "CommonMemoryMap allocation exceeds available address space: allocated to {} but limit is {}",
            end_address,
            highest_usable_address);
    }

    bool is_valid() const {
        return result_buffer.is_valid() && local_args_buffer.is_valid() && kernel_config_buffer.is_valid() &&
               mux_local_addresses.is_valid() && mux_termination_sync.is_valid();
    }

    // Get the end address of the CommonMemoryMap allocation
    uint32_t get_end_address() const { return end_address; }

    std::vector<uint32_t> get_kernel_args() const {
        return {
            local_args_buffer.start,
            local_args_buffer.size,
            result_buffer.start,
            result_buffer.size,
            kernel_config_buffer.start,
            kernel_config_buffer.size,
            mux_local_addresses.start,
            mux_local_addresses.size,
            mux_termination_sync.start};
    }

    // Convenience methods for reading results
    uint32_t get_result_buffer_address() const { return result_buffer.start; }
    uint32_t get_result_buffer_size() const { return result_buffer.size; }
    uint32_t get_local_args_address() const { return local_args_buffer.start; }
    uint32_t get_local_args_size() const { return local_args_buffer.size; }
    uint32_t get_kernel_config_address() const { return kernel_config_buffer.start; }
    uint32_t get_kernel_config_size() const { return kernel_config_buffer.size; }

    // Mux local addresses
    uint32_t get_mux_local_addresses_base() const { return mux_local_addresses.start; }
    uint32_t get_mux_local_addresses_size() const { return mux_local_addresses.size; }

    // Mux termination sync address
    uint32_t get_mux_termination_sync_address() const { return mux_termination_sync.start; }
    uint32_t get_mux_termination_sync_size() const { return mux_termination_sync.size; }
};

/**
 * Sender-specific memory layout (encapsulates common memory map)
 */
struct SenderMemoryMap {
    // Constants for memory region sizes
    static constexpr uint32_t CREDIT_ADDRESSES_SIZE = 0x1000;        // 4KB
    static constexpr uint32_t PACKET_HEADER_BUFFER_SIZE = 0x1000;    // 4KB
    static constexpr uint32_t MAX_PAYLOAD_SIZE_PER_CONFIG = 0x2800;  // 10KB per config

    // Helper to compute individual receiver credit address from chunk
    static uint32_t get_receiver_credit_address(uint32_t chunk_base, uint32_t receiver_idx) {
        return chunk_base + (receiver_idx * CREDIT_ADDRESS_STRIDE);
    }

    static constexpr uint32_t CREDIT_ADDRESS_STRIDE = 16;  // 16-byte alignment per receiver

    // Encapsulated common memory map
    CommonMemoryMap common;

    // Credit address region
    BaseMemoryRegion credit_addresses;

    // Sender-specific memory regions
    BaseMemoryRegion packet_headers;
    BaseMemoryRegion payload_buffers;

    // sync addresses
    BaseMemoryRegion global_sync_region;
    BaseMemoryRegion local_sync_region;

    // Calculated values needed for kernel arguments
    uint32_t highest_usable_address;

    // Default constructor
<<<<<<< HEAD
    SenderMemoryMap() : packet_headers(0, 0), payload_buffers(0, 0), highest_usable_address(0) {}
=======
    SenderMemoryMap() :
        common(),
        credit_addresses(0, 0),
        packet_headers(0, 0),
        payload_buffers(0, 0),
        global_sync_region(0, 0),
        local_sync_region(0, 0),
        highest_usable_address(0) {}
>>>>>>> dab26a2c

    SenderMemoryMap(uint32_t l1_unreserved_base, uint32_t l1_unreserved_size, uint32_t l1_alignment) :
        common(
            l1_unreserved_base,
            l1_unreserved_base + l1_unreserved_size),  // Pass boundary for validation, not size
        credit_addresses(0, 0),                        // Will be set below
        packet_headers(0, 0),                          // Will be set below
        payload_buffers(0, 0),                         // Will be set below
        highest_usable_address(l1_unreserved_base + l1_unreserved_size) {
        // Layout:
        // [CommonMemoryMap regions]
        // [credit_addresses]
        // [packet_headers]
        // [payload_buffers]
        // [sync_regions]
        uint32_t current_addr = common.get_end_address();  // Continue from where CommonMemoryMap ended

        // Credit addresses
        uint32_t credit_addresses_base = current_addr;
        current_addr += CREDIT_ADDRESSES_SIZE;
        credit_addresses = BaseMemoryRegion(credit_addresses_base, CREDIT_ADDRESSES_SIZE);

        // Packet headers
        uint32_t packet_header_base = current_addr;
        current_addr += PACKET_HEADER_BUFFER_SIZE;
        packet_headers = BaseMemoryRegion(packet_header_base, PACKET_HEADER_BUFFER_SIZE);

        // global sync region
        uint32_t global_sync_region_base = current_addr;
        uint32_t global_sync_region_size = l1_alignment;
        current_addr += global_sync_region_size;
        global_sync_region = BaseMemoryRegion(global_sync_region_base, global_sync_region_size);

        // local sync region
        uint32_t local_sync_region_base = current_addr;
        uint32_t local_sync_region_size = l1_alignment;
        current_addr += local_sync_region_size;
        local_sync_region = BaseMemoryRegion(local_sync_region_base, local_sync_region_size);

        // Payload buffers - use small fixed size per config since sender buffer is virtual
        // needs to be after the sync regions to avoid overflow
        uint32_t payload_buffer_base = current_addr;
        uint32_t payload_buffer_size = highest_usable_address - current_addr;
        current_addr += payload_buffer_size;
        payload_buffers = BaseMemoryRegion(payload_buffer_base, payload_buffer_size);

        TT_FATAL(
            current_addr <= highest_usable_address,
            "Sender memory layout overflow: need {} bytes but only have {} bytes available",
            current_addr - l1_unreserved_base,
            l1_unreserved_size);
    }

    bool is_valid() const {
        return common.is_valid() && credit_addresses.is_valid() && packet_headers.is_valid() &&
               payload_buffers.is_valid();
    }

    std::vector<uint32_t> get_memory_map_args() const {
        std::vector<uint32_t> args = common.get_kernel_args();

        args.push_back(packet_headers.start);
        args.push_back(payload_buffers.start);
        args.push_back(highest_usable_address);

        return args;
    }

    uint32_t get_credit_addresses_base() const { return credit_addresses.start; }
    uint32_t get_credit_addresses_size() const { return credit_addresses.size; }

    uint32_t get_global_sync_address() const { return global_sync_region.start; }
    uint32_t get_local_sync_address() const { return local_sync_region.start; }

    uint32_t get_global_sync_region_size() const { return global_sync_region.size; }
    uint32_t get_local_sync_region_size() const { return local_sync_region.size; }

    // Convenience methods for reading results
    uint32_t get_result_buffer_address() const { return common.get_result_buffer_address(); }
    uint32_t get_result_buffer_size() const { return common.get_result_buffer_size(); }
    uint32_t get_local_args_address() const { return common.get_local_args_address(); }
    uint32_t get_local_args_size() const { return common.get_local_args_size(); }
    uint32_t get_kernel_config_address() const { return common.get_kernel_config_address(); }
    uint32_t get_kernel_config_size() const { return common.get_kernel_config_size(); }

    uint32_t get_mux_termination_sync_address() const { return common.get_mux_termination_sync_address(); }
    uint32_t get_mux_termination_sync_size() const { return common.get_mux_termination_sync_size(); }
};

/**
 * Receiver-specific memory layout (encapsulates common memory map)
 */
struct ReceiverMemoryMap {
    // Constants for memory region sizes
    static constexpr uint32_t ATOMIC_COUNTER_BUFFER_SIZE = 0x1000;  // 4KB
    static constexpr uint32_t CREDIT_HEADER_BUFFER_SIZE = 0x400;    // 1KB reserved for credit headers

    // Encapsulated common memory map
    CommonMemoryMap common;

    // Receiver-specific memory regions
    BaseMemoryRegion payload_chunks;
    BaseMemoryRegion atomic_counters;
    BaseMemoryRegion credit_headers;

    // Store the payload chunk size for later access
    uint32_t payload_chunk_size_;

    // Default constructor
<<<<<<< HEAD
    ReceiverMemoryMap() : payload_chunks(0, 0), atomic_counters(0, 0), payload_chunk_size_(0) {}
=======
    ReceiverMemoryMap() :
        common(), payload_chunks(0, 0), atomic_counters(0, 0), credit_headers(0, 0), payload_chunk_size_(0) {}
>>>>>>> dab26a2c

    ReceiverMemoryMap(
        uint32_t l1_unreserved_base,
        uint32_t l1_unreserved_size,
        uint32_t l1_alignment,
        uint32_t payload_chunk_size,
        uint32_t num_configs) :
        common(
            l1_unreserved_base,
            l1_unreserved_base + l1_unreserved_size),  // Pass boundary for validation, not size
        payload_chunks(0, 0),                          // Will be set below
        atomic_counters(0, 0),                         // Will be set below
        credit_headers(0, 0),                          // Will be set below
        payload_chunk_size_(payload_chunk_size) {
        // Layout:
        // [CommonMemoryMap regions]
        // [atomic_counters]
        // [credit_headers]
        // [payload_chunks]
        uint32_t current_addr = common.get_end_address();  // Continue from where CommonMemoryMap ended

        // Atomic counters
        uint32_t atomic_counter_base = current_addr;
        current_addr += ATOMIC_COUNTER_BUFFER_SIZE;
        atomic_counters = BaseMemoryRegion(atomic_counter_base, ATOMIC_COUNTER_BUFFER_SIZE);

        // Credit headers - reserved space for credit return packet headers
        uint32_t credit_header_base = current_addr;
        current_addr += CREDIT_HEADER_BUFFER_SIZE;
        credit_headers = BaseMemoryRegion(credit_header_base, CREDIT_HEADER_BUFFER_SIZE);

        // Payload chunks - receivers need configurable chunk size based on number of configs
        uint32_t payload_chunk_base = current_addr;
        uint32_t payload_chunk_size_total = payload_chunk_size * num_configs;
        current_addr += payload_chunk_size_total;
        payload_chunks = BaseMemoryRegion(payload_chunk_base, payload_chunk_size_total);

        TT_FATAL(
            current_addr <= l1_unreserved_base + l1_unreserved_size,
            "Receiver memory layout overflow: need {} bytes but only have {} bytes available",
            current_addr - l1_unreserved_base,
            l1_unreserved_size);
    }

    bool is_valid() const {
        return common.is_valid() && payload_chunks.is_valid() && atomic_counters.is_valid() &&
               credit_headers.is_valid();
    }

    std::vector<uint32_t> get_memory_map_args() const {
        auto args = common.get_kernel_args();
        args.push_back(credit_headers.start);
        args.push_back(credit_headers.start + credit_headers.size);
        return args;
    }

    // Convenience methods for reading results
    uint32_t get_result_buffer_address() const { return common.get_result_buffer_address(); }
    uint32_t get_result_buffer_size() const { return common.get_result_buffer_size(); }
    uint32_t get_local_args_address() const { return common.get_local_args_address(); }
    uint32_t get_local_args_size() const { return common.get_local_args_size(); }
    uint32_t get_kernel_config_address() const { return common.get_kernel_config_address(); }
    uint32_t get_kernel_config_size() const { return common.get_kernel_config_size(); }

    uint32_t get_mux_termination_sync_address() const { return common.get_mux_termination_sync_address(); }
    uint32_t get_mux_termination_sync_size() const { return common.get_mux_termination_sync_size(); }

    // Getter for payload chunk size used in this memory map
    uint32_t get_payload_chunk_size() const { return payload_chunk_size_; }
};

}  // namespace tt::tt_fabric::fabric_tests<|MERGE_RESOLUTION|>--- conflicted
+++ resolved
@@ -209,9 +209,6 @@
     uint32_t highest_usable_address;
 
     // Default constructor
-<<<<<<< HEAD
-    SenderMemoryMap() : packet_headers(0, 0), payload_buffers(0, 0), highest_usable_address(0) {}
-=======
     SenderMemoryMap() :
         common(),
         credit_addresses(0, 0),
@@ -220,7 +217,6 @@
         global_sync_region(0, 0),
         local_sync_region(0, 0),
         highest_usable_address(0) {}
->>>>>>> dab26a2c
 
     SenderMemoryMap(uint32_t l1_unreserved_base, uint32_t l1_unreserved_size, uint32_t l1_alignment) :
         common(
@@ -330,12 +326,8 @@
     uint32_t payload_chunk_size_;
 
     // Default constructor
-<<<<<<< HEAD
-    ReceiverMemoryMap() : payload_chunks(0, 0), atomic_counters(0, 0), payload_chunk_size_(0) {}
-=======
     ReceiverMemoryMap() :
         common(), payload_chunks(0, 0), atomic_counters(0, 0), credit_headers(0, 0), payload_chunk_size_(0) {}
->>>>>>> dab26a2c
 
     ReceiverMemoryMap(
         uint32_t l1_unreserved_base,
