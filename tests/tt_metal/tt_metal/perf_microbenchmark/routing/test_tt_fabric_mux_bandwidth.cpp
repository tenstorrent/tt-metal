// SPDX-FileCopyrightText: © 2025 Tenstorrent AI ULC
//
// SPDX-License-Identifier: Apache-2.0

#include <cstddef>
#include <string>
#include <optional>
#include <chrono>
#include <stdint.h>
#include <vector>
#include <map>
#include <tt-metalium/control_plane.hpp>
#include <tt-metalium/device_pool.hpp>
#include <tt-metalium/fabric.hpp>
#include <tt-metalium/mesh_graph.hpp>
#include <tt-metalium/host_api.hpp>
#include <tt-metalium/kernel_types.hpp>
#include <tt-metalium/tt_metal.hpp>
#include <tt-metalium/program.hpp>
#include <tt-metalium/allocator.hpp>
#include <tt-metalium/fabric_edm_types.hpp>
#include <tt-metalium/erisc_datamover_builder.hpp>
#include "test_common.hpp"
#include <tt-metalium/fabric_edm_packet_header.hpp>
#include "tt_metal/fabric/hw/inc/tt_fabric_status.h"
#include "impl/context/metal_context.hpp"
#include "tt_metal/impl/profiler/profiler_paths.hpp"

const std::string mux_kernel_src = "tt_metal/fabric/impl/kernels/tt_fabric_mux.cpp";
const std::string drainer_kernel_src =
    "tests/tt_metal/tt_metal/perf_microbenchmark/routing/kernels/tt_fabric_mux_ubench_drainer.cpp";
const std::string worker_kernel_src =
    "tests/tt_metal/tt_metal/perf_microbenchmark/routing/kernels/tt_fabric_mux_ubench_sender.cpp";

const uint32_t test_results_size_bytes = 128;
const uint32_t noc_address_padding_bytes = 16;
const uint32_t packet_header_buffer_size_bytes = 1024;

struct TestParams {
    size_t num_full_size_channels = 0;
    size_t num_header_only_channels = 0;
    uint8_t num_buffers_full_size_channel = 0;
    uint8_t num_buffers_header_only_channel = 0;
    uint32_t num_packets = 0;
    uint32_t packet_payload_size_bytes = 0;
    size_t num_full_size_channel_iters = 0;
    size_t num_iters_between_teardown_checks = 0;
    size_t buffer_size_bytes_full_size_channel = 0;
    size_t buffer_size_bytes_header_only_channel = 0;
};

struct MuxTestConfig {
    tt::tt_fabric::FabricMuxConfig* mux_kernel_config = nullptr;
    CoreCoord mux_logical_core;
    CoreCoord mux_virtual_core;
};

struct DrainerTestConfig {
    // we can re-use the mux infra to get the address layout for the drainer kernel as well
    tt::tt_fabric::FabricMuxConfig* drainer_kernel_config = nullptr;
    CoreCoord drainer_logical_core;
    CoreCoord drainer_virtual_core;
};

struct WorkerMemoryMap {
    uint32_t test_results_address = 0;
    uint32_t workers_sync_address = 0;
    uint32_t local_mux_status_address = 0;
    uint32_t local_flow_control_address = 0;
    uint32_t local_teardown_address = 0;
    uint32_t local_buffer_index_address = 0;
    uint32_t packet_header_buffer_address = 0;
    uint32_t target_address = 0;
    uint32_t payload_buffer_address = 0;
};

struct WorkerTestConfig {
    WorkerMemoryMap* memory_map = nullptr;
    CoreCoord worker_logical_core;
    uint8_t worker_id = 0;
    tt::tt_fabric::FabricMuxChannelType channel_type = tt::tt_fabric::FabricMuxChannelType::FULL_SIZE_CHANNEL;
    uint32_t num_buffers = 0;
    uint32_t buffer_size_bytes = 0;
    uint32_t receiver_noc_xy_encoding = 0;
    std::optional<uint32_t> mcast_encoding = std::nullopt;
    std::optional<uint32_t> num_mcast_dests = std::nullopt;
};

WorkerMemoryMap create_worker_memory_map(const uint32_t base_l1_address) {
    WorkerMemoryMap worker_memory_map;

    worker_memory_map.test_results_address = base_l1_address;
    worker_memory_map.workers_sync_address = worker_memory_map.test_results_address + test_results_size_bytes;
    worker_memory_map.local_mux_status_address = worker_memory_map.workers_sync_address + noc_address_padding_bytes;
    worker_memory_map.local_flow_control_address =
        worker_memory_map.local_mux_status_address + noc_address_padding_bytes;
    worker_memory_map.local_teardown_address = worker_memory_map.local_flow_control_address + noc_address_padding_bytes;
    worker_memory_map.local_buffer_index_address = worker_memory_map.local_teardown_address + noc_address_padding_bytes;
    worker_memory_map.packet_header_buffer_address =
        worker_memory_map.local_buffer_index_address + noc_address_padding_bytes;
    worker_memory_map.target_address = worker_memory_map.packet_header_buffer_address + packet_header_buffer_size_bytes;
    worker_memory_map.payload_buffer_address = worker_memory_map.target_address;

    return worker_memory_map;
}

void create_kernel(
    tt::tt_metal::IDevice* device,
    tt::tt_metal::Program& program_handle,
    const std::string& kernel_src,
    const CoreCoord& logical_core,
    const std::vector<uint32_t>& ct_args,
    const std::vector<uint32_t>& rt_args,
    const std::vector<std::pair<size_t, size_t>>& addresses_to_clear) {
    auto kernel_handle = tt::tt_metal::CreateKernel(
        program_handle,
        kernel_src,
        {logical_core},
        tt::tt_metal::DataMovementConfig{
            .processor = tt::tt_metal::DataMovementProcessor::RISCV_0,
            .noc = tt::tt_metal::NOC::RISCV_0_default,
            .compile_args = ct_args,
            .opt_level = tt::tt_metal::KernelBuildOptLevel::O3});
    tt::tt_metal::SetRuntimeArgs(program_handle, kernel_handle, logical_core, rt_args);

    for (const auto& [start_address, num_bytes] : addresses_to_clear) {
        std::vector<uint32_t> zero_vec((num_bytes / sizeof(uint32_t)), 0);
        tt::tt_metal::detail::WriteToDeviceL1(device, logical_core, start_address, zero_vec);
    }
}

void create_mux_kernel(
    const TestParams& test_params,
    const MuxTestConfig& mux_test_config,
    const DrainerTestConfig& drainer_test_config,
    tt::tt_metal::IDevice* device,
    tt::tt_metal::Program& program_handle) {
    auto mux_kernel_config = mux_test_config.mux_kernel_config;
    auto drainer_kernel_config = drainer_test_config.drainer_kernel_config;
    auto mux_logical_core = mux_test_config.mux_logical_core;

    // getting mux ct args like this will result in compilation error if fabric is not enabled
    // and may not work properly since we need drainer's status address and num buffers, but by
    // default mux config works with edm's status address and buffers
    // std::vector<uint32_t> mux_ct_args = mux_kernel_config->get_fabric_mux_compile_time_args();

    auto default_channel_type = tt::tt_fabric::FabricMuxChannelType::FULL_SIZE_CHANNEL;
    size_t mux_status_address = mux_kernel_config->get_status_address();
    const auto& hal = tt::tt_metal::MetalContext::instance().hal();
    std::vector<uint32_t> mux_ct_args = {
        test_params.num_full_size_channels,
        test_params.num_buffers_full_size_channel,
        test_params.buffer_size_bytes_full_size_channel,
        test_params.num_header_only_channels,
        test_params.num_buffers_header_only_channel,
        mux_status_address,
        mux_kernel_config->get_termination_signal_address(),
        mux_kernel_config->get_connection_info_address(default_channel_type, 0),
        mux_kernel_config->get_connection_handshake_address(default_channel_type, 0),
        mux_kernel_config->get_flow_control_address(default_channel_type, 0),
        mux_kernel_config->get_channel_base_address(default_channel_type, 0),
        mux_status_address + noc_address_padding_bytes,  // risky, could change if mux address map is updated
        drainer_kernel_config->get_status_address(),
        drainer_kernel_config->get_num_buffers(default_channel_type),
        test_params.num_full_size_channel_iters,
        test_params.num_iters_between_teardown_checks,
        hal.get_programmable_core_type_index(tt::tt_metal::HalProgrammableCoreType::TENSIX)};

    // semaphores needed to build connection with drainer core using the build_from_args API
    auto worker_teardown_semaphore_id = tt::tt_metal::CreateSemaphore(program_handle, mux_logical_core, 0);
    auto worker_buffer_index_semaphore_id = tt::tt_metal::CreateSemaphore(program_handle, mux_logical_core, 0);

    auto memory_regions_to_clear = mux_kernel_config->get_memory_regions_to_clear();
    std::vector<uint32_t> memory_regions_to_clear_args;
    memory_regions_to_clear_args.reserve(memory_regions_to_clear.size() * 2 + 1);
    memory_regions_to_clear_args.push_back(static_cast<uint32_t>(memory_regions_to_clear.size()));
    for (const auto& [address, size] : memory_regions_to_clear) {
        memory_regions_to_clear_args.push_back(static_cast<uint32_t>(address));
        memory_regions_to_clear_args.push_back(static_cast<uint32_t>(size));
    }

    // mux to drainer will always be a full size channel connection
    auto drainer_channel_type = tt::tt_fabric::FabricMuxChannelType::FULL_SIZE_CHANNEL;
    tt::tt_fabric::SenderWorkerAdapterSpec sender_worker_adapter_spec{
        .edm_noc_x = drainer_test_config.drainer_virtual_core.x,
        .edm_noc_y = drainer_test_config.drainer_virtual_core.y,
        .edm_buffer_base_addr = drainer_kernel_config->get_channel_base_address(drainer_channel_type, 0),
        .num_buffers_per_channel = drainer_kernel_config->get_num_buffers(drainer_channel_type),
        .edm_l1_sem_addr = drainer_kernel_config->get_flow_control_address(drainer_channel_type, 0),
        .edm_connection_handshake_addr =
            drainer_kernel_config->get_connection_handshake_address(drainer_channel_type, 0),
        .edm_worker_location_info_addr = drainer_kernel_config->get_connection_info_address(drainer_channel_type, 0),
        .buffer_size_bytes = drainer_kernel_config->get_buffer_size_bytes(drainer_channel_type),
        .buffer_index_semaphore_id = drainer_kernel_config->get_buffer_index_address(drainer_channel_type, 0),
        .edm_direction = tt::tt_fabric::eth_chan_directions::EAST, /* ignored, direction */
    };
    std::vector<uint32_t> mux_fabric_connection_rt_args;
    tt::tt_fabric::append_worker_to_fabric_edm_sender_rt_args(
        sender_worker_adapter_spec,
        device->id(),
        {mux_logical_core},
        worker_teardown_semaphore_id,
        worker_buffer_index_semaphore_id,
        mux_fabric_connection_rt_args);

    std::vector<uint32_t> mux_rt_args;
    mux_rt_args.reserve(memory_regions_to_clear_args.size() + mux_fabric_connection_rt_args.size());
    mux_rt_args.insert(mux_rt_args.end(), memory_regions_to_clear_args.begin(), memory_regions_to_clear_args.end());
    mux_rt_args.insert(mux_rt_args.end(), mux_fabric_connection_rt_args.begin(), mux_fabric_connection_rt_args.end());

    std::vector<std::pair<size_t, size_t>> addresses_to_clear = {};
    create_kernel(
        device, program_handle, mux_kernel_src, mux_logical_core, mux_ct_args, mux_rt_args, addresses_to_clear);
}

void create_drainer_kernel(
    const DrainerTestConfig& drainer_test_config,
    tt::tt_metal::IDevice* device,
    tt::tt_metal::Program& program_handle) {
    auto drainer_kernel_config = drainer_test_config.drainer_kernel_config;
    auto drainer_logical_core = drainer_test_config.drainer_logical_core;
    auto drainer_channel_type = tt::tt_fabric::FabricMuxChannelType::FULL_SIZE_CHANNEL;

    // This is dummy channel as drainer kernel terminates incomming packet without forwarding outbound channel
    // This number can be any in 0-15 (WH), 0-12 (BH)
    uint32_t dummy_eth_channel = 0;

    std::vector<uint32_t> drainer_ct_args = {
        drainer_kernel_config->get_num_buffers(drainer_channel_type),
        drainer_kernel_config->get_buffer_size_bytes(drainer_channel_type),
        drainer_kernel_config->get_status_address(),
        drainer_kernel_config->get_termination_signal_address(),
        drainer_kernel_config->get_connection_info_address(drainer_channel_type, 0),
        drainer_kernel_config->get_connection_handshake_address(drainer_channel_type, 0),
        drainer_kernel_config->get_flow_control_address(drainer_channel_type, 0),
<<<<<<< HEAD
        drainer_kernel_config->get_channel_base_address(drainer_channel_type, 0),
        dummy_eth_channel,
    };
    std::vector<uint32_t> drainer_rt_args = {};
=======
        drainer_kernel_config->get_channel_base_address(drainer_channel_type, 0)};
>>>>>>> 33960e0f

    auto memory_regions_to_clear = drainer_kernel_config->get_memory_regions_to_clear();
    std::vector<uint32_t> memory_regions_to_clear_args;
    memory_regions_to_clear_args.reserve(memory_regions_to_clear.size() * 2 + 1);
    memory_regions_to_clear_args.push_back(static_cast<uint32_t>(memory_regions_to_clear.size()));
    for (const auto& [address, size] : memory_regions_to_clear) {
        memory_regions_to_clear_args.push_back(static_cast<uint32_t>(address));
        memory_regions_to_clear_args.push_back(static_cast<uint32_t>(size));
    }

    std::vector<uint32_t> drainer_rt_args = memory_regions_to_clear_args;

    std::vector<std::pair<size_t, size_t>> addresses_to_clear = {};
    create_kernel(
        device,
        program_handle,
        drainer_kernel_src,
        drainer_logical_core,
        drainer_ct_args,
        drainer_rt_args,
        addresses_to_clear);
}

void create_worker_kernel(
    const TestParams& test_params,
    const WorkerTestConfig& worker_test_config,
    const MuxTestConfig& mux_test_config,
    const DrainerTestConfig& drainer_test_config,
    tt::tt_metal::IDevice* device,
    tt::tt_metal::Program& program_handle) {
    auto mux_kernel_config = mux_test_config.mux_kernel_config;
    auto channel_type = worker_test_config.channel_type;
    auto worker_id = worker_test_config.worker_id;

    std::vector<uint32_t> worker_ct_args = {
        mux_test_config.mux_virtual_core.x,
        mux_test_config.mux_virtual_core.y,
        worker_test_config.num_buffers,
        worker_test_config.buffer_size_bytes,
        mux_kernel_config->get_channel_base_address(channel_type, worker_id),
        mux_kernel_config->get_connection_info_address(channel_type, worker_id),
        mux_kernel_config->get_connection_handshake_address(channel_type, worker_id),
        mux_kernel_config->get_flow_control_address(channel_type, worker_id),
        mux_kernel_config->get_buffer_index_address(channel_type, worker_id),
        mux_kernel_config->get_status_address(),
        worker_test_config.mcast_encoding.has_value(),
        channel_type == tt::tt_fabric::FabricMuxChannelType::FULL_SIZE_CHANNEL,
        mux_kernel_config->get_channel_credits_stream_id(channel_type, worker_id)};

    auto worker_memory_map = worker_test_config.memory_map;
    std::vector<uint32_t> worker_rt_args = {
        test_params.num_packets,
        test_params.packet_payload_size_bytes,
        test_results_size_bytes,
        worker_memory_map->test_results_address,
        worker_memory_map->workers_sync_address,
        worker_memory_map->local_mux_status_address,
        worker_memory_map->local_flow_control_address,
        worker_memory_map->local_teardown_address,
        worker_memory_map->local_buffer_index_address,
        worker_memory_map->target_address,
        worker_memory_map->packet_header_buffer_address,
        worker_memory_map->payload_buffer_address,
        worker_test_config.receiver_noc_xy_encoding};

    if (worker_test_config.mcast_encoding.has_value()) {
        std::vector<uint32_t> additional_rt_args = {
            drainer_test_config.drainer_virtual_core.x,
            drainer_test_config.drainer_virtual_core.y,
            drainer_test_config.drainer_kernel_config->get_status_address(),
            worker_test_config.mcast_encoding.value(),
            worker_test_config.num_mcast_dests.value()};
        worker_rt_args.insert(worker_rt_args.end(), additional_rt_args.begin(), additional_rt_args.end());
    }

    std::vector<std::pair<size_t, size_t>> addresses_to_clear = {
        std::make_pair(worker_memory_map->workers_sync_address, noc_address_padding_bytes),
        std::make_pair(worker_memory_map->local_flow_control_address, noc_address_padding_bytes),
        std::make_pair(worker_memory_map->local_teardown_address, noc_address_padding_bytes),
        std::make_pair(worker_memory_map->local_buffer_index_address, noc_address_padding_bytes)};

    create_kernel(
        device,
        program_handle,
        worker_kernel_src,
        worker_test_config.worker_logical_core,
        worker_ct_args,
        worker_rt_args,
        addresses_to_clear);
}

int main(int argc, char** argv) {
    const std::string default_log_file_path =
        std::string(std::getenv("TT_METAL_HOME")) + "/generated/fabric_mux_bandwidth_temp.txt";
    const std::string default_test_name = "default_mux_ubench";
    const size_t default_num_full_size_channels = 8;
    const size_t default_num_header_only_channels = 0;
    const size_t default_num_buffers_full_size_channel = 8;
    const size_t default_num_buffers_header_only_channel = 8;
    const uint32_t default_num_packets = 10000;
    const uint32_t default_packet_payload_size_bytes = 4096;
    const size_t default_num_full_size_channel_iters = 1;
    const size_t default_num_iters_between_teardown_checks = 32;

    std::vector<std::string> input_args(argv, argv + argc);
    TestParams test_params;

    std::string log_file_path = test_args::get_command_option(input_args, "--log_file", default_log_file_path);
    std::string test_name = test_args::get_command_option(input_args, "--test_name", default_test_name);
    test_params.num_full_size_channels =
        test_args::get_command_option_uint32(input_args, "--num_full_size_channels", default_num_full_size_channels);
    test_params.num_header_only_channels = test_args::get_command_option_uint32(
        input_args, "--num_header_only_channels", default_num_header_only_channels);
    test_params.num_buffers_full_size_channel = test_args::get_command_option_uint32(
        input_args, "--num_buffers_full_size_channel", default_num_buffers_full_size_channel);
    test_params.num_buffers_header_only_channel = test_args::get_command_option_uint32(
        input_args, "--num_buffers_header_only_channel", default_num_buffers_header_only_channel);
    test_params.num_packets = test_args::get_command_option_uint32(input_args, "--num_packets", default_num_packets);
    test_params.packet_payload_size_bytes = test_args::get_command_option_uint32(
        input_args, "--packet_payload_size_bytes", default_packet_payload_size_bytes);
    test_params.num_full_size_channel_iters = test_args::get_command_option_uint32(
        input_args, "--num_full_size_channel_iters", default_num_full_size_channel_iters);
    test_params.num_iters_between_teardown_checks = test_args::get_command_option_uint32(
        input_args, "--num_iters_between_teardown_checks", default_num_iters_between_teardown_checks);

    // set to default only for compilation sake
    if (test_params.num_buffers_full_size_channel == 0) {
        test_params.num_buffers_full_size_channel = default_num_buffers_full_size_channel;
    }
    if (test_params.num_buffers_header_only_channel == 0) {
        test_params.num_buffers_header_only_channel = default_num_buffers_header_only_channel;
    }

    test_params.buffer_size_bytes_full_size_channel =
        sizeof(tt::tt_fabric::PacketHeader) + test_params.packet_payload_size_bytes;
    test_params.buffer_size_bytes_header_only_channel = sizeof(tt::tt_fabric::PacketHeader);

    tt::tt_fabric::SetFabricConfig(
        tt::tt_fabric::FabricConfig::FABRIC_1D, tt::tt_fabric::FabricReliabilityMode::STRICT_SYSTEM_HEALTH_SETUP_MODE);
    auto num_devices = tt::tt_metal::GetNumAvailableDevices();
    std::vector<chip_id_t> all_device_ids;
    for (unsigned int id = 0; id < num_devices; id++) {
        all_device_ids.push_back(id);
    }
    std::map<chip_id_t, tt::tt_metal::IDevice*> devices = tt::tt_metal::detail::CreateDevices(all_device_ids);

    // for now, just use one device for running benchmarks
    const auto& control_plane = tt::tt_metal::MetalContext::instance().get_control_plane();
    auto mesh_id = control_plane.get_user_physical_mesh_ids()[0];
    chip_id_t logical_chip_id = 0;
    auto physical_chip_id =
        control_plane.get_physical_chip_id_from_fabric_node_id(tt::tt_fabric::FabricNodeId(mesh_id, logical_chip_id));
    tt::tt_metal::IDevice* device = devices.at(physical_chip_id);
    tt::tt_metal::Program program = tt::tt_metal::CreateProgram();

    std::vector<CoreCoord> worker_logical_cores;
    auto grid_size = device->compute_with_storage_grid_size();
    for (auto i = 0; i < grid_size.x; i++) {
        for (auto j = 0; j < grid_size.y; j++) {
            worker_logical_cores.push_back(CoreCoord({i, j}));
        }
    }

    // core assignment, reserved (0,0) -> (0, grid_size.y) for mux/drainer etc
    CoreCoord mux_logical_core = worker_logical_cores[0];
    CoreCoord drainer_logical_core = worker_logical_cores[1];

    auto worker_cores_offset = grid_size.y;
    auto core_range_virtual_start = device->worker_core_from_logical_core(worker_logical_cores[worker_cores_offset]);
    auto core_range_virtual_end = device->worker_core_from_logical_core(worker_logical_cores.back());
    uint32_t mcast_encoding = tt::tt_metal::MetalContext::instance().hal().noc_multicast_encoding(
        core_range_virtual_start.x, core_range_virtual_start.y, core_range_virtual_end.x, core_range_virtual_end.y);
    uint32_t num_mcast_dests = worker_logical_cores.size() - grid_size.y;

    const uint32_t l1_unreserved_base_address =
        device->allocator()->get_base_allocator_addr(tt::tt_metal::HalMemType::L1);

    auto mux_kernel_config = tt::tt_fabric::FabricMuxConfig(
        test_params.num_full_size_channels,
        test_params.num_header_only_channels,
        test_params.num_buffers_full_size_channel,
        test_params.num_buffers_header_only_channel,
        test_params.buffer_size_bytes_full_size_channel,
        l1_unreserved_base_address);
    MuxTestConfig mux_test_config = {
        .mux_kernel_config = &mux_kernel_config,
        .mux_logical_core = mux_logical_core,
        .mux_virtual_core = device->worker_core_from_logical_core(mux_logical_core),
    };

    auto drainer_kernel_config = tt::tt_fabric::FabricMuxConfig(
        1,                                          /* num_full_size_channels */
        0,                                          /* num_header_only_channels */
        16,                                         /* num_buffers_full_size_channel */
        8,                                          /* num_buffers_header_only_channel */
        sizeof(tt::tt_fabric::PacketHeader) + 4096, /* buffer_size_bytes_full_size_channel (4K packet) */
        l1_unreserved_base_address);
    DrainerTestConfig drainer_test_config = {
        .drainer_kernel_config = &drainer_kernel_config,
        .drainer_logical_core = drainer_logical_core,
        .drainer_virtual_core = device->worker_core_from_logical_core(drainer_logical_core),
    };

    auto worker_memory_map = create_worker_memory_map(l1_unreserved_base_address);

    create_mux_kernel(test_params, mux_test_config, drainer_test_config, device, program);

    create_drainer_kernel(drainer_test_config, device, program);

    // keep the receiver noc xy encoding same for all workers, wont matter since we are not committing any
    // packets into receiver's L1
    CoreCoord default_receiver_virtual_core = device->worker_core_from_logical_core(worker_logical_cores.back());
    uint32_t default_receiver_noc_xy_encoding = tt::tt_metal::MetalContext::instance().hal().noc_xy_encoding(
        default_receiver_virtual_core.x, default_receiver_virtual_core.y);

    auto full_size_channel_worker_offset = worker_cores_offset;
    for (auto i = 0; i < test_params.num_full_size_channels; i++) {
        CoreCoord logical_core = worker_logical_cores[full_size_channel_worker_offset + i];
        WorkerTestConfig worker_test_config = {
            .memory_map = &worker_memory_map,
            .worker_logical_core = logical_core,
            .worker_id = i,
            .channel_type = tt::tt_fabric::FabricMuxChannelType::FULL_SIZE_CHANNEL,
            .num_buffers = test_params.num_buffers_full_size_channel,
            .buffer_size_bytes = test_params.buffer_size_bytes_full_size_channel,
            .receiver_noc_xy_encoding = default_receiver_noc_xy_encoding,
            .mcast_encoding = i == 0 ? std::make_optional(mcast_encoding) : std::nullopt,
            .num_mcast_dests = i == 0 ? std::make_optional(num_mcast_dests) : std::nullopt,
        };
        create_worker_kernel(test_params, worker_test_config, mux_test_config, drainer_test_config, device, program);
    }

    auto header_only_channel_worker_offset = worker_cores_offset + test_params.num_full_size_channels;
    for (auto i = 0; i < test_params.num_header_only_channels; i++) {
        CoreCoord logical_core = worker_logical_cores[header_only_channel_worker_offset + i];
        WorkerTestConfig worker_test_config = {
            .memory_map = &worker_memory_map,
            .worker_logical_core = logical_core,
            .worker_id = i,
            .channel_type = tt::tt_fabric::FabricMuxChannelType::HEADER_ONLY_CHANNEL,
            .num_buffers = test_params.num_buffers_header_only_channel,
            .buffer_size_bytes = test_params.buffer_size_bytes_header_only_channel,
            .receiver_noc_xy_encoding = default_receiver_noc_xy_encoding,
            .mcast_encoding = std::nullopt,
            .num_mcast_dests = std::nullopt,
        };
        create_worker_kernel(test_params, worker_test_config, mux_test_config, drainer_test_config, device, program);
    }

    log_info(tt::LogTest, "Launching programs");
    tt::tt_metal::CommandQueue& cq = device->command_queue();
    tt::tt_metal::EnqueueProgram(cq, program, false);

    log_info(tt::LogTest, "Waiting for workers to complete");
    size_t num_active_workers = test_params.num_full_size_channels + test_params.num_header_only_channels;
    for (size_t i = worker_cores_offset; i < worker_cores_offset + num_active_workers; i++) {
        CoreCoord core = worker_logical_cores[i];
        std::vector<uint32_t> worker_status(1, 0);
        while ((worker_status[0] & 0xFFFF) == 0) {
            tt::tt_metal::detail::ReadFromDeviceL1(
                device, core, worker_memory_map.test_results_address, 4, worker_status);
        }
    }

    log_info(tt::LogTest, "Workers done, terminating mux kernel");
    std::vector<uint32_t> termiation_signal(1, tt::tt_fabric::TerminationSignal::IMMEDIATELY_TERMINATE);
    tt::tt_metal::detail::WriteToDeviceL1(
        device, mux_logical_core, mux_kernel_config.get_termination_signal_address(), termiation_signal);

    log_info(tt::LogTest, "Waiting for mux kernel to terminate");
    // need to wait before terminating driner core otherwise the mux kernel will hang while closing connection
    std::vector<uint32_t> mux_status(1, 0);
    while (mux_status[0] != tt::tt_fabric::EDMStatus::TERMINATED) {
        tt::tt_metal::detail::ReadFromDeviceL1(
            device, mux_logical_core, mux_kernel_config.get_status_address(), 4, mux_status);
    }

    log_info(tt::LogTest, "Terminating drainer kernel");
    tt::tt_metal::detail::WriteToDeviceL1(
        device, drainer_logical_core, drainer_kernel_config.get_termination_signal_address(), termiation_signal);

    log_info(tt::LogTest, "Waiting for programs");
    tt::tt_metal::Finish(cq);

    tt::tt_metal::detail::CloseDevices(devices);
    tt::tt_fabric::SetFabricConfig(
        tt::tt_fabric::FabricConfig::DISABLED, tt::tt_fabric::FabricReliabilityMode::STRICT_SYSTEM_HEALTH_SETUP_MODE);

    log_info(tt::LogTest, "Collecting results");

    uint64_t max_elapsed_cycles = 0;
    for (size_t i = worker_cores_offset; i < worker_cores_offset + num_active_workers; i++) {
        CoreCoord core = worker_logical_cores[i];
        std::vector<uint32_t> worker_status;
        tt::tt_metal::detail::ReadFromDeviceL1(
            device, core, worker_memory_map.test_results_address, test_results_size_bytes, worker_status);
        uint64_t worker_cycles =
            (((uint64_t)worker_status[TT_FABRIC_CYCLES_INDEX + 1]) << 32) | worker_status[TT_FABRIC_CYCLES_INDEX];
        max_elapsed_cycles = std::max(max_elapsed_cycles, worker_cycles);
    }

    size_t total_bytes_sent =
        (test_params.num_full_size_channels * test_params.buffer_size_bytes_full_size_channel +
         test_params.num_header_only_channels * test_params.buffer_size_bytes_header_only_channel) *
        test_params.num_packets;
    double total_bw = (double)total_bytes_sent / max_elapsed_cycles;
    log_info(tt::LogTest, "Total bandwidth (B/c): {}", total_bw);

    // dump results
    std::filesystem::path log_path = log_file_path;
    std::ofstream log_file;
    log_file.open(log_path, std::ios_base::out);
    log_file << total_bw;
    log_file.close();

    return 0;
}<|MERGE_RESOLUTION|>--- conflicted
+++ resolved
@@ -233,14 +233,8 @@
         drainer_kernel_config->get_connection_info_address(drainer_channel_type, 0),
         drainer_kernel_config->get_connection_handshake_address(drainer_channel_type, 0),
         drainer_kernel_config->get_flow_control_address(drainer_channel_type, 0),
-<<<<<<< HEAD
         drainer_kernel_config->get_channel_base_address(drainer_channel_type, 0),
-        dummy_eth_channel,
-    };
-    std::vector<uint32_t> drainer_rt_args = {};
-=======
-        drainer_kernel_config->get_channel_base_address(drainer_channel_type, 0)};
->>>>>>> 33960e0f
+        dummy_eth_channel};
 
     auto memory_regions_to_clear = drainer_kernel_config->get_memory_regions_to_clear();
     std::vector<uint32_t> memory_regions_to_clear_args;
