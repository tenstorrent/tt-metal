--- conflicted
+++ resolved
@@ -130,7 +130,6 @@
         std::vector<chip_id_t> ids(this->num_devices, 0);
         std::iota(ids.begin(), ids.end(), 0);
 
-<<<<<<< HEAD
         const auto& dispatch_core_config =
             tt::tt_metal::MetalContext::instance().rtoptions().get_dispatch_core_config();
 
@@ -143,10 +142,6 @@
         for (auto& [id, device] : device_map) {
             this->devices.push_back(device);
         }
-=======
-        this->devices_map = tt::tt_metal::detail::CreateDevices(ids);
-        this->devices = tt::DevicePool::instance().get_all_active_devices();
->>>>>>> fdbf388e
 
         this->initialize_sender_receiver_pairs(params);
         device_open_ = true;
