// SPDX-FileCopyrightText: © 2023 Tenstorrent Inc.
//
// SPDX-License-Identifier: Apache-2.0

#include <fmt/base.h>
#include <gtest/gtest.h>
#include <stddef.h>
#include <stdint.h>
#include <tt-metalium/host_api.hpp>
#include <string>
#include <unordered_set>

#include <tt-metalium/core_coord.hpp>
#include <tt-metalium/device.hpp>
#include <tt-logger/tt-logger.hpp>
#include <tt-metalium/metal_soc_descriptor.h>
#include <tt-metalium/tt_backend_api_types.hpp>
#include "impl/context/metal_context.hpp"
#include "tt_metal.hpp"
#include "tt_metal/test_utils/env_vars.hpp"
#include "umd/device/coordinate_manager.h"
#include "umd/device/types/arch.h"
#include <tt-metalium/utils.hpp>

using namespace tt;
using namespace tt::test_utils;

namespace unit_tests::basic::soc_desc {
std::unordered_set<int> get_harvested_rows(chip_id_t device_id) {
    uint32_t harvested_rows_mask = CoordinateManager::shuffle_tensix_harvesting_mask_to_noc0_coords(
        tt::tt_metal::MetalContext::instance().get_cluster().get_soc_desc(device_id).arch,
        tt::tt_metal::MetalContext::instance().get_cluster().get_harvesting_mask(device_id));
    std::unordered_set<int> harvested_rows;
    int row_coordinate = 0;
    int tmp = harvested_rows_mask;
    string delim = "";
    string harvested_row_str;
    while (tmp) {
        if (tmp & 1) {
            harvested_rows.insert(row_coordinate);
            harvested_row_str += delim + std::to_string(row_coordinate);
            delim = ", ";
        }
        tmp = tmp >> 1;
        row_coordinate++;
    }
    log_info(
        LogTest,
        "Device {} has {} harvested rows. Physical harvested row coordinates are: {}",
        device_id,
        harvested_rows.size(),
        harvested_row_str);
    return harvested_rows;
}
}  // namespace unit_tests::basic::soc_desc

namespace tt::tt_metal {

// This test ensures that no logical core maps to a harvested row
TEST(SOC, TensixValidateLogicalToPhysicalCoreCoordHostMapping) {
    size_t num_devices = tt_metal::GetNumAvailableDevices();
    ASSERT_TRUE(num_devices > 0);
    tt::ARCH arch = tt::get_arch_from_string(tt::test_utils::get_umd_arch_name());
    num_devices = (arch == tt::ARCH::GRAYSKULL) ? 1 : num_devices;
    std::vector<int> devices_to_open;
<<<<<<< HEAD
    devices_to_open.reserve(num_devices);
    for (int i = 0; i < num_devices; ++i) {
        devices_to_open.push_back(i);
=======
    for (int device_id : tt::tt_metal::MetalContext::instance().get_cluster().user_exposed_chip_ids()) {
        devices_to_open.push_back(device_id);
>>>>>>> 3380016a
    }
    auto devices = detail::CreateDevices(devices_to_open);
    for (int device_id = 0; device_id < num_devices; device_id++) {
        tt_metal::IDevice* device = devices[device_id];
        uint32_t harvested_rows_mask =
            tt::tt_metal::MetalContext::instance().get_cluster().get_harvesting_mask(device_id);
        const metal_SocDescriptor& soc_desc =
            tt::tt_metal::MetalContext::instance().get_cluster().get_soc_desc(device_id);
        log_info(LogTest, "Device {} harvesting mask {}", device_id, harvested_rows_mask);
        std::unordered_set<int> harvested_rows = unit_tests::basic::soc_desc::get_harvested_rows(device_id);
        auto tensix_harvest_axis = tt::tt_metal::MetalContext::instance().hal().get_tensix_harvest_axis();

        CoreCoord logical_grid_size = device->logical_grid_size();
        for (int x = 0; x < logical_grid_size.x; x++) {
            for (int y = 0; y < logical_grid_size.y; y++) {
                CoreCoord logical_core_coord(x, y);
                CoreCoord physical_core_coord = soc_desc.get_physical_tensix_core_from_logical(logical_core_coord);
                EXPECT_TRUE(
                    harvested_rows.find(
                        tensix_harvest_axis == HalTensixHarvestAxis::ROW
                            ? physical_core_coord.y
                            : physical_core_coord.x) == harvested_rows.end());
            }
        }
    }

    tt::tt_metal::detail::CloseDevices(devices);
}

}  // namespace tt::tt_metal<|MERGE_RESOLUTION|>--- conflicted
+++ resolved
@@ -63,14 +63,8 @@
     tt::ARCH arch = tt::get_arch_from_string(tt::test_utils::get_umd_arch_name());
     num_devices = (arch == tt::ARCH::GRAYSKULL) ? 1 : num_devices;
     std::vector<int> devices_to_open;
-<<<<<<< HEAD
-    devices_to_open.reserve(num_devices);
-    for (int i = 0; i < num_devices; ++i) {
-        devices_to_open.push_back(i);
-=======
     for (int device_id : tt::tt_metal::MetalContext::instance().get_cluster().user_exposed_chip_ids()) {
         devices_to_open.push_back(device_id);
->>>>>>> 3380016a
     }
     auto devices = detail::CreateDevices(devices_to_open);
     for (int device_id = 0; device_id < num_devices; device_id++) {
