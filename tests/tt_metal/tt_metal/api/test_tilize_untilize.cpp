--- conflicted
+++ resolved
@@ -317,23 +317,6 @@
         }
     }
 
-<<<<<<< HEAD
-    std::random_device rd;
-    std::mt19937 gen(rd());
-
-    // Use appropriate value range based on whether type is signed or unsigned
-    std::uniform_real_distribution<float> dist;
-    if constexpr (std::is_unsigned_v<T>) {
-        // For unsigned types, use only positive values
-        dist = std::uniform_real_distribution<float>(0.0f, 100.0f);
-    } else {
-        // For signed types, use the original range
-        dist = std::uniform_real_distribution<float>(-100.0f, 100.0f);
-    }
-
-    size_t n_elements = MAX_BATCH * MAX_ROWS * MAX_COLS;
-=======
->>>>>>> a06ace66
     data.resize(n_elements);
 
     for (size_t i = 0; i < n_elements; i++) {
