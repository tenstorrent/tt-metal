<<<<<<< HEAD
# Smoke tests (fast, not necessarily thorough)
add_library(unit_tests_stl_smoke OBJECT)
add_library(TT::Metalium::Test::STL::Smoke ALIAS unit_tests_stl_smoke)
TT_ENABLE_UNITY_BUILD(unit_tests_stl_smoke)
=======
set(UNIT_TESTS_STL_SRC
    ${CMAKE_CURRENT_SOURCE_DIR}/test_any_range.cpp
    ${CMAKE_CURRENT_SOURCE_DIR}/test_indestructible.cpp
    ${CMAKE_CURRENT_SOURCE_DIR}/test_slotmap.cpp
    ${CMAKE_CURRENT_SOURCE_DIR}/test_strong_type.cpp
)

add_executable(unit_tests_stl ${UNIT_TESTS_STL_SRC})
TT_ENABLE_UNITY_BUILD(unit_tests_stl)
>>>>>>> d672ed44

target_sources(
    unit_tests_stl_smoke
    PRIVATE
        test_any_range.cpp
        test_slotmap.cpp
        test_strong_type.cpp
)
target_include_directories(
    unit_tests_stl_smoke
    PRIVATE
        "$<TARGET_PROPERTY:Metalium::Metal,INCLUDE_DIRECTORIES>"
        ${PROJECT_SOURCE_DIR}/tests
        ${PROJECT_SOURCE_DIR}/tests/tt_metal/tt_metal/common
        ${CMAKE_CURRENT_SOURCE_DIR}
        ${CMAKE_CURRENT_SOURCE_DIR}/common
)
target_link_libraries(unit_tests_stl_smoke PRIVATE test_metal_common_libs)

# Target for all STL tests regardless of duration
add_executable(unit_tests_stl)
set_target_properties(
    unit_tests_stl
    PROPERTIES
        RUNTIME_OUTPUT_DIRECTORY
            ${PROJECT_BINARY_DIR}/test/tt_metal
)
target_link_libraries(unit_tests_stl PRIVATE TT::Metalium::Test::STL::Smoke)<|MERGE_RESOLUTION|>--- conflicted
+++ resolved
@@ -1,24 +1,13 @@
-<<<<<<< HEAD
 # Smoke tests (fast, not necessarily thorough)
 add_library(unit_tests_stl_smoke OBJECT)
 add_library(TT::Metalium::Test::STL::Smoke ALIAS unit_tests_stl_smoke)
 TT_ENABLE_UNITY_BUILD(unit_tests_stl_smoke)
-=======
-set(UNIT_TESTS_STL_SRC
-    ${CMAKE_CURRENT_SOURCE_DIR}/test_any_range.cpp
-    ${CMAKE_CURRENT_SOURCE_DIR}/test_indestructible.cpp
-    ${CMAKE_CURRENT_SOURCE_DIR}/test_slotmap.cpp
-    ${CMAKE_CURRENT_SOURCE_DIR}/test_strong_type.cpp
-)
-
-add_executable(unit_tests_stl ${UNIT_TESTS_STL_SRC})
-TT_ENABLE_UNITY_BUILD(unit_tests_stl)
->>>>>>> d672ed44
 
 target_sources(
     unit_tests_stl_smoke
     PRIVATE
         test_any_range.cpp
+        test_indestructible.cpp
         test_slotmap.cpp
         test_strong_type.cpp
 )
