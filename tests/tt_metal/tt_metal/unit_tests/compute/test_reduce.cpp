// SPDX-FileCopyrightText: © 2023 Tenstorrent Inc.
//
// SPDX-License-Identifier: Apache-2.0

#include <gtest/gtest.h>
#include <math.h>

#include <algorithm>
#include <functional>
#include <random>

#include "device_fixture.hpp"
#include "tt_metal/detail/tt_metal.hpp"
#include "tt_metal/host_api.hpp"
#include "tt_metal/test_utils/comparison.hpp"
#include "tt_metal/test_utils/df/df.hpp"
#include "tt_metal/test_utils/print_helpers.hpp"
#include "tt_metal/test_utils/stimulus.hpp"
#include "test_golden_impls.hpp"
#include "common/test_tiles.hpp"
#include "common/bfloat16.hpp"

using namespace tt;
using namespace tt::tt_metal;
using namespace constants;

namespace unit_tests::compute::reduce {

enum ReduceDim : uint8_t {
    H = 0,
    W = 1,
    HW =2
};

struct ReduceConfig {
    bool short_init = false;
    std::vector<uint32_t> shape;
    ReduceDim reduce_dim;
    bool do_max;
    float data_gen_rand_max;
    int data_gen_seed;
    float data_gen_offset;
    float atol;
    float rtol;
    std::function<std::vector<uint16_t>(const std::vector<uint16_t>&, const std::vector<uint32_t>&, float, bool, bool)> golden_function;
    std::vector<uint32_t> result_shape;
    bool math_only_reduce = false;
};

void add_reader_writer_kernels(tt_metal::Program &program, const CoreCoord &logical_core, const ReduceConfig &test_config, std::shared_ptr<tt_metal::Buffer> src_dram_buffer, std::shared_ptr<tt_metal::Buffer> dst_dram_buffer) {
    uint32_t W = test_config.shape[3], H = test_config.shape[2], NC = test_config.shape[1]*test_config.shape[0];
    uint32_t HW = H*W;
    uint32_t N = test_config.shape[0]*test_config.shape[1];
    uint32_t Wt = W/TILE_WIDTH;
    uint32_t Ht = H/TILE_HEIGHT;
    uint32_t num_tensor_tiles = NC*H*W / (TILE_WIDTH*TILE_HEIGHT);
    float scaler = (test_config.do_max or test_config.reduce_dim == ReduceDim::HW) ? 1.0f : (test_config.reduce_dim == ReduceDim::H ? 1.0f/H : 1.0f/W);

    switch (test_config.reduce_dim) {
        case ReduceDim::H: {
            bfloat16 bfloat_scaler_value = bfloat16(scaler);
            uint32_t packed_scaler_value = pack_two_bfloat16_into_uint32({bfloat_scaler_value, bfloat_scaler_value});
            std::vector<uint32_t> reader_compile_args = {(std::uint32_t) true, packed_scaler_value};
            std::map<string, string> reader_defines = {{"REDUCE_SCALER", "1"}};

            auto unary_reader_kernel = tt_metal::CreateKernel(
                program,
                "tests/tt_metal/tt_metal/test_kernels/dataflow/reader_unary_transpose_wh_interleaved.cpp",
                logical_core,
                tt_metal::DataMovementConfig{.processor = tt_metal::DataMovementProcessor::RISCV_1, .noc = tt_metal::NOC::RISCV_1_default, .compile_args = reader_compile_args, .defines = reader_defines});

            auto unary_writer_kernel = tt_metal::CreateKernel(
                program,
                "tests/tt_metal/tt_metal/test_kernels/dataflow/writer_unary_8bank.cpp", // no need to transpose the output since output Ht=1
                logical_core,
                tt_metal::DataMovementConfig{.processor = tt_metal::DataMovementProcessor::RISCV_0, .noc = tt_metal::NOC::RISCV_0_default});


            tt_metal::SetRuntimeArgs(
                program,
                unary_reader_kernel,
                logical_core,
                {
                    src_dram_buffer->address(),
                    N, Ht, Wt, Ht*Wt
                }
            );

            tt_metal::SetRuntimeArgs(
                program,
                unary_writer_kernel,
                logical_core,
                {
                    dst_dram_buffer->address(),
                    (std::uint32_t)dst_dram_buffer->noc_coordinates().x,
                    (std::uint32_t)dst_dram_buffer->noc_coordinates().y,
                    num_tensor_tiles/Ht
                }
            );

            break;
        }
        case ReduceDim::W:
        case ReduceDim::HW: {
            auto unary_reader_kernel = tt_metal::CreateKernel(
                program,
                "tests/tt_metal/tt_metal/test_kernels/dataflow/reader_unary_8bank_reduce.cpp",
                logical_core,
                tt_metal::DataMovementConfig{.processor = tt_metal::DataMovementProcessor::RISCV_1, .noc = tt_metal::NOC::RISCV_1_default});

            auto unary_writer_kernel = tt_metal::CreateKernel(
                program,
                "tests/tt_metal/tt_metal/test_kernels/dataflow/writer_unary_8bank.cpp",
                logical_core,
                tt_metal::DataMovementConfig{.processor = tt_metal::DataMovementProcessor::RISCV_0, .noc = tt_metal::NOC::RISCV_0_default});

            tt_metal::SetRuntimeArgs(
                program,
                unary_reader_kernel,
                logical_core,
                {
                    src_dram_buffer->address(),
                    (std::uint32_t)src_dram_buffer->noc_coordinates().x,
                    (std::uint32_t)src_dram_buffer->noc_coordinates().y,
                    num_tensor_tiles, NC, Ht, Wt, Ht*Wt,
                    *reinterpret_cast<uint32_t*>(&scaler),
                }
            );

            uint32_t num_tiles = test_config.reduce_dim == ReduceDim::W ? (num_tensor_tiles/Wt) : (num_tensor_tiles/(Wt*Ht));
            tt_metal::SetRuntimeArgs(
                program,
                unary_writer_kernel,
                logical_core,
                {
                    dst_dram_buffer->address(),
                    (std::uint32_t)dst_dram_buffer->noc_coordinates().x,
                    (std::uint32_t)dst_dram_buffer->noc_coordinates().y,
                    num_tiles
                }
            );

            break;
        }
        default:
            TT_FATAL(false, "Unsupported reduce dim!");
    }
}

std::string get_reduce_dim_define_string(const ReduceDim &reduce_dim) {
    std::string reduce_dim_define_str;
    switch (reduce_dim) {
        case ReduceDim::H: reduce_dim_define_str = "ReduceDim::REDUCE_COL"; break;
        case ReduceDim::W: reduce_dim_define_str = "ReduceDim::REDUCE_ROW"; break;
        case ReduceDim::HW: reduce_dim_define_str = "ReduceDim::REDUCE_SCALAR"; break;
        default:
            TT_FATAL(false, "Unsupported reduce dim!");
    }
    return reduce_dim_define_str;
}

std::string get_compute_kernel_name(const ReduceDim &reduce_dim) {
    std::string compute_kernel_name;
    switch (reduce_dim) {
        case ReduceDim::H: compute_kernel_name = "tests/tt_metal/tt_metal/test_kernels/compute/reduce_h.cpp"; break;
        case ReduceDim::W: compute_kernel_name = "tests/tt_metal/tt_metal/test_kernels/compute/reduce_w.cpp"; break;
        case ReduceDim::HW: compute_kernel_name = "tests/tt_metal/tt_metal/test_kernels/compute/reduce_hw.cpp"; break;
        default:
            TT_FATAL(false, "Unsupported reduce dim!");
    }
    return compute_kernel_name;
}

void run_single_core_reduce_program(tt_metal::Device* device, const ReduceConfig& test_config) {
    Program program = tt_metal::CreateProgram();

    CoreCoord core = {0, 0};

    uint32_t W = test_config.shape[3], H = test_config.shape[2], NC = test_config.shape[1]*test_config.shape[0];
    uint32_t HW = H*W;
    uint32_t N = test_config.shape[0]*test_config.shape[1];
    TT_FATAL(W % TILE_WIDTH == 0 && H % TILE_HEIGHT == 0);
    TT_FATAL(H > 0 && W > 0 && NC > 0);
    uint32_t Wt = W/TILE_WIDTH;
    uint32_t Ht = H/TILE_HEIGHT;

    uint32_t num_golden_elements;
    switch (test_config.reduce_dim) {
        case ReduceDim::H: num_golden_elements = NC*W*32/2; break; // expecting one tile in H, and half the elements since the vector packs 2 uint16_ts
        case ReduceDim::W: num_golden_elements = NC*H*TILE_WIDTH/2; break; // expecting one tile in H, and half the elements since the vector packs 2 uint16_ts
        case ReduceDim::HW: num_golden_elements = NC*32*32/2; break; // expecting one tile in H, and half the elements since the vector packs 2 uint16_ts
        default:
            TT_FATAL(false, "Unsupported reduce dim!");
    }

    float scaler = (test_config.do_max or test_config.reduce_dim == ReduceDim::HW) ? 1.0f : (test_config.reduce_dim == ReduceDim::H ? 1.0f/H : 1.0f/W);
    uint32_t num_tensor_tiles = NC*H*W / (TILE_WIDTH*TILE_HEIGHT);
    uint32_t divisor = test_config.reduce_dim == ReduceDim::W ? Wt : Ht;
    TT_FATAL(num_tensor_tiles%divisor == 0);

    uint32_t single_tile_bytes = 2 * 1024;
    uint32_t dram_buffer_size = single_tile_bytes * num_tensor_tiles;

    uint32_t src_page_size = single_tile_bytes;
    uint32_t dst_page_size = single_tile_bytes;

    tt_metal::InterleavedBufferConfig src_config{
            .device=device,
            .size = dram_buffer_size,
            .page_size = src_page_size,
            .buffer_type = tt_metal::BufferType::DRAM
    };


    uint32_t output_size_bytes;
    switch (test_config.reduce_dim) {
        case ReduceDim::H: output_size_bytes = dram_buffer_size / Ht; break;
        case ReduceDim::W: output_size_bytes = dram_buffer_size / Wt; break;
        case ReduceDim::HW: output_size_bytes = dram_buffer_size / (Ht * Wt); break;
        default:
            TT_FATAL(false, "Unsupported reduce dim!");
    }

    tt_metal::InterleavedBufferConfig dst_config{
            .device=device,
            .size = output_size_bytes,
            .page_size = dst_page_size,
            .buffer_type = tt_metal::BufferType::DRAM
    };

    std::shared_ptr<tt_metal::Buffer> src_dram_buffer = CreateBuffer(src_config);
    std::shared_ptr<tt_metal::Buffer> dst_dram_buffer = CreateBuffer(dst_config);

    uint32_t src0_cb_index = 0;
    uint32_t num_buffer_tiles = 32;
    tt_metal::CircularBufferConfig cb_src0_config = tt_metal::CircularBufferConfig(num_buffer_tiles * single_tile_bytes, {{src0_cb_index, tt::DataFormat::Float16_b}})
        .set_page_size(src0_cb_index, single_tile_bytes);
    auto cb_src0 = tt_metal::CreateCircularBuffer(program, core, cb_src0_config);

    uint32_t ouput_cb_index = 16; // output operands start at index 16
    uint32_t num_output_buffer_tiles = 32;
    tt_metal::CircularBufferConfig cb_output_config = tt_metal::CircularBufferConfig(num_output_buffer_tiles * single_tile_bytes, {{ouput_cb_index, tt::DataFormat::Float16_b}})
        .set_page_size(ouput_cb_index, single_tile_bytes);
    auto cb_output = tt_metal::CreateCircularBuffer(program, core, cb_output_config);

    tt_metal::CircularBufferConfig cb_temp_reduce_tile_config = tt_metal::CircularBufferConfig(2 * single_tile_bytes, {{CB::c_in2, tt::DataFormat::Float16_b}})
        .set_page_size(CB::c_in2, single_tile_bytes);
    auto cb_temp_reduce_tile = tt_metal::CreateCircularBuffer(program, core, cb_temp_reduce_tile_config);

    add_reader_writer_kernels(program, core, test_config, src_dram_buffer, dst_dram_buffer);

    vector<uint32_t> compute_kernel_args = {
        uint(Ht),
        uint(Wt),
        uint(NC),
    };

    std::map<string, string> reduce_defines = {
        {"REDUCE_OP", test_config.do_max ? "PoolType::MAX" : "PoolType::SUM"},
        {"REDUCE_DIM", get_reduce_dim_define_string(test_config.reduce_dim)}
    };

<<<<<<< HEAD
    if (test_config.short_init)
    {
        reduce_defines["SHORT_INIT"] = "1";
=======
    if (test_config.math_only_reduce) {
        reduce_defines["MATH_ONLY"] = "1";
    } else {
        reduce_defines["MATH_ONLY"] = "0";
>>>>>>> e3ee890e
    }

    std::string compute_kernel_name = get_compute_kernel_name(test_config.reduce_dim);

    auto reduce_compute_kernel = tt_metal::CreateKernel(
        program,
        compute_kernel_name,
        core,
        tt_metal::ComputeConfig{.compile_args = compute_kernel_args, .defines = reduce_defines}
    );

    auto seed = std::chrono::system_clock::now().time_since_epoch().count();

    vector<uint32_t> src_vec = create_random_vector_of_bfloat16(dram_buffer_size, test_config.data_gen_rand_max, test_config.data_gen_seed, test_config.data_gen_offset);

    tt_metal::detail::WriteToBuffer(src_dram_buffer, src_vec);

    tt_metal::detail::LaunchProgram(device, program);

    // The kernel will view the input as TILED32_4FACES
    std::vector<uint32_t> result_vec;
    tt_metal::detail::ReadFromBuffer(dst_dram_buffer, result_vec);

    EXPECT_EQ(result_vec.size(), num_golden_elements);

    int argfail = -1;
    auto comparison_function = [&](float a, float b) {
        float maxabs = fmaxf(fabsf(a), fabsf(b));
        float absdiff = fabsf(a - b);
        auto result = (absdiff <= test_config.atol) || absdiff < test_config.rtol * maxabs;
        return result;
    };

    // recover a linear view of input vector for consumption by gold_ function
    auto u16_src0_vec = u16_from_u32_vector(src_vec);
    std::vector<uint16_t> src_linear = convert_layout<uint16_t>(u16_src0_vec, test_config.shape, TensorLayout::TILED32_4FACES, TensorLayout::LIN_ROW_MAJOR);
    std::vector<uint16_t> gold_reduced = test_config.golden_function(src_linear, test_config.shape, scaler, test_config.do_max ? true : false, true); // result is uint16_t untilized

    // Tilize from row major and convert to pairs (uint32_t)
    auto gold_4f_u32 = u32_from_u16_vector(convert_layout<uint16_t>(gold_reduced, test_config.result_shape, TensorLayout::LIN_ROW_MAJOR, TensorLayout::TILED32_4FACES));

    bool pass = packed_uint32_t_vector_comparison(result_vec, gold_4f_u32, comparison_function, &argfail);

    if (!pass)
        log_error(LogTest, "Failure position={}", argfail);

    EXPECT_TRUE(pass);
}

} // namespace unit_tests::compute::reduce

TEST_F(DeviceFixture, ComputeReduceH) {
    if (this->arch_ != tt::ARCH::BLACKHOLE) {
        // (issue #10181: disabling due to sporadic failures in slow dispatch mode)
        GTEST_SKIP();
    }
    std::vector<uint32_t> shape = {1, 3, 19*TILE_HEIGHT, 17*TILE_WIDTH};
    std::vector<uint32_t> result_shape = {shape[0], shape[1], TILE_HEIGHT, shape[3]};
    for (bool do_max : {false, true}) {
        unit_tests::compute::reduce::ReduceConfig test_config = {
            .shape = shape,
            .reduce_dim = unit_tests::compute::reduce::ReduceDim::H,
            .do_max = do_max,
            .data_gen_rand_max = 10.0f,
            .data_gen_seed = 0x1234,
            .data_gen_offset = -4.5f,
            .atol = 1e-2f,
            .rtol = 0.06f,
            .golden_function = unit_tests::compute::gold_reduce_h,
            .result_shape = result_shape
        };
        unit_tests::compute::reduce::run_single_core_reduce_program(this->devices_.at(0), test_config);
    }
}

TEST_F(DeviceFixture, ComputeReduceW) {
    std::vector<uint32_t> shape = {1, 3, 17*TILE_HEIGHT, 19*TILE_WIDTH};
    std::vector<uint32_t> result_shape = {shape[0], shape[1], shape[2], 32};
    for (bool do_max : {false, true}) {
        unit_tests::compute::reduce::ReduceConfig test_config = {
            .shape = shape,
            .reduce_dim = unit_tests::compute::reduce::ReduceDim::W,
            .do_max = do_max,
            .data_gen_rand_max = 1.0f,
            .data_gen_seed = 0x1234,
            .data_gen_offset = 0.0f,
            .atol = 0.20f,
            .rtol = 0.10f,
            .golden_function = unit_tests::compute::gold_reduce_w,
            .result_shape = result_shape
        };
        unit_tests::compute::reduce::run_single_core_reduce_program(this->devices_.at(0), test_config);
    }
}

TEST_F(DeviceFixture, ComputeReduceHW) {
    std::vector<uint32_t> shape = {1, 2, 7*TILE_HEIGHT, 5*TILE_WIDTH};
    std::vector<uint32_t> result_shape = {shape[0], shape[1], 32, 32};
    for (bool do_max : {false, true}) {
        unit_tests::compute::reduce::ReduceConfig test_config = {
            .shape = shape,
            .reduce_dim = unit_tests::compute::reduce::ReduceDim::HW,
            .do_max = do_max,
            .data_gen_rand_max = 1.0f,
            .data_gen_seed = 0x1234,
            .data_gen_offset = -0.48f,
            .atol = 1e-2f,
            .rtol = 0.06f,
            .golden_function = unit_tests::compute::gold_reduce_hw,
            .result_shape = result_shape
        };
        unit_tests::compute::reduce::run_single_core_reduce_program(this->devices_.at(0), test_config);
    }
}

<<<<<<< HEAD
TEST_F(DeviceFixture, ComputeReduceHShortInit) {
    if (this->arch_ != tt::ARCH::BLACKHOLE) {
        // (issue #10181: disabling due to sporadic failures in slow dispatch mode)
        GTEST_SKIP();
    }
    std::vector<uint32_t> shape = {1, 3, 19*TILE_HEIGHT, 17*TILE_WIDTH};
    std::vector<uint32_t> result_shape = {shape[0], shape[1], TILE_HEIGHT, shape[3]};
    for (int do_max = 0; do_max <= 1; do_max++) {
        unit_tests::compute::reduce::ReduceConfig test_config = {
            .short_init = true,
            .shape = shape,
            .reduce_dim = unit_tests::compute::reduce::ReduceDim::H,
            .do_max = do_max,
            .data_gen_rand_max = 10.0f,
            .data_gen_seed = 0x1234,
            .data_gen_offset = -4.5f,
            .atol = 1e-2f,
            .rtol = 0.06f,
            .golden_function = unit_tests::compute::gold_reduce_h,
            .result_shape = result_shape
        };
        unit_tests::compute::reduce::run_single_core_reduce_program(this->devices_.at(0), test_config);
    }
}

TEST_F(DeviceFixture, ComputeReduceWShortInit) {
    std::vector<uint32_t> shape = {1, 3, 17*TILE_HEIGHT, 19*TILE_WIDTH};
    std::vector<uint32_t> result_shape = {shape[0], shape[1], shape[2], 32};
    for (int do_max = 0; do_max <= 1; do_max++) {
        unit_tests::compute::reduce::ReduceConfig test_config = {
            .short_init = true,
=======
TEST_F(DeviceFixture, ComputeReduceWMathOnly) {
    std::vector<uint32_t> shape = {1, 3, 17*TILE_HEIGHT, 19*TILE_WIDTH};
    std::vector<uint32_t> result_shape = {shape[0], shape[1], shape[2], 32};
    for (bool do_max : {false, true}) {
        unit_tests::compute::reduce::ReduceConfig test_config = {
>>>>>>> e3ee890e
            .shape = shape,
            .reduce_dim = unit_tests::compute::reduce::ReduceDim::W,
            .do_max = do_max,
            .data_gen_rand_max = 1.0f,
            .data_gen_seed = 0x1234,
            .data_gen_offset = 0.0f,
            .atol = 0.20f,
            .rtol = 0.10f,
            .golden_function = unit_tests::compute::gold_reduce_w,
<<<<<<< HEAD
            .result_shape = result_shape
        };
        unit_tests::compute::reduce::run_single_core_reduce_program(this->devices_.at(0), test_config);
    }
}

TEST_F(DeviceFixture, ComputeReduceHWShortInit) {
    std::vector<uint32_t> shape = {1, 2, 7*TILE_HEIGHT, 5*TILE_WIDTH};
    std::vector<uint32_t> result_shape = {shape[0], shape[1], 32, 32};
    for (int do_max = 0; do_max <= 1; do_max++) {
        unit_tests::compute::reduce::ReduceConfig test_config = {
            .short_init = true,
            .shape = shape,
            .reduce_dim = unit_tests::compute::reduce::ReduceDim::HW,
            .do_max = do_max,
            .data_gen_rand_max = 1.0f,
            .data_gen_seed = 0x1234,
            .data_gen_offset = -0.48f,
            .atol = 1e-2f,
            .rtol = 0.06f,
            .golden_function = unit_tests::compute::gold_reduce_hw,
            .result_shape = result_shape
=======
            .result_shape = result_shape,
            .math_only_reduce = true
>>>>>>> e3ee890e
        };
        unit_tests::compute::reduce::run_single_core_reduce_program(this->devices_.at(0), test_config);
    }
}<|MERGE_RESOLUTION|>--- conflicted
+++ resolved
@@ -260,16 +260,15 @@
         {"REDUCE_DIM", get_reduce_dim_define_string(test_config.reduce_dim)}
     };
 
-<<<<<<< HEAD
     if (test_config.short_init)
     {
         reduce_defines["SHORT_INIT"] = "1";
-=======
+    }
+  
     if (test_config.math_only_reduce) {
         reduce_defines["MATH_ONLY"] = "1";
     } else {
         reduce_defines["MATH_ONLY"] = "0";
->>>>>>> e3ee890e
     }
 
     std::string compute_kernel_name = get_compute_kernel_name(test_config.reduce_dim);
@@ -385,7 +384,27 @@
     }
 }
 
-<<<<<<< HEAD
+TEST_F(DeviceFixture, ComputeReduceWMathOnly) {
+    std::vector<uint32_t> shape = {1, 3, 17*TILE_HEIGHT, 19*TILE_WIDTH};
+    std::vector<uint32_t> result_shape = {shape[0], shape[1], shape[2], 32};
+    for (bool do_max : {false, true}) {
+        unit_tests::compute::reduce::ReduceConfig test_config = {
+            .shape = shape,
+            .reduce_dim = unit_tests::compute::reduce::ReduceDim::W,
+            .do_max = do_max,
+            .data_gen_rand_max = 1.0f,
+            .data_gen_seed = 0x1234,
+            .data_gen_offset = 0.0f,
+            .atol = 0.20f,
+            .rtol = 0.10f,
+            .golden_function = unit_tests::compute::gold_reduce_w,
+            .result_shape = result_shape,
+            .math_only_reduce = true
+        };
+        unit_tests::compute::reduce::run_single_core_reduce_program(this->devices_.at(0), test_config);
+    }
+}
+
 TEST_F(DeviceFixture, ComputeReduceHShortInit) {
     if (this->arch_ != tt::ARCH::BLACKHOLE) {
         // (issue #10181: disabling due to sporadic failures in slow dispatch mode)
@@ -417,13 +436,6 @@
     for (int do_max = 0; do_max <= 1; do_max++) {
         unit_tests::compute::reduce::ReduceConfig test_config = {
             .short_init = true,
-=======
-TEST_F(DeviceFixture, ComputeReduceWMathOnly) {
-    std::vector<uint32_t> shape = {1, 3, 17*TILE_HEIGHT, 19*TILE_WIDTH};
-    std::vector<uint32_t> result_shape = {shape[0], shape[1], shape[2], 32};
-    for (bool do_max : {false, true}) {
-        unit_tests::compute::reduce::ReduceConfig test_config = {
->>>>>>> e3ee890e
             .shape = shape,
             .reduce_dim = unit_tests::compute::reduce::ReduceDim::W,
             .do_max = do_max,
@@ -433,7 +445,6 @@
             .atol = 0.20f,
             .rtol = 0.10f,
             .golden_function = unit_tests::compute::gold_reduce_w,
-<<<<<<< HEAD
             .result_shape = result_shape
         };
         unit_tests::compute::reduce::run_single_core_reduce_program(this->devices_.at(0), test_config);
@@ -456,10 +467,6 @@
             .rtol = 0.06f,
             .golden_function = unit_tests::compute::gold_reduce_hw,
             .result_shape = result_shape
-=======
-            .result_shape = result_shape,
-            .math_only_reduce = true
->>>>>>> e3ee890e
         };
         unit_tests::compute::reduce::run_single_core_reduce_program(this->devices_.at(0), test_config);
     }
