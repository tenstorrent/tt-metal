--- conflicted
+++ resolved
@@ -133,22 +133,14 @@
     tt_metal::CircularBufferConfig cb_src0_config =
         tt_metal::CircularBufferConfig(cb0_tiles * single_tile_size, {{src0_cb_index, tt::DataFormat::Float16_b}})
             .set_page_size(src0_cb_index, single_tile_size);
-<<<<<<< HEAD
-    tt_metal::CreateCircularBuffer(program, core, cb_src0_config);
-=======
     auto cb_src0 = tt_metal::CreateCircularBuffer(program_, core, cb_src0_config);
->>>>>>> b8c964ed
 
     uint32_t src1_cb_index = 1;
     uint32_t cb1_tiles = N * in0_block_w * 2;
     tt_metal::CircularBufferConfig cb_src1_config =
         tt_metal::CircularBufferConfig(cb1_tiles * single_tile_size, {{src1_cb_index, tt::DataFormat::Float16_b}})
             .set_page_size(src1_cb_index, single_tile_size);
-<<<<<<< HEAD
-    tt_metal::CreateCircularBuffer(program, core, cb_src1_config);
-=======
     auto cb_src1 = tt_metal::CreateCircularBuffer(program_, core, cb_src1_config);
->>>>>>> b8c964ed
 
     uint32_t ouput_cb_index = tt::CBIndex::c_16;
     uint32_t interm0_cb_index = tt::CBIndex::c_24;
@@ -161,11 +153,7 @@
         tt_metal::CircularBufferConfig(num_output_tiles * single_tile_size, partials_and_out_data_format_spec)
             .set_page_size(interm0_cb_index, single_tile_size)
             .set_page_size(ouput_cb_index, single_tile_size);
-<<<<<<< HEAD
-    tt_metal::CreateCircularBuffer(program, cores, cb_output_config);
-=======
     auto cb_output = tt_metal::CreateCircularBuffer(program_, cores, cb_output_config);
->>>>>>> b8c964ed
 
     std::vector<uint32_t> mm_reader_rt_args{
         src0_dram_buffer->address(),
@@ -233,13 +221,8 @@
         uint(out_subblock_w),
         uint(out_subblock_num_tiles)};
 
-<<<<<<< HEAD
-    tt_metal::CreateKernel(
-        program,
-=======
     auto matmul_kernel = tt_metal::CreateKernel(
         program_,
->>>>>>> b8c964ed
         "tests/tt_metal/tt_metal/test_kernels/compute/matmul_large_block_zm.cpp",
         core,
         tt_metal::ComputeConfig{.compile_args = compute_kernel_args});
