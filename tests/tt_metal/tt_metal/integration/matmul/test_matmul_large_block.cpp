--- conflicted
+++ resolved
@@ -365,13 +365,8 @@
 
     std::string compute_kernel = "tests/tt_metal/tt_metal/test_kernels/compute/matmul_large_block.cpp";
 
-<<<<<<< HEAD
-    tt_metal::CreateKernel(
-        program,
-=======
     auto mm_kernel = tt_metal::CreateKernel(
         program_,
->>>>>>> b8c964ed
         compute_kernel,
         core,
         tt_metal::ComputeConfig{.math_fidelity = math_fidelity, .compile_args = compute_kernel_args});
