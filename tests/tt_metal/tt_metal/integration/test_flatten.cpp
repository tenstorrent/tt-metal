--- conflicted
+++ resolved
@@ -282,13 +282,8 @@
         std::vector<uint32_t> golden = gold_standard_flatten(*src_vec, {num_tiles_r * 32, num_tiles_c * 32});
         // Set the runtime args asynchronously
         auto compute_runtime_args = {
-<<<<<<< HEAD
-            src_dram_buffer->address(), uint32_t{0}, num_tiles_r, num_tiles_c, num_bytes_per_tensor_row};
-        auto writer_runtime_args = {dst_dram_buffer->address(), uint32_t{0}, num_tiles * 32};
-=======
             src_dram_buffer->address(), uint32_t(0), num_tiles_r, num_tiles_c, num_bytes_per_tensor_row};
         auto writer_runtime_args = {dst_dram_buffer->address(), uint32_t(0), num_tiles * 32};
->>>>>>> 922ffe8a
 
         SetRuntimeArgs(program_, flatten_kernel, core, compute_runtime_args);
         SetRuntimeArgs(program_, unary_writer_kernel, core, writer_runtime_args);
