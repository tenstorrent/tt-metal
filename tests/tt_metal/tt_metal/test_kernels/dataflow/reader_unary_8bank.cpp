// SPDX-FileCopyrightText: © 2023 Tenstorrent Inc.
//
// SPDX-License-Identifier: Apache-2.0

#include <stdint.h>
#include "dataflow_api.h"

// #include "debug/dprint.h"

void generate_bcast_scaler() {
    constexpr uint32_t cb_in_2 = 2;
    uint32_t scaler = get_arg_val<uint32_t>(8);
    union {
        float f;
        uint32_t u;
    } u;
    u.u = scaler;
    // DPRINT << "basic Scaler = " << F32(u.f) << ENDL();
    cb_reserve_back(cb_in_2, 1);
    auto ptr = reinterpret_cast<uint16_t*>(get_write_ptr(cb_in_2));
    for (int j = 0; j < 1024; j++) {
        ptr[j] = uint16_t(0);
    }

    for (int k = 0; k < 4; k++) {
        for (int j = 0; j < 16; j++) {
            ptr[k * 256 + j] = uint16_t(u.u >> 16);
        }
    }
    cb_push_back(cb_in_2, 1);
}

void kernel_main() {
    uint32_t src_addr = get_arg_val<uint32_t>(0);
    uint32_t Ht = get_arg_val<uint32_t>(1);  // Number of rows (height in tiles)
    uint32_t Wt = get_arg_val<uint32_t>(2);  // Number of cols (width in tiles)
    uint32_t NC = get_arg_val<uint32_t>(3);  // Number of channels

    constexpr uint32_t cb_id_in0 = 0, cb_id_in1 = 1;

    // ublocks size defined in tiles
    constexpr uint32_t onetile = 1;
    constexpr uint32_t tile_bytes = get_tile_size(cb_id_in0);

    constexpr auto src_args = TensorAccessorArgs<0>();
    const auto src_a = TensorAccessor(src_args, src_addr, tile_bytes);

#if GENERATE_BCAST_SCALER
    // TODO(AP): cleanup, probably with named args/param pack/reflection.
    generate_bcast_scaler();
    constexpr uint32_t blk = BLOCK_SIZE;
#else
    constexpr uint32_t blk = 1;  // 1 for correctness for unfused kernels
#endif

#ifdef TILE_OFFSET
    uint32_t tile_offset = TILE_OFFSET;
#else
    constexpr uint32_t tile_offset = 0;
#endif
    // DPRINT << "Reader Tile offset=" << tile_offset << ENDL();

    // Read all Ht*Wt tiles for all NC channels at once (like reduce_c pattern)
    uint32_t total_tiles = NC * Ht * Wt;
    cb_reserve_back(cb_id_in0, total_tiles);
    uint32_t l1_write_addr = get_write_ptr(cb_id_in0);

<<<<<<< HEAD
    for (uint32_t nc = 0; nc < NC; nc++) {
        for (uint32_t ht = 0; ht < Ht; ht++) {
            for (uint32_t wt = 0; wt < Wt; wt++) {
                uint32_t tile_idx = nc * Ht * Wt + ht * Wt + wt;
                uint64_t src_noc_addr = get_noc_addr(tile_idx + tile_offset, src_a);
                auto addr = l1_write_addr + (tile_idx << log_2_tile_bytes);
                noc_async_read(src_noc_addr, addr, tile_bytes);
            }
=======
        for (uint32_t r = 0; r < rem; r++) {
            uint64_t src_noc_addr =
                get_noc_addr(i + r + tile_offset, src_a);  // not contiguous for sequential r, can be banked
            auto addr = l1_write_addr + (r * tile_bytes);
            noc_async_read(src_noc_addr, addr, tile_bytes);  // TODO(AP): data type size
>>>>>>> db03b9de
        }
    }
    noc_async_read_barrier();
    cb_push_back(cb_id_in0, total_tiles);
}<|MERGE_RESOLUTION|>--- conflicted
+++ resolved
@@ -65,7 +65,6 @@
     cb_reserve_back(cb_id_in0, total_tiles);
     uint32_t l1_write_addr = get_write_ptr(cb_id_in0);
 
-<<<<<<< HEAD
     for (uint32_t nc = 0; nc < NC; nc++) {
         for (uint32_t ht = 0; ht < Ht; ht++) {
             for (uint32_t wt = 0; wt < Wt; wt++) {
@@ -74,13 +73,6 @@
                 auto addr = l1_write_addr + (tile_idx << log_2_tile_bytes);
                 noc_async_read(src_noc_addr, addr, tile_bytes);
             }
-=======
-        for (uint32_t r = 0; r < rem; r++) {
-            uint64_t src_noc_addr =
-                get_noc_addr(i + r + tile_offset, src_a);  // not contiguous for sequential r, can be banked
-            auto addr = l1_write_addr + (r * tile_bytes);
-            noc_async_read(src_noc_addr, addr, tile_bytes);  // TODO(AP): data type size
->>>>>>> db03b9de
         }
     }
     noc_async_read_barrier();
