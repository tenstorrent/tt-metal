--- conflicted
+++ resolved
@@ -29,7 +29,6 @@
 
 ## Tests in the Test Suite
 
-<<<<<<< HEAD
 | Name                        | ID(s)                           | Description                                                                             |
 | ----------                  | -----                           | ----------------------------------------------------                                    |
 | DRAM Unary                  | 0-3                             | Transactions between DRAM and a single Tensix core.                                     |
@@ -52,31 +51,7 @@
 | I2S Hardcoded               | 400-405                         | Tests interleaved to sharded data movement operations for different memory layouts.     |
 | Inline Direct Write         | 500-501                         | Inline DW transactions between two Tensix cores.                                        |
 | Transaction ID              | 600-602                         | Tests the usage and effects of transaction IDs in NOC transactions.                     |
-=======
-| Name                        | ID(s)                | Description                                                                             |
-| ----------                  | -----                | ----------------------------------------------------                                    |
-| DRAM Unary                  | 0-3                  | Transactions between DRAM and a single Tensix core.                                     |
-| One to One                  | 4, 50, 150-151, 158  | Write transactions between two Tensix cores.                                            |
-| One From One                | 5, 51, 152-153, 159  | Read transactions between two Tensix cores.                                             |
-| One to all                  | 6-8, 52, 154-155     | Writes transaction from one core to all cores.                                          |
-| One to all Multicast        | 9-14, 53-54, 100-102 | Writes transaction from one core to all cores using multicast.                          |
-| One From All                | 15, 30, 156-157      | Read transactions between one gatherer Tensix core and multiple sender Tensix cores.    |
-| Loopback                    | 16, 55               | Does a loopback operation where one cores writes to itself.                             |
-| Reshard Hardcoded           | 17-20                | Uses existing reshard tests to analyse their bandwidth and latency. **(Slow Dispatch)** |
-| Conv Hardcoded              | 21-23                | Uses existing conv tests to analyse their bandwidth and latency. **(Slow Dispatch)**    |
-| Interleaved Page Read/Write | 61-69, 71-75         | Reads and writes pages between interleaved buffers and a Tensix core.                   |
-| One Packet Read/Write       | 80-83                | Reads or writes packets between two Tensix cores.                                       |
-| DRAM Sharded Read           | 84-87                | Reads from sharded DRAM into one core.                                                  |
-| Multi Interleaved           | 110-127              | Reads and writes pages between interleaved DRAM buffers and multiple Tensix cores.      |
-| Core Bidrectional           | 140-148              | Tensix core reads from and writes to another Tensix core simultaneously.                |
-| Deinterleave                | 200-201              | Tests deinterleaving. **(Slow Dispatch)**                                               |
-| All to all                  | 300-308              | Write transactions from multiple cores to multiple cores.                               |
-| All from all                | 310-318              | Read transactions from multiple cores to multiple cores.                                |
-| I2S Hardcoded               | 400-405              | Tests interleaved to sharded data movement operations for different memory layouts.     |
-| Inline Direct Write         | 500-501              | Inline DW transactions between two Tensix cores.                                        |
-| Transaction ID              | 600-602              | Tests the usage and effects of transaction IDs in NOC transactions.                     |
-| PCIe Read Bandwidth         | 603                  | Measures PCIe read bandwidth from host memory to L1 on a single Tensix core.            |
->>>>>>> 140dcacd
+| PCIe Read Bandwidth         | 603                             | Measures PCIe read bandwidth from host memory to L1 on a single Tensix core.            |
 
 
 ## Running Tests
