#!/usr/bin/env python3

# SPDX-FileCopyrightText: © 2025 Tenstorrent AI ULC

# SPDX-License-Identifier: Apache-2.0

import os
import csv
import sys
import yaml
from loguru import logger  # type: ignore
from matplotlib.gridspec import GridSpec
import itertools
import numpy as np
from collections import defaultdict


from tt_metal.tools.profiler.common import PROFILER_LOGS_DIR, PROFILER_DEVICE_SIDE_LOG

from tests.tt_metal.tt_metal.data_movement.python.config import DataMovementConfig
from tests.tt_metal.tt_metal.data_movement.python.test_metadata import TestMetadataLoader
from tests.tt_metal.tt_metal.data_movement.python.stats_collector import StatsCollector
from tests.tt_metal.tt_metal.data_movement.python.stats_reporter import StatsReporter
from tests.tt_metal.tt_metal.data_movement.python.plotter import Plotter
from tests.tt_metal.tt_metal.data_movement.python.performance_checker import PerformanceChecker
from tests.tt_metal.tt_metal.data_movement.python.constants import *


def run_dm_tests(profile, verbose, gtest_filter, plot, report, arch_name):
    logger.info("Starting data movement tests...")
    log_file_path = f"{PROFILER_LOGS_DIR}/{PROFILER_DEVICE_SIDE_LOG}"

    # Initialize configuration and load test metadata
    config = DataMovementConfig()
    metadata_loader = TestMetadataLoader(config)
    test_id_to_name, test_id_to_comment, test_bounds, test_type_attributes = metadata_loader.get_test_mappings()

    # Get architecture
    arch = config.get_arch(arch_name, test_bounds)
    if verbose:
        logger.info(f"Running data movement tests on architecture: {arch}")

    # Profile tests
    if profile or not os.path.exists(log_file_path) or gtest_filter:
        profile_dm_tests(verbose=verbose, gtest_filter=gtest_filter)

    # Gather analysis stats
    stats_collector = StatsCollector(log_file_path, test_id_to_name, test_type_attributes, verbose=verbose)
    dm_stats, aggregate_stats = stats_collector.gather_analysis_stats()

    # Print stats if explicitly requested
    stats_reporter = StatsReporter(
        dm_stats, aggregate_stats, test_id_to_name, test_type_attributes, DEFAULT_OUTPUT_DIR, arch
    )

    if verbose:
        stats_reporter.print_stats()

    # Export results to csv
    if report:
        stats_reporter.export_dm_stats_to_csv()

    # Plot results
    if plot:
        plotter = Plotter(dm_stats, aggregate_stats, DEFAULT_OUTPUT_DIR, arch, test_id_to_name, test_id_to_comment)
        plotter.plot_dm_stats()

    # Check performance
    performance_checker = PerformanceChecker(
        dm_stats, arch=arch, verbose=verbose, test_bounds=test_bounds, test_id_to_name=test_id_to_name
    )
    performance_checker.run()

    logger.info("Data movement tests completed.")


def profile_dm_tests(verbose=False, gtest_filter=None):
    if verbose:
        logger.info(f"Profiling Kernels...")
    cmd = f"TT_METAL_SLOW_DISPATCH_MODE=1 TT_METAL_DEVICE_PROFILER=1 {os.environ['TT_METAL_HOME']}/build/test/tt_metal/unit_tests_data_movement"

    if gtest_filter:
        cmd += f' --gtest_filter="*{gtest_filter}*"'

    os.system(cmd)


<<<<<<< HEAD
=======
def performance_check(dm_stats, arch="blackhole", verbose=False, test_bounds=None, test_id_to_name=None):
    # Tidy results' ranges
    results_bounds = {}
    for riscv in dm_stats.keys():
        for run in dm_stats[riscv]["analysis"]["series"]:
            run_host_id = run["duration_type"][0]["run_host_id"]
            test_id = dm_stats[riscv]["attributes"][run_host_id]["Test id"]

            if test_id not in results_bounds.keys():
                results_bounds[test_id] = {riscv: {"latency": 0, "bandwidth": float("inf")}}
            elif riscv not in results_bounds[test_id].keys():
                results_bounds[test_id][riscv] = {
                    "latency": 0,
                    "bandwidth": float("inf"),
                }

            cycles = run["duration_cycles"]
            results_bounds[test_id][riscv]["latency"] = max(results_bounds[test_id][riscv]["latency"], cycles)

            attributes = dm_stats[riscv]["attributes"][run_host_id]
            bandwidth = attributes["Number of transactions"] * attributes["Transaction size in bytes"] / cycles
            results_bounds[test_id][riscv]["bandwidth"] = min(results_bounds[test_id][riscv]["bandwidth"], bandwidth)

    # Performance checks per test
    for test_id, bounds in results_bounds.items():
        # Print latency and bandwidth perf results
        if verbose:
            logger.info("")
            test_name = test_id_to_name.get(test_id, "Unknown Test")
            logger.info(f"Perf results for test id: {test_id} ({test_name})")

            logger.info(f"Latency")
            for riscv in bounds.keys():
                if bounds[riscv]["latency"] != float("inf"):
                    logger.info(f"  {riscv}: {bounds[riscv]['latency']} cycles")

            logger.info(f"Bandwidth")
            for riscv in bounds.keys():
                if bounds[riscv]["bandwidth"] != float("inf"):
                    logger.info(f"  {riscv}: {bounds[riscv]['bandwidth']} Bytes/cycle")

        if test_bounds is None or test_id not in test_bounds[arch].keys():
            logger.warning(f"Test id {test_id} not found in {arch} test bounds.")
            continue

        for riscv in bounds.keys():
            if riscv not in test_bounds[arch][test_id].keys():
                continue

            bw_within_bounds = test_bounds[arch][test_id][riscv]["bandwidth"] <= bounds[riscv]["bandwidth"]

            # Print bounds check results
            if verbose:
                if not bw_within_bounds:
                    logger.warning(f"{riscv} bandwidth not within perf bounds.")
                else:
                    logger.info(f"{riscv} bandwidth within perf bounds.")

            assert bw_within_bounds


>>>>>>> e8b32f55
def test_data_movement(
    no_profile: bool,
    verbose_log: bool,
    gtest_filter: str,
    plot: bool,
    report: bool,
    arch: str,
):
    run_dm_tests(
        profile=not no_profile, verbose=verbose_log, gtest_filter=gtest_filter, plot=plot, report=report, arch_name=arch
    )<|MERGE_RESOLUTION|>--- conflicted
+++ resolved
@@ -84,71 +84,7 @@
 
     os.system(cmd)
 
-
-<<<<<<< HEAD
-=======
-def performance_check(dm_stats, arch="blackhole", verbose=False, test_bounds=None, test_id_to_name=None):
-    # Tidy results' ranges
-    results_bounds = {}
-    for riscv in dm_stats.keys():
-        for run in dm_stats[riscv]["analysis"]["series"]:
-            run_host_id = run["duration_type"][0]["run_host_id"]
-            test_id = dm_stats[riscv]["attributes"][run_host_id]["Test id"]
-
-            if test_id not in results_bounds.keys():
-                results_bounds[test_id] = {riscv: {"latency": 0, "bandwidth": float("inf")}}
-            elif riscv not in results_bounds[test_id].keys():
-                results_bounds[test_id][riscv] = {
-                    "latency": 0,
-                    "bandwidth": float("inf"),
-                }
-
-            cycles = run["duration_cycles"]
-            results_bounds[test_id][riscv]["latency"] = max(results_bounds[test_id][riscv]["latency"], cycles)
-
-            attributes = dm_stats[riscv]["attributes"][run_host_id]
-            bandwidth = attributes["Number of transactions"] * attributes["Transaction size in bytes"] / cycles
-            results_bounds[test_id][riscv]["bandwidth"] = min(results_bounds[test_id][riscv]["bandwidth"], bandwidth)
-
-    # Performance checks per test
-    for test_id, bounds in results_bounds.items():
-        # Print latency and bandwidth perf results
-        if verbose:
-            logger.info("")
-            test_name = test_id_to_name.get(test_id, "Unknown Test")
-            logger.info(f"Perf results for test id: {test_id} ({test_name})")
-
-            logger.info(f"Latency")
-            for riscv in bounds.keys():
-                if bounds[riscv]["latency"] != float("inf"):
-                    logger.info(f"  {riscv}: {bounds[riscv]['latency']} cycles")
-
-            logger.info(f"Bandwidth")
-            for riscv in bounds.keys():
-                if bounds[riscv]["bandwidth"] != float("inf"):
-                    logger.info(f"  {riscv}: {bounds[riscv]['bandwidth']} Bytes/cycle")
-
-        if test_bounds is None or test_id not in test_bounds[arch].keys():
-            logger.warning(f"Test id {test_id} not found in {arch} test bounds.")
-            continue
-
-        for riscv in bounds.keys():
-            if riscv not in test_bounds[arch][test_id].keys():
-                continue
-
-            bw_within_bounds = test_bounds[arch][test_id][riscv]["bandwidth"] <= bounds[riscv]["bandwidth"]
-
-            # Print bounds check results
-            if verbose:
-                if not bw_within_bounds:
-                    logger.warning(f"{riscv} bandwidth not within perf bounds.")
-                else:
-                    logger.info(f"{riscv} bandwidth within perf bounds.")
-
-            assert bw_within_bounds
-
-
->>>>>>> e8b32f55
+    
 def test_data_movement(
     no_profile: bool,
     verbose_log: bool,
