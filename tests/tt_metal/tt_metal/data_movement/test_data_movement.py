#!/usr/bin/env python3

# SPDX-FileCopyrightText: © 2025 Tenstorrent AI ULC

# SPDX-License-Identifier: Apache-2.0

import os
import csv
import sys
from loguru import logger  # type: ignore
import matplotlib.pyplot as plt  # type: ignore
import itertools
import matplotlib.ticker as mticker
import numpy as np
from collections import defaultdict

from tt_metal.tools.profiler.process_device_log import import_log_run_stats
import tt_metal.tools.profiler.device_post_proc_config as device_post_proc_config
from tt_metal.tools.profiler.common import PROFILER_LOGS_DIR, PROFILER_DEVICE_SIDE_LOG

# Corresponding test ids for each test
test_id_to_name = {
    0: "DRAM Interleaved Packet Sizes",
    1: "DRAM Interleaved Core Locations",
    2: "DRAM Sharded",
    3: "DRAM Directed Ideal",
    4: "One to One Packet Sizes",
    5: "One from One Packet Sizes",
    6: "One to All Unicast 2x2 Packet Sizes",
    7: "One to All Unicast 4x4 Packet Sizes",
    8: "One to All Unicast 10x10 Packet Sizes",
    9: "One to All Multicast 2x2 Packet Sizes",
    10: "One to All Multicast 5x5 Packet Sizes",
    11: "One to All Multicast 11x10 Packet Sizes",
    12: "One to All Multicast Linked 2x2 Packet Sizes",
    13: "One to All Multicast Linked 5x5 Packet Sizes",
    14: "One to All Multicast Linked 11x10 Packet Sizes",
    15: "One from All Packet Sizes",
    16: "Loopback Packet Sizes",
    30: "One from All Directed Ideal",
    50: "One to One Directed Ideal",
    51: "One from One Directed Ideal",
    52: "One to All Directed Ideal",
    17: "Reshard Hardcoded Small",
    18: "Reshard Hardcoded Medium",
    19: "Reshard Hardcoded Many Cores",
    20: "Reshard Hardcoded 2 Cores to Many Cores",
    200: "Deinterleave Single Core",
    201: "Deinterleave Multi Core",
    21: "Conv Act with halo 3x3",
    22: "Conv Act with halo 3x3 Small",
    23: "Conv Halo Gather",
    60: "All to All Packet Sizes",
    70: "All from All Packet Sizes",
}

# Comments for each test explaining why we get the perf that we do
test_id_to_comment = {
    1: "This test appears to be broken. The graph is showing numbers that dont make sense.",
    2: "This test appears to be broken. The graph is showing numbers that dont make sense.",
    3: "This test shows the ideal read and write bandwidth when transfering multiple 8KB packets. \n\
        The read bandwidth is what is expected, however write bandwidth is expected to be 64 \n\
        B/cycle rather than 35 B/cycle. There may be some configuration problem with the dram \n\
        controller/phy or this may be the physical limit of the dram.",
    17: "This is a 2 reader reshard. It seems to be getting expected perf based on number of transactions \n\
        and transactions size. Reshard perf is dictated based on the number of transactions and the \n\
        transaction size. A small number of transactions will result in small perf due to large \n\
        round trip latency. It is suggested to use a large number of transactions, with large transaction \n\
        size to get the best performance.",
    18: "This is a 2 reader reshard. It seems to be getting expected perf based on number of transactions \n\
        and transactions size. Reshard perf is dictated based on the number of transactions and the \n\
        transaction size. A small number of transactions will result in small perf due to large \n\
        round trip latency. It is suggested to use a large number of transactions, with large transaction \n\
        size to get the best performance.",
    19: "This is a 8 reader reshard. It seems to be getting expected perf based on number of transactions \n\
        and transactions size. Reshard perf is dictated based on the number of transactions and the \n\
        transaction size. A small number of transactions will result in small perf due to large \n\
        round trip latency. It is suggested to use a large number of transactions, with large transaction \n\
        size to get the best performance.",
    20: "This is a 2 core to 8 reader reshard. It seems to be getting expected perf based on number of \n\
        transactions and transactions size. Reshard perf is dictated based on the number of transactions \n\
        and the transaction size. A small number of transactions will result in small perf due to large \n\
        round trip latency. It is suggested to use a large number of transactions, with large transaction \n\
        size to get the best performance.",
    21: "Convolution has a large number of transactions and a small transaction size. The performance is \n\
        similar to what it would be for a similarly configured one from one. Convolution may benefit from \n\
        having multiple cores doing different parts of the convolution at the same time. This would \n\
        result in a larger effective bandwidth.",
    22: "Convolution has a large number of transactions and a small transaction size. The performance is \n\
        similar to what it would be for a similarly configured one from one. Convolution may benefit from \n\
        having multiple cores doing different parts of the convolution at the same time. This would \n\
        result in a larger effective bandwidth.",
    23: "The performance of this test is similar to how other tests perform based on the number of \n\
        transactions and the transaction size, but with extra degradation due to needing to read \n\
        parameters from L1.",
    200: "With a single core the graphs shows performance increases as the theshold increases. \n\
         This is because frequent flushes dont hide the round trip latency.",
    201: "With multiple cores the graph shows that a small theshold always provides bad performance. \n\
          This is because frequent flushes dont hide the round trip latency. At larger thesholds, \n\
          the performance starts to fluctuate due to head-of-line blocking and unfairness in the NOC. \n\
          Performance fluctuates because the flush disturbes the steady state and will randomly create \n\
          traffic that sometimes has head of line blocking, and sometimes not.",
}

# Correspondng test bounds for each arch, test id, riscv core
# NOTE: These bounds are aggregated averages of large test sweeps and
# are subject to change with new directed tests.
test_bounds = {
    "wormhole_b0": {
        # 0: {
        #    "riscv_1": {"latency": {"lower": 300, "upper": 24000}, "bandwidth": 0.08},
        #    "riscv_0": {"latency": {"lower": 300, "upper": 25000}, "bandwidth": 0.07},
        # },
        # 1: {
        #    "riscv_1": {"latency": {"lower": 23000, "upper": 24000}, "bandwidth": 21},
        #    "riscv_0": {"latency": {"lower": 24000, "upper": 25000}, "bandwidth": 21},
        # },
        # 2: {
        #    "riscv_1": {"latency": {"lower": 300, "upper": 600}, "bandwidth": 0.08},
        #    "riscv_0": {"latency": {"lower": 300, "upper": 500}, "bandwidth": 0.08},
        # },
        3: {  # DRAM Unary Directed Ideal
<<<<<<< HEAD
            "riscv_1": {"latency": {"lower": 0, "upper": 65000}, "bandwidth": 22},
            "riscv_0": {"latency": {"lower": 0, "upper": 65000}, "bandwidth": 21},
=======
            "riscv_1": {"latency": {"lower": 46000, "upper": 49000}, "bandwidth": 22},
            "riscv_0": {"latency": {"lower": 46000, "upper": 49000}, "bandwidth": 21},
>>>>>>> e4ebdd74
        },
        # 4: {
        #    "riscv_0": {"latency": {"lower": 200, "upper": 18000}, "bandwidth": 0.1},
        # },
        # 5: {
        #    "riscv_1": {"latency": {"lower": 200, "upper": 19000}, "bandwidth": 0.1},
        # },
        # 6: {
        #     "riscv_0": {"latency": {"lower": 400, "upper": 70000}, "bandwidth": 0.3},
        # },
        # 7: {
        #     "riscv_0": {"latency": {"lower": 800, "upper": 300000}, "bandwidth": 0.6},
        # },
        # 8: {
        #     "riscv_0": {"latency": {"lower": 1900, "upper": 900000}, "bandwidth": 0.8},
        # },
        # 9: {
        #     "riscv_0": {"latency": {"lower": 300, "upper": 30000}, "bandwidth": 0.09},
        # },
        # 10: {
        #     "riscv_0": {"latency": {"lower": 400, "upper": 60000}, "bandwidth": 0.07},
        # },
        # 11: {
        #     "riscv_0": {"latency": {"lower": 500, "upper": 90000}, "bandwidth": 0.04},
        # },
        # 12: {
        #     "riscv_0": {"latency": {"lower": 200, "upper": 20000}, "bandwidth": 0.09},
        # },
        # 13: {
        #     "riscv_0": {"latency": {"lower": 400, "upper": 30000}, "bandwidth": 0.07},
        # },
        # 14: {
        #     "riscv_0": {"latency": {"lower": 500, "upper": 40000}, "bandwidth": 0.04},
        # },
        # 15: {
        #    "riscv_1": {"latency": {"lower": 700, "upper": 85000}, "bandwidth": 0.71},
        # },
        # 16: {
        #    "riscv_0": {"latency": {"lower": 50, "upper": 30000}, "bandwidth": 0.4},
        # },
        30: {  # One from All Directed Ideal
            "riscv_1": {"latency": {"lower": 20000, "upper": 37000}, "bandwidth": 30},
        },
        50: {  # One to One Directed Ideal
            "riscv_0": {"latency": {"lower": 28000, "upper": 36000}, "bandwidth": 29},  # 33832
        },
        51: {  # One from One Directed Ideal
            "riscv_1": {"latency": {"lower": 32700, "upper": 37500}, "bandwidth": 28},  # 18596, 28.2
        },
        52: {  # One to All Unicast Directed Ideal
            "riscv_0": {"latency": {"lower": 0, "upper": 4350000}, "bandwidth": 31},  #  4294196, 31.25
        },
        53: {  # One to All Multicast Directed Ideal
            "riscv_0": {"latency": {"lower": 0, "upper": 150000}, "bandwidth": 14},  # 137035, 15.3
        },
        54: {  # One to All Multicast Linked Directed Ideal
            "riscv_0": {"latency": {"lower": 0, "upper": 90000}, "bandwidth": 22},  # 88542, 23.69
        },
        17: {
            "riscv_1": {"latency": {"lower": 50, "upper": 700}, "bandwidth": 3},
        },
        18: {
            "riscv_1": {"latency": {"lower": 500, "upper": 3000}, "bandwidth": 15},
        },
        19: {
            "riscv_1": {"latency": {"lower": 500, "upper": 3000}, "bandwidth": 10},
        },
        200: {
            "riscv_1": {"latency": {"lower": 15000, "upper": 30000}, "bandwidth": 1.7},
        },
        201: {
            "riscv_1": {"latency": {"lower": 10000, "upper": 60000}, "bandwidth": 2},
        },
        20: {
            "riscv_1": {"latency": {"lower": 100, "upper": 1000}, "bandwidth": 3},
        },
        21: {
            "riscv_1": {"latency": {"lower": 150000, "upper": 300000}, "bandwidth": 3},
        },
        22: {
            "riscv_1": {"latency": {"lower": 1000000, "upper": 1100000}, "bandwidth": 0.3},
        },
        23: {
            "riscv_1": {"latency": {"lower": 500, "upper": 1000}, "bandwidth": 10},
        },
    },
    "blackhole": {
        # 0: {
        #    "riscv_1": {"latency": {"lower": 400, "upper": 17000}, "bandwidth": 0.1},
        #    "riscv_0": {"latency": {"lower": 300, "upper": 16000}, "bandwidth": 0.15},
        # },
        # 1: {
        #    "riscv_1": {"latency": {"lower": 0, "upper": 45000}, "bandwidth": 32},
        #    "riscv_0": {"latency": {"lower": 0, "upper": 45000}, "bandwidth": 33},
        # },
        # 2: {
        #    "riscv_1": {"latency": {"lower": 0, "upper": 45000}, "bandwidth": 0.13},
        #    "riscv_0": {"latency": {"lower": 0, "upper": 500}, "bandwidth": 0.16},
        # },
        3: {  # DRAM Unary Directed Ideal
<<<<<<< HEAD
            "riscv_1": {"latency": {"lower": 0, "upper": 44000}, "bandwidth": 33},
            "riscv_0": {"latency": {"lower": 0, "upper": 44000}, "bandwidth": 34},
=======
            "riscv_1": {"latency": {"lower": 29000, "upper": 32000}, "bandwidth": 33},
            "riscv_0": {"latency": {"lower": 29000, "upper": 32000}, "bandwidth": 34},
>>>>>>> e4ebdd74
        },
        # 4: {
        #    "riscv_0": {"latency": {"lower": 200, "upper": 19000}, "bandwidth": 0.17},
        # },
        # 5: {
        #    "riscv_1": {"latency": {"lower": 300, "upper": 18000}, "bandwidth": 0.17},
        # },
        # 6: {
        #     "riscv_0": {"latency": {"lower": 400, "upper": 70000}, "bandwidth": 0.5},
        # },
        # 7: {
        #     "riscv_0": {"latency": {"lower": 900, "upper": 275000}, "bandwidth": 1.00},
        # },
        # 8: {
        #     "riscv_0": {"latency": {"lower": 3800, "upper": 1700000}, "bandwidth": 1.65},
        # },
        # 9: {
        #     "riscv_0": {"latency": {"lower": 300, "upper": 30000}, "bandwidth": 0.16},
        # },
        # 10: {
        #     "riscv_0": {"latency": {"lower": 450, "upper": 70000}, "bandwidth": 0.12},
        # },
        # 11: {
        #     "riscv_0": {"latency": {"lower": 700, "upper": 115000}, "bandwidth": 0.08},
        # },
        # 12: {
        #     "riscv_0": {"latency": {"lower": 300, "upper": 20000}, "bandwidth": 0.16},
        # },
        # 13: {
        #     "riscv_0": {"latency": {"lower": 500, "upper": 24000}, "bandwidth": 0.12},
        # },
        # 14: {
        #     "riscv_0": {"latency": {"lower": 700, "upper": 46000}, "bandwidth": 0.08},
        # },
        # 15: {
        #    "riscv_1": {"latency": {"lower": 800, "upper": 87000}, "bandwidth": 1.19},
        # },
        # 16: {
        #    "riscv_0": {"latency": {"lower": 50, "upper": 30000}, "bandwidth": 0.4},
        # },
        30: {"riscv_1": {"latency": {"lower": 10000, "upper": 18000}, "bandwidth": 60}},  # One from All Directed Ideal
        50: {  # One to One Directed Ideal
            "riscv_0": {"latency": {"lower": 12000, "upper": 19000}, "bandwidth": 59},  # 17000
        },
        51: {  # One from One Directed Ideal
            "riscv_1": {"latency": {"lower": 0, "upper": 26000}, "bandwidth": 59},  # 8730, 60.1
        },
        52: {  # One to All Unicast Directed Ideal
            "riscv_0": {"latency": {"lower": 0, "upper": 7500000}, "bandwidth": 62},  # 7359113, 62.69
        },
        53: {  # One to All Multicast Directed Ideal
            "riscv_0": {"latency": {"lower": 0, "upper": 180000}, "bandwidth": 24},  # 170221, 24.6
        },
        54: {  # One to All Multicast Linked Directed Ideal
            "riscv_0": {"latency": {"lower": 0, "upper": 110000}, "bandwidth": 41},  # 101088, 41.4
        },
        17: {
            "riscv_1": {"latency": {"lower": 50, "upper": 700}, "bandwidth": 7},
        },
        18: {
            "riscv_1": {"latency": {"lower": 500, "upper": 3000}, "bandwidth": 30},
        },
        19: {
            "riscv_1": {"latency": {"lower": 500, "upper": 3000}, "bandwidth": 25},
        },
        200: {
            "riscv_1": {"latency": {"lower": 15000, "upper": 30000}, "bandwidth": 1.7},
        },
        201: {
            "riscv_1": {"latency": {"lower": 10000, "upper": 60000}, "bandwidth": 2},
        },
        20: {
            "riscv_1": {"latency": {"lower": 100, "upper": 1000}, "bandwidth": 7},
        },
        21: {
            "riscv_1": {"latency": {"lower": 150000, "upper": 300000}, "bandwidth": 6},
        },
        22: {
            "riscv_1": {"latency": {"lower": 1000000, "upper": 1100000}, "bandwidth": 0.6},
        },
        23: {
            "riscv_1": {"latency": {"lower": 500, "upper": 1000}, "bandwidth": 20},
        },
    },
}


def run_dm_tests(profile, verbose, gtest_filter, plot, report, arch_name):
    logger.info("Starting data movement tests...")
    log_file_path = f"{PROFILER_LOGS_DIR}/{PROFILER_DEVICE_SIDE_LOG}"

    # Get architecture
    arch = get_arch(arch_name)
    if verbose:
        logger.info(f"Running data movement tests on architecture: {arch}")

    # Profile tests
    if profile or not os.path.exists(log_file_path) or gtest_filter:
        profile_dm_tests(verbose=verbose, gtest_filter=gtest_filter)

    # Gather analysis stats
    dm_stats = gather_analysis_stats(log_file_path, verbose=verbose)

    # Print stats if explicitly requested
    if verbose:
        print_stats(dm_stats)

    # Plot results
    if plot:
        plot_dm_stats(dm_stats, arch=arch)

    # Export results to csv
    if report:
        export_dm_stats_to_csv(dm_stats)

    # Check performance
    performance_check(dm_stats, arch=arch, verbose=verbose)

    logger.info("Data movement tests completed.")


def get_arch(arch_name):
    # Get architecture from environment variable or command line argument
    if arch_name:
        return arch_name

    arch = os.environ.get("ARCH_NAME", None)
    if arch is None:
        logger.warning("ARCH_NAME environment variable is not set, defaulting to 'blackhole'.")
        return "blackhole"
    elif arch not in test_bounds.keys():
        logger.error(f"ARCH_NAME '{arch}' is not recognized.")
        sys.exit(1)
    return arch


def profile_dm_tests(verbose=False, gtest_filter=None):
    if verbose:
        logger.info(f"Profiling Kernels...")
    cmd = f"TT_METAL_SLOW_DISPATCH_MODE=1 TT_METAL_DEVICE_PROFILER=1 {os.environ['TT_METAL_HOME']}/build/test/tt_metal/unit_tests_data_movement"

    if gtest_filter:
        cmd += f' --gtest_filter="*{gtest_filter}*"'

    os.system(cmd)


def gather_analysis_stats(file_path, verbose=False):
    # Gather stats from csv and set up analysis
    stats = gather_stats_from_csv(file_path, verbose=verbose)
    cores = [key for key in stats["devices"][0]["cores"].keys() if key != "DEVICE"]
    dm_stats = {
        "riscv_1": {
            "analysis": {"stats": dict(), "series": []},
            "attributes": dict(),
        },
        "riscv_0": {
            "analysis": {"stats": dict(), "series": []},
            "attributes": dict(),
        },
    }

    # Gather analysis stats
    # Statistics are recorded per core, but timeseries data is aggregated for all cores
    for core in cores:
        core_analysis = stats["devices"][0]["cores"][core]["riscs"]["TENSIX"]["analysis"]
        if "riscv_1_analysis" in core_analysis.keys():
            dm_stats["riscv_1"]["analysis"]["stats"][core] = core_analysis["riscv_1_analysis"]["stats"]
            dm_stats["riscv_1"]["analysis"]["series"].extend(core_analysis["riscv_1_analysis"]["series"])

        if "riscv_0_analysis" in core_analysis.keys():
            dm_stats["riscv_0"]["analysis"]["stats"][core] = core_analysis["riscv_0_analysis"]["stats"]
            dm_stats["riscv_0"]["analysis"]["series"].extend(core_analysis["riscv_0_analysis"]["series"])

    # Gather test attributes
    for kernel in dm_stats.keys():
        attributes = dm_stats[kernel]["attributes"]
        for event in stats["devices"][0]["cores"]["DEVICE"]["riscs"]["TENSIX"]["events"][kernel + "_events"]:
            run_host_id = event[0]["run_host_id"]
            if run_host_id in attributes.keys():
                attributes[run_host_id][event[0]["zone_name"]] = event[2]
            else:
                attributes[run_host_id] = {event[0]["zone_name"]: event[2]}

        dm_stats[kernel]["attributes"] = attributes

    return dm_stats


def gather_stats_from_csv(file_path, verbose=False):
    # Configure post proc script
    setup = device_post_proc_config.default_setup()
    setup.deviceInputLog = file_path
    setup.timerAnalysis = {
        "riscv_1_analysis": {
            "across": "core",
            "type": "adjacent",
            "start": {"risc": "ANY", "zone_name": "RISCV1"},
            "end": {"risc": "ANY", "zone_name": "RISCV1"},
        },
        "riscv_0_analysis": {
            "across": "core",
            "type": "adjacent",
            "start": {"risc": "ANY", "zone_name": "RISCV0"},
            "end": {"risc": "ANY", "zone_name": "RISCV0"},
        },
        "riscv_0_events": {
            "across": "device",
            "type": "event",
            "marker": {"risc": "BRISC"},
        },
        "riscv_1_events": {
            "across": "device",
            "type": "event",
            "marker": {"risc": "NCRISC"},
        },
    }

    # Gather stats from csv
    if not verbose:
        logger.disable("tt_metal.tools.profiler.process_device_log")

    return import_log_run_stats(setup)


def performance_check(dm_stats, arch="blackhole", verbose=False):
    # Tidy results' ranges
    results_bounds = {}
    for riscv in dm_stats.keys():
        for run in dm_stats[riscv]["analysis"]["series"]:
            run_host_id = run["duration_type"][0]["run_host_id"]
            test_id = dm_stats[riscv]["attributes"][run_host_id]["Test id"]
            if test_id not in results_bounds.keys():
                results_bounds[test_id] = {
                    riscv: {"latency": {"lower": float("inf"), "upper": 0}, "bandwidth": float("inf")}
                }
            elif riscv not in results_bounds[test_id].keys():
                results_bounds[test_id][riscv] = {
                    "latency": {"lower": float("inf"), "upper": 0},
                    "bandwidth": float("inf"),
                }

            cycles = run["duration_cycles"]
            results_bounds[test_id][riscv]["latency"]["lower"] = min(
                results_bounds[test_id][riscv]["latency"]["lower"], cycles
            )
            results_bounds[test_id][riscv]["latency"]["upper"] = max(
                results_bounds[test_id][riscv]["latency"]["upper"], cycles
            )

            attributes = dm_stats[riscv]["attributes"][run_host_id]
            bandwidth = attributes["Number of transactions"] * attributes["Transaction size in bytes"] / cycles
            results_bounds[test_id][riscv]["bandwidth"] = min(results_bounds[test_id][riscv]["bandwidth"], bandwidth)

    # Performance checks per test
    for test_id, bounds in results_bounds.items():
        # Print latency and bandwidth perf results
        if verbose:
            logger.info("")
            logger.info(f"Perf results for test id: {test_id}")
            logger.info(f"Latency")
            for riscv in bounds.keys():
                if bounds[riscv]["latency"]["lower"] != float("inf"):
                    logger.info(
                        f"  {riscv}: {bounds[riscv]['latency']['lower']}-{bounds[riscv]['latency']['upper']} cycles"
                    )

            logger.info(f"Bandwidth")
            for riscv in bounds.keys():
                if bounds[riscv]["bandwidth"] != float("inf"):
                    logger.info(f"  {riscv}: {bounds[riscv]['bandwidth']} Bytes/cycle")

        if test_id not in test_bounds[arch].keys():
            logger.warning(f"Test id {test_id} not found in {arch} test bounds.")
            continue

        for riscv in bounds.keys():
            if riscv not in test_bounds[arch][test_id].keys():
                continue
            cycles_within_bounds = (
                test_bounds[arch][test_id][riscv]["latency"]["lower"] <= bounds[riscv]["latency"]["lower"]
                and bounds[riscv]["latency"]["upper"] <= test_bounds[arch][test_id][riscv]["latency"]["upper"]
            )
            bw_within_bounds = test_bounds[arch][test_id][riscv]["bandwidth"] <= bounds[riscv]["bandwidth"]

            # Print bounds check results
            if verbose:
                if not cycles_within_bounds:
                    logger.warning(f"{riscv} cycles not within perf bounds.")
                else:
                    logger.info(f"{riscv} cycles within perf bounds.")
                if not bw_within_bounds:
                    logger.warning(f"{riscv} bandwidth not within perf bounds.")
                else:
                    logger.info(f"{riscv} bandwidth within perf bounds.")

            assert cycles_within_bounds
            assert bw_within_bounds


def print_stats(dm_stats):
    # Print stats per runtime host id
    for riscv1_run, riscv0_run in itertools.zip_longest(
        dm_stats["riscv_1"]["analysis"]["series"], dm_stats["riscv_0"]["analysis"]["series"], fillvalue=None
    ):
        run_host_id = (riscv1_run if riscv1_run else riscv0_run)["duration_type"][0]["run_host_id"]

        logger.info(f"Run host id: {run_host_id}")

        if riscv1_run:
            logger.info(f'RISCV 1 duration: {riscv1_run["duration_cycles"]}')

        if riscv0_run:
            logger.info(f'RISCV 0 duration: {riscv0_run["duration_cycles"]}')

        logger.info(f"Attributes:")
        for attr, val in dm_stats["riscv_1" if riscv1_run else "riscv_0"]["attributes"][run_host_id].items():
            logger.info(f"  {attr}: {val}")
        logger.info("")


def aggregate_performance(dm_stats, method="median"):
    """
    Aggregates duration and bandwidth per run_host_id for each kernel,
    and includes the attributes for each run_host_id.

    Args:
        dm_stats: nested dict as produced by gather_analysis_stats
        method: 'median' or 'average'

    Returns:
        Dict: {kernel: {run_host_id: {
            "duration_cycles": aggregated_value,
            "bandwidth": aggregated_value,
            "attributes": attributes_dict,
            "all_durations": [...],
            "all_bandwidths": [...],
        }}}
    """
    result = {}
    for kernel in dm_stats.keys():
        grouped_durations = defaultdict(list)
        grouped_bandwidths = defaultdict(list)
        for entry in dm_stats[kernel]["analysis"]["series"]:
            run_host_id = entry["duration_type"][0]["run_host_id"]
            attributes = dm_stats[kernel]["attributes"][run_host_id]
            num_transactions = attributes["Number of transactions"]
            transaction_size = attributes["Transaction size in bytes"]
            duration = entry["duration_cycles"]
            bandwidth = num_transactions * transaction_size / duration if duration else 0
            grouped_durations[run_host_id].append(duration)
            grouped_bandwidths[run_host_id].append(bandwidth)

        agg = {}
        for run_host_id in grouped_durations:
            durations = grouped_durations[run_host_id]
            bandwidths = grouped_bandwidths[run_host_id]
            if method == "median":
                agg_duration = float(np.median(durations))
                agg_bandwidth = float(np.median(bandwidths))
            elif method == "average":
                agg_duration = float(np.mean(durations))
                agg_bandwidth = float(np.mean(bandwidths))
            else:
                raise ValueError(f"Unknown method: {method}")
            agg[run_host_id] = {
                "duration_cycles": agg_duration,
                "bandwidth": agg_bandwidth,
                "attributes": dm_stats[kernel]["attributes"][run_host_id],
                "all_durations": durations,
                "all_bandwidths": bandwidths,
            }
        result[kernel] = agg
    return result


def plot_dm_stats(dm_stats, output_dir="tests/tt_metal/tt_metal/data_movement", arch="blackhole"):
    agg_stats = aggregate_performance(dm_stats)

    # Extract data for plotting
    riscv_1_series = agg_stats["riscv_1"]
    riscv_0_series = agg_stats["riscv_0"]

    # Group data by Test id
    test_ids = set()
    for kernel in agg_stats.keys():
        for stats in agg_stats[kernel].values():
            test_ids.add(stats["attributes"]["Test id"])

    test_ids = sorted(test_ids)  # Sort for consistent ordering

    # Set noc_width based on architecture
    noc_width = 32 if arch == "wormhole_b0" else 64

    # Ensure output directory exists
    os.makedirs(output_dir, exist_ok=True)

    for test_id in test_ids:
        # Create the figure for this test id
        fig = plt.figure(layout="constrained", figsize=(18, 6))

        # Add a title for the current Test id
        test_name = test_id_to_name.get(test_id, f"Test ID {test_id}")
        subsubfig = fig.subfigures(2, 1, height_ratios=[100, 1])
        subsubfig[0].suptitle(test_name, fontsize=16, weight="bold")

        # Create subplots within the subfigure
        axes = subsubfig[0].subplots(1, 2)

        # Filter data for the current Test id
        riscv_1_filtered = [entry for entry in riscv_1_series.values() if entry["attributes"]["Test id"] == test_id]
        riscv_0_filtered = [entry for entry in riscv_0_series.values() if entry["attributes"]["Test id"] == test_id]

        # Aggregate data across all runtime_host_ids for the current Test id
        riscv_1_durations = []
        riscv_0_durations = []
        riscv_1_data_sizes = []
        riscv_0_data_sizes = []
        riscv_1_bandwidths = []
        riscv_0_bandwidths = []
        riscv_1_transactions = []
        riscv_0_transactions = []

        for entry in riscv_1_filtered:
            riscv_1_durations.append(entry["duration_cycles"])
            riscv_1_bandwidths.append(entry["bandwidth"])
            riscv_1_data_sizes.append(entry["attributes"]["Transaction size in bytes"])
            riscv_1_transactions.append(entry["attributes"]["Number of transactions"])

        for entry in riscv_0_filtered:
            riscv_0_durations.append(entry["duration_cycles"])
            riscv_0_bandwidths.append(entry["bandwidth"])
            riscv_0_data_sizes.append(entry["attributes"]["Transaction size in bytes"])
            riscv_0_transactions.append(entry["attributes"]["Number of transactions"])

        # Plot durations
        ax = axes[0]
        unique_transactions = sorted(set(riscv_1_transactions + riscv_0_transactions))  # Ensure ascending order
        for num_transactions in unique_transactions:
            # Group and plot RISCV 1 data
            riscv_1_grouped = [
                (sizes, durations)
                for sizes, durations, trans in zip(riscv_1_data_sizes, riscv_1_durations, riscv_1_transactions)
                if trans == num_transactions
            ]
            if riscv_1_grouped:
                sizes, durations = zip(*riscv_1_grouped)
                ax.plot(sizes, durations, label=f"Receiver (Number of Transactions={num_transactions})", marker="o")

            # Group and plot RISCV 0 data
            riscv_0_grouped = [
                (sizes, durations)
                for sizes, durations, trans in zip(riscv_0_data_sizes, riscv_0_durations, riscv_0_transactions)
                if trans == num_transactions
            ]
            if riscv_0_grouped:
                sizes, durations = zip(*riscv_0_grouped)
                ax.plot(sizes, durations, label=f"Sender (Number of Transactions={num_transactions})", marker="o")

        ax.set_xlabel("Transaction Size (bytes)")
        ax.set_ylabel("Duration (cycles)")
        ax.set_title("Transaction Size vs Duration")
        ax.set_xscale("log", base=2)
        ax.xaxis.set_major_formatter(mticker.FuncFormatter(lambda x, _: f"{int(x)}"))
        ax.set_yscale("log", base=10)
        # ax.yaxis.set_major_formatter(mticker.FuncFormatter(lambda x, _: f"{int(x)}"))
        ax.legend()
        ax.grid()

        # Plot size of data transferred vs bandwidth
        ax = axes[1]
        for num_transactions in unique_transactions:
            # Group and plot RISCV 1 data
            riscv_1_grouped = [
                (size, bw)
                for size, bw, trans in zip(riscv_1_data_sizes, riscv_1_bandwidths, riscv_1_transactions)
                if trans == num_transactions
            ]
            if riscv_1_grouped:
                sizes, bws = zip(*riscv_1_grouped)
                ax.plot(sizes, bws, label=f"Receiver (Number of Transactions={num_transactions})", marker="o")

            # Group and plot RISCV 0 data
            riscv_0_grouped = [
                (size, bw)
                for size, bw, trans in zip(riscv_0_data_sizes, riscv_0_bandwidths, riscv_0_transactions)
                if trans == num_transactions
            ]
            if riscv_0_grouped:
                sizes, bws = zip(*riscv_0_grouped)
                ax.plot(sizes, bws, label=f"Sender (Number of Transactions={num_transactions})", marker="o")

        # Add theoretical max bandwidth curve
        transaction_sizes = sorted(set(riscv_1_data_sizes + riscv_0_data_sizes))
        max_bandwidths = [noc_width * ((size / noc_width) / ((size / noc_width) + 1)) for size in transaction_sizes]
        ax.plot(transaction_sizes, max_bandwidths, label="Theoretical Max BW", linestyle="--", color="black")

        ax.set_xlabel("Transaction Size (bytes)")
        ax.set_ylabel("Bandwidth (bytes/cycle)")
        ax.set_title("Transaction Size vs Bandwidth")
        ax.set_xscale("log", base=2)
        ax.xaxis.set_major_formatter(mticker.FuncFormatter(lambda x, _: f"{int(x)}"))
        ax.legend()
        ax.grid()

        # Add a comment section below the plots
        if test_id in test_id_to_comment.keys():
            txtObj = subsubfig[1].text(
                0.5,
                0,
                f"Comments: {test_id_to_comment.get(test_id, 'No comment available, test has not been analyzed')}",
                ha="center",
                fontsize=10,
                style="italic",
                wrap=True,
            )
            txtObj._get_wrap_line_width = lambda: 0.9 * subsubfig[1].bbox.width

        # Save the plot for this test id
        output_file = os.path.join(output_dir, f"{test_id_to_name.get(test_id, f'Test ID {test_id}')}.png")
        plt.savefig(output_file)
        plt.close(fig)
        logger.info(f"dm_stats plot for test id {test_id} saved at {output_file}")


def export_dm_stats_to_csv(dm_stats, output_dir="tests/tt_metal/tt_metal/data_movement"):
    os.makedirs(output_dir, exist_ok=True)
    agg_stats = aggregate_performance(dm_stats)

    # Group by test id
    test_ids = set()
    for riscv in agg_stats.keys():
        for test_run in agg_stats[riscv].values():
            test_ids.add(test_run["attributes"]["Test id"])
    test_ids = sorted(test_ids)

    for test_id in test_ids:
        test_name = test_id_to_name.get(test_id, f"Test ID {test_id}")
        csv_file = os.path.join(output_dir, f"{test_name}.csv")
        with open(csv_file, mode="w", newline="") as csvfile:
            writer = csv.writer(csvfile)
            writer.writerow(
                [
                    "Kernel",
                    "Run Host ID",
                    "Transaction Size (bytes)",
                    "Number of Transactions",
                    "Latency (cycles)",
                    "Bandwidth (bytes/cycle)",
                ]
            )
            for kernel in agg_stats.keys():
                for run_host_id, run_stats in agg_stats[kernel].items():
                    # run_host_id = entry["duration_type"][0]["run_host_id"]
                    attributes = run_stats["attributes"]
                    if attributes.get("Test id") != test_id:
                        continue
                    transaction_size = attributes.get("Transaction size in bytes", 0)
                    num_transactions = attributes.get("Number of transactions", 0)
                    duration_cycles = run_stats["duration_cycles"]
                    bandwidth = run_stats["bandwidth"]
                    writer.writerow(
                        [
                            "Receiver" if kernel == "riscv_1" else "Sender",
                            run_host_id,
                            transaction_size,
                            num_transactions,
                            duration_cycles,
                            bandwidth,
                        ]
                    )
        logger.info(f"CSV report for test id {test_id} saved at {csv_file}")


def test_data_movement(
    no_profile: bool,
    verbose_log: bool,
    gtest_filter: str,
    plot: bool,
    report: bool,
    arch: str,
):
    run_dm_tests(
        profile=not no_profile, verbose=verbose_log, gtest_filter=gtest_filter, plot=plot, report=report, arch_name=arch
    )<|MERGE_RESOLUTION|>--- conflicted
+++ resolved
@@ -120,13 +120,8 @@
         #    "riscv_0": {"latency": {"lower": 300, "upper": 500}, "bandwidth": 0.08},
         # },
         3: {  # DRAM Unary Directed Ideal
-<<<<<<< HEAD
             "riscv_1": {"latency": {"lower": 0, "upper": 65000}, "bandwidth": 22},
             "riscv_0": {"latency": {"lower": 0, "upper": 65000}, "bandwidth": 21},
-=======
-            "riscv_1": {"latency": {"lower": 46000, "upper": 49000}, "bandwidth": 22},
-            "riscv_0": {"latency": {"lower": 46000, "upper": 49000}, "bandwidth": 21},
->>>>>>> e4ebdd74
         },
         # 4: {
         #    "riscv_0": {"latency": {"lower": 200, "upper": 18000}, "bandwidth": 0.1},
@@ -227,13 +222,8 @@
         #    "riscv_0": {"latency": {"lower": 0, "upper": 500}, "bandwidth": 0.16},
         # },
         3: {  # DRAM Unary Directed Ideal
-<<<<<<< HEAD
             "riscv_1": {"latency": {"lower": 0, "upper": 44000}, "bandwidth": 33},
             "riscv_0": {"latency": {"lower": 0, "upper": 44000}, "bandwidth": 34},
-=======
-            "riscv_1": {"latency": {"lower": 29000, "upper": 32000}, "bandwidth": 33},
-            "riscv_0": {"latency": {"lower": 29000, "upper": 32000}, "bandwidth": 34},
->>>>>>> e4ebdd74
         },
         # 4: {
         #    "riscv_0": {"latency": {"lower": 200, "upper": 19000}, "bandwidth": 0.17},
