# SPDX-FileCopyrightText: © 2025 Tenstorrent AI ULC

# SPDX-License-Identifier: Apache-2.0

# standard
import argparse
import builtins
from contextlib import contextmanager
from dataclasses import dataclass
import datetime as dt
import importlib
from multiprocessing import Process
import os
from pathlib import Path
import subprocess
import sys
from queue import Empty
from typing import Optional

# third party
from elasticsearch import Elasticsearch, NotFoundError
import enlighten
from faster_fifo import Queue

# tt
from tt_metal.tools.profiler.common import PROFILER_LOGS_DIR
from tt_metal.tools.profiler.process_ops_logs import get_device_data_generate_report
from framework.device_fixtures import default_device
from framework.elastic_config import *
from framework.statuses import VectorValidity, TestStatus
import framework.tt_smi_util as tt_smi_util
from framework.sweeps_logger import sweeps_logger as logger
from framework.vector_source import VectorSourceFactory
from framework.result_destination import ResultDestinationFactory
from framework.serialize import deserialize, deserialize_vector_structured
from tracy.process_ops_logs import get_device_data_generate_report
from tracy.common import PROFILER_LOGS_DIR
from sweep_utils.roofline_utils import get_updated_message


@dataclass
class SweepsConfig:
    """Configuration object for sweeps runner"""

    module_name: Optional[str] = None
    suite_name: Optional[str] = None
    vector_source: str = "elastic"
    file_path: Optional[str] = None
    vector_id: Optional[str] = None
    result_destination: str = "elastic"
    watcher: bool = False
    measure_perf: bool = False
    measure_device_perf: bool = False
    dry_run: bool = False
    sweeps_tag: Optional[str] = None
    skip_modules: Optional[str] = None
    skip_on_timeout: bool = False
    keep_invalid: bool = False
    elastic_connection_string: Optional[str] = None
    elastic_username: Optional[str] = None
    elastic_password: Optional[str] = None
    summary: bool = False
    run_contents: str = None
    arch_name: Optional[str] = None
    debug: bool = False


def create_config_from_args(args) -> SweepsConfig:
    """Create configuration object from parsed arguments"""

    config = SweepsConfig(
        module_name=args.module_name,
        suite_name=args.suite_name,
        vector_source=args.vector_source,
        file_path=args.file_path,
        vector_id=args.vector_id,
        result_destination=args.result_dest,
        watcher=args.watcher,
        measure_perf=args.perf,
        measure_device_perf=args.device_perf,
        dry_run=args.dry_run,
        sweeps_tag=args.tag,
        skip_modules=args.skip_modules,
        skip_on_timeout=args.skip_on_timeout,
        keep_invalid=args.keep_invalid,
        summary=args.summary,
        debug=args.debug,
    )

    if args.vector_source == "elastic" or args.result_dest == "elastic":
        from framework.elastic_config import get_elastic_url

        elastic_connection_string = get_elastic_url("corp")

        # Acquire once
        elastic_username = os.getenv("ELASTIC_USERNAME")
        elastic_password = os.getenv("ELASTIC_PASSWORD")
        if not elastic_username or not elastic_password:
            logger.error("ELASTIC_USERNAME and ELASTIC_PASSWORD must be set in environment variables")
            exit(1)
        config.elastic_connection_string = elastic_connection_string
        config.elastic_username = elastic_username
        config.elastic_password = elastic_password

    # Validate and set ARCH_NAME
    allowed_arch = {"blackhole", "wormhole_b0"}
    arch_env = os.getenv("ARCH_NAME") or os.getenv("IRD_ARCH_NAME")
    if not arch_env:
        logger.error("ARCH_NAME must be set in environment and be one of ['blackhole', 'wormhole_b0']")
        exit(1)
    arch_env = arch_env.strip()
    if arch_env not in allowed_arch:
        logger.error(f"Invalid ARCH_NAME '{arch_env}'. Must be one of ['blackhole', 'wormhole_b0']")
        exit(1)
    config.arch_name = arch_env

    # Validate and set ARCH_NAME
    allowed_arch = {"blackhole", "wormhole_b0"}
    arch_env = os.getenv("ARCH_NAME")
    if not arch_env:
        logger.error("ARCH_NAME must be set in environment and be one of ['blackhole', 'wormhole_b0']")
        exit(1)
    arch_env = arch_env.strip()
    if arch_env not in allowed_arch:
        logger.error(f"Invalid ARCH_NAME '{arch_env}'. Must be one of ['blackhole', 'wormhole_b0']")
        exit(1)
    config.arch_name = arch_env

    return config


def validate_arguments(args, parser):
    # Define validation rules as tuples of (condition, error_message)
    validation_rules = [
        # Module name dependencies
        (args.vector_id and not args.module_name, "Module name is required if vector id is specified."),
        (args.file_path and not args.module_name, "Module name is required if file path is specified."),
        (
            args.vector_source == "file" and not args.module_name,
            "Module name is required when test vector source is 'file'.",
        ),
        # File path constraints
        (
            args.file_path and args.vector_source in ["elastic", "vectors_export"],
            "File path should not be specified when test vector source is 'elastic' or 'vectors_export'.",
        ),
    ]

    # Check each validation rule
    for condition, error_message in validation_rules:
        if condition:
            parser.print_help()
            logger.error(error_message)
            exit(1)

    # Environment variable validation for elastic database
    if args.vector_source == "elastic" or args.result_dest == "elastic":
        elastic_username = os.getenv("ELASTIC_USERNAME")
        elastic_password = os.getenv("ELASTIC_PASSWORD")

        if not elastic_username or not elastic_password:
            logger.error("ELASTIC_USERNAME and ELASTIC_PASSWORD must be set in the environment variables.")
            exit(1)

    # Validate that skip modules is only used when running all modules
    if args.skip_modules and args.module_name:
        logger.error("Skip modules is only supported when running all modules.")
        exit(1)

    logger.info("All argument validations passed successfully.")


def get_all_modules():
    sweeps_path = Path(__file__).parent / "sweeps"
    for file in sorted(sweeps_path.glob("**/*.py")):
        sweep_name = str(Path(file).relative_to(sweeps_path))[:-3].replace("/", ".")
        yield sweep_name


DEFAULT_TIMEOUT = 30
TIMEOUT_KEY = "TIMEOUT"
SWEEPS_SUBDIR_NAME = "sweeps"
PY_SUFFIX = ".py"


def get_timeout(test_module_name):
    """We need to grab the test's timeout without loading the test module"""

    sweep_root_path = Path(__file__).resolve().parent
    test_source_name = test_module_name.replace(".", "/") + PY_SUFFIX
    test_path = sweep_root_path / SWEEPS_SUBDIR_NAME / test_source_name

    if not (test_path.exists() and test_path.is_file()):
        return DEFAULT_TIMEOUT

    timeout = DEFAULT_TIMEOUT
    with test_path.open("rt") as fh:
        for line in fh:
            if TIMEOUT_KEY in line:
                try:
                    timeout = int(line.split("=")[-1].strip())
                except:
                    break
    return timeout


def sanitize_inputs(test_vectors):
    info_field_names = ["sweep_name", "suite_name", "vector_id", "input_hash"]
    header_info = []
    for vector in test_vectors:
        header = dict()
        for field in info_field_names:
            if field in vector:
                header[field] = vector.pop(field)
        if "timestamp" in vector:
            vector.pop("timestamp")
        if "tag" in vector:
            vector.pop("tag")
        header_info.append(header)
    return header_info, test_vectors


def get_devices(test_module):
    try:
        return test_module.mesh_device_fixture()
    except:
        return default_device()


def gather_single_test_perf(device, test_passed):
    if device is None or device.get_num_devices() > 1:
        logger.error("Multi-device perf is not supported. Failing.")
        return None
    # Read profiler data from device
    opPerfData = get_device_data_generate_report(
        PROFILER_LOGS_DIR, None, None, None, export_csv=False, cleanup_device_log=True
    )
    if not test_passed:
        return None
    elif opPerfData == []:
        logger.error("No profiling data available. Ensure you are running with the profiler build.")
        return None
    elif len(opPerfData) > 1:
        logger.info("Composite op detected in device perf measurement. Will aggregate results.")
        try:
            for key in opPerfData[0].keys():
                value = opPerfData[0][key]
                for i in range(1, len(opPerfData)):
                    if key in opPerfData[i]:
                        if type(value) == str:
                            opPerfData[0][key] = str(float(value) + float(opPerfData[i][key]))
                        else:
                            opPerfData[0][key] = value + opPerfData[i][key]
            return opPerfData[0]
        except Exception as e:
            logger.info(e)
            return None
    else:
        return opPerfData[0]


def get_hostname():
    return subprocess.check_output(["uname", "-n"]).decode("ascii").strip()


def get_username():
    """Get the username - GitHub Actions actor for CI, local USER for development"""
    # In GitHub Actions, use the actor who triggered the workflow
    if os.getenv("GITHUB_ACTOR"):
        return os.environ["GITHUB_ACTOR"]
    # Fall back to local USER environment variable for development
    return os.environ.get("USER", "unknown")


def git_hash():
    try:
        return subprocess.check_output(["git", "rev-parse", "--short", "HEAD"]).decode("ascii").strip()
    except Exception as e:
        return "Couldn't get git hash!"


def get_git_author():
    """Get the git author name from the latest commit"""
    try:
        # Get the author of the latest commit on the current branch
        return (
            subprocess.check_output(["git", "log", "-1", "--pretty=format:%an"], stderr=subprocess.DEVNULL)
            .decode("ascii")
            .strip()
        )
    except Exception as e:
        return "Unknown"


def get_git_branch():
    """Get the current git branch name"""
    try:
        return subprocess.check_output(["git", "rev-parse", "--abbrev-ref", "HEAD"]).decode("ascii").strip()
    except Exception as e:
        return "Unknown"


def get_initiated_by():
    """Get the user who initiated the run - username for dev, CI pipeline name for CI/CD"""
    # Check if we're in a CI environment
    ci_pipeline = os.getenv("GITHUB_WORKFLOW") or os.getenv("CI_PIPELINE_NAME")
    if ci_pipeline:
        return ci_pipeline
    else:
        return get_username()


def get_github_pipeline_id() -> Optional[int]:
    """Get a CI pipeline identifier suitable for joining CICD metadata tables.

    Prefer GitHub Actions run id if present; otherwise fall back to generic CI_PIPELINE_ID.
    Returns an int when available, otherwise None.
    """
    run_id = os.getenv("GITHUB_RUN_NUMBER") or os.getenv("GITHUB_RUN_ID")
    if not run_id:
        return None
    try:
        return int(run_id)
    except ValueError:
        # Unexpected non-integer; keep it unset for type consistency
        return None


@contextmanager
def device_context(test_module, output_queue):
    try:
        yield from get_devices(test_module)
    except AssertionError as e:
        output_queue.put([False, "DEVICE EXCEPTION: " + str(e), None, None])
    finally:
        return


def run(test_module_name, input_queue, output_queue, config: SweepsConfig):
    test_module = importlib.import_module("sweeps." + test_module_name)
    with device_context(test_module, output_queue) as (device, device_name):
        while True:
            try:
                test_vector = input_queue.get(block=True, timeout=1)
            except Empty:
                logger.info("Test suite complete")
                return
            test_vector = deserialize_vector_structured(test_vector)
            try:
                results = test_module.run(**test_vector, device=device)
                if type(results) == list:
                    status, message = results[0]
                    e2e_perf = results[1] / 1000000  # Nanoseconds to milliseconds
                else:
                    status, message = results
                    e2e_perf = None
            except Exception as e:
                if config.debug:
                    logger.exception(e)
                status, message = False, str(e)
                e2e_perf = None
            if config.measure_device_perf:
                perf_result = gather_single_test_perf(device, status)
                message = get_updated_message(message, perf_result)
                output_queue.put([status, message, e2e_perf, perf_result])
            else:
                output_queue.put([status, message, e2e_perf, None])


def execute_suite(test_vectors, pbar_manager, suite_name, module_name, header_info, config: SweepsConfig):
    # runs a single suite in a test vector
    results = []
    invalid_vectors_count = 0
    input_queue = Queue()
    output_queue = Queue()
    p = None
    timeout = get_timeout(module_name)
    suite_pbar = pbar_manager.counter(total=len(test_vectors), desc=f"Suite: {suite_name}", leave=False)
    reset_util = tt_smi_util.ResetUtil(config.arch_name)
    child_mode = not config.dry_run and not config.vector_id
    timeout_before_rejoin = 5

    if child_mode:
        p = Process(target=run, args=(module_name, input_queue, output_queue, config))
        p.start()

    for i, test_vector in enumerate(test_vectors):
        vector_id = header_info[i].get("vector_id", "N/A")
        logger.info(f"Executing test: Module='{module_name}', Suite='{suite_name}', Vector ID='{vector_id}'")
        if config.dry_run:
            logger.info(f"Would have executed test for vector {test_vector}")
            suite_pbar.update()
            continue
        result = dict()

        # Capture the original test vector data BEFORE any modifications
        original_vector_data = test_vector.copy()
        result["start_time_ts"] = dt.datetime.now()
<<<<<<< HEAD
        validity = deserialize(test_vector["validity"]).split(".")[-1]

        if validity == VectorValidity.INVALID:
            result["status"] = TestStatus.NOT_RUN
            result["exception"] = "INVALID VECTOR: " + test_vector["invalid_reason"]
            result["e2e_perf"] = None
=======
        if validity.value == "INVALID":
            invalid_vectors_count += 1
            if not config.keep_invalid:
                # Skip this vector entirely - don't add to results
                suite_pbar.update()
                continue
            else:
                # Include invalid vector in results with NOT_RUN status
                result["status"] = TestStatus.NOT_RUN
                result["exception"] = "INVALID VECTOR: " + test_vector["invalid_reason"]
                result["e2e_perf"] = None
>>>>>>> 5410ab68
        else:
            test_vector.pop("invalid_reason")
            test_vector.pop("status")
            test_vector.pop("validity")

            try:
                need_retry = True
                max_retries = 10
                while need_retry == True:
                    need_retry = False
                    if config.measure_perf:
                        # Run one time before capturing result to deal with compile-time slowdown of perf measurement
                        # Ensure a worker process is running if we're in child mode
                        if child_mode and (p is None or not p.is_alive()):
                            p = Process(target=run, args=(module_name, input_queue, output_queue, config))
                            p.start()
                        input_queue.put(test_vector)
                        if p is None:
                            logger.info(
                                "Executing test (first run, e2e perf is enabled) on parent process (to allow debugger support) because there is only one test vector. Hang detection is disabled."
                            )
                            run(module_name, input_queue, output_queue, config)
                        output_queue.get(block=True, timeout=timeout)
                    if child_mode and (p is None or not p.is_alive()):
                        p = Process(target=run, args=(module_name, input_queue, output_queue, config))
                        p.start()
                    input_queue.put(test_vector)
                    if p is None:
                        logger.info(
                            "Executing test on parent process for debug purposes because there is only one test vector. Hang detection and handling is disabled."
                        )
                        run(module_name, input_queue, output_queue, config)

                    response = output_queue.get(block=True, timeout=timeout)
                    status, message, e2e_perf, device_perf = (
                        response[0],
                        response[1],
                        response[2],
                        response[3],
                    )
                    if not status:
                        if "control_plane.cpp" in message:
                            reset_util.reset()
                            if max_retries > 0:
                                need_retry = True
                                max_retries = max_retries - 1
                                logger.info("retrying test after control plane error")
                            else:
                                logger.info("giving up on retrying on control plane error")
                    # Set base result message
                    result["message"] = message

                    # Determine test status
                    if status:
                        # Test passed - check device perf requirements
                        if config.measure_device_perf:
                            if device_perf is None:
                                result["status"] = TestStatus.FAIL_UNSUPPORTED_DEVICE_PERF
                            else:
                                result["status"] = TestStatus.PASS
                                result["device_perf"] = device_perf
                        else:
                            result["status"] = TestStatus.PASS
                    else:
                        # Test failed - categorize the failure
                        result["exception"] = message

                        # Log device exceptions
                        if "DEVICE EXCEPTION" in message:
                            logger.error(
                                f"DEVICE EXCEPTION: Device could not be initialized. The following assertion was thrown: {message}"
                            )
                            logger.info("Device error detected. The suite will be aborted after this test.")

                        # Set failure status based on error type
                        if "Out of Memory: Not enough space to allocate" in message:
                            result["status"] = TestStatus.FAIL_L1_OUT_OF_MEM
                        elif "Watcher" in message:
                            result["status"] = TestStatus.FAIL_WATCHER
                        else:
                            result["status"] = TestStatus.FAIL_ASSERT_EXCEPTION

                    # Set performance metrics if available
                    result["e2e_perf"] = e2e_perf if (e2e_perf and config.measure_perf) else None
            except Empty as e:
                if p:
                    logger.warning(f"TEST TIMED OUT, Killing child process {p.pid} and running tt-smi...")
                    p.terminate()
                    p.join(timeout_before_rejoin)  # Wait for graceful process termination
                    if p.is_alive():
                        logger.error(f"Child process {p.pid} did not terminate, killing it.")
                        p.kill()
                        p.join()
                    p = None
                    reset_util.reset()

                result["status"], result["exception"] = TestStatus.FAIL_CRASH_HANG, "TEST TIMED OUT (CRASH / HANG)"
                result["e2e_perf"] = None
                result["original_vector_data"] = original_vector_data
                result["end_time_ts"] = dt.datetime.now()
                result["timestamp"] = dt.datetime.now().strftime("%Y-%m-%d_%H-%M-%S")
                result["host"] = get_hostname()
                result["user"] = get_username()

                # Check if we should skip remaining tests in the suite
                if config.skip_on_timeout:
                    # Skip all remaining tests in the suite
                    logger.info("Skipping remaining tests in suite due to timeout.")
                    for j in range(i + 1, len(test_vectors)):
                        remaining_vector = test_vectors[j]
                        skipped_result = dict()
                        skipped_result["start_time_ts"] = dt.datetime.now()
                        skipped_result["original_vector_data"] = remaining_vector.copy()
                        skipped_result["status"] = TestStatus.NOT_RUN
                        skipped_result["exception"] = "SKIPPED DUE TO PREVIOUS TIMEOUT"
                        skipped_result["e2e_perf"] = None
                        skipped_result["end_time_ts"] = dt.datetime.now()
                        skipped_result["timestamp"] = dt.datetime.now().strftime("%Y-%m-%d_%H-%M-%S")
                        skipped_result["host"] = get_hostname()
                        skipped_result["user"] = get_username()
                        results.append(skipped_result)
                        suite_pbar.update()

                    # Abort the suite
                    break
                else:
                    logger.info("Continuing with remaining tests in suite despite timeout.")
                    p = Process(target=run, args=(module_name, input_queue, output_queue, config))
                    p.start()
                    # Continue to the next test vector without breaking

        # Add the original test vector data to the result
        result["original_vector_data"] = original_vector_data
        result["end_time_ts"] = dt.datetime.now()
        result["timestamp"] = dt.datetime.now().strftime("%Y-%m-%d_%H-%M-%S")
        result["host"] = get_hostname()
        result["user"] = get_username()

        suite_pbar.update()
        results.append(result)

        # Abort the suite if a fatal device error was encountered
        if "DEVICE EXCEPTION" in result.get("exception", ""):
            logger.error("Aborting test suite due to fatal device error.")
            if p and p.is_alive():
                p.terminate()
                p.join()
            break

    if p is not None:
        p.join()

    suite_pbar.close()
    return results, invalid_vectors_count


def run_sweeps(
    module_names,
    config: SweepsConfig,
):
    pbar_manager = enlighten.get_manager()

    # Set up vector source based on config
    source_kwargs = {}
    if config.vector_source == "elastic":
        source_kwargs = {
            "connection_string": config.elastic_connection_string,
            "username": config.elastic_username,
            "password": config.elastic_password,
            "tag": config.sweeps_tag,
        }
    elif config.vector_source == "file":
        source_kwargs = {
            "file_path": config.file_path,
        }
    vector_source = VectorSourceFactory.create_source(config.vector_source, **source_kwargs)

    # Set up result destination based on config
    result_kwargs = {}
    if config.result_destination == "elastic":
        result_kwargs = {
            "connection_string": config.elastic_connection_string,
            "username": config.elastic_username,
            "password": config.elastic_password,
        }

    result_dest = ResultDestinationFactory.create_destination(config.result_destination, **result_kwargs)

    # Initialize run metadata and run record
    run_id = None
    final_status = "success"

    if not config.dry_run:
        run_metadata = {
            "initiated_by": get_initiated_by(),
            "host": get_hostname(),
            "card_type": config.arch_name,
            "run_type": "sweeps",
            "run_contents": config.run_contents,
            "git_author": get_git_author(),
            "git_branch_name": get_git_branch(),
            "git_commit_sha": git_hash(),
            "github_pipeline_id": get_github_pipeline_id(),
            "run_start_ts": dt.datetime.now(),
            "status": "success",
        }
        run_id = result_dest.initialize_run(run_metadata)
        if run_id:
            logger.info(f"Initialized run with id: {run_id}")

    # Unified processing regardless of source
    # Summary counters
    total_vectors_run = 0  # total number of test cases (vectors)
    total_tests_run = 0  # total number of suites executed
    total_invalid_vectors = 0  # total number of invalid vectors (skipped)
    module_suite_test_count = {}  # module_name -> {suite_name: count}
    max_test_cases_module = None  # find the module with the most test cases
    max_test_cases_per_module = 0
    # Track test status counts across the entire run (only meaningful for non-dry runs)
    status_counts = {}

    module_pbar = pbar_manager.counter(total=len(module_names), desc="Modules", leave=False)
    try:
        for module_name in module_names:
            if config.suite_name:
                # Filter to only the specified suite
                all_suites = vector_source.get_available_suites(module_name)
                if config.suite_name not in all_suites:
                    logger.warning(
                        f"Suite '{config.suite_name}' not found in module '{module_name}'. Available suites: {all_suites}"
                    )
                    continue  # or exit with error
                suites = [config.suite_name]
            else:
                suites = vector_source.get_available_suites(module_name)

            for suite in suites:
                suite_start_time = dt.datetime.now()

                vectors = vector_source.load_vectors(module_name, suite, config.vector_id)
                # Update summary counters
                total_vectors_run += len(vectors)
                total_tests_run += 1
                module_suite_test_count.setdefault(module_name, {})
                module_suite_test_count[module_name][suite] = module_suite_test_count[module_name].get(suite, 0) + len(
                    vectors
                )
                # Track max per module (for dry run summary)
                module_total = builtins.sum(module_suite_test_count[module_name].values())
                if module_total > max_test_cases_per_module:
                    max_test_cases_per_module = module_total
                    max_test_cases_module = module_name
                if not vectors:
                    logger.warning(f"No vectors found for module {module_name}, suite {suite}")
                    continue
                header_info, test_vectors = sanitize_inputs(vectors)
                results, invalid_vectors_count = execute_suite(
                    test_vectors, pbar_manager, suite, module_name, header_info, config
                )
                total_invalid_vectors += invalid_vectors_count
                suite_end_time = dt.datetime.now()
                logger.info(f"Completed tests for module {module_name}, suite {suite}.")

                # Export results
                if not config.dry_run and results:
                    if config.summary:
                        # Aggregate status counts for summary
                        for res in results:
                            st = res.get("status")
                            if st is not None:
                                key = getattr(st, "name", None)
                                if key is None:
                                    val = getattr(st, "value", None)
                                    key = str(val) if val is not None else str(st)
                                status_counts[key] = status_counts.get(key, 0) + 1

                    run_context = {
                        "run_id": run_id,
                        "test_start_time": suite_start_time,
                        "test_end_time": suite_end_time,
                        "git_hash": git_hash(),
                    }
                    try:
                        test_status = result_dest.export_results(header_info, results, run_context)
                        if test_status == "failure":
                            final_status = "failure"
                    except Exception as e:
                        logger.exception(f"Failed to export results for {module_name}, suite {suite}: {e}")
                        final_status = "failure"
                        # continue with other suites

            module_pbar.update()
    except Exception as e:
        logger.error(f"Error during sweep execution: {e}")
        final_status = "failure"
        raise
    finally:
        if not config.dry_run:
            result_dest.finalize_run(run_id, final_status)
            logger.info(f"Finalized run with status: {final_status}")
        module_pbar.close()

        # Emit summary if requested
        if config.summary:
            if config.dry_run:
                logger.info("--- DRY RUN SUMMARY ---")
                logger.info(f"Total tests (modules) that would have been run: {len(module_names)}")
                logger.info(f"Total test cases (vectors) that would have been run: {total_vectors_run}")
            else:
                logger.info("=== EXECUTION SUMMARY ===")
                logger.info(f"Total tests (module-suite combinations) executed: {total_tests_run}")
                logger.info(f"Total test cases (vectors) executed: {total_vectors_run}")
                if config.keep_invalid:
                    logger.info(f"Total invalid vectors (included in results as NOT_RUN): {total_invalid_vectors}")
                else:
                    logger.info(f"Total invalid vectors (excluded from results): {total_invalid_vectors}")
                # Status breakdown across all executed tests
                if status_counts:
                    logger.info("\n=== TEST STATUS COUNTS ===")
                    for status_name in sorted(status_counts.keys()):
                        logger.info(f"{status_name}: {status_counts[status_name]}")

            # Detailed breakdown by module and suite
            if module_suite_test_count:
                logger.info("\n=== DETAILED BREAKDOWN BY MODULE AND SUITE ===")
                for mod in sorted(module_suite_test_count.keys()):
                    module_total = builtins.sum(module_suite_test_count[mod].values())
                    logger.info(f"Module: {mod} (Total: {module_total} test cases)")
                    for suite_name in sorted(module_suite_test_count[mod].keys()):
                        test_count = module_suite_test_count[mod][suite_name]
                        logger.info(f"  └─ Suite: {suite_name} ({test_count} test cases)")

            # Extra dry-run insight: max test cases per module
            if config.dry_run and max_test_cases_module:
                logger.info(
                    f"\nMaximum test cases per module: {max_test_cases_per_module} (in {max_test_cases_module})"
                )


def get_module_names(config: SweepsConfig):
    """Extract module names based on configuration"""
    if not config.module_name:
        module_names = list(get_all_modules())
        logger.info(f"Running all modules.")
        if config.skip_modules:
            skip_modules_set = {name.strip() for name in config.skip_modules.split(",")}
            module_names = [name for name in module_names if name not in skip_modules_set]
            logger.info(f"But skipping: {', '.join(skip_modules_set)}")
        return module_names

    # Parse selectors and expand directory-like prefixes to all contained modules
    selectors = [name.strip() for name in config.module_name.split(",") if name.strip()]
    all_modules = list(get_all_modules())

    expanded: list[str] = []
    seen: set[str] = set()
    for sel in selectors:
        # Exact matches first
        matches = [m for m in all_modules if m == sel or m.startswith(sel + ".")]
        if not matches:
            logger.warning(f"No modules matched selector '{sel}'.")
            continue
        for m in matches:
            if m not in seen:
                expanded.append(m)
                seen.add(m)

    if not expanded:
        logger.error("No modules matched any provided selectors.")
        exit(1)

    logger.info(f"Expanded module selectors {selectors} to {len(expanded)} modules to run.")
    return expanded


def get_run_contents(config: SweepsConfig):
    """Generate run contents description based on configuration"""
    if config.module_name or config.suite_name:
        run_contents_details = []
        if config.module_name:
            run_contents_details.append(f"{config.module_name}")
        if config.suite_name:
            run_contents_details.append(f"{config.suite_name}")
        return ", ".join(run_contents_details)
    else:
        return "all_sweeps"


def enable_watcher():
    logger.info("Enabling Watcher")
    os.environ["TT_METAL_WATCHER"] = "120"
    os.environ["TT_METAL_WATCHER_APPEND"] = "1"


def disable_watcher():
    logger.info("Disabling Watcher")
    os.environ.pop("TT_METAL_WATCHER")
    os.environ.pop("TT_METAL_WATCHER_APPEND")


def enable_profiler():
    logger.info("Enabling Device Profiler")
    os.environ["TT_METAL_DEVICE_PROFILER"] = "1"
    os.environ["ENABLE_TRACY"] = "1"


def disable_profiler():
    logger.info("Disabling Device Profiler")
    os.environ.pop("TT_METAL_DEVICE_PROFILER")
    os.environ.pop("ENABLE_TRACY")


if __name__ == "__main__":
    parser = argparse.ArgumentParser(
        prog="Sweep Test Runner",
        description="Run test vector suites from generated vector database.",
    )
    parser.add_argument(
        "--module-name",
        required=False,
        help=(
            "Module selector(s). Comma-separated. Accepts full module names (e.g. 'eltwise.unary.relu.relu') "
            "or directory-like prefixes to run all contained modules (e.g. 'eltwise', 'eltwise.unary', 'matmul')."
        ),
    )
    parser.add_argument("--suite-name", required=False, help="Suite of Test Vectors to run, or all tests if omitted.")

    parser.add_argument(
        "--vector-source",
        required=True,
        choices=["elastic", "file", "vectors_export"],
        help="Test vector source. Available presets are ['elastic', 'file', 'vectors_export']",
    )

    parser.add_argument("--file-path", required=False, help="Read and execute test vectors from a specified file path.")

    parser.add_argument(
        "--vector-id", required=False, help="Specify vector id with a module name to run an individual test vector."
    )

    parser.add_argument(
        "--result-dest",
        required=True,
        choices=["elastic", "postgres", "results_export", "superset"],
        help="Specify test result destination. Available presets are ['elastic', 'postgres', 'results_export', 'superset']",
    )

    parser.add_argument(
        "--watcher", action="store_true", required=False, help="Add this flag to run sweeps with watcher enabled."
    )
    parser.add_argument(
        "--perf",
        action="store_true",
        required=False,
        help="Add this flag to measure e2e perf, for op tests with performance markers.",
    )

    parser.add_argument(
        "--device-perf",
        required=False,
        action="store_true",
        help="Measure device perf using device profiler. REQUIRES PROFILER BUILD!",
    )

    parser.add_argument(
        "--dry-run",
        action="store_true",
        required=False,
        help="Add this flag to perform a dry run.",
    )

    parser.add_argument(
        "--tag",
        required=False,
        default=os.getenv("USER"),
        help="Custom tag for the vectors you are running. This is to keep copies separate from other people's test vectors. By default, this will be your username. You are able to specify a tag when generating tests using the generator.",
    )

    parser.add_argument(
        "--skip-modules",
        required=False,
        help="Comma-separated list of modules to skip when running all modules.",
    )

    parser.add_argument(
        "--skip-on-timeout",
        action="store_true",
        required=False,
        help="Skip remaining tests in suite when a test times out. Default behavior is to not skip.",
    )

    parser.add_argument(
        "--keep-invalid",
        action="store_true",
        required=False,
        help="Include invalid vectors in results with NOT_RUN status. Default behavior is to exclude invalid vectors from results entirely.",
    )

    parser.add_argument(
        "--summary",
        action="store_true",
        required=False,
        help="Log a detailed execution or dry-run summary at the end of the run.",
    )

    parser.add_argument(
        "--debug",
        action="store_true",
        required=False,
        help="Run tests on main process and log test exceptions",
    )

    args = parser.parse_args(sys.argv[1:])

    # Argument validation
    validate_arguments(args, parser)

    # Create sweeps config object
    config = create_config_from_args(args)

    if config.watcher:
        enable_watcher()

    if config.measure_device_perf:
        enable_profiler()

    # Generate run contents description
    config.run_contents = get_run_contents(config)

    logger.info(
        f"Running current sweeps with tag: {config.sweeps_tag} using {config.vector_source} test vector source, outputting to {config.result_destination}."
    )

    if config.skip_on_timeout:
        logger.info("Timeout behavior: Skip remaining tests in suite when a test times out.")
    else:
        logger.info("Timeout behavior: Continue running remaining tests in suite when a test times out.")

    # Parse modules for running specific tests
    module_names = get_module_names(config)

    run_sweeps(
        module_names,
        config=config,
    )

    if config.watcher:
        disable_watcher()

    if config.measure_device_perf:
        disable_profiler()<|MERGE_RESOLUTION|>--- conflicted
+++ resolved
@@ -395,15 +395,8 @@
 
         # Capture the original test vector data BEFORE any modifications
         original_vector_data = test_vector.copy()
+        validity = deserialize(test_vector["validity"])
         result["start_time_ts"] = dt.datetime.now()
-<<<<<<< HEAD
-        validity = deserialize(test_vector["validity"]).split(".")[-1]
-
-        if validity == VectorValidity.INVALID:
-            result["status"] = TestStatus.NOT_RUN
-            result["exception"] = "INVALID VECTOR: " + test_vector["invalid_reason"]
-            result["e2e_perf"] = None
-=======
         if validity.value == "INVALID":
             invalid_vectors_count += 1
             if not config.keep_invalid:
@@ -415,7 +408,6 @@
                 result["status"] = TestStatus.NOT_RUN
                 result["exception"] = "INVALID VECTOR: " + test_vector["invalid_reason"]
                 result["e2e_perf"] = None
->>>>>>> 5410ab68
         else:
             test_vector.pop("invalid_reason")
             test_vector.pop("status")
