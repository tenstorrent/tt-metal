# SPDX-FileCopyrightText: © 2025 Tenstorrent AI ULC

# SPDX-License-Identifier: Apache-2.0

# standard
import argparse
import builtins
from contextlib import contextmanager
from dataclasses import dataclass
import datetime as dt
import importlib
from multiprocessing import Process
import os
from pathlib import Path
import subprocess
import sys
from queue import Empty
from typing import Optional

# third party
from elasticsearch import Elasticsearch, NotFoundError
import enlighten
from faster_fifo import Queue

# tt
from tt_metal.tools.profiler.common import PROFILER_LOGS_DIR
from tt_metal.tools.profiler.process_ops_logs import get_device_data_generate_report
from framework.device_fixtures import default_device
from framework.elastic_config import *
from framework.statuses import VectorValidity, TestStatus
import framework.tt_smi_util as tt_smi_util
from framework.sweeps_logger import sweeps_logger as logger
from framework.vector_source import VectorSourceFactory
from framework.result_destination import ResultDestinationFactory
<<<<<<< HEAD
from framework.serialize import deserialize, deserialize_vector_structured
=======
from tracy.process_ops_logs import get_device_data_generate_report
from tracy.common import PROFILER_LOGS_DIR
>>>>>>> aabfb865
from sweep_utils.roofline_utils import get_updated_message


@dataclass
class SweepsConfig:
    """Configuration object for sweeps runner"""

    module_name: Optional[str] = None
    suite_name: Optional[str] = None
    vector_source: str = "elastic"
    file_path: Optional[str] = None
    vector_id: Optional[str] = None
    result_destination: str = "elastic"
    watcher: bool = False
    measure_perf: bool = False
    measure_device_perf: bool = False
    dry_run: bool = False
    sweeps_tag: Optional[str] = None
    skip_modules: Optional[str] = None
    skip_on_timeout: bool = False
    elastic_connection_string: Optional[str] = None
    elastic_username: Optional[str] = None
    elastic_password: Optional[str] = None
    summary: bool = False
    run_contents: str = None
    arch_name: Optional[str] = None
    debug: bool = False


def create_config_from_args(args) -> SweepsConfig:
    """Create configuration object from parsed arguments"""

    config = SweepsConfig(
        module_name=args.module_name,
        suite_name=args.suite_name,
        vector_source=args.vector_source,
        file_path=args.file_path,
        vector_id=args.vector_id,
        result_destination=args.result_dest,
        watcher=args.watcher,
        measure_perf=args.perf,
        measure_device_perf=args.device_perf,
        dry_run=args.dry_run,
        sweeps_tag=args.tag,
        skip_modules=args.skip_modules,
        skip_on_timeout=args.skip_on_timeout,
        summary=args.summary,
        debug=args.debug,
    )

    if args.vector_source == "elastic" or args.result_dest == "elastic":
        from framework.elastic_config import get_elastic_url

        elastic_connection_string = get_elastic_url("corp")

        # Acquire once
        elastic_username = os.getenv("ELASTIC_USERNAME")
        elastic_password = os.getenv("ELASTIC_PASSWORD")
        if not elastic_username or not elastic_password:
            logger.error("ELASTIC_USERNAME and ELASTIC_PASSWORD must be set in environment variables")
            exit(1)
        config.elastic_connection_string = elastic_connection_string
        config.elastic_username = elastic_username
        config.elastic_password = elastic_password

    # Validate and set ARCH_NAME
    allowed_arch = {"blackhole", "wormhole_b0"}
    arch_env = os.getenv("ARCH_NAME") or os.getenv("IRD_ARCH_NAME")
    if not arch_env:
        logger.error("ARCH_NAME must be set in environment and be one of ['blackhole', 'wormhole_b0']")
        exit(1)
    arch_env = arch_env.strip()
    if arch_env not in allowed_arch:
        logger.error(f"Invalid ARCH_NAME '{arch_env}'. Must be one of ['blackhole', 'wormhole_b0']")
        exit(1)
    config.arch_name = arch_env

    # Validate and set ARCH_NAME
    allowed_arch = {"blackhole", "wormhole_b0"}
    arch_env = os.getenv("ARCH_NAME")
    if not arch_env:
        logger.error("ARCH_NAME must be set in environment and be one of ['blackhole', 'wormhole_b0']")
        exit(1)
    arch_env = arch_env.strip()
    if arch_env not in allowed_arch:
        logger.error(f"Invalid ARCH_NAME '{arch_env}'. Must be one of ['blackhole', 'wormhole_b0']")
        exit(1)
    config.arch_name = arch_env

    return config


def validate_arguments(args, parser):
    # Define validation rules as tuples of (condition, error_message)
    validation_rules = [
        # Module name dependencies
        (args.vector_id and not args.module_name, "Module name is required if vector id is specified."),
        (args.file_path and not args.module_name, "Module name is required if file path is specified."),
        (
            args.vector_source == "file" and not args.module_name,
            "Module name is required when test vector source is 'file'.",
        ),
        # File path constraints
        (
            args.file_path and args.vector_source in ["elastic", "vectors_export"],
            "File path should not be specified when test vector source is 'elastic' or 'vectors_export'.",
        ),
    ]

    # Check each validation rule
    for condition, error_message in validation_rules:
        if condition:
            parser.print_help()
            logger.error(error_message)
            exit(1)

    # Environment variable validation for elastic database
    if args.vector_source == "elastic" or args.result_dest == "elastic":
        elastic_username = os.getenv("ELASTIC_USERNAME")
        elastic_password = os.getenv("ELASTIC_PASSWORD")

        if not elastic_username or not elastic_password:
            logger.error("ELASTIC_USERNAME and ELASTIC_PASSWORD must be set in the environment variables.")
            exit(1)

    # Validate that skip modules is only used when running all modules
    if args.skip_modules and args.module_name:
        logger.error("Skip modules is only supported when running all modules.")
        exit(1)

    logger.info("All argument validations passed successfully.")


def get_all_modules():
    sweeps_path = Path(__file__).parent / "sweeps"
    for file in sorted(sweeps_path.glob("**/*.py")):
        sweep_name = str(Path(file).relative_to(sweeps_path))[:-3].replace("/", ".")
        yield sweep_name


DEFAULT_TIMEOUT = 30
TIMEOUT_KEY = "TIMEOUT"
SWEEPS_SUBDIR_NAME = "sweeps"
PY_SUFFIX = ".py"


def get_timeout(test_module_name):
    """We need to grab the test's timeout without loading the test module"""

    sweep_root_path = Path(__file__).resolve().parent
    test_source_name = test_module_name.replace(".", "/") + PY_SUFFIX
    test_path = sweep_root_path / SWEEPS_SUBDIR_NAME / test_source_name

    if not (test_path.exists() and test_path.is_file()):
        return DEFAULT_TIMEOUT

    timeout = DEFAULT_TIMEOUT
    with test_path.open("rt") as fh:
        for line in fh:
            if TIMEOUT_KEY in line:
                try:
                    timeout = int(line.split("=")[-1].strip())
                except:
                    break
    return timeout


def sanitize_inputs(test_vectors):
    info_field_names = ["sweep_name", "suite_name", "vector_id", "input_hash"]
    header_info = []
    for vector in test_vectors:
        header = dict()
        for field in info_field_names:
            if field in vector:
                header[field] = vector.pop(field)
        if "timestamp" in vector:
            vector.pop("timestamp")
        if "tag" in vector:
            vector.pop("tag")
        header_info.append(header)
    return header_info, test_vectors


def get_devices(test_module):
    try:
        return test_module.mesh_device_fixture()
    except:
        return default_device()


def gather_single_test_perf(device, test_passed):
    if device is None or device.get_num_devices() > 1:
        logger.error("Multi-device perf is not supported. Failing.")
        return None
    # Read profiler data from device
    opPerfData = get_device_data_generate_report(
        PROFILER_LOGS_DIR, None, None, None, export_csv=False, cleanup_device_log=True
    )
    if not test_passed:
        return None
    elif opPerfData == []:
        logger.error("No profiling data available. Ensure you are running with the profiler build.")
        return None
    elif len(opPerfData) > 1:
        logger.info("Composite op detected in device perf measurement. Will aggregate results.")
        try:
            for key in opPerfData[0].keys():
                value = opPerfData[0][key]
                for i in range(1, len(opPerfData)):
                    if key in opPerfData[i]:
                        if type(value) == str:
                            opPerfData[0][key] = str(float(value) + float(opPerfData[i][key]))
                        else:
                            opPerfData[0][key] = value + opPerfData[i][key]
            return opPerfData[0]
        except Exception as e:
            logger.info(e)
            return None
    else:
        return opPerfData[0]


def get_hostname():
    return subprocess.check_output(["uname", "-n"]).decode("ascii").strip()


def get_username():
    """Get the username - GitHub Actions actor for CI, local USER for development"""
    # In GitHub Actions, use the actor who triggered the workflow
    if os.getenv("GITHUB_ACTOR"):
        return os.environ["GITHUB_ACTOR"]
    # Fall back to local USER environment variable for development
    return os.environ.get("USER", "unknown")


def git_hash():
    try:
        return subprocess.check_output(["git", "rev-parse", "--short", "HEAD"]).decode("ascii").strip()
    except Exception as e:
        return "Couldn't get git hash!"


def get_git_author():
    """Get the git author name from the latest commit"""
    try:
        # Get the author of the latest commit on the current branch
        return (
            subprocess.check_output(["git", "log", "-1", "--pretty=format:%an"], stderr=subprocess.DEVNULL)
            .decode("ascii")
            .strip()
        )
    except Exception as e:
        return "Unknown"


def get_git_branch():
    """Get the current git branch name"""
    try:
        return subprocess.check_output(["git", "rev-parse", "--abbrev-ref", "HEAD"]).decode("ascii").strip()
    except Exception as e:
        return "Unknown"


def get_initiated_by():
    """Get the user who initiated the run - username for dev, CI pipeline name for CI/CD"""
    # Check if we're in a CI environment
    ci_pipeline = os.getenv("GITHUB_WORKFLOW") or os.getenv("CI_PIPELINE_NAME")
    if ci_pipeline:
        return ci_pipeline
    else:
        return get_username()


def get_github_pipeline_id() -> Optional[int]:
    """Get a CI pipeline identifier suitable for joining CICD metadata tables.

    Prefer GitHub Actions run id if present; otherwise fall back to generic CI_PIPELINE_ID.
    Returns an int when available, otherwise None.
    """
    run_id = os.getenv("GITHUB_RUN_NUMBER") or os.getenv("GITHUB_RUN_ID")
    if not run_id:
        return None
    try:
        return int(run_id)
    except ValueError:
        # Unexpected non-integer; keep it unset for type consistency
        return None


@contextmanager
def device_context(test_module, output_queue):
    try:
        yield from get_devices(test_module)
    except AssertionError as e:
        output_queue.put([False, "DEVICE EXCEPTION: " + str(e), None, None])
    finally:
        return


def run(test_module_name, input_queue, output_queue, config: SweepsConfig):
    test_module = importlib.import_module("sweeps." + test_module_name)
    with device_context(test_module, output_queue) as (device, device_name):
        while True:
            try:
                test_vector = input_queue.get(block=True, timeout=1)
            except Empty:
                logger.info("Test suite complete")
                return
            test_vector = deserialize_vector_structured(test_vector)
            try:
                results = test_module.run(**test_vector, device=device)
                if type(results) == list:
                    status, message = results[0]
                    e2e_perf = results[1] / 1000000  # Nanoseconds to milliseconds
                else:
                    status, message = results
                    e2e_perf = None
            except Exception as e:
                if config.debug:
                    logger.exception(e)
                status, message = False, str(e)
                e2e_perf = None
            if config.measure_device_perf:
                perf_result = gather_single_test_perf(device, status)
                message = get_updated_message(message, perf_result)
                output_queue.put([status, message, e2e_perf, perf_result])
            else:
                output_queue.put([status, message, e2e_perf, None])


def execute_suite(test_vectors, pbar_manager, suite_name, module_name, header_info, config: SweepsConfig):
    # runs a single suite in a test vector
    results = []
    input_queue = Queue()
    output_queue = Queue()
    p = None
    timeout = get_timeout(module_name)
    suite_pbar = pbar_manager.counter(total=len(test_vectors), desc=f"Suite: {suite_name}", leave=False)
    reset_util = tt_smi_util.ResetUtil(config.arch_name)
<<<<<<< HEAD
    child_mode = not config.dry_run or config.debug
=======
    child_mode = not config.dry_run and not config.vector_id
>>>>>>> aabfb865
    timeout_before_rejoin = 5

    if child_mode:
        p = Process(target=run, args=(module_name, input_queue, output_queue, config))
        p.start()

    for i, test_vector in enumerate(test_vectors):
        vector_id = header_info[i].get("vector_id", "N/A")
        logger.info(f"Executing test: Module='{module_name}', Suite='{suite_name}', Vector ID='{vector_id}'")
        if config.dry_run:
            logger.info(f"Would have executed test for vector {test_vector}")
            suite_pbar.update()
            continue
        result = dict()

        # Capture the original test vector data BEFORE any modifications
        original_vector_data = test_vector.copy()
        result["start_time_ts"] = dt.datetime.now()
        validity = deserialize(test_vector["validity"]).split(".")[-1]

        if validity == VectorValidity.INVALID:
            result["status"] = TestStatus.NOT_RUN
            result["exception"] = "INVALID VECTOR: " + test_vector["invalid_reason"]
            result["e2e_perf"] = None
        else:
            test_vector.pop("invalid_reason")
            test_vector.pop("status")
            test_vector.pop("validity")

            try:
                need_retry = True
                max_retries = 10
                while need_retry == True:
                    need_retry = False
                    if config.measure_perf:
                        # Run one time before capturing result to deal with compile-time slowdown of perf measurement
                        # Ensure a worker process is running if we're in child mode
                        if child_mode and (p is None or not p.is_alive()):
                            p = Process(target=run, args=(module_name, input_queue, output_queue, config))
                            p.start()
                        input_queue.put(test_vector)
                        if p is None:
                            logger.info(
                                "Executing test (first run, e2e perf is enabled) on parent process (to allow debugger support) because there is only one test vector. Hang detection is disabled."
                            )
                            run(module_name, input_queue, output_queue, config)
                        output_queue.get(block=True, timeout=timeout)
                    if child_mode and (p is None or not p.is_alive()):
                        p = Process(target=run, args=(module_name, input_queue, output_queue, config))
                        p.start()
                    input_queue.put(test_vector)
                    if p is None:
                        logger.info(
                            "Executing test on parent process for debug purposes because there is only one test vector. Hang detection and handling is disabled."
                        )
                        run(module_name, input_queue, output_queue, config)

                    response = output_queue.get(block=True, timeout=timeout)
                    status, message, e2e_perf, device_perf = (
                        response[0],
                        response[1],
                        response[2],
                        response[3],
                    )
                    if not status:
                        if "control_plane.cpp" in message:
                            reset_util.reset()
                            if max_retries > 0:
                                need_retry = True
                                max_retries = max_retries - 1
                                logger.info("retrying test after control plane error")
                            else:
                                logger.info("giving up on retrying on control plane error")
                    # Set base result message
                    result["message"] = message

                    # Determine test status
                    if status:
                        # Test passed - check device perf requirements
                        if config.measure_device_perf:
                            if device_perf is None:
                                result["status"] = TestStatus.FAIL_UNSUPPORTED_DEVICE_PERF
                            else:
                                result["status"] = TestStatus.PASS
                                result["device_perf"] = device_perf
                        else:
                            result["status"] = TestStatus.PASS
                    else:
                        # Test failed - categorize the failure
                        result["exception"] = message

                        # Log device exceptions
                        if "DEVICE EXCEPTION" in message:
                            logger.error(
                                f"DEVICE EXCEPTION: Device could not be initialized. The following assertion was thrown: {message}"
                            )
                            logger.info("Device error detected. The suite will be aborted after this test.")

                        # Set failure status based on error type
                        if "Out of Memory: Not enough space to allocate" in message:
                            result["status"] = TestStatus.FAIL_L1_OUT_OF_MEM
                        elif "Watcher" in message:
                            result["status"] = TestStatus.FAIL_WATCHER
                        else:
                            result["status"] = TestStatus.FAIL_ASSERT_EXCEPTION

                    # Set performance metrics if available
                    result["e2e_perf"] = e2e_perf if (e2e_perf and config.measure_perf) else None
            except Empty as e:
                if p:
                    logger.warning(f"TEST TIMED OUT, Killing child process {p.pid} and running tt-smi...")
                    p.terminate()
                    p.join(timeout_before_rejoin)  # Wait for graceful process termination
                    if p.is_alive():
                        logger.error(f"Child process {p.pid} did not terminate, killing it.")
                        p.kill()
                        p.join()
                    p = None
                    reset_util.reset()

                result["status"], result["exception"] = TestStatus.FAIL_CRASH_HANG, "TEST TIMED OUT (CRASH / HANG)"
                result["e2e_perf"] = None
                result["original_vector_data"] = original_vector_data
                result["end_time_ts"] = dt.datetime.now()
                result["timestamp"] = dt.datetime.now().strftime("%Y-%m-%d_%H-%M-%S")
                result["host"] = get_hostname()
                result["user"] = get_username()

                # Check if we should skip remaining tests in the suite
                if config.skip_on_timeout:
                    # Skip all remaining tests in the suite
                    logger.info("Skipping remaining tests in suite due to timeout.")
                    for j in range(i + 1, len(test_vectors)):
                        remaining_vector = test_vectors[j]
                        skipped_result = dict()
                        skipped_result["start_time_ts"] = dt.datetime.now()
                        skipped_result["original_vector_data"] = remaining_vector.copy()
                        skipped_result["status"] = TestStatus.NOT_RUN
                        skipped_result["exception"] = "SKIPPED DUE TO PREVIOUS TIMEOUT"
                        skipped_result["e2e_perf"] = None
                        skipped_result["end_time_ts"] = dt.datetime.now()
                        skipped_result["timestamp"] = dt.datetime.now().strftime("%Y-%m-%d_%H-%M-%S")
                        skipped_result["host"] = get_hostname()
                        skipped_result["user"] = get_username()
                        results.append(skipped_result)
                        suite_pbar.update()

                    # Abort the suite
                    break
                else:
                    logger.info("Continuing with remaining tests in suite despite timeout.")
                    p = Process(target=run, args=(module_name, input_queue, output_queue, config))
                    p.start()
                    # Continue to the next test vector without breaking

        # Add the original test vector data to the result
        result["original_vector_data"] = original_vector_data
        result["end_time_ts"] = dt.datetime.now()
        result["timestamp"] = dt.datetime.now().strftime("%Y-%m-%d_%H-%M-%S")
        result["host"] = get_hostname()
        result["user"] = get_username()

        suite_pbar.update()
        results.append(result)

        # Abort the suite if a fatal device error was encountered
        if "DEVICE EXCEPTION" in result.get("exception", ""):
            logger.error("Aborting test suite due to fatal device error.")
            if p and p.is_alive():
                p.terminate()
                p.join()
            break

    if p is not None:
        p.join()

    suite_pbar.close()
    return results


def run_sweeps(
    module_names,
    config: SweepsConfig,
):
    pbar_manager = enlighten.get_manager()

    # Set up vector source based on config
    source_kwargs = {}
    if config.vector_source == "elastic":
        source_kwargs = {
            "connection_string": config.elastic_connection_string,
            "username": config.elastic_username,
            "password": config.elastic_password,
            "tag": config.sweeps_tag,
        }
    elif config.vector_source == "file":
        source_kwargs = {
            "file_path": config.file_path,
        }
    vector_source = VectorSourceFactory.create_source(config.vector_source, **source_kwargs)

    # Set up result destination based on config
    result_kwargs = {}
    if config.result_destination == "elastic":
        result_kwargs = {
            "connection_string": config.elastic_connection_string,
            "username": config.elastic_username,
            "password": config.elastic_password,
        }

    result_dest = ResultDestinationFactory.create_destination(config.result_destination, **result_kwargs)

    # Initialize run metadata and run record
    run_id = None
    final_status = "success"

    if not config.dry_run:
        run_metadata = {
            "initiated_by": get_initiated_by(),
            "host": get_hostname(),
            "card_type": config.arch_name,
            "run_type": "sweeps",
            "run_contents": config.run_contents,
            "git_author": get_git_author(),
            "git_branch_name": get_git_branch(),
            "git_commit_sha": git_hash(),
            "github_pipeline_id": get_github_pipeline_id(),
            "run_start_ts": dt.datetime.now(),
            "status": "success",
        }
        run_id = result_dest.initialize_run(run_metadata)
        if run_id:
            logger.info(f"Initialized run with id: {run_id}")

    # Unified processing regardless of source
    # Summary counters
    total_vectors_run = 0  # total number of test cases (vectors)
    total_tests_run = 0  # total number of suites executed
    module_suite_test_count = {}  # module_name -> {suite_name: count}
    max_test_cases_module = None  # find the module with the most test cases
    max_test_cases_per_module = 0
    # Track test status counts across the entire run (only meaningful for non-dry runs)
    status_counts = {}

    module_pbar = pbar_manager.counter(total=len(module_names), desc="Modules", leave=False)
    try:
        for module_name in module_names:
            if config.suite_name:
                # Filter to only the specified suite
                all_suites = vector_source.get_available_suites(module_name)
                if config.suite_name not in all_suites:
                    logger.warning(
                        f"Suite '{config.suite_name}' not found in module '{module_name}'. Available suites: {all_suites}"
                    )
                    continue  # or exit with error
                suites = [config.suite_name]
            else:
                suites = vector_source.get_available_suites(module_name)

            for suite in suites:
                suite_start_time = dt.datetime.now()

                vectors = vector_source.load_vectors(module_name, suite, config.vector_id)
                # Update summary counters
                total_vectors_run += len(vectors)
                total_tests_run += 1
                module_suite_test_count.setdefault(module_name, {})
                module_suite_test_count[module_name][suite] = module_suite_test_count[module_name].get(suite, 0) + len(
                    vectors
                )
                # Track max per module (for dry run summary)
                module_total = builtins.sum(module_suite_test_count[module_name].values())
                if module_total > max_test_cases_per_module:
                    max_test_cases_per_module = module_total
                    max_test_cases_module = module_name
                if not vectors:
                    logger.warning(f"No vectors found for module {module_name}, suite {suite}")
                    continue
                header_info, test_vectors = sanitize_inputs(vectors)
                results = execute_suite(test_vectors, pbar_manager, suite, module_name, header_info, config)

                suite_end_time = dt.datetime.now()
                logger.info(f"Completed tests for module {module_name}, suite {suite}.")

                # Export results
                if not config.dry_run and results:
                    if config.summary:
                        # Aggregate status counts for summary
                        for res in results:
                            st = res.get("status")
                            if st is not None:
                                key = getattr(st, "name", None)
                                if key is None:
                                    val = getattr(st, "value", None)
                                    key = str(val) if val is not None else str(st)
                                status_counts[key] = status_counts.get(key, 0) + 1

                    run_context = {
                        "run_id": run_id,
                        "test_start_time": suite_start_time,
                        "test_end_time": suite_end_time,
                        "git_hash": git_hash(),
                    }
                    try:
                        test_status = result_dest.export_results(header_info, results, run_context)
                        if test_status == "failure":
                            final_status = "failure"
                    except Exception as e:
                        logger.exception(f"Failed to export results for {module_name}, suite {suite}: {e}")
                        final_status = "failure"
                        # continue with other suites

            module_pbar.update()
    except Exception as e:
        logger.error(f"Error during sweep execution: {e}")
        final_status = "failure"
        raise
    finally:
        if not config.dry_run:
            result_dest.finalize_run(run_id, final_status)
            logger.info(f"Finalized run with status: {final_status}")
        module_pbar.close()

        # Emit summary if requested
        if config.summary:
            if config.dry_run:
                logger.info("--- DRY RUN SUMMARY ---")
                logger.info(f"Total tests (modules) that would have been run: {len(module_names)}")
                logger.info(f"Total test cases (vectors) that would have been run: {total_vectors_run}")
            else:
                logger.info("=== EXECUTION SUMMARY ===")
                logger.info(f"Total tests (module-suite combinations) executed: {total_tests_run}")
                logger.info(f"Total test cases (vectors) executed: {total_vectors_run}")
                # Status breakdown across all executed tests
                if status_counts:
                    logger.info("\n=== TEST STATUS COUNTS ===")
                    for status_name in sorted(status_counts.keys()):
                        logger.info(f"{status_name}: {status_counts[status_name]}")

            # Detailed breakdown by module and suite
            if module_suite_test_count:
                logger.info("\n=== DETAILED BREAKDOWN BY MODULE AND SUITE ===")
                for mod in sorted(module_suite_test_count.keys()):
                    module_total = builtins.sum(module_suite_test_count[mod].values())
                    logger.info(f"Module: {mod} (Total: {module_total} test cases)")
                    for suite_name in sorted(module_suite_test_count[mod].keys()):
                        test_count = module_suite_test_count[mod][suite_name]
                        logger.info(f"  └─ Suite: {suite_name} ({test_count} test cases)")

            # Extra dry-run insight: max test cases per module
            if config.dry_run and max_test_cases_module:
                logger.info(
                    f"\nMaximum test cases per module: {max_test_cases_per_module} (in {max_test_cases_module})"
                )


def get_module_names(config: SweepsConfig):
    """Extract module names based on configuration"""
    if not config.module_name:
        module_names = list(get_all_modules())
        logger.info(f"Running all modules.")
        if config.skip_modules:
            skip_modules_set = {name.strip() for name in config.skip_modules.split(",")}
            module_names = [name for name in module_names if name not in skip_modules_set]
            logger.info(f"But skipping: {', '.join(skip_modules_set)}")
        return module_names

    # Parse selectors and expand directory-like prefixes to all contained modules
    selectors = [name.strip() for name in config.module_name.split(",") if name.strip()]
    all_modules = list(get_all_modules())

    expanded: list[str] = []
    seen: set[str] = set()
    for sel in selectors:
        # Exact matches first
        matches = [m for m in all_modules if m == sel or m.startswith(sel + ".")]
        if not matches:
            logger.warning(f"No modules matched selector '{sel}'.")
            continue
        for m in matches:
            if m not in seen:
                expanded.append(m)
                seen.add(m)

    if not expanded:
        logger.error("No modules matched any provided selectors.")
        exit(1)

    logger.info(f"Expanded module selectors {selectors} to {len(expanded)} modules to run.")
    return expanded


def get_run_contents(config: SweepsConfig):
    """Generate run contents description based on configuration"""
    if config.module_name or config.suite_name:
        run_contents_details = []
        if config.module_name:
            run_contents_details.append(f"{config.module_name}")
        if config.suite_name:
            run_contents_details.append(f"{config.suite_name}")
        return ", ".join(run_contents_details)
    else:
        return "all_sweeps"


def enable_watcher():
    logger.info("Enabling Watcher")
    os.environ["TT_METAL_WATCHER"] = "120"
    os.environ["TT_METAL_WATCHER_APPEND"] = "1"


def disable_watcher():
    logger.info("Disabling Watcher")
    os.environ.pop("TT_METAL_WATCHER")
    os.environ.pop("TT_METAL_WATCHER_APPEND")


def enable_profiler():
    logger.info("Enabling Device Profiler")
    os.environ["TT_METAL_DEVICE_PROFILER"] = "1"
    os.environ["ENABLE_TRACY"] = "1"


def disable_profiler():
    logger.info("Disabling Device Profiler")
    os.environ.pop("TT_METAL_DEVICE_PROFILER")
    os.environ.pop("ENABLE_TRACY")


if __name__ == "__main__":
    parser = argparse.ArgumentParser(
        prog="Sweep Test Runner",
        description="Run test vector suites from generated vector database.",
    )
    parser.add_argument(
        "--module-name",
        required=False,
        help=(
            "Module selector(s). Comma-separated. Accepts full module names (e.g. 'eltwise.unary.relu.relu') "
            "or directory-like prefixes to run all contained modules (e.g. 'eltwise', 'eltwise.unary', 'matmul')."
        ),
    )
    parser.add_argument("--suite-name", required=False, help="Suite of Test Vectors to run, or all tests if omitted.")

    parser.add_argument(
        "--vector-source",
        required=True,
        choices=["elastic", "file", "vectors_export"],
        help="Test vector source. Available presets are ['elastic', 'file', 'vectors_export']",
    )

    parser.add_argument("--file-path", required=False, help="Read and execute test vectors from a specified file path.")

    parser.add_argument(
        "--vector-id", required=False, help="Specify vector id with a module name to run an individual test vector."
    )

    parser.add_argument(
        "--result-dest",
        required=True,
        choices=["elastic", "postgres", "results_export", "superset"],
        help="Specify test result destination. Available presets are ['elastic', 'postgres', 'results_export', 'superset']",
    )

    parser.add_argument(
        "--watcher", action="store_true", required=False, help="Add this flag to run sweeps with watcher enabled."
    )
    parser.add_argument(
        "--perf",
        action="store_true",
        required=False,
        help="Add this flag to measure e2e perf, for op tests with performance markers.",
    )

    parser.add_argument(
        "--device-perf",
        required=False,
        action="store_true",
        help="Measure device perf using device profiler. REQUIRES PROFILER BUILD!",
    )

    parser.add_argument(
        "--dry-run",
        action="store_true",
        required=False,
        help="Add this flag to perform a dry run.",
    )

    parser.add_argument(
        "--tag",
        required=False,
        default=os.getenv("USER"),
        help="Custom tag for the vectors you are running. This is to keep copies separate from other people's test vectors. By default, this will be your username. You are able to specify a tag when generating tests using the generator.",
    )

    parser.add_argument(
        "--skip-modules",
        required=False,
        help="Comma-separated list of modules to skip when running all modules.",
    )

    parser.add_argument(
        "--skip-on-timeout",
        action="store_true",
        required=False,
        help="Skip remaining tests in suite when a test times out. Default behavior is to not skip.",
    )

    parser.add_argument(
        "--summary",
        action="store_true",
        required=False,
        help="Log a detailed execution or dry-run summary at the end of the run.",
    )

    parser.add_argument(
        "--debug",
        action="store_true",
        required=False,
        help="Run tests on main process and log test exceptions",
    )

    args = parser.parse_args(sys.argv[1:])

    # Argument validation
    validate_arguments(args, parser)

    # Create sweeps config object
    config = create_config_from_args(args)

    if config.watcher:
        enable_watcher()

    if config.measure_device_perf:
        enable_profiler()

    # Generate run contents description
    config.run_contents = get_run_contents(config)

    logger.info(
        f"Running current sweeps with tag: {config.sweeps_tag} using {config.vector_source} test vector source, outputting to {config.result_destination}."
    )

    if config.skip_on_timeout:
        logger.info("Timeout behavior: Skip remaining tests in suite when a test times out.")
    else:
        logger.info("Timeout behavior: Continue running remaining tests in suite when a test times out.")

    # Parse modules for running specific tests
    module_names = get_module_names(config)

    run_sweeps(
        module_names,
        config=config,
    )

    if config.watcher:
        disable_watcher()

    if config.measure_device_perf:
        disable_profiler()<|MERGE_RESOLUTION|>--- conflicted
+++ resolved
@@ -32,12 +32,9 @@
 from framework.sweeps_logger import sweeps_logger as logger
 from framework.vector_source import VectorSourceFactory
 from framework.result_destination import ResultDestinationFactory
-<<<<<<< HEAD
 from framework.serialize import deserialize, deserialize_vector_structured
-=======
 from tracy.process_ops_logs import get_device_data_generate_report
 from tracy.common import PROFILER_LOGS_DIR
->>>>>>> aabfb865
 from sweep_utils.roofline_utils import get_updated_message
 
 
@@ -377,11 +374,7 @@
     timeout = get_timeout(module_name)
     suite_pbar = pbar_manager.counter(total=len(test_vectors), desc=f"Suite: {suite_name}", leave=False)
     reset_util = tt_smi_util.ResetUtil(config.arch_name)
-<<<<<<< HEAD
-    child_mode = not config.dry_run or config.debug
-=======
     child_mode = not config.dry_run and not config.vector_id
->>>>>>> aabfb865
     timeout_before_rejoin = 5
 
     if child_mode:
