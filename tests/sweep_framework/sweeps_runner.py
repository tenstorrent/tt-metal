# SPDX-FileCopyrightText: © 2025 Tenstorrent AI ULC

# SPDX-License-Identifier: Apache-2.0

import argparse
import sys
import os
import pathlib
import enlighten
import importlib
import datetime as dt
from multiprocessing import Process
from faster_fifo import Queue
from queue import Empty
import builtins
from framework.statuses import VectorValidity, TestStatus
import framework.tt_smi_util as tt_smi_util
from framework.sweeps_logger import sweeps_logger as logger
from framework.vector_source import VectorSourceFactory
from framework.serialize import deserialize, deserialize_vector_structured
import subprocess
from dataclasses import dataclass
from typing import Optional
from framework.result_destination import ResultDestinationFactory
from tt_metal.tools.profiler.process_ops_logs import get_device_data_generate_report
from tt_metal.tools.profiler.common import PROFILER_LOGS_DIR
from sweep_utils.roofline_utils import get_updated_message
from framework.device_fixtures import default_device
from time import sleep


@dataclass
class SweepsConfig:
    """Configuration object for sweeps runner"""

    module_name: Optional[str] = None
    suite_name: Optional[str] = None
    vector_source: str = "elastic"
    file_path: Optional[str] = None
    vector_id: Optional[str] = None
    result_destination: str = "elastic"
    watcher: bool = False
    measure_perf: bool = False
    measure_device_perf: bool = False
    dry_run: bool = False
    sweeps_tag: Optional[str] = None
    skip_modules: Optional[str] = None
    skip_on_timeout: bool = False
    elastic_connection_string: Optional[str] = None
    elastic_username: Optional[str] = None
    elastic_password: Optional[str] = None
    summary: bool = False
    run_contents: str = None
    arch_name: Optional[str] = None


def create_config_from_args(args) -> SweepsConfig:
    """Create configuration object from parsed arguments"""

    config = SweepsConfig(
        module_name=args.module_name,
        suite_name=args.suite_name,
        vector_source=args.vector_source,
        file_path=args.file_path,
        vector_id=args.vector_id,
        result_destination=args.result_dest,
        watcher=args.watcher,
        measure_perf=args.perf,
        measure_device_perf=args.device_perf,
        dry_run=args.dry_run,
        sweeps_tag=args.tag,
        skip_modules=args.skip_modules,
        skip_on_timeout=args.skip_on_timeout,
        summary=args.summary,
    )

    if args.vector_source == "elastic" or args.result_dest == "elastic":
        from framework.elastic_config import get_elastic_url

        elastic_connection_string = get_elastic_url("corp")

        # Acquire once
        elastic_username = os.getenv("ELASTIC_USERNAME")
        elastic_password = os.getenv("ELASTIC_PASSWORD")
        if not elastic_username or not elastic_password:
            logger.error("ELASTIC_USERNAME and ELASTIC_PASSWORD must be set in environment variables")
            exit(1)
        config.elastic_connection_string = elastic_connection_string
        config.elastic_username = elastic_username
        config.elastic_password = elastic_password

    # Validate and set ARCH_NAME
    allowed_arch = {"blackhole", "wormhole_b0"}
    arch_env = os.getenv("ARCH_NAME") or os.getenv("IRD_ARCH_NAME")
    if not arch_env:
        logger.error("ARCH_NAME must be set in environment and be one of ['blackhole', 'wormhole_b0']")
        exit(1)
    arch_env = arch_env.strip()
    if arch_env not in allowed_arch:
        logger.error(f"Invalid ARCH_NAME '{arch_env}'. Must be one of ['blackhole', 'wormhole_b0']")
        exit(1)
    config.arch_name = arch_env

    return config


def validate_arguments(args, parser):
    # Define validation rules as tuples of (condition, error_message)
    validation_rules = [
        # Module name dependencies
        (args.vector_id and not args.module_name, "Module name is required if vector id is specified."),
        (args.file_path and not args.module_name, "Module name is required if file path is specified."),
        (
            args.vector_source == "file" and not args.module_name,
            "Module name is required when test vector source is 'file'.",
        ),
        # File path constraints
        (
            args.file_path and args.vector_source in ["elastic", "vectors_export"],
            "File path should not be specified when test vector source is 'elastic' or 'vectors_export'.",
        ),
    ]

    # Check each validation rule
    for condition, error_message in validation_rules:
        if condition:
            parser.print_help()
            logger.error(error_message)
            exit(1)

    # Environment variable validation for elastic database
    if args.vector_source == "elastic" or args.result_dest == "elastic":
        elastic_username = os.getenv("ELASTIC_USERNAME")
        elastic_password = os.getenv("ELASTIC_PASSWORD")

        if not elastic_username or not elastic_password:
            logger.error("ELASTIC_USERNAME and ELASTIC_PASSWORD must be set in the environment variables.")
            exit(1)

    # Validate that skip modules is only used when running all modules
    if args.skip_modules and args.module_name:
        logger.error("Skip modules is only supported when running all modules.")
        exit(1)

    logger.info("All argument validations passed successfully.")


def get_all_modules():
    sweeps_path = pathlib.Path(__file__).parent / "sweeps"
    for file in sorted(sweeps_path.glob("**/*.py")):
        sweep_name = str(pathlib.Path(file).relative_to(sweeps_path))[:-3].replace("/", ".")
        yield sweep_name


def get_timeout():
    timeout = 30
    return timeout


def sanitize_inputs(test_vectors):
    info_field_names = ["sweep_name", "suite_name", "vector_id", "input_hash"]
    header_info = []
    for vector in test_vectors:
        header = dict()
        for field in info_field_names:
            if field in vector:
                header[field] = vector.pop(field)
        if "timestamp" in vector:
            vector.pop("timestamp")
        if "tag" in vector:
            vector.pop("tag")
        header_info.append(header)
    return header_info, test_vectors


def get_devices(test_module):
    try:
        return test_module.mesh_device_fixture()
    except:
        return default_device()


def gather_single_test_perf(device, test_passed):
    if device.get_num_devices() > 1:
        logger.error("Multi-device perf is not supported. Failing.")
        return None
    # Read profiler data from device
    # ttnn.ReadDeviceProfiler(device)
    opPerfData = get_device_data_generate_report(
        PROFILER_LOGS_DIR, None, None, None, export_csv=False, cleanup_device_log=True
    )
    if not test_passed:
        return None
    elif opPerfData == []:
        logger.error("No profiling data available. Ensure you are running with the profiler build.")
        return None
    elif len(opPerfData) > 1:
        logger.info("Composite op detected in device perf measurement. Will aggregate results.")
        try:
            for key in opPerfData[0].keys():
                value = opPerfData[0][key]
                for i in range(1, len(opPerfData)):
                    if key in opPerfData[i]:
                        if type(value) == str:
                            opPerfData[0][key] = str(float(value) + float(opPerfData[i][key]))
                        else:
                            opPerfData[0][key] = value + opPerfData[i][key]
            return opPerfData[0]
        except Exception as e:
            logger.info(e)
            return None
    else:
        return opPerfData[0]


def get_hostname():
    return subprocess.check_output(["uname", "-n"]).decode("ascii").strip()


def get_username():
    """Get the username - GitHub Actions actor for CI, local USER for development"""
    # In GitHub Actions, use the actor who triggered the workflow
    if os.getenv("GITHUB_ACTOR"):
        return os.environ["GITHUB_ACTOR"]
    # Fall back to local USER environment variable for development
    return os.environ.get("USER", "unknown")


def git_hash():
    try:
        return subprocess.check_output(["git", "rev-parse", "--short", "HEAD"]).decode("ascii").strip()
    except Exception as e:
        return "Couldn't get git hash!"


def get_git_author():
    """Get the git author name from the latest commit"""
    try:
        # Get the author of the latest commit on the current branch
        return (
            subprocess.check_output(["git", "log", "-1", "--pretty=format:%an"], stderr=subprocess.DEVNULL)
            .decode("ascii")
            .strip()
        )
    except Exception as e:
        return "Unknown"


def get_git_branch():
    """Get the current git branch name"""
    try:
        return subprocess.check_output(["git", "rev-parse", "--abbrev-ref", "HEAD"]).decode("ascii").strip()
    except Exception as e:
        return "Unknown"


def get_initiated_by():
    """Get the user who initiated the run - username for dev, CI pipeline name for CI/CD"""
    # Check if we're in a CI environment
    ci_pipeline = os.getenv("GITHUB_WORKFLOW") or os.getenv("CI_PIPELINE_NAME")
    if ci_pipeline:
        return ci_pipeline
    else:
        return get_username()


def get_github_pipeline_id() -> Optional[int]:
    """Get a CI pipeline identifier suitable for joining CICD metadata tables.

    Prefer GitHub Actions run id if present; otherwise fall back to generic CI_PIPELINE_ID.
    Returns an int when available, otherwise None.
    """
<<<<<<< HEAD
    run_id = os.getenv("GITHUB_RUN_NUMBER") or os.getenv("GITHUB_RUN_ID")
=======
    run_id = os.getenv("GITHUB_RUN_NUMBER")
>>>>>>> 7e2149cb
    if not run_id:
        return None
    try:
        return int(run_id)
    except ValueError:
        # Unexpected non-integer; keep it unset for type consistency
        return None


def run(module_name, input_queue, output_queue, config: SweepsConfig):
    test_module = importlib.import_module("sweeps." + module_name)
    device_generator = get_devices(test_module)
    try:
        device, device_name = next(device_generator)
        logger.info(f"Opened device configuration, {device_name}.")
    except AssertionError as e:
        output_queue.put([False, "DEVICE EXCEPTION: " + str(e), None, None])
        return

    try:
        try:
            while True:
                test_vector = input_queue.get(block=True, timeout=5)
                test_vector = deserialize_vector_structured(test_vector)
                try:
                    results = test_module.run(**test_vector, device=device)
                    if type(results) == list:
                        status, message = results[0]
                        e2e_perf = results[1] / 1000000  # Nanoseconds to milliseconds
                    else:
                        status, message = results
                        e2e_perf = None
                except Exception as e:
                    status, message = False, str(e)
                    e2e_perf = None
                if config.measure_device_perf:
                    perf_result = gather_single_test_perf(device, status)
                    message = get_updated_message(message, perf_result)
                    output_queue.put([status, message, e2e_perf, perf_result])
                else:
                    output_queue.put([status, message, e2e_perf, None])
        except Empty as e:
            # Queue timeout - normal completion when no more test vectors
            pass
    finally:
        # Always close the device when exiting the run function
        try:
            # Run teardown in mesh_device_fixture
            next(device_generator)
        except StopIteration:
            logger.info(f"Closed device configuration, {device_name}.")
        except Exception as e:
            logger.warning(f"Error during device cleanup: {e}")


def execute_suite(test_vectors, pbar_manager, suite_name, module_name, header_info, config: SweepsConfig):
    # runs a single suite in a test vector
    results = []
    input_queue = Queue()
    output_queue = Queue()
    p = None
    timeout = get_timeout()
    suite_pbar = pbar_manager.counter(total=len(test_vectors), desc=f"Suite: {suite_name}", leave=False)
    reset_util = tt_smi_util.ResetUtil(config.arch_name)
    child_mode = not config.dry_run
    timeout_before_rejoin = 5

    if child_mode:
        p = Process(target=run, args=(module_name, input_queue, output_queue, config))
        p.start()

    for i, test_vector in enumerate(test_vectors):
        vector_id = header_info[i].get("vector_id", "N/A")
        logger.info(f"Executing test: Module='{module_name}', Suite='{suite_name}', Vector ID='{vector_id}'")
        if config.dry_run:
            logger.info(f"Would have executed test for vector {test_vector}")
            suite_pbar.update()
            continue
        result = dict()

        # Capture the original test vector data BEFORE any modifications
        original_vector_data = test_vector.copy()

        validity = deserialize(test_vector["validity"])
        result["start_time_ts"] = dt.datetime.now()
        if validity == VectorValidity.INVALID:
            result["status"] = TestStatus.NOT_RUN
            result["exception"] = "INVALID VECTOR: " + test_vector["invalid_reason"]
            result["e2e_perf"] = None
        else:
            test_vector.pop("invalid_reason")
            test_vector.pop("status")
            test_vector.pop("validity")

            try:
                if config.measure_perf:
                    # Run one time before capturing result to deal with compile-time slowdown of perf measurement
                    # Ensure a worker process is running if we're in child mode
                    if child_mode and (p is None or not p.is_alive()):
                        p = Process(target=run, args=(module_name, input_queue, output_queue, config))
                        p.start()
                    input_queue.put(test_vector)
                    if p is None:
                        logger.info(
                            "Executing test (first run, e2e perf is enabled) on parent process (to allow debugger support) because there is only one test vector. Hang detection is disabled."
                        )
                        run(module_name, input_queue, output_queue, config)
                    output_queue.get(block=True, timeout=timeout)
                if child_mode and (p is None or not p.is_alive()):
                    p = Process(target=run, args=(module_name, input_queue, output_queue, config))
                    p.start()
                input_queue.put(test_vector)
                if p is None:
                    logger.info(
                        "Executing test on parent process for debug purposes because there is only one test vector. Hang detection and handling is disabled."
                    )
                    run(module_name, input_queue, output_queue, config)
                response = output_queue.get(block=True, timeout=timeout)
                status, message, e2e_perf, device_perf = (
                    response[0],
                    response[1],
                    response[2],
                    response[3],
                )
                # Set base result message
                result["message"] = message

                # Determine test status
                if status:
                    # Test passed - check device perf requirements
                    if config.measure_device_perf:
                        if device_perf is None:
                            result["status"] = TestStatus.FAIL_UNSUPPORTED_DEVICE_PERF
                        else:
                            result["status"] = TestStatus.PASS
                            result["device_perf"] = device_perf
                    else:
                        result["status"] = TestStatus.PASS
                else:
                    # Test failed - categorize the failure
                    result["exception"] = message

                    # Log device exceptions
                    if "DEVICE EXCEPTION" in message:
                        logger.error(
                            f"DEVICE EXCEPTION: Device could not be initialized. The following assertion was thrown: {message}"
                        )
                        logger.info("Device error detected. The suite will be aborted after this test.")

                    # Set failure status based on error type
                    if "Out of Memory: Not enough space to allocate" in message:
                        result["status"] = TestStatus.FAIL_L1_OUT_OF_MEM
                    elif "Watcher" in message:
                        result["status"] = TestStatus.FAIL_WATCHER
                    else:
                        result["status"] = TestStatus.FAIL_ASSERT_EXCEPTION

                # Set performance metrics if available
                result["e2e_perf"] = e2e_perf if (e2e_perf and config.measure_perf) else None
            except Empty as e:
                if p:
                    logger.warning(f"TEST TIMED OUT, Killing child process {p.pid} and running tt-smi...")
                    p.terminate()
                    p.join(timeout_before_rejoin)  # Wait for graceful process termination
                    if p.is_alive():
                        logger.error(f"Child process {p.pid} did not terminate, killing it.")
                        p.kill()
                        p.join()
                    p = None
                    reset_util.reset()
                    sleep(5)

                result["status"], result["exception"] = TestStatus.FAIL_CRASH_HANG, "TEST TIMED OUT (CRASH / HANG)"
                result["e2e_perf"] = None
                result["original_vector_data"] = original_vector_data
                result["end_time_ts"] = dt.datetime.now()
                result["timestamp"] = dt.datetime.now().strftime("%Y-%m-%d_%H-%M-%S")
                result["host"] = get_hostname()
                result["user"] = get_username()
                suite_pbar.update()
                results.append(result)

                # Check if we should skip remaining tests in the suite
                if config.skip_on_timeout:
                    # Skip all remaining tests in the suite
                    logger.info("Skipping remaining tests in suite due to timeout.")
                    for j in range(i + 1, len(test_vectors)):
                        remaining_vector = test_vectors[j]
                        skipped_result = dict()
                        skipped_result["start_time_ts"] = dt.datetime.now()
                        skipped_result["original_vector_data"] = remaining_vector.copy()
                        skipped_result["status"] = TestStatus.NOT_RUN
                        skipped_result["exception"] = "SKIPPED DUE TO PREVIOUS TIMEOUT"
                        skipped_result["e2e_perf"] = None
                        skipped_result["end_time_ts"] = dt.datetime.now()
                        skipped_result["timestamp"] = dt.datetime.now().strftime("%Y-%m-%d_%H-%M-%S")
                        skipped_result["host"] = get_hostname()
                        skipped_result["user"] = get_username()
                        results.append(skipped_result)
                        suite_pbar.update()

                    # Abort the suite
                    break
                else:
                    logger.info("Continuing with remaining tests in suite despite timeout.")
                    # Continue to the next test vector without breaking

        # Add the original test vector data to the result
        result["original_vector_data"] = original_vector_data
        result["end_time_ts"] = dt.datetime.now()
        result["timestamp"] = dt.datetime.now().strftime("%Y-%m-%d_%H-%M-%S")
        result["host"] = get_hostname()
        result["user"] = get_username()

        suite_pbar.update()
        results.append(result)

        # Abort the suite if a fatal device error was encountered
        if "DEVICE EXCEPTION" in result.get("exception", ""):
            logger.error("Aborting test suite due to fatal device error.")
            if p and p.is_alive():
                p.terminate()
                p.join()
            break

    if p is not None:
        p.join()

    suite_pbar.close()
    return results


def run_sweeps(
    module_names,
    config: SweepsConfig,
):
    pbar_manager = enlighten.get_manager()

    # Set up vector source based on config
    source_kwargs = {}
    if config.vector_source == "elastic":
        source_kwargs = {
            "connection_string": config.elastic_connection_string,
            "username": config.elastic_username,
            "password": config.elastic_password,
            "tag": config.sweeps_tag,
        }
    elif config.vector_source == "file":
        source_kwargs = {
            "file_path": config.file_path,
        }
    vector_source = VectorSourceFactory.create_source(config.vector_source, **source_kwargs)

    # Set up result destination based on config
    result_kwargs = {}
    if config.result_destination == "elastic":
        result_kwargs = {
            "connection_string": config.elastic_connection_string,
            "username": config.elastic_username,
            "password": config.elastic_password,
        }

    result_dest = ResultDestinationFactory.create_destination(config.result_destination, **result_kwargs)

    # Initialize run metadata and run record
    run_id = None
    final_status = "success"

    if not config.dry_run:
        run_metadata = {
            "initiated_by": get_initiated_by(),
            "host": get_hostname(),
            "card_type": config.arch_name,
            "run_type": "sweeps",
            "run_contents": config.run_contents,
            "git_author": get_git_author(),
            "git_branch_name": get_git_branch(),
            "git_commit_sha": git_hash(),
            "github_pipeline_id": get_github_pipeline_id(),
            "run_start_ts": dt.datetime.now(),
            "status": "success",
        }
        run_id = result_dest.initialize_run(run_metadata)
        if run_id:
            logger.info(f"Initialized run with id: {run_id}")

    # Unified processing regardless of source
    # Summary counters
    total_vectors_run = 0  # total number of test cases (vectors)
    total_tests_run = 0  # total number of suites executed
    module_suite_test_count = {}  # module_name -> {suite_name: count}
    max_test_cases_module = None  # find the module with the most test cases
    max_test_cases_per_module = 0

    module_pbar = pbar_manager.counter(total=len(module_names), desc="Modules", leave=False)
    try:
        for module_name in module_names:
            if config.suite_name:
                # Filter to only the specified suite
                all_suites = vector_source.get_available_suites(module_name)
                if config.suite_name not in all_suites:
                    logger.warning(
                        f"Suite '{config.suite_name}' not found in module '{module_name}'. Available suites: {all_suites}"
                    )
                    continue  # or exit with error
                suites = [config.suite_name]
            else:
                suites = vector_source.get_available_suites(module_name)

            for suite in suites:
                suite_start_time = dt.datetime.now()

                vectors = vector_source.load_vectors(module_name, suite, config.vector_id)
                # Update summary counters
                total_vectors_run += len(vectors)
                total_tests_run += 1
                module_suite_test_count.setdefault(module_name, {})
                module_suite_test_count[module_name][suite] = module_suite_test_count[module_name].get(suite, 0) + len(
                    vectors
                )
                # Track max per module (for dry run summary)
                module_total = builtins.sum(module_suite_test_count[module_name].values())
                if module_total > max_test_cases_per_module:
                    max_test_cases_per_module = module_total
                    max_test_cases_module = module_name
                if not vectors:
                    logger.warning(f"No vectors found for module {module_name}, suite {suite}")
                    continue
                header_info, test_vectors = sanitize_inputs(vectors)
                results = execute_suite(test_vectors, pbar_manager, suite, module_name, header_info, config)

                suite_end_time = dt.datetime.now()
                logger.info(f"Completed tests for module {module_name}, suite {suite}.")

                # Export results
                if not config.dry_run and results:
                    run_context = {
                        "run_id": run_id,
                        "test_start_time": suite_start_time,
                        "test_end_time": suite_end_time,
                        "git_hash": git_hash(),
                    }
                    try:
                        test_status = result_dest.export_results(header_info, results, run_context)
                        if test_status == "failure":
                            final_status = "failure"
                    except Exception as e:
                        logger.error(f"Failed to export results for {module_name}, suite {suite}: {e}")
                        final_status = "failure"
                        # continue with other suites

            module_pbar.update()
    except Exception as e:
        logger.error(f"Error during sweep execution: {e}")
        final_status = "failure"
        raise
    finally:
        if not config.dry_run:
            result_dest.finalize_run(run_id, final_status)
            logger.info(f"Finalized run with status: {final_status}")
        module_pbar.close()

        # Emit summary if requested
        if config.summary:
            if config.dry_run:
                logger.info("--- DRY RUN SUMMARY ---")
                logger.info(f"Total tests (modules) that would have been run: {len(module_names)}")
                logger.info(f"Total test cases (vectors) that would have been run: {total_vectors_run}")
            else:
                logger.info("=== EXECUTION SUMMARY ===")
                logger.info(f"Total tests (module-suite combinations) executed: {total_tests_run}")
                logger.info(f"Total test cases (vectors) executed: {total_vectors_run}")

            # Detailed breakdown by module and suite
            if module_suite_test_count:
                logger.info("\n=== DETAILED BREAKDOWN BY MODULE AND SUITE ===")
                for mod in sorted(module_suite_test_count.keys()):
                    module_total = builtins.sum(module_suite_test_count[mod].values())
                    logger.info(f"Module: {mod} (Total: {module_total} test cases)")
                    for suite_name in sorted(module_suite_test_count[mod].keys()):
                        test_count = module_suite_test_count[mod][suite_name]
                        logger.info(f"  └─ Suite: {suite_name} ({test_count} test cases)")

            # Extra dry-run insight: max test cases per module
            if config.dry_run and max_test_cases_module:
                logger.info(
                    f"\nMaximum test cases per module: {max_test_cases_per_module} (in {max_test_cases_module})"
                )


def get_module_names(config: SweepsConfig):
    """Extract module names based on configuration"""
    if not config.module_name:
        module_names = list(get_all_modules())
        logger.info(f"Running all modules.")
        if config.skip_modules:
            skip_modules_set = {name.strip() for name in config.skip_modules.split(",")}
            module_names = [name for name in module_names if name not in skip_modules_set]
            logger.info(f"But skipping: {', '.join(skip_modules_set)}")
        return module_names

    # Parse selectors and expand directory-like prefixes to all contained modules
    selectors = [name.strip() for name in config.module_name.split(",") if name.strip()]
    all_modules = list(get_all_modules())

    expanded: list[str] = []
    seen: set[str] = set()
    for sel in selectors:
        # Exact matches first
        matches = [m for m in all_modules if m == sel or m.startswith(sel + ".")]
        if not matches:
            logger.warning(f"No modules matched selector '{sel}'.")
            continue
        for m in matches:
            if m not in seen:
                expanded.append(m)
                seen.add(m)

    if not expanded:
        logger.error("No modules matched any provided selectors.")
        exit(1)

    logger.info(f"Expanded module selectors {selectors} to {len(expanded)} modules to run.")
    return expanded


def get_run_contents(config: SweepsConfig):
    """Generate run contents description based on configuration"""
    if config.module_name or config.suite_name:
        run_contents_details = []
        if config.module_name:
            run_contents_details.append(f"{config.module_name}")
        if config.suite_name:
            run_contents_details.append(f"{config.suite_name}")
        return ", ".join(run_contents_details)
    else:
        return "all_sweeps"


def enable_watcher():
    logger.info("Enabling Watcher")
    os.environ["TT_METAL_WATCHER"] = "120"
    os.environ["TT_METAL_WATCHER_APPEND"] = "1"


def disable_watcher():
    logger.info("Disabling Watcher")
    os.environ.pop("TT_METAL_WATCHER")
    os.environ.pop("TT_METAL_WATCHER_APPEND")


def enable_profiler():
    logger.info("Enabling Device Profiler")
    os.environ["TT_METAL_DEVICE_PROFILER"] = "1"
    os.environ["ENABLE_TRACY"] = "1"


def disable_profiler():
    logger.info("Disabling Device Profiler")
    os.environ.pop("TT_METAL_DEVICE_PROFILER")
    os.environ.pop("ENABLE_TRACY")


if __name__ == "__main__":
    parser = argparse.ArgumentParser(
        prog="Sweep Test Runner",
        description="Run test vector suites from generated vector database.",
    )
    parser.add_argument(
        "--module-name",
        required=False,
        help=(
            "Module selector(s). Comma-separated. Accepts full module names (e.g. 'eltwise.unary.relu.relu') "
            "or directory-like prefixes to run all contained modules (e.g. 'eltwise', 'eltwise.unary', 'matmul')."
        ),
    )
    parser.add_argument("--suite-name", required=False, help="Suite of Test Vectors to run, or all tests if omitted.")

    parser.add_argument(
        "--vector-source",
        required=True,
        choices=["elastic", "file", "vectors_export"],
        help="Test vector source. Available presets are ['elastic', 'file', 'vectors_export']",
    )

    parser.add_argument("--file-path", required=False, help="Read and execute test vectors from a specified file path.")

    parser.add_argument(
        "--vector-id", required=False, help="Specify vector id with a module name to run an individual test vector."
    )

    parser.add_argument(
        "--result-dest",
        required=True,
        choices=["elastic", "postgres", "results_export", "superset"],
        help="Specify test result destination. Available presets are ['elastic', 'postgres', 'results_export', 'superset']",
    )

    parser.add_argument(
        "--watcher", action="store_true", required=False, help="Add this flag to run sweeps with watcher enabled."
    )
    parser.add_argument(
        "--perf",
        action="store_true",
        required=False,
        help="Add this flag to measure e2e perf, for op tests with performance markers.",
    )

    parser.add_argument(
        "--device-perf",
        required=False,
        action="store_true",
        help="Measure device perf using device profiler. REQUIRES PROFILER BUILD!",
    )

    parser.add_argument(
        "--dry-run",
        action="store_true",
        required=False,
        help="Add this flag to perform a dry run.",
    )

    parser.add_argument(
        "--tag",
        required=False,
        default=os.getenv("USER"),
        help="Custom tag for the vectors you are running. This is to keep copies separate from other people's test vectors. By default, this will be your username. You are able to specify a tag when generating tests using the generator.",
    )

    parser.add_argument(
        "--skip-modules",
        required=False,
        help="Comma-separated list of modules to skip when running all modules.",
    )

    parser.add_argument(
        "--skip-on-timeout",
        action="store_true",
        required=False,
        help="Skip remaining tests in suite when a test times out. Default behavior is to not skip.",
    )

    parser.add_argument(
        "--summary",
        action="store_true",
        required=False,
        help="Log a detailed execution or dry-run summary at the end of the run.",
    )

    args = parser.parse_args(sys.argv[1:])

    # Argument validation
    validate_arguments(args, parser)

    # Create sweeps config object
    config = create_config_from_args(args)

    if config.watcher:
        enable_watcher()

    if config.measure_device_perf:
        enable_profiler()

    # Generate run contents description
    config.run_contents = get_run_contents(config)

    logger.info(
        f"Running current sweeps with tag: {config.sweeps_tag} using {config.vector_source} test vector source, outputting to {config.result_destination}."
    )

    if config.skip_on_timeout:
        logger.info("Timeout behavior: Skip remaining tests in suite when a test times out.")
    else:
        logger.info("Timeout behavior: Continue running remaining tests in suite when a test times out.")

    # Parse modules for running specific tests
    module_names = get_module_names(config)

    run_sweeps(
        module_names,
        config=config,
    )

    if config.watcher:
        disable_watcher()

    if config.measure_device_perf:
        disable_profiler()<|MERGE_RESOLUTION|>--- conflicted
+++ resolved
@@ -270,11 +270,7 @@
     Prefer GitHub Actions run id if present; otherwise fall back to generic CI_PIPELINE_ID.
     Returns an int when available, otherwise None.
     """
-<<<<<<< HEAD
     run_id = os.getenv("GITHUB_RUN_NUMBER") or os.getenv("GITHUB_RUN_ID")
-=======
-    run_id = os.getenv("GITHUB_RUN_NUMBER")
->>>>>>> 7e2149cb
     if not run_id:
         return None
     try:
