--- conflicted
+++ resolved
@@ -228,7 +228,6 @@
         return None
 
     # Read profiler data from device
-<<<<<<< HEAD
     logger.info("Reading profiler data from device")
     import ttnn
 
@@ -242,11 +241,6 @@
         logger.warning(f"Failed to get device profiler data: {e}")
         opPerfData = []
 
-=======
-    opPerfData = get_device_data_generate_report(
-        PROFILER_LOGS_DIR, None, None, None, export_csv=False, cleanup_device_log=True
-    )
->>>>>>> 05851183
     if not test_passed:
         return None
     elif opPerfData == []:
@@ -364,63 +358,44 @@
         while True:
             try:
                 test_vector = input_queue.get(block=True, timeout=5)
-<<<<<<< HEAD
-                test_vector = deserialize_vector_structured(test_vector)
-                try:
-                    # Handle cache performance measurement
-                    if config.measure_perf_with_cache:
-                        # First run (without cache) - measure uncached performance
-                        results_uncached = test_module.run(**test_vector, device=device)
-                        if type(results_uncached) == list:
-                            status_uncached, message_uncached = results_uncached[0]
-                            e2e_perf_uncached = results_uncached[1] / 1000000  # Nanoseconds to milliseconds
-                        else:
-                            status_uncached, message_uncached = results_uncached
-                            e2e_perf_uncached = None
-
-                        # Second run (with cache) - measure cached performance
-                        results_cached = test_module.run(**test_vector, device=device)
-                        if type(results_cached) == list:
-                            status_cached, message_cached = results_cached[0]
-                            e2e_perf_cached = results_cached[1] / 1000000  # Nanoseconds to milliseconds
-                        else:
-                            status_cached, message_cached = results_cached
-                            e2e_perf_cached = None
-
-                        # Use the cached run results as the primary results
-                        status, message = status_cached, message_cached
-                        # Store both performance metrics
-                        e2e_perf = {"uncached": e2e_perf_uncached, "cached": e2e_perf_cached}
-                    else:
-                        # Standard single run
-                        results = test_module.run(**test_vector, device=device)
-                        if type(results) == list:
-                            status, message = results[0]
-                            e2e_perf = results[1] / 1000000  # Nanoseconds to milliseconds
-                        else:
-                            status, message = results
-                            e2e_perf = None
-                except Exception as e:
-                    status, message = False, str(e)
-                    e2e_perf = None
-                if config.measure_device_perf:
-                    perf_result = gather_single_test_perf(device, status)
-                    message = get_updated_message(message, perf_result)
-                    output_queue.put([status, message, e2e_perf, perf_result])
-=======
             except Empty:
                 logger.info("Test suite complete")
                 return
             test_vector = deserialize_vector_structured(test_vector)
             try:
-                results = test_module.run(**test_vector, device=device)
-                if type(results) == list:
-                    status, message = results[0]
-                    e2e_perf = results[1] / 1000000  # Nanoseconds to milliseconds
->>>>>>> 05851183
+                # Handle cache performance measurement
+                if config.measure_perf_with_cache:
+                    # First run (without cache) - measure uncached performance
+                    results_uncached = test_module.run(**test_vector, device=device)
+                    if type(results_uncached) == list:
+                        status_uncached, message_uncached = results_uncached[0]
+                        e2e_perf_uncached = results_uncached[1] / 1000000  # Nanoseconds to milliseconds
+                    else:
+                        status_uncached, message_uncached = results_uncached
+                        e2e_perf_uncached = None
+
+                    # Second run (with cache) - measure cached performance
+                    results_cached = test_module.run(**test_vector, device=device)
+                    if type(results_cached) == list:
+                        status_cached, message_cached = results_cached[0]
+                        e2e_perf_cached = results_cached[1] / 1000000  # Nanoseconds to milliseconds
+                    else:
+                        status_cached, message_cached = results_cached
+                        e2e_perf_cached = None
+
+                    # Use the cached run results as the primary results
+                    status, message = status_cached, message_cached
+                    # Store both performance metrics
+                    e2e_perf = {"uncached": e2e_perf_uncached, "cached": e2e_perf_cached}
                 else:
-                    status, message = results
-                    e2e_perf = None
+                    # Standard single run
+                    results = test_module.run(**test_vector, device=device)
+                    if type(results) == list:
+                        status, message = results[0]
+                        e2e_perf = results[1] / 1000000  # Nanoseconds to milliseconds
+                    else:
+                        status, message = results
+                        e2e_perf = None
             except Exception as e:
                 if config.main_proc_verbose:
                     logger.exception(e)
