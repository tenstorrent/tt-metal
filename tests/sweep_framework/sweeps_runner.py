# SPDX-FileCopyrightText: © 2025 Tenstorrent AI ULC

# SPDX-License-Identifier: Apache-2.0

# standard
import argparse
import builtins
from contextlib import contextmanager
from dataclasses import dataclass
import datetime as dt
import importlib
from multiprocessing import Process
import os
from pathlib import Path
import subprocess
import sys
from queue import Empty
from typing import Optional

# third party
from elasticsearch import Elasticsearch, NotFoundError
import enlighten
from faster_fifo import Queue

# tt
from tracy.common import PROFILER_LOGS_DIR
from tracy.process_ops_logs import get_device_data_generate_report
from framework.device_fixtures import default_device
from framework.elastic_config import *
from framework.statuses import VectorValidity, TestStatus
import framework.tt_smi_util as tt_smi_util
from framework.sweeps_logger import sweeps_logger as logger
from framework.vector_source import VectorSourceFactory
from framework.result_destination import ResultDestinationFactory
from framework.serialize import deserialize, deserialize_vector_structured
from sweep_utils.roofline_utils import get_updated_message


@dataclass
class SweepsConfig:
    """Configuration object for sweeps runner"""

    module_name: Optional[str] = None
    suite_name: Optional[str] = None
    vector_source: str = "elastic"
    file_path: Optional[str] = None
    vector_id: Optional[str] = None
    result_destination: str = "elastic"
    watcher: bool = False
    measure_perf: bool = False
    measure_device_perf: bool = False
    dry_run: bool = False
    sweeps_tag: Optional[str] = None
    skip_modules: Optional[str] = None
    skip_on_timeout: bool = False
    keep_invalid: bool = False
    elastic_connection_string: Optional[str] = None
    elastic_username: Optional[str] = None
    elastic_password: Optional[str] = None
    summary: bool = False
    run_contents: str = None
    arch_name: Optional[str] = None
    main_proc_verbose: bool = False


def create_config_from_args(args) -> SweepsConfig:
    """Create configuration object from parsed arguments"""

    config = SweepsConfig(
        module_name=args.module_name,
        suite_name=args.suite_name,
        vector_source=args.vector_source,
        file_path=args.file_path,
        vector_id=args.vector_id,
        result_destination=args.result_dest,
        watcher=args.watcher,
        measure_perf=args.perf,
        measure_device_perf=args.device_perf,
        dry_run=args.dry_run,
        sweeps_tag=args.tag,
        skip_modules=args.skip_modules,
        skip_on_timeout=args.skip_on_timeout,
        keep_invalid=args.keep_invalid,
        summary=args.summary,
        main_proc_verbose=args.main_proc_verbose,
    )

    if args.vector_source == "elastic" or args.result_dest == "elastic":
        from framework.elastic_config import get_elastic_url

        elastic_connection_string = get_elastic_url("corp")

        # Acquire once
        elastic_username = os.getenv("ELASTIC_USERNAME")
        elastic_password = os.getenv("ELASTIC_PASSWORD")
        if not elastic_username or not elastic_password:
            logger.error("ELASTIC_USERNAME and ELASTIC_PASSWORD must be set in environment variables")
            exit(1)
        config.elastic_connection_string = elastic_connection_string
        config.elastic_username = elastic_username
        config.elastic_password = elastic_password

    # Validate and set ARCH_NAME
    allowed_arch = {"blackhole", "wormhole_b0"}
    arch_env = os.getenv("ARCH_NAME") or os.getenv("IRD_ARCH_NAME")
    if not arch_env:
        logger.error("ARCH_NAME must be set in environment and be one of ['blackhole', 'wormhole_b0']")
        exit(1)
    arch_env = arch_env.strip()
    if arch_env not in allowed_arch:
        logger.error(f"Invalid ARCH_NAME '{arch_env}'. Must be one of ['blackhole', 'wormhole_b0']")
        exit(1)
    config.arch_name = arch_env

    return config


def validate_arguments(args, parser):
    # Define validation rules as tuples of (condition, error_message)
    validation_rules = [
        # Module name dependencies
        (args.vector_id and not args.module_name, "Module name is required if vector id is specified."),
        (args.file_path and not args.module_name, "Module name is required if file path is specified."),
        (
            args.vector_source == "file" and not args.module_name,
            "Module name is required when test vector source is 'file'.",
        ),
        # File path constraints
        (
            args.file_path and args.vector_source in ["elastic", "vectors_export"],
            "File path should not be specified when test vector source is 'elastic' or 'vectors_export'.",
        ),
    ]

    # Check each validation rule
    for condition, error_message in validation_rules:
        if condition:
            parser.print_help()
            logger.error(error_message)
            exit(1)

    # Environment variable validation for elastic database
    if args.vector_source == "elastic" or args.result_dest == "elastic":
        elastic_username = os.getenv("ELASTIC_USERNAME")
        elastic_password = os.getenv("ELASTIC_PASSWORD")

        if not elastic_username or not elastic_password:
            logger.error("ELASTIC_USERNAME and ELASTIC_PASSWORD must be set in the environment variables.")
            exit(1)

    # Validate that skip modules is only used when running all modules
    if args.skip_modules and args.module_name:
        logger.error("Skip modules is only supported when running all modules.")
        exit(1)

    logger.info("All argument validations passed successfully.")


def get_all_modules():
    sweeps_path = Path(__file__).parent / "sweeps"
    for file in sorted(sweeps_path.glob("**/*.py")):
        sweep_name = str(Path(file).relative_to(sweeps_path))[:-3].replace("/", ".")
        yield sweep_name


DEFAULT_TIMEOUT = 30
TIMEOUT_KEY = "TIMEOUT"
SWEEPS_SUBDIR_NAME = "sweeps"
PY_SUFFIX = ".py"


def get_timeout(test_module_name):
    """We need to grab the test's timeout without loading the test module"""

    sweep_root_path = Path(__file__).resolve().parent
    test_source_name = test_module_name.replace(".", "/") + PY_SUFFIX
    test_path = sweep_root_path / SWEEPS_SUBDIR_NAME / test_source_name

    if not (test_path.exists() and test_path.is_file()):
        return DEFAULT_TIMEOUT

    timeout = DEFAULT_TIMEOUT
    with test_path.open("rt") as fh:
        for line in fh:
            if TIMEOUT_KEY in line:
                try:
                    timeout = int(line.split("=")[-1].strip())
<<<<<<< HEAD
                except (ValueError, IndexError):
=======
                except:
>>>>>>> 8e4dce77
                    break
    return timeout


def sanitize_inputs(test_vectors):
    info_field_names = ["sweep_name", "suite_name", "vector_id", "input_hash"]
    header_info = []
    for vector in test_vectors:
        header = dict()
        for field in info_field_names:
            if field in vector:
                header[field] = vector.pop(field)
        if "timestamp" in vector:
            vector.pop("timestamp")
        if "tag" in vector:
            vector.pop("tag")
        header_info.append(header)
    return header_info, test_vectors


def get_devices(test_module):
    try:
        return test_module.mesh_device_fixture()
    except:
        return default_device()


def gather_single_test_perf(device, test_passed):
    if device is None or device.get_num_devices() > 1:
        logger.error("Multi-device perf is not supported. Failing.")
        return None
    # Read profiler data from device
    opPerfData = get_device_data_generate_report(
        PROFILER_LOGS_DIR, None, None, None, export_csv=False, cleanup_device_log=True
    )
    if not test_passed:
        return None
    elif opPerfData == []:
        logger.error("No profiling data available. Ensure you are running with the profiler build.")
        return None
    elif len(opPerfData) > 1:
        logger.info("Composite op detected in device perf measurement. Will aggregate results.")
        try:
            for key in opPerfData[0].keys():
                value = opPerfData[0][key]
                for i in range(1, len(opPerfData)):
                    if key in opPerfData[i]:
                        if type(value) == str:
                            opPerfData[0][key] = str(float(value) + float(opPerfData[i][key]))
                        else:
                            opPerfData[0][key] = value + opPerfData[i][key]
            return opPerfData[0]
        except Exception as e:
            logger.info(e)
            return None
    else:
        return opPerfData[0]


def get_hostname():
    return subprocess.check_output(["uname", "-n"]).decode("ascii").strip()


def get_username():
    """Get the username - GitHub Actions actor for CI, local USER for development"""
    # In GitHub Actions, use the actor who triggered the workflow
    if os.getenv("GITHUB_ACTOR"):
        return os.environ["GITHUB_ACTOR"]
    # Fall back to local USER environment variable for development
    return os.environ.get("USER", "unknown")


def git_hash():
    try:
        return subprocess.check_output(["git", "rev-parse", "--short", "HEAD"]).decode("ascii").strip()
    except Exception as e:
        return "Couldn't get git hash!"


def get_git_author():
    """Get the git author name from the latest commit"""
    try:
        # Get the author of the latest commit on the current branch
        return (
            subprocess.check_output(["git", "log", "-1", "--pretty=format:%an"], stderr=subprocess.DEVNULL)
            .decode("ascii")
            .strip()
        )
    except Exception as e:
        return "Unknown"


def get_git_branch():
    """Get the current git branch name"""
    try:
        return subprocess.check_output(["git", "rev-parse", "--abbrev-ref", "HEAD"]).decode("ascii").strip()
    except Exception as e:
        return "Unknown"


def get_initiated_by():
    """Get the user who initiated the run - username for dev, CI pipeline name for CI/CD"""
    # Check if we're in a CI environment
    ci_pipeline = os.getenv("GITHUB_WORKFLOW") or os.getenv("CI_PIPELINE_NAME")
    if ci_pipeline:
        return ci_pipeline
    else:
        return get_username()


def get_github_pipeline_id() -> Optional[int]:
    """Get a CI pipeline identifier suitable for joining CICD metadata tables.

    Prefer GitHub Actions run id if present; otherwise fall back to generic CI_PIPELINE_ID.
    Returns an int when available, otherwise None.
    """
    run_id = os.getenv("GITHUB_RUN_NUMBER") or os.getenv("GITHUB_RUN_ID")
    if not run_id:
        return None
    try:
        return int(run_id)
    except ValueError:
        # Unexpected non-integer; keep it unset for type consistency
        return None


@contextmanager
def device_context(test_module, output_queue):
    try:
        yield from get_devices(test_module)
    except AssertionError as e:
        output_queue.put([False, "DEVICE EXCEPTION: " + str(e), None, None])
    finally:
        return


def run(test_module_name, input_queue, output_queue, config: SweepsConfig):
    test_module = importlib.import_module("sweeps." + test_module_name)
    with device_context(test_module, output_queue) as (device, device_name):
        while True:
            try:
<<<<<<< HEAD
                test_vector = input_queue.get(block=True, timeout=1)
=======
                test_vector = input_queue.get(block=True, timeout=5)
>>>>>>> 8e4dce77
            except Empty:
                logger.info("Test suite complete")
                return
            test_vector = deserialize_vector_structured(test_vector)
            try:
                results = test_module.run(**test_vector, device=device)
                if type(results) == list:
                    status, message = results[0]
                    e2e_perf = results[1] / 1000000  # Nanoseconds to milliseconds
                else:
                    status, message = results
                    e2e_perf = None
            except Exception as e:
                if config.main_proc_verbose:
                    logger.exception(e)
                status, message = False, str(e)
                e2e_perf = None
            if config.measure_device_perf:
                perf_result = gather_single_test_perf(device, status)
                message = get_updated_message(message, perf_result)
                output_queue.put([status, message, e2e_perf, perf_result])
            else:
                output_queue.put([status, message, e2e_perf, None])


def execute_suite(test_vectors, pbar_manager, suite_name, module_name, header_info, config: SweepsConfig):
    # runs a single suite in a test vector
    results = []
    invalid_vectors_count = 0
    input_queue = Queue()
    output_queue = Queue()
    p = None
    timeout = get_timeout(module_name)
    suite_pbar = pbar_manager.counter(total=len(test_vectors), desc=f"Suite: {suite_name}", leave=False)
    reset_util = tt_smi_util.ResetUtil(config.arch_name)
<<<<<<< HEAD
    # child_mode is True unless we are in a dry run, with no vector_id, and not in verbose mode.
    # In other words, child_mode is False only if all of the following are True:
    #   - config.dry_run is True
    #   - config.vector_id is falsy (None or False)
    #   - config.main_proc_verbose is False
    dry_run_no_vector_no_verbose = config.dry_run and not config.vector_id and not config.main_proc_verbose
    child_mode = not dry_run_no_vector_no_verbose
=======
    child_mode = not (config.dry_run and not config.vector_id and not config.main_proc_verbose)
>>>>>>> 8e4dce77
    timeout_before_rejoin = 5

    if child_mode:
        p = Process(target=run, args=(module_name, input_queue, output_queue, config))
        p.start()

    for i, test_vector in enumerate(test_vectors):
        vector_id = header_info[i].get("vector_id", "N/A")
        logger.info(f"Executing test: Module='{module_name}', Suite='{suite_name}', Vector ID='{vector_id}'")
        if config.dry_run:
            logger.info(f"Would have executed test for vector {test_vector}")
            suite_pbar.update()
            continue
        result = dict()

        # Capture the original test vector data BEFORE any modifications
        original_vector_data = test_vector.copy()
        result["start_time_ts"] = dt.datetime.now()
        validity = deserialize(test_vector["validity"]).split(".")[-1]
        if validity == VectorValidity.INVALID:
            invalid_vectors_count += 1
            if not config.keep_invalid:
                # Skip this vector entirely - don't add to results
                suite_pbar.update()
                continue
            else:
                # Include invalid vector in results with NOT_RUN status
                result["status"] = TestStatus.NOT_RUN
                result["exception"] = "INVALID VECTOR: " + test_vector["invalid_reason"]
                result["e2e_perf"] = None
        else:
            test_vector.pop("invalid_reason")
            test_vector.pop("status")
            test_vector.pop("validity")

            try:
                if config.measure_perf:
                    # Run one time before capturing result to deal with compile-time slowdown of perf measurement
                    # Ensure a worker process is running if we're in child mode
                    if child_mode and (p is None or not p.is_alive()):
                        p = Process(target=run, args=(module_name, input_queue, output_queue, config))
                        p.start()
                    input_queue.put(test_vector)
                    if p is None:
                        logger.info(
                            "Executing test (first run, e2e perf is enabled) on parent process (to allow debugger support) because there is only one test vector. Hang detection is disabled."
                        )
                        run(module_name, input_queue, output_queue, config)
                    output_queue.get(block=True, timeout=timeout)
                if child_mode and (p is None or not p.is_alive()):
                    p = Process(target=run, args=(module_name, input_queue, output_queue, config))
                    p.start()
                input_queue.put(test_vector)
                if p is None:
                    logger.info(
                        "Executing test on parent process for debug purposes because there is only one test vector. Hang detection and handling is disabled."
                    )
                    run(module_name, input_queue, output_queue, config)

                response = output_queue.get(block=True, timeout=timeout)
                status, message, e2e_perf, device_perf = (
                    response[0],
                    response[1],
                    response[2],
                    response[3],
                )
                # Set base result message
                result["message"] = message

                # Determine test status
                if status:
                    # Test passed - check device perf requirements
                    if config.measure_device_perf:
                        if device_perf is None:
                            result["status"] = TestStatus.FAIL_UNSUPPORTED_DEVICE_PERF
                        else:
                            result["status"] = TestStatus.PASS
                            result["device_perf"] = device_perf
                    else:
                        result["status"] = TestStatus.PASS
                else:
                    # Test failed - categorize the failure
                    result["exception"] = message

                    # Log device exceptions
                    if "DEVICE EXCEPTION" in str(message):
                        logger.error(
                            f"DEVICE EXCEPTION: Device could not be initialized. The following assertion was thrown: {message}"
                        )
                        logger.info("Device error detected. The suite will be aborted after this test.")

                    # Set failure status based on error type
                    if "Out of Memory: Not enough space to allocate" in str(message):
                        result["status"] = TestStatus.FAIL_L1_OUT_OF_MEM
                    elif "Watcher" in str(message):
                        result["status"] = TestStatus.FAIL_WATCHER
                    else:
                        result["status"] = TestStatus.FAIL_ASSERT_EXCEPTION

                # Handle XFail suites - invert the logic for expected failures
                if suite_name.lower().startswith("xfail"):
                    if result["status"] == TestStatus.PASS:
                        # Test passed but was expected to fail - this is unexpected
                        result["status"] = TestStatus.XPASS
                        logger.warning(
                            f"UNEXPECTED PASS: Test in XFail suite '{suite_name}' passed unexpectedly: {vector_id}"
                        )
                    elif result["status"] in [
                        TestStatus.FAIL_ASSERT_EXCEPTION,
                        TestStatus.FAIL_L1_OUT_OF_MEM,
                        TestStatus.FAIL_WATCHER,
                        TestStatus.FAIL_UNSUPPORTED_DEVICE_PERF,
                    ]:
                        # Test failed as expected in XFail suite
                        result["status"] = TestStatus.XFAIL
                        logger.info(
                            f"EXPECTED FAILURE: Test in XFail suite '{suite_name}' failed as expected: {vector_id}"
                        )
                    # Note: FAIL_CRASH_HANG is still treated as a real failure even in XFail suites
                    # since crashes/hangs are infrastructure issues, not test logic failures

                # Set performance metrics if available
                result["e2e_perf"] = e2e_perf if (e2e_perf and config.measure_perf) else None
            except Empty as e:
                if p:
                    logger.warning(f"TEST TIMED OUT, Killing child process {p.pid} and running tt-smi...")
                    p.terminate()
                    p.join(timeout_before_rejoin)  # Wait for graceful process termination
                    if p.is_alive():
                        logger.error(f"Child process {p.pid} did not terminate, killing it.")
                        p.kill()
                        p.join()
                    p = None
                    reset_util.reset()

                result["status"], result["exception"] = TestStatus.FAIL_CRASH_HANG, "TEST TIMED OUT (CRASH / HANG)"
                result["e2e_perf"] = None
                result["original_vector_data"] = original_vector_data
                result["end_time_ts"] = dt.datetime.now()
                result["timestamp"] = dt.datetime.now().strftime("%Y-%m-%d_%H-%M-%S")
                result["host"] = get_hostname()
                result["user"] = get_username()

                # Check if we should skip remaining tests in the suite
                if config.skip_on_timeout:
                    # Skip all remaining tests in the suite
                    logger.info("Skipping remaining tests in suite due to timeout.")
                    for j in range(i + 1, len(test_vectors)):
                        remaining_vector = test_vectors[j]
                        skipped_result = dict()
                        skipped_result["start_time_ts"] = dt.datetime.now()
                        skipped_result["original_vector_data"] = remaining_vector.copy()
                        skipped_result["status"] = TestStatus.NOT_RUN
                        skipped_result["exception"] = "SKIPPED DUE TO PREVIOUS TIMEOUT"
                        skipped_result["e2e_perf"] = None
                        skipped_result["end_time_ts"] = dt.datetime.now()
                        skipped_result["timestamp"] = dt.datetime.now().strftime("%Y-%m-%d_%H-%M-%S")
                        skipped_result["host"] = get_hostname()
                        skipped_result["user"] = get_username()
                        results.append(skipped_result)
                        suite_pbar.update()

                    # Abort the suite
                    break
                else:
                    logger.info("Continuing with remaining tests in suite despite timeout.")
                    p = Process(target=run, args=(module_name, input_queue, output_queue, config))
                    p.start()
                    # Continue to the next test vector without breaking

        # Add the original test vector data to the result
        result["original_vector_data"] = original_vector_data
        result["end_time_ts"] = dt.datetime.now()
        result["timestamp"] = dt.datetime.now().strftime("%Y-%m-%d_%H-%M-%S")
        result["host"] = get_hostname()
        result["user"] = get_username()

        suite_pbar.update()
        results.append(result)

        # Abort the suite if a fatal device error was encountered
        if "DEVICE EXCEPTION" in str(result.get("exception", "")):
            logger.error("Aborting test suite due to fatal device error.")
            if p and p.is_alive():
                p.terminate()
                p.join()
            break

    if p is not None:
        p.join()

    suite_pbar.close()
    return results, invalid_vectors_count


def run_sweeps(
    module_names,
    config: SweepsConfig,
):
    pbar_manager = enlighten.get_manager()

    # Set up vector source based on config
    source_kwargs = {}
    if config.vector_source == "elastic":
        source_kwargs = {
            "connection_string": config.elastic_connection_string,
            "username": config.elastic_username,
            "password": config.elastic_password,
            "tag": config.sweeps_tag,
        }
    elif config.vector_source == "file":
        source_kwargs = {
            "file_path": config.file_path,
        }
    vector_source = VectorSourceFactory.create_source(config.vector_source, **source_kwargs)

    # Set up result destination based on config
    result_kwargs = {}
    if config.result_destination == "elastic":
        result_kwargs = {
            "connection_string": config.elastic_connection_string,
            "username": config.elastic_username,
            "password": config.elastic_password,
        }

    result_dest = ResultDestinationFactory.create_destination(config.result_destination, **result_kwargs)

    # Initialize run metadata and run record
    run_id = None
    final_status = "success"

    if not config.dry_run:
        run_metadata = {
            "initiated_by": get_initiated_by(),
            "host": get_hostname(),
            "card_type": config.arch_name,
            "run_type": "sweeps",
            "run_contents": config.run_contents,
            "git_author": get_git_author(),
            "git_branch_name": get_git_branch(),
            "git_commit_sha": git_hash(),
            "github_pipeline_id": get_github_pipeline_id(),
            "run_start_ts": dt.datetime.now(),
            "status": "success",
        }
        run_id = result_dest.initialize_run(run_metadata)
        if run_id:
            logger.info(f"Initialized run with id: {run_id}")

    # Unified processing regardless of source
    # Summary counters
    total_vectors_run = 0  # total number of test cases (vectors)
    total_tests_run = 0  # total number of suites executed
    total_invalid_vectors = 0  # total number of invalid vectors (skipped)
    module_suite_test_count = {}  # module_name -> {suite_name: count}
    max_test_cases_module = None  # find the module with the most test cases
    max_test_cases_per_module = 0
    # Track test status counts across the entire run (only meaningful for non-dry runs)
    status_counts = {}

    module_pbar = pbar_manager.counter(total=len(module_names), desc="Modules", leave=False)
    try:
        for module_name in module_names:
            if config.suite_name:
                # Filter to only the specified suite
                all_suites = vector_source.get_available_suites(module_name)
                if config.suite_name not in all_suites:
                    logger.warning(
                        f"Suite '{config.suite_name}' not found in module '{module_name}'. Available suites: {all_suites}"
                    )
                    continue  # or exit with error
                suites = [config.suite_name]
            else:
                suites = vector_source.get_available_suites(module_name)

            for suite in suites:
                suite_start_time = dt.datetime.now()

                vectors = vector_source.load_vectors(module_name, suite, config.vector_id)
                # Update summary counters
                total_vectors_run += len(vectors)
                total_tests_run += 1
                module_suite_test_count.setdefault(module_name, {})
                module_suite_test_count[module_name][suite] = module_suite_test_count[module_name].get(suite, 0) + len(
                    vectors
                )
                # Track max per module (for dry run summary)
                module_total = builtins.sum(module_suite_test_count[module_name].values())
                if module_total > max_test_cases_per_module:
                    max_test_cases_per_module = module_total
                    max_test_cases_module = module_name
                if not vectors:
                    logger.warning(f"No vectors found for module {module_name}, suite {suite}")
                    continue
                header_info, test_vectors = sanitize_inputs(vectors)
                results, invalid_vectors_count = execute_suite(
                    test_vectors, pbar_manager, suite, module_name, header_info, config
                )
                total_invalid_vectors += invalid_vectors_count

                suite_end_time = dt.datetime.now()
                logger.info(f"Completed tests for module {module_name}, suite {suite}.")

                # Export results
                if not config.dry_run and results:
                    if config.summary:
                        # Aggregate status counts for summary
                        for res in results:
                            st = res.get("status")
                            if st is not None:
                                key = getattr(st, "name", None)
                                if key is None:
                                    val = getattr(st, "value", None)
                                    key = str(val) if val is not None else str(st)
                                status_counts[key] = status_counts.get(key, 0) + 1

                    run_context = {
                        "run_id": run_id,
                        "test_start_time": suite_start_time,
                        "test_end_time": suite_end_time,
                        "git_hash": git_hash(),
                    }
                    try:
                        test_status = result_dest.export_results(header_info, results, run_context)
                        if test_status == "failure":
                            final_status = "failure"
                    except Exception as e:
                        logger.exception(f"Failed to export results for {module_name}, suite {suite}: {e}")
                        final_status = "failure"
                        # continue with other suites

            module_pbar.update()
    except Exception as e:
        logger.error(f"Error during sweep execution: {e}")
        final_status = "failure"
        raise
    finally:
        if not config.dry_run:
            result_dest.finalize_run(run_id, final_status)
            logger.info(f"Finalized run with status: {final_status}")
        module_pbar.close()

        # Emit summary if requested
        if config.summary:
            if config.dry_run:
                logger.info("--- DRY RUN SUMMARY ---")
                logger.info(f"Total tests (modules) that would have been run: {len(module_names)}")
                logger.info(f"Total test cases (vectors) that would have been run: {total_vectors_run}")
            else:
                logger.info("=== EXECUTION SUMMARY ===")
                logger.info(f"Total tests (module-suite combinations) executed: {total_tests_run}")
                logger.info(f"Total test cases (vectors) executed: {total_vectors_run}")
                if config.keep_invalid:
                    logger.info(f"Total invalid vectors (included in results as NOT_RUN): {total_invalid_vectors}")
                else:
                    logger.info(f"Total invalid vectors (excluded from results): {total_invalid_vectors}")
                # Status breakdown across all executed tests
                if status_counts:
                    logger.info("\n=== TEST STATUS COUNTS ===")
                    for status_name in sorted(status_counts.keys()):
                        logger.info(f"{status_name}: {status_counts[status_name]}")

            # Detailed breakdown by module and suite
            if module_suite_test_count:
                logger.info("\n=== DETAILED BREAKDOWN BY MODULE AND SUITE ===")
                for mod in sorted(module_suite_test_count.keys()):
                    module_total = builtins.sum(module_suite_test_count[mod].values())
                    logger.info(f"Module: {mod} (Total: {module_total} test cases)")
                    for suite_name in sorted(module_suite_test_count[mod].keys()):
                        test_count = module_suite_test_count[mod][suite_name]
                        logger.info(f"  └─ Suite: {suite_name} ({test_count} test cases)")

            # Extra dry-run insight: max test cases per module
            if config.dry_run and max_test_cases_module:
                logger.info(
                    f"\nMaximum test cases per module: {max_test_cases_per_module} (in {max_test_cases_module})"
                )


def get_module_names(config: SweepsConfig):
    """Extract module names based on configuration"""
    if not config.module_name:
        module_names = list(get_all_modules())
        logger.info(f"Running all modules.")
        if config.skip_modules:
            skip_modules_set = {name.strip() for name in config.skip_modules.split(",")}
            module_names = [name for name in module_names if name not in skip_modules_set]
            logger.info(f"But skipping: {', '.join(skip_modules_set)}")
        return module_names

    # Parse selectors and expand directory-like prefixes to all contained modules
    selectors = [name.strip() for name in config.module_name.split(",") if name.strip()]
    all_modules = list(get_all_modules())

    expanded: list[str] = []
    seen: set[str] = set()
    for sel in selectors:
        # Exact matches first
        matches = [m for m in all_modules if m == sel or m.startswith(sel + ".")]
        if not matches:
            logger.warning(f"No modules matched selector '{sel}'.")
            continue
        for m in matches:
            if m not in seen:
                expanded.append(m)
                seen.add(m)

    if not expanded:
        logger.error("No modules matched any provided selectors.")
        exit(1)

    logger.info(f"Expanded module selectors {selectors} to {len(expanded)} modules to run.")
    return expanded


def get_run_contents(config: SweepsConfig):
    """Generate run contents description based on configuration"""
    if config.module_name or config.suite_name:
        run_contents_details = []
        if config.module_name:
            run_contents_details.append(f"{config.module_name}")
        if config.suite_name:
            run_contents_details.append(f"{config.suite_name}")
        return ", ".join(run_contents_details)
    else:
        return "all_sweeps"


def enable_watcher():
    logger.info("Enabling Watcher")
    os.environ["TT_METAL_WATCHER"] = "120"
    os.environ["TT_METAL_WATCHER_APPEND"] = "1"


def disable_watcher():
    logger.info("Disabling Watcher")
    os.environ.pop("TT_METAL_WATCHER")
    os.environ.pop("TT_METAL_WATCHER_APPEND")


def enable_profiler():
    logger.info("Enabling Device Profiler")
    os.environ["TT_METAL_DEVICE_PROFILER"] = "1"
    os.environ["ENABLE_TRACY"] = "1"


def disable_profiler():
    logger.info("Disabling Device Profiler")
    os.environ.pop("TT_METAL_DEVICE_PROFILER")
    os.environ.pop("ENABLE_TRACY")


if __name__ == "__main__":
    parser = argparse.ArgumentParser(
        prog="Sweep Test Runner",
        description="Run test vector suites from generated vector database.",
    )
    parser.add_argument(
        "--module-name",
        required=False,
        help=(
            "Module selector(s). Comma-separated. Accepts full module names (e.g. 'eltwise.unary.relu.relu') "
            "or directory-like prefixes to run all contained modules (e.g. 'eltwise', 'eltwise.unary', 'matmul')."
        ),
    )
    parser.add_argument("--suite-name", required=False, help="Suite of Test Vectors to run, or all tests if omitted.")

    parser.add_argument(
        "--vector-source",
        required=True,
        choices=["elastic", "file", "vectors_export"],
        help="Test vector source. Available presets are ['elastic', 'file', 'vectors_export']",
    )

    parser.add_argument("--file-path", required=False, help="Read and execute test vectors from a specified file path.")

    parser.add_argument(
        "--vector-id", required=False, help="Specify vector id with a module name to run an individual test vector."
    )

    parser.add_argument(
        "--result-dest",
        required=True,
        choices=["elastic", "postgres", "results_export", "superset"],
        help="Specify test result destination. Available presets are ['elastic', 'postgres', 'results_export', 'superset']",
    )

    parser.add_argument(
        "--watcher", action="store_true", required=False, help="Add this flag to run sweeps with watcher enabled."
    )
    parser.add_argument(
        "--perf",
        action="store_true",
        required=False,
        help="Add this flag to measure e2e perf, for op tests with performance markers.",
    )

    parser.add_argument(
        "--device-perf",
        required=False,
        action="store_true",
        help="Measure device perf using device profiler. REQUIRES PROFILER BUILD!",
    )

    parser.add_argument(
        "--dry-run",
        action="store_true",
        required=False,
        help="Add this flag to perform a dry run.",
    )

    parser.add_argument(
        "--tag",
        required=False,
        default=os.getenv("USER"),
        help="Custom tag for the vectors you are running. This is to keep copies separate from other people's test vectors. By default, this will be your username. You are able to specify a tag when generating tests using the generator.",
    )

    parser.add_argument(
        "--skip-modules",
        required=False,
        help="Comma-separated list of modules to skip when running all modules.",
    )

    parser.add_argument(
        "--skip-on-timeout",
        action="store_true",
        required=False,
        help="Skip remaining tests in suite when a test times out. Default behavior is to not skip.",
    )

    parser.add_argument(
        "--keep-invalid",
        action="store_true",
        required=False,
        help="Include invalid vectors in results with NOT_RUN status. Default behavior is to exclude invalid vectors from results entirely.",
    )

    parser.add_argument(
        "--summary",
        action="store_true",
        required=False,
        help="Log a detailed execution or dry-run summary at the end of the run.",
    )

    parser.add_argument(
        "--main-proc-verbose",
        action="store_true",
        required=False,
        help="Run tests on main process and print test exceptions to stdout",
    )

    args = parser.parse_args(sys.argv[1:])

    # Argument validation
    validate_arguments(args, parser)

    # Create sweeps config object
    config = create_config_from_args(args)

    if config.watcher:
        enable_watcher()

    if config.measure_device_perf:
        enable_profiler()

    # Generate run contents description
    config.run_contents = get_run_contents(config)

    logger.info(
        f"Running current sweeps with tag: {config.sweeps_tag} using {config.vector_source} test vector source, outputting to {config.result_destination}."
    )

    if config.skip_on_timeout:
        logger.info("Timeout behavior: Skip remaining tests in suite when a test times out.")
    else:
        logger.info("Timeout behavior: Continue running remaining tests in suite when a test times out.")

    # Parse modules for running specific tests
    module_names = get_module_names(config)

    run_sweeps(
        module_names,
        config=config,
    )

    if config.watcher:
        disable_watcher()

    if config.measure_device_perf:
        disable_profiler()<|MERGE_RESOLUTION|>--- conflicted
+++ resolved
@@ -185,11 +185,7 @@
             if TIMEOUT_KEY in line:
                 try:
                     timeout = int(line.split("=")[-1].strip())
-<<<<<<< HEAD
                 except (ValueError, IndexError):
-=======
-                except:
->>>>>>> 8e4dce77
                     break
     return timeout
 
@@ -331,11 +327,7 @@
     with device_context(test_module, output_queue) as (device, device_name):
         while True:
             try:
-<<<<<<< HEAD
-                test_vector = input_queue.get(block=True, timeout=1)
-=======
                 test_vector = input_queue.get(block=True, timeout=5)
->>>>>>> 8e4dce77
             except Empty:
                 logger.info("Test suite complete")
                 return
@@ -371,7 +363,6 @@
     timeout = get_timeout(module_name)
     suite_pbar = pbar_manager.counter(total=len(test_vectors), desc=f"Suite: {suite_name}", leave=False)
     reset_util = tt_smi_util.ResetUtil(config.arch_name)
-<<<<<<< HEAD
     # child_mode is True unless we are in a dry run, with no vector_id, and not in verbose mode.
     # In other words, child_mode is False only if all of the following are True:
     #   - config.dry_run is True
@@ -379,9 +370,6 @@
     #   - config.main_proc_verbose is False
     dry_run_no_vector_no_verbose = config.dry_run and not config.vector_id and not config.main_proc_verbose
     child_mode = not dry_run_no_vector_no_verbose
-=======
-    child_mode = not (config.dry_run and not config.vector_id and not config.main_proc_verbose)
->>>>>>> 8e4dce77
     timeout_before_rejoin = 5
 
     if child_mode:
