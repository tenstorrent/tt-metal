--- conflicted
+++ resolved
@@ -23,14 +23,10 @@
 FABRIC_CONFIGS_1D = [
     ttnn.FabricConfig.FABRIC_1D,
     ttnn.FabricConfig.FABRIC_1D_RING,
-<<<<<<< HEAD
-=======
 ]
 
 FABRIC_CONFIGS_2D = [
     ttnn.FabricConfig.FABRIC_2D,
-    ttnn.FabricConfig.FABRIC_2D_DYNAMIC,
->>>>>>> a09169eb
 ]
 
 FABRIC_CONFIGS = FABRIC_CONFIGS_1D + FABRIC_CONFIGS_2D
