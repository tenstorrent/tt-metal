# SPDX-FileCopyrightText: © 2024 Tenstorrent Inc.

# SPDX-License-Identifier: Apache-2.0

import ast
import json
from typing import Any

import ttnn

from tests.sweep_framework.framework.sweeps_logger import sweeps_logger as logger

TTNN_NAME = ttnn.__name__


# =============================================================================
# TYPE REGISTRY: Safe type lookup for deserialization (replaces eval)
# =============================================================================

_TTNN_TYPE_REGISTRY: dict[str, type] = {}


def _build_type_registry() -> None:
    """Build whitelist of known ttnn types for safe deserialization."""
    serializable_types = ["MemoryConfig", "ShardSpec", "CoreRangeSet", "CoreRange", "CoreCoord"]
    for type_name in serializable_types:
        if hasattr(ttnn, type_name):
            t = getattr(ttnn, type_name)
            _TTNN_TYPE_REGISTRY[type_name] = t
            _TTNN_TYPE_REGISTRY[f"ttnn.{type_name}"] = t
        try:
            t = getattr(ttnn._ttnn.tensor, type_name)
            _TTNN_TYPE_REGISTRY[f"ttnn._ttnn.tensor.{type_name}"] = t
        except AttributeError:
            # Some ttnn builds may not expose these optional types on ttnn._ttnn.tensor; skip them.
            logger.debug(f"Optional ttnn._ttnn.tensor type '{type_name}' not available")


def _resolve_type(type_name: str) -> type:
    """Resolve type name to type using whitelist registry."""
    if type_name in _TTNN_TYPE_REGISTRY:
        return _TTNN_TYPE_REGISTRY[type_name]
    raise ValueError(f"Unknown type '{type_name}'. Add to _TTNN_TYPE_REGISTRY if valid.")


_build_type_registry()


def _is_serialized_ttnn_object(obj: dict) -> bool:
    """Check if a dict represents a serialized ttnn object.

    A valid serialized ttnn object must have:
    - Exactly two keys: "type" and "data"
    - "type" must be a string
    - "type" must be a known type in the registry
    """
    return (
        isinstance(obj, dict)
        and obj.keys() == {"type", "data"}
        and isinstance(obj.get("type"), str)
        and obj["type"] in _TTNN_TYPE_REGISTRY
    )


def convert_enum_values_to_strings(data):
    """Convert enum integer values to human-readable strings"""
    if not isinstance(data, dict):
        return data

    # Create a copy to avoid modifying the original
    result = data.copy()

    # Get enum mappings dynamically from the actual enum classes
    buffer_type_map = {}
    try:
        BufferType = ttnn._ttnn.tensor.BufferType
        buffer_type_map = {member.value: name for name, member in BufferType.__members__.items()}
    except (ImportError, AttributeError) as e:
        logger.warning(f"Could not load BufferType enum: {e}")

    memory_layout_map = {}
    try:
        TensorMemoryLayout = ttnn._ttnn.tensor.TensorMemoryLayout
        memory_layout_map = {member.value: name for name, member in TensorMemoryLayout.__members__.items()}
    except (ImportError, AttributeError) as e:
        logger.warning(f"Could not load TensorMemoryLayout enum: {e}")

    # Convert buffer_type if present and mapping is available
    if "buffer_type" in result and isinstance(result["buffer_type"], int) and buffer_type_map:
        result["buffer_type"] = buffer_type_map.get(
            result["buffer_type"], f"UNKNOWN_BUFFER_TYPE_{result['buffer_type']}"
        )

    # Convert memory_layout if present and mapping is available
    if "memory_layout" in result and isinstance(result["memory_layout"], int) and memory_layout_map:
        result["memory_layout"] = memory_layout_map.get(
            result["memory_layout"], f"UNKNOWN_MEMORY_LAYOUT_{result['memory_layout']}"
        )

    # Recursively process nested objects (like shard_spec)
    for key, value in result.items():
        if isinstance(value, dict):
            result[key] = convert_enum_values_to_strings(value)
        elif isinstance(value, list):
            result[key] = [convert_enum_values_to_strings(item) if isinstance(item, dict) else item for item in value]

    return result


def serialize(object, warnings=[]):
    if "to_json" in dir(object):
        return {"type": str(type(object)).split("'")[1], "data": object.to_json()}
    elif "pybind" in str(type(type(object))) and type(object) and type(object) not in warnings:
        logger.warning(
            f"pybinded ttnn class detected without a to_json method. Your type may need to pybind the to_json and from_json methods in C++, see the FAQ in the sweeps README for instructions. The type is {type(object)}. You can ignore this if this is an enum type."
        )
        warnings.append(type(object))
        return str(object)
    else:
        return str(object)


def _ttnn_type_from_name(type_name):
    uq_type_name = type_name.split(".")[-1]
    the_type = None
    try:
        the_type = getattr(ttnn, uq_type_name)
    except AttributeError as e:
        logger.debug(f"Hopefully not an enum {e}")

    return the_type


def _deserialize_ttnn_enum(obj_name: str) -> Any | None:
    """Safely deserialize a ttnn enum member from its string representation.

    Example: "ttnn.DataType.BFLOAT16" -> ttnn.DataType.BFLOAT16

    Uses getattr() instead of eval() for safe attribute access.
    """
    parts = [p for p in obj_name.split(".") if p != TTNN_NAME]
    if len(parts) < 2:
        return None
    enum_type = _ttnn_type_from_name(parts[0])
    if enum_type is None:
        return None
    member_name = parts[1]
    if not hasattr(enum_type, member_name):
        return None
    return getattr(enum_type, member_name)


def _safe_literal_eval(s: str) -> Any:
    """Safely parse Python literals without code execution.

    Only parses: strings, bytes, numbers, tuples, lists, dicts, sets, booleans, None.
    Does NOT execute arbitrary code.

    Args:
        s: String representation of a Python literal

    Returns:
        The parsed Python object, or the original string if parsing fails.
    """
    try:
        return ast.literal_eval(s)
    except (SyntaxError, ValueError):
        return s


def deserialize(obj: Any) -> Any:
    """Deserialize an object from its serialized representation.

    Handles:
    - Dicts with {"type": ..., "data": ...} -> ttnn object via from_json
    - Dotted strings -> ttnn enum members
    - Literal strings -> Python primitives via ast.literal_eval
    """
    try:
        if isinstance(obj, dict):
            if _is_serialized_ttnn_object(obj):
                obj_type = _resolve_type(obj["type"])
                return obj_type.from_json(obj["data"])
            else:
                raise ValueError(f"Dict does not match serialized ttnn object format: {obj}")

        if isinstance(obj, str):
            # Try enum deserialization for dotted names
            if "." in obj:
                maybe_enum = _deserialize_ttnn_enum(obj)
                if maybe_enum is not None:
                    return maybe_enum

            # Try literal parsing for primitives (safe, no code execution)
            return _safe_literal_eval(obj)

        return obj

    except Exception as e:
        logger.exception(f"deserialize failed {e}")
        raise


def serialize_structured(object, warnings=[]):
    if isinstance(object, (str, int, float, bool, type(None))):
        return object
    elif isinstance(object, dict):
        return {k: serialize_structured(v, warnings) for k, v in object.items()}
    elif isinstance(object, list):
        return [serialize_structured(item, warnings) for item in object]
    elif "to_json" in dir(object):
        json_str = object.to_json()
        try:
            parsed_data = json.loads(json_str)
            parsed_data = convert_enum_values_to_strings(parsed_data)
            return {"type": str(type(object)).split("'")[1], "data": parsed_data}
        except (json.JSONDecodeError, TypeError):
            return {"type": str(type(object)).split("'")[1], "data": json_str}
    elif "pybind" in str(type(type(object))) and type(object) and type(object) not in warnings:
        logger.warning(
            f"pybinded ttnn class detected without a to_json method. Your type may need to pybind the to_json and from_json methods in C++, see the FAQ in the sweeps README for instructions. The type is {type(object)}. You can ignore this if this is an enum type."
        )
        warnings.append(type(object))
        return str(object)
    else:
        return str(object)


def deserialize_structured(object):
    try:
<<<<<<< HEAD
        # Handle primitive types that don't need deserialization
        if isinstance(object, (int, float, bool)):
            return object

        # Handle lists - convert to tuples for consistency
        if isinstance(object, list):
            return tuple(object)

        if isinstance(object, dict):
            # Check if this is a structured object with "type" field (e.g., MemoryConfig)
            if "type" in object:
                type = eval(object["type"])
=======
        # Handle JSON-native primitives directly (no deserialization needed)
        if isinstance(object, (int, float, bool, type(None))):
            return object

        # Handle lists by recursively deserializing elements
        if isinstance(object, list):
            return [deserialize_structured(item) for item in object]

        # Handle dicts - check if it's a serialized ttnn object or a plain dict
        if isinstance(object, dict):
            if _is_serialized_ttnn_object(object):
                # This is a serialized ttnn object - use type registry instead of eval
                obj_type = _resolve_type(object["type"])
>>>>>>> d98ff790
                data = object["data"]
                # If data is a dict/object, convert it back to JSON string for from_json method
                if isinstance(data, (dict, list)):
                    # Convert string enum values back to integers for from_json
                    data = convert_enum_strings_to_values(data)
                    data = json.dumps(data)
<<<<<<< HEAD
                return type.from_json(data)
            else:
                # This is a plain data dict (e.g., input_shape for multi-input ops)
                # Convert any lists to tuples, and eval string representations of tuples
                result = {}
                for k, v in object.items():
                    if isinstance(v, list):
                        result[k] = tuple(v)
                    elif isinstance(v, str):
                        # Try to eval string representations of tuples like "(1, 1, 128, 1024)"
                        try:
                            result[k] = eval(v)
                        except (SyntaxError, NameError):
                            result[k] = v
                    else:
                        result[k] = v
                return result

        elif isinstance(object, str):
=======
                return obj_type.from_json(data)
            else:
                # Plain dict - recursively deserialize values
                return {k: deserialize_structured(v) for k, v in object.items()}

        # Handle strings
        if isinstance(object, str):
>>>>>>> d98ff790
            if "." in object:
                maybe_enum = _deserialize_ttnn_enum(object)
                if maybe_enum is not None:
                    return maybe_enum
            elif object in ["sum", "mean", "max", "min", "std", "var"]:
                return object
<<<<<<< HEAD
            try:
                return eval(object)
            except (SyntaxError, NameError):
                return str(object)

        # For anything else, return as-is
=======
            # Safe literal parsing (no code execution)
            return _safe_literal_eval(object)

        # Fallback - return as-is
>>>>>>> d98ff790
        return object
    except Exception as e:
        logger.exception(f"Deserialize structured failed {e}")
        raise


def convert_enum_strings_to_values(data):
    """Convert human-readable enum strings back to integer values for deserialization."""
    if not isinstance(data, dict):
        return data

    # Create a copy to avoid modifying the original
    result = data.copy()

    # Get reverse enum mappings dynamically from the actual enum classes
    buffer_type_reverse_map = {}
    try:
        BufferType = ttnn._ttnn.tensor.BufferType
        buffer_type_reverse_map = {name: member.value for name, member in BufferType.__members__.items()}
    except (ImportError, AttributeError) as e:
        logger.warning(f"Could not load BufferType enum for reverse mapping: {e}")

    memory_layout_reverse_map = {}
    try:
        TensorMemoryLayout = ttnn._ttnn.tensor.TensorMemoryLayout
        memory_layout_reverse_map = {name: member.value for name, member in TensorMemoryLayout.__members__.items()}
    except (ImportError, AttributeError) as e:
        logger.warning(f"Could not load TensorMemoryLayout enum for reverse mapping: {e}")

    # Convert buffer_type back to integer if it's a string and mapping is available
    if "buffer_type" in result and isinstance(result["buffer_type"], str) and buffer_type_reverse_map:
        if result["buffer_type"] in buffer_type_reverse_map:
            result["buffer_type"] = buffer_type_reverse_map[result["buffer_type"]]
        else:
            logger.warning(f"Unknown buffer_type string: {result['buffer_type']}")

    # Convert memory_layout back to integer if it's a string and mapping is available
    if "memory_layout" in result and isinstance(result["memory_layout"], str) and memory_layout_reverse_map:
        if result["memory_layout"] in memory_layout_reverse_map:
            result["memory_layout"] = memory_layout_reverse_map[result["memory_layout"]]
        else:
            logger.warning(f"Unknown memory_layout string: {result['memory_layout']}")

    # Recursively process nested objects
    for key, value in result.items():
        if isinstance(value, dict):
            result[key] = convert_enum_strings_to_values(value)
        elif isinstance(value, list):
            result[key] = [convert_enum_strings_to_values(item) if isinstance(item, dict) else item for item in value]

    return result


def deserialize_vector_structured(test_vector):
    """
    Deserialize a test vector from a human-readable JSON to TTNN enums
    """
    param_names = test_vector.keys()
    test_vector = [deserialize_structured(test_vector[elem]) for elem in test_vector]
    test_vector = dict(zip(param_names, test_vector))
    return test_vector<|MERGE_RESOLUTION|>--- conflicted
+++ resolved
@@ -228,20 +228,6 @@
 
 def deserialize_structured(object):
     try:
-<<<<<<< HEAD
-        # Handle primitive types that don't need deserialization
-        if isinstance(object, (int, float, bool)):
-            return object
-
-        # Handle lists - convert to tuples for consistency
-        if isinstance(object, list):
-            return tuple(object)
-
-        if isinstance(object, dict):
-            # Check if this is a structured object with "type" field (e.g., MemoryConfig)
-            if "type" in object:
-                type = eval(object["type"])
-=======
         # Handle JSON-native primitives directly (no deserialization needed)
         if isinstance(object, (int, float, bool, type(None))):
             return object
@@ -255,34 +241,12 @@
             if _is_serialized_ttnn_object(object):
                 # This is a serialized ttnn object - use type registry instead of eval
                 obj_type = _resolve_type(object["type"])
->>>>>>> d98ff790
                 data = object["data"]
                 # If data is a dict/object, convert it back to JSON string for from_json method
                 if isinstance(data, (dict, list)):
                     # Convert string enum values back to integers for from_json
                     data = convert_enum_strings_to_values(data)
                     data = json.dumps(data)
-<<<<<<< HEAD
-                return type.from_json(data)
-            else:
-                # This is a plain data dict (e.g., input_shape for multi-input ops)
-                # Convert any lists to tuples, and eval string representations of tuples
-                result = {}
-                for k, v in object.items():
-                    if isinstance(v, list):
-                        result[k] = tuple(v)
-                    elif isinstance(v, str):
-                        # Try to eval string representations of tuples like "(1, 1, 128, 1024)"
-                        try:
-                            result[k] = eval(v)
-                        except (SyntaxError, NameError):
-                            result[k] = v
-                    else:
-                        result[k] = v
-                return result
-
-        elif isinstance(object, str):
-=======
                 return obj_type.from_json(data)
             else:
                 # Plain dict - recursively deserialize values
@@ -290,26 +254,16 @@
 
         # Handle strings
         if isinstance(object, str):
->>>>>>> d98ff790
             if "." in object:
                 maybe_enum = _deserialize_ttnn_enum(object)
                 if maybe_enum is not None:
                     return maybe_enum
             elif object in ["sum", "mean", "max", "min", "std", "var"]:
                 return object
-<<<<<<< HEAD
-            try:
-                return eval(object)
-            except (SyntaxError, NameError):
-                return str(object)
-
-        # For anything else, return as-is
-=======
             # Safe literal parsing (no code execution)
             return _safe_literal_eval(object)
 
         # Fallback - return as-is
->>>>>>> d98ff790
         return object
     except Exception as e:
         logger.exception(f"Deserialize structured failed {e}")
