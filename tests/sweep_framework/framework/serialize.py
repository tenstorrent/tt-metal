--- conflicted
+++ resolved
@@ -74,11 +74,7 @@
     try:
         the_type = getattr(ttnn, uq_type_name)
     except AttributeError as e:
-<<<<<<< HEAD
-        logger.debug(f"Hopefully not an enum {e}")
-=======
         logger.debug(f"Not an enum. No attribute {uq_type_name} in {ttnn} : {e}")
->>>>>>> 8e4dce77
 
     return the_type
 
