# SPDX-FileCopyrightText: © 2024 Tenstorrent Inc.

# SPDX-License-Identifier: Apache-2.0

import ttnn
import json
from tests.sweep_framework.framework.sweeps_logger import sweeps_logger as logger
from framework.statuses import VectorValidity
import torch

TTNN_NAME = ttnn.__name__

TTNN_NAME = ttnn.__name__


def convert_enum_values_to_strings(data):
    """Convert enum integer values to human-readable strings"""
    if not isinstance(data, dict):
        return data

    # Create a copy to avoid modifying the original
    result = data.copy()

    # Get enum mappings dynamically from the actual enum classes
    buffer_type_map = {}
    try:
        BufferType = ttnn._ttnn.tensor.BufferType
        buffer_type_map = {member.value: name for name, member in BufferType.__members__.items()}
    except (ImportError, AttributeError) as e:
        logger.warning(f"Could not load BufferType enum: {e}")

    memory_layout_map = {}
    try:
        TensorMemoryLayout = ttnn._ttnn.tensor.TensorMemoryLayout
        memory_layout_map = {member.value: name for name, member in TensorMemoryLayout.__members__.items()}
    except (ImportError, AttributeError) as e:
        logger.warning(f"Could not load TensorMemoryLayout enum: {e}")

    # Convert buffer_type if present and mapping is available
    if "buffer_type" in result and isinstance(result["buffer_type"], int) and buffer_type_map:
        result["buffer_type"] = buffer_type_map.get(
            result["buffer_type"], f"UNKNOWN_BUFFER_TYPE_{result['buffer_type']}"
        )

    # Convert memory_layout if present and mapping is available
    if "memory_layout" in result and isinstance(result["memory_layout"], int) and memory_layout_map:
        result["memory_layout"] = memory_layout_map.get(
            result["memory_layout"], f"UNKNOWN_MEMORY_LAYOUT_{result['memory_layout']}"
        )

    # Recursively process nested objects (like shard_spec)
    for key, value in result.items():
        if isinstance(value, dict):
            result[key] = convert_enum_values_to_strings(value)
        elif isinstance(value, list):
            result[key] = [convert_enum_values_to_strings(item) if isinstance(item, dict) else item for item in value]

    return result


def serialize(object, warnings=[]):
    if "to_json" in dir(object):
        return {"type": str(type(object)).split("'")[1], "data": object.to_json()}
    elif "pybind" in str(type(type(object))) and type(object) and type(object) not in warnings:
        logger.warning(
            f"pybinded ttnn class detected without a to_json method. Your type may need to pybind the to_json and from_json methods in C++, see the FAQ in the sweeps README for instructions. The type is {type(object)}. You can ignore this if this is an enum type."
        )
        warnings.append(type(object))
        return str(object)
    else:
        return str(object)


def _ttnn_type_from_name(type_name):
    uq_type_name = type_name.split(".")[-1]
    the_type = None
    try:
        the_type = getattr(ttnn, uq_type_name)
    except AttributeError as e:
<<<<<<< HEAD
        logger.debug(f"Hopefully not an enum {e}")
=======
        logger.debug(f"Not an enum. No attribute {uq_type_name} in {ttnn} : {e}")
>>>>>>> 8e4dce77

    return the_type


def _deserialize_ttnn_enum(obj_name: str):
    uq_obj_name_parts = list(filter(lambda p: p != TTNN_NAME, obj_name.split(".")))
    enum_type = _ttnn_type_from_name(uq_obj_name_parts[0])

    if enum_type is None:
        return None

    return eval(f"enum_type.{uq_obj_name_parts[1]}")


def deserialize(object):
    try:
        if isinstance(object, dict):
            type = _ttnn_type_from_name(object["type"])
            return type.from_json(object["data"])

        elif isinstance(object, str) and "." in object:
            maybe_enum = _deserialize_ttnn_enum(object)
            if maybe_enum is not None:
                return maybe_enum
        try:
            return eval(object)
<<<<<<< HEAD
        except (SyntaxError, NameError) as e:
=======
        except (SyntaxError, NameError):
>>>>>>> 8e4dce77
            return str(object)

    except Exception as e:
        logger.exception(f"deserialize failed {e}")
        raise


def serialize_structured(object, warnings=[]):
    if "to_json" in dir(object):
        json_str = object.to_json()
        try:
            # Parse the JSON string
            parsed_data = json.loads(json_str)
            # Convert enum integers to human-readable strings
            parsed_data = convert_enum_values_to_strings(parsed_data)
            return {"type": str(type(object)).split("'")[1], "data": parsed_data}
        except (json.JSONDecodeError, TypeError):
            # If parsing fails, fall back to storing as string
            return {"type": str(type(object)).split("'")[1], "data": json_str}
    elif "pybind" in str(type(type(object))) and type(object) and type(object) not in warnings:
        logger.warning(
            f"pybinded ttnn class detected without a to_json method. Your type may need to pybind the to_json and from_json methods in C++, see the FAQ in the sweeps README for instructions. The type is {type(object)}. You can ignore this if this is an enum type."
        )
        warnings.append(type(object))
        return str(object)
    else:
        return str(object)


def deserialize_structured(object):
    try:
        if isinstance(object, dict):
            type = eval(object["type"])
            data = object["data"]
            # If data is a dict/object, convert it back to JSON string for from_json method
            if isinstance(data, (dict, list)):
                # Convert string enum values back to integers for from_json
                data = convert_enum_strings_to_values(data)
                data = json.dumps(data)
            return type.from_json(data)

<<<<<<< HEAD
        elif isinstance(object, str):
            if "." in object:
                maybe_enum = _deserialize_ttnn_enum(object)
                if maybe_enum is not None:
                    return maybe_enum
            elif object in ["sum", "mean", "max", "min", "std", "var"]:
                return object
=======
        elif isinstance(object, str) and "." in object:
            maybe_enum = _deserialize_ttnn_enum(object)
            if maybe_enum is not None:
                return maybe_enum
>>>>>>> 8e4dce77
        try:
            return eval(object)
        except (SyntaxError, NameError):
            return str(object)
    except Exception as e:
<<<<<<< HEAD
        logger.exception(f"Deserialize structured failed {e}")
=======
        logger.exception(f"deserialize failed {e}")
>>>>>>> 8e4dce77
        raise


def convert_enum_strings_to_values(data):
    """Convert human-readable enum strings back to integer values for deserialization."""
    if not isinstance(data, dict):
        return data

    # Create a copy to avoid modifying the original
    result = data.copy()

    # Get reverse enum mappings dynamically from the actual enum classes
    buffer_type_reverse_map = {}
    try:
        BufferType = ttnn._ttnn.tensor.BufferType
        buffer_type_reverse_map = {name: member.value for name, member in BufferType.__members__.items()}
    except (ImportError, AttributeError) as e:
        logger.warning(f"Could not load BufferType enum for reverse mapping: {e}")

    memory_layout_reverse_map = {}
    try:
        TensorMemoryLayout = ttnn._ttnn.tensor.TensorMemoryLayout
        memory_layout_reverse_map = {name: member.value for name, member in TensorMemoryLayout.__members__.items()}
    except (ImportError, AttributeError) as e:
        logger.warning(f"Could not load TensorMemoryLayout enum for reverse mapping: {e}")

    # Convert buffer_type back to integer if it's a string and mapping is available
    if "buffer_type" in result and isinstance(result["buffer_type"], str) and buffer_type_reverse_map:
        if result["buffer_type"] in buffer_type_reverse_map:
            result["buffer_type"] = buffer_type_reverse_map[result["buffer_type"]]
        else:
            logger.warning(f"Unknown buffer_type string: {result['buffer_type']}")

    # Convert memory_layout back to integer if it's a string and mapping is available
    if "memory_layout" in result and isinstance(result["memory_layout"], str) and memory_layout_reverse_map:
        if result["memory_layout"] in memory_layout_reverse_map:
            result["memory_layout"] = memory_layout_reverse_map[result["memory_layout"]]
        else:
            logger.warning(f"Unknown memory_layout string: {result['memory_layout']}")

    # Recursively process nested objects
    for key, value in result.items():
        if isinstance(value, dict):
            result[key] = convert_enum_strings_to_values(value)
        elif isinstance(value, list):
            result[key] = [convert_enum_strings_to_values(item) if isinstance(item, dict) else item for item in value]

    return result


def deserialize_vector_structured(test_vector):
    """
    Deserialize a test vector from a human-readable JSON to TTNN enums
    """
    param_names = test_vector.keys()
    test_vector = [deserialize_structured(test_vector[elem]) for elem in test_vector]
    test_vector = dict(zip(param_names, test_vector))
    return test_vector<|MERGE_RESOLUTION|>--- conflicted
+++ resolved
@@ -77,11 +77,7 @@
     try:
         the_type = getattr(ttnn, uq_type_name)
     except AttributeError as e:
-<<<<<<< HEAD
         logger.debug(f"Hopefully not an enum {e}")
-=======
-        logger.debug(f"Not an enum. No attribute {uq_type_name} in {ttnn} : {e}")
->>>>>>> 8e4dce77
 
     return the_type
 
@@ -108,11 +104,7 @@
                 return maybe_enum
         try:
             return eval(object)
-<<<<<<< HEAD
         except (SyntaxError, NameError) as e:
-=======
-        except (SyntaxError, NameError):
->>>>>>> 8e4dce77
             return str(object)
 
     except Exception as e:
@@ -154,7 +146,6 @@
                 data = json.dumps(data)
             return type.from_json(data)
 
-<<<<<<< HEAD
         elif isinstance(object, str):
             if "." in object:
                 maybe_enum = _deserialize_ttnn_enum(object)
@@ -162,22 +153,12 @@
                     return maybe_enum
             elif object in ["sum", "mean", "max", "min", "std", "var"]:
                 return object
-=======
-        elif isinstance(object, str) and "." in object:
-            maybe_enum = _deserialize_ttnn_enum(object)
-            if maybe_enum is not None:
-                return maybe_enum
->>>>>>> 8e4dce77
         try:
             return eval(object)
         except (SyntaxError, NameError):
             return str(object)
     except Exception as e:
-<<<<<<< HEAD
         logger.exception(f"Deserialize structured failed {e}")
-=======
-        logger.exception(f"deserialize failed {e}")
->>>>>>> 8e4dce77
         raise
 
 
