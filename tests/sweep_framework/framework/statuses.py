--- conflicted
+++ resolved
@@ -15,11 +15,8 @@
     FAIL_UNSUPPORTED_DEVICE_PERF = 6
 
 
-<<<<<<< HEAD
-class VectorValidity(str, Enum):
-=======
+
 class VectorValidity(Enum):
->>>>>>> aabfb865
     VALID = "VALID"
     INVALID = "INVALID"
 
