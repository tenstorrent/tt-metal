--- conflicted
+++ resolved
@@ -15,12 +15,8 @@
     FAIL_UNSUPPORTED_DEVICE_PERF = 6
 
 
-<<<<<<< HEAD
 
-class VectorValidity(Enum):
-=======
 class VectorValidity(str, Enum):
->>>>>>> 8e4dce77
     VALID = "VALID"
     INVALID = "INVALID"
 
