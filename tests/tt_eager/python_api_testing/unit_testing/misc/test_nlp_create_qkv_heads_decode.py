--- conflicted
+++ resolved
@@ -18,6 +18,7 @@
     skip_for_grayskull,
     nearest_32,
     is_blackhole,
+    skip_for_blackhole,
 )
 
 
@@ -346,16 +347,13 @@
     assert device.num_program_cache_entries() == expected_entries
 
 
-<<<<<<< HEAD
-@skip_for_blackhole("Requires eth connected devices to run, see #12349")
-=======
 @pytest.fixture()
 def set_dispatch_col(device_params):
     device_params["dispatch_core_axis"] = ttnn.DispatchCoreAxis.COL
     return device_params
 
 
->>>>>>> a54a52bb
+@skip_for_blackhole("Requires eth connected devices to run, see #12349")
 @skip_for_grayskull("Requires eth connected devices to run")
 @pytest.mark.parametrize("batch", (32,))
 @pytest.mark.parametrize(
