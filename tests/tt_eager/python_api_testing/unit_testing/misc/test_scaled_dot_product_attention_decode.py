# SPDX-FileCopyrightText: © 2024 Tenstorrent Inc.

# SPDX-License-Identifier: Apache-2.0

import os
import torch
from tests.tt_eager.python_api_testing.sweep_tests.comparison_funcs import (
    comp_allclose,
    comp_pcc,
    comp_and_get_pcc,
)
import ttnn
from loguru import logger
import pytest
from models.utility_functions import skip_for_grayskull, skip_for_wormhole_b0
import math
import numpy as np


def is_watcher_enabled():
    return os.environ.get("TT_METAL_WATCHER") is not None


def nearest_n(x, n):
    return ((x + n - 1) // n) * n


def nearest_pow_2(x):
    if x < 1:
        raise ValueError("x must be >= 1")
    import math

    power = math.ceil(math.log2(x))
    return 1 << power
    # if (2**math.log2(x) == x):
    #     return x
    # return 2**(int(x).bit_length())


def num_to_corerange(x):
    assert x < 8 or x % 8 == 0
    num_x = min(x, 8)
    num_y = x // num_x
    assert num_x * num_y == x
    return ttnn.experimental.tensor.CoreRange(
        ttnn.experimental.tensor.CoreCoord(0, 0),
        ttnn.experimental.tensor.CoreCoord(num_x - 1, num_y - 1),
    )


def get_chunk_size(s):
    if s <= 32:
        return 32
    if s <= 64:
        return 32
    if s <= 128:
        return 32
    if s <= 256:
        return 256
    if s <= 2048:
        return 512
    return 512


def fa_rand(*shape):
    normal_1 = torch.randn(shape)
    normal_2 = torch.randn(shape) * 10
    bernoulli = torch.bernoulli(torch.full(shape, 0.001))
    return normal_1 + normal_2 * bernoulli


def flash_attention_loop(q, K, V, mask, scale, k_chunk_size):
    seqlen = K.shape[-2]
    padded_num_heads = q.shape[-2]
    Tc = seqlen // k_chunk_size
    O = torch.zeros_like(q)
    l = torch.zeros([1, 1, padded_num_heads, 1])
    m = torch.ones([1, 1, padded_num_heads, 1]) * torch.finfo(torch.float32).min
    for t in range(Tc):
        K_chunk = K[:, :, t * k_chunk_size : (t + 1) * k_chunk_size, :]
        V_chunk = V[:, :, t * k_chunk_size : (t + 1) * k_chunk_size, :]
        mask_chunk = mask[:, :, :, t * k_chunk_size : (t + 1) * k_chunk_size]

        attn = torch.matmul(q, K_chunk.transpose(-2, -1)) * scale + mask_chunk
        m_old = m
        m = torch.max(m_old, torch.max(attn, dim=-1, keepdim=True)[0])
        P = torch.exp(attn - m)
        l = torch.exp(m_old - m) * l + torch.sum(P, dim=-1, keepdim=True)
        O = torch.matmul(P, V_chunk) + torch.matmul(torch.eye(padded_num_heads) * torch.exp(m_old - m), O)
    return O, m, l


def scaled_dot_product_attention_simulated(
    tt_Q,
    tt_K,
    tt_V,
    tt_attn_mask,
    is_causal,
    scale,
    program_config,
    valid_seq_len,
    compute_kernel_config,
    output_mem_config,
):
    # inputs
    tt_Q = ttnn.to_torch(tt_Q).to(torch.float32)
    tt_K = ttnn.to_torch(tt_K).to(torch.float32)
    tt_V = ttnn.to_torch(tt_V).to(torch.float32)
    tt_attn_mask = ttnn.to_torch(tt_attn_mask).to(torch.float32)

    # shapes
    k_chunk_size = program_config.k_chunk_size
    batch = tt_Q.shape[-3]
    head_dim = tt_Q.shape[-1]
    padded_num_heads = tt_Q.shape[-2]
    seqlen = tt_K.shape[-2]
    core_grid = program_config.compute_with_storage_grid_size
    num_cores = core_grid.x * core_grid.y

    # split to cores
    num_cores_per_batch = num_cores // batch
    num_active_cores = num_cores_per_batch * batch
    active_cores = [[i + k * num_cores_per_batch for i in range(num_cores_per_batch)] for k in range(batch)]

    # sequence length assignment
    assert valid_seq_len % k_chunk_size == 0
    num_chunks = valid_seq_len // k_chunk_size
    chunks_per_core = math.ceil(num_chunks // num_cores_per_batch)
    chunk_assignment = [[i * chunks_per_core, (i + 1) * chunks_per_core] for i in range(num_cores_per_batch)]
    chunk_assignment[-1][-1] += num_chunks % num_cores_per_batch

    # loop over batches
    output_tensor = torch.zeros_like(tt_Q)
    for b, batch_cores in enumerate(active_cores):
        O_intermed = []
        m_intermed = []
        l_intermed = []
        for i, core in enumerate(batch_cores):
            chunk_start, chunk_end = chunk_assignment[i]
            if chunk_start == chunk_end:
                continue
            O, m, l = flash_attention_loop(
                tt_Q[:, [b]],
                tt_K[:, [b], chunk_start * k_chunk_size : chunk_end * k_chunk_size, :],
                tt_V[:, [b], chunk_start * k_chunk_size : chunk_end * k_chunk_size, :],
                tt_attn_mask[:, [b], :, chunk_start * k_chunk_size : chunk_end * k_chunk_size],
                scale,
                k_chunk_size,
            )
            O_intermed.append(O)
            m_intermed.append(m)
            l_intermed.append(l)
        O, m, l = O_intermed[0], m_intermed[0], l_intermed[0]
        for O_2, m_2, l_2 in zip(O_intermed[1:], m_intermed[1:], l_intermed[1:]):
            O_1, m_1, l_1 = O, m, l
            m = torch.max(m_1, m_2)
            l = torch.exp(m_2 - m) * l_2 + torch.exp(m_1 - m) * l_1
            O = torch.matmul(torch.eye(padded_num_heads) * torch.exp(m_2 - m), O_2) + torch.matmul(
                torch.eye(padded_num_heads) * torch.exp(m_1 - m), O_1
            )
        output_tensor[:, b] = torch.matmul(torch.eye(padded_num_heads) * 1 / l, O)
    return output_tensor


def run_test_sdpa_decode_multi_pos(
    device,
    b,
    nh,
    nkv,
    s,
    d,
    dtype,
    grid_size,
    q_dtype=ttnn.bfloat16,
    cur_pos_tensor=False,
    sharded_in=False,
    sharded_out=False,
):
    compute_grid_size = device.compute_with_storage_grid_size()
    if grid_size[0] > compute_grid_size.x or grid_size[1] > compute_grid_size.y:
        pytest.skip(f"Need {grid_size} grid size to run this test but core grid is {compute_grid_size}")

    padded_num_heads = nearest_pow_2(nearest_n(nh, n=32))
    torch.manual_seed(1234)

    num_parallel_cores = grid_size[0] * grid_size[1] // b
    if num_parallel_cores == 1:
        min_pcc = 0.90
    else:
        min_pcc = 0.99
        if q_dtype == ttnn.bfloat8_b:
            min_pcc = 0.98
        min_pcc = 0.93 if dtype == ttnn.bfloat4_b else min_pcc

    compute_kernel_config = ttnn.WormholeComputeKernelConfig(
        math_fidelity=ttnn.MathFidelity.HiFi4,
        math_approx_mode=False,
        fp32_dest_acc_en=False,
        packer_l1_acc=False,
    )
    dram_memcfg = ttnn.types.MemoryConfig(ttnn.types.TensorMemoryLayout.INTERLEAVED, ttnn.types.BufferType.DRAM)

    shard_grid = ttnn.experimental.tensor.CoreRangeSet({num_to_corerange(b)})
    shard_spec = ttnn.experimental.tensor.ShardSpec(
        shard_grid, (padded_num_heads, d), ttnn.experimental.tensor.ShardOrientation.ROW_MAJOR, False
    )

    height_sharded_memcfg = ttnn.types.MemoryConfig(
        ttnn.types.TensorMemoryLayout.HEIGHT_SHARDED, ttnn.types.BufferType.L1, shard_spec
    )

    K = fa_rand(nkv, b, s, d)
    V = fa_rand(nkv, b, s, d)

    tt_K = ttnn.as_tensor(K, device=device, dtype=dtype, layout=ttnn.TILE_LAYOUT, memory_config=dram_memcfg)
    tt_V = ttnn.as_tensor(V, device=device, dtype=dtype, layout=ttnn.TILE_LAYOUT, memory_config=dram_memcfg)

    max_start_idx = 0

    while max_start_idx < s:
        scale = d**-0.5
        start_indices = np.linspace(0, max_start_idx, b, dtype=np.int32).tolist()

        k_chunk_size = get_chunk_size(max_start_idx + 1)
        program_config = ttnn.SDPAProgramConfig(
            compute_with_storage_grid_size=grid_size,  # device.compute_with_storage_grid_size(),
            q_chunk_size=padded_num_heads,
            k_chunk_size=k_chunk_size,
        )

        padded_layer_len = nearest_n(max_start_idx + 1, n=k_chunk_size)

        # Test various sequence lengths
        logger.info(f"Testing with sequence length: {max_start_idx}")
        logger.info(f"Using chunk size: {k_chunk_size}")
        logger.info(f"Using padded layer length: {padded_layer_len}")
        logger.info(f"Using padded num heads: {padded_num_heads}")

        attn_mask = torch.zeros((1, b, padded_num_heads, padded_layer_len))
        for i in range(b):
            start_idx = start_indices[i]
            attn_mask[:, i, :, start_idx + 1 :] = torch.finfo(torch.float32).min

        Q = fa_rand(1, b, padded_num_heads, d)

        tt_Q = ttnn.as_tensor(
            Q,
            device=device,
            dtype=q_dtype,
            layout=ttnn.TILE_LAYOUT,
            memory_config=height_sharded_memcfg if sharded_in else dram_memcfg,
        )
        if cur_pos_tensor:
            start_indices_tt = ttnn.Tensor(torch.tensor(start_indices), ttnn.uint32).to(device)

            tt_back = ttnn.transformer.scaled_dot_product_attention_decode(
                tt_Q,
                tt_K,
                tt_V,
                cur_pos_tensor=start_indices_tt,
                scale=scale,
                program_config=program_config,
                compute_kernel_config=compute_kernel_config,
                memory_config=height_sharded_memcfg if sharded_out else dram_memcfg,
            )
        else:
            tt_back = ttnn.transformer.scaled_dot_product_attention_decode(
                tt_Q,
                tt_K,
                tt_V,
                start_indices,
                scale=scale,
                program_config=program_config,
                compute_kernel_config=compute_kernel_config,
                memory_config=height_sharded_memcfg if sharded_out else dram_memcfg,
            )

        tt_back = ttnn.to_torch(tt_back)

        tt_back = tt_back[:, :, :nh, :]

        Q_slice = Q[:, :, :nh, :].permute(1, 2, 0, 3)  # b, nh, 1, d
        K_slice = K[:, :, :padded_layer_len, :].permute(1, 0, 2, 3)  # nh, b, S, d
        V_slice = V[:, :, :padded_layer_len, :].permute(1, 0, 2, 3)  # nh, b, S, d
        attn_mask_slice = attn_mask[:, :, :nh, :].permute(1, 2, 0, 3)  # b, nh, 1, S

        expect = torch.nn.functional.scaled_dot_product_attention(
            Q_slice, K_slice, V_slice, attn_mask_slice, scale=scale, is_causal=False
        )  # b, nh, 1, d
        expect = expect.squeeze().unsqueeze(0)

        out_pass, out_pcc = comp_pcc(expect, tt_back, min_pcc)

        logger.debug(f"python vs pytorch: {out_pcc}")

        assert out_pass

        max_start_idx += 71 if max_start_idx < 4096 else 3001


def run_test_sdpa_decode_single_iter(
    device,
    b,
    nh,
    nkv,
    s,
    d,
    dtype,
    grid_size,
    q_dtype=ttnn.bfloat16,
    cur_pos_tensor=False,
    sharded_in=False,
    sharded_out=False,
    start_indices=None,
):
    compute_grid_size = device.compute_with_storage_grid_size()
    if grid_size[0] > compute_grid_size.x or grid_size[1] > compute_grid_size.y:
        pytest.skip(f"Need {grid_size} grid size to run this test but core grid is {compute_grid_size}")

    padded_num_heads = nearest_pow_2(nearest_n(nh, n=32))
    torch.manual_seed(1234)

    num_parallel_cores = grid_size[0] * grid_size[1] // b
    if num_parallel_cores == 1:
        min_pcc = 0.90
    else:
        min_pcc = 0.99
        if q_dtype == ttnn.bfloat8_b:
            min_pcc = 0.98
        min_pcc = 0.93 if dtype == ttnn.bfloat4_b else min_pcc

    compute_kernel_config = ttnn.WormholeComputeKernelConfig(
        math_fidelity=ttnn.MathFidelity.HiFi4,
        math_approx_mode=False,
        fp32_dest_acc_en=False,
        packer_l1_acc=False,
    )
    dram_memcfg = ttnn.types.MemoryConfig(ttnn.types.TensorMemoryLayout.INTERLEAVED, ttnn.types.BufferType.DRAM)

    shard_grid = ttnn.experimental.tensor.CoreRangeSet({num_to_corerange(b)})
    shard_spec = ttnn.experimental.tensor.ShardSpec(
        shard_grid, (padded_num_heads, d), ttnn.experimental.tensor.ShardOrientation.ROW_MAJOR, False
    )

    height_sharded_memcfg = ttnn.types.MemoryConfig(
        ttnn.types.TensorMemoryLayout.HEIGHT_SHARDED, ttnn.types.BufferType.L1, shard_spec
    )

    K = fa_rand(nkv, b, s, d)
    V = fa_rand(nkv, b, s, d)

    tt_K = ttnn.as_tensor(K, device=device, dtype=dtype, layout=ttnn.TILE_LAYOUT, memory_config=dram_memcfg)
    tt_V = ttnn.as_tensor(V, device=device, dtype=dtype, layout=ttnn.TILE_LAYOUT, memory_config=dram_memcfg)

    start_indices = [s // 2 for _ in range(b)] if start_indices is None else start_indices
    max_start_idx = max(start_indices)
    scale = d**-0.5

    k_chunk_size = get_chunk_size(max_start_idx + 1)
    program_config = ttnn.SDPAProgramConfig(
        compute_with_storage_grid_size=grid_size,
        q_chunk_size=padded_num_heads,
        k_chunk_size=k_chunk_size,
    )

    padded_layer_len = nearest_n(max_start_idx + 1, n=k_chunk_size)

    # Test various sequence lengths
    logger.debug(f"Testing with sequence length: {max_start_idx}")
    logger.debug(f"Using chunk size: {k_chunk_size}")
    logger.debug(f"Using padded layer length: {padded_layer_len}")
    logger.debug(f"Using padded num heads: {padded_num_heads}")

    attn_mask = torch.zeros((1, b, padded_num_heads, padded_layer_len))
    for i in range(b):
        start_idx = start_indices[i]
        attn_mask[:, i, :, start_idx + 1 :] = torch.finfo(torch.float32).min

    Q = fa_rand(1, b, padded_num_heads, d)

    tt_Q = ttnn.as_tensor(
        Q,
        device=device,
        dtype=q_dtype,
        layout=ttnn.TILE_LAYOUT,
        memory_config=height_sharded_memcfg if sharded_in else dram_memcfg,
    )
    if cur_pos_tensor:
        start_indices_tt = ttnn.Tensor(torch.tensor(start_indices), ttnn.uint32).to(device)
        tt_back = ttnn.transformer.scaled_dot_product_attention_decode(
            tt_Q,
            tt_K,
            tt_V,
            cur_pos_tensor=start_indices_tt,
            scale=scale,
            program_config=program_config,
            compute_kernel_config=compute_kernel_config,
            memory_config=height_sharded_memcfg if sharded_out else dram_memcfg,
        )
    else:
        tt_back = ttnn.transformer.scaled_dot_product_attention_decode(
            tt_Q,
            tt_K,
            tt_V,
            start_indices,
            scale=scale,
            program_config=program_config,
            compute_kernel_config=compute_kernel_config,
            memory_config=height_sharded_memcfg if sharded_out else dram_memcfg,
        )

    tt_back = ttnn.to_torch(tt_back)
    tt_back = tt_back[:, :, :nh, :]

    Q_slice = Q[:, :, :nh, :].permute(1, 2, 0, 3)  # b, nh, 1, d
    K_slice = K[:, :, :padded_layer_len, :].permute(1, 0, 2, 3)  # nh, b, S, d
    V_slice = V[:, :, :padded_layer_len, :].permute(1, 0, 2, 3)  # nh, b, S, d
    attn_mask_slice = attn_mask[:, :, :nh, :].permute(1, 2, 0, 3)  # b, nh, 1, S
    expect = torch.nn.functional.scaled_dot_product_attention(
        Q_slice, K_slice, V_slice, attn_mask_slice, scale=scale, is_causal=False
    )  # b, nh, 1, d
    expect = expect.squeeze().unsqueeze(0)

    out_pass, out_pcc = comp_pcc(expect, tt_back, min_pcc)

    logger.debug(f"python vs pytorch: {out_pcc}")
    assert out_pass


@skip_for_grayskull("Unsupported in GS since L1 runs OOM with most configs")
@pytest.mark.skip("Skipping due to potential nd pcc issue #9370")
@pytest.mark.parametrize(
    "dtype, q_dtype",
    [
        [ttnn.bfloat8_b, ttnn.bfloat8_b],
        [ttnn.bfloat16, ttnn.bfloat16],
        [ttnn.bfloat8_b, ttnn.bfloat16],
        [ttnn.bfloat4_b, ttnn.bfloat16],
    ],
    ids=[
        "all_bfp8",
        "all_bfp16",
        "kv_bfp8",
        "kv_bfp4",
    ],
)
@pytest.mark.parametrize(
    "b, nh, nkv, s, d, grid_size, single_iter, cur_pos_tensor",
    (
        [32, 8, 1, 32768, 128, (8, 6), True, True],  # Llama2-70B
        [16, 8, 1, 32768, 128, (8, 6), False, False],  # Llama2-70B
        [8, 8, 1, 32768, 128, (8, 6), True, False],  # Llama2-70B
        [4, 8, 1, 32768, 128, (8, 6), True, False],  # Llama2-70B
        [32, 8, 1, 32768, 128, (8, 8), True, True],  # Mixtral8x7b
    ),
)
<<<<<<< HEAD
def test_sdpa_decode(
    device, b, nh, nkv, s, d, dtype, grid_size, q_dtype, single_iter, cur_pos_tensor, use_program_cache
):
    ttnn.experimental.device.DisablePersistentKernelCache()
=======
def test_sdpa_decode(device, b, nh, nkv, s, d, dtype, grid_size, q_dtype, single_iter, use_program_cache):
    ttnn.device.DisablePersistentKernelCache()
>>>>>>> 0d8d07a0
    if single_iter:
        run_test_sdpa_decode_single_iter(
            device, b, nh, nkv, s, d, dtype, grid_size, q_dtype, cur_pos_tensor, sharded_in=False, sharded_out=False
        )
    else:
        run_test_sdpa_decode_multi_pos(
            device, b, nh, nkv, s, d, dtype, grid_size, q_dtype, cur_pos_tensor, sharded_in=False, sharded_out=False
        )


@skip_for_grayskull("Unsupported in GS since L1 runs OOM with most configs")
@pytest.mark.skip("Skipping due to potential nd pcc issue #9370")
@pytest.mark.parametrize(
    "dtype, q_dtype",
    [
        [ttnn.bfloat8_b, ttnn.bfloat8_b],
        [ttnn.bfloat16, ttnn.bfloat16],
    ],
    ids=[
        "all_bfp8",
        "all_bfp16",
    ],
)
@pytest.mark.parametrize(
    "b, nh, nkv, s, d, grid_size",
    ([16, 8, 1, 32768, 128, (8, 6)],),  # Llama2-70B
)
def test_sdpa_decode_sharded(device, b, nh, nkv, s, d, dtype, grid_size, q_dtype):
    ttnn.device.DisablePersistentKernelCache()
    run_test_sdpa_decode_single_iter(
        device, b, nh, nkv, s, d, dtype, grid_size, q_dtype, sharded_in=True, sharded_out=False
    )
    run_test_sdpa_decode_single_iter(
        device, b, nh, nkv, s, d, dtype, grid_size, q_dtype, sharded_in=True, sharded_out=True
    )
    run_test_sdpa_decode_single_iter(
        device, b, nh, nkv, s, d, dtype, grid_size, q_dtype, sharded_in=False, sharded_out=True
    )


@skip_for_grayskull("Unsupported in GS since L1 runs OOM with most configs")
@pytest.mark.skip("Skipping Perf Test in CI")
def test_sdpa_decode_perf(device, use_program_cache):
    dtype = ttnn.bfloat8_b
    q_dtype = ttnn.bfloat16
    nh = 8
    nkv = 1
    d = 128
    grid_size = (8, 8)

    bs_combs = [
        (32, 2048),
        (16, 2048),
        (32, 8192),
        (16, 8192),
        (8, 8192),
        (16, 8192 * 2),
        (8, 8192 * 2),
        (16, 8192 * 4),
        (8, 8192 * 4),
        (4, 8192 * 4),
    ]

    for b, s in bs_combs:
        run_test_sdpa_decode_single_iter(  # different user pos
            device,
            b,
            nh,
            nkv,
            s,
            d,
            dtype,
            grid_size,
            q_dtype,
            sharded_in=True,
            sharded_out=True,
            start_indices=np.linspace(0, s - 1, b, dtype=np.int32).tolist(),
        )
        run_test_sdpa_decode_single_iter(  # all same user pos
            device,
            b,
            nh,
            nkv,
            s,
            d,
            dtype,
            grid_size,
            q_dtype,
            sharded_in=True,
            sharded_out=True,
            start_indices=[s - 1 for _ in range(b)],
        )


@skip_for_grayskull("Unsupported in GS since L1 runs OOM with most configs")
@pytest.mark.skip("Skipping due to potential nd pcc issue #9370")
@pytest.mark.parametrize(
    "dtype",
    [ttnn.bfloat8_b, ttnn.bfloat16],
    ids=["bfp8", "bf16"],
)
@pytest.mark.parametrize(
    "b, nh, nkv, s, d",
    ([16, 8, 1, 8192, 128],),  # Llama2-70B
)
def test_sdpa_decode_program_cache(device, b, nh, nkv, s, d, dtype, use_program_cache):
    ttnn.device.DisablePersistentKernelCache()

    dummy_tensors = []
    for i in range(2):
        # generate random start indices from 0 to s-1
        start_indices = np.random.randint(0, s - 1, b).tolist()
        start_indices[0] = s - 1

        dummy_tensors.append(
            ttnn.as_tensor(
                torch.zeros(32, 32),
                device=device,
                dtype=dtype,
                layout=ttnn.TILE_LAYOUT,
                memory_config=ttnn.types.MemoryConfig(
                    ttnn.types.TensorMemoryLayout.INTERLEAVED, ttnn.types.BufferType.DRAM
                ),
            )
        )
        dummy_tensors.append(
            ttnn.as_tensor(
                torch.zeros(1, 1, 32, 32 * 32),
                device=device,
                dtype=dtype,
                layout=ttnn.TILE_LAYOUT,
                memory_config=ttnn.types.MemoryConfig(
                    ttnn.types.TensorMemoryLayout.HEIGHT_SHARDED,
                    ttnn.types.BufferType.L1,
                    ttnn.experimental.tensor.ShardSpec(
                        ttnn.experimental.tensor.CoreRangeSet({num_to_corerange(32)}),
                        (32, 32),
                        ttnn.experimental.tensor.ShardOrientation.ROW_MAJOR,
                        False,
                    ),
                ),
            )
        )
        run_test_sdpa_decode_single_iter(
            device,
            b,
            nh,
            nkv,
            s,
            d,
            dtype,
            (8, 6),
            dtype,
            sharded_in=False,
            sharded_out=False,
            start_indices=start_indices,
        )
        run_test_sdpa_decode_single_iter(
            device,
            b,
            nh,
            nkv,
            s,
            d,
            dtype,
            (8, 6),
            dtype,
            sharded_in=True,
            sharded_out=False,
            start_indices=start_indices,
        )
        run_test_sdpa_decode_single_iter(
            device,
            b,
            nh,
            nkv,
            s,
            d,
            dtype,
            (8, 6),
            dtype,
            sharded_in=True,
            sharded_out=True,
            start_indices=start_indices,
        )
        run_test_sdpa_decode_single_iter(
            device,
            b,
            nh,
            nkv,
            s,
            d,
            dtype,
            (8, 6),
            dtype,
            sharded_in=False,
            sharded_out=True,
            start_indices=start_indices,
        )

    assert device.num_program_cache_entries() == 4


def run_test_sdpa_decode_ndpcc(device, b, nh, nkv, s, d, dtype, grid_size, q_dtype=ttnn.bfloat16):
    compute_grid_size = device.compute_with_storage_grid_size()
    if grid_size[0] > compute_grid_size.x or grid_size[1] > compute_grid_size.y:
        pytest.skip(f"Need {grid_size} grid size to run this test but core grid is {compute_grid_size}")

    padded_num_heads = nearest_pow_2(nearest_n(nh, n=32))
    torch.manual_seed(1234)

    compute_kernel_config = ttnn.WormholeComputeKernelConfig(
        math_fidelity=ttnn.MathFidelity.HiFi4,
        math_approx_mode=False,
        fp32_dest_acc_en=False,
        packer_l1_acc=False,
    )
    dram_memcfg = ttnn.types.MemoryConfig(ttnn.types.TensorMemoryLayout.INTERLEAVED, ttnn.types.BufferType.DRAM)

    K = fa_rand(nkv, b, s, d)
    V = fa_rand(nkv, b, s, d)

    tt_K = ttnn.as_tensor(K, device=device, dtype=dtype, layout=ttnn.TILE_LAYOUT, memory_config=dram_memcfg)
    tt_V = ttnn.as_tensor(V, device=device, dtype=dtype, layout=ttnn.TILE_LAYOUT, memory_config=dram_memcfg)

    start_idx = 0

    failed_start_pos = []

    while start_idx < 32000:
        Q = fa_rand(1, b, padded_num_heads, d)
        prev_pcc = None

        scale = d**-0.5

        k_chunk_size = get_chunk_size(start_idx + 1)
        program_config = ttnn.SDPAProgramConfig(
            compute_with_storage_grid_size=grid_size,  # device.compute_with_storage_grid_size(),
            q_chunk_size=padded_num_heads,
            k_chunk_size=k_chunk_size,
        )

        padded_layer_len = nearest_n(start_idx + 1, n=k_chunk_size)

        # Test various sequence lengths
        logger.info(f"Testing with sequence length: {start_idx}")
        logger.info(f"Using chunk size: {k_chunk_size}")
        logger.info(f"Using padded layer length: {padded_layer_len}")
        logger.info(f"Using padded num heads: {padded_num_heads}")

        attn_mask = torch.zeros((1, b, padded_num_heads, padded_layer_len))
        # Assume all users are at same position
        attn_mask[:, :, :, start_idx + 1 :] = torch.finfo(torch.float32).min

        Q_slice = Q[:, :, :nh, :].permute(1, 2, 0, 3)  # b, nh, 1, d
        K_slice = K[:, :, :padded_layer_len, :].permute(1, 0, 2, 3)  # nh, b, S, d
        V_slice = V[:, :, :padded_layer_len, :].permute(1, 0, 2, 3)  # nh, b, S, d
        attn_mask_slice = attn_mask[:, :, :nh, :].permute(1, 2, 0, 3)  # b, nh, 1, S

        expect = torch.nn.functional.scaled_dot_product_attention(
            Q_slice, K_slice, V_slice, attn_mask_slice, scale=scale, is_causal=False
        )  # b, nh, 1, d
        expect = expect.squeeze().unsqueeze(0)

        all_out_pass = True

        for i in range(200):
            tt_Q = ttnn.as_tensor(
                Q,
                device=device,
                dtype=q_dtype,
                layout=ttnn.TILE_LAYOUT,
                memory_config=dram_memcfg,  # height_sharded_memcfg
            )

            tt_back = ttnn.transformer.scaled_dot_product_attention_decode(
                tt_Q,
                tt_K,
                tt_V,
                [start_idx for _ in range(b)],
                scale=scale,
                program_config=program_config,
                compute_kernel_config=compute_kernel_config,
                memory_config=dram_memcfg,  # height_sharded_memcfg,
            )

            tt_back = ttnn.to_torch(tt_back)

            tt_back = tt_back[:, :, :nh, :]

            out_pass, out_pcc, pcc_val = comp_and_get_pcc(expect, tt_back, 0.98)

            logger.debug(f"python vs pytorch: {out_pcc}")

            if prev_pcc is not None:
                assert out_pcc == prev_pcc, f"Iteration {i}: pcc changed from {prev_pcc} to {out_pcc}"

            if not out_pass:
                all_out_pass = False
                logger.debug(f"PCC Failed at iteration {i}")

            prev_pcc = out_pcc

        if not all_out_pass:
            failed_start_pos.append(start_idx)

        start_idx += 20  # if start_idx < 4096 else 3001

    logger.info(f"ND Start Pos: {failed_start_pos}")


@pytest.mark.timeout(600)
@pytest.mark.skip("Skipping due to causing 45 minutes timeout on tt eager unit tests")
@skip_for_grayskull("Unsupported in GS since L1 runs OOM with most configs")
@pytest.mark.parametrize(
    "dtype, q_dtype",
    [
        # [ttnn.bfloat16, ttnn.bfloat16],
        # [ttnn.bfloat8_b, ttnn.bfloat8_b],
        [ttnn.bfloat4_b, ttnn.bfloat4_b],
    ],
    ids=[
        # "bfp16_bfp16",
        # "bfp8_bfp8",
        "bfp4_bfp4",
    ],
)
@pytest.mark.parametrize(
    "b, nh, nkv, s, d, grid_size",
    (
        # [16, 8, 1, 32768, 128, (8, 6)],  # Llama2-70B
        # [32, 8, 1, 32768, 128, (8, 8)],  # Llama2-70B
        [16, 8, 1, 32768, 128, (8, 6)],
    ),
)
def test_sdpa_decode_ndpcc(device, b, nh, nkv, s, d, dtype, grid_size, q_dtype, use_program_cache):
    ttnn.device.DisablePersistentKernelCache()
    run_test_sdpa_decode_ndpcc(device, b, nh, nkv, s, d, dtype, grid_size, q_dtype)<|MERGE_RESOLUTION|>--- conflicted
+++ resolved
@@ -454,15 +454,9 @@
         [32, 8, 1, 32768, 128, (8, 8), True, True],  # Mixtral8x7b
     ),
 )
-<<<<<<< HEAD
-def test_sdpa_decode(
-    device, b, nh, nkv, s, d, dtype, grid_size, q_dtype, single_iter, cur_pos_tensor, use_program_cache
-):
-    ttnn.experimental.device.DisablePersistentKernelCache()
-=======
-def test_sdpa_decode(device, b, nh, nkv, s, d, dtype, grid_size, q_dtype, single_iter, use_program_cache):
+
+def test_sdpa_decode(device, b, nh, nkv, s, d, dtype, grid_size, q_dtype, single_iter, cur_pos_tensor, use_program_cache):
     ttnn.device.DisablePersistentKernelCache()
->>>>>>> 0d8d07a0
     if single_iter:
         run_test_sdpa_decode_single_iter(
             device, b, nh, nkv, s, d, dtype, grid_size, q_dtype, cur_pos_tensor, sharded_in=False, sharded_out=False
