# SPDX-FileCopyrightText: © 2023 Tenstorrent Inc.

# SPDX-License-Identifier: Apache-2.0

import pytest
from loguru import logger


import ttnn
<<<<<<< HEAD
from models.common.utility_functions import comp_pcc
=======
from models.common.utility_functions import comp_pcc, is_blackhole
>>>>>>> a82d07e2
import torch
import ttnn

shapes = [
    [1, 1, 25088, 64],
]


@pytest.mark.parametrize("shape", shapes)
def test_move_op(shape, device):
    is_p100 = (
        is_blackhole() and device.compute_with_storage_grid_size().x * device.compute_with_storage_grid_size().y != 130
    )
    if is_p100:
        pytest.skip(reason="see #34415")
    run_move_op(shape, device)


def run_move_op(shape, device):
    """
    For non_overlap, multi-core is run for num_tiles > 1.
    """
    torch.manual_seed(1234)
    compute_grid_size = device.compute_with_storage_grid_size()
    if (compute_grid_size.x * compute_grid_size.y) < 98:
        core_count = 25
        shape[2] = 25050
    else:
        core_count = 98

    dtype = ttnn.bfloat16
    layout = ttnn.ROW_MAJOR_LAYOUT
    shard_orientation = ttnn.ShardOrientation.ROW_MAJOR
    if (compute_grid_size.x * compute_grid_size.y) < 98:
        shard_grid = ttnn.CoreRangeSet(
            {
                ttnn.CoreRange(
                    ttnn.CoreCoord(0, 0),
                    ttnn.CoreCoord(4, 4),
                ),
            }
        )
    else:
        shard_grid = ttnn.CoreRangeSet(
            {
                ttnn.CoreRange(
                    ttnn.CoreCoord(0, 0),
                    ttnn.CoreCoord(11, 7),
                ),
                ttnn.CoreRange(
                    ttnn.CoreCoord(0, 8),
                    ttnn.CoreCoord(1, 8),
                ),
            }
        )
    assert shape[0] == 1 and shape[1] == 1
    assert shape[2] % core_count == 0 and shape[3] % 32 == 0
    shard_shape = [(int)(shape[2] / core_count), shape[3]]
    shard_spec = ttnn.ShardSpec(
        shard_grid,
        shard_shape,
        shard_orientation,
    )
    # make dummy shape half of shape, so we will test move sharded with overlap
    dummy_shape = [shape[0], shape[1], (int)(shape[2] / 2), shape[3]]
    dummy_shard_shape = [(int)(dummy_shape[2] / core_count), dummy_shape[3]]
    dummy_shard_spec = ttnn.ShardSpec(
        shard_grid,
        dummy_shard_shape,
        shard_orientation,
    )
    dummy_tensor = torch.zeros(dummy_shape)
    tt_dummy_tensor = ttnn.Tensor(dummy_tensor, dtype)
    dummy_mem_config = ttnn.MemoryConfig(
        memory_layout=ttnn.TensorMemoryLayout.HEIGHT_SHARDED,
        buffer_type=ttnn.BufferType.L1,
        shard_spec=dummy_shard_spec,
    )
    tt_dummy_tensor = tt_dummy_tensor.to(device, dummy_mem_config)
    logger.info(f"shape={shape}")
    input_volume = shape[2] * shape[3]
    tensor = []
    for val in range(1, input_volume + 1):
        tensor.append(val)
    torch_tensor = torch.tensor(tensor).reshape(shape)
    tt_tensor = ttnn.Tensor(torch_tensor, dtype)
    height_sharded_mem_config = ttnn.MemoryConfig(
        memory_layout=ttnn.TensorMemoryLayout.HEIGHT_SHARDED,
        buffer_type=ttnn.BufferType.L1,
        shard_spec=shard_spec,
    )
    tt_tensor = tt_tensor.to(device, height_sharded_mem_config)

    # Free up dummy tensor from memory to make available to move
    tt_dummy_tensor.deallocate()

    output = ttnn.move(tt_tensor, memory_config=height_sharded_mem_config)

    tt_host_rm = output.cpu().to(ttnn.ROW_MAJOR_LAYOUT)
    pyt_got_back_rm = tt_host_rm.to_torch()

    passing_pcc, output_pcc = comp_pcc(pyt_got_back_rm, torch_tensor, 0.99)
    logger.debug(f"Passing={passing_pcc}")
    logger.debug(f"Output pcc={output_pcc}")

    assert passing_pcc<|MERGE_RESOLUTION|>--- conflicted
+++ resolved
@@ -7,11 +7,7 @@
 
 
 import ttnn
-<<<<<<< HEAD
-from models.common.utility_functions import comp_pcc
-=======
 from models.common.utility_functions import comp_pcc, is_blackhole
->>>>>>> a82d07e2
 import torch
 import ttnn
 
