# SPDX-FileCopyrightText: © 2025 Tenstorrent AI ULC

# SPDX-License-Identifier: Apache-2.0

import os
import math
import torch
from tests.tt_eager.python_api_testing.sweep_tests.comparison_funcs import (
    comp_allclose,
    comp_pcc,
)
import ttnn
from loguru import logger
import pytest
from models.common.utility_functions import skip_for_wormhole_b0, skip_for_blackhole


def fa_rand(*shape):
    normal_1 = torch.randn(shape)
    normal_2 = torch.randn(shape) * 10
    bernoulli = torch.bernoulli(torch.full(shape, 0.001))
    return normal_1 + normal_2 * bernoulli


def is_watcher_enabled():
    return os.environ.get("TT_METAL_WATCHER") is not None


def fa_rand(*shape):
    normal_1 = torch.randn(shape)
    normal_2 = torch.randn(shape) * 10
    bernoulli = torch.bernoulli(torch.full(shape, 0.001))
    return normal_1 + normal_2 * bernoulli


def create_sliding_window_mask_prefill(b, nh, seq_len, sliding_window=0, is_causal=True):
    """
    Create attention mask for sliding window attention in prefill mode.

    Args:
        b: batch size
        nh: number of heads
        seq_len: sequence length
        sliding_window: sliding window size
        is_causal: whether to apply causal constraint

    Returns:
        attn_mask: [b, nh, seq_len, seq_len] mask with -inf for positions outside window
    """
    attn_mask = torch.zeros((b, nh, seq_len, seq_len))

    for i in range(b):
        for q_pos in range(seq_len):
            if is_causal:
                # Causal sliding window: spans from (q_pos - sliding_window + 1) to q_pos (inclusive)
                window_end = q_pos + 1  # exclusive (causal constraint)
                window_start = max(0, window_end - sliding_window) if sliding_window > 0 else 0

                # Mask positions before sliding window start
                if window_start > 0:
                    attn_mask[i, :, q_pos, :window_start] = torch.finfo(torch.float32).min

                # Mask positions after current position (causal constraint)
                if q_pos + 1 < seq_len:
                    attn_mask[i, :, q_pos, q_pos + 1 :] = torch.finfo(torch.float32).min
            else:
                # Non-causal sliding window: centered on diagonal with half before and half after
                half_window = sliding_window // 2 if sliding_window > 0 else seq_len // 2
                window_start = max(0, q_pos - half_window)
                window_end = min(seq_len, q_pos + half_window + 1)  # exclusive

                # Mask positions outside the sliding window
                if window_start > 0:
                    attn_mask[i, :, q_pos, :window_start] = torch.finfo(torch.float32).min
                if window_end < seq_len:
                    attn_mask[i, :, q_pos, window_end:] = torch.finfo(torch.float32).min

    return attn_mask


def run_test_sdpa_tt(
    device, b, nh, nkv, s, d, q_chunk_size, k_chunk_size, dtype, use_high_precision_compute=False, rmse_threshold=None
):
    torch.manual_seed(1234)

    program_config = ttnn.SDPAProgramConfig(
        compute_with_storage_grid_size=device.compute_with_storage_grid_size(),
        q_chunk_size=q_chunk_size,
        k_chunk_size=k_chunk_size,
        exp_approx_mode=True,
    )

    if use_high_precision_compute:
        compute_kernel_config = ttnn.WormholeComputeKernelConfig(
            math_fidelity=ttnn.MathFidelity.HiFi4,
            math_approx_mode=False,
            fp32_dest_acc_en=True,
            packer_l1_acc=False,
        )
    else:
        compute_kernel_config = ttnn.WormholeComputeKernelConfig(
            math_fidelity=ttnn.MathFidelity.HiFi2,
            math_approx_mode=True,
            fp32_dest_acc_en=False,
            packer_l1_acc=False,
        )

    Q = fa_rand(b, nh, s, d)
    K = fa_rand(b, nkv, s, d)
    V = fa_rand(b, nkv, s, d)

    tt_Q = ttnn.from_torch(Q, dtype=dtype, layout=ttnn.TILE_LAYOUT, device=device, pad_value=0.0)
    tt_K = ttnn.from_torch(K, dtype=dtype, layout=ttnn.TILE_LAYOUT, device=device, pad_value=0.0)
    tt_V = ttnn.from_torch(V, dtype=dtype, layout=ttnn.TILE_LAYOUT, device=device, pad_value=0.0)
    tt_back = ttnn.transformer.scaled_dot_product_attention(
        tt_Q, tt_K, tt_V, is_causal=True, program_config=program_config, compute_kernel_config=compute_kernel_config
    )
    tt_back = ttnn.to_torch(tt_back)
    # Slice out any tile-padding
    tt_back = tt_back[:, :, :s, :]

    K_repeated = torch.cat([K[:, i : i + 1, :, :].repeat(1, nh // nkv, 1, 1) for i in range(nkv)], dim=1)  # b, nh, d, S
    V_repeated = torch.cat([V[:, i : i + 1, :, :].repeat(1, nh // nkv, 1, 1) for i in range(nkv)], dim=1)  # b, nh, d, S
    gt = torch.nn.functional.scaled_dot_product_attention(Q, K_repeated, V_repeated, is_causal=True)

    out_pass, out_pcc = comp_pcc(gt, tt_back, 0.994)
    logger.debug(f"python vs pytorch: {out_pcc}")
    rmse = torch.sqrt(((gt - tt_back) ** 2).mean()).item()
    logger.debug(f"rmse: {rmse}")
    if rmse_threshold is not None:
        assert rmse < rmse_threshold
    else:
        assert out_pass


def run_sdpa_noncausal(
    device, b, nh, nkv, sq, d, q_chunk_size, k_chunk_size, dtype, sk=None, use_mask=True, rmse_threshold=None
):
    torch.manual_seed(1234)
    if sk is None:
        sk = sq

    program_config = ttnn.SDPAProgramConfig(
        compute_with_storage_grid_size=device.compute_with_storage_grid_size(),
        q_chunk_size=q_chunk_size,
        k_chunk_size=k_chunk_size,
        exp_approx_mode=True,
    )

    compute_kernel_config = ttnn.WormholeComputeKernelConfig(
        math_fidelity=ttnn.MathFidelity.HiFi2,
        math_approx_mode=False,
        fp32_dest_acc_en=False,
        packer_l1_acc=False,
    )

    Q = fa_rand(b, nh, sq, d)
    K = fa_rand(b, nkv, sk, d)
    V = fa_rand(b, nkv, sk, d)
    # Generate random non-causal attention mask
    tt_mask = None
    mask = None
    if use_mask:
        mask = torch.bernoulli(
            torch.full(
                (
                    b,
                    sq,
                    sk,
                ),
                0.25,
            )
        )
        mask = mask.unsqueeze(1)
        mask = mask * -1e9
        tt_mask = ttnn.from_torch(mask, dtype=ttnn.bfloat4_b, layout=ttnn.TILE_LAYOUT, device=device)

    tt_Q = ttnn.from_torch(Q, dtype=dtype, layout=ttnn.TILE_LAYOUT, device=device, pad_value=0.0)
    tt_K = ttnn.from_torch(K, dtype=dtype, layout=ttnn.TILE_LAYOUT, device=device, pad_value=0.0)
    tt_V = ttnn.from_torch(V, dtype=dtype, layout=ttnn.TILE_LAYOUT, device=device, pad_value=0.0)
    tt_back = ttnn.transformer.scaled_dot_product_attention(
        tt_Q,
        tt_K,
        tt_V,
        is_causal=False,
        attn_mask=tt_mask,
        program_config=program_config,
        compute_kernel_config=compute_kernel_config,
    )
    tt_back = ttnn.to_torch(tt_back)
    # Slice out any tile-padding
    tt_back = tt_back[:, :, :sq, :]

    if nkv > 1 and nkv != nh:
        assert nh % nkv == 0
        K = K.reshape(b, nkv, 1, sk, d).repeat(1, 1, nh // nkv, 1, 1).reshape(b, nh, sk, d)
        V = V.reshape(b, nkv, 1, sk, d).repeat(1, 1, nh // nkv, 1, 1).reshape(b, nh, sk, d)

    gt = torch.nn.functional.scaled_dot_product_attention(Q, K, V, is_causal=False, attn_mask=mask)

    out_pass, out_pcc = comp_pcc(gt, tt_back, 0.994)
    logger.debug(f"python vs pytorch: {out_pcc}")
    rmse = torch.sqrt(((gt - tt_back) ** 2).mean()).item()
    logger.debug(f"rmse: {rmse}")
    if rmse_threshold is not None:
        assert rmse < rmse_threshold

    assert out_pass


@pytest.mark.skipif(is_watcher_enabled(), reason="Kernel OOM with watcher enabled")
@pytest.mark.parametrize("dtype", [ttnn.bfloat16], ids=["bf16"])
@pytest.mark.parametrize("q_chunk_size", [32, 128, 512], ids=["q32", "q128", "q512"])
@pytest.mark.parametrize("k_chunk_size", [128, 512], ids=["k128", "k512"])
@pytest.mark.parametrize("is_causal", [True, False], ids=["causal", "noncausal"])
@pytest.mark.parametrize("b", [1, 2], ids=["b1", "b2"])
@pytest.mark.parametrize("nh", [1, 8], ids=["nh1", "nh8"])
@pytest.mark.parametrize("nkv", [1], ids=["nkv1"])
@pytest.mark.parametrize("s", [1, 160, 2011], ids=["s1", "s160", "s2011"])
@pytest.mark.parametrize(
    "d",
    [128],
    ids=[
        "d128",
    ],
)
def test_sdpa_tt_padded(device, b, nh, nkv, s, d, q_chunk_size, k_chunk_size, dtype, is_causal, is_ci_env):
    if q_chunk_size == 512 and k_chunk_size == 512:
        pytest.skip("OOM config.")
    if nh % nkv != 0:
        pytest.skip("nkv must divide nh")
    if is_ci_env and (b == 1 or nh == 1 or s == 1 or q_chunk_size == 512 or k_chunk_size == 512):
        pytest.skip("Skipping to avoid CI timeout")
    ttnn.device.DisablePersistentKernelCache()
    if is_causal:
        run_test_sdpa_tt(device, b, nh, nkv, s, d, q_chunk_size, k_chunk_size, dtype, rmse_threshold=0.033)
    else:
        run_sdpa_noncausal(
            device, b, nh, nkv, s, d, q_chunk_size, k_chunk_size, dtype, use_mask=False, rmse_threshold=0.033
        )


@pytest.mark.skipif(is_watcher_enabled(), reason="Kernel OOM with watcher enabled")
@pytest.mark.parametrize("dtype", [ttnn.bfloat4_b, ttnn.bfloat8_b, ttnn.bfloat16], ids=["bfp4", "bfp8", "bf16"])
@pytest.mark.parametrize("q_chunk_size", [128, 256], ids=["q128", "q256"])
@pytest.mark.parametrize("k_chunk_size", [128, 256], ids=["k128", "k256"])
@pytest.mark.parametrize(
    "b, nh, nkv, s, d",
    (
        [1, 8, 1, 2048, 128],  # Llama2-70B
        [1, 16, 1, 2048, 64],  # Falcon-40B
        [1, 71, 1, 2048, 64],  # Falcon-7B
        [8, 8, 1, 2048, 128],  # Llama2-70B large batch
        [1, 8, 1, 8192, 128],  # Llama2-70B large sequence
    ),
)
def test_sdpa_tt(device, b, nh, nkv, s, d, q_chunk_size, k_chunk_size, dtype):
    if dtype == ttnn.bfloat4_b and (
        q_chunk_size > 128 or k_chunk_size > 128 or [b, nh, nkv, s, d] != [1, 8, 1, 2048, 128]
    ):
        pytest.skip("just need to single test case for sanity-check bfp4")
    if (s % q_chunk_size != 0) or (s % k_chunk_size != 0):
        pytest.skip("s must be divisible by q_chunk_size and k_chunk_size")
    if nh == 8 and q_chunk_size == 128 and k_chunk_size == 128:
        pytest.skip("Can cause OOM if profiling is enabled.")
    rmse_threshold = 0.0092 if (dtype == ttnn.bfloat8_b or dtype == ttnn.bfloat4_b) else 0.0093
    ttnn.device.DisablePersistentKernelCache()
    run_test_sdpa_tt(device, b, nh, nkv, s, d, q_chunk_size, k_chunk_size, dtype, rmse_threshold=rmse_threshold)


@pytest.mark.skipif(is_watcher_enabled(), reason="Kernel OOM with watcher enabled")
@pytest.mark.parametrize("dtype", [ttnn.bfloat8_b, ttnn.bfloat16], ids=["bfp8", "bf16"])
@pytest.mark.parametrize("q_chunk_size", [32], ids=["q32"])
@pytest.mark.parametrize("k_chunk_size", [32], ids=["k32"])
@pytest.mark.parametrize(
    "b, nh, nkv, s, d",
    ([1, 16, 1, 32, 64],),  # Falcon-40B
    ids=["f40b"],
)
def test_sdpa_tt_small_chunks(device, b, nh, nkv, s, d, q_chunk_size, k_chunk_size, dtype):
    if (s % q_chunk_size != 0) or (s % k_chunk_size != 0):
        pytest.skip("s must be divisible by q_chunk_size and k_chunk_size")
    if nh == 8 and q_chunk_size == 128 and k_chunk_size == 128:
        pytest.skip("Can cause OOM if profiling is enabled.")
    ttnn.device.DisablePersistentKernelCache()
    run_test_sdpa_tt(device, b, nh, nkv, s, d, q_chunk_size, k_chunk_size, dtype)


@pytest.mark.skipif(is_watcher_enabled(), reason="Kernel OOM with watcher enabled")
@pytest.mark.parametrize("dtype", [ttnn.bfloat16], ids=["bf16"])
@pytest.mark.parametrize("q_chunk_size", [256], ids=["q256"])
@pytest.mark.parametrize("k_chunk_size", [512], ids=["k512"])
@pytest.mark.parametrize(
    "b, nh, nkv, s, d",
    (
        [1, 3, 3, 44 * 1024, 128],  # Llama2-70B
        [1, 1, 1, 2048, 128],
    ),
    ids=["full-grid", "single-core"],
)
def test_sdpa_perf(device, b, nh, nkv, s, d, q_chunk_size, k_chunk_size, dtype):
    if (s % q_chunk_size != 0) or (s % k_chunk_size != 0):
        pytest.skip("s must be divisible by q_chunk_size and k_chunk_size")
    if nh == 8 and q_chunk_size == 128 and k_chunk_size == 128:
        pytest.skip("Can cause OOM if profiling is enabled.")
    ttnn.device.DisablePersistentKernelCache()
    run_sdpa_noncausal(device, b, nh, nkv, s, d, q_chunk_size, k_chunk_size, dtype, use_mask=False)


@pytest.mark.skipif(is_watcher_enabled(), reason="Kernel OOM with watcher enabled")
@pytest.mark.parametrize("dtype", [ttnn.bfloat8_b, ttnn.bfloat16], ids=["bfp8", "bf16"])
@pytest.mark.parametrize("q_chunk_size", [256], ids=["q128"])
@pytest.mark.parametrize("k_chunk_size", [128], ids=["k128"])
@pytest.mark.parametrize(
    "b, nh, nkv, s, d",
    ([1, 8, 1, 128 * 1024, 128],),  # Llama2-70B 128K sequence
)
@pytest.mark.timeout(120)
def test_sdpa_tt_large_seq(device, b, nh, nkv, s, d, q_chunk_size, k_chunk_size, dtype):
    if (s % q_chunk_size != 0) or (s % k_chunk_size != 0):
        pytest.skip("s must be divisible by q_chunk_size and k_chunk_size")
    if nh == 8 and q_chunk_size == 128 and k_chunk_size == 128:
        pytest.skip("Can cause OOM if profiling is enabled.")
    ttnn.device.DisablePersistentKernelCache()
    rmse_threshold = 0.0094
    run_test_sdpa_tt(
        device,
        b,
        nh,
        nkv,
        s,
        d,
        q_chunk_size,
        k_chunk_size,
        dtype,
        use_high_precision_compute=True,
        rmse_threshold=rmse_threshold,
    )


@pytest.mark.skip(reason="Skip perf test in CI")
@pytest.mark.skipif(is_watcher_enabled(), reason="Kernel OOM with watcher enabled")
@pytest.mark.parametrize("dtype", [ttnn.bfloat16], ids=["bf16"])
@pytest.mark.parametrize("q_chunk_size", [256], ids=["q128"])
@pytest.mark.parametrize("k_chunk_size", [256], ids=["k128"])
@pytest.mark.parametrize(
    "b, nh, nkv, s, d",
    (
        [1, 8, 1, 128, 128],  # Llama2-70B 128K sequence
        [1, 8, 1, 8 * 1024, 128],  # Llama2-70B 128K sequence
        [1, 8, 1, 16 * 1024, 128],  # Llama2-70B 128K sequence
        [1, 8, 1, 32 * 1024, 128],  # Llama2-70B 128K sequence
        [1, 8, 1, 64 * 1024, 128],  # Llama2-70B 128K sequence
    ),
)
def test_sdpa_tt_perf(device, b, nh, nkv, s, d, q_chunk_size, k_chunk_size, dtype):
    if (s % q_chunk_size != 0) or (s % k_chunk_size != 0):
        pytest.skip("s must be divisible by q_chunk_size and k_chunk_size")
    if nh == 8 and q_chunk_size == 128 and k_chunk_size == 128:
        pytest.skip("Can cause OOM if profiling is enabled.")
    ttnn.device.DisablePersistentKernelCache()
    run_test_sdpa_tt(device, b, nh, nkv, s, d, q_chunk_size, k_chunk_size, dtype)


@pytest.mark.skipif(is_watcher_enabled(), reason="Kernel OOM with watcher enabled")
@pytest.mark.parametrize("dtype", [ttnn.bfloat8_b, ttnn.bfloat16], ids=["bfp8", "bf16"])
@pytest.mark.parametrize("q_chunk_size", [128, 256], ids=["q128", "q256"])
@pytest.mark.parametrize("k_chunk_size", [128, 256], ids=["k128", "k256"])
@pytest.mark.parametrize(
    "b, nh, nkv, s, d",
    (
        [1, 8, 1, 2048, 128],  # Llama2-70B
        [1, 16, 1, 2048, 64],  # Falcon-40B
        [1, 71, 1, 2048, 64],  # Falcon-7B
    ),
)
def test_sdpa_tt_with_program_cache(device, b, nh, nkv, s, d, q_chunk_size, k_chunk_size, dtype):
    if (s % q_chunk_size != 0) or (s % k_chunk_size != 0):
        pytest.skip("s must be divisible by q_chunk_size and k_chunk_size")
    if nh == 8 and q_chunk_size == 128 and k_chunk_size == 128:
        pytest.skip("Can cause OOM if profiling is enabled.")

    for _ in range(2):
        run_test_sdpa_tt(device, b, nh, nkv, s, d, q_chunk_size, k_chunk_size, dtype)

    assert device.num_program_cache_entries() == 1


@pytest.mark.skipif(is_watcher_enabled(), reason="Kernel OOM with watcher enabled")
@pytest.mark.parametrize("dtype", [ttnn.bfloat8_b, ttnn.bfloat16], ids=["bfp8", "bf16"])
@pytest.mark.parametrize("q_chunk_size", [32, 128, 256], ids=["q32", "q128", "q256"])
@pytest.mark.parametrize("k_chunk_size", [128, 256], ids=["k128", "k256"])
@pytest.mark.parametrize(
    "b, nh, nkv, s, d",
    (
        [1, 8, 1, 2048, 128],  # Llama2-70B
        [1, 16, 2, 128, 128],  # GQA
        [1, 16, 16, 4096, 96],  # Llama-3.2-11B-Vision
        [1, 71, 1, 2048, 64],  # Falcon-7B
        [8, 8, 1, 2048, 128],  # Llama2-70B large batch
    ),
)
def test_sdpa_noncausal(device, b, nh, nkv, s, d, q_chunk_size, k_chunk_size, dtype):
    if (s % q_chunk_size != 0) or (s % k_chunk_size != 0):
        pytest.skip("s must be divisible by q_chunk_size and k_chunk_size")
    if s > 2048 and (q_chunk_size == 128 or k_chunk_size == 128):
        pytest.skip("Bad PCC for small chunks")
    ttnn.device.DisablePersistentKernelCache()
    rmse_threshold = 0.0069
    run_sdpa_noncausal(device, b, nh, nkv, s, d, q_chunk_size, k_chunk_size, dtype, rmse_threshold=rmse_threshold)


@pytest.mark.skipif(is_watcher_enabled(), reason="Kernel OOM with watcher enabled")
@pytest.mark.parametrize("dtype", [ttnn.bfloat8_b, ttnn.bfloat16], ids=["bfp8", "bf16"])
@pytest.mark.parametrize("q_chunk_size", [128, 256], ids=["q128", "q256"])
@pytest.mark.parametrize("k_chunk_size", [128, 256], ids=["k128", "k256"])
@pytest.mark.parametrize(
    "b, nh, nkv, sq, sk, d",
    (
        [1, 8, 1, 4096, 2048, 128],
        # [1, 4, 4, 128*1024, 6528, 128],  # Llama-Vision long seq
        [1, 4, 1, 2048, 6528, 128],  # Llama-Vision
    ),
)
def test_sdpa_noncausal_unequal_seqlen(device, b, nh, nkv, sq, sk, d, q_chunk_size, k_chunk_size, dtype):
    if (sq % q_chunk_size != 0) or (sk % k_chunk_size != 0):
        pytest.skip("s must be divisible by q_chunk_size and k_chunk_size")
    ttnn.device.DisablePersistentKernelCache()
    run_sdpa_noncausal(device, b, nh, nkv, sq, d, q_chunk_size, k_chunk_size, dtype, sk=sk)


def run_test_chunked_sdpa(
    device,
    b,
    nh,
    nkv,
    s,
    d,
    q_chunk_size,
    k_chunk_size,
    prefill_chunk_size,
    page_block_size,
    q_dtype,
    k_dtype,
    use_high_precision_compute,
    grid_size=None,
):
    program_config = ttnn.SDPAProgramConfig(
        compute_with_storage_grid_size=grid_size or device.compute_with_storage_grid_size(),
        q_chunk_size=q_chunk_size,
        k_chunk_size=k_chunk_size,
        exp_approx_mode=True,
    )

    if use_high_precision_compute:
        compute_kernel_config = ttnn.WormholeComputeKernelConfig(
            math_fidelity=ttnn.MathFidelity.HiFi4,
            math_approx_mode=False,
            fp32_dest_acc_en=True,
            packer_l1_acc=False,
        )
    else:
        compute_kernel_config = ttnn.WormholeComputeKernelConfig(
            math_fidelity=ttnn.MathFidelity.HiFi2,
            math_approx_mode=True,
            fp32_dest_acc_en=False,
            packer_l1_acc=False,
        )

    Q = fa_rand(b, nh, s, d)
    K = fa_rand(b, nkv, s, d)
    V = fa_rand(b, nkv, s, d)
    K_repeated = torch.cat([K[:, i : i + 1, :, :].repeat(1, nh // nkv, 1, 1) for i in range(nkv)], dim=1)  # b, nh, d, S
    V_repeated = torch.cat([V[:, i : i + 1, :, :].repeat(1, nh // nkv, 1, 1) for i in range(nkv)], dim=1)  # b, nh, d, S
    gt = torch.nn.functional.scaled_dot_product_attention(Q, K_repeated, V_repeated, is_causal=True)

    # Print shapes of all inputs along with input names
    logger.debug(f"Q: {Q.shape}")
    logger.debug(f"K: {K.shape}")
    logger.debug(f"V: {V.shape}")

    assert s % prefill_chunk_size == 0, "s must be divisible by prefill_chunk_size"
    assert prefill_chunk_size % page_block_size == 0, "prefill_chunk_size must be divisible by page_block_size"
    num_prefill_chunks = s // prefill_chunk_size
    # Prepare K, V paged for TT
    max_num_blocks_per_seq = s // page_block_size
    assert max_num_blocks_per_seq * page_block_size == s
    max_num_blocks = b * max_num_blocks_per_seq
    assert max_num_blocks * page_block_size == b * s

    # Shuffle paged KV cache according to some random page_table
    permutation = torch.randperm(max_num_blocks)
    reverse_permutation = torch.argsort(permutation)
    # page_table is the reverse permutation from shuffled -> unshuffled, and is used to map
    # a virtual block to the physical block id.
    page_table = reverse_permutation.reshape(b, max_num_blocks_per_seq)

    def page_cache(cache):
        paged_cache = (
            cache.reshape(b, nkv, max_num_blocks_per_seq, page_block_size, d)
            .transpose(1, 2)
            .reshape(max_num_blocks, nkv, page_block_size, d)
        )

        shuffled_page_cache = paged_cache[permutation]
        return shuffled_page_cache

    def unpage_cache(cache):
        unshuffled_page_cache = cache[reverse_permutation]
        paged_cache_back = (
            unshuffled_page_cache.reshape(b, nkv, max_num_blocks_per_seq, page_block_size, d)
            .transpose(1, 2)
            .reshape(b, nkv, s, d)
        )
        return paged_cache_back

    # Check that we can convert from normal to paged to normal
    assert torch.allclose(unpage_cache(page_cache(K)), K), "K is not equal to unpage_cache(page_cache(K))"
    assert torch.allclose(unpage_cache(page_cache(V)), V), "V is not equal to unpage_cache(page_cache(V))"

    tt_paged_K = ttnn.Tensor(page_cache(K), k_dtype).to(ttnn.TILE_LAYOUT).to(device)
    tt_paged_V = ttnn.Tensor(page_cache(V), k_dtype).to(ttnn.TILE_LAYOUT).to(device)
    page_table_tt = ttnn.Tensor(page_table, ttnn.int32).to(device)

    for chunk_idx in range(num_prefill_chunks):
        # Chunk Q
        Q_chunk = Q[:, :, chunk_idx * prefill_chunk_size : (chunk_idx + 1) * prefill_chunk_size]
        tt_Q_chunk = ttnn.Tensor(Q_chunk, q_dtype).to(ttnn.TILE_LAYOUT).to(device)
        chunk_start_idx = chunk_idx * prefill_chunk_size

        tt_back = ttnn.transformer.chunked_scaled_dot_product_attention(
            tt_Q_chunk,
            tt_paged_K,
            tt_paged_V,
            page_table_tt,
            chunk_start_idx,
            program_config=program_config,
            compute_kernel_config=compute_kernel_config,
        )
        tt_back = tt_back.cpu().to(ttnn.ROW_MAJOR_LAYOUT).to_torch()
        gt_chunk = gt[:, :, chunk_idx * prefill_chunk_size : (chunk_idx + 1) * prefill_chunk_size]
        out_pass, out_pcc = comp_pcc(gt_chunk, tt_back, 0.998)
        logger.debug(f"python vs pytorch: {out_pcc}")
        assert out_pass


@pytest.mark.skipif(is_watcher_enabled(), reason="Kernel OOM with watcher enabled")
@pytest.mark.parametrize("q_dtype", [ttnn.bfloat16])
@pytest.mark.parametrize("k_dtype", [ttnn.bfloat8_b])
@pytest.mark.parametrize("q_chunk_size", [128, 256], ids=["q128", "q256"])
@pytest.mark.parametrize("k_chunk_size", [128, 256], ids=["k128", "k256"])
@pytest.mark.parametrize("prefill_chunk_size", [1024, 2048])
@pytest.mark.parametrize("page_block_size", [64, 128])
@pytest.mark.parametrize(
    "b, nh, nkv, s, d",
    [
        [1, 8, 1, 16 * 1024, 128],
    ],  # Llama2-70B
)
def test_sdpa_chunked(
    device,
    b,
    nh,
    nkv,
    s,
    d,
    q_chunk_size,
    k_chunk_size,
    prefill_chunk_size,
    page_block_size,
    q_dtype,
    k_dtype,
    use_high_precision_compute=False,
):
    for _ in range(2):
        run_test_chunked_sdpa(
            device,
            b,
            nh,
            nkv,
            s,
            d,
            q_chunk_size,
            k_chunk_size,
            prefill_chunk_size,
            page_block_size,
            q_dtype,
            k_dtype,
            use_high_precision_compute,
        )

    # Print number of program cache entries
    assert device.num_program_cache_entries() == 1, "Program cache should only have 1 entry but has {}".format(
        device.num_program_cache_entries()
    )


@pytest.mark.skipif(is_watcher_enabled(), reason="Kernel OOM with watcher enabled")
@pytest.mark.parametrize("q_dtype", [ttnn.bfloat16])
@pytest.mark.parametrize("k_dtype", [ttnn.bfloat8_b])
@pytest.mark.parametrize("q_chunk_size", [128])
@pytest.mark.parametrize("k_chunk_size", [128])
@pytest.mark.parametrize("prefill_chunk_size", [1024])
@pytest.mark.parametrize("page_block_size", [64])
@pytest.mark.parametrize(
    "b, nh, nkv, s, d",
    [
        [2, 1, 1, 4096, 128],
    ],  # Llama2-70B
)
def test_sdpa_chunked_iterate_batch(
    device,
    b,
    nh,
    nkv,
    s,
    d,
    q_chunk_size,
    k_chunk_size,
    prefill_chunk_size,
    page_block_size,
    q_dtype,
    k_dtype,
    use_high_precision_compute=False,
):
    """
    This tests chunked prefill where a single core has more than one user to process.
    """
    for _ in range(2):
        run_test_chunked_sdpa(
            device,
            b,
            nh,
            nkv,
            s,
            d,
            q_chunk_size,
            k_chunk_size,
            prefill_chunk_size,
            page_block_size,
            q_dtype,
            k_dtype,
            use_high_precision_compute,
            grid_size=(1, 1),
        )

    # Print number of program cache entries
    assert device.num_program_cache_entries() == 1, "Program cache should only have 1 entry but has {}".format(
        device.num_program_cache_entries()
    )


def run_test_joint_sdpa(
    device,
    b,
    nh,
    seq_len,
    joint_seq_len,
    d,
    q_chunk_size,
    k_chunk_size,
    dtype,
    use_high_precision_compute=False,
    grid_size=None,
    rmse_threshold=None,
):
    torch.manual_seed(1234)

    program_config = ttnn.SDPAProgramConfig(
        compute_with_storage_grid_size=grid_size or device.compute_with_storage_grid_size(),
        q_chunk_size=q_chunk_size,
        k_chunk_size=k_chunk_size,
        exp_approx_mode=True,
    )

    if use_high_precision_compute:
        compute_kernel_config = ttnn.WormholeComputeKernelConfig(
            math_fidelity=ttnn.MathFidelity.HiFi4,
            math_approx_mode=False,
            fp32_dest_acc_en=True,
            packer_l1_acc=False,
        )
    else:
        compute_kernel_config = ttnn.WormholeComputeKernelConfig(
            math_fidelity=ttnn.MathFidelity.HiFi2,
            math_approx_mode=True,
            fp32_dest_acc_en=False,
            packer_l1_acc=False,
        )

    Q = fa_rand(b, nh, seq_len, d)
    K = fa_rand(b, nh, seq_len, d)
    V = fa_rand(b, nh, seq_len, d)

    joint_Q = fa_rand(b, nh, joint_seq_len, d)
    joint_K = fa_rand(b, nh, joint_seq_len, d)
    joint_V = fa_rand(b, nh, joint_seq_len, d)

    # Print shapes of all inputs along with input names
    logger.debug(f"Q: {Q.shape}")
    logger.debug(f"K: {K.shape}")
    logger.debug(f"V: {V.shape}")

    tt_Q = ttnn.from_torch(Q, dtype=dtype, layout=ttnn.TILE_LAYOUT, device=device, pad_value=0.0)
    tt_K = ttnn.from_torch(K, dtype=dtype, layout=ttnn.TILE_LAYOUT, device=device, pad_value=0.0)
    tt_V = ttnn.from_torch(V, dtype=dtype, layout=ttnn.TILE_LAYOUT, device=device, pad_value=0.0)
    tt_joint_Q = ttnn.from_torch(joint_Q, dtype=dtype, layout=ttnn.TILE_LAYOUT, device=device, pad_value=0.0)
    tt_joint_K = ttnn.from_torch(joint_K, dtype=dtype, layout=ttnn.TILE_LAYOUT, device=device, pad_value=0.0)
    tt_joint_V = ttnn.from_torch(joint_V, dtype=dtype, layout=ttnn.TILE_LAYOUT, device=device, pad_value=0.0)
    tt_out, tt_joint_out = ttnn.transformer.joint_scaled_dot_product_attention(
        tt_Q,
        tt_K,
        tt_V,
        tt_joint_Q,
        tt_joint_K,
        tt_joint_V,
        joint_strategy="rear",
        program_config=program_config,
        compute_kernel_config=compute_kernel_config,
    )
    tt_out = ttnn.to_torch(tt_out)
    tt_joint_out = ttnn.to_torch(tt_joint_out)
    # Slice out any tile-padding
    tt_out = tt_out[:, :, :seq_len, :]
    tt_joint_out = tt_joint_out[:, :, :joint_seq_len, :]
    logger.debug(f"tt_out: {tt_out.shape}")
    logger.debug(f"tt_joint_out: {tt_joint_out.shape}")

    pt_Q = torch.cat([Q, joint_Q], dim=2)
    pt_K = torch.cat([K, joint_K], dim=2)
    pt_V = torch.cat([V, joint_V], dim=2)
    gt = torch.nn.functional.scaled_dot_product_attention(pt_Q, pt_K, pt_V, is_causal=False)
    gt_out = gt[:, :, :seq_len, :]
    gt_joint_out = gt[:, :, seq_len:, :]

    for out, gt in [(tt_out, gt_out), (tt_joint_out, gt_joint_out)]:
        out_pass, out_pcc = comp_pcc(gt, out, 0.994)
        logger.debug(f"python vs pytorch: {out_pcc}")
        rmse = torch.sqrt(((gt - out) ** 2).mean()).item()
        logger.debug(f"rmse: {rmse}")
        assert out_pass
        if rmse_threshold is not None:
            assert rmse < rmse_threshold


@pytest.mark.skipif(is_watcher_enabled(), reason="Kernel OOM with watcher enabled")
@pytest.mark.parametrize("dtype", [ttnn.bfloat8_b, ttnn.bfloat16], ids=["bfp8", "bf16"])
@pytest.mark.parametrize("q_chunk_size", [32, 128, 512], ids=["q32", "q128", "q512"])
@pytest.mark.parametrize("k_chunk_size", [128, 512], ids=["k128", "k512"])
@pytest.mark.parametrize("b", [1, 2], ids=["b1", "b2"])
@pytest.mark.parametrize("nh", [1, 3], ids=["nh1", "nh3"])
@pytest.mark.parametrize(
    "seq_len, joint_seq_len",
    [
        (15, 19),
        (2048, 256),
        (3000, 100),
        (20 * 1024 + 1, 118),
    ],
)
@pytest.mark.parametrize(
    "d",
    [128],
    ids=[
        "d128",
    ],
)
def test_joint_sdpa(device, b, nh, seq_len, joint_seq_len, d, q_chunk_size, k_chunk_size, dtype):
    if q_chunk_size == 512 and k_chunk_size == 512:
        pytest.skip("OOM config.")
    ttnn.device.DisablePersistentKernelCache()
    rmse_threshold = 0.013
    run_test_joint_sdpa(
        device, b, nh, seq_len, joint_seq_len, d, q_chunk_size, k_chunk_size, dtype, rmse_threshold=rmse_threshold
    )


# @pytest.mark.skip(reason="ND PCC issues")
@pytest.mark.skipif(is_watcher_enabled(), reason="Kernel OOM with watcher enabled")
@pytest.mark.parametrize("dtype", [ttnn.bfloat8_b, ttnn.bfloat16], ids=["bfp8", "bf16"])
@pytest.mark.parametrize("q_chunk_size", [128, 256], ids=["q128", "q256"])
@pytest.mark.parametrize("k_chunk_size", [128, 256], ids=["k128", "k256"])
@pytest.mark.parametrize("b", [1], ids=["b1"])
@pytest.mark.parametrize("nh", [1], ids=["nh1"])
@pytest.mark.parametrize(
    "seq_len, joint_seq_len",
    [
        (3000, 100),
    ],
)
@pytest.mark.parametrize(
    "d",
    [128],
    ids=[
        "d128",
    ],
)
def test_joint_sdpa_program_cache(device, b, nh, seq_len, joint_seq_len, d, q_chunk_size, k_chunk_size, dtype):
    dummy_tensors = []
    for _ in range(3):
        dummy_tensors.append(
            ttnn.from_torch(fa_rand(b, nh, seq_len, d), dtype=dtype, layout=ttnn.TILE_LAYOUT, device=device)
        )
        run_test_joint_sdpa(device, b, nh, seq_len, joint_seq_len, d, q_chunk_size, k_chunk_size, dtype, dummy_tensors)


from models.perf.benchmarking_utils import BenchmarkData, BenchmarkProfiler
from models.perf.device_perf_utils import run_device_perf_detailed

from tracy.process_model_log import run_device_profiler, get_latest_ops_log_filename


@pytest.mark.skip()
def test_combine():
    import matplotlib.pyplot as plt
    import numpy as np
    import pandas as pd

    old_df = pd.read_csv("old_sdpa.csv")
    new_df = pd.read_csv("new_sdpa.csv")

    fig, axes = plt.subplots(2, 3, figsize=(12, 8), sharey="row")

    # For side-by-side bars
    bar_width = 0.35
    seq_order = [512, 1024, 2048, 4096, 8192, 16384]  # for tick labels
    head_order = [64, 128, 256]

    # Set up bar positions - shifted left/right depending on df
    bar_shifts = {"old": -bar_width / 2, "new": bar_width / 2}

    for df_idx, (df_name, df) in enumerate([("old", old_df), ("new", new_df)]):
        # Rename columns
        df = df.rename(
            columns={
                "INPUT_0_W": "batch",
                "INPUT_0_Z": "num_heads",
                "INPUT_0_Y": "seq_len",
                "INPUT_0_X": "head_dim",
            }
        )

        # Calculate TFLOP/s
        def flops(row):
            B = row.batch
            H = row.num_heads
            L = row.seq_len
            D = row.head_dim
            causal_multiplier = 1 + row.is_causal.astype(int)
            return 4 * L**2 * D * H * B / causal_multiplier

        df["tflops"] = flops(df) / df["min_kernel_duration_ns"] / 1e3  # ns → s, flop → Tflop
        print(df)

        # ------------------------------------------------------------------------------
        # Color map for different algorithms
        palette = {
            "new": "#1f77b4",
            "old": "#ff7f0e",
        }

        for j_head, head_dim in enumerate(head_order):
            for i_causal, causal in enumerate([False, True]):
                ax = axes[i_causal, j_head]
                data = df[df["head_dim"] == head_dim][df["is_causal"] == causal]

                # Base positions for sequence lengths
                x_positions = np.arange(len(seq_order))

                # Shift positions based on whether this is old or new data
                shifted_positions = x_positions + bar_shifts[df_name]

                # Only one implementation (TTNN) in our case
                ys = []
                for seq_len in seq_order:
                    seq_data = data[data["seq_len"] == seq_len]
                    if len(seq_data) > 0:
                        ys.append(seq_data["tflops"].values[0])
                    else:
                        ys.append(np.nan)

                ax.bar(
                    shifted_positions,
                    ys,
                    width=bar_width,
                    label=df_name if i_causal == 0 and j_head == 0 else "_nolegend_",
                    color=palette[df_name],
                )

                # Add value labels on top of each bar
                for i, y in enumerate(ys):
                    if not np.isnan(y):
                        value_text = f"{y:.1f}"

                        ax.text(shifted_positions[i], y, value_text, ha="center", va="bottom", fontsize=8, rotation=45)

                # axes cosmetics ------------------------------------------------------
                # Only set these once (for the first df)
                if df_idx == 0:
                    ax.set_xticks(x_positions)
                    ax.set_xticklabels([f"{l//1024}k" if l >= 1024 else str(l) for l in seq_order], rotation=0)
                    ax.set_xlabel("Sequence length")
                    if j_head == 0:
                        ax.set_ylabel("Speed (TFLOP/s)")
                    title = (
                        "Forward, "
                        + ("with causal mask" if causal else "without causal mask")
                        + f", head dim {head_dim}"
                    )
                    ax.set_title(title, fontsize=9)

    # unified legend --------------------------------------------------------------
    handles, labels = axes[0, 0].get_legend_handles_labels()
    fig.legend(handles, labels, loc="upper center", bbox_to_anchor=(0.5, 0.03), ncol=len(labels), frameon=False)

    fig.suptitle("Attention forward speed (FP16/BF16) on Wormhole", y=0.96, fontsize=12)
    fig.tight_layout(rect=[0, 0.05, 1, 0.96])
    plt.savefig("attention_speed_grid.png", dpi=300)


@pytest.mark.skip()
def test_sdpa_benchmark_detailed():
    command = "pytest tests/tt_eager/python_api_testing/unit_testing/misc/test_scaled_dot_product_attention.py::test_sdpa_benchmark"
    cols = ["ATTRIBUTES", "INPUT_0_W", "INPUT_0_Z", "INPUT_0_Y", "INPUT_0_X", "DEVICE KERNEL DURATION [ns]"]
    op_name = "ScaledDotProductAttention"
    warmup_iters = 0  # 5 iterations per device
    step_name = "SDPA"
    subdir = "sdpa"

    run_device_profiler(command, subdir)
    # r = post_process_ops_log(subdir, cols, sum_vals=False)
    filename = get_latest_ops_log_filename(subdir)
    import pandas as pd

    df = pd.read_csv(filename)
    df["is_causal"] = (
        df["ATTRIBUTES"]
        .str.extract(r"'is_causal':\s*('true'|'false')", expand=False)  # → "true"/"false"/NaN
        .map({"'true'": True, "'false'": False})  # → bool/NaN
    )

    # TODO: Drop rows with NaN in device kernel duration?
    keep = ["INPUT_0_W", "INPUT_0_Z", "INPUT_0_Y", "INPUT_0_X", "is_causal", "DEVICE KERNEL DURATION [ns]"]
    df = df[keep]
    group_cols = ["INPUT_0_W", "INPUT_0_Z", "INPUT_0_Y", "INPUT_0_X", "is_causal"]
    result = (
        df.groupby(group_cols, as_index=False)["DEVICE KERNEL DURATION [ns]"]
        .min()
        .rename(columns={"DEVICE KERNEL DURATION [ns]": "min_kernel_duration_ns"})
    )

    result.to_csv("new_sdpa.csv", index=False)
    import matplotlib.pyplot as plt
    import numpy as np

    df = result
    # Rename columns
    df = df.rename(
        columns={
            "INPUT_0_W": "batch",
            "INPUT_0_Z": "num_heads",
            "INPUT_0_Y": "seq_len",
            "INPUT_0_X": "head_dim",
        }
    )

    # Calculate TFLOP/s
    def flops(row):
        B = row.batch
        H = row.num_heads
        L = row.seq_len
        D = row.head_dim
        causal_multiplier = 1 + row.is_causal.astype(int)
        return 4 * L**2 * D * H * B / causal_multiplier

    df["tflops"] = flops(df) / df["min_kernel_duration_ns"] / 1e3  # ns → s, flop → Tflop
    print(df)

    # ------------------------------------------------------------------------------
    # 2.  Plot (6 sub‑plots, 2 × 3 grid)
    # ------------------------------------------------------------------------------
    # Color map for different algorithms
    palette = {
        "TTNN": "#1f77b4",
        "FlashAttention‑2": "#ff7f0e",
        "FlashAttention‑3": "#9467bd",
        "Triton": "#2ca02c",
        "cuDNN": "#d62728",
    }

    seq_order = [512, 1024, 2048, 4096, 8192, 16384]  # for tick labels
    head_order = [64, 128, 256]

    fig, axes = plt.subplots(2, 3, figsize=(12, 8), sharey="row")

    for j_head, head_dim in enumerate(head_order):
        for i_causal, causal in enumerate([False, True]):
            ax = axes[i_causal, j_head]
            data = df[df["head_dim"] == head_dim][df["is_causal"] == causal]
            # breakpoint()

            # Group data by sequence length for the bar plot
            bar_width = 0.15
            x_positions = np.arange(len(seq_order))

            # Only one implementation (TTNN) in our case
            ys = []
            for seq_len in seq_order:
                seq_data = data[data["seq_len"] == seq_len]
                if len(seq_data) > 0:
                    ys.append(seq_data["tflops"].values[0])
                else:
                    ys.append(np.nan)

            ax.bar(
                x_positions,
                ys,
                width=bar_width,
                label="TTNN" if i_causal == 0 and j_head == 0 else "_nolegend_",
                color=palette["TTNN"],
            )

            # axes cosmetics ------------------------------------------------------
            ax.set_xticks(x_positions)
            ax.set_xticklabels([f"{l//1024}k" if l >= 1024 else str(l) for l in seq_order], rotation=0)
            ax.set_xlabel("Sequence length")
            if j_head == 0:
                ax.set_ylabel("Speed (TFLOP/s)")
            title = "Forward, " + ("with causal mask" if causal else "without causal mask") + f", head dim {head_dim}"
            ax.set_title(title, fontsize=9)

    # unified legend --------------------------------------------------------------
    handles, labels = axes[0, 0].get_legend_handles_labels()
    fig.legend(handles, labels, loc="upper center", bbox_to_anchor=(0.5, 0.03), ncol=len(labels), frameon=False)

    fig.suptitle("Attention forward speed (FP16/BF16) on Wormhole", y=0.96, fontsize=12)
    fig.tight_layout(rect=[0, 0.05, 1, 0.96])
    plt.savefig("attention_speed_grid.png", dpi=300)


@pytest.mark.skip()
def test_sdpa_benchmark(device):
    dtype = ttnn.bfloat16

    def create_device_tensors(b, nh, s, d):
        Q = fa_rand(b, nh, s, d)
        K = fa_rand(b, nh, s, d)
        V = fa_rand(b, nh, s, d)
        tt_Q = ttnn.from_torch(Q, dtype=dtype, layout=ttnn.TILE_LAYOUT, device=device, pad_value=0.0)
        tt_K = ttnn.from_torch(K, dtype=dtype, layout=ttnn.TILE_LAYOUT, device=device, pad_value=0.0)
        tt_V = ttnn.from_torch(V, dtype=dtype, layout=ttnn.TILE_LAYOUT, device=device, pad_value=0.0)
        return tt_Q, tt_K, tt_V

    compute_kernel_config = ttnn.WormholeComputeKernelConfig(
        math_fidelity=ttnn.MathFidelity.HiFi2,
        math_approx_mode=True,
        fp32_dest_acc_en=False,
        packer_l1_acc=False,
    )
    num_tokens = 16384
    hidden_dim = 2048
    # for causal in [True]:
    for causal in [True, False]:
        # for head_dim in [64]:
        for head_dim in [64, 128, 256]:
            nh = hidden_dim // head_dim
            # for s in [512]:
            for s in [512, 1024, 2048, 4096, 8192, 16384]:
                b = num_tokens // s
                tt_Q, tt_K, tt_V = create_device_tensors(b, nh, s, head_dim)
                # Start sweep for this config
                # for q_chunk_size in [64]:
                for q_chunk_size in [64, 128, 256, 512]:
                    # for k_chunk_size in [64]:
                    for k_chunk_size in [64, 128, 256, 512]:
                        print(
                            f"Running test for config: b={b}, nh={nh}, s={s}, head_dim={head_dim}, q_chunk_size={q_chunk_size}, k_chunk_size={k_chunk_size}, dtype={dtype}, causal={causal}"
                        )
                        program_config = ttnn.SDPAProgramConfig(
                            compute_with_storage_grid_size=device.compute_with_storage_grid_size(),
                            q_chunk_size=q_chunk_size,
                            k_chunk_size=k_chunk_size,
                            exp_approx_mode=True,
                        )
                        try:
                            tt_back = ttnn.transformer.scaled_dot_product_attention(
                                tt_Q,
                                tt_K,
                                tt_V,
                                is_causal=causal,
                                program_config=program_config,
                                compute_kernel_config=compute_kernel_config,
                            )
                        except Exception as e:
                            logger.error(
                                f"Error running test for config: b={b}, nh={nh}, s={s}, head_dim={head_dim}, q_chunk_size={q_chunk_size}, k_chunk_size={k_chunk_size}, dtype={dtype}, causal={causal}"
                            )
                            logger.error(f"Error: {e}")

                ttnn.ReadDeviceProfiler(device)


def run_test_sdpa_sliding_window(
    device, b, nh, nkv, s, d, q_chunk_size, k_chunk_size, dtype, sliding_window, is_causal=True, rmse_threshold=None
):
    """Test sliding window attention in prefill mode."""
    torch.manual_seed(1234)

    program_config = ttnn.SDPAProgramConfig(
        compute_with_storage_grid_size=device.compute_with_storage_grid_size(),
        q_chunk_size=q_chunk_size,
        k_chunk_size=k_chunk_size,
        exp_approx_mode=True,
    )

    compute_kernel_config = ttnn.WormholeComputeKernelConfig(
        math_fidelity=ttnn.MathFidelity.HiFi2,
        math_approx_mode=True,
        fp32_dest_acc_en=False,
        packer_l1_acc=False,
    )

    Q = fa_rand(b, nh, s, d)
    K = fa_rand(b, nkv, s, d)
    V = fa_rand(b, nkv, s, d)

    tt_Q = ttnn.from_torch(Q, dtype=dtype, layout=ttnn.TILE_LAYOUT, device=device, pad_value=0.0)
    tt_K = ttnn.from_torch(K, dtype=dtype, layout=ttnn.TILE_LAYOUT, device=device, pad_value=0.0)
    tt_V = ttnn.from_torch(V, dtype=dtype, layout=ttnn.TILE_LAYOUT, device=device, pad_value=0.0)

    tt_back = ttnn.transformer.scaled_dot_product_attention(
        tt_Q,
        tt_K,
        tt_V,
        is_causal=is_causal,
        sliding_window_size=sliding_window,
        program_config=program_config,
        compute_kernel_config=compute_kernel_config,
    )
    tt_back = ttnn.to_torch(tt_back)
    # Slice out any tile-padding
    tt_back = tt_back[:, :, :s, :]

    # Create reference with sliding window mask
    K_repeated = torch.cat([K[:, i : i + 1, :, :].repeat(1, nh // nkv, 1, 1) for i in range(nkv)], dim=1)  # b, nh, s, s
    V_repeated = torch.cat([V[:, i : i + 1, :, :].repeat(1, nh // nkv, 1, 1) for i in range(nkv)], dim=1)  # b, nh, s, s

    # Create sliding window mask
    sliding_window_mask = create_sliding_window_mask_prefill(b, nh, s, sliding_window, is_causal)

    gt = torch.nn.functional.scaled_dot_product_attention(
        Q, K_repeated, V_repeated, attn_mask=sliding_window_mask, is_causal=False
    )

    out_pass, out_pcc = comp_pcc(gt, tt_back, 0.994)
    logger.debug(f"python vs pytorch: {out_pcc}")
    rmse = torch.sqrt(((gt - tt_back) ** 2).mean()).item()
    logger.debug(f"rmse: {rmse}")
    if rmse_threshold is not None:
        assert rmse < rmse_threshold
    else:
        assert out_pass


@pytest.mark.skipif(is_watcher_enabled(), reason="Kernel OOM with watcher enabled")
@pytest.mark.parametrize("dtype", [ttnn.bfloat8_b, ttnn.bfloat16], ids=["bfp8", "bf16"])
@pytest.mark.parametrize("q_chunk_size", [128, 256], ids=["q128", "q256"])
@pytest.mark.parametrize("k_chunk_size", [128, 256], ids=["k128", "k256"])
@pytest.mark.parametrize(
    "b, nh, nkv, s, d, sliding_window",
    [
        # Test different sliding window sizes
        [1, 8, 1, 1024, 128, 64],  # Small window
        [1, 8, 1, 1024, 128, 128],  # Medium window
        [1, 8, 1, 1024, 128, 256],  # Large window
        [1, 8, 1, 2048, 128, 128],  # Longer sequence
        [2, 8, 1, 512, 128, 64],  # Batch size > 1
        [1, 16, 2, 1024, 128, 128],  # GQA with sliding window
        [1, 4, 2, 32 * 1024, 128, 1024],  # gemma
    ],
)
def test_sdpa_sliding_window(device, b, nh, nkv, s, d, dtype, q_chunk_size, k_chunk_size, sliding_window):
    """Test sliding window attention functionality in SDPA prefill."""
    if (s % q_chunk_size != 0) or (s % k_chunk_size != 0):
        pytest.skip("s must be divisible by q_chunk_size and k_chunk_size")
    if sliding_window >= s:
        pytest.skip("sliding_window must be smaller than sequence length")

    ttnn.device.DisablePersistentKernelCache()
    rmse_threshold = 0.01
    run_test_sdpa_sliding_window(
        device, b, nh, nkv, s, d, q_chunk_size, k_chunk_size, dtype, sliding_window, rmse_threshold=rmse_threshold
    )


def reference_sdpa_with_attention_sinks(Q, K, V, S, is_causal=True, sliding_window=0):
    """
    Reference implementation of scaled dot product attention with attention sinks.

    Args:
        Q: Query tensor [b, nh, s, d]
        K: Key tensor [b, nh, s, d]
        V: Value tensor [b, nh, s, d]
        S: Attention sink tensor [b, nh] - one sink value per head (broadcast to all queries)
        is_causal: Whether to apply causal masking
        sliding_window: Sliding window size (0 = no sliding window)
    Returns:
        Output tensor [b, nh, s, d]
    """
    b, nh, s, d = Q.shape
    assert K.shape == (b, nh, s, d)
    assert V.shape == (b, nh, s, d)
<<<<<<< HEAD
    # assert S.shape == (b, nh), f"Expected S shape {(b, nh)}, got {S.shape}"
=======
    assert S.shape == (1, nh, 1, 1), f"Expected S shape {(1, nh, 1, 1)}, got {S.shape}"
>>>>>>> c50b867f

    # Compute attention scores: QK = Q @ K^T
    # Q: [b, nh, s, d], K: [b, nh, s, d] -> QK: [b, nh, s, s]
    QK = torch.matmul(Q, K.transpose(-2, -1))

    # Scale
    sm_scale = 1.0 / math.sqrt(d)
    QK = QK * sm_scale

    # Apply causal mask if needed
    if is_causal or sliding_window > 0:
        mask = create_sliding_window_mask_prefill(b, nh, s, sliding_window, is_causal)
        QK = QK + mask

    if S is not None:
        # Broadcast attention sink values to all query positions
        # S: [b, nh] -> [b, nh, s, 1]
<<<<<<< HEAD
        S_broadcast = S[:, :, None, None].expand(b, nh, s, 1)
=======
        S_broadcast = S.repeat_interleave(b, dim=0)
        S_broadcast = S_broadcast.repeat_interleave(s, dim=-2)
>>>>>>> c50b867f
        S_broadcast = S_broadcast * sm_scale

        # Concatenate attention sink scores
        # QK: [b, nh, s, s], S_broadcast: [b, nh, s, 1] -> QK_with_sink: [b, nh, s, s+1]
        QK = torch.cat([QK, S_broadcast], dim=-1)

    # Apply softmax over extended dimension (including sink)
    W = torch.softmax(QK, dim=-1)

    if S is not None:
        # Slice off attention sink weights (they don't contribute to output)
        W = W[..., :-1]  # [b, nh, s, s]

    # Compute final output
    output = torch.matmul(W, V)  # [b, nh, s, d]

    return output


def reference_flash_attention_with_sinks(Q, K, V, S, is_causal=True, q_chunk_size=32, k_chunk_size=32):
    """
    Flash Attention implementation with attention sinks using chunked processing.

    Args:
        Q: Query tensor [b, nh, s, d]
        K: Key tensor [b, nh, s, d]
        V: Value tensor [b, nh, s, d]
        S: Attention sink tensor [b, nh] - one sink value per head (or None)
        is_causal: Whether to apply causal masking
        q_chunk_size: Size of Q chunks for tiling
        k_chunk_size: Size of K chunks for tiling

    Returns:
        Output tensor [b, nh, s, d]
    """
    b, nh, s, d = Q.shape
    assert K.shape == (b, nh, s, d)
    assert V.shape == (b, nh, s, d)
<<<<<<< HEAD

    # Compute scale
    sm_scale = 1.0 / math.sqrt(d)
=======
    assert S.shape == (1, nh, 1, 1), f"Expected S shape {(1, nh, 1, 1)}, got {S.shape}"

    # Compute scale
    sm_scale = 1.0 / math.sqrt(d)
    S = S.repeat_interleave(b, dim=0)
>>>>>>> c50b867f

    # Reshape tensors for easier processing: [b, nh, s, d]
    # Already in the right format, no permutation needed

    # Initialize output accumulator
    output = torch.zeros_like(Q)

    # Process in Q chunks
    num_q_chunks = (s + q_chunk_size - 1) // q_chunk_size

    for q_chunk_idx in range(num_q_chunks):
        q_start = q_chunk_idx * q_chunk_size
        q_end = min(q_start + q_chunk_size, s)
        q_chunk_len = q_end - q_start

        Q_chunk = Q[:, :, q_start:q_end, :]  # [b, nh, q_chunk_len, d]

        # Initialize running statistics for this Q chunk
        running_max = torch.full((b, nh, q_chunk_len, 1), float("-inf"), device=Q.device, dtype=Q.dtype)
        running_sum = torch.zeros((b, nh, q_chunk_len, 1), device=Q.device, dtype=Q.dtype)
        running_output = torch.zeros((b, nh, q_chunk_len, d), device=Q.device, dtype=Q.dtype)

        # Process K chunks (all chunks up to and including current Q chunk for causal)
        # For causal attention, we attend to all K positions up to each Q position
        max_k_chunks = (
            (q_end + k_chunk_size - 1) // k_chunk_size if is_causal else (s + k_chunk_size - 1) // k_chunk_size
        )
        for k_chunk_idx in range(max_k_chunks):
            k_start = k_chunk_idx * k_chunk_size
            k_end = min(k_start + k_chunk_size, s)
<<<<<<< HEAD
            k_chunk_len = k_end - k_start
=======
>>>>>>> c50b867f

            # Only process if this K chunk contains tokens that should be attended to (causal constraint)
            if is_causal and k_start >= q_end:
                break

            K_chunk = K[:, :, k_start:k_end, :]  # [b, nh, k_chunk_len, d]
            V_chunk = V[:, :, k_start:k_end, :]  # [b, nh, k_chunk_len, d]

            # Compute attention scores for this QK chunk pair
            QK = torch.matmul(Q_chunk, K_chunk.transpose(-2, -1)) * sm_scale  # [b, nh, q_chunk_len, k_chunk_len]

            # Apply causal mask if needed
            if is_causal:
                q_indices = torch.arange(q_start, q_end, device=Q.device)[:, None]
                k_indices = torch.arange(k_start, k_end, device=Q.device)[None, :]
                causal_mask = q_indices < k_indices
                QK = QK.masked_fill(causal_mask[None, None, :, :], float("-inf"))

            # Compute max for this chunk (handling -inf properly)
            chunk_max = QK.max(dim=-1, keepdim=True).values  # [b, nh, q_chunk_len, 1]

            # Update running max
            new_max = torch.maximum(running_max, chunk_max)

            # Rescale previous statistics if we're not on the first K chunk
            if k_chunk_idx > 0 or torch.any(running_max > float("-inf")):
                exp_diff_prev = torch.exp(running_max - new_max)
                # Handle -inf cases
                exp_diff_prev = torch.nan_to_num(exp_diff_prev, nan=0.0, posinf=0.0, neginf=0.0)
                running_sum = running_sum * exp_diff_prev
                running_output = running_output * exp_diff_prev

            # Compute softmax for current chunk
            QK_exp = torch.exp(QK - new_max)
            # Handle -inf cases (masked positions)
            QK_exp = torch.nan_to_num(QK_exp, nan=0.0, posinf=0.0, neginf=0.0)

            chunk_sum = QK_exp.sum(dim=-1, keepdim=True)

            # Update running sum
            running_sum = running_sum + chunk_sum

            # Accumulate weighted values
            running_output = running_output + torch.matmul(QK_exp, V_chunk)

            # Update running max
            running_max = new_max
        if S is not None:
            # Process attention sink as a virtual K chunk
<<<<<<< HEAD
            # S shape: [b, nh] -> broadcast to [b, nh, q_chunk_len, 1]
            S_scaled = S[:, :, None, None] * sm_scale  # [b, nh, 1, 1]
            S_chunk = S_scaled.expand(b, nh, q_chunk_len, 1)  # [b, nh, q_chunk_len, 1]
=======
            # S shape: [b, nh, 1, 1] -> broadcast to [b, nh, q_chunk_len, 1]
            S_scaled = S * sm_scale
            S_chunk = S_scaled.repeat_interleave(q_chunk_len, dim=-2)  # [b, nh, q_chunk_len, 1]
>>>>>>> c50b867f

            # Update running max with sink values
            new_max = torch.maximum(running_max, S_chunk)

            # Rescale previous statistics
            exp_diff_prev = torch.exp(running_max - new_max)
            exp_diff_prev = torch.nan_to_num(exp_diff_prev, nan=0.0, posinf=0.0, neginf=0.0)
            running_sum = running_sum * exp_diff_prev
            running_output = running_output * exp_diff_prev

            # Add sink contribution to sum (sink doesn't contribute to output)
            sink_exp = torch.exp(S_chunk - new_max)
            running_sum = running_sum + sink_exp

            # Update running max for final normalization
            running_max = new_max

        # Final normalization
        output[:, :, q_start:q_end, :] = running_output / running_sum

    # Output is already in [b, nh, s, d] format
    return output


def run_test_sdpa_with_attention_sink(
    device, b, nh, nkv, s, d, q_chunk_size, k_chunk_size, dtype, sink_values=None, rmse_threshold=None
):
    """Test SDPA with attention sinks using per-head sink values."""
<<<<<<< HEAD
    torch.manual_seed(1234)

    program_config = ttnn.SDPAProgramConfig(
        # compute_with_storage_grid_size=device.compute_with_storage_grid_size(),
        compute_with_storage_grid_size=(1, 1),
=======
    program_config = ttnn.SDPAProgramConfig(
        compute_with_storage_grid_size=device.compute_with_storage_grid_size(),
>>>>>>> c50b867f
        q_chunk_size=q_chunk_size,
        k_chunk_size=k_chunk_size,
        exp_approx_mode=True,
    )

    compute_kernel_config = ttnn.WormholeComputeKernelConfig(
        math_fidelity=ttnn.MathFidelity.HiFi2,
        math_approx_mode=True,
        fp32_dest_acc_en=False,
        packer_l1_acc=False,
    )

    Q = fa_rand(b, nh, s, d)
    K = fa_rand(b, nkv, s, d)
    V = fa_rand(b, nkv, s, d)

    # Create per-head attention sink values
<<<<<<< HEAD
    # Shape: [b, nh] - one value per head, scaled appropriately
    sm_scale = 1.0 / math.sqrt(d)
    if sink_values is None:
        S_per_head = torch.rand(1, nh) * 20.0  # Random values scaled by to make closer to real distribution
    else:
        S_per_head = torch.tensor(sink_values).reshape(1, nh)

    # Prepare attention sink tensor for device: [b, nh, TILE_HEIGHT, TILE_WIDTH]
    # The actual value is at position [b, nh, 0, 0]
    TILE_HEIGHT = 32
    TILE_WIDTH = 32
    S_padded = S_per_head.reshape(1, nh, 1, 1)
    # S_padded = S_padded.repeat(1, 1, TILE_HEIGHT, TILE_WIDTH)
    # S_padded = torch.nn.functional.pad(S_padded, (0, TILE_WIDTH - 1, 0, TILE_HEIGHT - 1), "constant", 0.0)
    # S_padded /= sm_scale  # Important!! GPT-OSS expects sink to not be scaled
=======
    # Shape: [1, nh, 1, 1] - one value per head,
    if sink_values is None:
        S_per_head = torch.rand(1, nh) * 4.0  # Random values scaled by to make closer to real distribution
    else:
        S_per_head = torch.tensor(sink_values).reshape(1, nh)

    # Prepare attention sink tensor for device: [1, nh, 1, 1]
    S_padded = S_per_head.reshape(1, nh, 1, 1)
>>>>>>> c50b867f

    tt_Q = ttnn.from_torch(Q, dtype=dtype, layout=ttnn.TILE_LAYOUT, device=device, pad_value=0.0)
    tt_K = ttnn.from_torch(K, dtype=dtype, layout=ttnn.TILE_LAYOUT, device=device, pad_value=0.0)
    tt_V = ttnn.from_torch(V, dtype=dtype, layout=ttnn.TILE_LAYOUT, device=device, pad_value=0.0)
    tt_S = ttnn.from_torch(S_padded, dtype=dtype, layout=ttnn.TILE_LAYOUT, device=device, pad_value=0.0)

<<<<<<< HEAD
    # tt_S = None
    # print("Entering tt sdpa now")
=======
>>>>>>> c50b867f
    tt_back = ttnn.transformer.scaled_dot_product_attention(
        tt_Q,
        tt_K,
        tt_V,
        is_causal=True,
        program_config=program_config,
        compute_kernel_config=compute_kernel_config,
        attention_sink=tt_S,
    )
<<<<<<< HEAD
    print("Finished running sdpa now")
    print("TT back shape: ", tt_back.shape)
    tt_back = ttnn.to_torch(tt_back)
    print("TT back torch shape: ", tt_back.shape)
=======
    tt_back = ttnn.to_torch(tt_back)
>>>>>>> c50b867f
    # Slice out any tile-padding
    tt_back = tt_back[:, :, :s, :]

    # Compute reference with GQA expansion
    K_repeated = torch.cat([K[:, i : i + 1, :, :].repeat(1, nh // nkv, 1, 1) for i in range(nkv)], dim=1)
    V_repeated = torch.cat([V[:, i : i + 1, :, :].repeat(1, nh // nkv, 1, 1) for i in range(nkv)], dim=1)

    # Compute reference output using per-head sink values
<<<<<<< HEAD
    # S_per_head = None
=======
>>>>>>> c50b867f
    gt = reference_sdpa_with_attention_sinks(
        Q,
        K_repeated,
        V_repeated,
<<<<<<< HEAD
        S_per_head,
=======
        S_padded,
>>>>>>> c50b867f
        is_causal=True,
    )
    gt_flash = reference_flash_attention_with_sinks(
        Q,
        K_repeated,
        V_repeated,
<<<<<<< HEAD
        S_per_head,
=======
        S_padded,
>>>>>>> c50b867f
        is_causal=True,
        q_chunk_size=q_chunk_size,
        k_chunk_size=k_chunk_size,
    )

    out_pass, out_pcc = comp_pcc(gt, gt_flash, 0.99)
    logger.debug(f"python vs python(flash): {out_pcc}")
    rmse = torch.sqrt(((gt - gt_flash) ** 2).mean()).item()
    logger.debug(f"rmse: {rmse}")
    if rmse_threshold is not None:
        assert rmse < rmse_threshold, f"RMSE {rmse} exceeds threshold {rmse_threshold}"
    else:
        assert out_pass, f"PCC check failed: {out_pcc}"

    out_pass, out_pcc = comp_pcc(gt_flash, tt_back, 0.99)
    logger.debug(f"pytorch vs tt: {out_pcc}")
    rmse = torch.sqrt(((gt_flash - tt_back) ** 2).mean()).item()
    logger.debug(f"rmse: {rmse}")

    if rmse_threshold is not None:
        assert rmse < rmse_threshold, f"RMSE {rmse} exceeds threshold {rmse_threshold}"
    else:
        assert out_pass, f"PCC check failed: {out_pcc}"


def run_test_sdpa_with_attention_sink_sliding_window(
    device, b, nh, nkv, s, d, q_chunk_size, k_chunk_size, dtype, sliding_window, sink_values=None, rmse_threshold=None
):
    """Test SDPA with attention sinks using per-head sink values and sliding window."""
<<<<<<< HEAD
    torch.manual_seed(1234)

=======
>>>>>>> c50b867f
    program_config = ttnn.SDPAProgramConfig(
        compute_with_storage_grid_size=device.compute_with_storage_grid_size(),
        q_chunk_size=q_chunk_size,
        k_chunk_size=k_chunk_size,
        exp_approx_mode=True,
    )

    compute_kernel_config = ttnn.WormholeComputeKernelConfig(
        math_fidelity=ttnn.MathFidelity.HiFi2,
        math_approx_mode=True,
        fp32_dest_acc_en=False,
        packer_l1_acc=False,
    )

    Q = fa_rand(b, nh, s, d)
    K = fa_rand(b, nkv, s, d)
    V = fa_rand(b, nkv, s, d)

    # Create per-head attention sink values
<<<<<<< HEAD
    # Shape: [b, nh] - one value per head, scaled appropriately
    sm_scale = 1.0 / math.sqrt(d)
=======
    # Shape: [1, nh, 1, 1] - one value per head, scaled appropriately
>>>>>>> c50b867f
    if sink_values is None:
        S_per_head = torch.rand(1, nh) * 4.0  # Random values scaled by to make closer to real distribution
    else:
        S_per_head = torch.tensor(sink_values).reshape(1, nh)

<<<<<<< HEAD
    # Prepare attention sink tensor for device: [b, nh, TILE_HEIGHT, TILE_WIDTH]
    # The actual value is at position [b, nh, 0, 0]
    TILE_HEIGHT = 32
    TILE_WIDTH = 32
    S_padded = S_per_head.reshape(1, nh, 1, 1)
    # S_padded = S_padded.repeat(1, 1, TILE_HEIGHT, TILE_WIDTH)
    # S_padded = torch.nn.functional.pad(S_padded, (0, TILE_WIDTH - 1, 0, TILE_HEIGHT - 1), "constant", 0.0)
    # S_padded /= sm_scale  # Important!! GPT-OSS expects sink to not be scaled
=======
    S_padded = S_per_head.reshape(1, nh, 1, 1)
>>>>>>> c50b867f

    tt_Q = ttnn.from_torch(Q, dtype=dtype, layout=ttnn.TILE_LAYOUT, device=device, pad_value=0.0)
    tt_K = ttnn.from_torch(K, dtype=dtype, layout=ttnn.TILE_LAYOUT, device=device, pad_value=0.0)
    tt_V = ttnn.from_torch(V, dtype=dtype, layout=ttnn.TILE_LAYOUT, device=device, pad_value=0.0)
    tt_S = ttnn.from_torch(S_padded, dtype=dtype, layout=ttnn.TILE_LAYOUT, device=device, pad_value=0.0)

<<<<<<< HEAD
    # tt_S = None
=======
>>>>>>> c50b867f
    tt_back = ttnn.transformer.scaled_dot_product_attention(
        tt_Q,
        tt_K,
        tt_V,
        is_causal=True,
        sliding_window_size=sliding_window,
        program_config=program_config,
        compute_kernel_config=compute_kernel_config,
        attention_sink=tt_S,
    )
    tt_back = ttnn.to_torch(tt_back)
    # Slice out any tile-padding
    tt_back = tt_back[:, :, :s, :]

    K_repeated = torch.cat([K[:, i : i + 1, :, :].repeat(1, nh // nkv, 1, 1) for i in range(nkv)], dim=1)
    V_repeated = torch.cat([V[:, i : i + 1, :, :].repeat(1, nh // nkv, 1, 1) for i in range(nkv)], dim=1)

    # Compute reference output using per-head sink values
    gt = reference_sdpa_with_attention_sinks(
        Q,
        K_repeated,
        V_repeated,
<<<<<<< HEAD
        S_per_head,
=======
        S_padded,
>>>>>>> c50b867f
        is_causal=True,
        sliding_window=sliding_window,
    )

    out_pass, out_pcc = comp_pcc(gt, tt_back, 0.99)
    logger.debug(f"pytorch vs tt: {out_pcc}")
    rmse = torch.sqrt(((gt - tt_back) ** 2).mean()).item()
    logger.debug(f"rmse: {rmse}")

    if rmse_threshold is not None:
        assert rmse < rmse_threshold, f"RMSE {rmse} exceeds threshold {rmse_threshold}"
    else:
        assert out_pass, f"PCC check failed: {out_pcc}"


@pytest.mark.parametrize("dtype", [ttnn.bfloat16], ids=["bf16"])
@pytest.mark.parametrize("q_chunk_size", [32, 128], ids=["q32", "q128"])
@pytest.mark.parametrize("k_chunk_size", [128], ids=["k128"])
@pytest.mark.parametrize(
    "b, nh, nkv, s, d",
    [
        [1, 8, 1, 256, 32],  # Basic test
<<<<<<< HEAD
        [1, 16, 1, 256, 128],  # Extra heads NB: this test currently hangs
=======
        [1, 16, 1, 256, 128],  # Extra heads
>>>>>>> c50b867f
        [32, 8, 1, 256, 128],  # Batch size > 1
        [1, 8, 1, 4096, 128],  # Long sequence
        [1, 8, 1, 4096, 64],  # gpt-oss
        [1, 8, 2, 128, 128],  # GQA
    ],
    # ids=["basic", "extra_heads", "multibatch", "long_sequence"],
)
<<<<<<< HEAD
def test_sdpa_with_attention_sink(device, b, nh, nkv, s, d, dtype, q_chunk_size, k_chunk_size):
=======
def test_sdpa_with_attention_sink(device, b, nh, nkv, s, d, dtype, q_chunk_size, k_chunk_size, reset_seeds):
>>>>>>> c50b867f
    """Test SDPA with per-head attention sinks on device."""
    if (s % q_chunk_size != 0) or (s % k_chunk_size != 0):
        pytest.skip("s must be divisible by q_chunk_size and k_chunk_size")
    if nh % nkv != 0:
        pytest.skip("nkv must divide nh")

    ttnn.device.DisablePersistentKernelCache()
<<<<<<< HEAD
    rmse_threshold = 0.015  # Slightly higher threshold due to sink approximation
=======
    rmse_threshold = 0.02
>>>>>>> c50b867f
    run_test_sdpa_with_attention_sink(
        device, b, nh, nkv, s, d, q_chunk_size, k_chunk_size, dtype, rmse_threshold=rmse_threshold
    )


@pytest.mark.parametrize("dtype", [ttnn.bfloat16], ids=["bf16"])
@pytest.mark.parametrize("q_chunk_size", [32, 128], ids=["q32", "q128"])
@pytest.mark.parametrize("k_chunk_size", [128], ids=["k128"])
@pytest.mark.parametrize(
    "b, nh, nkv, s, d, sliding_window",
    [
        [1, 8, 1, 4096, 64, 128],  # gpt-oss
        [1, 4, 1, 4096, 128, 1024],  # gemma this also hangs with q_chunk_size=128
    ],
    ids=["gpt-oss", "gemma"],
)
def test_sdpa_with_attention_sink_sliding_window(
<<<<<<< HEAD
    device, b, nh, nkv, s, d, sliding_window, dtype, q_chunk_size, k_chunk_size
=======
    device, b, nh, nkv, s, d, sliding_window, dtype, q_chunk_size, k_chunk_size, reset_seeds
>>>>>>> c50b867f
):
    """Test SDPA with per-head attention sinks on device."""
    if (s % q_chunk_size != 0) or (s % k_chunk_size != 0):
        pytest.skip("s must be divisible by q_chunk_size and k_chunk_size")
    if nh % nkv != 0:
        pytest.skip("nkv must divide nh")

    ttnn.device.DisablePersistentKernelCache()
<<<<<<< HEAD
    rmse_threshold = 0.015  # Slightly higher threshold due to sink approximation
=======
    rmse_threshold = 0.01
>>>>>>> c50b867f
    run_test_sdpa_with_attention_sink_sliding_window(
        device,
        b,
        nh,
        nkv,
        s,
        d,
        q_chunk_size,
        k_chunk_size,
        dtype,
        sliding_window=sliding_window,
        rmse_threshold=rmse_threshold,
    )<|MERGE_RESOLUTION|>--- conflicted
+++ resolved
@@ -1210,11 +1210,7 @@
     b, nh, s, d = Q.shape
     assert K.shape == (b, nh, s, d)
     assert V.shape == (b, nh, s, d)
-<<<<<<< HEAD
-    # assert S.shape == (b, nh), f"Expected S shape {(b, nh)}, got {S.shape}"
-=======
     assert S.shape == (1, nh, 1, 1), f"Expected S shape {(1, nh, 1, 1)}, got {S.shape}"
->>>>>>> c50b867f
 
     # Compute attention scores: QK = Q @ K^T
     # Q: [b, nh, s, d], K: [b, nh, s, d] -> QK: [b, nh, s, s]
@@ -1232,12 +1228,8 @@
     if S is not None:
         # Broadcast attention sink values to all query positions
         # S: [b, nh] -> [b, nh, s, 1]
-<<<<<<< HEAD
-        S_broadcast = S[:, :, None, None].expand(b, nh, s, 1)
-=======
         S_broadcast = S.repeat_interleave(b, dim=0)
         S_broadcast = S_broadcast.repeat_interleave(s, dim=-2)
->>>>>>> c50b867f
         S_broadcast = S_broadcast * sm_scale
 
         # Concatenate attention sink scores
@@ -1276,17 +1268,11 @@
     b, nh, s, d = Q.shape
     assert K.shape == (b, nh, s, d)
     assert V.shape == (b, nh, s, d)
-<<<<<<< HEAD
-
-    # Compute scale
-    sm_scale = 1.0 / math.sqrt(d)
-=======
     assert S.shape == (1, nh, 1, 1), f"Expected S shape {(1, nh, 1, 1)}, got {S.shape}"
 
     # Compute scale
     sm_scale = 1.0 / math.sqrt(d)
     S = S.repeat_interleave(b, dim=0)
->>>>>>> c50b867f
 
     # Reshape tensors for easier processing: [b, nh, s, d]
     # Already in the right format, no permutation needed
@@ -1317,10 +1303,6 @@
         for k_chunk_idx in range(max_k_chunks):
             k_start = k_chunk_idx * k_chunk_size
             k_end = min(k_start + k_chunk_size, s)
-<<<<<<< HEAD
-            k_chunk_len = k_end - k_start
-=======
->>>>>>> c50b867f
 
             # Only process if this K chunk contains tokens that should be attended to (causal constraint)
             if is_causal and k_start >= q_end:
@@ -1370,15 +1352,9 @@
             running_max = new_max
         if S is not None:
             # Process attention sink as a virtual K chunk
-<<<<<<< HEAD
-            # S shape: [b, nh] -> broadcast to [b, nh, q_chunk_len, 1]
-            S_scaled = S[:, :, None, None] * sm_scale  # [b, nh, 1, 1]
-            S_chunk = S_scaled.expand(b, nh, q_chunk_len, 1)  # [b, nh, q_chunk_len, 1]
-=======
             # S shape: [b, nh, 1, 1] -> broadcast to [b, nh, q_chunk_len, 1]
             S_scaled = S * sm_scale
             S_chunk = S_scaled.repeat_interleave(q_chunk_len, dim=-2)  # [b, nh, q_chunk_len, 1]
->>>>>>> c50b867f
 
             # Update running max with sink values
             new_max = torch.maximum(running_max, S_chunk)
@@ -1407,16 +1383,8 @@
     device, b, nh, nkv, s, d, q_chunk_size, k_chunk_size, dtype, sink_values=None, rmse_threshold=None
 ):
     """Test SDPA with attention sinks using per-head sink values."""
-<<<<<<< HEAD
-    torch.manual_seed(1234)
-
-    program_config = ttnn.SDPAProgramConfig(
-        # compute_with_storage_grid_size=device.compute_with_storage_grid_size(),
-        compute_with_storage_grid_size=(1, 1),
-=======
     program_config = ttnn.SDPAProgramConfig(
         compute_with_storage_grid_size=device.compute_with_storage_grid_size(),
->>>>>>> c50b867f
         q_chunk_size=q_chunk_size,
         k_chunk_size=k_chunk_size,
         exp_approx_mode=True,
@@ -1434,23 +1402,6 @@
     V = fa_rand(b, nkv, s, d)
 
     # Create per-head attention sink values
-<<<<<<< HEAD
-    # Shape: [b, nh] - one value per head, scaled appropriately
-    sm_scale = 1.0 / math.sqrt(d)
-    if sink_values is None:
-        S_per_head = torch.rand(1, nh) * 20.0  # Random values scaled by to make closer to real distribution
-    else:
-        S_per_head = torch.tensor(sink_values).reshape(1, nh)
-
-    # Prepare attention sink tensor for device: [b, nh, TILE_HEIGHT, TILE_WIDTH]
-    # The actual value is at position [b, nh, 0, 0]
-    TILE_HEIGHT = 32
-    TILE_WIDTH = 32
-    S_padded = S_per_head.reshape(1, nh, 1, 1)
-    # S_padded = S_padded.repeat(1, 1, TILE_HEIGHT, TILE_WIDTH)
-    # S_padded = torch.nn.functional.pad(S_padded, (0, TILE_WIDTH - 1, 0, TILE_HEIGHT - 1), "constant", 0.0)
-    # S_padded /= sm_scale  # Important!! GPT-OSS expects sink to not be scaled
-=======
     # Shape: [1, nh, 1, 1] - one value per head,
     if sink_values is None:
         S_per_head = torch.rand(1, nh) * 4.0  # Random values scaled by to make closer to real distribution
@@ -1459,18 +1410,12 @@
 
     # Prepare attention sink tensor for device: [1, nh, 1, 1]
     S_padded = S_per_head.reshape(1, nh, 1, 1)
->>>>>>> c50b867f
 
     tt_Q = ttnn.from_torch(Q, dtype=dtype, layout=ttnn.TILE_LAYOUT, device=device, pad_value=0.0)
     tt_K = ttnn.from_torch(K, dtype=dtype, layout=ttnn.TILE_LAYOUT, device=device, pad_value=0.0)
     tt_V = ttnn.from_torch(V, dtype=dtype, layout=ttnn.TILE_LAYOUT, device=device, pad_value=0.0)
     tt_S = ttnn.from_torch(S_padded, dtype=dtype, layout=ttnn.TILE_LAYOUT, device=device, pad_value=0.0)
 
-<<<<<<< HEAD
-    # tt_S = None
-    # print("Entering tt sdpa now")
-=======
->>>>>>> c50b867f
     tt_back = ttnn.transformer.scaled_dot_product_attention(
         tt_Q,
         tt_K,
@@ -1480,14 +1425,7 @@
         compute_kernel_config=compute_kernel_config,
         attention_sink=tt_S,
     )
-<<<<<<< HEAD
-    print("Finished running sdpa now")
-    print("TT back shape: ", tt_back.shape)
     tt_back = ttnn.to_torch(tt_back)
-    print("TT back torch shape: ", tt_back.shape)
-=======
-    tt_back = ttnn.to_torch(tt_back)
->>>>>>> c50b867f
     # Slice out any tile-padding
     tt_back = tt_back[:, :, :s, :]
 
@@ -1496,30 +1434,18 @@
     V_repeated = torch.cat([V[:, i : i + 1, :, :].repeat(1, nh // nkv, 1, 1) for i in range(nkv)], dim=1)
 
     # Compute reference output using per-head sink values
-<<<<<<< HEAD
-    # S_per_head = None
-=======
->>>>>>> c50b867f
     gt = reference_sdpa_with_attention_sinks(
         Q,
         K_repeated,
         V_repeated,
-<<<<<<< HEAD
-        S_per_head,
-=======
         S_padded,
->>>>>>> c50b867f
         is_causal=True,
     )
     gt_flash = reference_flash_attention_with_sinks(
         Q,
         K_repeated,
         V_repeated,
-<<<<<<< HEAD
-        S_per_head,
-=======
         S_padded,
->>>>>>> c50b867f
         is_causal=True,
         q_chunk_size=q_chunk_size,
         k_chunk_size=k_chunk_size,
@@ -1549,11 +1475,6 @@
     device, b, nh, nkv, s, d, q_chunk_size, k_chunk_size, dtype, sliding_window, sink_values=None, rmse_threshold=None
 ):
     """Test SDPA with attention sinks using per-head sink values and sliding window."""
-<<<<<<< HEAD
-    torch.manual_seed(1234)
-
-=======
->>>>>>> c50b867f
     program_config = ttnn.SDPAProgramConfig(
         compute_with_storage_grid_size=device.compute_with_storage_grid_size(),
         q_chunk_size=q_chunk_size,
@@ -1573,39 +1494,19 @@
     V = fa_rand(b, nkv, s, d)
 
     # Create per-head attention sink values
-<<<<<<< HEAD
-    # Shape: [b, nh] - one value per head, scaled appropriately
-    sm_scale = 1.0 / math.sqrt(d)
-=======
     # Shape: [1, nh, 1, 1] - one value per head, scaled appropriately
->>>>>>> c50b867f
     if sink_values is None:
         S_per_head = torch.rand(1, nh) * 4.0  # Random values scaled by to make closer to real distribution
     else:
         S_per_head = torch.tensor(sink_values).reshape(1, nh)
 
-<<<<<<< HEAD
-    # Prepare attention sink tensor for device: [b, nh, TILE_HEIGHT, TILE_WIDTH]
-    # The actual value is at position [b, nh, 0, 0]
-    TILE_HEIGHT = 32
-    TILE_WIDTH = 32
     S_padded = S_per_head.reshape(1, nh, 1, 1)
-    # S_padded = S_padded.repeat(1, 1, TILE_HEIGHT, TILE_WIDTH)
-    # S_padded = torch.nn.functional.pad(S_padded, (0, TILE_WIDTH - 1, 0, TILE_HEIGHT - 1), "constant", 0.0)
-    # S_padded /= sm_scale  # Important!! GPT-OSS expects sink to not be scaled
-=======
-    S_padded = S_per_head.reshape(1, nh, 1, 1)
->>>>>>> c50b867f
 
     tt_Q = ttnn.from_torch(Q, dtype=dtype, layout=ttnn.TILE_LAYOUT, device=device, pad_value=0.0)
     tt_K = ttnn.from_torch(K, dtype=dtype, layout=ttnn.TILE_LAYOUT, device=device, pad_value=0.0)
     tt_V = ttnn.from_torch(V, dtype=dtype, layout=ttnn.TILE_LAYOUT, device=device, pad_value=0.0)
     tt_S = ttnn.from_torch(S_padded, dtype=dtype, layout=ttnn.TILE_LAYOUT, device=device, pad_value=0.0)
 
-<<<<<<< HEAD
-    # tt_S = None
-=======
->>>>>>> c50b867f
     tt_back = ttnn.transformer.scaled_dot_product_attention(
         tt_Q,
         tt_K,
@@ -1628,11 +1529,7 @@
         Q,
         K_repeated,
         V_repeated,
-<<<<<<< HEAD
-        S_per_head,
-=======
         S_padded,
->>>>>>> c50b867f
         is_causal=True,
         sliding_window=sliding_window,
     )
@@ -1655,11 +1552,7 @@
     "b, nh, nkv, s, d",
     [
         [1, 8, 1, 256, 32],  # Basic test
-<<<<<<< HEAD
-        [1, 16, 1, 256, 128],  # Extra heads NB: this test currently hangs
-=======
         [1, 16, 1, 256, 128],  # Extra heads
->>>>>>> c50b867f
         [32, 8, 1, 256, 128],  # Batch size > 1
         [1, 8, 1, 4096, 128],  # Long sequence
         [1, 8, 1, 4096, 64],  # gpt-oss
@@ -1667,11 +1560,7 @@
     ],
     # ids=["basic", "extra_heads", "multibatch", "long_sequence"],
 )
-<<<<<<< HEAD
-def test_sdpa_with_attention_sink(device, b, nh, nkv, s, d, dtype, q_chunk_size, k_chunk_size):
-=======
 def test_sdpa_with_attention_sink(device, b, nh, nkv, s, d, dtype, q_chunk_size, k_chunk_size, reset_seeds):
->>>>>>> c50b867f
     """Test SDPA with per-head attention sinks on device."""
     if (s % q_chunk_size != 0) or (s % k_chunk_size != 0):
         pytest.skip("s must be divisible by q_chunk_size and k_chunk_size")
@@ -1679,11 +1568,7 @@
         pytest.skip("nkv must divide nh")
 
     ttnn.device.DisablePersistentKernelCache()
-<<<<<<< HEAD
-    rmse_threshold = 0.015  # Slightly higher threshold due to sink approximation
-=======
     rmse_threshold = 0.02
->>>>>>> c50b867f
     run_test_sdpa_with_attention_sink(
         device, b, nh, nkv, s, d, q_chunk_size, k_chunk_size, dtype, rmse_threshold=rmse_threshold
     )
@@ -1701,11 +1586,7 @@
     ids=["gpt-oss", "gemma"],
 )
 def test_sdpa_with_attention_sink_sliding_window(
-<<<<<<< HEAD
-    device, b, nh, nkv, s, d, sliding_window, dtype, q_chunk_size, k_chunk_size
-=======
     device, b, nh, nkv, s, d, sliding_window, dtype, q_chunk_size, k_chunk_size, reset_seeds
->>>>>>> c50b867f
 ):
     """Test SDPA with per-head attention sinks on device."""
     if (s % q_chunk_size != 0) or (s % k_chunk_size != 0):
@@ -1714,11 +1595,7 @@
         pytest.skip("nkv must divide nh")
 
     ttnn.device.DisablePersistentKernelCache()
-<<<<<<< HEAD
-    rmse_threshold = 0.015  # Slightly higher threshold due to sink approximation
-=======
     rmse_threshold = 0.01
->>>>>>> c50b867f
     run_test_sdpa_with_attention_sink_sliding_window(
         device,
         b,
