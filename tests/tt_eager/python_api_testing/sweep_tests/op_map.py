--- conflicted
+++ resolved
@@ -456,16 +456,6 @@
         "tt_op": tt_lib_ops.bert_large_fused_qkv_matmul,
         "pytorch_op": pytorch_ops.bert_large_fused_qkv_matmul,
     },
-<<<<<<< HEAD
-    "eltwise-relu_max": {
-        "tt_op": tt_lib_ops.eltwise_relu_max,
-        "pytorch_op": pytorch_ops.relu_max,
-=======
-    "eltwise-relu_min": {
-        "tt_op": tt_lib_ops.eltwise_relu_min,
-        "pytorch_op": pytorch_ops.relu_min,
->>>>>>> 53a1c875
-    },
     "eltwise-polyval": {
         "tt_op": tt_lib_ops.eltwise_polyval,
         "pytorch_op": pytorch_ops.polyval,
