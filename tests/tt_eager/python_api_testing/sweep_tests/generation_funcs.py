# SPDX-FileCopyrightText: © 2023 Tenstorrent Inc.

# SPDX-License-Identifier: Apache-2.0

import torch
import random
from itertools import permutations, product
from functools import lru_cache
import ttnn
import numpy as np
from tt_lib.utils import _nearest_32 as nearest_32, tilize
from loguru import logger


# torch.testing.get_all_dtypes()
supported_dtypes = {
    "float32": torch.float32,
    "bfloat16": torch.bfloat16,
    "int32": torch.int32,
    "cfloat": torch.cfloat,
    "chalf": torch.chalf,
}

supported_tt_dtypes = [ttnn.bfloat16]

supported_tt_layouts = [
    ttnn.ROW_MAJOR_LAYOUT,
    ttnn.TILE_LAYOUT,
]

supported_tt_buffer_types = [
    ttnn.BufferType.DRAM,
    ttnn.BufferType.L1,
]

supported_mem_configs = [
    ttnn.MemoryConfig(ttnn.TensorMemoryLayout.INTERLEAVED, ttnn.BufferType.DRAM),
    ttnn.MemoryConfig(ttnn.TensorMemoryLayout.INTERLEAVED, ttnn.BufferType.L1),
]


# Wrapper around gen functions to include casting
def gen_func_with_cast(gen_func, dtype, tilize_input=False):
    return lambda size: tilize(gen_func(size).to(dtype)) if tilize_input else gen_func(size).to(dtype)


def gen_func_with_cast_tt(gen_func, dtype):
    # Be tolerant to both symbolic dtype aliases (ttnn.bfloat16) and enum values (ttnn.DataType.BFLOAT16)
    DataType = getattr(ttnn, "DataType", None)

    def norm_name(x):
        try:
            return str(x).split(".")[-1].upper()
        except Exception:
            return str(x)

    def is_dtype(target, *candidates):
        tname = norm_name(target)
        for c in candidates:
            if c is None:
                continue
            if tname == norm_name(c):
                return True
        return False

    def tensor_to_dtype(x):
        if is_dtype(dtype, ttnn.bfloat16, getattr(DataType, "BFLOAT16", None)):
            x = x.to(torch.bfloat16)

        elif is_dtype(dtype, ttnn.bfloat8_b, getattr(DataType, "BFLOAT8_B", None)):
            tt_tensor = ttnn.from_torch(
                x, dtype=ttnn.bfloat8_b, layout=ttnn.TILE_LAYOUT, device=None, memory_config=None
            )
            x = ttnn.to_torch(tt_tensor)

        elif is_dtype(dtype, ttnn.bfloat4_b, getattr(DataType, "BFLOAT4_B", None)):
            tt_tensor = ttnn.from_torch(
                x, dtype=ttnn.bfloat4_b, layout=ttnn.TILE_LAYOUT, device=None, memory_config=None
            )
            x = ttnn.to_torch(tt_tensor)

        elif is_dtype(dtype, ttnn.uint16, getattr(DataType, "UINT16", None)):
            x = x.to(torch.int16)

        elif is_dtype(dtype, ttnn.uint32, getattr(DataType, "UINT32", None)):
            x = x.to(torch.int32)

        elif is_dtype(dtype, ttnn.int32, getattr(DataType, "INT32", None)):
            x = x.to(torch.int32)

        elif is_dtype(dtype, ttnn.float32, getattr(DataType, "FLOAT32", None)):
<<<<<<< HEAD
            x = x.to(torch.float32)
=======
            if x.dtype != torch.float32:
                x = x.to(torch.float32)
>>>>>>> 7b4aa47a

        else:
            logger.warning(f"Unknown dtype {dtype} passed to gen_func_with_cast_tt")

        return x

    def func(size):
        x = gen_func(size)

        if x.dtype == torch.cfloat:
            x.real = tensor_to_dtype(x.real).to(torch.float)
            x.imag = tensor_to_dtype(x.imag).to(torch.float)
            return x

        return tensor_to_dtype(x)

    return func


def gen_zeros(size):
    return torch.zeros(size)


def gen_ones(size):
    return torch.ones(size)


def gen_constant(size, constant=1.0):
    return torch.full(size, constant)


def gen_rand(size, low=0, high=100):
    return torch.Tensor(size=size).uniform_(low, high)


def gen_rand_infinite(size, low=-100, high=100):
    x = torch.rand(size=size)
    x[x <= 0.33] = float("inf")
    x[(x > 0.33) & (x <= 0.66)] = float("-inf")
    x[x > 0.66] = x[x > 0.66] * (high - low) + low
    return x


def gen_rand_complex(size, low=0, high=100):
    real = torch.Tensor(size=size).uniform_(low, high).to(torch.bfloat16).to(torch.float)
    imag = torch.Tensor(size=size).uniform_(low, high).to(torch.bfloat16).to(torch.float)

    torch_x = torch.complex(real, imag)

    return torch_x


def gen_rand_inf(size, low=-100, high=100):
    x = torch.rand(size=size)
    x[x <= 0.25] = float("inf")
    x[(x > 0.25) & (x <= 0.5)] = float("-inf")
    x[(x > 0.5) & (x <= 0.75)] = float("nan")
    x[x > 0.75] = x[x > 0.75] * (high - low) + low
    return x


def gen_bin(size, probabilityones=0.5):
    element_count = 1
    for i in size:
        element_count = element_count * i
    raw = torch.zeros(element_count)
    raw[: int(probabilityones * element_count)] = 1
    ridx = torch.randperm(element_count)  # a random permutation of the entries
    mask = torch.reshape(raw[ridx], size)
    return mask


def gen_linspace(size, low=0, high=100):
    lsteps = size[0] * size[1] * size[2] * size[3]
    return torch.linspace(low, high, lsteps).reshape(size)


def gen_rand_symmetric(size, low=0, high=100):
    signs = torch.randint(0, 2, size) * 2 - 1
    return torch.Tensor(size=size).uniform_(low, high) * signs


def gen_rand_along_dim(size, low=0, high=100, dim=-1):
    numel = torch.Size(size).numel()

    # Create a flat tensor and generate a subrange of random numbers each the size of specified dimension
    output = torch.zeros(numel)
    num_subel = size[dim]
    for i in range(0, numel, num_subel):
        subrange = torch.Tensor(size=(2,)).uniform_(low, high)
        output[i : i + num_subel] = torch.Tensor(size=(num_subel,)).uniform_(torch.min(subrange), torch.max(subrange))

    # Reshape the flat tensor where the specified dim and last dim are swapped
    swapped_size = size.copy()
    swapped_size[dim], swapped_size[-1] = size[-1], size[dim]
    output = output.reshape(swapped_size)

    # Swap the last and specified dim so that the output size matches the specified size
    output = output.transpose(dim, -1)
    return output


def gen_randint(size, low=0, high=2):
    return torch.randint(low, high, size, dtype=torch.float32)


def gen_scaled_dirichlet_along_dim(size, start=1, step=1, max=1, dim=-1):
    assert start <= max, "start must be <= max"

    numel = torch.Size(size).numel()

    num_subel = 32 * 32

    num_tiles = numel // num_subel

    # Get tile shape with correct number of dimensions
    tile_shape = [1] * len(size)
    tile_shape[-2], tile_shape[-1] = 32, 32

    # RNG that sums to 1
    dirichlet = torch.distributions.dirichlet.Dirichlet(torch.ones(size=tile_shape))

    scale = start
    tiles = []
    for i in range(num_tiles):
        scaled_sum = scale * (i % 2 * 2 - 1)
        tiles.append(dirichlet.sample() * scaled_sum)
        scale += step
        if scale > max:
            scale = start

    for d in reversed(range(len(size))):
        tiles = torch.concat(tiles, dim=d).split(size[d], dim=d)

    output = torch.concat(tiles)

    # Swap the last and specified dim so that the output size matches the specified size
    output = output.transpose(dim, -1)

    return output


def gen_scaled_dirichlet_per_tile(size, start=1, step=1, max=1):
    assert start <= max, "start must be <= max"

    numel = torch.Size(size).numel()

    num_subel = 32 * 32

    num_tiles = numel // num_subel

    # Get tile shape with correct number of dimensions
    tile_shape = [1] * len(size)
    tile_shape[-2], tile_shape[-1] = 32, 32

    # RNG that sums to 1
    dirichlet = torch.distributions.dirichlet.Dirichlet(torch.ones(size=(num_subel,)))

    scale = start
    tiles = []
    for i in range(num_tiles):
        scaled_sum = scale * (i % 2 * 2 - 1)
        tiles.append((dirichlet.sample() * scaled_sum).reshape(tile_shape))
        scale += step
        if scale > max:
            scale = start

    for d in reversed(range(len(size))):
        tiles = torch.concat(tiles, dim=d).split(size[d], dim=d)

    output = torch.concat(tiles)
    return output


def gen_checkerboard(size, low=0, high=100):
    value = torch.Tensor(1).uniform_(low, high).item()

    # Create a checkerboard of alternating signed values
    checkerboard = torch.full([size[-2], size[-1]], value)
    checkerboard[1::2, ::2] = value * -1
    checkerboard[::2, 1::2] = value * -1

    # Duplicate across batch dims
    output = torch.tile(checkerboard, (*size[:-2], 1, 1))

    return output


def gen_arange(size):
    numel = torch.Size(size).numel()
    return torch.arange(numel, dtype=torch.float32).reshape(size)


def gen_identity(size):
    return torch.eye(size[0], size[1])


###################################################
#################### test_args ####################
###################################################


def gen_tensor_pad_args(
    input_shapes, supported_dtypes=None, supported_layouts=None, mem_configs=None, do_sanitize_args=False, coregrid=[]
):
    assert len(input_shapes) == 1
    assert len(input_shapes[0]) == 4
    test_args = {}

    pad_sizes = (64, 64, 64, 64)
    output_tensor_shape = [random.randint(input_shapes[0][i], input_shapes[0][i] + pad_sizes[i]) for i in range(4)]
    input_tensor_start = [random.randint(0, output_tensor_shape[i] - input_shapes[0][i]) for i in range(4)]
    pad_value = random.uniform(-100, 100)
    # Cast to bfloat16 then back to float for exact match
    pad_value = torch.Tensor([pad_value]).to(torch.bfloat16).to(torch.float).item()

    test_args.update(
        {
            "output_tensor_shape": output_tensor_shape,
            "input_tensor_start": input_tensor_start,
            "pad_value": pad_value,
            "dtype": [ttnn.bfloat16],
            "layout": [ttnn.ROW_MAJOR_LAYOUT],
            "input_mem_config": [None],
            "output_mem_config": ttnn.MemoryConfig(ttnn.TensorMemoryLayout.INTERLEAVED, ttnn.BufferType.DRAM),
        }
    )

    return [test_args]


def gen_tensor_unpad_args(
    input_shapes, supported_dtypes=None, supported_layouts=None, mem_configs=None, do_sanitize_args=True, coregrid=[]
):
    assert len(input_shapes) == 1
    assert len(input_shapes[0]) == 4
    test_args = {}
    output_tensor_start = [random.randint(0, input_shapes[0][i] - 1) for i in range(4)]
    output_tensor_end = [random.randint(output_tensor_start[i] + 1, input_shapes[0][i]) for i in range(4)]

    test_args.update(
        {
            "output_tensor_start": output_tensor_start,
            "output_tensor_end": output_tensor_end,
            "dtype": [ttnn.bfloat16],
            "layout": [ttnn.ROW_MAJOR_LAYOUT],
            "input_mem_config": [None],
            "output_mem_config": ttnn.MemoryConfig(ttnn.TensorMemoryLayout.INTERLEAVED, ttnn.BufferType.DRAM),
        }
    )

    return [test_args]


def gen_pad_to_tile_args(
    input_shapes, supported_dtypes=None, supported_layouts=None, mem_configs=None, do_sanitize_args=True, coregrid=[]
):
    assert len(input_shapes) == 1
    assert len(input_shapes[0]) == 4

    pad_value = random.uniform(-100, 100)
    # Cast to bfloat16 then back to float for exact match
    pad_value = torch.Tensor([pad_value]).to(torch.bfloat16).to(torch.float).item()

    test_args = {
        "pad_value": pad_value,
        "dtype": [ttnn.bfloat16],
        "layout": [ttnn.ROW_MAJOR_LAYOUT],
        "input_mem_config": [None],
        "output_mem_config": ttnn.MemoryConfig(ttnn.TensorMemoryLayout.INTERLEAVED, ttnn.BufferType.DRAM),
    }

    return [test_args]


def gen_unpad_from_tile_args(
    input_shapes, supported_dtypes=None, supported_layouts=None, mem_configs=None, do_sanitize_args=True, coregrid=[]
):
    assert len(input_shapes) == 1
    assert len(input_shapes[0]) == 4
    assert input_shapes[0][-2] % 32 == 0
    assert input_shapes[0][-1] % 32 == 0

    output_tensor_shape = [
        *input_shapes[0][:-2],
        random.randint(input_shapes[0][-2] - 32 + 1, input_shapes[0][-2]),
        random.randint(input_shapes[0][-1] - 32 + 1, input_shapes[0][-1]),
    ]

    test_args = {
        "output_tensor_shape": output_tensor_shape,
        "dtype": [ttnn.bfloat16],
        "layout": [ttnn.ROW_MAJOR_LAYOUT],
        "input_mem_config": [None],
        "output_mem_config": ttnn.MemoryConfig(ttnn.TensorMemoryLayout.INTERLEAVED, ttnn.BufferType.DRAM),
    }

    return [test_args]


def gen_default_dtype_layout_device(
    input_shapes, dtypes=None, layouts=None, mem_configs=None, do_sanitize_args=False, coregrid=[]
):
    dtype = []
    layout = []
    input_mem_config = []

    for input_shape in input_shapes:
        dtype.append(ttnn.bfloat16)
        input_mem_config.append(ttnn.MemoryConfig(ttnn.TensorMemoryLayout.INTERLEAVED, ttnn.BufferType.DRAM))

        if input_shape[-2] % 32 == 0 and input_shape[-1] % 32 == 0:
            layout.append(ttnn.TILE_LAYOUT)
        else:
            layout.append(ttnn.ROW_MAJOR_LAYOUT)

    return [
        {
            "dtype": dtype,
            "layout": layout,
            "input_mem_config": input_mem_config,
            "output_mem_config": ttnn.MemoryConfig(ttnn.TensorMemoryLayout.INTERLEAVED, ttnn.BufferType.DRAM),
        }
    ]


def gen_default_dtype_layout_rm_device(
    input_shapes, dtypes=None, layouts=None, mem_configs=None, do_sanitize_args=False, coregrid=[]
):
    return [
        {
            "dtype": [ttnn.bfloat16] * len(input_shapes),
            "layout": [ttnn.ROW_MAJOR_LAYOUT] * len(input_shapes),
            "input_mem_config": [ttnn.MemoryConfig(ttnn.TensorMemoryLayout.INTERLEAVED, ttnn.BufferType.DRAM)]
            * len(input_shapes),
            "output_mem_config": ttnn.MemoryConfig(ttnn.TensorMemoryLayout.INTERLEAVED, ttnn.BufferType.DRAM),
            "use_multicore": True,
        }
    ]


def sanitize_args(input_shapes, input_setup):
    for i in range(len(input_shapes)):
        shape = input_shapes[i]

        if (
            (
                input_setup[i]["layout"] == ttnn.TILE_LAYOUT and (shape[-2] % 32 != 0 or shape[-1] % 32 != 0)
            )  # Shape cannot be tilized
            or (
                input_setup[i]["layout"] == ttnn.ROW_MAJOR_LAYOUT
                and input_setup[i]["input_mem_config"] != None
                and shape[-1] % 2 != 0
            )  # Shape cannot be placed as row major on device
            or (
                input_setup[i]["dtype"] == ttnn.bfloat8_b and input_setup[i]["layout"] != ttnn.TILE_LAYOUT
            )  # BFLOAT8_B must be tile layout
        ):
            return None
    return input_setup


def gen_dtype_layout_device(
    input_shapes,
    dtypes=[supported_tt_dtypes],
    layouts=[supported_tt_layouts],
    mem_configs=[supported_mem_configs],  # mem_configs[-1] is output_mem_config
    do_sanitize_args=True,
    coregrid=[],
):
    # last buffer_types option is for output buffer
    dtype_mem_config_layouts = []

    for i in range(len(input_shapes)):
        dtype_mem_config_layout = []

        for dtype, layout, input_mem_config in product(
            dtypes[i],
            layouts[i],
            mem_configs[i],
        ):
            dtype_mem_config_layout.append({"dtype": dtype, "layout": layout, "input_mem_config": input_mem_config})

        dtype_mem_config_layouts.append(dtype_mem_config_layout)

    result = []

    for out_mem_config in mem_configs[-1]:
        for dtype_mem_config_layout_combination in product(*dtype_mem_config_layouts):
            if do_sanitize_args:
                out = sanitize_args(input_shapes, dtype_mem_config_layout_combination)
            else:
                out = 1

            if out is not None:
                dtype = []
                layout = []
                input_mem_config = []

                for x in dtype_mem_config_layout_combination:
                    dtype.append(x["dtype"])
                    layout.append(x["layout"])
                    input_mem_config.append(x["input_mem_config"])

                result.append(
                    {
                        "dtype": dtype,
                        "layout": layout,
                        "input_mem_config": input_mem_config,
                        "output_mem_config": out_mem_config,
                    }
                )

    return result


def sanitize_args_layernorm(
    input_shapes, input_setup, runtime_tile_padding_layernorm=False, runtime_tile_padding_add_layernorm=False
):
    for i in range(len(input_shapes)):
        shape = input_shapes[i]
        if (
            (
                input_setup[i]["layout"] == ttnn.TILE_LAYOUT
                and (
                    (
                        shape[2] % 32 != 0
                        and not runtime_tile_padding_layernorm
                        and not runtime_tile_padding_add_layernorm
                    )
                    or (runtime_tile_padding_layernorm and i > 0 and shape[2] != 1)
                    or (runtime_tile_padding_add_layernorm and i > 1 and shape[2] != 1)
                    or (shape[3] % 32 != 0)
                )
            )  # Shape cannot be tilized
            or (
                input_setup[i]["layout"] == ttnn.ROW_MAJOR_LAYOUT
                and input_setup[i]["input_mem_config"] != None
                and shape[3] % 2 != 0
            )  # Shape cannot be placed as row major on device
            or (
                input_setup[i]["dtype"] == ttnn.bfloat8_b and input_setup[i]["layout"] != ttnn.TILE_LAYOUT
            )  # BFLOAT8_B must be tile layout
        ):
            return None
    return input_setup


def gen_dtype_layout_device_layernorm(
    input_shapes,
    dtypes=[supported_tt_dtypes],
    layouts=[supported_tt_layouts],
    mem_configs=[supported_mem_configs],
    runtime_tile_padding_layernorm=True,
    runtime_tile_padding_add_layernorm=False,
):
    # last buffer_types option is for output buffer
    input_setups = []

    for i in range(len(input_shapes)):
        input_setup = []

        for dtype, layout, input_mem_config in product(
            dtypes[i],
            layouts[i],
            mem_configs[i],
        ):
            input_setup.append({"dtype": dtype, "layout": layout, "input_mem_config": input_mem_config})

        input_setups.append(input_setup)

    result = []

    for out_mem_config in mem_configs[-1]:
        for input_setup_combination in product(*input_setups):
            out = sanitize_args_layernorm(
                input_shapes,
                input_setup_combination,
                runtime_tile_padding_layernorm,
                runtime_tile_padding_add_layernorm,
            )

            if out is not None:
                dtype = []
                layout = []
                input_mem_config = []

                for x in input_setup_combination:
                    dtype.append(x["dtype"])
                    layout.append(x["layout"])
                    input_mem_config.append(x["input_mem_config"])

                result.append(
                    {
                        "dtype": dtype,
                        "layout": layout,
                        "input_mem_config": input_mem_config,
                        "output_mem_config": out_mem_config,
                    }
                )

    return result


def gen_layernorm_args(
    input_shapes,
    dtypes=[supported_tt_dtypes],
    layouts=[supported_tt_layouts],
    mem_configs=[supported_mem_configs],
    do_sanitize_args=False,
    coregrid=[],
):
    return gen_dtype_layout_device_layernorm(
        input_shapes,
        dtypes,
        layouts,
        mem_configs,
        runtime_tile_padding_layernorm=True,
        runtime_tile_padding_add_layernorm=False,
    )


def gen_add_layernorm_args(
    input_shapes,
    dtypes=[supported_tt_dtypes],
    layouts=[supported_tt_layouts],
    mem_configs=[supported_mem_configs],
    do_sanitize_args=False,
    coregrid=[],
):
    return gen_dtype_layout_device_layernorm(
        input_shapes,
        dtypes,
        layouts,
        mem_configs,
        runtime_tile_padding_layernorm=False,
        runtime_tile_padding_add_layernorm=True,
    )


def gen_permute_args(
    input_shapes,
    dtypes=[supported_tt_dtypes],
    layouts=[supported_tt_layouts],
    mem_configs=[supported_mem_configs],
    do_sanitize_args=True,
    coregrid=[],
):
    dim_to_permute = []

    for i in range(len(input_shapes[0])):
        dim_to_permute.append(i)

    for permute_dims in permutations(dim_to_permute):
        for input_info in gen_dtype_layout_device(
            input_shapes,
            dtypes,
            layouts,
            mem_configs,
            do_sanitize_args=do_sanitize_args,
        ):
            if input_info["layout"][0] == ttnn.ROW_MAJOR_LAYOUT:
                # Last dim of output must be divisible by 2 for row_major
                last_dim = permute_dims[-1]
                last_dim_shape = input_shapes[0][last_dim]

                if last_dim_shape % 2 == 1:
                    continue

            if input_info is not None:
                input_info.update({"permute_dims": permute_dims})
                yield input_info


def gen_fill_rm_args(input_shapes, dtypes, layouts, mem_configs, do_sanitize_args=True, coregrid=[]):
    H = input_shapes[0][-2]
    W = input_shapes[0][-1]

    for input_info in gen_dtype_layout_device(
        input_shapes, dtypes, layouts, mem_configs, do_sanitize_args=do_sanitize_args
    ):
        if input_info is not None:
            input_info["hOnes"] = random.randint(1, H)
            input_info["wOnes"] = random.randint(1, W)

            input_info["val_hi"] = random.uniform(-100, 100)
            input_info["val_lo"] = random.uniform(-100, 100)

            yield input_info


def gen_fill_ones_rm_args(
    input_shapes,
    dtypes,
    layouts,
    mem_configs,
    do_sanitize_args=True,
    coregrid=[],
):
    H = input_shapes[0][-2]
    W = input_shapes[0][-1]

    for input_info in gen_dtype_layout_device(
        input_shapes, dtypes, layouts, mem_configs, do_sanitize_args=do_sanitize_args
    ):
        if input_info is not None:
            input_info["hOnes"] = random.randint(1, H)
            input_info["wOnes"] = random.randint(1, W)
            yield input_info


@lru_cache(maxsize=5000)
def _get_factors(i, s):
    factors = []
    for j in range(s, i + 1, s):
        if i % j == 0:
            factors.append(j)
    return factors


@lru_cache(maxsize=5000)
def _gen_reshape_args_from_volume(volume, step, out_dims=4):
    shapes = []

    if out_dims == 4:
        for w in _get_factors(volume, step):
            v = volume // w
            for h in _get_factors(v, step):
                v2 = v // h
                for c in _get_factors(v2, 1):
                    b = v2 // c
                    shapes.append({"reshape_dims": (b, c, h, w)})
    elif out_dims == 3:
        for h in _get_factors(volume, step):
            v2 = volume // h
            for c in _get_factors(v2, 1):
                b = v2 // c
                shapes.append({"reshape_dims": (b, c, h)})
    elif out_dims == 2:
        for c in _get_factors(volume, 1):
            b = volume // c
            shapes.append({"reshape_dims": (b, c)})
    elif out_dims == 1:
        shapes.append({"reshape_dims": (volume,)})
    else:
        shapes.append({"reshape_dims": []})

    return shapes


def gen_reshape_args(
    input_shapes,
    dtypes=[[ttnn.bfloat16]],
    layouts=[[ttnn.TILE_LAYOUT]],
    mem_configs=[[ttnn.MemoryConfig(ttnn.TensorMemoryLayout.INTERLEAVED, ttnn.BufferType.DRAM)]],
    max_out_shapes=2,
    do_sanitize_args=True,
    coregrid=[],
):
    vol = 1

    for x in input_shapes[0]:
        vol *= x

    out_shapes = _gen_reshape_args_from_volume(vol, step=1, out_dims=len(input_shapes[0]))
    random.shuffle(out_shapes)
    n_out_shapes_used = 0

    for reshape_dims in out_shapes:
        if reshape_dims["reshape_dims"][-2] % 32 != 0:
            continue

        if reshape_dims["reshape_dims"][-1] % 32 != 0:
            continue

        for input_info in gen_dtype_layout_device(
            input_shapes,
            dtypes,
            layouts,
            mem_configs,
            do_sanitize_args=do_sanitize_args,
        ):
            if input_info is not None:
                input_info.update(reshape_dims)
                yield input_info

        n_out_shapes_used += 1

        # Reached max out shapes
        if n_out_shapes_used > max_out_shapes:
            break


def gen_split_args(input_shapes, dtypes, layouts, mem_configs, do_sanitize_args=True):
    for input_info in gen_dtype_layout_device(
        input_shapes, dtypes, layouts, mem_configs, do_sanitize_args=do_sanitize_args
    ):
        if input_info is not None:
            maxdim = len(input_shapes[0]) - 1
            dim = random.randint(-maxdim - 1, maxdim)

            max_split = input_shapes[0][dim] // 2
            max_split = max(max_split, 1)
            split_size = random.randint(1, max_split)

            input_info["dim"] = dim
            input_info["split_size"] = split_size
            yield input_info


def gen_tilize_with_val_padding_args(
    input_shapes,
    dtypes=[supported_tt_dtypes],
    layouts=[[ttnn.ROW_MAJOR_LAYOUT]],
    mem_configs=[supported_mem_configs],
    do_sanitize_args=True,
    coregrid=[],
):
    assert len(input_shapes) == 1
    assert len(input_shapes[0]) == 4

    for input_info in gen_dtype_layout_device(
        input_shapes, dtypes, layouts, mem_configs, do_sanitize_args=do_sanitize_args
    ):
        if input_info is not None:
            pad_sizes = (10, 10, 64, 64)
            output_tensor_shape = [
                random.randrange(
                    input_shapes[0][i],
                    input_shapes[0][i] + pad_sizes[i],
                    1,
                )
                for i in range(4)
            ]
            output_tensor_shape[-2] = nearest_32(output_tensor_shape[-2])
            output_tensor_shape[-1] = nearest_32(output_tensor_shape[-1])
            pad_value = float(random.uniform(-100, 100))
            # Cast to bfloat16 then back to float for exact match
            pad_value = torch.Tensor([pad_value]).to(torch.bfloat16).to(torch.float).item()

            input_info.update(
                {
                    "output_tensor_shape": output_tensor_shape,
                    "pad_value": pad_value,
                }
            )
            yield input_info


def gen_untilize_with_unpadding_args(
    input_shapes,
    dtypes=[supported_tt_dtypes],
    layouts=[supported_tt_layouts],
    mem_configs=[supported_mem_configs],
    do_sanitize_args=True,
    coregrid=[],
):
    assert len(input_shapes) == 1
    assert len(input_shapes[0]) == 4
    assert input_shapes[0][-2] % 32 == 0
    assert input_shapes[0][-1] % 32 == 0

    for input_info in gen_dtype_layout_device(
        input_shapes, dtypes, layouts, mem_configs, do_sanitize_args=do_sanitize_args
    ):
        if input_info is not None:
            output_tensor_end = [random.randrange(0, input_shapes[0][i], 1) for i in range(4)]
            if output_tensor_end[-1] % 2 == 0:
                output_tensor_end[-1] += 1
            input_info.update(
                {
                    "output_tensor_end": output_tensor_end,
                    "use_multicore": True,
                }
            )
            yield input_info


def gen_pad_args(
    input_shapes,
    dtypes=[supported_tt_dtypes],
    layouts=[supported_tt_layouts],
    mem_configs=[supported_mem_configs],
    do_sanitize_args=True,
    coregrid=[],
):
    assert len(input_shapes) == 1
    assert len(input_shapes[0]) == 4

    for input_info in gen_dtype_layout_device(
        input_shapes, dtypes, layouts, mem_configs, do_sanitize_args=do_sanitize_args
    ):
        if input_info is not None:
            if input_info["layout"][0] == ttnn.ROW_MAJOR_LAYOUT:
                pad_sizes = (10, 10, 64, 64)
                output_tensor_shape = [
                    random.randint(input_shapes[0][i], input_shapes[0][i] + pad_sizes[i]) for i in range(4)
                ]
                if output_tensor_shape[-1] % 2 != 0:
                    output_tensor_shape[-1] += 1
                input_tensor_start = [0, 0, 0, 0]
                pad_value = random.uniform(-100, 100)
                # Cast to bfloat16 then back to float for exact match
                pad_value = torch.Tensor([pad_value]).to(torch.bfloat16).to(torch.float).item()

                input_info.update(
                    {
                        "output_tensor_shape": output_tensor_shape,
                        "input_tensor_start": input_tensor_start,
                        "pad_value": pad_value,
                    }
                )
            elif input_info["layout"][0] == ttnn.TILE_LAYOUT:
                pad_sizes = (10, 10, 64, 64)
                output_tensor_shape = [
                    random.randrange(
                        input_shapes[0][i],
                        input_shapes[0][i] + pad_sizes[i],
                        1,
                    )
                    for i in range(4)
                ]
                output_tensor_shape[-2] = nearest_32(output_tensor_shape[-2])
                output_tensor_shape[-1] = nearest_32(output_tensor_shape[-1])
                input_tensor_start = [0, 0, 0, 0]
                pad_value = random.uniform(-100, 100)
                # Cast to bfloat16 then back to float for exact match
                pad_value = torch.Tensor([pad_value]).to(torch.bfloat16).to(torch.float).item()

                input_info.update(
                    {
                        "output_tensor_shape": output_tensor_shape,
                        "input_tensor_start": input_tensor_start,
                        "pad_value": pad_value,
                    }
                )

            yield input_info


def gen_unpad_args(
    input_shapes,
    dtypes=[supported_tt_dtypes],
    layouts=[supported_tt_layouts],
    mem_configs=[supported_mem_configs],
    do_sanitize_args=True,
    coregrid=[],
):
    assert len(input_shapes) == 1
    assert len(input_shapes[0]) == 4

    for input_info in gen_dtype_layout_device(
        input_shapes, dtypes, layouts, mem_configs, do_sanitize_args=do_sanitize_args
    ):
        if input_info is not None:
            if input_info["layout"][0] == ttnn.ROW_MAJOR_LAYOUT:
                output_tensor_start = [0, 0, 0, 0]
                output_tensor_end = [
                    random.randrange(output_tensor_start[i] + 1, input_shapes[0][i], 1) for i in range(4)
                ]
                if output_tensor_end[-1] % 2 != 0:
                    output_tensor_end[-1] += 1
                input_info.update(
                    {
                        "output_tensor_start": output_tensor_start,
                        "output_tensor_end": output_tensor_end,
                    }
                )
            elif input_info["layout"][0] == ttnn.TILE_LAYOUT:
                output_tensor_start = [0, 0, 0, 0]
                output_tensor_end = [
                    random.randrange(output_tensor_start[i] + 1, input_shapes[0][i], 1) for i in range(4)
                ]
                output_tensor_end[-2] = max(nearest_32(output_tensor_end[-2]), 32)
                output_tensor_end[-1] = max(nearest_32(output_tensor_end[-1]), 32)
                input_info.update(
                    {
                        "output_tensor_start": output_tensor_start,
                        "output_tensor_end": output_tensor_end,
                    }
                )
            yield input_info


def gen_scalar_args(
    input_shapes,
    dtypes,
    layouts,
    mem_configs,
    arg_name="scalar",
    low=-100,
    high=100,
    dtype=torch.bfloat16,
    do_sanitize_args=True,
    coregrid=[],
):
    for input_info in gen_dtype_layout_device(
        input_shapes, dtypes, layouts, mem_configs, do_sanitize_args=do_sanitize_args
    ):
        if input_info is not None:
            if dtype.is_floating_point:
                scalar = torch.tensor(1, dtype=dtype).uniform_(low, high).item()
            else:
                scalar = torch.tensor(1, dtype=dtype).random_(low, high).item()
            input_info.update({arg_name: scalar})
            yield input_info


def gen_conv_scalar_args(
    input_shapes,
    supported_dtypes,
    supported_layouts,
    mem_configs,
    arg0_name="conv_params",
    dtype=torch.bfloat16,
    do_sanitize_args=True,
    coregrid=[],
):
    for input_info in gen_dtype_layout_device(
        input_shapes, supported_dtypes, supported_layouts, mem_configs, do_sanitize_args=do_sanitize_args
    ):
        lowStride = 1
        highStride = 4
        padH = 0
        padW = 0

        w = input_shapes[0][3]
        h = input_shapes[0][2]

        # assert(lowKernel>0 and highKernel<w and highKernel<w)
        # assert(lowStride>0 and highStride<w and highStride<h)

        kernelH = input_shapes[1][2]
        kernelW = input_shapes[1][3]

        strideH = random.randint(lowStride, highStride)
        strideW = random.randint(lowStride, highStride)
        conv_params = [kernelH, kernelW, strideH, strideW, padH, padW]

        input_info.update({arg0_name: conv_params})
        yield input_info


def gen_scalar_symmetric_args(
    input_shapes,
    dtypes,
    layouts,
    mem_configs,
    arg_name="scalar",
    low=0.01,
    high=100,
    dtype=torch.bfloat16,
    do_sanitize_args=True,
    coregrid=[],
):
    for input_info in gen_scalar_args(
        input_shapes, dtypes, layouts, mem_configs, arg_name, low, high, dtype, do_sanitize_args=do_sanitize_args
    ):
        if input_info is not None:
            sign = (torch.tensor(1, dtype=torch.int).random_(0, 2) * 2 - 1).item()
            input_info[arg_name] *= sign
            yield input_info


def gen_power_args(
    input_shapes,
    dtypes,
    layouts,
    mem_configs,
    low=0,
    high=10,
    dtype=torch.int,
    do_sanitize_args=True,
    coregrid=[],
):
    for input_info in gen_scalar_args(
        input_shapes, dtypes, layouts, mem_configs, "exponent", low, high, dtype, do_sanitize_args=do_sanitize_args
    ):
        yield input_info


def gen_relu_min_args(
    input_shapes,
    dtypes,
    layouts,
    mem_configs,
    low=0,
    high=100,
    dtype=torch.bfloat16,
    do_sanitize_args=True,
    coregrid=[],
):
    for input_info in gen_scalar_args(
        input_shapes, dtypes, layouts, mem_configs, "lower_limit", low, high, dtype, do_sanitize_args=do_sanitize_args
    ):
        yield input_info


def gen_relu_max_args(
    input_shapes,
    dtypes,
    layouts,
    mem_configs,
    low=0,
    high=100,
    dtype=torch.bfloat16,
    do_sanitize_args=True,
    coregrid=[],
):
    for input_info in gen_scalar_args(
        input_shapes, dtypes, layouts, mem_configs, "upper_limit", low, high, dtype, do_sanitize_args=do_sanitize_args
    ):
        yield input_info


def gen_scale_mask_softmax_in_place_args(
    input_shapes,
    dtypes,
    layouts,
    mem_configs,
    low=1,
    high=100,
    dtype=torch.bfloat16,
    do_sanitize_args=True,
    coregrid=[],
):
    for input_info in gen_scalar_args(
        input_shapes, dtypes, layouts, mem_configs, "scale", low, high, dtype, do_sanitize_args=do_sanitize_args
    ):
        yield input_info


def gen_lerp_binary_args(
    input_shapes,
    dtypes,
    layouts,
    mem_configs,
    low=-100,
    high=100,
    dtype=torch.bfloat16,
    do_sanitize_args=True,
    coregrid=[],
):
    for input_info in gen_scalar_args(
        input_shapes, dtypes, layouts, mem_configs, "weight", low, high, dtype, do_sanitize_args=do_sanitize_args
    ):
        yield input_info


def gen_subalpha_args(
    input_shapes,
    supported_dtypes,
    supported_layouts,
    mem_configs,
    low=-100,
    high=100,
    dtype=torch.bfloat16,
    do_sanitize_args=True,
    coregrid=[],
):
    for input_info in gen_scalar_args(
        input_shapes,
        supported_dtypes,
        supported_layouts,
        mem_configs,
        "alpha",
        low,
        high,
        dtype,
        do_sanitize_args=do_sanitize_args,
    ):
        yield input_info


def gen_addalpha_args(
    input_shapes,
    supported_dtypes,
    supported_layouts,
    mem_configs,
    low=-100,
    high=100,
    dtype=torch.bfloat16,
    do_sanitize_args=True,
    coregrid=[],
):
    for input_info in gen_scalar_args(
        input_shapes,
        supported_dtypes,
        supported_layouts,
        mem_configs,
        "alpha",
        low,
        high,
        dtype,
        do_sanitize_args=do_sanitize_args,
    ):
        yield input_info


def gen_logit_args(
    input_shapes,
    supported_dtypes,
    supported_layouts,
    mem_configs,
    low=-10,
    high=0.99,
    dtype=torch.bfloat16,
    do_sanitize_args=True,
    coregrid=[],
):
    for input_info in gen_scalar_args(
        input_shapes,
        supported_dtypes,
        supported_layouts,
        mem_configs,
        "eps",
        low,
        high,
        dtype,
        do_sanitize_args=do_sanitize_args,
        coregrid=[],
    ):
        yield input_info


def gen_shrink_args(
    input_shapes,
    supported_dtypes,
    supported_layouts,
    mem_configs,
    low=0,
    high=100,
    dtype=torch.bfloat16,
    do_sanitize_args=True,
    coregrid=[],
):
    for input_info in gen_scalar_args(
        input_shapes,
        supported_dtypes,
        supported_layouts,
        mem_configs,
        "lambd",
        low,
        high,
        dtype,
        do_sanitize_args=do_sanitize_args,
        coregrid=[],
    ):
        yield input_info


def gen_bias_gelu_unary_args(
    input_shapes,
    supported_dtypes,
    supported_layouts,
    mem_configs,
    low=0,
    high=100,
    dtype=torch.bfloat16,
    do_sanitize_args=True,
    coregrid=[],
):
    for input_info in gen_scalar_args(
        input_shapes,
        supported_dtypes,
        supported_layouts,
        mem_configs,
        "bias",
        low,
        high,
        dtype,
        do_sanitize_args=do_sanitize_args,
    ):
        yield input_info


def gen_logical_immediate_args(
    input_shapes,
    dtypes,
    layouts,
    mem_configs,
    low=0,
    high=100,
    dtype=torch.int32,
    do_sanitize_args=True,
    coregrid=[],
):
    for input_info in gen_scalar_args(
        input_shapes, dtypes, layouts, mem_configs, "immediate", low, high, dtype, do_sanitize_args=do_sanitize_args
    ):
        yield input_info


def gen_shrink_args(
    input_shapes,
    dtypes,
    layouts,
    mem_configs,
    low=0,
    high=100,
    dtype=torch.bfloat16,
    do_sanitize_args=True,
    coregrid=[],
):
    for input_info in gen_scalar_args(
        input_shapes, dtypes, layouts, mem_configs, "_lambda", low, high, dtype, do_sanitize_args=do_sanitize_args
    ):
        yield input_info


def gen_leaky_relu_args(
    input_shapes,
    dtypes,
    layouts,
    mem_configs,
    low=0,
    high=100,
    dtype=torch.bfloat16,
    do_sanitize_args=True,
    coregrid=[],
):
    for input_info in gen_scalar_args(
        input_shapes,
        dtypes,
        layouts,
        mem_configs,
        "negative_slope",
        low,
        high,
        dtype,
        do_sanitize_args=do_sanitize_args,
    ):
        yield input_info


def gen_elu_args(
    input_shapes,
    dtypes,
    layouts,
    mem_configs,
    low=-10,
    high=10,
    dtype=torch.bfloat16,
    do_sanitize_args=True,
    coregrid=[],
):
    for input_info in gen_scalar_args(
        input_shapes, dtypes, layouts, mem_configs, "alpha", low, high, dtype, do_sanitize_args=do_sanitize_args
    ):
        yield input_info


def gen_celu_args(
    input_shapes,
    dtypes,
    layouts,
    mem_configs,
    low=0.01,
    high=10,
    dtype=torch.bfloat16,
    do_sanitize_args=True,
    coregrid=[],
):
    for input_info in gen_scalar_symmetric_args(
        input_shapes, dtypes, layouts, mem_configs, "alpha", low, high, dtype, do_sanitize_args=do_sanitize_args
    ):
        yield input_info


def gen_fast_and_approx_args(input_shapes, dtypes, layouts, mem_configs, do_sanitize_args=True, coregrid=[]):
    input_info = gen_dtype_layout_device(input_shapes, dtypes, layouts, mem_configs, do_sanitize_args=do_sanitize_args)

    test_args_combinations = []

    for input_args in input_info:
        if input_args is not None:
            input_args_1 = input_args.copy()
            input_args_2 = input_args.copy()

            input_args_1.update({"fast_and_approx": True})
            test_args_combinations.append(input_args_1)

            input_args_2.update({"fast_and_approx": False})
            test_args_combinations.append(input_args_2)

    return test_args_combinations


def gen_activation_args(
    input_shapes,
    dtypes,
    layouts,
    mem_configs,
    do_sanitize_args=True,
    coregrid=[],
):
    input_info = gen_dtype_layout_device(input_shapes, dtypes, layouts, mem_configs, do_sanitize_args=do_sanitize_args)

    test_args_combinations = []

    for input_args in input_info:
        if input_args is not None:
            input_args = input_args.copy()
            input_args.update({"activation": None})
            test_args_combinations.append(input_args)

            input_args = input_args.copy()
            input_args.update({"activation": "relu"})
            test_args_combinations.append(input_args)

    return test_args_combinations


def gen_two_scalar_args(
    input_shapes,
    dtypes,
    layouts,
    mem_configs,
    arg0_name="scalar0",
    arg1_name="scalar1",
    low=-100,
    high=100,
    dtype=torch.bfloat16,
    do_sanitize_args=True,
    coregrid=[],
):
    for input_info in gen_dtype_layout_device(
        input_shapes, dtypes, layouts, mem_configs, do_sanitize_args=do_sanitize_args
    ):
        if input_info is not None:
            if dtype.is_floating_point:
                scalar0 = torch.tensor(1, dtype=dtype).uniform_(low, high).item()
                scalar1 = torch.tensor(1, dtype=dtype).uniform_(low, high).item()
            else:
                scalar0 = torch.tensor(1, dtype=dtype).random_(low, high).item()
                scalar1 = torch.tensor(1, dtype=dtype).random_(low, high).item()
            input_info.update({arg0_name: scalar0, arg1_name: scalar1})
            yield input_info


def gen_clip_args(
    input_shapes,
    dtypes,
    layouts,
    mem_configs,
    low=-100,
    high=100,
    dtype=torch.bfloat16,
    do_sanitize_args=True,
    coregrid=[],
):
    for input_info in gen_two_scalar_args(
        input_shapes, dtypes, layouts, mem_configs, "low", "high", low, high, dtype, do_sanitize_args=do_sanitize_args
    ):
        if input_info["low"] > input_info["high"]:
            input_info["low"], input_info["high"] = (
                input_info["high"],
                input_info["low"],
            )
        yield input_info


def gen_threshold_args(
    input_shapes,
    dtypes,
    layouts,
    mem_configs,
    low=-100,
    high=100,
    dtype=torch.bfloat16,
    do_sanitize_args=True,
    coregrid=[],
):
    for input_info in gen_two_scalar_args(
        input_shapes,
        dtypes,
        layouts,
        mem_configs,
        "threshold",
        "value",
        low,
        high,
        dtype,
        do_sanitize_args=do_sanitize_args,
    ):
        yield input_info


def gen_hardtanh_args(
    input_shapes,
    dtypes,
    layouts,
    mem_configs,
    low=-10,
    high=10,
    dtype=torch.bfloat16,
    do_sanitize_args=True,
    coregrid=[],
):
    for input_info in gen_two_scalar_args(
        input_shapes, dtypes, layouts, mem_configs, "low", "high", low, high, dtype, do_sanitize_args=do_sanitize_args
    ):
        if input_info["low"] > input_info["high"]:
            input_info["low"], input_info["high"] = (
                input_info["high"],
                input_info["low"],
            )

        yield input_info


def gen_polyval_args(
    input_shapes,
    dtypes,
    layouts,
    mem_configs,
    max_num_coeffs=10,
    low=-100,
    high=100,
    do_sanitize_args=True,
    coregrid=[],
):
    for input_info in gen_dtype_layout_device(
        input_shapes, dtypes, layouts, mem_configs, do_sanitize_args=do_sanitize_args
    ):
        if input_info is not None:
            num_coeffs = torch.tensor(1, dtype=torch.int).random_(1, max_num_coeffs + 1).item()
            coeffs = torch.Tensor(num_coeffs).uniform_(low, high).to(torch.bfloat16).tolist()
            input_info.update({"coeffs": coeffs})
            yield input_info


def gen_arange_args(input_shapes, dtypes, layouts, mem_configs, low=-100, high=100, do_sanitize_args=True, coregrid=[]):
    for input_info in gen_two_scalar_args(
        input_shapes,
        dtypes,
        layouts,
        mem_configs,
        "start",
        "end",
        low,
        high,
        torch.int,
        do_sanitize_args=do_sanitize_args,
        coregrid=[],
    ):
        if input_info["start"] > input_info["end"]:
            input_info["start"], input_info["end"] = (
                input_info["end"],
                input_info["start"],
            )
        elif input_info["start"] == input_info["end"]:
            input_info["end"] += 1
        input_info["step"] = (
            torch.tensor(1, dtype=torch.int).random_(1, input_info["end"] - input_info["start"] + 1).item()
        )

        yield input_info


def gen_logical_immediate_args(
    input_shapes,
    dtypes,
    layouts,
    buffer_types,
    low=0,
    high=100,
    dtype=torch.int32,
    do_sanitize_args=True,
    coregrid=[],
):
    for input_info in gen_scalar_args(
        input_shapes, dtypes, layouts, buffer_types, "immediate", low, high, dtype, do_sanitize_args=do_sanitize_args
    ):
        yield input_info


def gen_concat_args(input_shapes, dtypes, layouts, mem_configs, do_sanitize_args=True, coregrid=[]):
    for input_info in gen_dtype_layout_device(
        input_shapes, dtypes, layouts, mem_configs, do_sanitize_args=do_sanitize_args
    ):
        if input_info is not None:
            dim = -1

            for i in range(len(input_shapes[0])):
                if input_shapes[0][i] != input_shapes[1][i]:
                    dim = i

            if dim == -1:
                num_dims = len(input_shapes[0])
                dim = random.randint(0, num_dims - 1)

            input_info.update({"dim": dim})
            yield input_info


def gen_geglu_args(input_shapes, dtypes, layouts, mem_configs, do_sanitize_args=True, coregrid=[]):
    for input_info in gen_dtype_layout_device(
        input_shapes, dtypes, layouts, mem_configs, do_sanitize_args=do_sanitize_args
    ):
        if input_info is not None:
            input_info.update({"dim": -1})
            yield input_info


def gen_tilize_args(input_shapes, dtypes, layouts, mem_configs, do_sanitize_args=True, coregrid=[]):
    input_info = gen_dtype_layout_device(input_shapes, dtypes, layouts, mem_configs, do_sanitize_args=do_sanitize_args)

    new_input_info = []

    for input_args in input_info:
        input_args_1 = input_args.copy()
        input_args_2 = input_args.copy()
        input_args_1.update({"use_multicore": True})
        new_input_info.append(input_args_1)
        input_args_2.update({"use_multicore": False})
        new_input_info.append(input_args_2)

    for info in new_input_info:
        if input_info is not None:
            yield info


def gen_polygamma_args(
    input_shapes,
    supported_dtypes,
    supported_layouts,
    on_device,
    low=-1,
    high=10,
    dtype=torch.bfloat16,
    do_sanitize_args=True,
    coregrid=[],
):
    for input_info in gen_scalar_args(
        input_shapes,
        supported_dtypes,
        supported_layouts,
        on_device,
        "k",
        low,
        high,
        dtype,
        do_sanitize_args=do_sanitize_args,
    ):
        # the n(int) order of the polygamma function is b/w 1 to 10
        k_order = np.random.randint(1, 10)
        input_info.update({"k": k_order})
        yield input_info


def gen_rop_args(
    input_shapes,
    supported_dtypes,
    supported_layouts,
    on_device,
    low=-1,
    high=10,
    dtype=torch.bfloat16,
    do_sanitize_args=True,
    coregrid=[],
):
    for input_info in gen_scalar_args(
        input_shapes,
        supported_dtypes,
        supported_layouts,
        on_device,
        "factor",
        low,
        high,
        dtype,
        do_sanitize_args=do_sanitize_args,
    ):
        # the n(int) order of the polygamma function is b/w 1 to 10
        factor = random.uniform(0.1, 10.0)
        input_info.update({"factor": factor})
        yield input_info


def gen_repeat_interleave_args(
    input_shapes,
    dtypes,
    layouts,
    mem_configs,
    low=-100,
    high=100,
    dtype=torch.bfloat16,
    do_sanitize_args=True,
    coregrid=[],
):
    for input_info in gen_two_scalar_args(
        input_shapes, dtypes, layouts, mem_configs, "repeat", "dim", low, high, dtype, do_sanitize_args=do_sanitize_args
    ):
        repeats = np.random.randint(1, 5)
        dims = np.random.choice([0, 2])
        input_info.update({"repeat": repeats, "dim": dims})
        yield input_info


def gen_glu_args(input_shapes, dtypes, layouts, mem_configs, do_sanitize_args=True):
    for input_info in gen_dtype_layout_device(
        input_shapes, dtypes, layouts, mem_configs, do_sanitize_args=do_sanitize_args
    ):
        if input_info is not None:
            # max_dim = len(input_shapes[0]) - 1
            # dim = random.randint(-max_dim-1, max_dim)
            # For now onlu last dim is supported
            input_info.update({"dim": -1})
            yield input_info


def gen_dim_args(input_shapes, dtypes, layouts, mem_configs, do_sanitize_args=True):
    for input_info in gen_dtype_layout_device(
        input_shapes, dtypes, layouts, mem_configs, do_sanitize_args=do_sanitize_args
    ):
        if input_info is not None:
            max_dim = len(input_shapes[0]) - 1
            dim = random.randint(-max_dim - 1, max_dim)
            input_info.update({"dim": dim})
            yield input_info


def gen_rmsnorm_args(
    input_shapes,
    dtypes=[supported_tt_dtypes],
    layouts=[supported_tt_layouts],
    mem_configs=[supported_mem_configs],
    do_sanitize_args=False,
    coregrid=[],
):
    return gen_dtype_layout_device_layernorm(
        input_shapes,
        dtypes,
        layouts,
        mem_configs,
        runtime_tile_padding_layernorm=True,
        runtime_tile_padding_add_layernorm=False,
    )


def gen_power_fp_args(
    input_shapes,
    dtypes,
    layouts,
    mem_configs,
    low=0,
    high=10,
    dtype=torch.bfloat16,
    do_sanitize_args=True,
    coregrid=[],
):
    for input_info in gen_scalar_args(
        input_shapes, dtypes, layouts, mem_configs, "exponent", low, high, dtype, do_sanitize_args=do_sanitize_args
    ):
        yield input_info


def gen_isclose_args(
    input_shapes,
    dtypes,
    layouts,
    mem_configs,
    rtol_low=1e-7,
    rtol_high=1e-5,
    atol_low=1e-9,
    atol_high=1e-7,
    dtype=torch.bfloat16,
    do_sanitize_args=True,
    coregrid=[],
):
    for input_info in gen_dtype_layout_device(
        input_shapes, dtypes, layouts, mem_configs, do_sanitize_args=do_sanitize_args
    ):
        if input_info is not None:
            if dtype.is_floating_point:
                rtol = torch.tensor(1, dtype=dtype).uniform_(rtol_low, rtol_low).item()
            else:
                rtol = torch.tensor(1, dtype=dtype).random_(rtol_low, rtol_low).item()

            if dtype.is_floating_point:
                atol = torch.tensor(1, dtype=dtype).uniform_(atol_low, atol_low).item()
            else:
                atol = torch.tensor(1, dtype=dtype).random_(atol_low, atol_low).item()

            input_info.update({"rtol": rtol, "atol": atol, "equal_nan": False})
            yield input_info


def gen_rand_exclude_range(size, excluderange=None, low=0, high=100):
    res = torch.Tensor(size=size).uniform_(low, high)
    if excluderange is None:
        return res

    exclude_upper = excluderange[1]
    exclude_lower = excluderange[0]
    assert exclude_upper < high
    assert exclude_lower > low

    list_tensor = torch.flatten(res)

    i = 0
    for el in list_tensor:
        while el >= exclude_lower and el <= exclude_upper:
            list_tensor[i] = random.uniform(low, high)
        i = i + 1
    res = torch.reshape(list_tensor, size)

    return res


def gen_ttnn_repeat_interleave_args(
    input_shapes,
    dtypes,
    layouts,
    mem_configs,
    low=-100,
    high=100,
    dtype=torch.bfloat16,
    do_sanitize_args=True,
    coregrid=[],
):
    for input_info in gen_two_scalar_args(
        input_shapes, dtypes, layouts, mem_configs, "repeat", "dim", low, high, dtype, do_sanitize_args=do_sanitize_args
    ):
        shapes_size = len(input_shapes)
        repeats = np.random.randint(1, 5)
        dims = np.random.choice([0, shapes_size - 1])
        input_info.update({"repeat": repeats, "dim": dims})
        yield input_info


def gen_upsample_args(
    input_shapes,
    dtypes,
    layouts,
    buffer_types,
    low=2,
    high=10,
    dtype=torch.int32,
    do_sanitize_args=True,
    coregrid=[],
):
    for input_info in gen_scalar_args(
        input_shapes, dtypes, layouts, buffer_types, "scale_factor", low, high, dtype, do_sanitize_args=do_sanitize_args
    ):
        yield input_info


def gen_softplus_args(
    input_shapes,
    dtypes,
    layouts,
    mem_configs,
    low=-100,
    high=100,
    dtype=torch.bfloat16,
    do_sanitize_args=True,
    coregrid=[],
):
    for input_info in gen_two_scalar_args(
        input_shapes,
        dtypes,
        layouts,
        mem_configs,
        "beta",
        "threshold",
        low,
        high,
        dtype,
        do_sanitize_args=do_sanitize_args,
    ):
        if input_info["beta"] == 0.0 and input_info["threshold"] > 0.0:
            continue
        yield input_info


def gen_min_max_dim_args(
    input_shapes, dtypes, layouts, mem_configs, low=0, high=4, dtype=torch.int, do_sanitize_args=True, coregrid=[]
):
    for input_info in gen_scalar_args(
        input_shapes, dtypes, layouts, mem_configs, "dim", low, high, dtype, do_sanitize_args=do_sanitize_args
    ):
        rank = len(input_shapes[0])
        choices = [(rank - 1,), (rank - 2,)]
        idx = np.random.choice(len(choices), 1)
        dims = choices[idx.item()]

        input_info.update({"dim": dims})
        yield input_info


def gen_dim_args(
    input_shapes,
    dtypes,
    layouts,
    mem_configs,
    low=-100,
    high=100,
    dtype=torch.bfloat16,
    do_sanitize_args=True,
    coregrid=[],
):
    for input_info in gen_scalar_args(
        input_shapes, dtypes, layouts, mem_configs, "dim", low, high, dtype, do_sanitize_args=do_sanitize_args
    ):
        rank = len(input_shapes[0])

        # select one of the possible combnations
        if rank == 4 or rank == 3:
            choices = [(rank - 1,), (rank - 2,), (rank - 1, rank - 2)]
            idx = np.random.choice(len(choices), 1)
            dims = choices[idx.item()]
        else:
            choices = [(rank - 1,), (rank - 2,)]
            idx = np.random.choice(len(choices), 1)
            dims = choices[idx.item()]

        input_info.update({"dim": dims})
        yield input_info


def gen_repeat_args(
    input_shapes, dtypes, layouts, mem_configs, low=-100, high=100, dtype=torch.bfloat16, do_sanitize_args=False
):
    for input_info in gen_scalar_args(
        input_shapes,
        dtypes,
        layouts,
        mem_configs,
        "shape",
        low,
        high,
        dtype,
    ):
        shapes_size = len(input_shapes[0])
        shapes = []

        for i in range(0, shapes_size):
            rand_shape = np.random.randint(1, 3)
            shapes.append(rand_shape)

        input_info.update({"shape": shapes})
        yield input_info


def gen_sharded_args(
    input_shapes,
    dtypes,
    layouts,
    mem_configs,
    low=0,
    high=10,
    dtype=torch.int,
    do_sanitize_args=False,
):
    for input_info in gen_scalar_args(
        input_shapes, dtypes, layouts, mem_configs, "num_slices", 2, 10, dtype, do_sanitize_args=do_sanitize_args
    ):
        yield input_info


def gen_three_scalar_args(
    input_shapes,
    dtypes,
    layouts,
    mem_configs,
    arg0_name="scalar0",
    arg1_name="scalar1",
    arg2_name="scalar2",
    low0=-100,
    high0=100,
    low1=-100,
    high1=100,
    low2=-100,
    high2=100,
    dtype=torch.bfloat16,
    do_sanitize_args=True,
):
    for input_info in gen_dtype_layout_device(
        input_shapes, dtypes, layouts, mem_configs, do_sanitize_args=do_sanitize_args
    ):
        if input_info is not None:
            if dtype.is_floating_point:
                scalar0 = torch.tensor(1, dtype=dtype).uniform_(low0, high0).item()
                scalar1 = torch.tensor(1, dtype=dtype).uniform_(low1, high1).item()
                scalar2 = torch.tensor(1, dtype=dtype).uniform_(low2, high2).item()
            else:
                scalar0 = torch.tensor(1, dtype=dtype).random_(low0, high0).item()
                scalar1 = torch.tensor(1, dtype=dtype).random_(low1, high1).item()
                scalar2 = torch.tensor(1, dtype=dtype).random_(low2, high2).item()
            input_info.update({arg0_name: scalar0, arg1_name: scalar1, arg2_name: scalar2})
            yield input_info


def gen_sharded_args_coregrid(
    input_shapes,
    dtypes,
    layouts,
    mem_configs,
    low=-100,
    high=100,
    dtype=torch.int,
    do_sanitize_args=True,
):
    for input_info in gen_three_scalar_args(
        input_shapes,
        dtypes,
        layouts,
        mem_configs,
        "num_slices",
        "x_core",
        "y_core",
        2,
        10,
        1,
        6,
        1,
        6,
        dtype,
        do_sanitize_args=do_sanitize_args,
    ):
        yield input_info


def gen_fmod_args(
    input_shapes,
    supported_dtypes,
    supported_layouts,
    on_device,
    low=-1,
    high=10,
    dtype=torch.bfloat16,
    do_sanitize_args=True,
    coregrid=[],
):
    for input_info in gen_scalar_args(
        input_shapes,
        supported_dtypes,
        supported_layouts,
        on_device,
        "value",
        low,
        high,
        dtype,
        do_sanitize_args=do_sanitize_args,
        coregrid=coregrid,
    ):
        input_info.update({"value": random.randint(-100, 100) + 0.5})

        yield input_info


def gen_dtype_layout_device_coregrid(
    input_shapes,
    dtypes=[supported_tt_dtypes],
    layouts=[supported_tt_layouts],
    mem_configs=[supported_mem_configs],  # mem_configs[-1] is output_mem_config
    xcoregrid=None,
    ycoregrid=None,
    do_sanitize_args=True,
):
    # last buffer_types option is for output buffer
    dtype_mem_config_layouts = []

    for i in range(len(input_shapes)):
        dtype_mem_config_layout = []

        for dtype, layout, input_mem_config in product(
            dtypes[i],
            layouts[i],
            mem_configs[i],
        ):
            dtype_mem_config_layout.append({"dtype": dtype, "layout": layout, "input_mem_config": input_mem_config})

        dtype_mem_config_layouts.append(dtype_mem_config_layout)

    result = []

    for out_mem_config in mem_configs[-1]:
        for dtype_mem_config_layout_combination in product(*dtype_mem_config_layouts):
            if do_sanitize_args:
                out = sanitize_args(input_shapes, dtype_mem_config_layout_combination)
            else:
                out = 1

            if out is not None:
                dtype = []
                layout = []
                input_mem_config = []

                for x in dtype_mem_config_layout_combination:
                    dtype.append(x["dtype"])
                    layout.append(x["layout"])
                    input_mem_config.append(x["input_mem_config"])

                result.append(
                    {
                        "dtype": dtype,
                        "layout": layout,
                        "input_mem_config": input_mem_config,
                        "output_mem_config": out_mem_config,
                        "xcoregrid": xcoregrid,
                        "ycoregrid": ycoregrid,
                    }
                )

    return result


def gen_dtype_layout_device_matmul(
    input_shapes,
    dtypes=[supported_tt_dtypes],
    layouts=[supported_tt_layouts],
    mem_configs=[supported_mem_configs],  # mem_configs[-1] is output_mem_config
    xcoregrid=-1,
    ycoregrid=-1,
    do_sanitize_args=True,
):
    # last buffer_types option is for output buffer
    dtype_mem_config_layouts = []

    for i in range(len(input_shapes)):
        dtype_mem_config_layout = []

        for dtype, layout, input_mem_config in product(
            dtypes[i],
            layouts[i],
            mem_configs[i],
        ):
            dtype_mem_config_layout.append({"dtype": dtype, "layout": layout, "input_mem_config": input_mem_config})

        dtype_mem_config_layouts.append(dtype_mem_config_layout)

    result = []

    for out_mem_config in mem_configs[-1]:
        for dtype_mem_config_layout_combination in product(*dtype_mem_config_layouts):
            if do_sanitize_args:
                out = sanitize_args(input_shapes, dtype_mem_config_layout_combination)
            else:
                out = 1

            if out is not None:
                dtype = []
                layout = []
                input_mem_config = []

                for x in dtype_mem_config_layout_combination:
                    dtype.append(x["dtype"])
                    layout.append(x["layout"])
                    input_mem_config.append(x["input_mem_config"])

                result.append(
                    {
                        "dtype": dtype,
                        "layout": layout,
                        "input_mem_config": input_mem_config,
                        "output_mem_config": out_mem_config,
                        "xcoregrid": xcoregrid,
                        "ycoregrid": ycoregrid,
                    }
                )

    return result


def gen_matmul_coregrid_args(
    input_shapes,
    dtypes=[supported_tt_dtypes],
    layouts=[supported_tt_layouts],
    mem_configs=[supported_mem_configs],
    do_sanitize_args=False,
    coregrid=[],
):
    xmin = coregrid[0]
    xmax = coregrid[1]
    ymin = coregrid[2]
    ymax = coregrid[3]

    assert xmin < xmax
    assert ymin < ymax

    xcoregrid = random.randint(xmin, xmax)
    ycoregrid = random.randint(ymin, ymax)

    return gen_dtype_layout_device_matmul(
        input_shapes,
        dtypes,
        layouts,
        mem_configs,
        xcoregrid,
        ycoregrid,
        do_sanitize_args,
    )


def gen_bitwise_args(
    input_shapes,
    supported_dtypes,
    supported_layouts,
    on_device,
    low=-1,
    high=10,
    dtype=torch.int32,
    do_sanitize_args=True,
    coregrid=[],
):
    for input_info in gen_scalar_args(
        input_shapes,
        supported_dtypes,
        supported_layouts,
        on_device,
        "value",
        low,
        high,
        dtype,
        do_sanitize_args=do_sanitize_args,
        coregrid=coregrid,
    ):
        input_info.update({"value": random.randint(low, high) for _ in range(5)})

        yield input_info


def gen_floor_args(
    input_shapes,
    supported_dtypes,
    supported_layouts,
    on_device,
    low=-1,
    high=10,
    dtype=torch.bfloat16,
    do_sanitize_args=True,
    coregrid=[],
):
    for input_info in gen_scalar_args(
        input_shapes,
        supported_dtypes,
        supported_layouts,
        on_device,
        "value",
        low,
        high,
        dtype,
        do_sanitize_args=do_sanitize_args,
        coregrid=coregrid,
    ):
        input_info.update({"value": random.uniform(low, high) + 0.5})

        yield input_info


def gen_div_no_nan_args(
    input_shapes,
    supported_dtypes,
    supported_layouts,
    on_device,
    low=-1,
    high=10,
    dtype=torch.bfloat16,
    do_sanitize_args=True,
    coregrid=[],
):
    for input_info in gen_scalar_args(
        input_shapes,
        supported_dtypes,
        supported_layouts,
        on_device,
        "value",
        low,
        high,
        dtype,
        do_sanitize_args=do_sanitize_args,
        coregrid=coregrid,
    ):
        input_info.update({"value": random.uniform(low, high)})

        yield input_info


def gen_topk_args(input_shapes, dtypes, layouts, mem_configs, do_sanitize_args=True, coregrid=[]):
    for input_info in gen_dtype_layout_device(
        input_shapes, dtypes, layouts, mem_configs, do_sanitize_args=do_sanitize_args
    ):
        if input_info is not None:
            # max_dim = len(input_shapes[0]) - 1
            # dim = random.randint(0, max_dim)
            # max_k = input_shapes[0][dim]
            # k = random.randint(1, max_k-1)
            # largest = random.choice([True, False])

            # input_info.update({"dim": dim})
            # input_info.update({"k": k})
            # input_info.update({"largest": largest})

            input_info.update({"dim": -1})
            input_info.update({"k": 32})
            input_info.update({"largest": True})
            yield input_info


def gen_argmax_args(input_shapes, dtypes, layouts, mem_configs, do_sanitize_args=True, coregrid=[]):
    for input_info in gen_dtype_layout_device(
        input_shapes, dtypes, layouts, mem_configs, do_sanitize_args=do_sanitize_args
    ):
        if input_info is not None:
            max_dim = len(input_shapes[0]) - 1
            dim = random.choice([max_dim, None])
            input_info.update({"dim": dim})
            yield input_info<|MERGE_RESOLUTION|>--- conflicted
+++ resolved
@@ -89,12 +89,8 @@
             x = x.to(torch.int32)
 
         elif is_dtype(dtype, ttnn.float32, getattr(DataType, "FLOAT32", None)):
-<<<<<<< HEAD
-            x = x.to(torch.float32)
-=======
             if x.dtype != torch.float32:
                 x = x.to(torch.float32)
->>>>>>> 7b4aa47a
 
         else:
             logger.warning(f"Unknown dtype {dtype} passed to gen_func_with_cast_tt")
