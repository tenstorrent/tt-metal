--- conflicted
+++ resolved
@@ -122,11 +122,7 @@
         TT_ASSERT(element == output_value);
     }
 
-<<<<<<< HEAD
-    std::cout << ttnn::to_string(tensor_for_printing) << std::endl;
-=======
     std::cout << ttnn::to_string(tensor_for_printing) << "\n";
->>>>>>> 53202663
     /*  Run and Print End   */
 
     /* Alternative Way to Print Start */
@@ -141,11 +137,7 @@
 
     Tensor alternative_tensor_for_printing =
         Tensor(std::move(alternative_tensor_for_printing_buffer), shape, DataType::BFLOAT16, Layout::TILE);
-<<<<<<< HEAD
-    std::cout << ttnn::to_string(alternative_tensor_for_printing) << std::endl;
-=======
     std::cout << ttnn::to_string(alternative_tensor_for_printing) << "\n";
->>>>>>> 53202663
 
     for (auto& element : tt::tt_metal::host_buffer::get_as<bfloat16>(alternative_tensor_for_printing)) {
         TT_ASSERT(element == output_value);
