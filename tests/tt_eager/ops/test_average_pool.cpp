--- conflicted
+++ resolved
@@ -34,13 +34,8 @@
     tt::tt_metal::LegacyShape resnet18_shape = {1, 1, 7 * 7, 2048};
     auto result = run_avg_pool_2d_resnet(resnet18_shape, device);
 
-<<<<<<< HEAD
-    TT_FATAL(result.get_legacy_shape() == tt::tt_metal::LegacyShape({1, 1, tt::constants::TILE_HEIGHT, 2048}));
-    TT_FATAL(result.get_legacy_shape().without_padding() == tt::tt_metal::LegacyShape({1, 1, 1, 2048}));
-=======
-    TT_FATAL(result.get_legacy_shape() == Shape({1, 1, tt::constants::TILE_HEIGHT, 2048}), "Incorrect shape {}.", result.get_legacy_shape());
-    TT_FATAL(result.get_legacy_shape().without_padding() == Shape({1, 1, 1, 2048}), "Incorrect shape {}.", result.get_legacy_shape().without_padding());
->>>>>>> cd9ee3b5
+    TT_FATAL(result.get_legacy_shape() == tt::tt_metal::LegacyShape({1, 1, tt::constants::TILE_HEIGHT, 2048}), "Incorrect shape {}.", result.get_legacy_shape());
+    TT_FATAL(result.get_legacy_shape().without_padding() == tt::tt_metal::LegacyShape({1, 1, 1, 2048}), "Incorrect shape {}.", result.get_legacy_shape().without_padding());
 
     TT_FATAL(tt::tt_metal::CloseDevice(device), "Error");
     return 0;
