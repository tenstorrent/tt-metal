// SPDX-FileCopyrightText: © 2023 Tenstorrent Inc.
//
// SPDX-License-Identifier: Apache-2.0

#include <cmath>

#include "common/constants.hpp"
#include "ttnn/tensor/host_buffer/types.hpp"
#include "ttnn/tensor/tensor.hpp"
#include "ttnn/operation.hpp"
#include "ttnn/operations/data_movement/pad/pad.hpp"
#include "tt_metal/host_api.hpp"
#include "tt_numpy/functions.hpp"

using tt::tt_metal::DataType;
using tt::tt_metal::Device;

using tt::tt_metal::Layout;
using tt::tt_metal::Tensor;

void test_operation_infrastructure() {
    using tt::constants::TILE_HEIGHT;
    using tt::constants::TILE_WIDTH;

    tt::log_info(tt::LogTest, "Running {}", __func__);
    using namespace tt::tt_metal;

    tt::tt_metal::Array4D input_shape = {1, 1, 18, 13};
    tt::tt_metal::Array4D padded_shape = {1, 1, TILE_HEIGHT, TILE_WIDTH};

    auto input_tensor = tt::numpy::random::uniform(bfloat16(0), bfloat16(1), input_shape);
    auto output_tensor = ttnn::pad(input_tensor, padded_shape, tt::tt_metal::Array4D({0, 0, 0, 0}), 0);

    auto output_shape = output_tensor.get_legacy_shape();
<<<<<<< HEAD
    TT_FATAL(output_shape == tt::tt_metal::LegacyShape(padded_shape));
    TT_FATAL(output_shape.without_padding() == tt::tt_metal::LegacyShape(input_shape));
=======
    TT_FATAL(output_shape == tt::tt_metal::Shape(padded_shape), "Error");
    TT_FATAL(output_shape.without_padding() == tt::tt_metal::Shape(input_shape), "Error");
>>>>>>> cd9ee3b5
}

int main(int argc, char** argv) {
    test_operation_infrastructure();
    return 0;
}<|MERGE_RESOLUTION|>--- conflicted
+++ resolved
@@ -32,13 +32,9 @@
     auto output_tensor = ttnn::pad(input_tensor, padded_shape, tt::tt_metal::Array4D({0, 0, 0, 0}), 0);
 
     auto output_shape = output_tensor.get_legacy_shape();
-<<<<<<< HEAD
-    TT_FATAL(output_shape == tt::tt_metal::LegacyShape(padded_shape));
-    TT_FATAL(output_shape.without_padding() == tt::tt_metal::LegacyShape(input_shape));
-=======
-    TT_FATAL(output_shape == tt::tt_metal::Shape(padded_shape), "Error");
-    TT_FATAL(output_shape.without_padding() == tt::tt_metal::Shape(input_shape), "Error");
->>>>>>> cd9ee3b5
+
+    TT_FATAL(output_shape == tt::tt_metal::LegacyShape(padded_shape), "Error");
+    TT_FATAL(output_shape.without_padding() == tt::tt_metal::LegacyShape(input_shape), "Error");
 }
 
 int main(int argc, char** argv) {
