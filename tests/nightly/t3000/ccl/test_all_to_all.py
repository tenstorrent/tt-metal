# SPDX-FileCopyrightText: © 2025 Tenstorrent AI ULC

# SPDX-License-Identifier: Apache-2.0

import pytest
import ttnn
import torch
from loguru import logger

from tests.tt_eager.python_api_testing.sweep_tests.comparison_funcs import comp_equal, comp_pcc


def run_with_trace(
    mesh_device,
    all_to_all_topology,
    input_tensor_mesh,
    in_dim,
    out_dim,
    num_links,
    output_mem_config,
    multi_device_global_semaphore,
    num_iter=20,
    subdevice_id=None,
):
    # Compile Run
    logger.info("Compiling model")
    tt_out_tensor = ttnn.experimental.all_to_all_async(
        input_tensor_mesh,
        in_dim,
        out_dim,
        multi_device_global_semaphore=multi_device_global_semaphore,
        num_links=num_links,
        memory_config=output_mem_config,
        topology=all_to_all_topology,
        subdevice_id=subdevice_id,
    )
    ttnn.synchronize_device(mesh_device)

    # Capture trace
    logger.info("Capturing trace")
    output_tensors = []
    trace_id = ttnn.begin_trace_capture(mesh_device, cq_id=0)
    for i in range(num_iter):
        tt_out_tensor = ttnn.experimental.all_to_all_async(
            input_tensor_mesh,
            in_dim,
            out_dim,
            multi_device_global_semaphore=multi_device_global_semaphore,
            num_links=num_links,
            memory_config=output_mem_config,
            topology=all_to_all_topology,
            subdevice_id=subdevice_id,
        )
        output_tensors.append(tt_out_tensor)
    ttnn.end_trace_capture(mesh_device, trace_id, cq_id=0)
    ttnn.synchronize_device(mesh_device)

    # Run the op
    logger.info("Starting Trace perf test...")
    ttnn.execute_trace(mesh_device, trace_id, blocking=False)
    ttnn.release_trace(mesh_device, trace_id)
    ttnn.synchronize_device(mesh_device)

    return output_tensors


def run_with_trace(
    mesh_device,
    topology,
    input_tensor,
    persistent_intermediate_buffer,
    persistent_output_buffer,
    in_dim,
    out_dim,
    num_links,
    output_mem_config,
    multi_device_global_semaphore,
    num_iter=20,
    subdevice_id=None,
):
    # Compile Run
    logger.info("Compiling model")
    tt_out_tensor = ttnn.experimental.all_to_all_async(
        input_tensor,
        in_dim=in_dim,
        out_dim=out_dim,
        persistent_intermediate_buffer=persistent_intermediate_buffer,
        persistent_output_buffer=persistent_output_buffer,
        multi_device_global_semaphore=multi_device_global_semaphore,
        num_links=num_links,
        memory_config=output_mem_config,
        topology=topology,
        subdevice_id=subdevice_id,
    )
    ttnn.synchronize_device(mesh_device)

    # Capture trace
    logger.info("Capturing trace")
    trace_id = ttnn.begin_trace_capture(mesh_device, cq_id=0)
    for i in range(num_iter):
        tt_out_tensor = ttnn.experimental.all_to_all_async(
            input_tensor,
            in_dim=in_dim,
            out_dim=out_dim,
            persistent_intermediate_buffer=persistent_intermediate_buffer,
            persistent_output_buffer=persistent_output_buffer,
            multi_device_global_semaphore=multi_device_global_semaphore,
            num_links=num_links,
            memory_config=output_mem_config,
            topology=topology,
            subdevice_id=subdevice_id,
        )
    ttnn.end_trace_capture(mesh_device, trace_id, cq_id=0)
    ttnn.synchronize_device(mesh_device)

    # Run the op
    logger.info("Starting Trace perf test...")
    ttnn.execute_trace(mesh_device, trace_id, blocking=False)
    ttnn.release_trace(mesh_device, trace_id)
    ttnn.synchronize_device(mesh_device)

    return tt_out_tensor


def run_all_to_all_impl(
    mesh_device,
    num_devices,
    logical_shape,
    in_dim,
    out_dim,
    num_links,
    input_dtype,
    layout,
    topology,
    num_iters=1,
    input_mem_config=None,
    output_mem_config=None,
    trace_mode=False,
    do_check=True,
    reuse_inputs=False,
):
    if num_iters < 1:
        pytest.fail("num_iters must be >= 1")

    compute_grid_size = mesh_device.compute_with_storage_grid_size()
    ccl_sub_device_crs = ttnn.CoreRangeSet(
        {ttnn.CoreRange(ttnn.CoreCoord(0, 0), ttnn.CoreCoord(compute_grid_size.x - 1, compute_grid_size.y - 1))}
    )
    worker_sub_device = ttnn.SubDevice(
        [
            ccl_sub_device_crs,
        ]
    )
    worker_sub_device_id = ttnn.SubDeviceId(0)
    sub_device_stall_group = [worker_sub_device_id]
    sub_device_manager = mesh_device.create_sub_device_manager([worker_sub_device], 0)
    mesh_device.load_sub_device_manager(sub_device_manager)
    mesh_device.set_sub_device_stall_group(sub_device_stall_group)
    # create global semaphore handles
    ccl_semaphore_handles = [ttnn.create_global_semaphore(mesh_device, ccl_sub_device_crs, 0) for _ in range(num_iters)]

    logger.info(f"Logical shape: {logical_shape}")
    logger.info(f"in_dim: {in_dim}")
    logger.info(f"out_dim: {out_dim}")

    ###

    ### Create persistent output buffers
    logger.info("Creating persistent buffers")
    output_shape = list(logical_shape)
    output_shape[out_dim] //= num_devices
    persistent_intermediate_buffers = [
        ttnn.from_torch(
            torch.zeros(output_shape),
            device=mesh_device,
            layout=ttnn.TILE_LAYOUT,
            dtype=input_dtype,
            memory_config=output_mem_config,
            mesh_mapper=ttnn.ReplicateTensorToMesh(mesh_device),
        )
        for _ in range(num_iters)
    ]
    persistent_output_buffers = [
        ttnn.from_torch(
            torch.zeros(output_shape),
            device=mesh_device,
            layout=ttnn.TILE_LAYOUT,
            dtype=input_dtype,
            memory_config=output_mem_config,
            mesh_mapper=ttnn.ReplicateTensorToMesh(mesh_device),
        )
        for _ in range(num_iters)
    ]

    logger.info("Done creating persistent buffers")

    input_tensor_mesh_list = []
    output_tensor_goldens_list = []

    for i in range(num_iters if not reuse_inputs else 1):
        output_tensor = torch.rand(logical_shape).bfloat16()
        output_tensor_goldens_list.append(torch.chunk(output_tensor, num_devices, out_dim))
        input_tensor_mesh = ttnn.from_torch(
            output_tensor,
            device=mesh_device,
            layout=layout,
            dtype=input_dtype,
            memory_config=input_mem_config,
            mesh_mapper=ttnn.create_mesh_mapper(
                mesh_device,
                ttnn.MeshMapperConfig(
                    [ttnn.PlacementReplicate(), ttnn.PlacementShard(in_dim)], ttnn.MeshShape(1, num_devices)
                ),
            ),
        )

        input_tensor_mesh_list.append(input_tensor_mesh)

    tt_out_tensor_list = []
    if trace_mode:
        tt_out_tensor = run_with_trace(
            mesh_device,
            topology,
            input_tensor_mesh_list[0],
            persistent_intermediate_buffers[0],
            persistent_output_buffers[0],
            in_dim,
            out_dim,
            num_links,
            output_mem_config,
            multi_device_global_semaphore=ccl_semaphore_handles[0],
            num_iter=num_iters,
            subdevice_id=worker_sub_device_id,
        )
        tt_out_tensor_list.append(tt_out_tensor)
    else:
        for i in range(num_iters):
            tt_out_tensor = ttnn.experimental.all_to_all_async(
                input_tensor_mesh_list[i if not reuse_inputs else 0],
                persistent_intermediate_buffer=persistent_intermediate_buffers[i],
                persistent_output_buffer=persistent_output_buffers[i],
                in_dim=in_dim,
                out_dim=out_dim,
                multi_device_global_semaphore=ccl_semaphore_handles[i],
                num_links=num_links,
                memory_config=output_mem_config,
                topology=topology,
                subdevice_id=worker_sub_device_id,
            )
            tt_out_tensor_list.append(persistent_output_buffers[i])

        logger.info(f"Waiting for op")
        ttnn.synchronize_device(mesh_device, sub_device_ids=sub_device_stall_group)
        logger.info(f"Done op")

    passed = True
    if do_check:
        for tensor_index in range(len(tt_out_tensor_list)):
            tt_out_tensor = tt_out_tensor_list[tensor_index]
            output_tensors = output_tensor_goldens_list[tensor_index if not reuse_inputs else 0]
            for i, t in enumerate(ttnn.get_device_tensors(tt_out_tensor)):
                tt_output_tensor = t.cpu().to(ttnn.ROW_MAJOR_LAYOUT).to_torch()
                output_tensor = output_tensors[i]
                logger.info(f"Checking for device {t.device().id()}")
                if input_dtype == ttnn.bfloat16:
                    eq, output = comp_equal(tt_output_tensor, output_tensor)
                else:
                    eq, output = comp_pcc(tt_output_tensor, output_tensor)
                if not eq:
                    logger.error(f"output mismatch for tensor {i}: {output}")
                    passed = False

    # native implementation uses 1 program cache entry, but
    # composite implementation uses 7 program cache entries
    # assert (
    #    mesh_device.num_program_cache_entries() == 1
    # ), f"Device has {mesh_device.num_program_cache_entries()} program cache entries"

    mesh_device.reset_sub_device_stall_group()
    mesh_device.clear_loaded_sub_device_manager()
    if do_check:
        assert passed, f"FAILED: output mismatch"


@pytest.mark.parametrize("mesh_device", [(1, 8)], indirect=True)
@pytest.mark.parametrize(
    "num_links, logical_shape, in_dim, out_dim, layout, input_dtype, mem_config, num_iters, do_check, reuse_inputs, enable_trace",
    [
        (
            1,
            [1, 1, 44544, 3072 * 3],
            2,
            3,
            ttnn.TILE_LAYOUT,
            ttnn.bfloat16,
            ttnn.MemoryConfig(buffer_type=ttnn.BufferType.DRAM),
            2,
            True,
            False,
            True,
        ),  # Pre-attn, check, use_trace
        (
            1,
            [1, 1, 44544, 3072],
            3,
            2,
            ttnn.TILE_LAYOUT,
            ttnn.bfloat16,
            ttnn.MemoryConfig(buffer_type=ttnn.BufferType.DRAM),
            20,
            False,
            True,
            False,
        ),  # Post-attn, stress, no_trace
    ],
    ids=["pre-attn-check-use_trace", "post-attn-stress-no_trace"],
)
@pytest.mark.parametrize(
    "device_params", [{"trace_region_size": 100000, "fabric_config": ttnn.FabricConfig.FABRIC_1D_RING}], indirect=True
)
def test_all_to_all(
    mesh_device,
    num_links,
    logical_shape,
    in_dim,
    out_dim,
    layout,
    input_dtype,
    mem_config,
    num_iters,
    do_check,
    reuse_inputs,
    enable_trace,
    function_level_defaults,
    is_ci_env,
):
    run_all_to_all_impl(
        mesh_device,
        mesh_device.get_num_devices(),
        logical_shape,
        in_dim,
        out_dim,
        num_links,
        input_dtype,
        layout,
        topology=ttnn.Topology.Ring,
        num_iters=num_iters,
        input_mem_config=mem_config,
        output_mem_config=mem_config,
        do_check=do_check,
        trace_mode=enable_trace,
        reuse_inputs=reuse_inputs,
    )


@pytest.mark.parametrize("mesh_device", [(1, 8)], indirect=True)
@pytest.mark.parametrize(
    "num_links, logical_shape, in_dim, out_dim, layout, input_dtype, mem_config, num_iters, do_check, reuse_inputs",
    [
        (
            1,
            [1, 1, 256 + 32, 128 * 3],
            2,
            3,
            ttnn.TILE_LAYOUT,
            ttnn.bfloat16,
            ttnn.MemoryConfig(buffer_type=ttnn.BufferType.DRAM),
            2,
            True,
            False,
        ),  # pad_dim2, check
        (
            1,
            [1, 1, 256, 128 + 32],
            3,
            2,
            ttnn.ROW_MAJOR_LAYOUT,
            ttnn.bfloat16,
            ttnn.MemoryConfig(buffer_type=ttnn.BufferType.DRAM),
            20,
            False,
            True,
        ),  # pad_dim3, stress (using DRAM to avoid skip)
    ],
    ids=["pad_dim2-check-TILE-bf16-DRAM", "pad_dim3-stress-RM-bf16-DRAM"],
)
@pytest.mark.parametrize(
    "device_params", [{"trace_region_size": 200000, "fabric_config": ttnn.FabricConfig.FABRIC_1D_RING}], indirect=True
)
def test_all_to_all_unaligned(
    mesh_device,
    num_links,
    logical_shape,
    in_dim,
    out_dim,
    layout,
    input_dtype,
    mem_config,
    num_iters,
    do_check,
    reuse_inputs,
):
<<<<<<< HEAD
    if layout == ttnn.ROW_MAJOR_LAYOUT and input_dtype == ttnn.bfloat8_b:
        pytest.skip("Row-major layout is not supported for bfloat8_b")

    # TODO uncomment the below once all_broadcast is fixed (Issue #29183)
    if mem_config.buffer_type == ttnn.BufferType.L1 and in_dim == 3:
        pytest.skip("Temporarily skipping due to bug in all_broadcast (Issue #29183)")

=======
>>>>>>> 537c66b9
    run_all_to_all_impl(
        mesh_device,
        mesh_device.get_num_devices(),
        logical_shape,
        in_dim,
        out_dim,
        num_links,
        input_dtype,
        layout,
        topology=ttnn.Topology.Ring,
        num_iters=num_iters,
        input_mem_config=mem_config,
        output_mem_config=mem_config,
        do_check=do_check,
        trace_mode=False,
        reuse_inputs=reuse_inputs,
    )


@pytest.mark.parametrize("mesh_device", [(1, 8)], indirect=True)
@pytest.mark.parametrize(
    "num_links, input_dtype, layout",
    [
        (1, ttnn.bfloat16, ttnn.TILE_LAYOUT),
    ],
)
@pytest.mark.parametrize(
    "logical_shape, in_dim, out_dim, input_shard_shape, input_shard_grid, input_mem_layout, output_shard_shape, output_shard_grid, output_mem_layout",
    [
        (
            [1, 1, 256, 1536],
            3,
            2,
            (256, 32),
            ttnn.CoreRangeSet({ttnn.CoreRange(ttnn.CoreCoord(0, 0), ttnn.CoreCoord(5, 0))}),
            ttnn.TensorMemoryLayout.WIDTH_SHARDED,
            (32, 256),
            ttnn.CoreRangeSet({ttnn.CoreRange(ttnn.CoreCoord(0, 0), ttnn.CoreCoord(5, 0))}),
            ttnn.TensorMemoryLayout.WIDTH_SHARDED,
        ),
        (
            [1, 1, 1536, 1024],
            3,
            2,
            (256, 128),
            ttnn.CoreRangeSet({ttnn.CoreRange(ttnn.CoreCoord(0, 0), ttnn.CoreCoord(5, 0))}),
            ttnn.TensorMemoryLayout.HEIGHT_SHARDED,
            (32, 1024),
            ttnn.CoreRangeSet({ttnn.CoreRange(ttnn.CoreCoord(0, 0), ttnn.CoreCoord(5, 0))}),
            ttnn.TensorMemoryLayout.HEIGHT_SHARDED,
        ),
        (
            [1, 1, 768, 3072],
            3,
            2,
            (128, 384),
            ttnn.CoreRangeSet({ttnn.CoreRange(ttnn.CoreCoord(0, 0), ttnn.CoreCoord(5, 0))}),
            ttnn.TensorMemoryLayout.HEIGHT_SHARDED,
            (96, 512),
            ttnn.CoreRangeSet({ttnn.CoreRange(ttnn.CoreCoord(0, 0), ttnn.CoreCoord(5, 0))}),
            ttnn.TensorMemoryLayout.WIDTH_SHARDED,
        ),
    ],
)
@pytest.mark.parametrize(
    "device_params", [{"trace_region_size": 200000, "fabric_config": ttnn.FabricConfig.FABRIC_1D_RING}], indirect=True
)
def test_all_to_all_sharded_to_sharded(
    mesh_device,
    num_links,
    input_dtype,
    layout,
    logical_shape,
    in_dim,
    out_dim,
    input_shard_shape,
    input_shard_grid,
    output_shard_shape,
    output_shard_grid,
    input_mem_layout,
    output_mem_layout,
):
    input_shard_spec = ttnn.ShardSpec(
        input_shard_grid,
        input_shard_shape,
        ttnn.ShardOrientation.ROW_MAJOR,
    )
    output_shard_spec = ttnn.ShardSpec(
        output_shard_grid,
        output_shard_shape,
        ttnn.ShardOrientation.ROW_MAJOR,
    )

    input_mem_config = ttnn.MemoryConfig(input_mem_layout, buffer_type=ttnn.BufferType.L1, shard_spec=input_shard_spec)
    output_mem_config = ttnn.MemoryConfig(
        output_mem_layout, buffer_type=ttnn.BufferType.L1, shard_spec=output_shard_spec
    )

    run_all_to_all_impl(
        mesh_device,
        mesh_device.get_num_devices(),
        logical_shape,
        in_dim,
        out_dim,
        num_links,
        input_dtype,
        layout,
        topology=ttnn.Topology.Ring,
        num_iters=2,
        input_mem_config=input_mem_config,
        output_mem_config=output_mem_config,
        do_check=True,
        trace_mode=False,
        reuse_inputs=False,
    )<|MERGE_RESOLUTION|>--- conflicted
+++ resolved
@@ -400,16 +400,6 @@
     do_check,
     reuse_inputs,
 ):
-<<<<<<< HEAD
-    if layout == ttnn.ROW_MAJOR_LAYOUT and input_dtype == ttnn.bfloat8_b:
-        pytest.skip("Row-major layout is not supported for bfloat8_b")
-
-    # TODO uncomment the below once all_broadcast is fixed (Issue #29183)
-    if mem_config.buffer_type == ttnn.BufferType.L1 and in_dim == 3:
-        pytest.skip("Temporarily skipping due to bug in all_broadcast (Issue #29183)")
-
-=======
->>>>>>> 537c66b9
     run_all_to_all_impl(
         mesh_device,
         mesh_device.get_num_devices(),
