--- conflicted
+++ resolved
@@ -172,16 +172,7 @@
 
     if enable_trace:
         # Compile the op
-<<<<<<< HEAD
-        (tt_all_gather_out_tensor, input_tensor) = run_op_wrapped(0)
-        tt_ag_out = ttnn.from_device(tt_all_gather_out_tensor)
-        tt_ag_out = ttnn.to_torch(tt_ag_out, mesh_composer=ConcatMeshToTensor(mesh_device, dim=3))
-        if not use_persistent_buffers:
-            tt_all_gather_out_tensor.deallocate()
-        tt_all_gather_out_tensor_list.append(tt_ag_out)
-=======
         tt_all_gather_out_tensor = run_op(0)
->>>>>>> 85c70700
         ttnn.synchronize_device(mesh_device, sub_device_ids=sub_device_stall_group)
         logger.info(f"Done compiling Op")
 
@@ -196,13 +187,8 @@
         signpost("start")
         for i in range(num_iters):
             ttnn.execute_trace(mesh_device, trace_id, cq_id=0, blocking=False)
-<<<<<<< HEAD
-            if not use_persistent_buffers:
-                tt_all_gather_out_tensor.deallocate()
-=======
             ttnn.synchronize_device(mesh_device, sub_device_ids=sub_device_stall_group)
             tt_all_gather_out_tensor_list.append(tt_all_gather_out_tensor)
->>>>>>> 85c70700
         logger.info(f"Done executing trace")
         signpost("stop")
     else:
