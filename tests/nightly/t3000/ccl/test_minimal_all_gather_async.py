# SPDX-FileCopyrightText: © 2023 Tenstorrent Inc.

# SPDX-License-Identifier: Apache-2.0

import torch
import pytest
import math
from loguru import logger
import ttnn
from tests.tt_eager.python_api_testing.sweep_tests.comparison_funcs import comp_equal, comp_pcc
from tests.ttnn.unit_tests.operations.ccl.test_all_gather import is_unsupported_case
from models.utility_functions import skip_for_blackhole

from ttnn import ShardTensorToMesh, ConcatMeshToTensor
from tracy import signpost


def create_global_semaphores(mesh_device, num_devices, cores, initial_value):
    # create global semaphore handles
    ccl_semaphore_handles = [ttnn.create_global_semaphore(mesh_device, cores, initial_value) for _ in range(2)]
    return ccl_semaphore_handles


def run_all_gather_impl(
    mesh_device,
    num_devices,
    ag_output_shape,
    dim,
    num_links,
    ag_input_dtype,
    layout,
    mem_config_input,
    mem_config_ag,
    all_gather_topology,
    num_iters=1,
    enable_trace=True,
    cluster_axis=None,
    use_barrier=False,
    use_persistent_buffers=True,
    chunks_per_sync=None,
    num_workers_per_link=None,
    num_buffers_per_channel=None,
    allowed_pcc=1,
    skip_check=False,
<<<<<<< HEAD
    num_l1_banks=64,
=======
>>>>>>> 89be158b
    all_gather_function=ttnn.experimental.all_gather_async,
):
    torch.manual_seed(0)

    tile = (32, 32)

    # Skip unsupported cases
    (is_known_failure, message) = is_unsupported_case(
        ag_output_shape,
        dim,
        mem_config_ag,
        num_devices,
        num_links,
        ag_input_dtype,
        layout,
        tile,
        num_l1_banks,
        mem_config_input,
    )
    if is_known_failure:
        pytest.skip(f"Skipping unsupported case {message}.")

    if num_iters < 1:
        pytest.fail("num_iters must be >= 1")

    ##### All gather setup #####
    compute_grid_size = mesh_device.compute_with_storage_grid_size()
    ccl_sub_device_crs = ttnn.CoreRangeSet(
        {ttnn.CoreRange(ttnn.CoreCoord(0, 0), ttnn.CoreCoord(compute_grid_size.x - 1, compute_grid_size.y - 1))}
    )
    worker_sub_device = ttnn.SubDevice(
        [
            ccl_sub_device_crs,
        ]
    )
    worker_sub_device_id = ttnn.SubDeviceId(0)
    sub_device_stall_group = [worker_sub_device_id]

    sub_device_manager = mesh_device.create_sub_device_manager([worker_sub_device], 0)
    mesh_device.load_sub_device_manager(sub_device_manager)
    mesh_device.set_sub_device_stall_group(sub_device_stall_group)

    # create global semaphore handles
    ccl_semaphore_handles = [
        create_global_semaphores(mesh_device, num_devices, ccl_sub_device_crs, 0) for _ in range(num_iters)
    ]

    barrier_semaphore_handles = [
        ttnn.create_global_semaphore(mesh_device, ccl_sub_device_crs, 0) for _ in range(num_iters)
    ]

    ### Create persistent output buffers
    logger.info("Creating persistent buffers")
    persistent_output_buffers = [
        ttnn.from_torch(
            torch.zeros(ag_output_shape),
            device=mesh_device,
            layout=ttnn.TILE_LAYOUT,
            dtype=ag_input_dtype,
            memory_config=mem_config_ag,
            mesh_mapper=ttnn.ReplicateTensorToMesh(mesh_device),
        )
        for _ in range(num_iters)
    ]

    logger.info("Done creating persistent buffers")

    ##### All gather input setup #####
    logger.info(f"All gather output shape: {ag_output_shape}")
    logger.info(f"All gather dim: {dim}")

    input_tensor_mesh_list = []
    ag_output_tensor_goldens_list = []
    _, _, _, hidden_dim = ag_output_shape

    for i in range(num_iters):
        ag_output_tensor = torch.rand(ag_output_shape).bfloat16()
        ag_output_tensor_goldens_list.append(ag_output_tensor)

        input_tensor_mesh = ttnn.from_torch(
            ag_output_tensor,
            device=mesh_device,
            layout=layout,
            dtype=ag_input_dtype,
            memory_config=mem_config_input,
            mesh_mapper=ttnn.ShardTensorToMesh(mesh_device, dim=dim),
        )

        input_tensor_mesh_list.append(input_tensor_mesh)

    ##### Perform the TT ops #####
    tt_all_gather_out_tensor_list = []

    def run_op(i):
        tt_all_gather_out_tensor = all_gather_function(
            input_tensor_mesh_list[i],
            persistent_output_buffer=persistent_output_buffers[i] if use_persistent_buffers else None,
            dim=dim,
            multi_device_global_semaphore=ccl_semaphore_handles[i],
            num_links=num_links,
            memory_config=mem_config_ag,
            topology=all_gather_topology,
            subdevice_id=worker_sub_device_id,
            barrier_semaphore=barrier_semaphore_handles[i] if use_barrier else None,
            cluster_axis=cluster_axis,
            chunks_per_sync=chunks_per_sync,
            num_workers_per_link=num_workers_per_link,
            num_buffers_per_channel=num_buffers_per_channel,
        )

        return tt_all_gather_out_tensor

    if enable_trace:
        # Compile the op
        tt_all_gather_out_tensor = run_op(0)
        ttnn.synchronize_device(mesh_device, sub_device_ids=sub_device_stall_group)
        logger.info(f"Done compiling Op")

        # Capture the trace
        trace_id = ttnn.begin_trace_capture(mesh_device, cq_id=0)
        tt_all_gather_out_tensor = run_op(0)
        ttnn.end_trace_capture(mesh_device, trace_id, cq_id=0)
        ttnn.synchronize_device(mesh_device, sub_device_ids=sub_device_stall_group)
        logger.info(f"Done capturing trace")

        # Execute trace
        signpost("start")
        for i in range(num_iters):
            ttnn.execute_trace(mesh_device, trace_id, cq_id=0, blocking=False)
            ttnn.synchronize_device(mesh_device, sub_device_ids=sub_device_stall_group)
            tt_all_gather_out_tensor_list.append(tt_all_gather_out_tensor)
        logger.info(f"Done executing trace")
        signpost("stop")
    else:
        for i in range(num_iters):
            tt_all_gather_out_tensor = run_op(i)
            tt_all_gather_out_tensor_list.append(tt_all_gather_out_tensor)

            logger.info(f"Waiting for op")
            ttnn.synchronize_device(mesh_device, sub_device_ids=sub_device_stall_group)
            logger.info(f"Done op")

            logger.info(f"Done iteration {i}")

    if not skip_check:
        for i in range(num_iters):
            tt_ag_out_tensor = tt_all_gather_out_tensor_list[i]
            torch_ag_out_tensor = ag_output_tensor_goldens_list[i if not enable_trace else 0]

            # Create expected output tensor based on which function is used
            is_reversed = all_gather_function == ttnn.experimental.all_gather_async_reversed
            if is_reversed:
                # For reversed all-gather, we need to reverse the order along the gather dimension
                expected_tensor = torch_ag_out_tensor.clone()
                shard_size = torch_ag_out_tensor.shape[dim] // num_devices

                # Reverse the shards along the gather dimension
                for device_id in range(num_devices):
                    src_start = device_id * shard_size
                    src_end = (device_id + 1) * shard_size
                    dst_start = (num_devices - 1 - device_id) * shard_size
                    dst_end = (num_devices - device_id) * shard_size

                    if dim == 0:
                        expected_tensor[dst_start:dst_end] = torch_ag_out_tensor[src_start:src_end]
                    elif dim == 1:
                        expected_tensor[:, dst_start:dst_end] = torch_ag_out_tensor[:, src_start:src_end]
                    elif dim == 2:
                        print(f"dst_start: {dst_start}, dst_end: {dst_end}, src_start: {src_start}, src_end: {src_end}")
                        expected_tensor[:, :, dst_start:dst_end] = torch_ag_out_tensor[:, :, src_start:src_end]
                    elif dim == 3:
                        expected_tensor[:, :, :, dst_start:dst_end] = torch_ag_out_tensor[:, :, :, src_start:src_end]
                    else:
                        raise NotImplementedError(f"Reverse all-gather not implemented for dim {dim}")
            else:
                expected_tensor = torch_ag_out_tensor

            tt_ag_out = ttnn.from_device(tt_ag_out_tensor)
            tt_ag_out = ttnn.to_torch(tt_ag_out, mesh_composer=ConcatMeshToTensor(mesh_device, dim=3))
            tt_ag_out = tt_ag_out[:, :, :, 0 : expected_tensor.shape[3]]
            eq, output = comp_pcc(tt_ag_out, expected_tensor, allowed_pcc)
            logger.info(f"{output}, iteration {i}, reversed={is_reversed}")
            assert eq, f"{i} FAILED ag: {output}"

    mesh_device.reset_sub_device_stall_group()
    mesh_device.clear_loaded_sub_device_manager()


@skip_for_blackhole("Requires wormhole_b0 to run")
@pytest.mark.parametrize("mesh_device", [(1, 8)], indirect=True)
@pytest.mark.parametrize("num_links", [1], ids=["1link"])
@pytest.mark.parametrize(
    "ag_output_shape, dim, layout, ag_input_dtype",
    [
        ([1, 1, 3072, 8192], 2, ttnn.TILE_LAYOUT, ttnn.bfloat16),
        ([1, 1, 1024, 5120], 3, ttnn.TILE_LAYOUT, ttnn.bfloat16),
        ([1, 1, 352, 5120], 3, ttnn.TILE_LAYOUT, ttnn.bfloat16),
        ([8, 1, 512, 512], 0, ttnn.TILE_LAYOUT, ttnn.bfloat16),
        ([1, 8, 512, 512], 1, ttnn.TILE_LAYOUT, ttnn.bfloat16),
        ([1, 1, 1024, 1024], 2, ttnn.TILE_LAYOUT, ttnn.bfloat16),
        ([1, 1, 512, 48], 2, ttnn.TILE_LAYOUT, ttnn.bfloat16),
        ([1, 1, 48, 1024], 3, ttnn.TILE_LAYOUT, ttnn.bfloat16),
        # Composite-AG tests
        ([1, 1, 17, 64], 3, ttnn.ROW_MAJOR_LAYOUT, ttnn.bfloat16),
        ([1, 1, 1, 8], 3, ttnn.TILE_LAYOUT, ttnn.bfloat16),
        ([1, 1, 64, 8], 2, ttnn.TILE_LAYOUT, ttnn.bfloat16),
        ([1, 16, 32, 32], 1, ttnn.TILE_LAYOUT, ttnn.bfloat16),
    ],
    ids=[
        "dit_shape",  # this one triggers the default chunks_per_sync
        "sd35_spatial",
        "sd35_prompt",
        "gather_dim_0",
        "gather_dim_1",
        "gather_dim_2",
        "gather_dim_2_padded_dim_3",
        "gather_dim_3_padded_dim_2",
        "composite_ag_test_one",
        "composite_ag_test_two",
        "composite_ag_test_three",
        "composite_ag_test_four",
    ],
)
@pytest.mark.parametrize(
    "mem_config_input, mem_config_ag",
    [
        (
            ttnn.MemoryConfig(ttnn.TensorMemoryLayout.INTERLEAVED, ttnn.BufferType.DRAM),
            ttnn.MemoryConfig(ttnn.TensorMemoryLayout.INTERLEAVED, ttnn.BufferType.DRAM),
        )
    ],
)
@pytest.mark.parametrize(
    "enable_trace,num_iters",
    [
        (True, 10),
        (False, 1),
    ],
    ids=["perf", "check"],
)
@pytest.mark.parametrize(
    "use_barrier, use_persistent_buffers",
    [
        (True, True),
        (True, False),
        (False, True),
    ],
    ids=["barrier_with_persistent_buffers", "barrier_without_persistent_buffers", "no_barrier_with_persistent_buffers"],
)
@pytest.mark.parametrize(
    "device_params, all_gather_topology",
    [
        ({"fabric_config": ttnn.FabricConfig.FABRIC_1D, "trace_region_size": 90112}, ttnn.Topology.Ring),
        ({"fabric_config": ttnn.FabricConfig.FABRIC_1D, "trace_region_size": 90112}, ttnn.Topology.Linear),
    ],
    indirect=["device_params"],
    ids=["fabric_ring", "fabric_linear"],
)
def test_all_gather_async(
    mesh_device,
    ag_output_shape,
    dim,
    num_links,
    ag_input_dtype,
    layout,
    mem_config_input,
    mem_config_ag,
    enable_trace,
    use_barrier,
    use_persistent_buffers,
    all_gather_topology,
    num_iters,
):
    run_all_gather_impl(
        mesh_device,
        mesh_device.get_num_devices(),
        ag_output_shape,
        dim,
        num_links,
        ag_input_dtype,
        layout,
        mem_config_input,
        mem_config_ag,
        all_gather_topology=all_gather_topology,
        enable_trace=enable_trace,
        num_iters=num_iters,
        use_barrier=use_barrier,
        use_persistent_buffers=use_persistent_buffers,
    )


@skip_for_blackhole("Requires wormhole_b0 to run")
@pytest.mark.parametrize("num_links", [1], ids=["1link"])
@pytest.mark.parametrize("mesh_device", [(1, 8)], indirect=True)
@pytest.mark.parametrize(
    "ag_output_shape, dim, layout, ag_input_dtype",
    [
        # Gather on dim 0
        ([16, 1, 8, 8], 0, ttnn.TILE_LAYOUT, ttnn.bfloat16),
        ([16, 16, 8, 8], 0, ttnn.TILE_LAYOUT, ttnn.bfloat16),
        ([8, 16, 8, 8], 0, ttnn.TILE_LAYOUT, ttnn.bfloat16),
        # Gather on dim 1
        ([1, 16, 8, 8], 1, ttnn.TILE_LAYOUT, ttnn.bfloat16),
        ([16, 16, 8, 8], 1, ttnn.TILE_LAYOUT, ttnn.bfloat16),
        ([16, 8, 8, 8], 1, ttnn.TILE_LAYOUT, ttnn.bfloat16),
        # Gather on dim 2
        ([1, 16, 512, 8], 2, ttnn.TILE_LAYOUT, ttnn.bfloat16),
        ([16, 1, 512, 8], 2, ttnn.TILE_LAYOUT, ttnn.bfloat16),
        ([16, 16, 512, 8], 2, ttnn.TILE_LAYOUT, ttnn.bfloat16),
        # # Gather on dim 3
        ([1, 16, 8, 512], 3, ttnn.TILE_LAYOUT, ttnn.bfloat16),
        ([16, 1, 8, 512], 3, ttnn.TILE_LAYOUT, ttnn.bfloat16),
        ([16, 16, 8, 512], 3, ttnn.TILE_LAYOUT, ttnn.bfloat16),
    ],
    ids=[
        "tt_training_test_one",
        "tt_training_test_two",
        "tt_training_test_three",
        "tt_training_test_four",
        "tt_training_test_five",
        "tt_training_test_six",
        "tt_training_test_seven",
        "tt_training_test_eight",
        "tt_training_test_nine",
        "tt_training_test_ten",
        "tt_training_test_eleven",
        "tt_training_test_twelve",
    ],
)
@pytest.mark.parametrize(
    "mem_config_input, mem_config_ag",
    [
        (
            ttnn.MemoryConfig(ttnn.TensorMemoryLayout.INTERLEAVED, ttnn.BufferType.DRAM),
            ttnn.MemoryConfig(ttnn.TensorMemoryLayout.INTERLEAVED, ttnn.BufferType.DRAM),
        )
    ],
)
@pytest.mark.parametrize(
    "enable_trace, num_iters",
    [
        (True, 10),
        (False, 1),
    ],
    ids=["perf", "check"],
)
@pytest.mark.parametrize(
    "device_params, all_gather_topology",
    [
        ({"fabric_config": ttnn.FabricConfig.FABRIC_1D, "trace_region_size": 90112}, ttnn.Topology.Ring),
        ({"fabric_config": ttnn.FabricConfig.FABRIC_1D, "trace_region_size": 90112}, ttnn.Topology.Linear),
    ],
    indirect=["device_params"],
    ids=["fabric_ring", "fabric_linear"],
)
def test_all_gather_async_training_shapes(
    mesh_device,
    ag_output_shape,
    dim,
    num_links,
    ag_input_dtype,
    layout,
    mem_config_input,
    mem_config_ag,
    enable_trace,
    all_gather_topology,
    num_iters,
):
    run_all_gather_impl(
        mesh_device,
        mesh_device.get_num_devices(),
        ag_output_shape,
        dim,
        num_links,
        ag_input_dtype,
        layout,
        mem_config_input,
        mem_config_ag,
        all_gather_topology=all_gather_topology,
        enable_trace=enable_trace,
        num_iters=num_iters,
        use_barrier=True,
        use_persistent_buffers=False,
    )


@skip_for_blackhole("Requires wormhole_b0 to run")
@pytest.mark.parametrize("mesh_device", [(1, 8)], indirect=True)
@pytest.mark.parametrize(
    "num_links, layout, ag_input_dtype",
    [
        (1, ttnn.TILE_LAYOUT, ttnn.bfloat16),
    ],
)
@pytest.mark.parametrize(
    "ag_output_shape, dim, input_shard_shape, input_shard_grid, input_mem_layout, output_shard_shape, output_shard_grid, output_mem_layout",
    [
        (
            [1, 1, 32, 3072],
            3,
            (32, 64),
            ttnn.CoreRangeSet({ttnn.CoreRange(ttnn.CoreCoord(0, 0), ttnn.CoreCoord(5, 0))}),
            ttnn.TensorMemoryLayout.WIDTH_SHARDED,
            (32, 512),
            ttnn.CoreRangeSet({ttnn.CoreRange(ttnn.CoreCoord(0, 0), ttnn.CoreCoord(5, 0))}),
            ttnn.TensorMemoryLayout.WIDTH_SHARDED,
        ),
        (
            [1, 1, 384, 1024],
            3,
            (64, 128),
            ttnn.CoreRangeSet({ttnn.CoreRange(ttnn.CoreCoord(0, 0), ttnn.CoreCoord(5, 0))}),
            ttnn.TensorMemoryLayout.HEIGHT_SHARDED,
            (64, 1024),
            ttnn.CoreRangeSet({ttnn.CoreRange(ttnn.CoreCoord(0, 0), ttnn.CoreCoord(5, 0))}),
            ttnn.TensorMemoryLayout.HEIGHT_SHARDED,
        ),
        (
            [1, 1, 384, 3072],
            3,
            (64, 384),
            ttnn.CoreRangeSet({ttnn.CoreRange(ttnn.CoreCoord(0, 0), ttnn.CoreCoord(5, 0))}),
            ttnn.TensorMemoryLayout.HEIGHT_SHARDED,
            (384, 512),
            ttnn.CoreRangeSet({ttnn.CoreRange(ttnn.CoreCoord(0, 0), ttnn.CoreCoord(5, 0))}),
            ttnn.TensorMemoryLayout.WIDTH_SHARDED,
        ),
    ],
)
@pytest.mark.parametrize(
    "enable_trace,num_iters",
    [
        (True, 10),
        (False, 1),
    ],
    ids=["perf", "check"],
)
@pytest.mark.parametrize(
    "device_params, all_gather_topology",
    [
        ({"fabric_config": ttnn.FabricConfig.FABRIC_1D, "trace_region_size": 90112}, ttnn.Topology.Ring),
        ({"fabric_config": ttnn.FabricConfig.FABRIC_1D, "trace_region_size": 90112}, ttnn.Topology.Linear),
    ],
    indirect=["device_params"],
    ids=["fabric_ring", "fabric_linear"],
)
def test_all_gather_async_sharded_to_sharded(
    mesh_device,
    num_links,
    layout,
    ag_input_dtype,
    ag_output_shape,
    dim,
    input_shard_shape,
    input_shard_grid,
    input_mem_layout,
    output_shard_shape,
    output_shard_grid,
    output_mem_layout,
    enable_trace,
    all_gather_topology,
    num_iters,
):
    input_shard_spec = ttnn.ShardSpec(
        input_shard_grid,
        input_shard_shape,
        ttnn.ShardOrientation.ROW_MAJOR,
    )
    output_shard_spec = ttnn.ShardSpec(
        output_shard_grid,
        output_shard_shape,
        ttnn.ShardOrientation.ROW_MAJOR,
    )

    mem_config_input = ttnn.MemoryConfig(
        input_mem_layout, buffer_type=ttnn.BufferType.DRAM, shard_spec=input_shard_spec
    )
    mem_config_ag = ttnn.MemoryConfig(output_mem_layout, buffer_type=ttnn.BufferType.DRAM, shard_spec=output_shard_spec)

    run_all_gather_impl(
        mesh_device,
        mesh_device.get_num_devices(),
        ag_output_shape,
        dim,
        num_links,
        ag_input_dtype,
        layout,
        mem_config_input,
        mem_config_ag,
        all_gather_topology=all_gather_topology,
        enable_trace=enable_trace,
        num_iters=num_iters,
    )


@skip_for_blackhole("Requires wormhole_b0 to run")
@pytest.mark.parametrize("mesh_device", [(1, 8)], indirect=True)
@pytest.mark.parametrize(
    "num_links, layout, ag_input_dtype",
    [
        (1, ttnn.TILE_LAYOUT, ttnn.bfloat16),
    ],
)
@pytest.mark.parametrize(
    "ag_output_shape, dim, input_shard_shape, input_shard_grid, input_mem_layout",
    [
        (
            [1, 1, 32, 3072],
            3,
            (32, 64),
            ttnn.CoreRangeSet({ttnn.CoreRange(ttnn.CoreCoord(0, 0), ttnn.CoreCoord(5, 0))}),
            ttnn.TensorMemoryLayout.WIDTH_SHARDED,
        ),
        (
            [1, 1, 384, 1024],
            3,
            (64, 128),
            ttnn.CoreRangeSet({ttnn.CoreRange(ttnn.CoreCoord(0, 0), ttnn.CoreCoord(5, 0))}),
            ttnn.TensorMemoryLayout.HEIGHT_SHARDED,
        ),
    ],
)
@pytest.mark.parametrize(
    "enable_trace,num_iters",
    [
        (True, 10),
        (False, 1),
    ],
    ids=["perf", "check"],
)
@pytest.mark.parametrize(
    "device_params, all_gather_topology",
    [
        ({"fabric_config": ttnn.FabricConfig.FABRIC_1D, "trace_region_size": 90112}, ttnn.Topology.Ring),
        ({"fabric_config": ttnn.FabricConfig.FABRIC_1D, "trace_region_size": 90112}, ttnn.Topology.Linear),
    ],
    indirect=["device_params"],
    ids=["fabric_ring", "fabric_linear"],
)
def test_all_gather_async_sharded_to_interleaved(
    mesh_device,
    num_links,
    layout,
    ag_input_dtype,
    ag_output_shape,
    dim,
    input_shard_shape,
    input_shard_grid,
    input_mem_layout,
    enable_trace,
    all_gather_topology,
    num_iters,
):
    input_shard_spec = ttnn.ShardSpec(
        input_shard_grid,
        input_shard_shape,
        ttnn.ShardOrientation.ROW_MAJOR,
    )

    mem_config_input = ttnn.MemoryConfig(
        input_mem_layout, buffer_type=ttnn.BufferType.DRAM, shard_spec=input_shard_spec
    )
    mem_config_ag = ttnn.MemoryConfig(ttnn.TensorMemoryLayout.INTERLEAVED, ttnn.BufferType.DRAM)

    run_all_gather_impl(
        mesh_device,
        mesh_device.get_num_devices(),
        ag_output_shape,
        dim,
        num_links,
        ag_input_dtype,
        layout,
        mem_config_input,
        mem_config_ag,
        all_gather_topology=all_gather_topology,
        enable_trace=enable_trace,
        num_iters=num_iters,
    )


@skip_for_blackhole("Requires wormhole_b0 to run")
@pytest.mark.parametrize(
    "num_links, layout, ag_input_dtype",
    [
        (1, ttnn.TILE_LAYOUT, ttnn.bfloat16),
    ],
)
@pytest.mark.parametrize(
    "ag_output_shape, dim, output_shard_shape, output_shard_grid, output_mem_layout",
    [
        (
            [1, 1, 32, 3072],
            3,
            (32, 512),
            ttnn.CoreRangeSet({ttnn.CoreRange(ttnn.CoreCoord(0, 0), ttnn.CoreCoord(5, 0))}),
            ttnn.TensorMemoryLayout.WIDTH_SHARDED,
        ),
        (
            [1, 1, 384, 1024],
            3,
            (64, 1024),
            ttnn.CoreRangeSet({ttnn.CoreRange(ttnn.CoreCoord(0, 0), ttnn.CoreCoord(5, 0))}),
            ttnn.TensorMemoryLayout.HEIGHT_SHARDED,
        ),
    ],
)
@pytest.mark.parametrize(
    "enable_trace,num_iters",
    [
        (True, 10),
        (False, 1),
    ],
    ids=["perf", "check"],
)
@pytest.mark.parametrize(
    "device_params, all_gather_topology",
    [
        ({"fabric_config": ttnn.FabricConfig.FABRIC_1D, "trace_region_size": 90112}, ttnn.Topology.Ring),
        ({"fabric_config": ttnn.FabricConfig.FABRIC_1D, "trace_region_size": 90112}, ttnn.Topology.Linear),
    ],
    indirect=["device_params"],
    ids=["fabric_ring", "fabric_linear"],
)
def test_all_gather_async_interleaved_to_sharded(
    mesh_device,
    num_links,
    layout,
    ag_input_dtype,
    ag_output_shape,
    dim,
    output_shard_shape,
    output_shard_grid,
    output_mem_layout,
    enable_trace,
    all_gather_topology,
    num_iters,
):
    output_shard_spec = ttnn.ShardSpec(
        output_shard_grid,
        output_shard_shape,
        ttnn.ShardOrientation.ROW_MAJOR,
    )

    mem_config_input = ttnn.MemoryConfig(ttnn.TensorMemoryLayout.INTERLEAVED, ttnn.BufferType.DRAM)
    mem_config_ag = ttnn.MemoryConfig(output_mem_layout, buffer_type=ttnn.BufferType.DRAM, shard_spec=output_shard_spec)

    run_all_gather_impl(
        mesh_device,
        mesh_device.get_num_devices(),
        ag_output_shape,
        dim,
        num_links,
        ag_input_dtype,
        layout,
        mem_config_input,
        mem_config_ag,
        all_gather_topology=all_gather_topology,
        enable_trace=enable_trace,
        num_iters=num_iters,
    )<|MERGE_RESOLUTION|>--- conflicted
+++ resolved
@@ -42,10 +42,6 @@
     num_buffers_per_channel=None,
     allowed_pcc=1,
     skip_check=False,
-<<<<<<< HEAD
-    num_l1_banks=64,
-=======
->>>>>>> 89be158b
     all_gather_function=ttnn.experimental.all_gather_async,
 ):
     torch.manual_seed(0)
