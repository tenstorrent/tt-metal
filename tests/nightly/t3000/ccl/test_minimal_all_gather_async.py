--- conflicted
+++ resolved
@@ -42,11 +42,8 @@
     num_buffers_per_channel=None,
     allowed_pcc=1,
     skip_check=False,
-<<<<<<< HEAD
     num_l1_banks=64,
-=======
     all_gather_function=ttnn.experimental.all_gather_async,
->>>>>>> ff201d0c
 ):
     torch.manual_seed(0)
 
