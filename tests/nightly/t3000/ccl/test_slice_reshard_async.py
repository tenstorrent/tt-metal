--- conflicted
+++ resolved
@@ -155,23 +155,14 @@
 @pytest.mark.parametrize(
     "num_devices, input_shape, dim, layout, input_dtype, output_offset, output_shape, enable_trace, num_iters",
     [
-<<<<<<< HEAD
-        (8, [96, 120, 212, 512], 0, ttnn.ROW_MAJOR_LAYOUT, ttnn.bfloat16, 0, 88),  # (1,8)
-        (8, [96, 120, 212, 512], 0, ttnn.ROW_MAJOR_LAYOUT, ttnn.bfloat16, 2, 88),  # (1,8)
-        (4, [84, 120, 106, 512], 0, ttnn.ROW_MAJOR_LAYOUT, ttnn.bfloat16, 2, 84),  # (1,4)
-    ],
-    ids=[
-        "8mochi_vae_1_offset0",
-        "8mochi_vae_1_offset2",
-        "4mochi_vae_1_offset2",
-=======
+        (8, [96, 120, 212, 512], 0, ttnn.ROW_MAJOR_LAYOUT, ttnn.bfloat16, 0, 88, False, 1),  # (1,8), check
         (8, [96, 120, 212, 512], 0, ttnn.ROW_MAJOR_LAYOUT, ttnn.bfloat16, 2, 88, True, 10),  # (1,8), perf
         (4, [84, 120, 106, 512], 0, ttnn.ROW_MAJOR_LAYOUT, ttnn.bfloat16, 2, 84, False, 1),  # (1,4), check
     ],
     ids=[
-        "8mochi_vae_1-perf",
-        "4mochi_vae_1-check",
->>>>>>> 7aa8e0ac
+        "8mochi_vae_1_offset0-check",
+        "8mochi_vae_1_offset2-perf",
+        "4mochi_vae_1_offset2-check",
     ],
 )
 @pytest.mark.parametrize(
