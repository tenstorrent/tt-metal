--- conflicted
+++ resolved
@@ -10,11 +10,7 @@
 
 echo "Running unstable nightly tests for WH B0 only"
 
-<<<<<<< HEAD
-env SLOW_MATMULS=1 pytest -n auto tests/nightly/single_card/wh_b0_unstable/ --timeout=600; fail+=$?
-=======
-env TT_MM_THROTTLE_PERF=5 WH_ARCH_YAML=wormhole_b0_80_arch_eth_dispatch.yaml pytest -n auto tests/nightly/single_card/wh_b0_unstable/ --timeout=600; fail+=$?
->>>>>>> 6054d16c
+env TT_MM_THROTTLE_PERF=5 pytest -n auto tests/nightly/single_card/wh_b0_unstable/ --timeout=600; fail+=$?
 
 if [[ $fail -ne 0 ]]; then
     exit 1
