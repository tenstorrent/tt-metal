--- conflicted
+++ resolved
@@ -17,12 +17,10 @@
 
 run_qwen7b_func() {
 
-  HF_MODEL=Qwen/Qwen2-7B-Instruct WH_ARCH_YAML=wormhole_b0_80_arch_eth_dispatch.yaml MESH_DEVICE=N300 pytest -n auto models/tt_transformers/demo/simple_text_demo.py -k performance-ci-1 --timeout 1800
-
-}
-
-<<<<<<< HEAD
-=======
+  HF_MODEL=Qwen/Qwen2-7B-Instruct MESH_DEVICE=N300 pytest -n auto models/tt_transformers/demo/simple_text_demo.py -k performance-ci-1 --timeout 1800
+
+}
+
 run_qwen25_vl_func() {
   fail=0
 
@@ -37,7 +35,7 @@
   # todo)) Qwen2.5-VL-7B-Instruct
 
   # simple generation-accuracy tests for qwen25_vl_3b
-  MESH_DEVICE=N300 HF_MODEL=$qwen25_vl_3b pytest -n auto models/demos/qwen25_vl/demo/combined.py -k tt_vision --timeout 1200 || fail=1
+  MESH_DEVICE=N300 HF_MODEL=$qwen25_vl_3b pytest -n auto models/demos/qwen25_vl/demo/combined.py -k tt_vision --timeout 900 || fail=1
   echo "LOG_METAL: demo/combined.py tests for $qwen25_vl_3b on N300 completed"
 
   # complete demo tests
@@ -51,7 +49,6 @@
   fi
 }
 
->>>>>>> ede9b9f2
 run_segformer_func() {
   #Segformer Segmentation Demo
   pytest --disable-warnings models/demos/segformer/demo/demo_for_semantic_segmentation.py --timeout 600; fail+=$?
