#!/usr/bin/env bash
set -euo pipefail

die() { echo "ERROR: $*" >&2; exit 1; }

: << 'END'
Usage:
  -f TEST        : test command to run (quote if it has spaces)
  -s SCRIPT      : path to script to run instead of test command (optional)
  -g GOOD_SHA    : known good commit
  -b BAD_SHA     : known bad commit
<<<<<<< HEAD
  -t TIMEOUT     : per-iteration timeout (default 30m)
  -p             : enable Tracy profiling
  -r RETRIES     : number of retries (default 3)
=======
  -t TIMEOUT     : per-iteration timeout in minutes (default 30)
  -p             : enable Tracy profiling
  -r RETRIES     : number of retries (default 3)
  -n             : enable non-deterministic detection mode (ND mode)
  -a             : enable artifact download optimization (requires gh CLI)
  -c SKIP_LIST   : comma-separated list of commits to automatically skip
Note: Either -f or -s must be specified, but not both.
>>>>>>> cc5de7c4
END

timeout_duration_iteration="30"
test=""
script_path=""
good_commit=""
bad_commit=""
tracy_enabled=0
retries=3
<<<<<<< HEAD

while getopts ":f:g:b:t:pr:" opt; do
=======
nd_mode=false
artifact_mode=false
skip_commits=""
run_idx=0
timeout_rc=1

while getopts ":f:s:g:b:t:pr:nac:" opt; do
>>>>>>> cc5de7c4
  case "$opt" in
    f) test="$OPTARG" ;;
    s) script_path="$OPTARG" ;;
    g) good_commit="$OPTARG" ;;
    b) bad_commit="$OPTARG" ;;
    t) timeout_duration_iteration="$OPTARG" ;;
    p) tracy_enabled=1 ;;
    r) retries="$OPTARG" ;;
<<<<<<< HEAD
=======
    n) nd_mode=true ;;
    a) artifact_mode=true ;;
    c) skip_commits="$OPTARG" ;;
>>>>>>> cc5de7c4
    \?) die "Invalid option: -$OPTARG" ;;
    :)  die "Option -$OPTARG requires an argument." ;;
  esac
done

export CXX=clang++-17
export CC=clang-17

# Either test or script_path must be specified, but not both
if [ -n "$script_path" ] && [ -n "$test" ]; then
  die "Cannot specify both -f TEST and -s SCRIPT. Use one or the other."
elif [ -z "$script_path" ] && [ -z "$test" ]; then
  die "Please specify either -f TEST or -s SCRIPT."
fi

[ -n "$good_commit" ] || die "Please specify -g GOOD_SHA."
[ -n "$bad_commit" ] || die "Please specify -b BAD_SHA."

# Validate script exists if specified
if [ -n "$script_path" ] && [ ! -f "$script_path" ]; then
  die "Script not found: $script_path"
fi

echo "TT_METAL_HOME: $TT_METAL_HOME"
echo "PYTHONPATH: $PYTHONPATH"
echo "ARCH_NAME: ${ARCH_NAME:-}"
echo "pwd: $(pwd)"
if [ "$tracy_enabled" -eq 1 ]; then
  echo "Tracy profiling enabled for builds."
fi

if [ "$artifact_mode" = true ]; then
  echo "Artifact download optimization enabled."
fi

if [ -n "$skip_commits" ]; then
  echo "Auto-skip commits list: $skip_commits"
fi

# Create the virtual environment and install dependencies (including wheel)
echo "Creating virtual environment and installing dependencies..."
./create_venv.sh
pip install -r models/tt_transformers/requirements.txt


git cat-file -e "$good_commit^{commit}" 2>/dev/null || die "Invalid good commit: $good_commit"
git cat-file -e "$bad_commit^{commit}" 2>/dev/null  || die "Invalid bad commit: $bad_commit"

echo "Good: $good_commit"
echo "Bad : $bad_commit"
echo "Branch: $(git rev-parse --abbrev-ref HEAD)"
echo "Commit: $(git rev-parse HEAD)"
echo "Status:"
git status --porcelain=v1

# Keep CPM cache across iterations for speed, but ensure it's in the workspace
export CPM_SOURCE_CACHE="${CPM_SOURCE_CACHE:-$TT_METAL_HOME/.cpmcache}"
mkdir -p "$CPM_SOURCE_CACHE"
export CMAKE_ARGS="-DCPM_SOURCE_CACHE=$CPM_SOURCE_CACHE -DCPM_DOWNLOAD_ALL=ON -DCPM_USE_LOCAL_PACKAGES=OFF"

# Helper to ensure repo matches rev and all build products are fresh
fresh_clean() {
  # Match submodules exactly for current rev
  git submodule sync --recursive
  git submodule update --init --recursive --force

  # Nuke build outputs but keep venv/cache
  git reset --hard
  rm -rf build build_Release build_Debug || true
}

# After building, verify we import from the workspace
verify_import_path() {
  # Prefer the venv python if it exists so imports reflect the built workspace
  PY_BIN="python"
  if [ -x "./python_env/bin/python" ]; then
    PY_BIN="./python_env/bin/python"
  fi

  echo "DEBUG: Checking ttnn installation..."
  echo "DEBUG: PYTHONPATH=$PYTHONPATH"
  echo "DEBUG: Looking for ttnn at /work/ttnn/ttnn/__init__.py"
  ls -la /work/ttnn/ttnn/__init__.py || echo "WARNING: ttnn __init__.py not found!"
  echo "DEBUG: Looking for _ttnn.so"
  find /work/ttnn/ttnn -name "_ttnn*.so" -ls || echo "WARNING: _ttnn.so not found!"
  echo "DEBUG: Looking for built libraries in build_Release"
  ls -la /work/build_Release/lib/_ttnn*.so || ls -la /work/build/lib/_ttnn*.so || echo "WARNING: _ttnn.so not in build libs!"

  "$PY_BIN" - <<'PY'
import sys
print("DEBUG: Python sys.path:", sys.path)
try:
    import ttnn
    print("✓ ttnn imported from:", ttnn.__file__)
    print("DEBUG: ttnn module attributes:", dir(ttnn))
    if hasattr(ttnn, 'get_arch_name'):
        print("✓ Arch:", ttnn.get_arch_name())
    else:
        print("ERROR: get_arch_name not found in ttnn")
        print("DEBUG: Available functions starting with 'get':", [x for x in dir(ttnn) if x.startswith('get')])
        sys.exit(1)
except Exception as e:
    print(f"ERROR during ttnn import/test: {e}")
    import traceback
    traceback.print_exc()
    sys.exit(1)
PY
}

# Check if current commit should be auto-skipped
should_skip_commit() {
  local current_commit="$1"
  local skip_list="$2"

  if [ -z "$skip_list" ]; then
    return 1  # Don't skip if no list provided
  fi

  # Split comma-separated list and check each commit
  IFS=',' read -ra SKIP_ARRAY <<< "$skip_list"
  for skip_sha in "${SKIP_ARRAY[@]}"; do
    # Trim whitespace
    skip_sha="$(echo "$skip_sha" | xargs)"

    # Check if current commit starts with the skip SHA (supports short SHAs)
    if [[ "$current_commit" == "$skip_sha"* ]]; then
      return 0  # Should skip
    fi
  done

  return 1  # Don't skip
}

# Try to download build artifacts from GitHub Actions using external script
try_download_artifacts() {
  local commit_sha="$1"
  local download_script="./build_bisect/download_artifacts.sh"

  if [ ! -f "$download_script" ]; then
    echo "ERROR: Download artifacts script not found: $download_script"
    return 1
  fi

  # Call the external script with appropriate flags
  if [ "$tracy_enabled" -eq 1 ]; then
    "$download_script" "$commit_sha" --tracy
  else
    "$download_script" "$commit_sha"
  fi
}

# START GIT BISECT
echo "Starting git bisect…"
git bisect start "$bad_commit" "$good_commit"

found=false
while [[ "$found" == "false" ]]; do
  rev="$(git rev-parse --short=12 HEAD)"
  full_sha="$(git rev-parse HEAD)"

  commit_msg="$(git log -1 --pretty=%s HEAD)"

  echo "Commit message: $commit_msg"

  # Check if commit message contains [skip-ci] or [skip ci] (case-insensitive) and skip if so
  case "$commit_msg" in
    *"[skip ci]"* | *"[skip CI]"* | *"[skip-ci]"* | *"[skip-CI]"* )
      echo "Commit $rev contains [skip ci] or [skip-ci], skipping: $commit_msg"
      git bisect skip
      continue
      ;;
  esac


  # Check if this commit should be auto-skipped
  if should_skip_commit "$full_sha" "$skip_commits"; then
    echo "Auto-skipping commit $rev (matches skip list)"
    git bisect skip
    continue
  fi


  echo "::group::Building $rev"

  fresh_clean

  build_rc=0

  # Try to download artifacts first if artifact mode is enabled
  if [ "$artifact_mode" = true ] && try_download_artifacts "$full_sha"; then
    echo "Using downloaded artifacts for $rev"
  else
    [ "$artifact_mode" = true ] && echo "WARNING: Artifact download failed, falling back to local build"
    build_args="--build-all --enable-ccache"
    [ "$tracy_enabled" -eq 1 ] && build_args="$build_args --enable-profiler"
    ./build_metal.sh $build_args || build_rc=$?
  fi

  echo "::endgroup::"

  if [ $build_rc -ne 0 ]; then
    echo "Build failed (rc=$build_rc); skipping this commit"
    git bisect skip
    continue
  fi

  echo "::group::Import sanity ($rev)"
  if ! verify_import_path 2>&1; then
    echo "Import path check failed; skipping this commit"
    git bisect skip
    echo "::endgroup::"
    continue
  fi
  echo "::endgroup::"


  detect_galaxy() {
      local smi_output=$(tt-smi -ls 2>/dev/null)

      if echo "$smi_output" | grep -q "Wormhole"; then
          local device_count=$(echo "$smi_output" | grep -c "tt-galaxy-wh")
          if [[ "$device_count" -ge 32 ]]; then
              echo "topology-6u"
              return 0
          fi
      fi

      # Default for non-galaxy systems
      echo ""
  }

  is_galaxy=$(detect_galaxy)
  echo "Is Galaxy Detected: $is_galaxy"

  echo "::group::Testing $rev"
<<<<<<< HEAD
  timeout_rc=1
  max_retries=$retries
  attempt=1
  output_file="bisect_test_output.log"
  while [ $attempt -le $max_retries ]; do
    echo "Attempt $attempt on $(git rev-parse HEAD)"
    echo "Run: $test"
    if timeout -k 10s "$timeout_duration_iteration" bash -lc "$test" 2>&1 | tee "$output_file"; then
      timeout_rc=0
      echo "--- Logs (attempt $attempt) ---"
=======
  output_file="bisect_test_output.log"
  if [ "$nd_mode" = true ]; then
    success_count=0
    failure_count=0
    skip_count=0
    run_idx=1
    while [ $run_idx -le $retries ]; do
      echo "Attempt $run_idx/$retries on $(git rev-parse HEAD)"
      echo "Resetting devices..."
      if [ "$is_galaxy" == "topology-6u" ]; then
        echo "Using galaxy reset mode"
        tt-smi -glx_reset_auto 2>&1 || true  # use galaxy reset mode
      else
        tt-smi -r >/dev/null 2>&1 || true  # use regular reset mode
      fi

      if [ -n "$script_path" ]; then
        echo "Run: $script_path"
        run_cmd="$script_path"
      else
        echo "Run: $test"
        run_cmd="$test"
      fi

      if timeout -k 10s "${timeout_duration_iteration}m" bash -lc "$run_cmd" 2>&1 | tee "$output_file"; then
        if grep -qiE "(^|[^a-zA-Z])(SKIP|SKIPPED)([^a-zA-Z]|$)" "$output_file"; then
          echo "Attempt $run_idx: detected skip (exit 0 with 'SKIP' in output)"
          skip_count=$((skip_count+1))
        else
          echo "Attempt $run_idx: success"
          success_count=$((success_count+1))
        fi
      else
        rc=$?
        if [ $rc -eq 124 ] || [ $rc -eq 137 ] || [ $rc -eq 143 ]; then
          echo "Attempt $run_idx: timeout/kill (rc=$rc) -> counting as skipped"
          skip_count=$((skip_count+1))
        else
          echo "Attempt $run_idx: failure (rc=$rc)"
          failure_count=$((failure_count+1))
        fi
      fi

      echo "--- Logs (attempt $run_idx) ---"
>>>>>>> cc5de7c4
      sed -n '1,200p' "$output_file" || true
      echo "------------------------------"
      run_idx=$((run_idx+1))
    done

    evaluated=$((success_count + failure_count))
    if [ $evaluated -gt 0 ]; then
      passrate=$(awk -v s=$success_count -v e=$evaluated 'BEGIN { printf "%.2f", (s*100.0)/e }')
    else
      passrate="NA"
    fi

    nd_log_file="bisect_nd_results.csv"
    if [ ! -f "$nd_log_file" ]; then
      echo "timestamp,commit_sha,rev_short,successes,failures,skips,evaluated,passrate_percent" > "$nd_log_file"
    fi
    echo "$(date -Iseconds),$(git rev-parse HEAD),$rev,$success_count,$failure_count,$skip_count,$evaluated,$passrate" >> "$nd_log_file"

    echo "ND summary for $rev: successes=$success_count failures=$failure_count skips=$skip_count evaluated=$evaluated passrate=$passrate%"
    echo "::endgroup::"

    if [ $failure_count -ge 1 ]; then
      out="$(git bisect bad || true)"
    elif [ $evaluated -eq 0 ]; then
      echo "All attempts were skipped; skipping this commit"
      git bisect skip
      continue
    else
      out="$(git bisect good || true)"
    fi

    first_line="$(printf '%s\n' "$out" | head -n1)"
    case "$first_line" in
      *"is the first bad commit"*)
        bad_sha="$(git rev-parse HEAD)"
        echo "FOUND IT: $first_line"
        echo "Commit: $bad_sha"
        echo "Title : $(git log -1 --pretty=%s "$bad_sha")"
        found=true
        ;;
      *"There are only 'skip'ped commits left to test."*)
        echo "Bisect inconclusive: only skipped commits left."
        echo "Last bisect output: $first_line"
        break
        ;;
      "")
        echo "git bisect produced no output; stopping to avoid an infinite loop."
        echo "Last bisect output: $first_line"
        break
        ;;
    esac
  else
    run_idx=1
    timeout_rc=1
    while [ $run_idx -le $retries ]; do
      echo "Attempt $run_idx/$retries on $(git rev-parse HEAD)"
      echo "Resetting devices..."
      tt-smi -r >/dev/null 2>&1 || true
      echo "Devices reset"

      if [ -n "$script_path" ]; then
        echo "Run: $script_path"
        run_cmd="$script_path"
      else
        echo "Run: $test"
        run_cmd="$test"
      fi

      if timeout -k 10s "${timeout_duration_iteration}m" bash -lc "$run_cmd" 2>&1 | tee "$output_file"; then
        timeout_rc=0
        echo "--- Logs (attempt $run_idx) ---"
        sed -n '1,200p' "$output_file" || true
        echo "------------------------------"
        break
      else
        timeout_rc=$?
        echo "Test failed (code $timeout_rc), retrying…"
        echo "--- Logs (attempt $run_idx) ---"
        sed -n '1,200p' "$output_file" || true
        echo "------------------------------"
        run_idx=$((run_idx+1))
      fi
    done
    echo "Final exit code: $timeout_rc"
    echo "::endgroup::"

    if [ $timeout_rc -eq 0 ]; then
      out="$(git bisect good || true)"
    elif [ $timeout_rc -eq 124 ] || [ $timeout_rc -eq 137 ] || [ $timeout_rc -eq 143 ]; then
      echo "Timeout/kill detected; skipping this commit"
      git bisect skip
      continue
    else
      out="$(git bisect bad || true)"
    fi

    first_line="$(printf '%s\n' "$out" | head -n1)"
    case "$first_line" in
      *"is the first bad commit"*)
        echo "FOUND IT: $first_line"
        found=true
        ;;
      *"There are only 'skip'ped commits left to test."*)
        echo "Bisect inconclusive: only skipped commits left."
        echo "Last bisect output: $first_line"
        break
        ;;
      "")
        echo "git bisect produced no output; stopping to avoid an infinite loop."
        echo "Last bisect output: $first_line"
        break
        ;;
    esac
  fi

done

git bisect reset || true<|MERGE_RESOLUTION|>--- conflicted
+++ resolved
@@ -9,11 +9,6 @@
   -s SCRIPT      : path to script to run instead of test command (optional)
   -g GOOD_SHA    : known good commit
   -b BAD_SHA     : known bad commit
-<<<<<<< HEAD
-  -t TIMEOUT     : per-iteration timeout (default 30m)
-  -p             : enable Tracy profiling
-  -r RETRIES     : number of retries (default 3)
-=======
   -t TIMEOUT     : per-iteration timeout in minutes (default 30)
   -p             : enable Tracy profiling
   -r RETRIES     : number of retries (default 3)
@@ -21,7 +16,6 @@
   -a             : enable artifact download optimization (requires gh CLI)
   -c SKIP_LIST   : comma-separated list of commits to automatically skip
 Note: Either -f or -s must be specified, but not both.
->>>>>>> cc5de7c4
 END
 
 timeout_duration_iteration="30"
@@ -31,10 +25,6 @@
 bad_commit=""
 tracy_enabled=0
 retries=3
-<<<<<<< HEAD
-
-while getopts ":f:g:b:t:pr:" opt; do
-=======
 nd_mode=false
 artifact_mode=false
 skip_commits=""
@@ -42,7 +32,6 @@
 timeout_rc=1
 
 while getopts ":f:s:g:b:t:pr:nac:" opt; do
->>>>>>> cc5de7c4
   case "$opt" in
     f) test="$OPTARG" ;;
     s) script_path="$OPTARG" ;;
@@ -51,12 +40,9 @@
     t) timeout_duration_iteration="$OPTARG" ;;
     p) tracy_enabled=1 ;;
     r) retries="$OPTARG" ;;
-<<<<<<< HEAD
-=======
     n) nd_mode=true ;;
     a) artifact_mode=true ;;
     c) skip_commits="$OPTARG" ;;
->>>>>>> cc5de7c4
     \?) die "Invalid option: -$OPTARG" ;;
     :)  die "Option -$OPTARG requires an argument." ;;
   esac
@@ -292,18 +278,6 @@
   echo "Is Galaxy Detected: $is_galaxy"
 
   echo "::group::Testing $rev"
-<<<<<<< HEAD
-  timeout_rc=1
-  max_retries=$retries
-  attempt=1
-  output_file="bisect_test_output.log"
-  while [ $attempt -le $max_retries ]; do
-    echo "Attempt $attempt on $(git rev-parse HEAD)"
-    echo "Run: $test"
-    if timeout -k 10s "$timeout_duration_iteration" bash -lc "$test" 2>&1 | tee "$output_file"; then
-      timeout_rc=0
-      echo "--- Logs (attempt $attempt) ---"
-=======
   output_file="bisect_test_output.log"
   if [ "$nd_mode" = true ]; then
     success_count=0
@@ -348,7 +322,6 @@
       fi
 
       echo "--- Logs (attempt $run_idx) ---"
->>>>>>> cc5de7c4
       sed -n '1,200p' "$output_file" || true
       echo "------------------------------"
       run_idx=$((run_idx+1))
