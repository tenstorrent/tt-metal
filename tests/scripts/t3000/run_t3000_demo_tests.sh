--- conflicted
+++ resolved
@@ -165,14 +165,9 @@
   n300=N300
   t3k=T3K
 
-<<<<<<< HEAD
-  for mesh_device in "$t3k"; do  # Issue #28247 Running this demo on a N300 mesh causes a CI ND hang
-    MESH_DEVICE=$mesh_device HF_MODEL=$llama11b pytest -n auto models/tt_transformers/demo/simple_vision_demo.py -k "batch1-trace or batch4-trace-with-text-prompts" --timeout 600; fail+=$?
-=======
-  for mesh_device in "$n300" "$t3k"; do
-    MESH_DEVICE=$mesh_device LLAMA_DIR=$llama11b \
+  for mesh_device in "$n300" "$t3k"; do  # Issue #28247 Running this demo on a N300 mesh causes a CI ND hang
+    MESH_DEVICE=$mesh_device HF_MODEL=$llama11b \
     pytest -n auto models/tt_transformers/demo/simple_vision_demo.py -k "not batch1-notrace" --timeout 900; fail+=$?
->>>>>>> 80e9a5c4
     echo "LOG_METAL: Llama3 vision tests for $mesh_device completed"
   done
 
@@ -197,11 +192,7 @@
   llama90b=meta-llama/Llama-3.2-90B-Vision-Instruct
   mesh_device=T3K
 
-<<<<<<< HEAD
-  MESH_DEVICE=$mesh_device HF_MODEL=$llama90b pytest -n auto models/tt_transformers/demo/simple_vision_demo.py -k "batch1-notrace" --timeout 1200; fail+=$?
-=======
-  MESH_DEVICE=$mesh_device LLAMA_DIR=$llama90b pytest -n auto models/tt_transformers/demo/simple_vision_demo.py -k "batch1-trace" --timeout 1000 || fail=1
->>>>>>> 80e9a5c4
+  MESH_DEVICE=$mesh_device HF_MODEL=$llama90b pytest -n auto models/tt_transformers/demo/simple_vision_demo.py -k "batch1-trace" --timeout 1000 || fail=1
   echo "LOG_METAL: Llama3.2-90B vision tests for $mesh_device completed"
 
   # Record the end time
@@ -354,11 +345,7 @@
   start_time=$(date +%s)
   HF_MODEL=google/gemma-3-27b-it pytest models/demos/gemma3/demo/text_demo.py -k "performance and ci-1"
   echo "LOG_METAL: Gemma3 27B tests completed (text only)"
-<<<<<<< HEAD
-  HF_MODEL=google/gemma-3-27b-it pytest models/demos/gemma3/demo/vision_demo.py -k "performance and batch1-trace"
-=======
-  HF_MODEL=/mnt/MLPerf/tt_dnn-models/google/gemma-3-27b-it pytest models/demos/gemma3/demo/vision_demo.py -k "performance and batch1-multi-image-trace"
->>>>>>> 80e9a5c4
+  HF_MODEL=google/gemma-3-27b-it pytest models/demos/gemma3/demo/vision_demo.py -k "performance and batch1-multi-image-trace"
   echo "LOG_METAL: Gemma3 27B tests completed (text and vision)"
   # Record the end time
   end_time=$(date +%s)
