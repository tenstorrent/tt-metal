--- conflicted
+++ resolved
@@ -66,12 +66,9 @@
             LINE_COUNT=1700
             res=$(verify_perf_line_count_floor "$PROFILER_OUTPUT_DIR/$runDate/ops_perf_results_$runDate.csv" "$LINE_COUNT")
             echo $res
-<<<<<<< HEAD
 
             LINE_COUNT=1700
-=======
-            LINE_COUNT=1800
->>>>>>> eadcc06f
+
             res=$(verify_perf_line_count_floor "$PROFILER_OUTPUT_DIR/$runDate/per_core_op_to_op_times_$runDate.csv" "$LINE_COUNT")
             echo $res
         fi
@@ -112,11 +109,8 @@
     remove_default_log_locations
     mkdir -p $PROFILER_ARTIFACTS_DIR
 
-<<<<<<< HEAD
-    ./tools/tracy/profile_this.py -c "'pytest tests/nightly/t3000/ccl/test_minimal_all_gather_async.py::test_ttnn_all_gather[wormhole_b0-fabric_ring-mem_config_input0-mem_config_ag0-sd35_prompt-check-1link-mesh_device0]'" | tee $PROFILER_ARTIFACTS_DIR/test_out.log
-=======
-    python -m tracy -v -r -p --cpp-post-process -m "pytest tests/nightly/t3000/ccl/test_minimal_all_gather_async.py::test_ttnn_all_gather[wormhole_b0-fabric_ring-check-mem_config_input0-mem_config_ag0-sd35_prompt-1link-mesh_device0]" | tee $PROFILER_ARTIFACTS_DIR/test_out.log
->>>>>>> eadcc06f
+    python -m tracy -v -r -p --cpp-post-process -m "pytest tests/nightly/t3000/ccl/test_minimal_all_gather_async.py::test_ttnn_all_gather[wormhole_b0-fabric_ring-mem_config_input0-mem_config_ag0-sd35_prompt-check-1link-mesh_device0]" | tee $PROFILER_ARTIFACTS_DIR/test_out.log
+
 
     if cat $PROFILER_ARTIFACTS_DIR/test_out.log | grep "SKIPPED"
     then
