#! /usr/bin/env bash

set -x

source scripts/tools_setup_common.sh

set -eo pipefail

run_mid_run_data_dump() {
    echo "Smoke test, checking mid-run device data dump for hangs"
    remove_default_log_locations
    mkdir -p $PROFILER_ARTIFACTS_DIR
<<<<<<< HEAD
    python -m tracy -v -r -p --sync-host-device --dump-device-data-mid-run -m pytest tests/ttnn/tracy/test_profiler_sync.py::test_mesh_device
=======
    python -m tracy -v -r -p --cpp-post-process --sync-host-device --dump-device-data-mid-run -m pytest tests/ttnn/tracy/test_profiler_sync.py::test_all_devices
>>>>>>> 3915ee37
    runDate=$(ls $PROFILER_OUTPUT_DIR/)
    cat $PROFILER_OUTPUT_DIR/$runDate/ops_perf_results_$runDate.csv
    python $PROFILER_SCRIPTS_ROOT/compare_ops_logs.py
}

run_async_test() {
    #Some tests here do not skip grayskull
    if [ "$ARCH_NAME" == "wormhole_b0" ]; then
        remove_default_log_locations
        mkdir -p $PROFILER_ARTIFACTS_DIR
        python -m tracy -v -r -p --cpp-post-process -m "pytest -svv models/demos/ttnn_falcon7b/tests/multi_chip/test_falcon_causallm.py::test_falcon_causal_lm[wormhole_b0-20-2-BFLOAT16-L1-falcon_7b-layers_2-decode_batch32]" | tee $PROFILER_ARTIFACTS_DIR/test_out.log

        if cat $PROFILER_ARTIFACTS_DIR/test_out.log | grep "SKIPPED"
        then
            echo "No verification as test was skipped"
        else
            echo "Verifying test results"
            runDate=$(ls $PROFILER_OUTPUT_DIR/)
            LINE_COUNT=1000 # Smoke test to see at least 1000 ops are reported
            res=$(verify_perf_line_count_floor "$PROFILER_OUTPUT_DIR/$runDate/ops_perf_results_$runDate.csv" "$LINE_COUNT")
            echo $res
            python $PROFILER_SCRIPTS_ROOT/compare_ops_logs.py
        fi
    fi
}

run_async_tracing_T3000_test() {
    #Some tests here do not skip grayskull
    if [ "$ARCH_NAME" == "wormhole_b0" ]; then
        remove_default_log_locations
        mkdir -p $PROFILER_ARTIFACTS_DIR

        python -m tracy -v -r -p --cpp-post-process -m "pytest models/demos/ttnn_resnet/tests/test_resnet50_performant.py::test_run_resnet50_trace_2cqs_inference[wormhole_b0-16-act_dtype0-weight_dtype0-math_fidelity0-device_params0]" | tee $PROFILER_ARTIFACTS_DIR/test_out.log

        if cat $PROFILER_ARTIFACTS_DIR/test_out.log | grep "SKIPPED"
        then
            echo "No verification as test was skipped"
        else
            echo "Verifying test results"
            runDate=$(ls $PROFILER_OUTPUT_DIR/)
            echo $runDate
            LINE_COUNT=2600
            res=$(verify_perf_line_count_floor "$PROFILER_OUTPUT_DIR/$runDate/ops_perf_results_$runDate.csv" "$LINE_COUNT")
            echo $res
            python $PROFILER_SCRIPTS_ROOT/compare_ops_logs.py

            # Testing device only report on the same artifacts
            rm -rf $PROFILER_OUTPUT_DIR/$runDate
            ./tools/tracy/process_ops_logs.py --device-only --date
            echo "Verifying device-only results"
            runDate=$(ls $PROFILER_OUTPUT_DIR/)
            echo $runDate
            LINE_COUNT=1700
            res=$(verify_perf_line_count_floor "$PROFILER_OUTPUT_DIR/$runDate/ops_perf_results_$runDate.csv" "$LINE_COUNT")
            echo $res
            LINE_COUNT=1700
            res=$(verify_perf_line_count_floor "$PROFILER_OUTPUT_DIR/$runDate/per_core_op_to_op_times_$runDate.csv" "$LINE_COUNT")
            echo $res
        fi
    fi
}

run_async_tracing_mid_run_dump_T3000_test() {
    #Some tests here do not skip grayskull
    if [ "$ARCH_NAME" == "wormhole_b0" ]; then
        remove_default_log_locations
        mkdir -p $PROFILER_ARTIFACTS_DIR

        python -m tracy -v -r -p --cpp-post-process --dump-device-data-mid-run -m pytest models/demos/ttnn_resnet/tests/test_resnet50_performant.py::test_run_resnet50_trace_2cqs_inference[wormhole_b0-16-act_dtype0-weight_dtype0-math_fidelity0-device_params0] | tee $PROFILER_ARTIFACTS_DIR/test_out.log

        if cat $PROFILER_ARTIFACTS_DIR/test_out.log | grep "SKIPPED"
        then
            echo "No verification as test was skipped"
            return
        fi

        midRunDumpRunDate=$(ls $PROFILER_OUTPUT_DIR/)
        mv $PROFILER_ARTIFACTS_DIR/.logs/cpp_ops_device_perf_report.csv $PROFILER_OUTPUT_DIR/$midRunDumpRunDate/cpp_ops_device_perf_report.csv

        python -m tracy -v -r -p --cpp-post-process -m pytest models/demos/ttnn_resnet/tests/test_resnet50_performant.py::test_run_resnet50_trace_2cqs_inference[wormhole_b0-16-act_dtype0-weight_dtype0-math_fidelity0-device_params0]

        nonMidRunDumpRunDate=$(ls $PROFILER_OUTPUT_DIR/ | grep -v $midRunDumpRunDate)
        mv $PROFILER_ARTIFACTS_DIR/.logs/cpp_ops_device_perf_report.csv $PROFILER_OUTPUT_DIR/$nonMidRunDumpRunDate/cpp_ops_device_perf_report.csv

        python $PROFILER_SCRIPTS_ROOT/compare_ops_logs.py $PROFILER_OUTPUT_DIR/$midRunDumpRunDate/ops_perf_results_$midRunDumpRunDate.csv $PROFILER_OUTPUT_DIR/$midRunDumpRunDate/cpp_ops_device_perf_report.csv
        python $PROFILER_SCRIPTS_ROOT/compare_ops_logs.py $PROFILER_OUTPUT_DIR/$nonMidRunDumpRunDate/ops_perf_results_$nonMidRunDumpRunDate.csv $PROFILER_OUTPUT_DIR/$nonMidRunDumpRunDate/cpp_ops_device_perf_report.csv

        python $PROFILER_SCRIPTS_ROOT/compare_ops_logs.py --only-compare-op-ids $PROFILER_OUTPUT_DIR/$midRunDumpRunDate/ops_perf_results_$midRunDumpRunDate.csv $PROFILER_OUTPUT_DIR/$nonMidRunDumpRunDate/cpp_ops_device_perf_report.csv
        python $PROFILER_SCRIPTS_ROOT/compare_ops_logs.py --only-compare-op-ids $PROFILER_OUTPUT_DIR/$nonMidRunDumpRunDate/ops_perf_results_$nonMidRunDumpRunDate.csv $PROFILER_OUTPUT_DIR/$midRunDumpRunDate/cpp_ops_device_perf_report.csv
    fi
}

run_ccl_T3000_test() {
    remove_default_log_locations
    mkdir -p $PROFILER_ARTIFACTS_DIR

    python -m tracy -v -r -p --cpp-post-process -m "pytest tests/nightly/t3000/ccl/test_minimal_all_gather_async.py::test_ttnn_all_gather[wormhole_b0-fabric_ring-mem_config_input0-mem_config_ag0-sd35_prompt-check-1link-mesh_device0]" | tee $PROFILER_ARTIFACTS_DIR/test_out.log


    if cat $PROFILER_ARTIFACTS_DIR/test_out.log | grep "SKIPPED"
    then
        echo "No verification as test was skipped"
    else
        echo "Verifying test results"
        runDate=$(ls $PROFILER_OUTPUT_DIR/)
        LINE_COUNT=8 #8 devices
        res=$(verify_perf_line_count "$PROFILER_OUTPUT_DIR/$runDate/ops_perf_results_$runDate.csv" "$LINE_COUNT" "AllGatherDeviceOperation")
        echo $res
        python $PROFILER_SCRIPTS_ROOT/compare_ops_logs.py
    fi
}

run_profiling_test() {
    run_async_test

    run_ccl_T3000_test

    run_async_tracing_T3000_test

    run_async_tracing_mid_run_dump_T3000_test

    run_mid_run_data_dump

    TT_METAL_DEVICE_PROFILER=1 pytest $PROFILER_TEST_SCRIPTS_ROOT/test_device_profiler.py --noconftest --timeout 360

    pytest tests/ttnn/tracy/test_perf_op_report.py --noconftest

    remove_default_log_locations
}

main() {
    cd $TT_METAL_HOME

    TTNN_CONFIG_OVERRIDES='{"enable_fast_runtime_mode": false}'

    if [[ -z "$ARCH_NAME" ]]; then
        echo "Must provide ARCH_NAME in environment" 1>&2
        exit 1
    fi

    echo "Make sure this test runs in a build with cmake option ENABLE_TRACY=ON"

    if [[ -z "$DONT_USE_VIRTUAL_ENVIRONMENT" ]]; then
        source python_env/bin/activate
    fi

    run_profiling_test
}

main "$@"<|MERGE_RESOLUTION|>--- conflicted
+++ resolved
@@ -10,11 +10,7 @@
     echo "Smoke test, checking mid-run device data dump for hangs"
     remove_default_log_locations
     mkdir -p $PROFILER_ARTIFACTS_DIR
-<<<<<<< HEAD
-    python -m tracy -v -r -p --sync-host-device --dump-device-data-mid-run -m pytest tests/ttnn/tracy/test_profiler_sync.py::test_mesh_device
-=======
-    python -m tracy -v -r -p --cpp-post-process --sync-host-device --dump-device-data-mid-run -m pytest tests/ttnn/tracy/test_profiler_sync.py::test_all_devices
->>>>>>> 3915ee37
+    python -m tracy -v -r -p --cpp-post-process --sync-host-device --dump-device-data-mid-run -m pytest tests/ttnn/tracy/test_profiler_sync.py::test_mesh_device
     runDate=$(ls $PROFILER_OUTPUT_DIR/)
     cat $PROFILER_OUTPUT_DIR/$runDate/ops_perf_results_$runDate.csv
     python $PROFILER_SCRIPTS_ROOT/compare_ops_logs.py
