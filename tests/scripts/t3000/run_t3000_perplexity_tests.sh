#!/bin/bash

TT_CACHE_HOME=/mnt/MLPerf/huggingface/tt_cache

run_t3000_falcon7b_perplexity_tests() {
  # Record the start time
  fail=0
  start_time=$(date +%s)

  echo "LOG_METAL: Running run_t3000_falcon7b_perplexity_tests"

  # Falcon7B perplexity tests
  pytest -n auto models/demos/falcon7b_common/tests/perplexity/test_perplexity_falcon.py --timeout=1500 ; fail+=$?

  # Record the end time
  end_time=$(date +%s)
  duration=$((end_time - start_time))
  echo "LOG_METAL: run_t3000_falcon7b_perplexity_tests $duration seconds to complete"
  if [[ $fail -ne 0 ]]; then
    exit 1
  fi
}

run_t3000_falcon40b_perplexity_tests() {
  # Record the start time
  fail=0
  start_time=$(date +%s)

  echo "LOG_METAL: Running run_t3000_falcon40b_perplexity_tests"

  # Falcon40B perplexity tests
  pytest -n auto models/demos/t3000/falcon40b/tests/test_perplexity_falcon.py --timeout=2100 ; fail+=$?

  # Record the end time
  end_time=$(date +%s)
  duration=$((end_time - start_time))
  echo "LOG_METAL: run_t3000_falcon40b_perplexity_tests $duration seconds to complete"
  if [[ $fail -ne 0 ]]; then
    exit 1
  fi
}

run_t3000_llama70b_perplexity_tests() {
  # TODO: rewrite test to use HF reference: the code need to be rewritten completely to use common classes and functions instead of custom copies working only with Meta reference

  echo "LOG_METAL: Checking number of devices"
  python3 -c "import ttnn; print('Number of devices:', ttnn.get_num_devices())"

  fail=0
  # Record the start time
  start_time=$(date +%s)

  echo "LOG_METAL: Running run_t3000_llama70b_perplexity_tests"

  # Llama-70B perplexity tests
  pytest -n auto models/demos/t3000/llama2_70b/demo/eval_t3000.py --timeout=7200 ; fail+=$?

  # Record the end time
  end_time=$(date +%s)
  duration=$((end_time - start_time))
  echo "LOG_METAL: run_t3000_llama70b_perplexity_tests $duration seconds to complete"
  if [[ $fail -ne 0 ]]; then
    exit 1
  fi
}

run_t3000_mixtral8x7b_perplexity_tests() {
  # Record the start time
  fail=0
  start_time=$(date +%s)

  echo "LOG_METAL: Running run_t3000_mixtral8x7b_perplexity_tests"

  # Mixtral8x7B perplexity tests
  # pytest -n auto models/demos/t3000/mixtral8x7b/tests/test_mixtral_perplexity.py --timeout=3600 ; fail+=$?
  pytest -n auto models/demos/t3000/mixtral8x7b/tests/test_mixtral_topk.py --timeout=3600 ; fail+=$?

  # Record the end time
  end_time=$(date +%s)
  duration=$((end_time - start_time))
  echo "LOG_METAL: run_t3000_mixtral8x7b_perplexity_tests $duration seconds to complete"
  if [[ $fail -ne 0 ]]; then
    exit 1
  fi
}

run_t3000_llama3_perplexity_tests_single_card() {

  echo "LOG_METAL: Checking number of devices"
  python3 -c "import ttnn; print('Number of devices:', ttnn.get_num_devices())"

  # Split long set of tests into two groups
  # This one runs all the N150 and N300 tests spoofed on a T3k
  fail=0
  start_time=$(date +%s)

  echo "LOG_METAL: Running run_t3000_llama3_perplexity_tests_single_card"

  llama1b=meta-llama/Llama-3.2-1B-Instruct
  llama3b=meta-llama/Llama-3.2-3B-Instruct
  llama8b=meta-llama/Llama-3.1-8B-Instruct
  llama11b=meta-llama/Llama-3.2-11B-Vision-Instruct

  for MESH_DEVICE in N150 N300; do
    for hf_model in "$llama1b" "$llama3b" "$llama8b"; do
<<<<<<< HEAD
      MESH_DEVICE=$MESH_DEVICE HF_MODEL=$hf_model pytest -n auto models/tt_transformers/tests/test_accuracy.py --timeout=3600 ; fail+=$?
=======
      tt_cache=$TT_CACHE_HOME/$hf_model
      MESH_DEVICE=$MESH_DEVICE HF_MODEL=$hf_model TT_CACHE_PATH=$tt_cache pytest -n auto models/tt_transformers/demo/simple_text_demo.py -k ci-token-matching --timeout=4600 ; fail+=$?
>>>>>>> 8342e3f2
    done
  done

  # 11B test does not run on N150
<<<<<<< HEAD
  MESH_DEVICE=N300 HF_MODEL="$llama11b" pytest -n auto models/tt_transformers/tests/test_accuracy.py --timeout=3600 ; fail+=$?
=======
  tt_cache_llama11b=$TT_CACHE_HOME/$llama11b
  MESH_DEVICE=N300 HF_MODEL=$llama11b TT_CACHE_PATH=$tt_cache_llama11b pytest -n auto models/tt_transformers/demo/simple_text_demo.py -k ci-token-matching --timeout=4600 ; fail+=$?
>>>>>>> 8342e3f2

  # Record the end time
  end_time=$(date +%s)
  duration=$((end_time - start_time))
  echo "LOG_METAL: run_t3000_llama3_perplexity_tests_single_card $duration seconds to complete"
  if [[ $fail -ne 0 ]]; then
    exit 1
  fi
}

run_t3000_mistral_perplexity_tests() {
  # This one runs all the T3K tests

  echo "LOG_METAL: Running run_t3000_mistral_perplexity_tests"

  tt_cache_path="/mnt/MLPerf/tt_dnn-models/Mistral/TT_CACHE/Mistral-7B-Instruct-v0.3"
  hf_model="mistralai/Mistral-7B-Instruct-v0.3"
<<<<<<< HEAD
  TT_CACHE_PATH=$tt_cache_path HF_MODEL=$hf_model pytest models/tt_transformers/tests/test_accuracy.py --timeout=3600
=======
  TT_CACHE_PATH=$tt_cache_path HF_MODEL=$hf_model pytest models/tt_transformers/demo/simple_text_demo.py -k ci-token-matching --timeout=3600
>>>>>>> 8342e3f2

}

run_t3000_llama3_perplexity_tests_t3000() {

  echo "LOG_METAL: Checking number of devices"
  python3 -c "import ttnn; print('Number of devices:', ttnn.get_num_devices())"

  # Split long set of tests into two groups
  # This one runs all the T3K tests
  fail=0
  start_time=$(date +%s)

  echo "LOG_METAL: Running run_t3000_llama3_perplexity_tests_t3000"

  llama1b=meta-llama/Llama-3.2-1B-Instruct
  llama3b=meta-llama/Llama-3.2-3B-Instruct
  llama8b=meta-llama/Llama-3.1-8B-Instruct
  llama11b=meta-llama/Llama-3.2-11B-Vision-Instruct
  llama70b=meta-llama/Llama-3.1-70B-Instruct
  llama90b=meta-llama/Llama-3.2-90B-Vision-Instruct

  for MESH_DEVICE in T3K; do
    for hf_model in "$llama1b" "$llama3b" "$llama8b" "$llama11b"; do
<<<<<<< HEAD
      MESH_DEVICE=$MESH_DEVICE HF_MODEL=$hf_model pytest -n auto models/tt_transformers/tests/test_accuracy.py --timeout=3600 ; fail+=$?
=======
      tt_cache=$TT_CACHE_HOME/$hf_model
      MESH_DEVICE=$MESH_DEVICE HF_MODEL=$hf_model TT_CACHE_PATH=$tt_cache pytest -n auto models/tt_transformers/demo/simple_text_demo.py -k ci-token-matching --timeout=3600 ; fail+=$?
>>>>>>> 8342e3f2
    done

    # 70B and 90B tests has the same configuration between `-k "attention-accuracy"` and `-k "attention-performance"` so we only run one of them
    for hf_model in "$llama70b" "$llama90b"; do
<<<<<<< HEAD
      MESH_DEVICE=$MESH_DEVICE HF_MODEL=$hf_model pytest -n auto models/tt_transformers/tests/test_accuracy.py -k "attention-accuracy" --timeout=3600 ; fail+=$?
=======
      tt_cache=$TT_CACHE_HOME/$hf_model
      MESH_DEVICE=$MESH_DEVICE HF_MODEL=$hf_model TT_CACHE_PATH=$tt_cache pytest -n auto models/tt_transformers/demo/simple_text_demo.py -k "performance and ci-token-matching" --timeout=3600 ; fail+=$?
>>>>>>> 8342e3f2
    done
  done

  # Record the end time
  end_time=$(date +%s)
  duration=$((end_time - start_time))
  echo "LOG_METAL: run_t3000_llama3_perplexity_tests_t3000 $duration seconds to complete"
  if [[ $fail -ne 0 ]]; then
    exit 1
  fi
}

run_t3000_qwen25_perplexity_tests() {
  # Record the start time
  fail=0
  start_time=$(date +%s)

<<<<<<< HEAD
  echo "LOG_METAL: Running run_t3000_qwen25_perplexity_tests"
  qwen72b=Qwen/Qwen2.5-72B-Instruct
=======
  export PYTEST_ADDOPTS="--tb=short"
>>>>>>> 8342e3f2

  echo "LOG_METAL: Running run_t3000_qwen25_perplexity_tests"
  qwen72b=Qwen/Qwen2.5-72B-Instruct
  tt_cache_72b=$TT_CACHE_HOME/$qwen72b

  HF_MODEL=$qwen72b TT_CACHE_PATH=$tt_cache_72b pytest -n auto models/tt_transformers/demo/simple_text_demo.py -k ci-token-matching --timeout 3600; fail+=$?
  # Record the end time
  end_time=$(date +%s)
  duration=$((end_time - start_time))
  echo "LOG_METAL: run_t3000_qwen25_perplexity_tests $duration seconds to complete"
  if [[ $fail -ne 0 ]]; then
    exit 1
  fi
}

run_t3000_qwen3_perplexity_tests() {
  # Record the start time
  fail=0
  start_time=$(date +%s)

  echo "LOG_METAL: Warning: updating transformers version. Make sure this is the last-run test."
  echo "LOG_METAL: Remove this when https://github.com/tenstorrent/tt-metal/pull/22608 merges."
  pip install -r models/tt_transformers/requirements.txt

  echo "LOG_METAL: Running run_t3000_qwen3_perplexity_tests"
  qwen32b=Qwen/Qwen3-32B
<<<<<<< HEAD
=======
  tt_cache_qwen32b=$TT_CACHE_HOME/$qwen32b
>>>>>>> 8342e3f2

  HF_MODEL=$qwen32b TT_CACHE_PATH=$tt_cache_qwen32b pytest -n auto models/tt_transformers/demo/simple_text_demo.py -k ci-token-matching --timeout 3600; fail+=$?

  # Record the end time
  end_time=$(date +%s)
  duration=$((end_time - start_time))
  echo "LOG_METAL: run_t3000_qwen3_perplexity_tests $duration seconds to complete"
  if [[ $fail -ne 0 ]]; then
    exit 1
  fi
}

run_t3000_gemma3_accuracy_tests() {
  # Record the start time
  start_time=$(date +%s)

  echo "LOG_METAL: Running run_t3000_gemma3_accuracy_tests"
  gemma3_27b=google/gemma-3-27b-it
  tt_cache_gemma3_27b=$TT_CACHE_HOME/$gemma3_27b

  HF_MODEL=$gemma3_27b TT_CACHE_PATH=$tt_cache_gemma3_27b pytest models/demos/gemma3/demo/text_demo.py -k "ci-token-matching"

  # Record the end time
  end_time=$(date +%s)
  duration=$((end_time - start_time))
  echo "LOG_METAL: run_t3000_gemma3_accuracy_tests $duration seconds to complete"
}


run_t3000_tests() {
  # Run Qwen2.5 perplexity tests
  run_t3000_qwen25_perplexity_tests

  # Run Qwen3 perplexity tests
  run_t3000_qwen3_perplexity_tests

  # Run Falcon-7B perplexity tests
  run_t3000_falcon7b_perplexity_tests

  # Run Falcon-40B perplexity tests
  run_t3000_falcon40b_perplexity_tests

  # Run Llama-70B perplexity tests
  run_t3000_llama70b_perplexity_tests

  # Run mistral perplexity tests
  run_t3000_mistral_perplexity_tests

  # Run Mixtral8x7B perplexity tests
  run_t3000_mixtral8x7b_perplexity_tests

  # Run llama3 perplexity tests
  run_t3000_llama3_perplexity_tests_single_card
  run_t3000_llama3_perplexity_tests_t3000

  # Run gemma3 accuracy tests
  run_t3000_gemma3_accuracy_tests
}

fail=0
main() {
  # For CI pipeline - source func commands but don't execute tests if not invoked directly
  if [[ "${BASH_SOURCE[0]}" != "${0}" ]]; then
    echo "Script is being sourced, not executing main function"
    return 0
  fi

  if [[ -z "$TT_METAL_HOME" ]]; then
    echo "Must provide TT_METAL_HOME in environment" 1>&2
    exit 1
  fi

  if [[ -z "$ARCH_NAME" ]]; then
    echo "Must provide ARCH_NAME in environment" 1>&2
    exit 1
  fi

  # Run all tests
  cd $TT_METAL_HOME
  export PYTHONPATH=$TT_METAL_HOME

  run_t3000_perplexity_tests

  if [[ $fail -ne 0 ]]; then
    exit 1
  fi
}

main "$@"<|MERGE_RESOLUTION|>--- conflicted
+++ resolved
@@ -103,22 +103,14 @@
 
   for MESH_DEVICE in N150 N300; do
     for hf_model in "$llama1b" "$llama3b" "$llama8b"; do
-<<<<<<< HEAD
-      MESH_DEVICE=$MESH_DEVICE HF_MODEL=$hf_model pytest -n auto models/tt_transformers/tests/test_accuracy.py --timeout=3600 ; fail+=$?
-=======
       tt_cache=$TT_CACHE_HOME/$hf_model
       MESH_DEVICE=$MESH_DEVICE HF_MODEL=$hf_model TT_CACHE_PATH=$tt_cache pytest -n auto models/tt_transformers/demo/simple_text_demo.py -k ci-token-matching --timeout=4600 ; fail+=$?
->>>>>>> 8342e3f2
     done
   done
 
   # 11B test does not run on N150
-<<<<<<< HEAD
-  MESH_DEVICE=N300 HF_MODEL="$llama11b" pytest -n auto models/tt_transformers/tests/test_accuracy.py --timeout=3600 ; fail+=$?
-=======
   tt_cache_llama11b=$TT_CACHE_HOME/$llama11b
   MESH_DEVICE=N300 HF_MODEL=$llama11b TT_CACHE_PATH=$tt_cache_llama11b pytest -n auto models/tt_transformers/demo/simple_text_demo.py -k ci-token-matching --timeout=4600 ; fail+=$?
->>>>>>> 8342e3f2
 
   # Record the end time
   end_time=$(date +%s)
@@ -136,11 +128,7 @@
 
   tt_cache_path="/mnt/MLPerf/tt_dnn-models/Mistral/TT_CACHE/Mistral-7B-Instruct-v0.3"
   hf_model="mistralai/Mistral-7B-Instruct-v0.3"
-<<<<<<< HEAD
-  TT_CACHE_PATH=$tt_cache_path HF_MODEL=$hf_model pytest models/tt_transformers/tests/test_accuracy.py --timeout=3600
-=======
   TT_CACHE_PATH=$tt_cache_path HF_MODEL=$hf_model pytest models/tt_transformers/demo/simple_text_demo.py -k ci-token-matching --timeout=3600
->>>>>>> 8342e3f2
 
 }
 
@@ -165,22 +153,14 @@
 
   for MESH_DEVICE in T3K; do
     for hf_model in "$llama1b" "$llama3b" "$llama8b" "$llama11b"; do
-<<<<<<< HEAD
-      MESH_DEVICE=$MESH_DEVICE HF_MODEL=$hf_model pytest -n auto models/tt_transformers/tests/test_accuracy.py --timeout=3600 ; fail+=$?
-=======
       tt_cache=$TT_CACHE_HOME/$hf_model
       MESH_DEVICE=$MESH_DEVICE HF_MODEL=$hf_model TT_CACHE_PATH=$tt_cache pytest -n auto models/tt_transformers/demo/simple_text_demo.py -k ci-token-matching --timeout=3600 ; fail+=$?
->>>>>>> 8342e3f2
     done
 
     # 70B and 90B tests has the same configuration between `-k "attention-accuracy"` and `-k "attention-performance"` so we only run one of them
     for hf_model in "$llama70b" "$llama90b"; do
-<<<<<<< HEAD
-      MESH_DEVICE=$MESH_DEVICE HF_MODEL=$hf_model pytest -n auto models/tt_transformers/tests/test_accuracy.py -k "attention-accuracy" --timeout=3600 ; fail+=$?
-=======
       tt_cache=$TT_CACHE_HOME/$hf_model
       MESH_DEVICE=$MESH_DEVICE HF_MODEL=$hf_model TT_CACHE_PATH=$tt_cache pytest -n auto models/tt_transformers/demo/simple_text_demo.py -k "performance and ci-token-matching" --timeout=3600 ; fail+=$?
->>>>>>> 8342e3f2
     done
   done
 
@@ -198,12 +178,7 @@
   fail=0
   start_time=$(date +%s)
 
-<<<<<<< HEAD
-  echo "LOG_METAL: Running run_t3000_qwen25_perplexity_tests"
-  qwen72b=Qwen/Qwen2.5-72B-Instruct
-=======
   export PYTEST_ADDOPTS="--tb=short"
->>>>>>> 8342e3f2
 
   echo "LOG_METAL: Running run_t3000_qwen25_perplexity_tests"
   qwen72b=Qwen/Qwen2.5-72B-Instruct
@@ -230,10 +205,7 @@
 
   echo "LOG_METAL: Running run_t3000_qwen3_perplexity_tests"
   qwen32b=Qwen/Qwen3-32B
-<<<<<<< HEAD
-=======
   tt_cache_qwen32b=$TT_CACHE_HOME/$qwen32b
->>>>>>> 8342e3f2
 
   HF_MODEL=$qwen32b TT_CACHE_PATH=$tt_cache_qwen32b pytest -n auto models/tt_transformers/demo/simple_text_demo.py -k ci-token-matching --timeout 3600; fail+=$?
 
