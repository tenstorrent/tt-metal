--- conflicted
+++ resolved
@@ -99,22 +99,13 @@
   llama11b=meta-llama/Llama-3.2-11B-Vision-Instruct
 
   for MESH_DEVICE in N150 N300; do
-<<<<<<< HEAD
     for hf_model in "$llama1b" "$llama3b" "$llama8b"; do
       MESH_DEVICE=$MESH_DEVICE HF_MODEL=$hf_model WH_ARCH_YAML=wormhole_b0_80_arch_eth_dispatch.yaml pytest -n auto models/tt_transformers/tests/test_accuracy.py --timeout=3600 ; fail+=$?
-=======
-    for LLAMA_DIR in "$llama1b" "$llama3b" "$llama8b"; do
-      MESH_DEVICE=$MESH_DEVICE LLAMA_DIR=$LLAMA_DIR pytest -n auto models/tt_transformers/tests/test_accuracy.py --timeout=3600 ; fail+=$?
->>>>>>> eadba9b9
     done
   done
 
   # 11B test does not run on N150
-<<<<<<< HEAD
   MESH_DEVICE=N300 HF_MODEL="$llama11b" WH_ARCH_YAML=wormhole_b0_80_arch_eth_dispatch.yaml pytest -n auto models/tt_transformers/tests/test_accuracy.py --timeout=3600 ; fail+=$?
-=======
-  MESH_DEVICE=N300 LLAMA_DIR="$llama11b" pytest -n auto models/tt_transformers/tests/test_accuracy.py --timeout=3600 ; fail+=$?
->>>>>>> eadba9b9
 
   # Record the end time
   end_time=$(date +%s)
@@ -131,13 +122,8 @@
   echo "LOG_METAL: Running run_t3000_mistral_perplexity_tests"
 
   tt_cache_path="/mnt/MLPerf/tt_dnn-models/Mistral/TT_CACHE/Mistral-7B-Instruct-v0.3"
-<<<<<<< HEAD
   hf_model="mistralai/Mistral-7B-Instruct-v0.3"
   WH_ARCH_YAML=$wh_arch_yaml TT_CACHE_PATH=$tt_cache_path HF_MODEL=$hf_model pytest models/tt_transformers/tests/test_accuracy.py --timeout=3600
-=======
-  hf_model="/mnt/MLPerf/tt_dnn-models/Mistral/hub/models--mistralai--Mistral-7B-Instruct-v0.3/snapshots/e0bc86c23ce5aae1db576c8cca6f06f1f73af2db"
-  TT_CACHE_PATH=$tt_cache_path HF_MODEL=$hf_model pytest models/tt_transformers/tests/test_accuracy.py --timeout=3600
->>>>>>> eadba9b9
 
 }
 
@@ -160,8 +146,9 @@
   llama70b=meta-llama/Llama-3.1-70B-Instruct
   llama90b=meta-llama/Llama-3.2-90B-Vision-Instruct
 
+  wh_arch_yaml=wormhole_b0_80_arch_eth_dispatch.yaml
+
   for MESH_DEVICE in T3K; do
-<<<<<<< HEAD
     for hf_model in "$llama1b" "$llama3b" "$llama8b" "$llama11b"; do
       MESH_DEVICE=$MESH_DEVICE HF_MODEL=$hf_model WH_ARCH_YAML=$wh_arch_yaml pytest -n auto models/tt_transformers/tests/test_accuracy.py --timeout=3600 ; fail+=$?
     done
@@ -169,15 +156,6 @@
     # 70B and 90B tests has the same configuration between `-k "attention-accuracy"` and `-k "attention-performance"` so we only run one of them
     for hf_model in "$llama70b" "$llama90b"; do
       MESH_DEVICE=$MESH_DEVICE HF_MODEL=$hf_model WH_ARCH_YAML=$wh_arch_yaml pytest -n auto models/tt_transformers/tests/test_accuracy.py -k "attention-accuracy" --timeout=3600 ; fail+=$?
-=======
-    for LLAMA_DIR in "$llama1b" "$llama3b" "$llama8b" "$llama11b"; do
-      MESH_DEVICE=$MESH_DEVICE LLAMA_DIR=$LLAMA_DIR pytest -n auto models/tt_transformers/tests/test_accuracy.py --timeout=3600 ; fail+=$?
-    done
-
-    # 70B and 90B tests has the same configuration between `-k "attention-accuracy"` and `-k "attention-performance"` so we only run one of them
-    for LLAMA_DIR in "$llama70b" "$llama90b"; do
-      MESH_DEVICE=$MESH_DEVICE LLAMA_DIR=$LLAMA_DIR pytest -n auto models/tt_transformers/tests/test_accuracy.py -k "attention-accuracy" --timeout=3600 ; fail+=$?
->>>>>>> eadba9b9
     done
   done
 
@@ -196,12 +174,8 @@
   start_time=$(date +%s)
 
   echo "LOG_METAL: Running run_t3000_qwen25_perplexity_tests"
-<<<<<<< HEAD
   wh_arch_yaml=wormhole_b0_80_arch_eth_dispatch.yaml
   qwen72b=Qwen/Qwen2.5-72B-Instruct
-=======
-  qwen72b=/mnt/MLPerf/tt_dnn-models/qwen/Qwen2.5-72B-Instruct
->>>>>>> eadba9b9
 
   HF_MODEL=$qwen72b pytest -n auto models/tt_transformers/tests/test_accuracy.py --timeout 3600; fail+=$?
 
@@ -224,12 +198,8 @@
   pip install -r models/tt_transformers/requirements.txt
 
   echo "LOG_METAL: Running run_t3000_qwen3_perplexity_tests"
-<<<<<<< HEAD
   wh_arch_yaml=wormhole_b0_80_arch_eth_dispatch.yaml
   qwen32b=Qwen/Qwen3-32B
-=======
-  qwen32b=/mnt/MLPerf/tt_dnn-models/qwen/Qwen3-32B
->>>>>>> eadba9b9
 
   HF_MODEL=$qwen32b pytest -n auto models/tt_transformers/tests/test_accuracy.py --timeout 3600; fail+=$?
 
