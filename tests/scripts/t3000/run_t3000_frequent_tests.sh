#!/bin/bash
set -eo pipefail

TT_CACHE_HOME=/mnt/MLPerf/huggingface/tt_cache

run_t3000_ethernet_tests() {
  # Record the start time
  fail=0
  start_time=$(date +%s)

  echo "LOG_METAL: Running run_t3000_ethernet_tests"

  pytest -n auto tests/tt_metal/microbenchmarks/ethernet/test_ethernet_bidirectional_bandwidth_microbenchmark.py ; fail+=$?
  pytest -n auto tests/tt_metal/microbenchmarks/ethernet/test_ethernet_ring_latency_microbenchmark.py ; fail+=$?
  pytest -n auto tests/tt_metal/microbenchmarks/ethernet/test_ethernet_link_ping_latency.py ; fail+=$?

  # Record the end time
  end_time=$(date +%s)
  duration=$((end_time - start_time))
  echo "LOG_METAL: run_t3000_ethernet_tests $duration seconds to complete"
  if [[ $fail -ne 0 ]]; then
    exit 1
  fi
}

run_t3000_llama3_tests() {
  # Record the start time
  fail=0
  start_time=$(date +%s)

  echo "LOG_METAL: Running run_t3000_llama3_tests"

  # Llama3.2-1B
  llama1b=meta-llama/Llama-3.2-1B-Instruct
  # Llama3.2-3B
  llama3b=meta-llama/Llama-3.2-3B-Instruct
  # Llama3.1-8B
  llama8b=meta-llama/Llama-3.1-8B-Instruct
  # Llama3.2-11B
  llama11b=meta-llama/Llama-3.2-11B-Vision-Instruct

  # Run test model for llama3 - 1B, 3B, 8B and 11B weights
  for hf_model in "$llama1b" "$llama3b" "$llama8b" "$llama11b"; do
    tt_cache=$TT_CACHE_HOME/$hf_model
    HF_MODEL=$hf_model TT_CACHE_PATH=$tt_cache pytest -n auto models/tt_transformers/tests/test_model.py -k full ; fail+=$?
    HF_MODEL=$hf_model TT_CACHE_PATH=$tt_cache pytest -n auto models/tt_transformers/tests/test_model_prefill.py ; fail+=$?
    echo "LOG_METAL: Llama3 tests for $hf_model completed"
  done

  # Run chunked prefill test for llama3-1B
  tt_cache_llama1b=$TT_CACHE_HOME/$llama1b
  HF_MODEL=$llama1b TT_CACHE_PATH=$tt_cache_llama1b pytest models/tt_transformers/tests/test_chunked_generation.py; fail+=$?

  # Record the end time
  end_time=$(date +%s)
  duration=$((end_time - start_time))
  echo "LOG_METAL: run_t3000_llama3_tests $duration seconds to complete"
  if [[ $fail -ne 0 ]]; then
    exit 1
  fi
}

run_t3000_llama3_70b_tests() {
  # Record the start time
  fail=0
  start_time=$(date +%s)

  echo "LOG_METAL: Running run_t3000_llama3_70b_tests"

  # Run test_model (decode and prefill) for llama3 70B
  llama70b=meta-llama/Llama-3.1-70B-Instruct
  tt_cache_llama70b=$TT_CACHE_HOME/$llama70b
  HF_MODEL=$llama70b TT_CACHE_PATH=$tt_cache_llama70b pytest -n auto models/tt_transformers/tests/test_model.py -k full ; fail+=$?
  HF_MODEL=$llama70b TT_CACHE_PATH=$tt_cache_llama70b pytest -n auto models/tt_transformers/tests/test_model_prefill.py ; fail+=$?

  # Record the end time
  end_time=$(date +%s)
  duration=$((end_time - start_time))
  echo "LOG_METAL: run_t3000_llama3_70b_tests $duration seconds to complete"
  if [[ $fail -ne 0 ]]; then
    exit 1
  fi
}

run_t3000_llama3_90b_tests() {
  # Record the start time
  fail=0
  start_time=$(date +%s)

  echo "LOG_METAL: Running run_t3000_llama3_90b_tests"

  # Run test_model (decode and prefill) for llama3 70B
  llama90b=meta-llama/Llama-3.2-90B-Vision-Instruct
  tt_cache_llama90b=$TT_CACHE_HOME/$llama90b
  HF_MODEL=$llama90b TT_CACHE_PATH=$tt_cache_llama90b pytest -n auto models/tt_transformers/tests/test_model.py -k quick ; fail+=$?
  HF_MODEL=$llama90b TT_CACHE_PATH=$tt_cache_llama90b pytest -n auto models/tt_transformers/tests/test_model_prefill.py -k "performance and 1layer" ; fail+=$?

  # Record the end time
  end_time=$(date +%s)
  duration=$((end_time - start_time))
  echo "LOG_METAL: run_t3000_llama3_90b_tests $duration seconds to complete"
  if [[ $fail -ne 0 ]]; then
    exit 1
  fi
}

run_t3000_llama3_accuracy_tests() {
  # Record the start time
  fail=0
  start_time=$(date +%s)

  echo "LOG_METAL: Running run_t3000_llama3_accuracy_tests"

  # Llama3.2-1B
  llama1b=meta-llama/Llama-3.2-1B-Instruct
  # Llama3.2-3B
  llama3b=meta-llama/Llama-3.2-3B-Instruct
  # Llama3.1-8B
  llama8b=meta-llama/Llama-3.1-8B-Instruct
  # Llama3.2-11B
  llama11b=meta-llama/Llama-3.2-11B-Vision-Instruct

  # Run test accuracy llama3 - 1B, 3B, 8B, and 11B weights
  for hf_model in "$llama1b" "$llama3b" "$llama8b" "$llama11b" ; do
    tt_cache=$TT_CACHE_HOME/$hf_model
    HF_MODEL=$hf_model TT_CACHE_PATH=$tt_cache pytest -n auto models/tt_transformers/demo/simple_text_demo.py -k "performance and ci-token-matching" ; fail+=$?
    echo "LOG_METAL: Llama3 accuracy tests for $hf_model completed"
  done

  # Record the end time
  end_time=$(date +%s)
  duration=$((end_time - start_time))
  echo "LOG_METAL: run_t3000_llama3_accuracy_tests $duration seconds to complete"
  if [[ $fail -ne 0 ]]; then
    exit 1
  fi
}

run_t3000_llama3_70n90b_accuracy_tests() {
  # Record the start time
  fail=0
  start_time=$(date +%s)

  echo "LOG_METAL: Running run_t3000_llama3_accuracy_tests"

  # Llama3.1-70B
  llama70b=meta-llama/Llama-3.1-70B-Instruct
  # Llama3.2-90B
  llama90b=meta-llama/Llama-3.2-90B-Vision-Instruct

  # Run test accuracy llama3 - 1B, 3B, 8B, 11B and 70B weights
  for hf_model in "$llama70b" "$llama90b"; do
    tt_cache=$TT_CACHE_HOME/$hf_model
    HF_MODEL=$hf_model TT_CACHE_PATH=$tt_cache pytest -n auto models/tt_transformers/demo/simple_text_demo.py -k "performance and ci-token-matching" --timeout 4200 ; fail+=$?
    echo "LOG_METAL: Llama3 accuracy tests for $hf_model completed"
  done

  # Record the end time
  end_time=$(date +%s)
  duration=$((end_time - start_time))
  echo "LOG_METAL: run_t3000_llama3_accuracy_tests $duration seconds to complete"
  if [[ $fail -ne 0 ]]; then
    exit 1
  fi
}

run_t3000_llama3.2-11b-vision_freq_tests() {
  # Record the start time
  fail=0
  start_time=$(date +%s)

  echo "LOG_METAL: Running run_t3000_llama3.2-11b-vision_freq_tests"

  # Llama3.2-11B
  llama11b=meta-llama/Llama-3.2-11B-Vision-Instruct
  tt_cache_llama11b=$TT_CACHE_HOME/$llama11b

  HF_MODEL=$llama11b TT_CACHE_PATH=$tt_cache_llama11b  pytest -n auto models/tt_transformers/tests/multimodal/test_llama_image_transformer.py ; fail+=$?
  HF_MODEL=$llama11b TT_CACHE_PATH=$tt_cache_llama11b pytest -n auto models/tt_transformers/tests/multimodal/test_llama_vision_encoder.py ; fail+=$?
  HF_MODEL=$llama11b TT_CACHE_PATH=$tt_cache_llama11b pytest -n auto models/tt_transformers/tests/multimodal/test_llama_cross_attention_transformer_text.py ; fail+=$?
  HF_MODEL=$llama11b TT_CACHE_PATH=$tt_cache_llama11b pytest -n auto models/tt_transformers/tests/multimodal/test_llama_cross_attention_transformer_vision.py ; fail+=$?

  # Record the end time
  end_time=$(date +%s)
  duration=$((end_time - start_time))
  echo "LOG_METAL: run_t3000_llama3.2-11b-vision_freq_tests $duration seconds to complete"
  if [[ $fail -ne 0 ]]; then
    exit 1
  fi
}

run_t3000_spoof_n300_llama3.2-11b-vision_freq_tests() {
  # Record the start time
  fail=0
  start_time=$(date +%s)

  echo "LOG_METAL: Running run_t3000_spoof_n300_llama3.2-11b-vision_freq_tests"

  # Llama3.2-11B
  llama11b=meta-llama/Llama-3.2-11B-Vision-Instruct
  tt_cache_llama11b=$TT_CACHE_HOME/$llama11b
  # Use MESH_DEVICE env variable to run on an N300 mesh
  mesh_device=N300

  MESH_DEVICE=$mesh_device HF_MODEL=$llama11b TT_CACHE_PATH=$tt_cache_llama11b pytest -n auto models/tt_transformers/tests/multimodal/test_llama_image_transformer.py ; fail+=$?
  MESH_DEVICE=$mesh_device HF_MODEL=$llama11b TT_CACHE_PATH=$tt_cache_llama11b pytest -n auto models/tt_transformers/tests/multimodal/test_llama_vision_encoder.py ; fail+=$?
  MESH_DEVICE=$mesh_device HF_MODEL=$llama11b TT_CACHE_PATH=$tt_cache_llama11b pytest -n auto models/tt_transformers/tests/multimodal/test_llama_cross_attention_transformer_text.py ; fail+=$?
  MESH_DEVICE=$mesh_device HF_MODEL=$llama11b TT_CACHE_PATH=$tt_cache_llama11b pytest -n auto models/tt_transformers/tests/multimodal/test_llama_cross_attention_transformer_vision.py ; fail+=$?

  # Record the end time
  end_time=$(date +%s)
  duration=$((end_time - start_time))
  echo "LOG_METAL: run_t3000_spoof_n300_llama3.2-11b-vision_freq_tests $duration seconds to complete"
  if [[ $fail -ne 0 ]]; then
    exit 1
  fi
}

run_t3000_llama3.2-90b-vision_freq_tests() {
  # Record the start time
  fail=0
  start_time=$(date +%s)

  echo "LOG_METAL: Running run_t3000_llama3.2-90b-vision_freq_tests"

  # Llama3.2-90B -- use repacked weights when acceptable for faster testing
  llama90b=meta-llama/Llama-3.2-90B-Vision-Instruct
  tt_cache_llama90b=$TT_CACHE_HOME/$llama90b
  HF_MODEL=$llama90b TT_CACHE_PATH=$tt_cache_llama90b pytest -n auto models/tt_transformers/tests/multimodal/test_llama_cross_attention_transformer_text.py --timeout 2400; fail+=$?
  HF_MODEL=$llama90b TT_CACHE_PATH=$tt_cache_llama90b pytest -n auto models/tt_transformers/tests/multimodal/test_llama_image_transformer.py ; fail+=$?
  HF_MODEL=$llama90b TT_CACHE_PATH=$tt_cache_llama90b pytest -n auto models/tt_transformers/tests/multimodal/test_llama_vision_encoder.py ; fail+=$?
  HF_MODEL=$llama90b TT_CACHE_PATH=$tt_cache_llama90b pytest -n auto models/tt_transformers/tests/multimodal/test_llama_cross_attention_transformer_vision.py ; fail+=$?

  # Record the end time
  end_time=$(date +%s)
  duration=$((end_time - start_time))
  echo "LOG_METAL: run_t3000_llama3.2-90b-vision_freq_tests $duration seconds to complete"
  if [[ $fail -ne 0 ]]; then
    exit 1
  fi
}


run_t3000_mistral_tests() {

  echo "LOG_METAL: Running run_t3000_mistral_frequent_tests"

  hf_model=mistralai/Mistral-7B-Instruct-v0.3
  tt_cache_path=$TT_CACHE_HOME/$hf_model
  TT_CACHE_PATH=$tt_cache_path HF_MODEL=$hf_model pytest -n auto models/tt_transformers/tests/test_model.py -k full
  TT_CACHE_PATH=$tt_cache_path HF_MODEL=$hf_model pytest -n auto models/tt_transformers/tests/test_model_prefill.py

}

run_t3000_mixtral_tests() {
  # Record the start time
  fail=0
  start_time=$(date +%s)

  echo "LOG_METAL: Running run_t3000_mixtral_tests"

  # mixtral8x7b 8 chip decode model test (env flags set inside the test)
  pytest -n auto models/demos/t3000/mixtral8x7b/tests/test_mixtral_model.py --timeout=600; fail+=$?
  pytest -n auto models/demos/t3000/mixtral8x7b/tests/test_mixtral_model_prefill.py --timeout=600; fail+=$?

  # Record the end time
  end_time=$(date +%s)
  duration=$((end_time - start_time))
  echo "LOG_METAL: run_t3000_mixtral_tests $duration seconds to complete"
  if [[ $fail -ne 0 ]]; then
    exit 1
  fi
}

run_t3000_tteager_tests() {
  # Record the start time
  fail=0
  start_time=$(date +%s)

  echo "LOG_METAL: Running run_t3000_tteager_tests"

  # distributed layernorm
  pytest tests/ttnn/unit_tests/operations/fused/test_distributed_layernorm.py ; fail+=$?

  # Record the end time
  end_time=$(date +%s)
  duration=$((end_time - start_time))
  echo "LOG_METAL: run_t3000_tteager_tests $duration seconds to complete"
  if [[ $fail -ne 0 ]]; then
    exit 1
  fi
}

run_t3000_trace_stress_tests() {
  fail=0
  start_time=$(date +%s)

  echo "LOG_METAL: Running run_t3000_trace_stress_tests"
  NUM_TRACE_LOOPS=15 pytest -n auto tests/ttnn/unit_tests/base_functionality/test_multi_device_trace.py ; fail+=$?

  # Record the end time
  end_time=$(date +%s)
  duration=$((end_time - start_time))

  echo "LOG_METAL: run_t3000_trace_stress_tests $duration seconds to complete"
  if [[ $fail -ne 0 ]]; then
    exit 1
  fi
}

run_t3000_falcon40b_tests() {
  fail=0
  # Record the start time
  start_time=$(date +%s)

  echo "LOG_METAL: Running run_t3000_falcon40b_tests"

  pytest -n auto models/demos/t3000/falcon40b/tests/test_falcon_mlp.py ; fail+=$?
  pytest -n auto models/demos/t3000/falcon40b/tests/test_falcon_attention.py --timeout=480 ; fail+=$?
  pytest -n auto models/demos/t3000/falcon40b/tests/test_falcon_decoder.py --timeout=480 ; fail+=$?
  pytest -n auto models/demos/t3000/falcon40b/tests/test_falcon_causallm.py --timeout=600 ; fail+=$?

  # Record the end time
  end_time=$(date +%s)
  duration=$((end_time - start_time))
  echo "LOG_METAL: run_t3000_falcon40b_tests $duration seconds to complete"
  if [[ $fail -ne 0 ]]; then
    exit 1
  fi
}

run_t3000_resnet_tests() {
  fail=0
  # Record the start time
  start_time=$(date +%s)

  echo "LOG_METAL: Running run_t3000_resnet_tests"

  pytest -n auto models/demos/ttnn_resnet/tests/test_resnet50_performant.py ; fail+=$?

  # Record the end time
  end_time=$(date +%s)
  duration=$((end_time - start_time))
  echo "LOG_METAL: run_t3000_resnet_tests $duration seconds to complete"
  if [[ $fail -ne 0 ]]; then
    exit 1
  fi
}

run_t3000_dit_tests() {
<<<<<<< HEAD
  # Record the start time
  fail=0
  start_time=$(date +%s)
  test_name=${FUNCNAME[1]}

  echo "LOG_METAL: Running ${test_name}"

  # Run test_model for sd35 large
  for test_cmd in "$@"; do
    pytest -n auto ${test_cmd} ; fail+=$?
  done

  # Record the end time
  end_time=$(date +%s)
  duration=$((end_time - start_time))
  echo "LOG_METAL: ${test_name} $duration seconds to complete"
  if [[ $fail -ne 0 ]]; then
    exit 1
  fi
}

run_t3000_sd35large_tests() {
  run_t3000_dit_tests \
    "models/experimental/tt_dit/tests/models/test_vae_sd35.py -k t3k" \
    "models/experimental/tt_dit/tests/models/test_attention_sd35.py" \
    "models/experimental/tt_dit/tests/models/test_transformer_sd35.py::test_sd35_transformer_block"
}

run_t3000_flux1_tests() {
  run_t3000_dit_tests \
    "models/experimental/tt_dit/tests/models/flux1/test_attention_flux1.py" \
    "models/experimental/tt_dit/tests/models/flux1/test_transformer_flux1.py::test_single_transformer_block" \
    "models/experimental/tt_dit/tests/models/flux1/test_transformer_flux1.py::test_transformer_block"
}

run_t3000_sd35large_tests_() {
=======
>>>>>>> ae5830b9
  # Record the start time
  fail=0
  start_time=$(date +%s)
  test_name=${FUNCNAME[1]}

  echo "LOG_METAL: Running ${test_name}"

  # Run test_model for sd35 large
  for test_cmd in "$@"; do
    pytest -n auto ${test_cmd} ; fail+=$?
  done

  # Record the end time
  end_time=$(date +%s)
  duration=$((end_time - start_time))
  echo "LOG_METAL: ${test_name} $duration seconds to complete"
  if [[ $fail -ne 0 ]]; then
    exit 1
  fi
}

run_t3000_sd35large_tests() {
  run_t3000_dit_tests \
    "models/experimental/tt_dit/tests/models/sd35/test_vae_sd35.py -k t3k" \
    "models/experimental/tt_dit/tests/models/sd35/test_attention_sd35.py" \
    "models/experimental/tt_dit/tests/models/sd35/test_transformer_sd35.py::test_sd35_transformer_block"
}

run_t3000_flux1_tests() {
  run_t3000_dit_tests \
    "models/experimental/tt_dit/tests/blocks/test_attention.py::test_attention_flux" \
    "models/experimental/tt_dit/tests/models/flux1/test_transformer_flux1.py::test_single_transformer_block" \
    "models/experimental/tt_dit/tests/blocks/test_transformer_block.py::test_transformer_block_flux"
}

run_t3000_tests() {
  # Run ethernet tests
  run_t3000_ethernet_tests

  # Run tteager tests
  run_t3000_tteager_tests

  # Run trace tests
  run_t3000_trace_stress_tests

  # Run falcon40b tests
  run_t3000_falcon40b_tests

  # Run llama3 small (1B, 3B, 8B, 11B) tests
  run_t3000_llama3_tests

  # Run llama3-70b tests
  run_t3000_llama3_70b_tests

  # Run llama3-90b tests
  run_t3000_llama3_90b_tests

  # Run llama3 accuracy tests
  run_t3000_llama3_accuracy_tests
  run_t3000_llama3_70n90b_accuracy_tests

  # Run Llama3.2-11B Vision tests
  run_t3000_llama3.2-11b-vision_freq_tests

  # Run Llama3.2-11B Vision tests on spoofed N300
  run_t3000_spoof_n300_llama3.2-11b-vision_freq_tests

  # Run Llama3.2-90B Vision tests
  run_t3000_llama3.2-90b-vision_freq_tests

  # Run mistral tests
  run_t3000_mistral_tests

  # Run mixtral tests
  run_t3000_mixtral_tests

  # Run resnet tests
  run_t3000_resnet_tests

  # Run sd35_large tests
  run_t3000_sd35large_tests

  # Run flux1 tests
  run_t3000_flux1_tests

  # Run trace tests
  run_t3000_trace_stress_tests

}

fail=0
main() {
  # For CI pipeline - source func commands but don't execute tests if not invoked directly
  if [[ "${BASH_SOURCE[0]}" != "${0}" ]]; then
    echo "Script is being sourced, not executing main function"
    return 0
  fi

  if [[ -z "$TT_METAL_HOME" ]]; then
    echo "Must provide TT_METAL_HOME in environment" 1>&2
    exit 1
  fi

  if [[ -z "$ARCH_NAME" ]]; then
    echo "Must provide ARCH_NAME in environment" 1>&2
    exit 1
  fi

  # Run all tests
  cd $TT_METAL_HOME
  export PYTHONPATH=$TT_METAL_HOME

  run_t3000_tests

  if [[ $fail -ne 0 ]]; then
    exit 1
  fi
}

main "$@"<|MERGE_RESOLUTION|>--- conflicted
+++ resolved
@@ -348,45 +348,6 @@
 }
 
 run_t3000_dit_tests() {
-<<<<<<< HEAD
-  # Record the start time
-  fail=0
-  start_time=$(date +%s)
-  test_name=${FUNCNAME[1]}
-
-  echo "LOG_METAL: Running ${test_name}"
-
-  # Run test_model for sd35 large
-  for test_cmd in "$@"; do
-    pytest -n auto ${test_cmd} ; fail+=$?
-  done
-
-  # Record the end time
-  end_time=$(date +%s)
-  duration=$((end_time - start_time))
-  echo "LOG_METAL: ${test_name} $duration seconds to complete"
-  if [[ $fail -ne 0 ]]; then
-    exit 1
-  fi
-}
-
-run_t3000_sd35large_tests() {
-  run_t3000_dit_tests \
-    "models/experimental/tt_dit/tests/models/test_vae_sd35.py -k t3k" \
-    "models/experimental/tt_dit/tests/models/test_attention_sd35.py" \
-    "models/experimental/tt_dit/tests/models/test_transformer_sd35.py::test_sd35_transformer_block"
-}
-
-run_t3000_flux1_tests() {
-  run_t3000_dit_tests \
-    "models/experimental/tt_dit/tests/models/flux1/test_attention_flux1.py" \
-    "models/experimental/tt_dit/tests/models/flux1/test_transformer_flux1.py::test_single_transformer_block" \
-    "models/experimental/tt_dit/tests/models/flux1/test_transformer_flux1.py::test_transformer_block"
-}
-
-run_t3000_sd35large_tests_() {
-=======
->>>>>>> ae5830b9
   # Record the start time
   fail=0
   start_time=$(date +%s)
