#!/bin/bash
set -eo pipefail

run_t3000_falcon7b_tests() {
  # Record the start time
  fail=0
  start_time=$(date +%s)

  echo "LOG_METAL: Running run_t3000_falcon7b_tests"

  pytest -n auto models/demos/falcon7b_common/tests -m "model_perf_t3000" ; fail+=$?

  # Record the end time
  end_time=$(date +%s)
  duration=$((end_time - start_time))
  echo "LOG_METAL: run_t3000_falcon7b_tests $duration seconds to complete"
  if [[ $fail -ne 0 ]]; then
    exit 1
  fi
}

run_t3000_mistral7b_perf_tests() {
  # Record the start time
  fail=0
  start_time=$(date +%s)

  echo "LOG_METAL: Running run_t3000_mistral7b_perf_tests"

  tt_cache_path="/mnt/MLPerf/tt_dnn-models/Mistral/TT_CACHE/Mistral-7B-Instruct-v0.3"
  hf_model="/mnt/MLPerf/tt_dnn-models/Mistral/hub/models--mistralai--Mistral-7B-Instruct-v0.3/snapshots/e0bc86c23ce5aae1db576c8cca6f06f1f73af2db"
  TT_CACHE_PATH=$tt_cache_path HF_MODEL=$hf_model pytest models/tt_transformers/demo/simple_text_demo.py -k "performance and batch-1" ; fail+=$?

  # Record the end time
  end_time=$(date +%s)
  duration=$((end_time - start_time))
  echo "LOG_METAL: run_t3000_mistral7b_perf_tests $duration seconds to complete"
  if [[ $fail -ne 0 ]]; then
    exit 1
  fi
}

run_t3000_falcon40b_tests() {
  # Record the start time
  fail=0
  start_time=$(date +%s)

  echo "LOG_METAL: Running run_t3000_falcon40b_tests"

  pytest -n auto models/demos/t3000/falcon40b/tests/test_perf_falcon.py -m "model_perf_t3000" --timeout=600 ; fail+=$?

  # Record the end time
  end_time=$(date +%s)
  duration=$((end_time - start_time))
  echo "LOG_METAL: run_t3000_falcon40b_tests $duration seconds to complete"
  if [[ $fail -ne 0 ]]; then
    exit 1
  fi
}

run_t3000_resnet50_tests() {
  # Record the start time
  fail=0
  start_time=$(date +%s)

  echo "LOG_METAL: Running run_t3000_resnet50_tests"

  pytest models/demos/ttnn_resnet/tests/test_perf_e2e_resnet50.py -m "model_perf_t3000" ; fail+=$?

  # Record the end time
  end_time=$(date +%s)
  duration=$((end_time - start_time))
  echo "LOG_METAL: run_t3000_resnet50_tests $duration seconds to complete"
  if [[ $fail -ne 0 ]]; then
    exit 1
  fi
}

run_t3000_sentence_bert_tests() {
  # Record the start time
  fail=0
  start_time=$(date +%s)

  echo "LOG_METAL: Running run_t3000_sentence_bert_tests"

  pytest models/demos/t3000/sentence_bert/tests/test_sentence_bert_e2e_performant.py -m "model_perf_t3000" ; fail+=$?

  # Record the end time
  end_time=$(date +%s)
  duration=$((end_time - start_time))
  echo "LOG_METAL: run_t3000_sentence_bert_tests $duration seconds to complete"
  if [[ $fail -ne 0 ]]; then
    exit 1
  fi
}

run_t3000_dit_tests() {
<<<<<<< HEAD
  # Record the start time
  fail=0
  start_time=$(date +%s)
  test_name=${FUNCNAME[1]}
  test_cmd=$1

  echo "LOG_METAL: Running ${test_name}"

  pytest ${test_cmd} ; fail+=$?

  # Record the end time
  end_time=$(date +%s)
  duration=$((end_time - start_time))
  echo "LOG_METAL: ${test_name} $duration seconds to complete"
  if [[ $fail -ne 0 ]]; then
    exit 1
  fi
}

run_t3000_stable_diffusion_35_large_tests() {
  run_t3000_dit_tests "models/experimental/tt_dit/tests/models/test_performance_sd35.py -k 2x4cfg1sp0tp1"
}

run_t3000_flux1_tests() {
  run_t3000_dit_tests "models/experimental/tt_dit/tests/models/flux1/test_performance_flux1.py"
}

run_t3000_ccl_all_gather_perf_tests() {
=======
>>>>>>> ae5830b9
  # Record the start time
  fail=0
  start_time=$(date +%s)
  test_name=${FUNCNAME[1]}
  test_cmd=$1

<<<<<<< HEAD
  echo "LOG_METAL: Running run_t3000_ccl_all_gather_perf_tests"

  tests/ttnn/unit_tests/operations/ccl/perf/run_all_gather_profile.sh -t t3000
  fail+=$?
=======
  echo "LOG_METAL: Running ${test_name}"

  pytest ${test_cmd} ; fail+=$?
>>>>>>> ae5830b9

  # Record the end time
  end_time=$(date +%s)
  duration=$((end_time - start_time))
<<<<<<< HEAD
  echo "LOG_METAL: run_t3000_ccl_all_gather_perf_tests $duration seconds to complete"
=======
  echo "LOG_METAL: ${test_name} $duration seconds to complete"
>>>>>>> ae5830b9
  if [[ $fail -ne 0 ]]; then
    exit 1
  fi
}

<<<<<<< HEAD
run_t3000_ccl_reduce_scatter_perf_tests() {
  # Record the start time
  fail=0
  start_time=$(date +%s)

  echo "LOG_METAL: Running run_t3000_ccl_reduce_scatter_perf_tests"

  tests/ttnn/unit_tests/operations/ccl/perf/run_reduce_scatter_profile.sh -t t3000
  fail+=$?

  # Record the end time
  end_time=$(date +%s)
  duration=$((end_time - start_time))
  echo "LOG_METAL: run_t3000_ccl_reduce_scatter_perf_tests $duration seconds to complete"
  if [[ $fail -ne 0 ]]; then
    exit 1
  fi
}

run_t3000_ccl_tests() {
  # Run ccl performance tests
  run_t3000_ccl_all_gather_perf_tests
  run_t3000_ccl_reduce_scatter_perf_tests
=======
run_t3000_stable_diffusion_35_large_tests() {
  run_t3000_dit_tests "models/experimental/tt_dit/tests/models/sd35/test_performance_sd35.py -k 2x4cfg1sp0tp1"
}

run_t3000_flux1_tests() {
  run_t3000_dit_tests "models/experimental/tt_dit/tests/models/flux1/test_performance_flux1.py"
>>>>>>> ae5830b9
}

run_t3000_model_perf_tests() {
  # Run model performance tests
  run_t3000_sentence_bert_tests
}

fail=0
main() {
  # For CI pipeline - source func commands but don't execute tests if not invoked directly
  if [[ "${BASH_SOURCE[0]}" != "${0}" ]]; then
    echo "Script is being sourced, not executing main function"
    return 0
  fi

  # Parse the arguments
  while [[ $# -gt 0 ]]; do
    case $1 in
      --pipeline-type)
        pipeline_type=$2
        shift
        ;;
      *)
        echo "Unknown option: $1"
        exit 1
        ;;
    esac
    shift
  done

  if [[ -z "$TT_METAL_HOME" ]]; then
    echo "Must provide TT_METAL_HOME in environment" 1>&2
    exit 1
  fi

  if [[ -z "$ARCH_NAME" ]]; then
    echo "Must provide ARCH_NAME in environment" 1>&2
    exit 1
  fi

  if [[ -z "$pipeline_type" ]]; then
    echo "--pipeline-type cannot be empty" 1>&2
    exit 1
  fi

  # Run all tests
  cd $TT_METAL_HOME
  export PYTHONPATH=$TT_METAL_HOME

  if [[ "$pipeline_type" == "ccl_perf_t3000_device" ]]; then
    run_t3000_ccl_tests
  elif [[ "$pipeline_type" == "model_perf_t3000" ]]; then
    run_t3000_model_perf_tests
  else
    echo "$pipeline_type is invalid (supported: [ccl_perf_t3000_device, model_perf_t3000])" 2>&1
    exit 1
  fi

  if [[ $fail -ne 0 ]]; then
    exit 1
  fi
}

main "$@"<|MERGE_RESOLUTION|>--- conflicted
+++ resolved
@@ -1,5 +1,7 @@
 #!/bin/bash
 set -eo pipefail
+
+TT_CACHE_HOME=/mnt/MLPerf/huggingface/tt_cache
 
 run_t3000_falcon7b_tests() {
   # Record the start time
@@ -26,8 +28,8 @@
 
   echo "LOG_METAL: Running run_t3000_mistral7b_perf_tests"
 
-  tt_cache_path="/mnt/MLPerf/tt_dnn-models/Mistral/TT_CACHE/Mistral-7B-Instruct-v0.3"
-  hf_model="/mnt/MLPerf/tt_dnn-models/Mistral/hub/models--mistralai--Mistral-7B-Instruct-v0.3/snapshots/e0bc86c23ce5aae1db576c8cca6f06f1f73af2db"
+  hf_model=mistralai/Mistral-7B-Instruct-v0.3
+  tt_cache_path=$TT_CACHE_HOME/$hf_model
   TT_CACHE_PATH=$tt_cache_path HF_MODEL=$hf_model pytest models/tt_transformers/demo/simple_text_demo.py -k "performance and batch-1" ; fail+=$?
 
   # Record the end time
@@ -94,7 +96,6 @@
 }
 
 run_t3000_dit_tests() {
-<<<<<<< HEAD
   # Record the start time
   fail=0
   start_time=$(date +%s)
@@ -115,78 +116,11 @@
 }
 
 run_t3000_stable_diffusion_35_large_tests() {
-  run_t3000_dit_tests "models/experimental/tt_dit/tests/models/test_performance_sd35.py -k 2x4cfg1sp0tp1"
-}
-
-run_t3000_flux1_tests() {
-  run_t3000_dit_tests "models/experimental/tt_dit/tests/models/flux1/test_performance_flux1.py"
-}
-
-run_t3000_ccl_all_gather_perf_tests() {
-=======
->>>>>>> ae5830b9
-  # Record the start time
-  fail=0
-  start_time=$(date +%s)
-  test_name=${FUNCNAME[1]}
-  test_cmd=$1
-
-<<<<<<< HEAD
-  echo "LOG_METAL: Running run_t3000_ccl_all_gather_perf_tests"
-
-  tests/ttnn/unit_tests/operations/ccl/perf/run_all_gather_profile.sh -t t3000
-  fail+=$?
-=======
-  echo "LOG_METAL: Running ${test_name}"
-
-  pytest ${test_cmd} ; fail+=$?
->>>>>>> ae5830b9
-
-  # Record the end time
-  end_time=$(date +%s)
-  duration=$((end_time - start_time))
-<<<<<<< HEAD
-  echo "LOG_METAL: run_t3000_ccl_all_gather_perf_tests $duration seconds to complete"
-=======
-  echo "LOG_METAL: ${test_name} $duration seconds to complete"
->>>>>>> ae5830b9
-  if [[ $fail -ne 0 ]]; then
-    exit 1
-  fi
-}
-
-<<<<<<< HEAD
-run_t3000_ccl_reduce_scatter_perf_tests() {
-  # Record the start time
-  fail=0
-  start_time=$(date +%s)
-
-  echo "LOG_METAL: Running run_t3000_ccl_reduce_scatter_perf_tests"
-
-  tests/ttnn/unit_tests/operations/ccl/perf/run_reduce_scatter_profile.sh -t t3000
-  fail+=$?
-
-  # Record the end time
-  end_time=$(date +%s)
-  duration=$((end_time - start_time))
-  echo "LOG_METAL: run_t3000_ccl_reduce_scatter_perf_tests $duration seconds to complete"
-  if [[ $fail -ne 0 ]]; then
-    exit 1
-  fi
-}
-
-run_t3000_ccl_tests() {
-  # Run ccl performance tests
-  run_t3000_ccl_all_gather_perf_tests
-  run_t3000_ccl_reduce_scatter_perf_tests
-=======
-run_t3000_stable_diffusion_35_large_tests() {
   run_t3000_dit_tests "models/experimental/tt_dit/tests/models/sd35/test_performance_sd35.py -k 2x4cfg1sp0tp1"
 }
 
 run_t3000_flux1_tests() {
   run_t3000_dit_tests "models/experimental/tt_dit/tests/models/flux1/test_performance_flux1.py"
->>>>>>> ae5830b9
 }
 
 run_t3000_model_perf_tests() {
@@ -236,9 +170,7 @@
   cd $TT_METAL_HOME
   export PYTHONPATH=$TT_METAL_HOME
 
-  if [[ "$pipeline_type" == "ccl_perf_t3000_device" ]]; then
-    run_t3000_ccl_tests
-  elif [[ "$pipeline_type" == "model_perf_t3000" ]]; then
+  if [[ "$pipeline_type" == "model_perf_t3000" ]]; then
     run_t3000_model_perf_tests
   else
     echo "$pipeline_type is invalid (supported: [ccl_perf_t3000_device, model_perf_t3000])" 2>&1
