#!/bin/bash
set -eo pipefail

TT_CACHE_HOME=/mnt/MLPerf/huggingface/tt_cache

run_t3000_falcon7b_tests() {
  # Record the start time
  fail=0
  start_time=$(date +%s)

  echo "LOG_METAL: Running run_t3000_falcon7b_tests"

  pytest -n auto models/demos/falcon7b_common/tests -m "model_perf_t3000" ; fail+=$?

  # Record the end time
  end_time=$(date +%s)
  duration=$((end_time - start_time))
  echo "LOG_METAL: run_t3000_falcon7b_tests $duration seconds to complete"
  if [[ $fail -ne 0 ]]; then
    exit 1
  fi
}

run_t3000_mistral7b_perf_tests() {
  # Record the start time
  fail=0
  start_time=$(date +%s)

  echo "LOG_METAL: Running run_t3000_mistral7b_perf_tests"

  hf_model=mistralai/Mistral-7B-Instruct-v0.3
  tt_cache_path=$TT_CACHE_HOME/$hf_model
  TT_CACHE_PATH=$tt_cache_path HF_MODEL=$hf_model pytest models/tt_transformers/demo/simple_text_demo.py -k "performance and batch-1" ; fail+=$?

  # Record the end time
  end_time=$(date +%s)
  duration=$((end_time - start_time))
  echo "LOG_METAL: run_t3000_mistral7b_perf_tests $duration seconds to complete"
  if [[ $fail -ne 0 ]]; then
    exit 1
  fi
}

run_t3000_falcon40b_tests() {
  # Record the start time
  fail=0
  start_time=$(date +%s)

  echo "LOG_METAL: Running run_t3000_falcon40b_tests"

  pytest -n auto models/demos/t3000/falcon40b/tests/test_perf_falcon.py -m "model_perf_t3000" --timeout=600 ; fail+=$?

  # Record the end time
  end_time=$(date +%s)
  duration=$((end_time - start_time))
  echo "LOG_METAL: run_t3000_falcon40b_tests $duration seconds to complete"
  if [[ $fail -ne 0 ]]; then
    exit 1
  fi
}

run_t3000_resnet50_tests() {
  # Record the start time
  fail=0
  start_time=$(date +%s)

  echo "LOG_METAL: Running run_t3000_resnet50_tests"

  pytest models/demos/ttnn_resnet/tests/test_perf_e2e_resnet50.py -m "model_perf_t3000" ; fail+=$?

  # Record the end time
  end_time=$(date +%s)
  duration=$((end_time - start_time))
  echo "LOG_METAL: run_t3000_resnet50_tests $duration seconds to complete"
  if [[ $fail -ne 0 ]]; then
    exit 1
  fi
}

run_t3000_sentence_bert_tests() {
  # Record the start time
  fail=0
  start_time=$(date +%s)

  echo "LOG_METAL: Running run_t3000_sentence_bert_tests"

  pytest models/demos/t3000/sentence_bert/tests/test_sentence_bert_e2e_performant.py -m "model_perf_t3000" ; fail+=$?

  # Record the end time
  end_time=$(date +%s)
  duration=$((end_time - start_time))
  echo "LOG_METAL: run_t3000_sentence_bert_tests $duration seconds to complete"
  if [[ $fail -ne 0 ]]; then
    exit 1
  fi
}

run_t3000_dit_tests() {
  # Record the start time
  fail=0
  start_time=$(date +%s)
  test_name=${FUNCNAME[1]}
  test_cmd=$1

  echo "LOG_METAL: Running ${test_name}"

  pytest ${test_cmd} ; fail+=$?

  # Record the end time
  end_time=$(date +%s)
  duration=$((end_time - start_time))
  echo "LOG_METAL: ${test_name} $duration seconds to complete"
  if [[ $fail -ne 0 ]]; then
    exit 1
  fi
}

<<<<<<< HEAD
run_t3000_wan22_tests() {
  # Record the start time
  fail=0
  start_time=$(date +%s)

  echo "LOG_METAL: Running run_t3000_wan22_tests"

  export TT_DIT_CACHE_DIR="/tmp/TT_DIT_CACHE"
  pytest models/experimental/tt_dit/tests/models/wan2_2/test_transformer_wan.py::test_wan_transformer_model_caching -k "2x4sp0tp1"
  pytest models/experimental/tt_dit/tests/models/wan2_2/test_performance_wan.py -k "2x4sp0tp1"; fail+=$?

  # Record the end time
  end_time=$(date +%s)
  duration=$((end_time - start_time))
  echo "LOG_METAL: run_t3000_wan22_tests $duration seconds to complete"
  if [[ $fail -ne 0 ]]; then
    exit 1
  fi
=======
run_t3000_stable_diffusion_35_large_tests() {
  run_t3000_dit_tests "models/experimental/tt_dit/tests/models/sd35/test_performance_sd35.py -k 2x4cfg1sp0tp1"
}

run_t3000_flux1_tests() {
  run_t3000_dit_tests "models/experimental/tt_dit/tests/models/flux1/test_performance_flux1.py"
>>>>>>> 6ff23d72
}

run_t3000_model_perf_tests() {
  # Run model performance tests
  run_t3000_sentence_bert_tests
}

fail=0
main() {
  # For CI pipeline - source func commands but don't execute tests if not invoked directly
  if [[ "${BASH_SOURCE[0]}" != "${0}" ]]; then
    echo "Script is being sourced, not executing main function"
    return 0
  fi

  # Parse the arguments
  while [[ $# -gt 0 ]]; do
    case $1 in
      --pipeline-type)
        pipeline_type=$2
        shift
        ;;
      *)
        echo "Unknown option: $1"
        exit 1
        ;;
    esac
    shift
  done

  if [[ -z "$TT_METAL_HOME" ]]; then
    echo "Must provide TT_METAL_HOME in environment" 1>&2
    exit 1
  fi

  if [[ -z "$ARCH_NAME" ]]; then
    echo "Must provide ARCH_NAME in environment" 1>&2
    exit 1
  fi

  if [[ -z "$pipeline_type" ]]; then
    echo "--pipeline-type cannot be empty" 1>&2
    exit 1
  fi

  # Run all tests
  cd $TT_METAL_HOME
  export PYTHONPATH=$TT_METAL_HOME

  if [[ "$pipeline_type" == "model_perf_t3000" ]]; then
    run_t3000_model_perf_tests
  else
    echo "$pipeline_type is invalid (supported: [ccl_perf_t3000_device, model_perf_t3000])" 2>&1
    exit 1
  fi

  if [[ $fail -ne 0 ]]; then
    exit 1
  fi
}

main "$@"<|MERGE_RESOLUTION|>--- conflicted
+++ resolved
@@ -115,7 +115,6 @@
   fi
 }
 
-<<<<<<< HEAD
 run_t3000_wan22_tests() {
   # Record the start time
   fail=0
@@ -134,14 +133,14 @@
   if [[ $fail -ne 0 ]]; then
     exit 1
   fi
-=======
+}
+
 run_t3000_stable_diffusion_35_large_tests() {
   run_t3000_dit_tests "models/experimental/tt_dit/tests/models/sd35/test_performance_sd35.py -k 2x4cfg1sp0tp1"
 }
 
 run_t3000_flux1_tests() {
   run_t3000_dit_tests "models/experimental/tt_dit/tests/models/flux1/test_performance_flux1.py"
->>>>>>> 6ff23d72
 }
 
 run_t3000_model_perf_tests() {
