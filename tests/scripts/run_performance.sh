#!/bin/bash

set -eo pipefail

if [[ -z "$TT_METAL_HOME" ]]; then
  echo "Must provide TT_METAL_HOME in environment" 1>&2
  exit 1
fi

run_perf_models_other() {
    local tt_arch=$1
    local test_marker=$2

    if [ "$tt_arch" == "grayskull" ]; then
        env pytest models/demos/grayskull/resnet50/tests/test_perf_e2e_resnet50.py -m $test_marker
    fi

    if [ "$tt_arch" == "wormhole_b0" ]; then
        env WH_ARCH_YAML=wormhole_b0_80_arch_eth_dispatch.yaml pytest models/demos/wormhole/resnet50/tests/test_perf_e2e_resnet50.py -m $test_marker

        env WH_ARCH_YAML=wormhole_b0_80_arch_eth_dispatch.yaml pytest models/demos/wormhole/bert_tiny/tests/test_performance.py -m $test_marker

        env WH_ARCH_YAML=wormhole_b0_80_arch_eth_dispatch.yaml pytest models/demos/yolov4/tests/perf/test_perf.py -m $test_marker

        env WH_ARCH_YAML=wormhole_b0_80_arch_eth_dispatch.yaml pytest models/demos/wormhole/distilbert/tests/test_perf_distilbert.py -m $test_marker

        env WH_ARCH_YAML=wormhole_b0_80_arch_eth_dispatch.yaml pytest -n auto models/demos/whisper/tests/test_performance.py -m $test_marker

        env WH_ARCH_YAML=wormhole_b0_80_arch_eth_dispatch.yaml pytest -n auto models/demos/metal_BERT_large_11/tests -m $test_marker

        env WH_ARCH_YAML=wormhole_b0_80_arch_eth_dispatch.yaml pytest -n auto models/experimental/functional_yolov9c/tests -m $test_marker

<<<<<<< HEAD
        env WH_ARCH_YAML=wormhole_b0_80_arch_eth_dispatch.yaml pytest -n auto models/experimental/functional_vanilla_unet/test/test_perf_vanilla_unet.py -m $test_marker
=======
        env WH_ARCH_YAML=wormhole_b0_80_arch_eth_dispatch.yaml pytest -n auto models/experimental/yolov8s_world/tests -m $test_marker
>>>>>>> 918c3b80

    fi

    env pytest -n auto tests/ttnn/integration_tests/bert/test_performance.py -m $test_marker

    env pytest -n auto models/demos/ttnn_falcon7b/tests -m $test_marker

    env pytest models/demos/distilbert/tests/test_perf_distilbert.py -m $test_marker

    env pytest -n auto models/demos/vgg/tests/test_perf_vgg.py -m $test_marker

    env pytest -n auto models/demos/convnet_mnist/tests -m $test_marker

    env pytest -n auto models/demos/bert_tiny/tests/test_performance.py -m $test_marker

    env pytest -n auto models/demos/mnist/tests -m $test_marker

    env pytest -n auto models/demos/squeezebert/tests/test_performance.py -m $test_marker

    env pytest -n auto models/demos/roberta/tests/test_performance.py -m $test_marker

    ## Merge all the generated reports
    env python3 models/perf/merge_perf_results.py
}

run_perf_models_llm_javelin() {
    local tt_arch=$1
    local test_marker=$2

    if [ "$tt_arch" == "wormhole_b0" ]; then
        export WH_ARCH_YAML=wormhole_b0_80_arch_eth_dispatch.yaml
    fi

    env pytest -n auto models/demos/falcon7b_common/tests -m $test_marker
    env pytest -n auto models/demos/wormhole/mistral7b/tests -m $test_marker

    env QWEN_DIR=/mnt/MLPerf/tt_dnn-models/qwen/Qwen2-7B-Instruct FAKE_DEVICE=N150 pytest -n auto models/demos/qwen/tests -m $test_marker

    if [ "$tt_arch" == "wormhole_b0" ]; then
        env pytest -n auto models/demos/wormhole/mamba/tests -m $test_marker
    fi
    ## Merge all the generated reports
    env python3 models/perf/merge_perf_results.py
}

run_perf_models_cnn_javelin() {
    local tt_arch=$1
    local test_marker=$2

    # Run tests
    env WH_ARCH_YAML=wormhole_b0_80_arch_eth_dispatch.yaml pytest -n auto models/experimental/functional_unet/tests -m $test_marker
    env WH_ARCH_YAML=wormhole_b0_80_arch_eth_dispatch.yaml pytest -n auto models/demos/wormhole/stable_diffusion/tests -m $test_marker --timeout=480

    ## Merge all the generated reports
    env python3 models/perf/merge_perf_results.py
}

main() {
    # Parse the arguments
    while [[ $# -gt 0 ]]; do
        case $1 in
            --pipeline-type)
                pipeline_type=$2
                shift
                ;;
            --tt-arch)
                tt_arch=$2
                shift
                ;;
            *)
                echo "Unknown option: $1"
                exit 1
                ;;
        esac
        shift
    done

    if [[ -z "$pipeline_type" ]]; then
      echo "--pipeline-type cannot be empty" 1>&2
      exit 1
    fi

    if [[ -z "$tt_arch" ]]; then
      echo "--tt-arch cannot be empty" 1>&2
      exit 1
    fi

    if [[ "$pipeline_type" == *"_virtual_machine"* ]]; then
        test_marker="models_performance_virtual_machine"
    elif [[ "$pipeline_type" == *"device_performance_bare_metal"* ]]; then
        test_marker="models_device_performance_bare_metal"
    elif [[ "$pipeline_type" == *"_bare_metal"* ]]; then
        test_marker="models_performance_bare_metal"
    else
        echo "$pipeline_type is using an unrecognized platform (suffix, ex. bare_metal, virtual_machine)" 2>&1
        exit 1
    fi

    if [[ "$pipeline_type" == "llm_javelin_models_performance"* ]]; then
        run_perf_models_llm_javelin "$tt_arch" "$test_marker"
    elif [[ "$pipeline_type" == "cnn_javelin_models_performance"* ]]; then
        run_perf_models_cnn_javelin "$tt_arch" "$test_marker"
    elif [[ "$pipeline_type" == *"other_models_performance"* ]]; then
        run_perf_models_other "$tt_arch" "$test_marker"
    else
        echo "$pipeline_type is not recoognized performance pipeline" 2>&1
        exit 1
    fi
}

main "$@"<|MERGE_RESOLUTION|>--- conflicted
+++ resolved
@@ -30,11 +30,9 @@
 
         env WH_ARCH_YAML=wormhole_b0_80_arch_eth_dispatch.yaml pytest -n auto models/experimental/functional_yolov9c/tests -m $test_marker
 
-<<<<<<< HEAD
         env WH_ARCH_YAML=wormhole_b0_80_arch_eth_dispatch.yaml pytest -n auto models/experimental/functional_vanilla_unet/test/test_perf_vanilla_unet.py -m $test_marker
-=======
+
         env WH_ARCH_YAML=wormhole_b0_80_arch_eth_dispatch.yaml pytest -n auto models/experimental/yolov8s_world/tests -m $test_marker
->>>>>>> 918c3b80
 
     fi
 
