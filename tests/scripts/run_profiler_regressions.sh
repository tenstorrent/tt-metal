#! /usr/bin/env bash

set -x

source scripts/tools_setup_common.sh

set -eo pipefail

run_mid_run_data_dump() {
    echo "Smoke test, checking mid-run device data dump for hangs"
    remove_default_log_locations
    mkdir -p $PROFILER_ARTIFACTS_DIR
<<<<<<< HEAD
    python -m tracy -v -r -p --sync-host-device --dump-device-data-mid-run -m pytest tests/ttnn/tracy/test_profiler_sync.py::test_mesh_device
    runDate=$(ls $PROFILER_OUTPUT_DIR/)
    cat $PROFILER_OUTPUT_DIR/$runDate/ops_perf_results_$runDate.csv
=======
    python -m tracy -v -r -p --sync-host-device --cpp-post-process --dump-device-data-mid-run -m pytest tests/ttnn/tracy/test_profiler_sync.py::test_all_devices
    python $PROFILER_SCRIPTS_ROOT/compare_ops_logs.py
>>>>>>> 3915ee37
}

run_profiling_test() {

    run_mid_run_data_dump

    TT_METAL_DEVICE_PROFILER=1 pytest $PROFILER_TEST_SCRIPTS_ROOT/test_device_profiler.py --noconftest --timeout 360

    pytest tests/ttnn/tracy/test_perf_op_report.py --noconftest

    remove_default_log_locations
}

main() {
    cd $TT_METAL_HOME

    TTNN_CONFIG_OVERRIDES='{"enable_fast_runtime_mode": false}'

    if [[ -z "$ARCH_NAME" ]]; then
        echo "Must provide ARCH_NAME in environment" 1>&2
        exit 1
    fi

    echo "Make sure this test runs in a build with cmake option ENABLE_TRACY=ON"

    if [[ -z "$DONT_USE_VIRTUAL_ENVIRONMENT" ]]; then
        source python_env/bin/activate
    fi

    run_profiling_test
}

main "$@"<|MERGE_RESOLUTION|>--- conflicted
+++ resolved
@@ -10,14 +10,8 @@
     echo "Smoke test, checking mid-run device data dump for hangs"
     remove_default_log_locations
     mkdir -p $PROFILER_ARTIFACTS_DIR
-<<<<<<< HEAD
-    python -m tracy -v -r -p --sync-host-device --dump-device-data-mid-run -m pytest tests/ttnn/tracy/test_profiler_sync.py::test_mesh_device
-    runDate=$(ls $PROFILER_OUTPUT_DIR/)
-    cat $PROFILER_OUTPUT_DIR/$runDate/ops_perf_results_$runDate.csv
-=======
-    python -m tracy -v -r -p --sync-host-device --cpp-post-process --dump-device-data-mid-run -m pytest tests/ttnn/tracy/test_profiler_sync.py::test_all_devices
+    python -m tracy -v -r -p --sync-host-device --cpp-post-process --dump-device-data-mid-run -m pytest tests/ttnn/tracy/test_profiler_sync.py::test_mesh_device
     python $PROFILER_SCRIPTS_ROOT/compare_ops_logs.py
->>>>>>> 3915ee37
 }
 
 run_profiling_test() {
