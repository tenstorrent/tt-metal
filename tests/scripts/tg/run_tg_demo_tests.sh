--- conflicted
+++ resolved
@@ -189,12 +189,12 @@
 
 }
 
-<<<<<<< HEAD
 run_tg_whisper_tests() {
 
   pytest models/demos/whisper/demo/demo.py::test_demo_for_conditional_generation --timeout=1500 ; fail+=$?
 
-=======
+}
+
 run_tg_wan22_demo_tests() {
   fail=0
 
@@ -206,7 +206,6 @@
     echo "LOG_METAL: run_tg_wan22_demo_tests failed"
     exit 1
   fi
->>>>>>> d0aac203
 }
 
 run_tg_demo_tests() {
@@ -231,15 +230,12 @@
     run_tg_flux1_tests
   elif [[ "$1" == "sentence_bert" ]]; then
     run_tg_sentence_bert_tests
-<<<<<<< HEAD
   elif [[ "$1" == "whisper" ]]; then
     run_tg_whisper_tests
-=======
   elif [[ "$1" == "gpt-oss" ]]; then
     run_tg_gpt_oss_tests
   elif [[ "$1" == "wan22" ]]; then
     run_tg_wan22_demo_tests
->>>>>>> d0aac203
   else
     echo "LOG_METAL: Unknown model type: $1"
     return 1
