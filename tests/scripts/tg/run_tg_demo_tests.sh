--- conflicted
+++ resolved
@@ -13,11 +13,7 @@
   # Run all Llama3 tests for 1B, 3B, 8B, 11B and 70B weights
   # for llama_dir in "$llama1b" "$llama3b" "$llama8b" "$llama11b" "$llama70b"; do
   for llama_dir in "$llama70b"; do
-<<<<<<< HEAD
-    LLAMA_DIR=$llama_dir TT_METAL_WORKER_RINGBUFFER_SIZE=122880 FAKE_DEVICE=TG pytest -n auto models/demos/llama3_subdevices/demo/demo_decode.py -k "batch-32-demo" --timeout 5000; fail+=$?
-=======
-    LLAMA_DIR=$llama_dir FAKE_DEVICE=TG pytest -n auto models/demos/llama3_subdevices/demo/demo_decode.py -k "full" --timeout 5000; fail+=$?
->>>>>>> 801825da
+    LLAMA_DIR=$llama_dir TT_METAL_WORKER_RINGBUFFER_SIZE=122880 FAKE_DEVICE=TG pytest -n auto models/demos/llama3_subdevices/demo/demo_decode.py -k "full" --timeout 5000; fail+=$?
     echo "LOG_METAL: Llama3 tests for $llama_dir completed"
   done
 
