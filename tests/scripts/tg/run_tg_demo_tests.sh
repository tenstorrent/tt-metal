--- conflicted
+++ resolved
@@ -178,12 +178,7 @@
   fail=0
 
   export TT_DIT_CACHE_DIR="/tmp/TT_DIT_CACHE"
-<<<<<<< HEAD
-  TT_MM_THROTTLE_PERF=5 pytest -n auto models/experimental/tt_dit/tests/models/mochi/test_pipeline_mochi.py -k "4x8sp1tp0" --timeout=1500 ; fail+=$?
-=======
-  pytest -n auto models/experimental/tt_dit/tests/models/mochi/test_transformer_mochi.py::test_mochi_transformer_model_caching -k "4x8sp1tp0"
   pytest -n auto models/experimental/tt_dit/tests/models/mochi/test_pipeline_mochi.py -k "4x8sp1tp0" --timeout=1500 ; fail+=$?
->>>>>>> b02d07db
 
   if [[ $fail -ne 0 ]]; then
     echo "LOG_METAL: run_tg_mochi_demo_tests failed"
@@ -201,12 +196,7 @@
   fail=0
 
   export TT_DIT_CACHE_DIR="/tmp/TT_DIT_CACHE"
-<<<<<<< HEAD
-  TT_MM_THROTTLE_PERF=5 pytest -n auto models/experimental/tt_dit/tests/models/wan2_2/test_pipeline_wan.py -k "wh_4x8sp1tp0 and resolution_720p" --timeout 1500; fail+=$?
-=======
-  pytest -n auto models/experimental/tt_dit/tests/models/wan2_2/test_transformer_wan.py::test_wan_transformer_model_caching -k "wh_4x8sp1tp0"
   pytest -n auto models/experimental/tt_dit/tests/models/wan2_2/test_pipeline_wan.py -k "wh_4x8sp1tp0 and resolution_720p" --timeout 1500; fail+=$?
->>>>>>> b02d07db
 
   if [[ $fail -ne 0 ]]; then
     echo "LOG_METAL: run_tg_wan22_demo_tests failed"
