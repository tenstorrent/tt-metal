#!/bin/bash
set -eo pipefail

run_tg_llama3.3-70b_tests() {
  # Record the start time
  fail=0
  start_time=$(date +%s)

  echo "LOG_METAL: Running run_tg_llama3.3-70b_tests"

  # Llama3.3-70B weights
  llama70b=/mnt/MLPerf/tt_dnn-models/llama/Llama3.3-70B-Instruct/

  # Force ERISC IRAM so it's enabled for all tests to keep erisc wrapper kernels consistent
  LLAMA_DIR=$llama70b TT_METAL_ENABLE_ERISC_IRAM=1 FAKE_DEVICE=TG pytest -n auto models/demos/llama3_70b_galaxy/tests/unit_tests ; fail+=$?

  # Record the end time
  end_time=$(date +%s)
  duration=$((end_time - start_time))
  echo "LOG_METAL: run_tg_llama3.3-70b_tests $duration seconds to complete"
  if [[ $fail -ne 0 ]]; then
    exit 1
  fi
}

run_tg_gpt_oss_tests() {
  # Record the start time
  fail=0
  start_time=$(date +%s)

  echo "LOG_METAL: Running run_tg_gpt_oss_tests"
  pip install -r models/demos/gpt_oss/requirements.txt

  # GPT-OSS weights for 20B and 120B
  gpt_oss_20b=/mnt/MLPerf/tt_dnn-models/tt/GPT-OSS-20B/
  gpt_oss_120b=/mnt/MLPerf/tt_dnn-models/tt/GPT-OSS-120B/

  for gpt_oss_dir in "$gpt_oss_20b" "$gpt_oss_120b"; do
<<<<<<< HEAD
    HF_MODEL=$gpt_oss_dir pytest -n auto models/demos/gpt_oss/tests/unit ; fail+=$?
=======
    HF_MODEL=$gpt_oss_dir pytest -n auto models/demos/gpt_oss/tests/unit --timeout 600; fail+=$?
>>>>>>> 343c1162
  done

  # Record the end time
  end_time=$(date +%s)
  duration=$((end_time - start_time))
  echo "LOG_METAL: run_tg_gpt_oss_tests $duration seconds to complete"
  if [[ $fail -ne 0 ]]; then
    exit 1
  fi
}

run_tg_distributed_op_tests() {
  # Record the start time
  fail=0
  start_time=$(date +%s)

  echo "LOG_METAL: Running run_tg_distributed_op_tests"

  pytest tests/ttnn/distributed/test_distributed_layernorm_TG.py ; fail+=$?

  # Record the end time
  end_time=$(date +%s)
  duration=$((end_time - start_time))
  echo "LOG_METAL: run_tg_distributed_op_tests $duration seconds to complete"
  if [[ $fail -ne 0 ]]; then
    exit 1
  fi
}

run_tg_prefetcher_tests() {
  # Record the start time
  fail=0
  start_time=$(date +%s)

  echo "LOG_METAL: Running run_tg_prefetcher_tests"

  pytest tests/ttnn/unit_tests/operations/transformers/test_prefetcher_TG.py --timeout 600; fail+=$?

  # Record the end time
  end_time=$(date +%s)
  duration=$((end_time - start_time))
  echo "LOG_METAL: run_tg_prefetcher_tests $duration seconds to complete"
  if [[ $fail -ne 0 ]]; then
    exit 1
  fi
}

run_tg_tests() {
<<<<<<< HEAD
  # if [[ "$1" == "unit" ]]; then
  #   echo "LOG_METAL: running run_tg_unit_tests"
  #   TT_METAL_ENABLE_ERISC_IRAM=1 TT_METAL_ENABLE_REMOTE_CHIP=1 ./build/test/tt_metal/unit_tests_dispatch --gtest_filter="CommandQueueSingleCard*Fixture.*"
  #   TT_METAL_ENABLE_ERISC_IRAM=1 TT_METAL_ENABLE_REMOTE_CHIP=1 ./build/test/tt_metal/unit_tests_dispatch --gtest_filter="UnitMeshCQSingleCard*Fixture.*"
  #   TT_METAL_SLOW_DISPATCH_MODE=1 ./build/test/tt_metal/unit_tests_device --gtest_filter="GalaxyFixture.*:TGFixture.*"
  #   ./build/test/tt_metal/unit_tests_device --gtest_filter="GalaxyFixture.*:TGFixture.*"
  #   TT_METAL_ENABLE_ERISC_IRAM=1 TT_METAL_GTEST_NUM_HW_CQS=2 ./build/test/tt_metal/unit_tests_dispatch --gtest_filter="UnitMeshMultiCQMultiDevice*Fixture.*"

  # elif [[ "$1" == "fabric" ]]; then
  #   echo "LOG_FABRIC: running run_tg_fabric_tests"
  #   TT_METAL_SLOW_DISPATCH_MODE=1 ./build/test/tt_metal/tt_fabric/fabric_unit_tests --gtest_filter=ControlPlaneFixture.*TG*
  #   TT_METAL_SLOW_DISPATCH_MODE=1 ./build/test/tt_metal/tt_fabric/fabric_unit_tests --gtest_filter="Fabric2D*Fixture.*"
  #   # TODO: Fix bug and enable Push mode https://github.com/tenstorrent/tt-metal/issues/19999
  #   #       TG + push mode + fast dispatch has bug at tt::tt_metal::detail::CreateDevices(ids)
  #   ./build/test/tt_metal/tt_fabric/fabric_unit_tests --gtest_filter="Fabric2D*Fixture.*"
  #   ./build/test/tt_metal/tt_fabric/fabric_unit_tests --gtest_filter="Fabric*MuxFixture.*"

  #   # MGD 2.0 Tests
  #   TT_METAL_USE_MGD_2_0=1 TT_METAL_SLOW_DISPATCH_MODE=1 ./build/test/tt_metal/tt_fabric/fabric_unit_tests --gtest_filter=ControlPlaneFixture.*TG*
  #   TT_METAL_USE_MGD_2_0=1 TT_METAL_SLOW_DISPATCH_MODE=1 ./build/test/tt_metal/tt_fabric/fabric_unit_tests --gtest_filter="Fabric2D*Fixture.*"

  #   TT_METAL_USE_MGD_2_0=1 ./build/test/tt_metal/tt_fabric/fabric_unit_tests --gtest_filter="Fabric2D*Fixture.*"
  #   TT_METAL_USE_MGD_2_0=1 ./build/test/tt_metal/tt_fabric/fabric_unit_tests --gtest_filter="Fabric*MuxFixture.*"

  # elif [[ "$1" == "llama3-70b" ]]; then
  #   run_tg_llama3.3-70b_tests

  if [[ "$1" == "gpt-oss" ]]; then
    run_tg_gpt_oss_tests

  # elif [[ "$1" == "prefetcher" ]]; then
  #   run_tg_prefetcher_tests

  # elif [[ "$1" == "distributed-ops" ]]; then
  #   run_tg_distributed_op_tests

  # elif [[ "$1" == "distributed-runtime" ]]; then
  #   ./build/test/tt_metal/distributed/distributed_unit_tests
=======
  if [[ "$1" == "unit" ]]; then
    echo "LOG_METAL: running run_tg_unit_tests"
    TT_METAL_ENABLE_ERISC_IRAM=1 TT_METAL_ENABLE_REMOTE_CHIP=1 ./build/test/tt_metal/unit_tests_dispatch --gtest_filter="CommandQueueSingleCard*Fixture.*"
    # TT_METAL_ENABLE_ERISC_IRAM=1 TT_METAL_ENABLE_REMOTE_CHIP=1 ./build/test/tt_metal/unit_tests_dispatch --gtest_filter="UnitMeshCQSingleCard*Fixture.*" #See issue #29677
    TT_METAL_SLOW_DISPATCH_MODE=1 ./build/test/tt_metal/unit_tests_device --gtest_filter="GalaxyFixture.*:TGFixture.*"
    ./build/test/tt_metal/unit_tests_device --gtest_filter="GalaxyFixture.*:TGFixture.*"
    TT_METAL_ENABLE_ERISC_IRAM=1 TT_METAL_GTEST_NUM_HW_CQS=2 ./build/test/tt_metal/unit_tests_dispatch --gtest_filter="UnitMeshMultiCQMultiDevice*Fixture.*"

  elif [[ "$1" == "fabric" ]]; then
    echo "LOG_FABRIC: running run_tg_fabric_tests"
    TT_METAL_SLOW_DISPATCH_MODE=1 ./build/test/tt_metal/tt_fabric/fabric_unit_tests --gtest_filter=ControlPlaneFixture.*TG*
    TT_METAL_SLOW_DISPATCH_MODE=1 ./build/test/tt_metal/tt_fabric/fabric_unit_tests --gtest_filter="Fabric2D*Fixture.*"
    # TODO: Fix bug and enable Push mode https://github.com/tenstorrent/tt-metal/issues/19999
    #       TG + push mode + fast dispatch has bug at tt::tt_metal::detail::CreateDevices(ids)
    ./build/test/tt_metal/tt_fabric/fabric_unit_tests --gtest_filter="Fabric2D*Fixture.*"
    ./build/test/tt_metal/tt_fabric/fabric_unit_tests --gtest_filter="Fabric*MuxFixture.*"

    # MGD 2.0 Tests
    TT_METAL_SLOW_DISPATCH_MODE=1 ./build/test/tt_metal/tt_fabric/fabric_unit_tests --gtest_filter=ControlPlaneFixture.*TG*
    TT_METAL_SLOW_DISPATCH_MODE=1 ./build/test/tt_metal/tt_fabric/fabric_unit_tests --gtest_filter="Fabric2D*Fixture.*"

    ./build/test/tt_metal/tt_fabric/fabric_unit_tests --gtest_filter="Fabric2D*Fixture.*"
    ./build/test/tt_metal/tt_fabric/fabric_unit_tests --gtest_filter="Fabric*MuxFixture.*"

  elif [[ "$1" == "llama3-70b" ]]; then
    run_tg_llama3.3-70b_tests

  elif [[ "$1" == "gpt-oss" ]]; then
    run_tg_gpt_oss_tests

  elif [[ "$1" == "prefetcher" ]]; then
    run_tg_prefetcher_tests

  elif [[ "$1" == "distributed-ops" ]]; then
    run_tg_distributed_op_tests

  elif [[ "$1" == "distributed-runtime" ]]; then
    ./build/test/tt_metal/distributed/distributed_unit_tests
>>>>>>> 343c1162

  else
    echo "LOG_METAL: Unknown model type: $1"
    return 1
  fi
}

main() {
  if [[ -z "$TT_METAL_HOME" ]]; then
    echo "Must provide TT_METAL_HOME in environment" 1>&2
    exit 1
  fi

  if [[ -z "$ARCH_NAME" ]]; then
    echo "Must provide ARCH_NAME in environment" 1>&2
    exit 1
  fi

  # Parse the arguments
  while [[ $# -gt 0 ]]; do
    case $1 in
      --model)
        model=$2
        shift
        ;;
      *)
        echo "Unknown option: $1"
        exit 1
        ;;
    esac
    shift
  done

  # Run all tests
  cd $TT_METAL_HOME
  export PYTHONPATH=$TT_METAL_HOME

  run_tg_tests "$model"
}

main "$@"<|MERGE_RESOLUTION|>--- conflicted
+++ resolved
@@ -36,11 +36,7 @@
   gpt_oss_120b=/mnt/MLPerf/tt_dnn-models/tt/GPT-OSS-120B/
 
   for gpt_oss_dir in "$gpt_oss_20b" "$gpt_oss_120b"; do
-<<<<<<< HEAD
-    HF_MODEL=$gpt_oss_dir pytest -n auto models/demos/gpt_oss/tests/unit ; fail+=$?
-=======
     HF_MODEL=$gpt_oss_dir pytest -n auto models/demos/gpt_oss/tests/unit --timeout 600; fail+=$?
->>>>>>> 343c1162
   done
 
   # Record the end time
@@ -89,14 +85,13 @@
 }
 
 run_tg_tests() {
-<<<<<<< HEAD
-  # if [[ "$1" == "unit" ]]; then
-  #   echo "LOG_METAL: running run_tg_unit_tests"
-  #   TT_METAL_ENABLE_ERISC_IRAM=1 TT_METAL_ENABLE_REMOTE_CHIP=1 ./build/test/tt_metal/unit_tests_dispatch --gtest_filter="CommandQueueSingleCard*Fixture.*"
-  #   TT_METAL_ENABLE_ERISC_IRAM=1 TT_METAL_ENABLE_REMOTE_CHIP=1 ./build/test/tt_metal/unit_tests_dispatch --gtest_filter="UnitMeshCQSingleCard*Fixture.*"
-  #   TT_METAL_SLOW_DISPATCH_MODE=1 ./build/test/tt_metal/unit_tests_device --gtest_filter="GalaxyFixture.*:TGFixture.*"
-  #   ./build/test/tt_metal/unit_tests_device --gtest_filter="GalaxyFixture.*:TGFixture.*"
-  #   TT_METAL_ENABLE_ERISC_IRAM=1 TT_METAL_GTEST_NUM_HW_CQS=2 ./build/test/tt_metal/unit_tests_dispatch --gtest_filter="UnitMeshMultiCQMultiDevice*Fixture.*"
+  if [[ "$1" == "unit" ]]; then
+    echo "LOG_METAL: running run_tg_unit_tests"
+    TT_METAL_ENABLE_ERISC_IRAM=1 TT_METAL_ENABLE_REMOTE_CHIP=1 ./build/test/tt_metal/unit_tests_dispatch --gtest_filter="CommandQueueSingleCard*Fixture.*"
+    # TT_METAL_ENABLE_ERISC_IRAM=1 TT_METAL_ENABLE_REMOTE_CHIP=1 ./build/test/tt_metal/unit_tests_dispatch --gtest_filter="UnitMeshCQSingleCard*Fixture.*" #See issue #29677
+    TT_METAL_SLOW_DISPATCH_MODE=1 ./build/test/tt_metal/unit_tests_device --gtest_filter="GalaxyFixture.*:TGFixture.*"
+    ./build/test/tt_metal/unit_tests_device --gtest_filter="GalaxyFixture.*:TGFixture.*"
+    TT_METAL_ENABLE_ERISC_IRAM=1 TT_METAL_GTEST_NUM_HW_CQS=2 ./build/test/tt_metal/unit_tests_dispatch --gtest_filter="UnitMeshMultiCQMultiDevice*Fixture.*"
 
   # elif [[ "$1" == "fabric" ]]; then
   #   echo "LOG_FABRIC: running run_tg_fabric_tests"
@@ -107,18 +102,21 @@
   #   ./build/test/tt_metal/tt_fabric/fabric_unit_tests --gtest_filter="Fabric2D*Fixture.*"
   #   ./build/test/tt_metal/tt_fabric/fabric_unit_tests --gtest_filter="Fabric*MuxFixture.*"
 
-  #   # MGD 2.0 Tests
-  #   TT_METAL_USE_MGD_2_0=1 TT_METAL_SLOW_DISPATCH_MODE=1 ./build/test/tt_metal/tt_fabric/fabric_unit_tests --gtest_filter=ControlPlaneFixture.*TG*
-  #   TT_METAL_USE_MGD_2_0=1 TT_METAL_SLOW_DISPATCH_MODE=1 ./build/test/tt_metal/tt_fabric/fabric_unit_tests --gtest_filter="Fabric2D*Fixture.*"
+    # MGD 2.0 Tests
+    TT_METAL_SLOW_DISPATCH_MODE=1 ./build/test/tt_metal/tt_fabric/fabric_unit_tests --gtest_filter=ControlPlaneFixture.*TG*
+    TT_METAL_SLOW_DISPATCH_MODE=1 ./build/test/tt_metal/tt_fabric/fabric_unit_tests --gtest_filter="Fabric2D*Fixture.*"
 
-  #   TT_METAL_USE_MGD_2_0=1 ./build/test/tt_metal/tt_fabric/fabric_unit_tests --gtest_filter="Fabric2D*Fixture.*"
-  #   TT_METAL_USE_MGD_2_0=1 ./build/test/tt_metal/tt_fabric/fabric_unit_tests --gtest_filter="Fabric*MuxFixture.*"
+    ./build/test/tt_metal/tt_fabric/fabric_unit_tests --gtest_filter="Fabric2D*Fixture.*"
+    ./build/test/tt_metal/tt_fabric/fabric_unit_tests --gtest_filter="Fabric*MuxFixture.*"
 
   # elif [[ "$1" == "llama3-70b" ]]; then
   #   run_tg_llama3.3-70b_tests
 
-  if [[ "$1" == "gpt-oss" ]]; then
+  elif [[ "$1" == "gpt-oss" ]]; then
     run_tg_gpt_oss_tests
+
+  elif [[ "$1" == "prefetcher" ]]; then
+    run_tg_prefetcher_tests
 
   # elif [[ "$1" == "prefetcher" ]]; then
   #   run_tg_prefetcher_tests
@@ -128,46 +126,6 @@
 
   # elif [[ "$1" == "distributed-runtime" ]]; then
   #   ./build/test/tt_metal/distributed/distributed_unit_tests
-=======
-  if [[ "$1" == "unit" ]]; then
-    echo "LOG_METAL: running run_tg_unit_tests"
-    TT_METAL_ENABLE_ERISC_IRAM=1 TT_METAL_ENABLE_REMOTE_CHIP=1 ./build/test/tt_metal/unit_tests_dispatch --gtest_filter="CommandQueueSingleCard*Fixture.*"
-    # TT_METAL_ENABLE_ERISC_IRAM=1 TT_METAL_ENABLE_REMOTE_CHIP=1 ./build/test/tt_metal/unit_tests_dispatch --gtest_filter="UnitMeshCQSingleCard*Fixture.*" #See issue #29677
-    TT_METAL_SLOW_DISPATCH_MODE=1 ./build/test/tt_metal/unit_tests_device --gtest_filter="GalaxyFixture.*:TGFixture.*"
-    ./build/test/tt_metal/unit_tests_device --gtest_filter="GalaxyFixture.*:TGFixture.*"
-    TT_METAL_ENABLE_ERISC_IRAM=1 TT_METAL_GTEST_NUM_HW_CQS=2 ./build/test/tt_metal/unit_tests_dispatch --gtest_filter="UnitMeshMultiCQMultiDevice*Fixture.*"
-
-  elif [[ "$1" == "fabric" ]]; then
-    echo "LOG_FABRIC: running run_tg_fabric_tests"
-    TT_METAL_SLOW_DISPATCH_MODE=1 ./build/test/tt_metal/tt_fabric/fabric_unit_tests --gtest_filter=ControlPlaneFixture.*TG*
-    TT_METAL_SLOW_DISPATCH_MODE=1 ./build/test/tt_metal/tt_fabric/fabric_unit_tests --gtest_filter="Fabric2D*Fixture.*"
-    # TODO: Fix bug and enable Push mode https://github.com/tenstorrent/tt-metal/issues/19999
-    #       TG + push mode + fast dispatch has bug at tt::tt_metal::detail::CreateDevices(ids)
-    ./build/test/tt_metal/tt_fabric/fabric_unit_tests --gtest_filter="Fabric2D*Fixture.*"
-    ./build/test/tt_metal/tt_fabric/fabric_unit_tests --gtest_filter="Fabric*MuxFixture.*"
-
-    # MGD 2.0 Tests
-    TT_METAL_SLOW_DISPATCH_MODE=1 ./build/test/tt_metal/tt_fabric/fabric_unit_tests --gtest_filter=ControlPlaneFixture.*TG*
-    TT_METAL_SLOW_DISPATCH_MODE=1 ./build/test/tt_metal/tt_fabric/fabric_unit_tests --gtest_filter="Fabric2D*Fixture.*"
-
-    ./build/test/tt_metal/tt_fabric/fabric_unit_tests --gtest_filter="Fabric2D*Fixture.*"
-    ./build/test/tt_metal/tt_fabric/fabric_unit_tests --gtest_filter="Fabric*MuxFixture.*"
-
-  elif [[ "$1" == "llama3-70b" ]]; then
-    run_tg_llama3.3-70b_tests
-
-  elif [[ "$1" == "gpt-oss" ]]; then
-    run_tg_gpt_oss_tests
-
-  elif [[ "$1" == "prefetcher" ]]; then
-    run_tg_prefetcher_tests
-
-  elif [[ "$1" == "distributed-ops" ]]; then
-    run_tg_distributed_op_tests
-
-  elif [[ "$1" == "distributed-runtime" ]]; then
-    ./build/test/tt_metal/distributed/distributed_unit_tests
->>>>>>> 343c1162
 
   else
     echo "LOG_METAL: Unknown model type: $1"
