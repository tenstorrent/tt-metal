#!/bin/bash

run_tg_cnn_tests() {

  echo "LOG_METAL: Running run_tg_resnet50_tests"
  env pytest -n auto models/demos/tg/resnet50/tests/test_perf_e2e_resnet50.py -m "model_perf_tg" ; fail+=$?

  # Merge all the generated reports
  env python3 models/perf/merge_perf_results.py; fail+=$?

  if [[ $fail -ne 0 ]]; then
    echo "LOG_METAL: run_tg_model_perf_tests failed"
    exit 1
  fi
}

run_tg_llama_70b_model_perf_tests() {

  # Llama3.3-70B
  llama70b=/mnt/MLPerf/tt_dnn-models/llama/Llama3.3-70B-Instruct/

  echo "LOG_METAL: Running run_tg_llama_70b_model_perf_tests"

  # Run non-overlapped dispatch perf test
  TT_METAL_KERNELS_EARLY_RETURN=1 TT_METAL_ENABLE_ERISC_IRAM=1 FAKE_DEVICE=TG LLAMA_DIR=$llama70b pytest -n auto models/demos/llama3_subdevices/tests/test_decoder_device_perf.py::test_llama_TG_perf_device_non_overlapped_dispatch --timeout=600 ; fail+=$?

  # Run kernel and op to op latency test
  TT_METAL_ENABLE_ERISC_IRAM=1 FAKE_DEVICE=TG LLAMA_DIR=$llama70b pytest -n auto models/demos/llama3_subdevices/tests/test_decoder_device_perf.py::test_llama_TG_perf_device --timeout=600 ; fail+=$?

  if [[ $fail -ne 0 ]]; then
    echo "LOG_METAL: run_tg_llama_70b_model_perf_tests failed"
    exit 1
  fi
}

<<<<<<< HEAD
run_tg_sentence_bert_tests() {

  echo "LOG_METAL: Running run_tg_sentence_bert_tests"

  env pytest -n auto models/demos/tg/sentence_bert/tests/test_sentence_bert_e2e_performant.py -m "model_perf_tg" ; fail+=$?

  if [[ $fail -ne 0 ]]; then
    echo "LOG_METAL: run_tg_sentence_bert_tests failed"
=======
run_tg_llama_70b_prefill_model_perf_tests() {

  # Llama3.3-70B
  llama70b=/mnt/MLPerf/tt_dnn-models/llama/Llama3.3-70B-Instruct/

  echo "LOG_METAL: Running run_tg_llama_70b_prefill_model_perf_tests"

  # Run prefill perf test (for different seqlens)
  FAKE_DEVICE=TG LLAMA_DIR=$llama70b pytest -n auto models/demos/llama3_subdevices/tests/test_prefill_device_perf.py::test_llama_TG_perf_device --timeout=1000 ; fail+=$?

  if [[ $fail -ne 0 ]]; then
    echo "LOG_METAL: run_tg_llama_70b_prefill_model_perf_tests failed"
>>>>>>> dea866a7
    exit 1
  fi
}

main() {
  # Parse the arguments
  while [[ $# -gt 0 ]]; do
    case $1 in
      --pipeline-type)
        pipeline_type=$2
        shift
        ;;
      *)
        echo "Unknown option: $1"
        exit 1
        ;;
    esac
    shift
  done

  if [[ -z "$TT_METAL_HOME" ]]; then
    echo "Must provide TT_METAL_HOME in environment" 1>&2
    exit 1
  fi

  if [[ -z "$ARCH_NAME" ]]; then
    echo "Must provide ARCH_NAME in environment" 1>&2
    exit 1
  fi

  if [[ -z "$pipeline_type" ]]; then
    echo "--pipeline-type cannot be empty" 1>&2
    exit 1
  fi

  # Run all tests
  cd $TT_METAL_HOME
  export PYTHONPATH=$TT_METAL_HOME

  if [[ "$pipeline_type" == "cnn_model_perf_tg_device" ]]; then
    run_tg_cnn_tests
  elif [[ "$pipeline_type" == "tg_llama_model_perf_tg_device" ]]; then
    run_tg_llama_70b_model_perf_tests
<<<<<<< HEAD
  elif [[ "$pipeline_type" == "sentence_bert_tg_tests" ]]; then
    run_tg_sentence_bert_tests
=======
  elif [[ "$pipeline_type" == "tg_llama_prefill_model_perf_tg_device" ]]; then
    run_tg_llama_70b_prefill_model_perf_tests
>>>>>>> dea866a7
  else
    echo "$pipeline_type is invalid (supported: [cnn_model_perf_tg_device, tg_llama_model_perf_tg_device, sentence_bert_tg_tests])" 2>&1
    exit 1
  fi
}

main "$@"<|MERGE_RESOLUTION|>--- conflicted
+++ resolved
@@ -33,7 +33,7 @@
   fi
 }
 
-<<<<<<< HEAD
+
 run_tg_sentence_bert_tests() {
 
   echo "LOG_METAL: Running run_tg_sentence_bert_tests"
@@ -42,7 +42,8 @@
 
   if [[ $fail -ne 0 ]]; then
     echo "LOG_METAL: run_tg_sentence_bert_tests failed"
-=======
+}
+
 run_tg_llama_70b_prefill_model_perf_tests() {
 
   # Llama3.3-70B
@@ -55,7 +56,7 @@
 
   if [[ $fail -ne 0 ]]; then
     echo "LOG_METAL: run_tg_llama_70b_prefill_model_perf_tests failed"
->>>>>>> dea866a7
+
     exit 1
   fi
 }
@@ -99,13 +100,13 @@
     run_tg_cnn_tests
   elif [[ "$pipeline_type" == "tg_llama_model_perf_tg_device" ]]; then
     run_tg_llama_70b_model_perf_tests
-<<<<<<< HEAD
+
   elif [[ "$pipeline_type" == "sentence_bert_tg_tests" ]]; then
     run_tg_sentence_bert_tests
-=======
+
   elif [[ "$pipeline_type" == "tg_llama_prefill_model_perf_tg_device" ]]; then
     run_tg_llama_70b_prefill_model_perf_tests
->>>>>>> dea866a7
+
   else
     echo "$pipeline_type is invalid (supported: [cnn_model_perf_tg_device, tg_llama_model_perf_tg_device, sentence_bert_tg_tests])" 2>&1
     exit 1
