#!/bin/bash

set -eo pipefail

run_python_model_tests_grayskull() {
    pytest models/experimental/bert_large_performant/unit_tests/test_bert_large*matmul* -k in0_L1-in1_L1-bias_L1-out_L1
    pytest models/experimental/bert_large_performant/unit_tests/test_bert_large*bmm* -k in0_L1-in1_L1-out_L1
    # Tests for mixed precision (sweeps combos of bfp8_b/bfloat16 dtypes for fused_qkv_bias and ff1_bias_gelu matmul and pre_softmax_bmm)
    pytest models/experimental/bert_large_performant/unit_tests/test_bert_large_matmuls_and_bmms_with_mixed_precision.py::test_bert_large_matmul -k "fused_qkv_bias and batch_9 and L1"
    pytest models/experimental/bert_large_performant/unit_tests/test_bert_large_matmuls_and_bmms_with_mixed_precision.py::test_bert_large_matmul -k "ff1_bias_gelu and batch_9 and DRAM"
    pytest models/experimental/bert_large_performant/unit_tests/test_bert_large_matmuls_and_bmms_with_mixed_precision.py::test_bert_large_bmm -k "pre_softmax_bmm and batch_9"

    # BERT TMs
    pytest models/experimental/bert_large_performant/unit_tests/test_bert_large_split_query_key_value_and_split_heads.py -k "in0_L1-out_L1 and batch_9"
    pytest models/experimental/bert_large_performant/unit_tests/test_bert_large_concatenate_heads.py -k "in0_L1-out_L1 and batch_9"

    # Test program cache
    pytest models/experimental/bert_large_performant/unit_tests/ -k program_cache

    # Fused ops unit tests
    pytest models/experimental/bert_large_performant/unit_tests/fused_ops/test_bert_large_fused_ln.py -k "in0_L1-out_L1 and batch_9"
    pytest models/experimental/bert_large_performant/unit_tests/fused_ops/test_bert_large_fused_softmax.py -k "in0_L1 and batch_9"

    pytest tests/ttnn/integration_tests/resnet/test_ttnn_functional_resnet50.py -k "pretrained_weight_false"
    # Falcon tests
    pytest models/demos/falcon7b_common/tests/unit_tests/test_falcon_matmuls_and_bmms_with_mixed_precision.py -k "seq_len_128 and in0_BFLOAT16-in1_BFLOAT8_B-out_BFLOAT16-weights_DRAM"
    pytest models/demos/falcon7b_common/tests/unit_tests/test_falcon_matmuls_and_bmms_with_mixed_precision.py -k "seq_len_512 and in0_BFLOAT16-in1_BFLOAT8_B-out_BFLOAT16-weights_DRAM"
    pytest models/demos/falcon7b_common/tests/unit_tests/test_falcon_attn_matmul.py
}

run_python_model_tests_wormhole_b0() {
    # Falcon tests
    # attn_matmul_from_cache is currently not used in falcon7b
    pytest models/demos/falcon7b_common/tests/unit_tests/test_falcon_attn_matmul.py -k "not attn_matmul_from_cache"
    # higher sequence lengths and different formats trigger memory issues
    pytest models/demos/falcon7b_common/tests/unit_tests/test_falcon_matmuls_and_bmms_with_mixed_precision.py -k "seq_len_128 and in0_BFLOAT16-in1_BFLOAT8_B-out_BFLOAT16-weights_DRAM"
    pytest tests/ttnn/integration_tests/resnet/test_ttnn_functional_resnet50.py -k "pretrained_weight_false"
    WH_ARCH_YAML=wormhole_b0_80_arch_eth_dispatch.yaml pytest models/demos/yolov4/tests/pcc/test_ttnn_yolov4.py -k "pretrained_weight_false"

    WH_ARCH_YAML=wormhole_b0_80_arch_eth_dispatch.yaml pytest tests/ttnn/integration_tests/yolov8x/test_yolov8x.py::test_yolov8x_640 -k "pretrained_weight_false"

    # Unet Shallow
    WH_ARCH_YAML=wormhole_b0_80_arch_eth_dispatch.yaml pytest -svv models/experimental/functional_unet/tests/test_unet_model.py

    # Mamba
    WH_ARCH_YAML=wormhole_b0_80_arch_eth_dispatch.yaml pytest -svv models/demos/wormhole/mamba/tests/test_residual_block.py -k "pretrained_weight_false"

<<<<<<< HEAD
    # Mobilenetv2git
    WH_ARCH_YAML=wormhole_b0_80_arch_eth_dispatch.yaml pytest -svv tests/ttnn/integration_tests/mobilenetv2/test_mobilenetv2.py
=======
    #UFLD_V2
    WH_ARCH_YAML=wormhole_b0_80_arch_eth_dispatch.yaml pytest tests/ttnn/integration_tests/UFLD_v2/test_ttnn_UFLD_v2.py::test_UFD_V2_Model
>>>>>>> 0a31680b

    # Llama3.1-8B
    llama8b=/mnt/MLPerf/tt_dnn-models/llama/Meta-Llama-3.1-8B-Instruct/
    # Llama3.2-1B
    llama1b=/mnt/MLPerf/tt_dnn-models/llama/Llama3.2-1B-Instruct/
    # Llama3.2-3B
    llama3b=/mnt/MLPerf/tt_dnn-models/llama/Llama3.2-3B-Instruct/
    # Llama3.2-11B
    llama11b=/mnt/MLPerf/tt_dnn-models/llama/Llama3.2-11B-Vision-Instruct/

    # Run all Llama3 tests for 8B, 1B, and 3B weights - dummy weights with tight PCC check
    for llama_dir in  "$llama1b" "$llama3b" "$llama8b" "$llama11b"; do
        LLAMA_DIR=$llama_dir WH_ARCH_YAML=wormhole_b0_80_arch_eth_dispatch.yaml pytest -n auto models/tt_transformers/tests/test_model.py -k "quick" ; fail+=$?
        echo "LOG_METAL: Llama3 tests for $llama_dir completed"
    done
}

run_python_model_tests_slow_runtime_mode_wormhole_b0() {
    # Unet Shallow
    export TTNN_CONFIG_OVERRIDES='{
        "enable_fast_runtime_mode": false,
        "enable_comparison_mode": true,
        "comparison_mode_should_raise_exception": true,
        "comparison_mode_pcc": 0.998
    }'
    WH_ARCH_YAML=wormhole_b0_80_arch_eth_dispatch.yaml pytest -svv models/experimental/functional_unet/tests/test_unet_model.py
}

run_python_model_tests_blackhole() {
    pytest models/demos/blackhole/stable_diffusion/tests

    # Llama3.1-8B
    llama8b=/mnt/MLPerf/tt_dnn-models/llama/Meta-Llama-3.1-8B-Instruct/
    # Run all Llama3 tests for 8B - dummy weights with tight PCC check
    for llama_dir in "$llama8b"; do
        LLAMA_DIR=$llama_dir pytest -n auto models/tt_transformers/tests/test_model.py -k "quick" ; fail+=$?
        echo "LOG_METAL: Llama3 tests for $llama_dir completed"
    done

    pytest tests/ttnn/integration_tests/resnet/test_ttnn_functional_resnet50.py
    pytest models/demos/yolov4/tests/pcc/test_ttnn_yolov4_bh.py
}<|MERGE_RESOLUTION|>--- conflicted
+++ resolved
@@ -45,14 +45,12 @@
     # Mamba
     WH_ARCH_YAML=wormhole_b0_80_arch_eth_dispatch.yaml pytest -svv models/demos/wormhole/mamba/tests/test_residual_block.py -k "pretrained_weight_false"
 
-<<<<<<< HEAD
     # Mobilenetv2git
     WH_ARCH_YAML=wormhole_b0_80_arch_eth_dispatch.yaml pytest -svv tests/ttnn/integration_tests/mobilenetv2/test_mobilenetv2.py
-=======
+    
     #UFLD_V2
     WH_ARCH_YAML=wormhole_b0_80_arch_eth_dispatch.yaml pytest tests/ttnn/integration_tests/UFLD_v2/test_ttnn_UFLD_v2.py::test_UFD_V2_Model
->>>>>>> 0a31680b
-
+    
     # Llama3.1-8B
     llama8b=/mnt/MLPerf/tt_dnn-models/llama/Meta-Llama-3.1-8B-Instruct/
     # Llama3.2-1B
