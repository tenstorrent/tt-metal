--- conflicted
+++ resolved
@@ -55,19 +55,6 @@
     HF_MODEL=$llama8b TT_CACHE_PATH=$tt_cache pytest models/tt_transformers/tests/test_model.py -k "quick" ; fail+=$?
     echo "LOG_METAL: Llama3 tests for $llama8b completed"
 
-<<<<<<< HEAD
-    # Mistral-7B-v0.3
-    mistral_weights=mistralai/Mistral-7B-Instruct-v0.3
-    tt_cache_mistral=$TT_CACHE_HOME/$mistral_weights
-    HF_MODEL=$mistral_weights TT_CACHE_PATH=$tt_cache_mistral pytest models/tt_transformers/tests/test_model.py -k "quick" ; fail+=$?
-
-    # ARCEE AFM-4.5B
-    arcee_weights=arcee-ai/AFM-4.5B
-    tt_cache_arcee=$TT_CACHE_HOME/$arcee_weights
-    HF_MODEL=$arcee_weights TT_CACHE_PATH=$tt_cache_arcee pytest models/tt_transformers/tests/test_model.py -k "quick" ; fail+=$?
-    echo "LOG_METAL: ARCEE tests for $arcee_weights completed"
-=======
->>>>>>> 8340ecf3
 }
 
 run_python_model_tests_slow_runtime_mode_wormhole_b0() {
