--- conflicted
+++ resolved
@@ -66,7 +66,6 @@
     else:
         weights_pth = str(model_path / "yolov4.pth")
 
-<<<<<<< HEAD
     ttnn_model = TtYOLOv4(weights_pth, device)
 
     imgfile = "models/demos/yolov4/demo/giraffe_320.jpg"
@@ -83,9 +82,7 @@
 
     input_tensor = torch.permute(torch_input, (0, 2, 3, 1))
     ttnn_input = ttnn.from_torch(input_tensor, ttnn.bfloat16)
-=======
-    ttnn_model = TtYOLOv4(device, weights_pth)
->>>>>>> 16419fe1
+
 
     torch_model = Yolov4()
 
@@ -101,14 +98,7 @@
     torch_model.load_state_dict(new_state_dict)
     torch_model.eval()
 
-<<<<<<< HEAD
     torch_output_tensor = torch_model(torch_input)
-=======
-    result_1, result_2, result_3 = ttnn_model(ttnn_input)
-    result_1 = ttnn.to_torch(result_1)
-    result_2 = ttnn.to_torch(result_2)
-    result_3 = ttnn.to_torch(result_3)
->>>>>>> 16419fe1
 
     ref1, ref2, ref3 = gen_yolov4_boxes_confs(torch_output_tensor)
     ref_boxes, ref_confs = get_region_boxes([ref1, ref2, ref3])
