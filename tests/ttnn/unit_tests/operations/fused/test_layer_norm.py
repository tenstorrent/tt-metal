# SPDX-FileCopyrightText: © 2023 Tenstorrent Inc.

# SPDX-License-Identifier: Apache-2.0

import pytest

import torch

import ttnn

from tests.ttnn.utils_for_testing import assert_with_pcc
<<<<<<< HEAD
from models.common.utility_functions import skip_for_wormhole_b0
=======
from models.utility_functions import is_blackhole


def skip_welford_blackhole(use_welford):
    return pytest.mark.skipif(
        use_welford and is_blackhole(), reason="Welford's algorithm is not supported on Blackhole"
    )
>>>>>>> 536dcd45


@pytest.mark.parametrize("h", [32])
@pytest.mark.parametrize("w", [64])
@pytest.mark.parametrize("use_welford", [True, False])
@skip_welford_blackhole("'use_welford'")
def test_layer_norm(device, h, w, use_welford):
    torch.manual_seed(0)

    torch_input_tensor = torch.rand((h, w), dtype=torch.bfloat16)
    torch_output_tensor = torch.nn.functional.layer_norm(torch_input_tensor, normalized_shape=[w])

    input_tensor = ttnn.from_torch(torch_input_tensor, layout=ttnn.TILE_LAYOUT, device=device)
    program_config = ttnn.LayerNormDefaultProgramConfig(use_welford=use_welford)
    output_tensor = ttnn.layer_norm(input_tensor, program_config=program_config)
    output_tensor = ttnn.to_layout(output_tensor, ttnn.ROW_MAJOR_LAYOUT)
    output_tensor = ttnn.from_device(output_tensor)
    output_tensor = ttnn.to_torch(output_tensor)

    assert_with_pcc(torch_output_tensor, output_tensor, 0.9998)


@pytest.mark.parametrize("h", [32])
@pytest.mark.parametrize("w", [64])
@pytest.mark.parametrize("use_welford", [True, False])
@skip_welford_blackhole("'use_welford'")
def test_layer_norm_with_weight_and_bias(device, h, w, use_welford):
    torch.manual_seed(0)

    torch_input_tensor = torch.rand((h, w), dtype=torch.bfloat16)
    torch_weight = torch.rand((w,), dtype=torch.bfloat16)
    torch_bias = torch.rand((w,), dtype=torch.bfloat16)

    torch_output_tensor = torch.nn.functional.layer_norm(
        torch_input_tensor, normalized_shape=[w], weight=torch_weight, bias=torch_bias
    )

    input_tensor = ttnn.from_torch(torch_input_tensor, layout=ttnn.TILE_LAYOUT, device=device)
    weight = ttnn.from_torch(torch_weight, layout=ttnn.TILE_LAYOUT, device=device)
    bias = ttnn.from_torch(torch_bias, layout=ttnn.TILE_LAYOUT, device=device)

    program_config = ttnn.LayerNormDefaultProgramConfig(use_welford=use_welford)
    output_tensor = ttnn.layer_norm(input_tensor, weight=weight, bias=bias, program_config=program_config)
    output_tensor = ttnn.to_layout(output_tensor, ttnn.ROW_MAJOR_LAYOUT)
    output_tensor = ttnn.from_device(output_tensor)
    output_tensor = ttnn.to_torch(output_tensor)

    assert_with_pcc(torch_output_tensor, output_tensor, 0.9998)


@pytest.mark.parametrize("h", [32])
@pytest.mark.parametrize("w", [64])
@pytest.mark.parametrize("use_welford", [True, False])
@skip_welford_blackhole("'use_welford'")
def test_layer_norm_with_weight_bias_and_residual_input(device, h, w, use_welford):
    torch.manual_seed(0)

    torch_input_tensor = torch.rand((h, w), dtype=torch.bfloat16)
    torch_residual_input_tensor = torch.rand((h, w), dtype=torch.bfloat16)
    torch_weight = torch.rand((w,), dtype=torch.bfloat16)
    torch_bias = torch.rand((w,), dtype=torch.bfloat16)
    torch_output_tensor = torch.nn.functional.layer_norm(
        torch_input_tensor + torch_residual_input_tensor, normalized_shape=[w], weight=torch_weight, bias=torch_bias
    )

    input_tensor = ttnn.from_torch(torch_input_tensor, layout=ttnn.TILE_LAYOUT, device=device)
    residual_input_tensor = ttnn.from_torch(torch_residual_input_tensor, layout=ttnn.TILE_LAYOUT, device=device)
    weight = ttnn.from_torch(torch_weight, layout=ttnn.TILE_LAYOUT, device=device)
    bias = ttnn.from_torch(torch_bias, layout=ttnn.TILE_LAYOUT, device=device)

    program_config = ttnn.LayerNormDefaultProgramConfig(use_welford=use_welford)
    output_tensor = ttnn.layer_norm(
        input_tensor,
        residual_input_tensor=residual_input_tensor,
        weight=weight,
        bias=bias,
        program_config=program_config,
    )
    output_tensor = ttnn.to_layout(output_tensor, ttnn.ROW_MAJOR_LAYOUT)
    output_tensor = ttnn.from_device(output_tensor)
    output_tensor = ttnn.to_torch(output_tensor)

    assert_with_pcc(torch_output_tensor, output_tensor, 0.9997)


@pytest.mark.parametrize("h", [2])
@pytest.mark.parametrize("w", [512])
def test_layer_norm_with_tile_layout(device, h, w):
    torch.manual_seed(0)

    torch_input_tensor = torch.rand((1, h, w), dtype=torch.bfloat16)
    torch_weight = torch.ones(w, dtype=torch.bfloat16)
    torch_bias = torch.zeros(w, dtype=torch.bfloat16)
    torch_output_tensor = torch.nn.functional.layer_norm(
        torch_input_tensor,
        (w,),
        torch_weight,
        torch_bias,
    )

    input_tensor = ttnn.from_torch(torch_input_tensor)
    input_tensor = ttnn.to_layout(input_tensor, ttnn.TILE_LAYOUT)
    input_tensor = ttnn.to_device(input_tensor, device)

    weight = ttnn.from_torch(torch_weight)
    weight = ttnn.to_layout(weight, ttnn.TILE_LAYOUT)
    weight = ttnn.to_device(weight, device)

    bias = ttnn.from_torch(torch_bias)
    bias = ttnn.to_layout(bias, ttnn.TILE_LAYOUT)
    bias = ttnn.to_device(bias, device)

    output_tensor = ttnn.layer_norm(
        input_tensor,
        weight=weight,
        bias=bias,
    )

    output_tensor = ttnn.to_layout(output_tensor, ttnn.ROW_MAJOR_LAYOUT)
    output_tensor = ttnn.from_device(output_tensor)
    output_tensor = ttnn.to_torch(output_tensor)

    assert_with_pcc(torch_output_tensor, output_tensor, 0.9998)


@pytest.mark.parametrize("h", [1024, 2080])
@pytest.mark.parametrize("w", [3200, 4128])
@pytest.mark.parametrize("use_welford", [True, False])
@skip_welford_blackhole("'use_welford'")
def test_large_layer_norm(device, h, w, use_welford):
    if h == 2080:
        pytest.skip("Bug, see https://github.com/tenstorrent/tt-metal/issues/27126")

    torch.manual_seed(0)

    torch_input_tensor = torch.rand((h, w), dtype=torch.float32)
    torch_output_tensor = torch.nn.functional.layer_norm(torch_input_tensor, normalized_shape=[w])

    input_tensor = ttnn.from_torch(torch_input_tensor, layout=ttnn.TILE_LAYOUT, device=device)
    program_config = ttnn.LayerNormDefaultProgramConfig(use_welford=use_welford)
    output_tensor = ttnn.layer_norm(input_tensor, program_config=program_config)
    output_tensor = ttnn.to_layout(output_tensor, ttnn.ROW_MAJOR_LAYOUT)
    output_tensor = ttnn.from_device(output_tensor)
    output_tensor = ttnn.to_torch(output_tensor)

    assert_with_pcc(torch_output_tensor, output_tensor, 0.9998)


@pytest.mark.parametrize("h", [2048])
@pytest.mark.parametrize("w", [4096])
@pytest.mark.parametrize("use_welford", [True, False])
@skip_welford_blackhole("'use_welford'")
def test_large_layer_norm_with_weight_and_bias(device, h, w, use_welford):
    torch.manual_seed(0)

    torch_input_tensor = torch.rand((h, w), dtype=torch.bfloat16)
    torch_weight = torch.rand((w,), dtype=torch.bfloat16)
    torch_bias = torch.rand((w,), dtype=torch.bfloat16)

    torch_output_tensor = torch.nn.functional.layer_norm(
        torch_input_tensor, normalized_shape=[w], weight=torch_weight, bias=torch_bias
    )

    input_tensor = ttnn.from_torch(torch_input_tensor, layout=ttnn.TILE_LAYOUT, device=device)
    weight = ttnn.from_torch(torch_weight, layout=ttnn.TILE_LAYOUT, device=device)
    bias = ttnn.from_torch(torch_bias, layout=ttnn.TILE_LAYOUT, device=device)

    program_config = ttnn.LayerNormDefaultProgramConfig(use_welford=use_welford)
    output_tensor = ttnn.layer_norm(input_tensor, weight=weight, bias=bias, program_config=program_config)
    output_tensor = ttnn.to_layout(output_tensor, ttnn.ROW_MAJOR_LAYOUT)
    output_tensor = ttnn.from_device(output_tensor)
    output_tensor = ttnn.to_torch(output_tensor)

    assert_with_pcc(torch_output_tensor, output_tensor, 0.97)


@pytest.mark.parametrize("h", [2048])
@pytest.mark.parametrize("w", [4096])
@pytest.mark.parametrize("use_welford", [True, False])
@skip_welford_blackhole("'use_welford'")
def test_large_layer_norm_with_weight(device, h, w, use_welford):
    torch.manual_seed(0)

    torch_input_tensor = torch.rand((h, w), dtype=torch.bfloat16)
    torch_weight = torch.rand((w,), dtype=torch.bfloat16)

    torch_output_tensor = torch.nn.functional.layer_norm(torch_input_tensor, normalized_shape=[w], weight=torch_weight)

    input_tensor = ttnn.from_torch(torch_input_tensor, layout=ttnn.TILE_LAYOUT, device=device)
    weight = ttnn.from_torch(torch_weight, layout=ttnn.TILE_LAYOUT, device=device)

    program_config = ttnn.LayerNormDefaultProgramConfig(use_welford=use_welford)
    output_tensor = ttnn.layer_norm(input_tensor, weight=weight, program_config=program_config)
    output_tensor = ttnn.to_layout(output_tensor, ttnn.ROW_MAJOR_LAYOUT)
    output_tensor = ttnn.from_device(output_tensor)
    output_tensor = ttnn.to_torch(output_tensor)

    assert_with_pcc(torch_output_tensor, output_tensor, 0.97)


@pytest.mark.parametrize("h", [2048])
@pytest.mark.parametrize("w", [4096])
@pytest.mark.parametrize("use_welford", [True, False])
@skip_welford_blackhole("'use_welford'")
def test_large_layer_norm_with_bias(device, h, w, use_welford):
    torch.manual_seed(0)

    torch_input_tensor = torch.rand((h, w), dtype=torch.bfloat16)
    torch_bias = torch.rand((w,), dtype=torch.bfloat16)

    torch_output_tensor = torch.nn.functional.layer_norm(torch_input_tensor, normalized_shape=[w], bias=torch_bias)

    input_tensor = ttnn.from_torch(torch_input_tensor, layout=ttnn.TILE_LAYOUT, device=device)
    bias = ttnn.from_torch(torch_bias, layout=ttnn.TILE_LAYOUT, device=device)

    program_config = ttnn.LayerNormDefaultProgramConfig(use_welford=use_welford)
    output_tensor = ttnn.layer_norm(input_tensor, bias=bias, program_config=program_config)
    output_tensor = ttnn.to_layout(output_tensor, ttnn.ROW_MAJOR_LAYOUT)
    output_tensor = ttnn.from_device(output_tensor)
    output_tensor = ttnn.to_torch(output_tensor)

    assert_with_pcc(torch_output_tensor, output_tensor, 0.97)


@pytest.mark.parametrize("h, w", [(2048, 2048)])
@pytest.mark.parametrize("legacy_reduction", [True, False])
@pytest.mark.parametrize("legacy_rsqrt", [True, False])
def test_large_layer_norm_with_legacy_reduction_and_rsqrt(device, h, w, legacy_reduction, legacy_rsqrt):
    torch.manual_seed(0)

    torch_input_tensor = torch.rand((h, w), dtype=torch.bfloat16)
    torch_bias = torch.rand((w,), dtype=torch.bfloat16)

    torch_output_tensor = torch.nn.functional.layer_norm(torch_input_tensor, normalized_shape=[w], bias=torch_bias)

    input_tensor = ttnn.from_torch(torch_input_tensor, layout=ttnn.TILE_LAYOUT, device=device)
    bias = ttnn.from_torch(torch_bias, layout=ttnn.TILE_LAYOUT, device=device)

    program_config = ttnn.LayerNormDefaultProgramConfig(
        legacy_reduction=legacy_reduction, legacy_rsqrt=legacy_rsqrt, use_welford=False
    )
    compute_kernel_config = ttnn.init_device_compute_kernel_config(
        device.arch(),
        math_fidelity=ttnn.MathFidelity.HiFi4,
        math_approx_mode=False,
        fp32_dest_acc_en=True,
        packer_l1_acc=True,
    )
    output_tensor = ttnn.layer_norm(
        input_tensor, bias=bias, compute_kernel_config=compute_kernel_config, program_config=program_config
    )
    output_tensor = ttnn.to_layout(output_tensor, ttnn.ROW_MAJOR_LAYOUT)
    output_tensor = ttnn.from_device(output_tensor)
    output_tensor = ttnn.to_torch(output_tensor)

    assert_with_pcc(torch_output_tensor, output_tensor, 0.97)


@pytest.mark.parametrize("h", [32, 1024])
@pytest.mark.parametrize("w", [2880, 4096])
@pytest.mark.parametrize("use_welford", [True, False])
@skip_welford_blackhole("'use_welford'")
def test_large_layer_norm_with_weight_bias_and_residual_input(device, h, w, use_welford):
    if not use_welford:
        pytest.skip("Low PCC, see https://github.com/tenstorrent/tt-metal/issues/27291")

    torch.manual_seed(0)

    torch_input_tensor = torch.rand((h, w), dtype=torch.bfloat16)
    torch_residual_input_tensor = torch.rand((h, w), dtype=torch.bfloat16)
    torch_weight = torch.rand((w,), dtype=torch.bfloat16)
    torch_bias = torch.rand((w,), dtype=torch.bfloat16)
    torch_output_tensor = torch.nn.functional.layer_norm(
        torch_input_tensor + torch_residual_input_tensor, normalized_shape=[w], weight=torch_weight, bias=torch_bias
    )

    input_tensor = ttnn.from_torch(torch_input_tensor, layout=ttnn.TILE_LAYOUT, device=device)
    residual_input_tensor = ttnn.from_torch(torch_residual_input_tensor, layout=ttnn.TILE_LAYOUT, device=device)
    weight = ttnn.from_torch(torch_weight, layout=ttnn.TILE_LAYOUT, device=device)
    bias = ttnn.from_torch(torch_bias, layout=ttnn.TILE_LAYOUT, device=device)

    program_config = ttnn.LayerNormDefaultProgramConfig(use_welford=use_welford)
    output_tensor = ttnn.layer_norm(
        input_tensor,
        residual_input_tensor=residual_input_tensor,
        weight=weight,
        bias=bias,
        program_config=program_config,
    )
    output_tensor = ttnn.to_layout(output_tensor, ttnn.ROW_MAJOR_LAYOUT)
    output_tensor = ttnn.from_device(output_tensor)
    output_tensor = ttnn.to_torch(output_tensor)

    assert_with_pcc(torch_output_tensor, output_tensor, 0.9997)<|MERGE_RESOLUTION|>--- conflicted
+++ resolved
@@ -9,17 +9,13 @@
 import ttnn
 
 from tests.ttnn.utils_for_testing import assert_with_pcc
-<<<<<<< HEAD
-from models.common.utility_functions import skip_for_wormhole_b0
-=======
-from models.utility_functions import is_blackhole
+from models.common.utility_functions import is_blackhole
 
 
 def skip_welford_blackhole(use_welford):
     return pytest.mark.skipif(
         use_welford and is_blackhole(), reason="Welford's algorithm is not supported on Blackhole"
     )
->>>>>>> 536dcd45
 
 
 @pytest.mark.parametrize("h", [32])
