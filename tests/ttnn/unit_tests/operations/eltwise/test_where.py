# SPDX-FileCopyrightText: © 2025 Tenstorrent AI ULC

# SPDX-License-Identifier: Apache-2.0

import torch
import ttnn
import pytest

from tests.ttnn.utils_for_testing import assert_with_pcc, assert_equal, assert_with_ulp, assert_allclose
from math import isnan


def torch_equal_nan(a, b):
    return torch.all((a == b) | (torch.isnan(a) & torch.isnan(b)))


# TTT,  // tensor-tensor-tensor
# TTS,  // tensor-tensor-scalar
# TST,  // tensor-scalar-tensor
# TSS,  // tensor-scalar-scalar


@pytest.mark.parametrize(
    "c_shape, t_shape, f_shape",
    [
<<<<<<< HEAD
        # ((1, 1, 32, 32), (1, 1, 32, 32), (1, 1, 32, 32)),  # LLK
        # ((2, 3, 64, 128), (2, 3, 64, 128), (2, 3, 64, 128)),  # LLK
        # ((3, 2, 3, 64, 128), (3, 2, 3, 64, 128), (3, 2, 3, 64, 128)),  # LLK
        # ((1, 1, 1024, 1024), (1, 1, 1024, 1), (1, 1, 1024, 1024)),  # A, Bcol, C
        # ((1, 1, 1024, 1), (1, 1, 1024, 1024), (1, 1, 1024, 1024)),  # Acol, B, C
        # ((1, 1, 1024, 1024), (1, 1, 1024, 1024), (1, 1, 1024, 1)),  # A, B, Ccol
        ((1, 1, 1, 1024), (1, 1, 1024, 1024), (1, 1, 1, 1024)),  # Arow, B, Crow
        ((1, 1, 1024, 1024), (1, 1, 1, 1024), (1, 1, 1, 1024)),  # A, Brow, Crow
        # ((1, 1, 64, 1), (1, 1, 64, 64), (1, 1, 64, 64)),  # Acol, B, C
        # ((256,), (256,), (256,)),  # LLK
        # # Bcast cases for dims -5, -4, -3 (outer dims)
        # ((128, 128), (2, 2, 2, 128, 128), (2, 2, 128, 128)),
        # ((128, 128), (2, 2, 2, 128, 128), (2, 1, 128, 128)),
        # ((1, 2, 3, 4, 128, 128), (128, 128), (128, 128)),
        # ((4, 1, 1, 1, 128, 128), (4, 2, 2, 2, 128, 128), (4, 1, 2, 1, 128, 128)),
    ],
)
@pytest.mark.parametrize("scalar", [15.5])
@pytest.mark.parametrize("variant", ["TTS", "TST"])
@pytest.mark.parametrize("condition", [1])
def test_ttnn_where(c_shape, t_shape, f_shape, scalar, variant, condition, device):
    torch.manual_seed(0)
    C = torch.ones(c_shape, dtype=torch.float32) * condition
    if variant == "TTS":
        T = torch.randn(t_shape, dtype=torch.float32)
        F = scalar
    elif variant == "TST":
        T = scalar
        F = torch.randn(f_shape, dtype=torch.float32)
    elif variant == "TTT":
        T = torch.randn(t_shape, dtype=torch.float32)
        F = torch.ones(f_shape, dtype=torch.float32) * 10
    golden = torch.where(C.bool(), T, F)

    ttnn_C = ttnn.from_torch(C, dtype=ttnn.float32, layout=ttnn.TILE_LAYOUT, device=device)
    if variant == "TTS":
        ttnn_T = ttnn.from_torch(T, dtype=ttnn.float32, layout=ttnn.TILE_LAYOUT, device=device)
        ttnn_F = scalar
    elif variant == "TST":
        ttnn_T = scalar
        ttnn_F = ttnn.from_torch(F, dtype=ttnn.float32, layout=ttnn.TILE_LAYOUT, device=device)
    elif variant == "TTT":
        ttnn_T = ttnn.from_torch(T, dtype=ttnn.float32, layout=ttnn.TILE_LAYOUT, device=device)
        ttnn_F = ttnn.from_torch(F, dtype=ttnn.float32, layout=ttnn.TILE_LAYOUT, device=device)
    ttnn_result = ttnn.where(ttnn_C, ttnn_T, ttnn_F)
    result = ttnn.to_torch(ttnn_result)

    assert torch_equal_nan(result, golden)


#  Testing for TTS and TST variant with scalar HW
@pytest.mark.parametrize(
    "c_shape, t_shape, f_shape",
    [
=======
        ((1, 1, 32, 32), (1, 1, 32, 32), (1, 1, 32, 32)),  # LLK
        ((2, 3, 64, 128), (2, 3, 64, 128), (2, 3, 64, 128)),  # LLK
        ((3, 2, 3, 64, 128), (3, 2, 3, 64, 128), (3, 2, 3, 64, 128)),  # LLK
        ((1, 1, 1024, 1024), (1, 1, 1024, 1), (1, 1, 1024, 1024)),  # A, Bcol, C
        ((1, 1, 1024, 1), (1, 1, 1024, 1024), (1, 1, 1024, 1024)),  # Acol, B, C
        ((1, 1, 1024, 1024), (1, 1, 1024, 1024), (1, 1, 1024, 1)),  # A, B, Ccol
        ((1, 1, 64, 1), (1, 1, 64, 64), (1, 1, 64, 64)),  # Acol, B, C
        ((256,), (256,), (256,)),  # LLK
        # Bcast cases for dims -5, -4, -3 (outer dims)
        ((128, 128), (2, 2, 2, 128, 128), (2, 2, 128, 128)),
        ((128, 128), (2, 2, 2, 128, 128), (2, 1, 128, 128)),
        ((1, 2, 3, 4, 128, 128), (128, 128), (128, 128)),
        ((4, 1, 1, 1, 128, 128), (4, 2, 2, 2, 128, 128), (4, 1, 2, 1, 128, 128)),
>>>>>>> f3b7e0a1
        # Scalar Bcast cases
        ((3, 2, 3, 64, 128), (3, 2, 3, 1, 1), (3, 2, 3, 1, 1)),  # LLK
        # Scalar Bcast cases with  outer dims bcast (-5, -4, -3)
        ((1, 2, 3, 4, 128, 128), (1, 1), (1, 1)),
        ((4, 2, 2, 2, 1, 1), (4, 1, 1, 1, 128, 128), (4, 1, 2, 1, 1, 1)),
    ],
)
@pytest.mark.parametrize("scalar", [15.5, 5.0, -11.33])
@pytest.mark.parametrize("variant", ["TTS", "TST", "TTT"])
@pytest.mark.parametrize("condition", [1, 0])
def test_ttnn_where(c_shape, t_shape, f_shape, scalar, variant, condition, device):
    torch.manual_seed(0)
    C = torch.ones(c_shape, dtype=torch.float32) * condition
    if variant == "TTS":
        T = torch.randn(t_shape, dtype=torch.float32)
        F = scalar
    elif variant == "TST":
        T = scalar
        F = torch.randn(f_shape, dtype=torch.float32)
    elif variant == "TTT":
        T = torch.randn(t_shape, dtype=torch.float32)
        F = torch.ones(f_shape, dtype=torch.float32) * 10
    golden = torch.where(C.bool(), T, F)

    ttnn_C = ttnn.from_torch(C, dtype=ttnn.float32, layout=ttnn.TILE_LAYOUT, device=device)
    if variant == "TTS":
        ttnn_T = ttnn.from_torch(T, dtype=ttnn.float32, layout=ttnn.TILE_LAYOUT, device=device)
        ttnn_F = scalar
    elif variant == "TST":
        ttnn_T = scalar
        ttnn_F = ttnn.from_torch(F, dtype=ttnn.float32, layout=ttnn.TILE_LAYOUT, device=device)
    elif variant == "TTT":
        ttnn_T = ttnn.from_torch(T, dtype=ttnn.float32, layout=ttnn.TILE_LAYOUT, device=device)
        ttnn_F = ttnn.from_torch(F, dtype=ttnn.float32, layout=ttnn.TILE_LAYOUT, device=device)
    ttnn_result = ttnn.where(ttnn_C, ttnn_T, ttnn_F)
    result = ttnn.to_torch(ttnn_result)

    assert torch_equal_nan(result, golden)


@pytest.mark.parametrize(
    "c_shape, t_shape, f_shape",
    [
        # Bcast cases for dim -2 (row)
        ((1, 1, 1024, 1024), (1, 1, 1, 1024), (1, 1, 1024, 1024)),  # A, Brow, C
        ((1, 1, 1024, 1024), (1, 1, 1024, 1024), (1, 1, 1, 1024)),  # A, B, Crow
        ((1, 1, 1024, 1024), (1, 1, 1, 1024), (1, 1, 1, 1024)),  # A, Brow, Crow
        ((1, 1, 1, 1024), (1, 1, 1024, 1024), (1, 1, 1, 1024)),  # Arow, B, Crow
        ((2, 2, 1024, 1024), (1, 1024), (1024, 1024)),
        # Bcast cases for dim -1 (col)
        ((1024), (1), (1024)),
        ((1, 1, 1024, 1024), (1, 1, 1024, 1), (1, 1, 1024, 1)),  # A, Bcol, Ccol
        ((1, 1, 1024, 1), (1, 1, 1024, 1), (1, 1, 1024, 1024)),  # Acol, Bcol, C
        ((1, 1, 1024, 1024), (1, 1, 1024, 1), (1, 1, 1024, 1)),  # A, Bcol, Ccol
        ((1, 1, 1024, 1), (1, 1, 1024, 1024), (1, 1, 1024, 1)),  # Acol, B, Ccol
        ((4, 1, 1, 1, 128, 128), (4, 2, 2, 2, 128, 128), (4, 1, 2, 1, 128, 1)),
    ],
)
@pytest.mark.parametrize("condition", [1, 0])
def test_ttnn_where_bcast(c_shape, t_shape, f_shape, condition, device):
    torch.manual_seed(0)
    C = torch.ones(c_shape, dtype=torch.float32) * condition
    T = torch.randn(t_shape, dtype=torch.float32)
    F = torch.ones(f_shape, dtype=torch.float32) * 10
    golden = torch.where(C.bool(), T, F)

    ttnn_C = ttnn.from_torch(C, dtype=ttnn.float32, layout=ttnn.TILE_LAYOUT, device=device)
    ttnn_T = ttnn.from_torch(T, dtype=ttnn.float32, layout=ttnn.TILE_LAYOUT, device=device)
    ttnn_F = ttnn.from_torch(F, dtype=ttnn.float32, layout=ttnn.TILE_LAYOUT, device=device)
    ttnn_result = ttnn.where(ttnn_C, ttnn_T, ttnn_F)
    result = ttnn.to_torch(ttnn_result)

    assert torch_equal_nan(result, golden)


@pytest.mark.parametrize(
    "c_shape, t_shape, f_shape",
    [
        ((2, 3, 64, 128), (2, 3, 64, 128), (2, 3, 64, 128)),  # LLK
        ((3, 2, 3, 64, 128), (3, 2, 3, 64, 128), (3, 2, 3, 64, 128)),  # LLK
        ((256,), (256,), (256,)),  # LLK
    ],
)
@pytest.mark.parametrize("variant", ["TTS", "TST", "TTT"])
@pytest.mark.parametrize("condition", [1, 0])
@pytest.mark.parametrize("scalar", [-9, 10, 7])
def test_ttnn_where_int32(c_shape, t_shape, f_shape, variant, condition, scalar, device):
    torch.manual_seed(0)
    C = torch.ones(c_shape, dtype=torch.int32) * condition
    if variant == "TTS":
        T = torch.randint(-1000, 1000, t_shape, dtype=torch.int32)
        F = scalar
    elif variant == "TST":
        T = scalar
        F = torch.randint(-2000, 100, f_shape, dtype=torch.int32)
    elif variant == "TTT":
        T = torch.randint(-1000, 1000, t_shape, dtype=torch.int32)
        F = torch.randint(-2000, 100, f_shape, dtype=torch.int32)
    golden = torch.where(C.bool(), T, F)

    ttnn_C = ttnn.from_torch(C, dtype=ttnn.int32, layout=ttnn.TILE_LAYOUT, device=device)
    if variant == "TTS":
        ttnn_T = ttnn.from_torch(T, dtype=ttnn.int32, layout=ttnn.TILE_LAYOUT, device=device)
        ttnn_F = scalar
    elif variant == "TST":
        ttnn_T = scalar
        ttnn_F = ttnn.from_torch(F, dtype=ttnn.int32, layout=ttnn.TILE_LAYOUT, device=device)
    elif variant == "TTT":
        ttnn_T = ttnn.from_torch(T, dtype=ttnn.int32, layout=ttnn.TILE_LAYOUT, device=device)
        ttnn_F = ttnn.from_torch(F, dtype=ttnn.int32, layout=ttnn.TILE_LAYOUT, device=device)
    ttnn_result = ttnn.where(ttnn_C, ttnn_T, ttnn_F)
    result = ttnn.to_torch(ttnn_result)

    assert torch.equal(result, golden)


@pytest.mark.parametrize(
    "tor_dtype, ttnn_dtype",
    [
        (torch.bfloat16, ttnn.bfloat8_b),
    ],
)
@pytest.mark.parametrize(
    "c_shape, t_shape, f_shape",
    [
        ((2, 3, 64, 128), (2, 3, 64, 128), (2, 3, 64, 128)),  # LLK
        ((3, 2, 3, 64, 128), (3, 2, 3, 64, 128), (3, 2, 3, 64, 128)),  # LLK
        ((256,), (256,), (256,)),  # LLK
    ],
)
@pytest.mark.parametrize("scalar", [15.5, -11.5, 0, 55.5])
@pytest.mark.parametrize("variant", ["TTS", "TST", "TTT"])
@pytest.mark.parametrize("condition", [1, 0])
def test_ttnn_where_bfloat8b(tor_dtype, ttnn_dtype, c_shape, t_shape, f_shape, scalar, variant, condition, device):
    torch.manual_seed(0)
    C = torch.ones(c_shape, dtype=tor_dtype) * condition
    if variant == "TTS":
        T = torch.randn(t_shape, dtype=tor_dtype)
        F = scalar
    elif variant == "TST":
        T = scalar
        F = torch.randn(f_shape, dtype=tor_dtype)
    elif variant == "TTT":
        T = torch.randn(t_shape, dtype=tor_dtype)
        F = torch.ones(f_shape, dtype=tor_dtype) * 10

    ttnn_C = ttnn.from_torch(C, dtype=ttnn_dtype, layout=ttnn.TILE_LAYOUT, device=device)
    C = ttnn.to_torch(ttnn_C)
    if variant == "TTS":
        ttnn_T = ttnn.from_torch(T, dtype=ttnn_dtype, layout=ttnn.TILE_LAYOUT, device=device)
        T = ttnn.to_torch(ttnn_T)
        ttnn_F = scalar
    elif variant == "TST":
        ttnn_T = scalar
        ttnn_F = ttnn.from_torch(F, dtype=ttnn_dtype, layout=ttnn.TILE_LAYOUT, device=device)
        F = ttnn.to_torch(ttnn_F)
    elif variant == "TTT":
        ttnn_T = ttnn.from_torch(T, dtype=ttnn_dtype, layout=ttnn.TILE_LAYOUT, device=device)
        ttnn_F = ttnn.from_torch(F, dtype=ttnn_dtype, layout=ttnn.TILE_LAYOUT, device=device)
        T = ttnn.to_torch(ttnn_T)
        F = ttnn.to_torch(ttnn_F)

    ttnn_result = ttnn.where(ttnn_C, ttnn_T, ttnn_F)

    result = ttnn.to_torch(ttnn_result)
    golden = torch.where(C.bool(), T, F)

    assert torch.equal(result, golden)


def test_ttnn_where_forge():
    cond = torch.tensor([[1, 0, 1, 0]], dtype=torch.int32)
    x = torch.tensor([[10, 20, 30, 40]], dtype=torch.int32)
    y = torch.tensor([[100, 200, 300, 400]], dtype=torch.int32)
    expected = torch.where(cond != 0, x, y)

    with ttnn.manage_device(0) as dev:
        ttnn_cond = ttnn.from_torch(cond, dtype=ttnn.int32, layout=ttnn.TILE_LAYOUT, device=dev)
        real_cond = ttnn.eq(ttnn_cond, 1)
        ttnn_x = ttnn.from_torch(x, dtype=ttnn.int32, layout=ttnn.TILE_LAYOUT, device=dev)
        ttnn_y = ttnn.from_torch(y, dtype=ttnn.int32, layout=ttnn.TILE_LAYOUT, device=dev)
        ttnn_result = ttnn.where(real_cond, ttnn_x, ttnn_y)
        result = ttnn.to_torch(ttnn_result)

    assert torch.equal(result, expected), f"Expected {expected}, got {result}"


def test_ttnn_where_nan(device):
    tor_dtype = torch.float32

    condition = torch.tensor([1, 0, -2, 0, 5, 0, 0, 8, 0, -1, float("inf"), float("nan")], dtype=tor_dtype)
    condition_all_ones = torch.tensor([1, 1, 1, 1, 1, 1, 1, 1, 1, 1, 1, 1], dtype=tor_dtype)
    condition_all_zeros = torch.tensor([0, 0, 0, 0, 0, 0, 0, 0, 0, 0, 0, 0], dtype=tor_dtype)

    # true and false value tensors
    true_values = torch.tensor(
        [1.0, float("nan"), 3.0, float("inf"), -float("inf"), -1.0, 0.0, -0.0, 42.49, -92.42, 111.0, 112.0],
        dtype=tor_dtype,
    )
    false_values = torch.tensor(
        [-1.0, 999.9, float("nan"), -float("inf"), float("inf"), 1.0, -0.0, 0.0, -3.14, 7.84, 222.0, 223.0],
        dtype=tor_dtype,
    )

    ttnn_condition = ttnn.from_torch(condition, dtype=ttnn.float32, layout=ttnn.TILE_LAYOUT, device=device)
    ttnn_condition_all_ones = ttnn.from_torch(
        condition_all_ones, dtype=ttnn.float32, layout=ttnn.TILE_LAYOUT, device=device
    )
    ttnn_condition_all_zeros = ttnn.from_torch(
        condition_all_zeros, dtype=ttnn.float32, layout=ttnn.TILE_LAYOUT, device=device
    )

    ttnn_true_values = ttnn.from_torch(true_values, dtype=ttnn.float32, layout=ttnn.TILE_LAYOUT, device=device)
    ttnn_false_values = ttnn.from_torch(false_values, dtype=ttnn.float32, layout=ttnn.TILE_LAYOUT, device=device)

    ttnn_result1 = ttnn.where(ttnn_condition, ttnn_true_values, ttnn_false_values)
    ttnn_result2 = ttnn.where(ttnn_condition_all_ones, ttnn_true_values, ttnn_false_values)
    ttnn_result3 = ttnn.where(ttnn_condition_all_zeros, ttnn_true_values, ttnn_false_values)

    tt_result1 = ttnn.to_torch(ttnn_result1)
    tt_result2 = ttnn.to_torch(ttnn_result2)
    tt_result3 = ttnn.to_torch(ttnn_result3)

    # where operation in torch expects condition to be a boolean dtype, in ttnn.where we follow 0's & non-zero's (0's and 1's would be ideal)
    result1 = torch.where(condition.bool(), true_values, false_values)
    result2 = torch.where(condition_all_ones.bool(), true_values, false_values)
    result3 = torch.where(condition_all_zeros.bool(), true_values, false_values)

    assert torch_equal_nan(tt_result1, result1)
    assert torch_equal_nan(tt_result2, result2)
    assert torch_equal_nan(tt_result3, result3)


@pytest.mark.parametrize("h", [32])
@pytest.mark.parametrize("w", [32])
@pytest.mark.parametrize(
    "tor_dtype, ttnn_dtype", [(torch.bfloat16, ttnn.bfloat16), (torch.float32, ttnn.float32), (torch.int32, ttnn.int32)]
)
def test_ttnn_where_mcw(h, w, tor_dtype, ttnn_dtype, device):
    C = torch.arange(h * w, dtype=tor_dtype)
    C = (C % 2).float()  # Alternates 0, 1, 0, 1, ...
    C = C.reshape(1, 1, h, w)
    C = C.expand(1, 1, h, w).to(tor_dtype)  # Broadcast to (n, c, h, w)
    T = torch.ones(1, 1, h, w, dtype=tor_dtype) * 4.0
    F = torch.ones(1, 1, h, w, dtype=tor_dtype) * 10.0
    golden = torch.where(C != 0, T, F)

    ttnn_C = ttnn.from_torch(C, dtype=ttnn_dtype, layout=ttnn.TILE_LAYOUT, device=device)
    ttnn_T = ttnn.from_torch(T, dtype=ttnn_dtype, layout=ttnn.TILE_LAYOUT, device=device)
    ttnn_F = ttnn.from_torch(F, dtype=ttnn_dtype, layout=ttnn.TILE_LAYOUT, device=device)
    ttnn_result = ttnn.where(ttnn_C, ttnn_T, ttnn_F)
    result = ttnn.to_torch(ttnn_result)

    assert torch.equal(result, golden)


def test_ttnn_where_edge_cases_bf16(device):
    tor_dtype = torch.bfloat16
    ttnn_dtype = ttnn.bfloat16

    condition = torch.tensor([1, 0, -2, 0, 5, 0, 0, 8, 0, -1, float("inf"), float("nan")], dtype=tor_dtype)
    condition_all_ones = torch.tensor([1, 1, 1, 1, 1, 1, 1, 1, 1, 1, 1, 1], dtype=tor_dtype)
    condition_all_zeros = torch.tensor([0, 0, 0, 0, 0, 0, 0, 0, 0, 0, 0, 0], dtype=tor_dtype)

    # true and false value tensors
    true_values = torch.tensor(
        [1.0, float("inf"), 3.0, float("inf"), -float("inf"), -1.0, 0.0, -0.0, 42.49, -92.42, 111.0, 112.0],
        dtype=tor_dtype,
    )
    false_values = torch.tensor(
        [-1.0, 999.9, float("inf"), -float("inf"), float("inf"), 1.0, -0.0, 0.0, -3.14, 7.84, 222.0, 223.0],
        dtype=tor_dtype,
    )

    ttnn_condition = ttnn.from_torch(condition, dtype=ttnn_dtype, layout=ttnn.TILE_LAYOUT, device=device)
    ttnn_condition_all_ones = ttnn.from_torch(
        condition_all_ones, dtype=ttnn_dtype, layout=ttnn.TILE_LAYOUT, device=device
    )
    ttnn_condition_all_zeros = ttnn.from_torch(
        condition_all_zeros, dtype=ttnn_dtype, layout=ttnn.TILE_LAYOUT, device=device
    )

    ttnn_true_values = ttnn.from_torch(true_values, dtype=ttnn_dtype, layout=ttnn.TILE_LAYOUT, device=device)
    ttnn_false_values = ttnn.from_torch(false_values, dtype=ttnn_dtype, layout=ttnn.TILE_LAYOUT, device=device)

    ttnn_result1 = ttnn.where(ttnn_condition, ttnn_true_values, ttnn_false_values)
    ttnn_result2 = ttnn.where(ttnn_condition_all_ones, ttnn_true_values, ttnn_false_values)
    ttnn_result3 = ttnn.where(ttnn_condition_all_zeros, ttnn_true_values, ttnn_false_values)

    tt_result1 = ttnn.to_torch(ttnn_result1)
    tt_result2 = ttnn.to_torch(ttnn_result2)
    tt_result3 = ttnn.to_torch(ttnn_result3)

    # where operation in torch expects condition to be a boolean dtype, in ttnn.where we follow 0's & non-zero's (0's and 1's would be ideal)
    result1 = torch.where(condition.bool(), true_values, false_values)
    result2 = torch.where(condition_all_ones.bool(), true_values, false_values)
    result3 = torch.where(condition_all_zeros.bool(), true_values, false_values)

    assert torch_equal_nan(tt_result1, result1)
    assert torch_equal_nan(tt_result2, result2)
    assert torch_equal_nan(tt_result3, result3)


def test_bf8b_exponent_behaviour(device):
    tor_dtype = torch.float32
    ttnn_dtype = ttnn.bfloat8_b

    condition = torch.tensor([1, 0, -2, 0, 5, 0, 0, 8, 0, -1, 1, 1], dtype=tor_dtype)
    condition_all_ones = torch.tensor([1, 1, 1, 1, 1, 1, 1, 1, 1, 1, 1, 1], dtype=tor_dtype)
    condition_all_zeros = torch.tensor([0, 0, 0, 0, 0, 0, 0, 0, 0, 0, 0, 0], dtype=tor_dtype)

    # true and false value tensors
    true_values = torch.tensor(
        [1.0, 9090.0, 3.0, 1010.55, -1010.55, -1.0, 0.0, -0.0, 42.49, -92.42, 111.0, 112.0],
        dtype=tor_dtype,
    )
    false_values = torch.tensor(
        [-1.0, 999.9, 9090.0, -1010.55, 1010.55, 1.0, -0.0, 0.0, -3.14, 7.84, 222.0, 223.0],
        dtype=tor_dtype,
    )

    ttnn_condition = ttnn.from_torch(condition, dtype=ttnn_dtype, layout=ttnn.TILE_LAYOUT, device=device)
    ttnn_condition_all_ones = ttnn.from_torch(
        condition_all_ones, dtype=ttnn_dtype, layout=ttnn.TILE_LAYOUT, device=device
    )
    ttnn_condition_all_zeros = ttnn.from_torch(
        condition_all_zeros, dtype=ttnn_dtype, layout=ttnn.TILE_LAYOUT, device=device
    )

    ttnn_true_values = ttnn.from_torch(true_values, dtype=ttnn_dtype, layout=ttnn.TILE_LAYOUT, device=device)
    true_values = ttnn.to_torch(ttnn_true_values)
    ttnn_false_values = ttnn.from_torch(false_values, dtype=ttnn_dtype, layout=ttnn.TILE_LAYOUT, device=device)
    false_values = ttnn.to_torch(ttnn_false_values)

    ttnn_result1 = ttnn.where(ttnn_condition, ttnn_true_values, ttnn_false_values)
    ttnn_result2 = ttnn.where(ttnn_condition_all_ones, ttnn_true_values, ttnn_false_values)
    ttnn_result3 = ttnn.where(ttnn_condition_all_zeros, ttnn_true_values, ttnn_false_values)

    tt_result1 = ttnn.to_torch(ttnn_result1)
    tt_result2 = ttnn.to_torch(ttnn_result2)
    tt_result3 = ttnn.to_torch(ttnn_result3)

    # where operation in torch expects condition to be a boolean dtype, in ttnn.where we follow 0's & non-zero's (0's and 1's would be ideal)
    result1 = torch.where(condition.bool(), true_values, false_values)
    result2 = torch.where(condition_all_ones.bool(), true_values, false_values)
    result3 = torch.where(condition_all_zeros.bool(), true_values, false_values)

    assert torch_equal_nan(tt_result1, result1)
    assert torch_equal_nan(tt_result2, result2)
    assert torch_equal_nan(tt_result3, result3)


@pytest.mark.parametrize("dtype", [torch.bfloat16, torch.float32])
@pytest.mark.parametrize("h, w", [[64, 128]])
def test_where_ttt(device, dtype, h, w):
    torch.manual_seed(0)

    ttnn_dtype = ttnn.bfloat16
    if dtype == torch.float32:
        ttnn_dtype = ttnn.float32

    C = torch.rand((h, w), dtype=dtype).uniform_(-100, 100)
    T = torch.rand((h, w), dtype=dtype).uniform_(-100, 100)
    F = torch.rand((h, w), dtype=dtype).uniform_(-100, 100)

    C = (C > 0).float()
    ttnn_C = ttnn.from_torch(C, dtype=ttnn_dtype, layout=ttnn.TILE_LAYOUT, device=device)
    ttnn_T = ttnn.from_torch(T, dtype=ttnn_dtype, layout=ttnn.TILE_LAYOUT, device=device)
    ttnn_F = ttnn.from_torch(F, dtype=ttnn_dtype, layout=ttnn.TILE_LAYOUT, device=device)

    golden = torch.where(C.bool(), T, F)
    ttnn_result = ttnn.where(ttnn_C, ttnn_T, ttnn_F)
    result = ttnn.to_torch(ttnn_result)

    assert torch_equal_nan(result, golden)


@pytest.mark.parametrize("dtype", [torch.bfloat16, torch.float32])
@pytest.mark.parametrize("h, w", [[64, 128]])
@pytest.mark.parametrize("scalar", [15.5, float("nan"), float("inf"), -float("inf")])
def test_where_tts(device, dtype, h, w, scalar):
    if dtype == torch.bfloat16 and isnan(scalar):
        pytest.xfail("NaN is packed as inf for ttnn.bfloat16")

    torch.manual_seed(0)

    ttnn_dtype = ttnn.bfloat16
    if dtype == torch.float32:
        ttnn_dtype = ttnn.float32

    C = torch.rand((h, w), dtype=dtype).uniform_(-100, 100)
    T = torch.rand((h, w), dtype=dtype).uniform_(-100, 100)
    F = scalar

    C = (C > 0).float()
    ttnn_C = ttnn.from_torch(C, dtype=ttnn_dtype, layout=ttnn.TILE_LAYOUT, device=device)
    ttnn_T = ttnn.from_torch(T, dtype=ttnn_dtype, layout=ttnn.TILE_LAYOUT, device=device)

    golden = torch.where(C.bool(), T, F)
    ttnn_result = ttnn.where(ttnn_C, ttnn_T, F)
    result = ttnn.to_torch(ttnn_result)

    assert torch_equal_nan(result, golden)


@pytest.mark.parametrize("dtype", [torch.bfloat16, torch.float32])
@pytest.mark.parametrize("h, w", [[64, 128]])
@pytest.mark.parametrize("scalar", [15.5, float("nan"), float("inf"), -float("inf")])
def test_where_tst(device, dtype, h, w, scalar):
    if dtype == torch.bfloat16 and isnan(scalar):
        pytest.xfail("NaN is packed as inf for ttnn.bfloat16")

    torch.manual_seed(0)

    ttnn_dtype = ttnn.bfloat16
    if dtype == torch.float32:
        ttnn_dtype = ttnn.float32

    C = torch.rand((h, w), dtype=dtype).uniform_(-100, 100)
    T = scalar
    F = torch.rand((h, w), dtype=dtype).uniform_(-100, 100)

    C = (C > 0).float()
    ttnn_C = ttnn.from_torch(C, dtype=ttnn_dtype, layout=ttnn.TILE_LAYOUT, device=device)
    ttnn_F = ttnn.from_torch(F, dtype=ttnn_dtype, layout=ttnn.TILE_LAYOUT, device=device)

    golden = torch.where(C.bool(), T, F)
    ttnn_result = ttnn.where(ttnn_C, T, ttnn_F)
    result = ttnn.to_torch(ttnn_result)

    assert torch_equal_nan(result, golden)


@pytest.mark.parametrize("dtype", [torch.bfloat16, torch.float32])
@pytest.mark.parametrize("h, w", [[64, 128]])
@pytest.mark.parametrize(
    "scalar1, scalar2",
    [
        [15.5, 31.2],
        [15.5, float("nan")],
        [float("nan"), 31.2],
        [float("inf"), -float("inf")],
        [-float("inf"), float("nan")],
    ],
)
def test_where_tss(device, dtype, h, w, scalar1, scalar2):
    if dtype == torch.bfloat16 and (isnan(scalar1) or isnan(scalar2)):
        pytest.xfail("NaN is packed as inf for ttnn.bfloat16")

    torch.manual_seed(0)

    ttnn_dtype = ttnn.bfloat16
    if dtype == torch.float32:
        ttnn_dtype = ttnn.float32

    C = torch.rand((h, w), dtype=dtype).uniform_(-100, 100)
    T = scalar1
    F = scalar2

    C = (C > 0).float()
    ttnn_C = ttnn.from_torch(C, dtype=ttnn_dtype, layout=ttnn.TILE_LAYOUT, device=device)

    golden = torch.where(C.bool(), T, F)
    ttnn_result = ttnn.where(ttnn_C, T, F)
    result = ttnn.to_torch(ttnn_result)

    if dtype == torch.bfloat16:
        assert_with_pcc(result, golden)
    else:
        assert torch_equal_nan(result, golden)


@pytest.mark.parametrize(
    "torch_dtype, ttnn_dtype",
    [
        (torch.float32, ttnn.float32),
        (torch.bfloat16, ttnn.bfloat16),
    ],
)
@pytest.mark.parametrize(
    "scalars",
    [
        (1000.0, 700.0),
        (float("inf"), 1.0),
        (1.0, float("inf")),
        (float("nan"), 0.0),
        (2.0, float("nan")),
        (-0.0, 34.5),
    ],
)
@pytest.mark.parametrize(
    "input_shapes",
    [
        torch.Size([100]),
        torch.Size([64, 128]),
        torch.Size([3, 128, 32]),
        torch.Size([1, 3, 320, 384]),
        torch.Size([1, 1, 32, 320, 12]),
    ],
)
def test_where_TSS_float_types(torch_dtype, ttnn_dtype, scalars, input_shapes, device):
    condition = torch.tensor([[0, 1] * (input_shapes[-1] // 2)] * input_shapes[0], dtype=torch_dtype)
    scalar_true, scalar_false = scalars

    torch_result = torch.where(condition.bool(), scalar_true, scalar_false)
    if torch_dtype != torch.float32:
        torch_result = torch.where(
            torch.isnan(torch_result), torch.tensor(float("inf"), dtype=torch_dtype), torch_result
        )

    ttnn_condition = ttnn.from_torch(condition, dtype=ttnn_dtype, layout=ttnn.TILE_LAYOUT, device=device)
    ttnn_result = ttnn.where(ttnn_condition, scalar_true, scalar_false)

    tt_result = ttnn.to_torch(ttnn_result)
    assert torch_equal_nan(tt_result, torch_result)


@pytest.mark.parametrize(
    "scalars",
    [
        (3, 7),
        (-10, 42),
        (0, 1),
        (9999, -9999),
        (-24567, 16777216),
        (-16777216, 56789),
    ],
)
@pytest.mark.parametrize(
    "input_shapes",
    [
        torch.Size([100]),
        torch.Size([64, 128]),
        torch.Size([3, 128, 32]),
        torch.Size([1, 3, 320, 384]),
        torch.Size([1, 1, 32, 320, 12]),
    ],
)
def test_where_TSS_int_types(scalars, input_shapes, device):
    scalar_true, scalar_false = scalars
    condition = torch.tensor([[0, 1] * (input_shapes[-1] // 2)] * input_shapes[0], dtype=torch.int32)

    torch_result = torch.where(condition.bool(), scalar_true, scalar_false)

    ttnn_condition = ttnn.from_torch(condition, dtype=ttnn.int32, layout=ttnn.TILE_LAYOUT, device=device)
    ttnn_result = ttnn.where(ttnn_condition, scalar_true, scalar_false)

    tt_result = ttnn.to_torch(ttnn_result)

    assert torch.equal(tt_result, torch_result)


def test_div_edgcase(device):
    a = torch.tensor([1, 2, -4, 0, -6, 0], dtype=torch.bfloat16)
    b = torch.tensor([-1, 0, 0, 0, -2, 7], dtype=torch.bfloat16)

    ttnn_a = ttnn.from_torch(a, dtype=ttnn.bfloat16, layout=ttnn.TILE_LAYOUT, device=device)
    ttnn_b = ttnn.from_torch(b, dtype=ttnn.bfloat16, layout=ttnn.TILE_LAYOUT, device=device)
    output_tensor = ttnn.div(ttnn_a, ttnn_b, accurate_mode=True)
    golden_tensor = torch.div(a, b)

    output_tensor = ttnn.to_torch(output_tensor)

    # accurate_mode=True
    # output_tensor tensor([-1., inf, -inf, inf,  3.,  0.], dtype=torch.bfloat16)
    # golden_tensor tensor([-1., inf, -inf, nan,  3.,  0.], dtype=torch.bfloat16)

    # Replace NaN values in golden tensor with inf to match expected behavior of ttnn.bfloat16
    golden_tensor = torch.where(
        torch.isnan(golden_tensor), torch.tensor(float("inf"), dtype=golden_tensor.dtype), golden_tensor
    )

    assert torch.allclose(output_tensor, golden_tensor, equal_nan=False)


def test_addcdiv_edgcase(device):
    # Hardcoded input tensors
    a = torch.tensor([1, 2, -4, 0, -6, 0], dtype=torch.bfloat16)
    b = torch.tensor([-1, 0, 0, 0, -2, 7], dtype=torch.bfloat16)
    c = torch.tensor([0, 0, 0, 0, 0, 0], dtype=torch.bfloat16)

    ttnn_a = ttnn.from_torch(a, dtype=ttnn.bfloat16, layout=ttnn.TILE_LAYOUT, device=device)
    ttnn_b = ttnn.from_torch(b, dtype=ttnn.bfloat16, layout=ttnn.TILE_LAYOUT, device=device)
    ttnn_c = ttnn.from_torch(c, dtype=ttnn.bfloat16, layout=ttnn.TILE_LAYOUT, device=device)
    value = -0.5
    output_tensor = ttnn.addcdiv(ttnn_c, ttnn_a, ttnn_b, value=value)
    golden_tensor = torch.addcdiv(c, a, b, value=value)

    output_tensor = ttnn.to_torch(output_tensor)

    # output_tensor tensor([ 0.5000,    -inf,     inf,    -inf, -1.5000,  0.0000],dtype=torch.bfloat16)
    # golden_tensor tensor([ 0.5000,    -inf,     inf,     nan, -1.5000,  0.0000],dtype=torch.bfloat16)

    # Replace NaN values in golden tensor with inf to match expected behavior of ttnn.bfloat16
    golden_tensor = torch.where(
        torch.isnan(golden_tensor), value * torch.tensor(float("inf"), dtype=golden_tensor.dtype), golden_tensor
    )

    assert torch.allclose(output_tensor, golden_tensor, equal_nan=False)


def test_addcdiv_edgcase_fp32(device):
    a = torch.tensor([1, 2, -4, 0, -6, 0], dtype=torch.float32)
    b = torch.tensor([-1, 0, 0, 0, -2, 7], dtype=torch.float32)
    c = torch.tensor([0, 0, 0, 0, 0, 0], dtype=torch.float32)

    ttnn_a = ttnn.from_torch(a, dtype=ttnn.float32, layout=ttnn.TILE_LAYOUT, device=device)
    ttnn_b = ttnn.from_torch(b, dtype=ttnn.float32, layout=ttnn.TILE_LAYOUT, device=device)
    ttnn_c = ttnn.from_torch(c, dtype=ttnn.float32, layout=ttnn.TILE_LAYOUT, device=device)

    output_tensor = ttnn.addcdiv(ttnn_c, ttnn_a, ttnn_b, value=-0.5)
    golden_tensor = torch.addcdiv(c, a, b, value=-0.5)

    output_tensor1 = ttnn.to_torch(output_tensor)

    # output_tensor tensor([ 0.5000,    -inf,     inf,     nan, -1.5000,  0.0000])
    # golden_tensor tensor([ 0.5000,    -inf,     inf,     nan, -1.5000,  0.0000])

    assert torch_equal_nan(output_tensor1, golden_tensor)


def test_ttnn_where_forge_nan(device):
    C = torch.ones(1, 4, 1, dtype=torch.float32)
    T = torch.randn(1, 4, 768, dtype=torch.float32)
    F = torch.ones(1, 4, 768, dtype=torch.float32) * float("nan")
    golden = torch.where(C != 0, T, F)

    ttnn_C = ttnn.from_torch(C, dtype=ttnn.float32, layout=ttnn.TILE_LAYOUT, device=device)
    ttnn_T = ttnn.from_torch(T, dtype=ttnn.float32, layout=ttnn.TILE_LAYOUT, device=device)
    ttnn_F = ttnn.from_torch(F, dtype=ttnn.float32, layout=ttnn.TILE_LAYOUT, device=device)
    ttnn_result = ttnn.where(ttnn_C, ttnn_T, ttnn_F)
    result = ttnn.to_torch(ttnn_result)

    assert torch_equal_nan(result, golden)


# Issue: #27153
@pytest.mark.parametrize(
    "c_shape, t_shape, f_shape",
    [
        [(1, 256, 6, 6), (1,), (1,)],
        [(1, 256, 6, 6), (1, 256, 6, 6), (1,)],
        [(1, 512, 14, 14), (1,), (1,)],
        [(1, 512, 14, 14), (1, 512, 14, 14), (1,)],
        [(1, 34, 200, 224, 53), (1,), (1,)],
        [(1, 34, 200, 224, 53), (1, 34, 200, 224, 53), (1,)],
    ],
)
def test_where_int_golden_verification(c_shape, t_shape, f_shape, device):
    torch.manual_seed(42)

    # Generate random input tensors
    condition_torch = torch.randint(0, 100, c_shape)

    # True values tensor: Random float values
    true_vals_torch = torch.randn(t_shape, dtype=torch.float32) * 10

    # False values tensor: Random float values (different range for distinction)
    false_vals_torch = torch.randn(f_shape, dtype=torch.float32) * 5 + 100

    # Compute golden reference using PyTorch
    golden_output = torch.where(condition_torch.bool(), true_vals_torch, false_vals_torch)

    # Convert to ttnn tensors
    condition_ttnn = ttnn.from_torch(condition_torch, dtype=ttnn.int32, layout=ttnn.TILE_LAYOUT, device=device)

    true_vals_ttnn = ttnn.from_torch(true_vals_torch, dtype=ttnn.float32, layout=ttnn.TILE_LAYOUT, device=device)

    false_vals_ttnn = ttnn.from_torch(false_vals_torch, dtype=ttnn.float32, layout=ttnn.TILE_LAYOUT, device=device)

    result_ttnn = ttnn.where(condition_ttnn, true_vals_ttnn, false_vals_ttnn)
    result_torch = ttnn.to_torch(result_ttnn)

    assert torch_equal_nan(
        result_torch, golden_output
    ), f"Values don't match. Max difference: {torch.max(torch.abs(result_torch - golden_output))}"<|MERGE_RESOLUTION|>--- conflicted
+++ resolved
@@ -23,62 +23,6 @@
 @pytest.mark.parametrize(
     "c_shape, t_shape, f_shape",
     [
-<<<<<<< HEAD
-        # ((1, 1, 32, 32), (1, 1, 32, 32), (1, 1, 32, 32)),  # LLK
-        # ((2, 3, 64, 128), (2, 3, 64, 128), (2, 3, 64, 128)),  # LLK
-        # ((3, 2, 3, 64, 128), (3, 2, 3, 64, 128), (3, 2, 3, 64, 128)),  # LLK
-        # ((1, 1, 1024, 1024), (1, 1, 1024, 1), (1, 1, 1024, 1024)),  # A, Bcol, C
-        # ((1, 1, 1024, 1), (1, 1, 1024, 1024), (1, 1, 1024, 1024)),  # Acol, B, C
-        # ((1, 1, 1024, 1024), (1, 1, 1024, 1024), (1, 1, 1024, 1)),  # A, B, Ccol
-        ((1, 1, 1, 1024), (1, 1, 1024, 1024), (1, 1, 1, 1024)),  # Arow, B, Crow
-        ((1, 1, 1024, 1024), (1, 1, 1, 1024), (1, 1, 1, 1024)),  # A, Brow, Crow
-        # ((1, 1, 64, 1), (1, 1, 64, 64), (1, 1, 64, 64)),  # Acol, B, C
-        # ((256,), (256,), (256,)),  # LLK
-        # # Bcast cases for dims -5, -4, -3 (outer dims)
-        # ((128, 128), (2, 2, 2, 128, 128), (2, 2, 128, 128)),
-        # ((128, 128), (2, 2, 2, 128, 128), (2, 1, 128, 128)),
-        # ((1, 2, 3, 4, 128, 128), (128, 128), (128, 128)),
-        # ((4, 1, 1, 1, 128, 128), (4, 2, 2, 2, 128, 128), (4, 1, 2, 1, 128, 128)),
-    ],
-)
-@pytest.mark.parametrize("scalar", [15.5])
-@pytest.mark.parametrize("variant", ["TTS", "TST"])
-@pytest.mark.parametrize("condition", [1])
-def test_ttnn_where(c_shape, t_shape, f_shape, scalar, variant, condition, device):
-    torch.manual_seed(0)
-    C = torch.ones(c_shape, dtype=torch.float32) * condition
-    if variant == "TTS":
-        T = torch.randn(t_shape, dtype=torch.float32)
-        F = scalar
-    elif variant == "TST":
-        T = scalar
-        F = torch.randn(f_shape, dtype=torch.float32)
-    elif variant == "TTT":
-        T = torch.randn(t_shape, dtype=torch.float32)
-        F = torch.ones(f_shape, dtype=torch.float32) * 10
-    golden = torch.where(C.bool(), T, F)
-
-    ttnn_C = ttnn.from_torch(C, dtype=ttnn.float32, layout=ttnn.TILE_LAYOUT, device=device)
-    if variant == "TTS":
-        ttnn_T = ttnn.from_torch(T, dtype=ttnn.float32, layout=ttnn.TILE_LAYOUT, device=device)
-        ttnn_F = scalar
-    elif variant == "TST":
-        ttnn_T = scalar
-        ttnn_F = ttnn.from_torch(F, dtype=ttnn.float32, layout=ttnn.TILE_LAYOUT, device=device)
-    elif variant == "TTT":
-        ttnn_T = ttnn.from_torch(T, dtype=ttnn.float32, layout=ttnn.TILE_LAYOUT, device=device)
-        ttnn_F = ttnn.from_torch(F, dtype=ttnn.float32, layout=ttnn.TILE_LAYOUT, device=device)
-    ttnn_result = ttnn.where(ttnn_C, ttnn_T, ttnn_F)
-    result = ttnn.to_torch(ttnn_result)
-
-    assert torch_equal_nan(result, golden)
-
-
-#  Testing for TTS and TST variant with scalar HW
-@pytest.mark.parametrize(
-    "c_shape, t_shape, f_shape",
-    [
-=======
         ((1, 1, 32, 32), (1, 1, 32, 32), (1, 1, 32, 32)),  # LLK
         ((2, 3, 64, 128), (2, 3, 64, 128), (2, 3, 64, 128)),  # LLK
         ((3, 2, 3, 64, 128), (3, 2, 3, 64, 128), (3, 2, 3, 64, 128)),  # LLK
@@ -86,13 +30,14 @@
         ((1, 1, 1024, 1), (1, 1, 1024, 1024), (1, 1, 1024, 1024)),  # Acol, B, C
         ((1, 1, 1024, 1024), (1, 1, 1024, 1024), (1, 1, 1024, 1)),  # A, B, Ccol
         ((1, 1, 64, 1), (1, 1, 64, 64), (1, 1, 64, 64)),  # Acol, B, C
+        ((1, 1, 1, 1024), (1, 1, 1024, 1024), (1, 1, 1, 1024)),  # Arow, B, Crow
+        ((1, 1, 1024, 1024), (1, 1, 1, 1024), (1, 1, 1, 1024)),  # A, Brow, Crow
         ((256,), (256,), (256,)),  # LLK
         # Bcast cases for dims -5, -4, -3 (outer dims)
         ((128, 128), (2, 2, 2, 128, 128), (2, 2, 128, 128)),
         ((128, 128), (2, 2, 2, 128, 128), (2, 1, 128, 128)),
         ((1, 2, 3, 4, 128, 128), (128, 128), (128, 128)),
         ((4, 1, 1, 1, 128, 128), (4, 2, 2, 2, 128, 128), (4, 1, 2, 1, 128, 128)),
->>>>>>> f3b7e0a1
         # Scalar Bcast cases
         ((3, 2, 3, 64, 128), (3, 2, 3, 1, 1), (3, 2, 3, 1, 1)),  # LLK
         # Scalar Bcast cases with  outer dims bcast (-5, -4, -3)
