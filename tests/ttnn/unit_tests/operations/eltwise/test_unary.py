--- conflicted
+++ resolved
@@ -232,13 +232,14 @@
 
 @pytest.mark.parametrize("h", [64])
 @pytest.mark.parametrize("w", [128])
-<<<<<<< HEAD
 def test_silu(device, h, w):
     run_unary_test(device, h, w, ttnn.silu)
-=======
+
+
+@pytest.mark.parametrize("h", [64])
+@pytest.mark.parametrize("w", [128])
 def test_rsqrt(device, h, w):
     run_unary_test(device, h, w, ttnn.rsqrt)
->>>>>>> 20b59dcd
 
 
 @pytest.mark.parametrize("h", [64])
