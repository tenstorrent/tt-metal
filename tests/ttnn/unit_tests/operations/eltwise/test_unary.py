--- conflicted
+++ resolved
@@ -1884,44 +1884,6 @@
     else:
         output_tensor = ttnn.to_torch(output_tensor, dtype=torch_dtype)
         if torch_dtype == torch.bfloat16:
-<<<<<<< HEAD
-            output_tensor = torch.where(
-                torch.isinf(output_tensor), torch.tensor(float("nan"), dtype=output_tensor.dtype), output_tensor
-            )
-        torch.isclose(output_tensor, golden_tensor, equal_nan=True)
-
-
-@pytest.mark.parametrize(
-    "input_shape",
-    (
-        (torch.Size([3, 2048, 2048])),
-        (torch.Size([1, 3, 320, 384])),
-    ),
-)
-@pytest.mark.parametrize(
-    "memory_config",
-    [ttnn.L1_WIDTH_SHARDED_MEMORY_CONFIG, ttnn.L1_HEIGHT_SHARDED_MEMORY_CONFIG, ttnn.L1_BLOCK_SHARDED_MEMORY_CONFIG],
-)
-def test_hardmish_shard(input_shape, memory_config, device):
-    # Create random tensors
-    torch_input = torch.randn(*input_shape, dtype=torch.bfloat16)
-
-    # Convert to TTNN tensors with tile layout
-    ttnn_input = ttnn.from_torch(torch_input, device=device, layout=ttnn.TILE_LAYOUT)
-
-    # Perform the operation with the specified memory config
-    ttnn_result = ttnn.hardmish(
-        ttnn_input,
-        memory_config=memory_config,
-    )
-    print(ttnn_result.memory_config())
-
-    golden_function = ttnn.get_golden_function(ttnn.hardmish)
-    golden = golden_function(torch_input, device=device)
-
-    result = ttnn.to_torch(ttnn_result)
-    assert_with_ulp(golden, result, 1)
-=======
             # Check if both tensors have non-finite values at the same indices
             golden_nonfinite = ~torch.isfinite(golden_tensor)
             output_nonfinite = ~torch.isfinite(output_tensor)
@@ -2000,4 +1962,35 @@
         assert_with_pcc(golden_tensor, output_tensor, pcc=0.999)
     else:
         assert_with_ulp(golden_tensor, output_tensor, ulp_threshold=3, allow_nonfinite=True)
->>>>>>> 551a3b3e
+
+
+@pytest.mark.parametrize(
+    "input_shape",
+    (
+        (torch.Size([3, 2048, 2048])),
+        (torch.Size([1, 3, 320, 384])),
+    ),
+)
+@pytest.mark.parametrize(
+    "memory_config",
+    [ttnn.L1_WIDTH_SHARDED_MEMORY_CONFIG, ttnn.L1_HEIGHT_SHARDED_MEMORY_CONFIG, ttnn.L1_BLOCK_SHARDED_MEMORY_CONFIG],
+)
+def test_hardmish_shard(input_shape, memory_config, device):
+    # Create random tensors
+    torch_input = torch.randn(*input_shape, dtype=torch.bfloat16)
+
+    # Convert to TTNN tensors with tile layout
+    ttnn_input = ttnn.from_torch(torch_input, device=device, layout=ttnn.TILE_LAYOUT)
+
+    # Perform the operation with the specified memory config
+    ttnn_result = ttnn.hardmish(
+        ttnn_input,
+        memory_config=memory_config,
+    )
+    print(ttnn_result.memory_config())
+
+    golden_function = ttnn.get_golden_function(ttnn.hardmish)
+    golden = golden_function(torch_input, device=device)
+
+    result = ttnn.to_torch(ttnn_result)
+    assert_with_ulp(golden, result, 1)