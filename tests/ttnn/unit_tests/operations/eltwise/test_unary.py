--- conflicted
+++ resolved
@@ -1763,28 +1763,6 @@
         assert_with_pcc(ttnn.to_torch(output_tensor), golden_tensor, pcc=0.999)
 
 
-<<<<<<< HEAD
-@pytest.mark.parametrize("ttnn_op", [ttnn.isinf, ttnn.isnan, ttnn.isposinf, ttnn.isneginf])
-@pytest.mark.parametrize(
-    "torch_dtype, ttnn_dtype",
-    [
-        (torch.float32, ttnn.float32),
-        (torch.bfloat16, ttnn.bfloat16),
-        (torch.bfloat16, ttnn.bfloat8_b),
-    ],
-)
-def test_inf_nan_check(ttnn_op, torch_dtype, ttnn_dtype, device):
-    in_data = torch.tensor(
-        [float("-inf"), float("inf"), float("nan"), 5.0, -5.0, 0.0, -0.0, 1e38, 1e-45], dtype=torch_dtype
-    )
-    input_tensor = ttnn.from_torch(in_data, dtype=ttnn_dtype, layout=ttnn.TILE_LAYOUT, device=device)
-
-    output_tensor = ttnn_op(input_tensor)
-    golden_function = ttnn.get_golden_function(ttnn_op)
-    golden_tensor = golden_function(in_data)
-
-    assert torch.equal(golden_tensor, ttnn.to_torch(output_tensor))
-=======
 @pytest.mark.parametrize(
     "input_shapes",
     (
@@ -1805,4 +1783,25 @@
 
     assert_with_ulp(output_tensor, golden_tensor, ulp_threshold=8)  # ULP<=1 for exponents less than 5
     assert_with_pcc(ttnn.to_torch(output_tensor), golden_tensor, pcc=0.99)
->>>>>>> e15714c4
+
+
+@pytest.mark.parametrize("ttnn_op", [ttnn.isinf, ttnn.isnan, ttnn.isposinf, ttnn.isneginf])
+@pytest.mark.parametrize(
+    "torch_dtype, ttnn_dtype",
+    [
+        (torch.float32, ttnn.float32),
+        (torch.bfloat16, ttnn.bfloat16),
+        (torch.bfloat16, ttnn.bfloat8_b),
+    ],
+)
+def test_inf_nan_check(ttnn_op, torch_dtype, ttnn_dtype, device):
+    in_data = torch.tensor(
+        [float("-inf"), float("inf"), float("nan"), 5.0, -5.0, 0.0, -0.0, 1e38, 1e-45], dtype=torch_dtype
+    )
+    input_tensor = ttnn.from_torch(in_data, dtype=ttnn_dtype, layout=ttnn.TILE_LAYOUT, device=device)
+
+    output_tensor = ttnn_op(input_tensor)
+    golden_function = ttnn.get_golden_function(ttnn_op)
+    golden_tensor = golden_function(in_data)
+
+    assert torch.equal(golden_tensor, ttnn.to_torch(output_tensor))