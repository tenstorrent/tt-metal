# SPDX-FileCopyrightText: © 2023 Tenstorrent Inc.

# SPDX-License-Identifier: Apache-2.0

import torch
import pytest
from loguru import logger
import ttnn
from tests.tt_eager.python_api_testing.sweep_tests.comparison_funcs import comp_equal, comp_pcc
from models.utility_functions import skip_for_grayskull
from tests.ttnn.unit_tests.operations.ccl.test_ccl_common import (
    create_and_load_sub_device_manager_with_fabric_interface,
    teardown_fabric_interface,
    create_global_semaphore_with_same_address,
)

from tests.ttnn.unit_tests.operations.ccl.test_all_gather_TG_post_commit import (
    run_line_all_gather_on_TG_with_mesh_tensor_along_rows,
)

from tests.ttnn.unit_tests.operations.ccl.test_ccl_async_TG_llama import (
    PREFETCHER_NOC1_RING,
    get_core_range_set,
)


def is_unsupported_case(input_shape, dim, mem_config, num_devices, num_links, input_dtype, layout):
    if layout == ttnn.ROW_MAJOR_LAYOUT and input_dtype == ttnn.bfloat8_b:
        return True, "Invalid combination"

    if input_shape[dim] % num_devices != 0 or (dim == 3 and input_shape[dim] // num_devices % 32 != 0):
        return True, "Unsupported test case"

    ## Check that we can readback results
    fast_dispatch_page_size_limit = 55 * 1024
    elem_size = 2 if input_dtype == ttnn.bfloat16 else 1
    if layout == ttnn.ROW_MAJOR_LAYOUT and (input_shape[dim] * elem_size) > fast_dispatch_page_size_limit:
        # Fast dispatch currently can't breakup readback of large pages into multiple smaller pages and is
        # limited to ~55K pages.
        return True, "Fast dispatch can't support reading back this page size in one shot"

    # Check that we can fit in L1 (if L1 config)
    tensor_size_bytes = elem_size
    for i in input_shape:
        tensor_size_bytes *= i
    num_l1_banks = 64
    if mem_config.buffer_type == ttnn.BufferType.L1 and tensor_size_bytes > num_l1_banks * 50 * 1024:
        return True, "L1 buffer can't support large tensor sizes"

    # Check that each chip has a non-zero amount of data available
    min_sized_chunks_on_dim = input_shape[dim]
    if dim == 3:
        min_sized_chunks_on_dim //= 32
    if dim == 2:
        if layout == ttnn.TILE_LAYOUT:
            min_sized_chunks_on_dim //= 32
    if min_sized_chunks_on_dim < num_devices:
        return (
            True,
            f"Input shape {input_shape} incompatible with {num_devices} on dim {dim} because some chips will have no tensor",
        )

    if input_shape == [8, 8, 256, 384] and dim == 1 and layout == ttnn.TILE_LAYOUT and input_dtype == ttnn.bfloat8_b:
        return True, "Known failure"

    return False, ""


def run_with_trace(
    mesh_device,
    all_gather_topology,
    input_tensor_mesh,
    dim,
    num_links,
    output_mem_config,
    enable_persistent_fabric,
    multi_device_global_semaphore,
    num_iter=20,
    subdevice_id=None,
):
    # Compile Run
    logger.info("Compiling model")
    tt_out_tensor = ttnn.experimental.all_gather_async(
        input_tensor_mesh,
        dim,
        multi_device_global_semaphore=multi_device_global_semaphore,
        num_links=num_links,
        memory_config=output_mem_config,
        topology=all_gather_topology,
        subdevice_id=subdevice_id,
        enable_persistent_fabric_mode=enable_persistent_fabric,
    )
    for d in mesh_device.get_devices():
        ttnn.synchronize_device(d)

    # Capture trace
    logger.info("Capturing trace")
    trace_id = ttnn.begin_trace_capture(mesh_device, cq_id=0)
    for i in range(num_iter):
        tt_out_tensor = ttnn.experimental.all_gather_async(
            input_tensor_mesh,
            dim,
            multi_device_global_semaphore=multi_device_global_semaphore,
            num_links=num_links,
            memory_config=output_mem_config,
            topology=all_gather_topology,
            subdevice_id=subdevice_id,
            enable_persistent_fabric_mode=enable_persistent_fabric,
        )
    ttnn.end_trace_capture(mesh_device, trace_id, cq_id=0)
    for d in mesh_device.get_devices():
        ttnn.synchronize_device(d)

    # Run the op
    logger.info("Starting Trace perf test...")
    ttnn.execute_trace(mesh_device, trace_id, blocking=False)
    ttnn.release_trace(mesh_device, trace_id)
    for d in mesh_device.get_devices():
        ttnn.synchronize_device(d)

    return tt_out_tensor


def run_all_gather_impl(
    mesh_device,
    num_devices,
    output_shape,
    dim,
    num_links,
    input_dtype,
    layout,
    use_program_cache,
    function_level_defaults,
    all_gather_topology,
    num_iters=1,
    enable_async=False,
    trace_mode=False,
    rand_tensor=True,
    mem_config=None,
    input_shard_shape=None,
    input_shard_grid=None,
    output_shard_shape=None,
    output_shard_grid=None,
    tensor_mem_layout=None,
    use_cluster_axis_api=False,
    cluster_axis=None,
    create_persistent_fabric=True,
    teardown_persistent_fabric=True,
    wrap_fabric_around_mesh=False,
):
    enable_persistent_fabric = True
    if num_iters < 1:
        pytest.fail("num_iters must be >= 1")
    # Use Async mode based on test input config
    mesh_device.enable_async(enable_async)

    if enable_async:
        logger.info(f"Using Async Mode for All Gather Op Dispatch")

    compute_grid_size = mesh_device.compute_with_storage_grid_size()
    ccl_sub_device_crs = ttnn.CoreRangeSet(
        {ttnn.CoreRange(ttnn.CoreCoord(0, 0), ttnn.CoreCoord(compute_grid_size.x - 1, compute_grid_size.y - 1))}
    )
    worker_sub_device = ttnn.SubDevice(
        [
            ccl_sub_device_crs,
        ]
    )
    worker_sub_device_id = ttnn.SubDeviceId(0)
    sub_device_stall_group = [worker_sub_device_id]
    if create_persistent_fabric:
        mesh_sub_device_manager_id = create_and_load_sub_device_manager_with_fabric_interface(
            mesh_device,
            [worker_sub_device],
            0,
            0,
            enable_persistent_fabric,
            wrap_fabric_around_mesh=wrap_fabric_around_mesh,
        )
        mesh_device.set_sub_device_stall_group(sub_device_stall_group)

    # create global semaphore handles
    ccl_semaphore_handles = [
        create_global_semaphore_with_same_address(mesh_device, ccl_sub_device_crs, 0) for _ in range(num_iters)
    ]

    logger.info(f"Output shape: {output_shape}")
    logger.info(f"dim: {dim}")
    logger.info(f"input_shard_shape: {input_shard_shape}")
    logger.info(f"input_shard_grid: {input_shard_grid}")

    ### For sharded all gather only
    if bool(input_shard_shape) != bool(input_shard_grid) and bool(tensor_mem_layout) != bool(input_shard_grid):
        pytest.fail(
            "Both input_shard_shape, shard_grid, and tensor_mem_layout must be provided together or all must be None"
        )
    if input_shard_shape and input_shard_grid:
        input_shard_spec = ttnn.ShardSpec(
            input_shard_grid,
            input_shard_shape,
            ttnn.ShardOrientation.ROW_MAJOR,
        )
        input_mem_config = ttnn.MemoryConfig(
            tensor_mem_layout, buffer_type=ttnn.BufferType.L1, shard_spec=input_shard_spec
        )
        if output_shard_shape is None:
            assert (
                output_shard_grid is None
            ), "output_shard_grid must not be provided if output_shard_shape is not provided"
            output_shard_shape = list(input_shard_shape)
            if dim == len(output_shape) - 1:
                output_shard_shape[1] *= num_devices
            else:
                output_shard_shape[0] *= num_devices
            output_shard_spec = ttnn.ShardSpec(
                input_shard_grid,
                output_shard_shape,
                ttnn.ShardOrientation.ROW_MAJOR,
            )
            output_mem_config = ttnn.MemoryConfig(
                tensor_mem_layout, buffer_type=ttnn.BufferType.L1, shard_spec=output_shard_spec
            )
        else:
            assert output_shard_grid is not None, "output_shard_grid must be provided if output_shard_shape is provided"
            output_shard_spec = ttnn.ShardSpec(
                output_shard_grid,
                output_shard_shape,
                ttnn.ShardOrientation.ROW_MAJOR,
            )
            output_mem_config = ttnn.MemoryConfig(
                tensor_mem_layout, buffer_type=ttnn.BufferType.L1, shard_spec=output_shard_spec
            )
    else:
        assert mem_config is not None
        input_mem_config = mem_config
        output_mem_config = mem_config
    ###

    input_tensor_mesh_list = []
    output_tensor_goldens_list = []

    for i in range(num_iters):
        if rand_tensor:
            output_tensor = torch.rand(output_shape).bfloat16()
        else:
            output_tensor = torch.zeros(output_shape)
            tile_id = 1
            for w in range(output_shape[0]):
                for z in range(output_shape[1]):
                    for y in range(0, output_shape[2], 32):
                        for x in range(0, output_shape[3], 32):
                            output_tensor[w, z, y : y + 32, x : x + 32] = tile_id
                            tile_id += 1

        output_tensor_goldens_list.append(output_tensor)
        input_tensors = torch.chunk(output_tensor, num_devices, dim)
        tt_input_tensors = []
        for i, t in enumerate(input_tensors):
            tt_input_tensors.append(
                ttnn.Tensor(t, input_dtype).to(layout).to(mesh_device.get_devices()[i], input_mem_config)
            )
            logger.info(f"using device {mesh_device.get_devices()[i].id()}")

        input_tensor_mesh = ttnn.aggregate_as_tensor(tt_input_tensors)

        input_tensor_mesh_list.append(input_tensor_mesh)

    tt_out_tensor_list = []
    if trace_mode:
        tt_out_tensor = run_with_trace(
            mesh_device,
            all_gather_topology,
            input_tensor_mesh_list[0],
            dim,
            num_links,
            output_mem_config,
            enable_persistent_fabric,
            multi_device_global_semaphore=ccl_semaphore_handles[0],
            num_iter=num_iters,
            subdevice_id=worker_sub_device_id,
        )
        tt_out_tensor_list.append(tt_out_tensor)
    else:
        for i in range(num_iters):
            if use_cluster_axis_api:
                tt_out_tensor = ttnn.experimental.all_gather_async(
                    input_tensor_mesh_list[i],
                    dim,
                    cluster_axis=cluster_axis,
                    mesh_device=mesh_device,
                    memory_config=output_mem_config,
                    topology=all_gather_topology,
                    multi_device_global_semaphore=ccl_semaphore_handles[i],
                    subdevice_id=worker_sub_device_id,
                    enable_persistent_fabric_mode=enable_persistent_fabric,
                    num_preferred_links=num_links,
                )

            else:
                tt_out_tensor = ttnn.experimental.all_gather_async(
                    input_tensor_mesh_list[i],
                    dim,
                    multi_device_global_semaphore=ccl_semaphore_handles[i],
                    num_links=num_links,
                    memory_config=output_mem_config,
                    topology=all_gather_topology,
                    subdevice_id=worker_sub_device_id,
                    enable_persistent_fabric_mode=enable_persistent_fabric,
                )
            tt_out_tensor_list.append(tt_out_tensor)

        logger.info(f"Waiting for op")
        ttnn.synchronize_devices(mesh_device, sub_device_ids=sub_device_stall_group)
        logger.info(f"Done op")

    passed = True
    for tensor_index in range(len(tt_out_tensor_list)):
        tt_out_tensor = tt_out_tensor_list[tensor_index]
        output_tensor = output_tensor_goldens_list[tensor_index]
        for i, t in enumerate(ttnn.get_device_tensors(tt_out_tensor)):
            tt_output_tensor = t.cpu().to(ttnn.ROW_MAJOR_LAYOUT).to_torch()
            logger.info(f"Checking for device {t.device().id()}")

            if input_dtype == ttnn.bfloat16:
                eq, output = comp_equal(tt_output_tensor, output_tensor)
            else:
                eq, output = comp_pcc(tt_output_tensor, output_tensor)
            if not eq:
                logger.error(f"output mismatch for tensor {i}")
                passed = False

    for i in range(num_devices):
        assert (
            mesh_device.get_devices()[i].num_program_cache_entries() == 1
            or mesh_device.get_devices()[i].num_program_cache_entries() == num_iters
        ), f"Device {i} has {mesh_device.get_devices()[i].num_program_cache_entries()} program cache entries"

    if enable_persistent_fabric and teardown_persistent_fabric:
        mesh_device.reset_sub_device_stall_group()
        teardown_fabric_interface(mesh_device)

    if not passed:
        assert eq, f"{i} FAILED: {output}"


# Enumerate the post-commit cases explicitly
@skip_for_grayskull("Requires eth connected devices to run")
@pytest.mark.parametrize(
    "num_devices, num_links, output_shape, dim, layout",
    [
        # (4, 1, [1, 1, 64, 512], 3, ttnn.TILE_LAYOUT),
        # (4, 1, [1, 1, 32, 32768], 3, ttnn.TILE_LAYOUT),
        # (4, 1, [1, 1, 2048, 16384], 3, ttnn.TILE_LAYOUT),
        (4, 1, [1, 1, 32, 1280], 3, ttnn.TILE_LAYOUT),
    ],
)
@pytest.mark.parametrize(
    "input_dtype",
    [
        # ttnn.bfloat16,
        ttnn.bfloat8_b,
    ],
)
@pytest.mark.parametrize(
    "mem_config",
    [
        ttnn.MemoryConfig(buffer_type=ttnn.BufferType.DRAM),
    ],
)
@pytest.mark.parametrize("num_iters", [10])
@pytest.mark.parametrize("enable_async", [True])
def test_all_gather(
    t3k_mesh_device,
    # pcie_mesh_device,
    num_devices,
    output_shape,
    dim,
    num_links,
    input_dtype,
    layout,
    mem_config,
    num_iters,
    use_program_cache,
    function_level_defaults,
    enable_async,
):
    run_all_gather_impl(
        t3k_mesh_device,
        num_devices,
        output_shape,
        dim,
        num_links,
        input_dtype,
        layout,
        use_program_cache,
        function_level_defaults,
        all_gather_topology=ttnn.Topology.Linear,
        num_iters=num_iters,
        enable_async=enable_async,
        rand_tensor=True,
        create_persistent_fabric=True,
        teardown_persistent_fabric=True,
        mem_config=mem_config,
    )


# Enumerate the post-commit cases explicitly
@skip_for_grayskull("Requires eth connected devices to run")
@pytest.mark.parametrize(
    "num_devices, output_shape, dim, layout, input_shard_shape, input_shard_grid, output_shard_shape, output_shard_grid, tensor_mem_layout",
    [
        (
            2,
            [1, 1, 32, 256],
            3,
            ttnn.TILE_LAYOUT,
            (32, 32),
            ttnn.CoreRangeSet({ttnn.CoreRange(ttnn.CoreCoord(0, 0), ttnn.CoreCoord(0, 3))}),
            None,
            None,
            ttnn.TensorMemoryLayout.WIDTH_SHARDED,
        ),
        (
            2,
            [1, 1, 32, 256],
            3,
            ttnn.TILE_LAYOUT,
            (32, 64),
            ttnn.CoreRangeSet({ttnn.CoreRange(ttnn.CoreCoord(0, 0), ttnn.CoreCoord(0, 1))}),
            None,
            None,
            ttnn.TensorMemoryLayout.WIDTH_SHARDED,
        ),
        (
            2,
            [1, 1, 32, 256],
            3,
            ttnn.TILE_LAYOUT,
            (32, 128),
            ttnn.CoreRangeSet({ttnn.CoreRange(ttnn.CoreCoord(0, 0), ttnn.CoreCoord(0, 0))}),
            None,
            None,
            ttnn.TensorMemoryLayout.WIDTH_SHARDED,
        ),
        (
            2,
            [1, 1, 64, 256],
            2,
            ttnn.TILE_LAYOUT,
            (32, 128),
            ttnn.CoreRangeSet({ttnn.CoreRange(ttnn.CoreCoord(0, 0), ttnn.CoreCoord(0, 1))}),
            None,
            None,
            ttnn.TensorMemoryLayout.WIDTH_SHARDED,
        ),
        (
            2,
            [1, 4, 32, 256],
            3,
            ttnn.TILE_LAYOUT,
            (32, 128),
            ttnn.CoreRangeSet({ttnn.CoreRange(ttnn.CoreCoord(0, 0), ttnn.CoreCoord(0, 3))}),
<<<<<<< HEAD
            ttnn.TensorMemoryLayout.HEIGHT_SHARDED,
        ),
        (
            4,
            [1, 4, 32, 1280],
            3,
            ttnn.TILE_LAYOUT,
            (32, 320),
            ttnn.CoreRangeSet({ttnn.CoreRange(ttnn.CoreCoord(0, 0), ttnn.CoreCoord(1, 4))}),
=======
            None,
            None,
>>>>>>> 2def7186
            ttnn.TensorMemoryLayout.HEIGHT_SHARDED,
        ),
    ],
)
@pytest.mark.parametrize("num_links", [2])
@pytest.mark.parametrize(
    "input_dtype",
    [
        ttnn.bfloat16,
        ttnn.bfloat8_b,
    ],
)
@pytest.mark.parametrize("num_iters", [8])
@pytest.mark.parametrize("enable_async", [True])
def test_all_gather_sharded(
    t3k_mesh_device,
    num_devices,
    output_shape,
    dim,
    num_links,
    input_dtype,
    layout,
    num_iters,
    use_program_cache,
    function_level_defaults,
    enable_async,
    input_shard_shape,
    input_shard_grid,
    output_shard_shape,
    output_shard_grid,
    tensor_mem_layout,
):
    if num_links > 1:
        assert f"num_links > 1 not supported for sharded all gather test function which is currently using the t3k_mesh_device (and hence only has 1 link available for use)"

    run_all_gather_impl(
        t3k_mesh_device,
        num_devices,
        output_shape,
        dim,
        num_links,
        input_dtype,
        layout,
        use_program_cache,
        function_level_defaults,
        all_gather_topology=ttnn.Topology.Linear,
        num_iters=num_iters,
        enable_async=enable_async,
        rand_tensor=True,
        input_shard_shape=input_shard_shape,
        input_shard_grid=input_shard_grid,
        output_shard_shape=output_shard_shape,
        output_shard_grid=output_shard_grid,
        tensor_mem_layout=tensor_mem_layout,
        create_persistent_fabric=True,
        teardown_persistent_fabric=True,
        wrap_fabric_around_mesh=True,
    )


@skip_for_grayskull("Requires eth connected devices to run")
@pytest.mark.parametrize(
    "num_devices, num_links, per_chip_output_shape, dim, layout",
    [
        (2, 1, [1, 2, 32, 1280], 1, ttnn.TILE_LAYOUT),
        (2, 1, [2, 1, 32, 1280], 0, ttnn.TILE_LAYOUT),
        (2, 1, [1, 2, 32, 2048], 1, ttnn.TILE_LAYOUT),
        (2, 1, [1, 2, 32, 2304], 1, ttnn.TILE_LAYOUT),
        (2, 1, [1, 2, 32, 4096], 1, ttnn.TILE_LAYOUT),
    ],
)
@pytest.mark.parametrize(
    "input_dtype",
    [
        ttnn.bfloat16,
    ],
)
@pytest.mark.parametrize(
    "buffer_type",
    [
        ttnn.BufferType.DRAM,
    ],
)
@pytest.mark.parametrize("enable_async", [True])
@pytest.mark.parametrize("replication_factor", [4])
@pytest.mark.parametrize("mesh_device", [pytest.param((2, 4), id="2x4_grid")], indirect=True)
def test_line_all_gather_async_on_T3K_cols_persistent_fabric_post_commit(
    mesh_device,
    num_devices,
    per_chip_output_shape,
    dim,
    num_links,
    input_dtype,
    layout,
    buffer_type,
    use_program_cache,
    function_level_defaults,
    enable_async,
    replication_factor,
    num_iters=1,
):
    if len(mesh_device.get_devices()) < 8:
        pytest.skip("Not T3K!")
    run_line_all_gather_on_TG_with_mesh_tensor_along_rows(
        mesh_device,
        num_devices,
        per_chip_output_shape,
        ttnn.TensorMemoryLayout.INTERLEAVED,
        dim,
        num_links,
        input_dtype,
        layout,
        buffer_type,
        use_program_cache,
        function_level_defaults,
        enable_async=enable_async,
        num_iters=num_iters,
        num_all_gather_instances=replication_factor,
        cluster_axis=0,
        use_all_gather_async=True,
        enable_persistent_fabric=True,
        create_persistent_fabric=True,
        teardown_persistent_fabric=True,
    )


# Enumerate the post-commit cases explicitly
@skip_for_grayskull("Requires eth connected devices to run")
@pytest.mark.parametrize(
    "num_devices, num_links, per_chip_output_shape, dim, layout",
    [
        (4, 1, [4, 1, 32, 1280], 0, ttnn.TILE_LAYOUT),
        (4, 1, [1, 1, 32, 16384 * 4], 3, ttnn.TILE_LAYOUT),
        (4, 1, [1, 4, 32, 2304], 1, ttnn.TILE_LAYOUT),
        (4, 1, [1, 4, 32, 4096], 1, ttnn.TILE_LAYOUT),
        (4, 1, [1, 4, 32, 6656], 1, ttnn.TILE_LAYOUT),
    ],
)
@pytest.mark.parametrize(
    "input_dtype",
    [
        ttnn.bfloat16,
        ttnn.bfloat8_b,
    ],
)
@pytest.mark.parametrize(
    "buffer_type",
    [
        ttnn.BufferType.DRAM,
        ttnn.BufferType.L1,
    ],
)
@pytest.mark.parametrize("replication_factor", [2])
@pytest.mark.parametrize("enable_async", [True])
@pytest.mark.parametrize("mesh_device", [pytest.param((2, 4), id="2x4_grid")], indirect=True)
def test_line_all_gather_async_on_T3K_rows_persistent_fabric_post_commit(
    num_devices,
    per_chip_output_shape,
    dim,
    num_links,
    input_dtype,
    layout,
    buffer_type,
    use_program_cache,
    function_level_defaults,
    mesh_device,
    enable_async,
    replication_factor,
    num_iters=1,
):
    if len(mesh_device.get_devices()) < 8:
        pytest.skip("Not T3K!")
    run_line_all_gather_on_TG_with_mesh_tensor_along_rows(
        mesh_device,
        num_devices,
        per_chip_output_shape,
        ttnn.TensorMemoryLayout.INTERLEAVED,
        dim,
        num_links,
        input_dtype,
        layout,
        buffer_type,
        use_program_cache,
        function_level_defaults,
        enable_async=enable_async,
        num_iters=num_iters,
        num_all_gather_instances=replication_factor,
        cluster_axis=1,
        use_all_gather_async=True,
        enable_persistent_fabric=True,
        create_persistent_fabric=True,
        teardown_persistent_fabric=True,
    )


@skip_for_grayskull("Requires eth connected devices to run")
@pytest.mark.parametrize(
    "num_devices1, num_links1, per_chip_output_shape1, dim1, layout1",
    [
        (2, 1, [1, 2, 32, 1280], 1, ttnn.TILE_LAYOUT),
        (2, 1, [2, 1, 32, 1280], 0, ttnn.TILE_LAYOUT),
        (2, 1, [1, 2, 32, 2048], 1, ttnn.TILE_LAYOUT),
        (2, 1, [1, 2, 32, 2304], 1, ttnn.TILE_LAYOUT),
        (2, 1, [1, 2, 32, 4096], 1, ttnn.TILE_LAYOUT),
    ],
)
@pytest.mark.parametrize(
    "input_dtype",
    [
        ttnn.bfloat16,
    ],
)
@pytest.mark.parametrize(
    "buffer_type",
    [
        ttnn.BufferType.DRAM,
    ],
)
@pytest.mark.parametrize("replication_factor1", [4])
@pytest.mark.parametrize("enable_async", [True])
@pytest.mark.parametrize(
    "num_devices2, num_links2, per_chip_output_shape2, dim2, layout2",
    [
        (4, 1, [4, 1, 32, 1280], 0, ttnn.TILE_LAYOUT),
        (4, 1, [1, 1, 32, 16384 * 4], 3, ttnn.TILE_LAYOUT),
        (4, 1, [1, 4, 32, 2304], 1, ttnn.TILE_LAYOUT),
        (4, 1, [1, 4, 32, 4096], 1, ttnn.TILE_LAYOUT),
        (4, 1, [1, 4, 32, 6656], 1, ttnn.TILE_LAYOUT),
    ],
)
@pytest.mark.parametrize("replication_factor2", [2])
@pytest.mark.parametrize("mesh_device", [pytest.param((2, 4), id="2x4_grid")], indirect=True)
def test_line_all_gather_async_on_T3K_back_to_back_cols_and_rows_persistent_fabric_post_commit(
    mesh_device,
    num_devices1,
    per_chip_output_shape1,
    dim1,
    num_links1,
    layout1,
    num_devices2,
    per_chip_output_shape2,
    dim2,
    num_links2,
    input_dtype,
    layout2,
    buffer_type,
    use_program_cache,
    function_level_defaults,
    enable_async,
    replication_factor1,
    replication_factor2,
    num_iters=1,
):
    if len(mesh_device.get_devices()) < 8:
        pytest.skip("Not T3K!")
    run_line_all_gather_on_TG_with_mesh_tensor_along_rows(
        mesh_device,
        num_devices1,
        per_chip_output_shape1,
        ttnn.TensorMemoryLayout.INTERLEAVED,
        dim1,
        num_links1,
        input_dtype,
        layout1,
        buffer_type,
        use_program_cache,
        function_level_defaults,
        enable_async=enable_async,
        num_iters=num_iters,
        num_all_gather_instances=replication_factor1,
        cluster_axis=0,
        use_all_gather_async=True,
        enable_persistent_fabric=True,
        create_persistent_fabric=True,
        teardown_persistent_fabric=False,
    )

    run_line_all_gather_on_TG_with_mesh_tensor_along_rows(
        mesh_device,
        num_devices2,
        per_chip_output_shape2,
        ttnn.TensorMemoryLayout.INTERLEAVED,
        dim2,
        num_links2,
        input_dtype,
        layout2,
        buffer_type,
        use_program_cache,
        function_level_defaults,
        enable_async=enable_async,
        num_iters=num_iters,
        num_all_gather_instances=replication_factor2,
        cluster_axis=1,
        use_all_gather_async=True,
        enable_persistent_fabric=True,
        create_persistent_fabric=False,
        teardown_persistent_fabric=True,
    )<|MERGE_RESOLUTION|>--- conflicted
+++ resolved
@@ -460,20 +460,8 @@
             ttnn.TILE_LAYOUT,
             (32, 128),
             ttnn.CoreRangeSet({ttnn.CoreRange(ttnn.CoreCoord(0, 0), ttnn.CoreCoord(0, 3))}),
-<<<<<<< HEAD
-            ttnn.TensorMemoryLayout.HEIGHT_SHARDED,
-        ),
-        (
-            4,
-            [1, 4, 32, 1280],
-            3,
-            ttnn.TILE_LAYOUT,
-            (32, 320),
-            ttnn.CoreRangeSet({ttnn.CoreRange(ttnn.CoreCoord(0, 0), ttnn.CoreCoord(1, 4))}),
-=======
-            None,
-            None,
->>>>>>> 2def7186
+            None,
+            None,
             ttnn.TensorMemoryLayout.HEIGHT_SHARDED,
         ),
     ],
