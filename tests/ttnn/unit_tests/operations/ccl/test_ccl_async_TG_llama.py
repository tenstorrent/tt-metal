# SPDX-FileCopyrightText: © 2025 Tenstorrent AI ULC

# SPDX-License-Identifier: Apache-2.0

import torch
import pytest
from loguru import logger
import ttnn
import os

from conftest import is_6u
from models.utility_functions import skip_for_grayskull

from tests.ttnn.unit_tests.operations.ccl.test_all_gather_TG_post_commit import (
    run_line_all_gather_on_TG_with_mesh_tensor_along_rows,
)
from tests.ttnn.unit_tests.operations.ccl.test_new_all_reduce import (
    run_all_reduce_impl,
    RING_CRS,
    NORM_CRS,
    LM_HEAD_CRS,
    QKV_CRS,
    FF1_CRS,
)
<<<<<<< HEAD
from tests.ttnn.unit_tests.operations.ccl.test_llama_all_gather_matmul import (
    run_llama_all_gather_matmul_impl,
    BINARY_MULT_CRS,
)
from models.demos.llama3_subdevices.tt.model_config import (
=======
from models.demos.llama3_70b_galaxy.tt.model_config import (
>>>>>>> 1f63f4c1
    PREFETCHER_NOC1_GRID,
)
from models.perf.benchmarking_utils import BenchmarkData, BenchmarkProfiler


NUM_ITERATIONS = 75


def get_core_range_set(output_core_grid):
    if isinstance(output_core_grid, ttnn.CoreGrid):
        output_core_range_set = ttnn.CoreRangeSet(
            [
                ttnn.CoreRange(ttnn.CoreCoord(0, 0), ttnn.CoreCoord(output_core_grid.x - 1, output_core_grid.y - 1)),
            ]
        )
    else:
        output_core_range_set = ttnn.CoreRangeSet(
            [
                ttnn.CoreRange(
                    ttnn.CoreCoord(x, y),
                    ttnn.CoreCoord(x, y),
                )
                for x, y in output_core_grid
            ]
        )
    return output_core_range_set


CORE_RANGE_SET_1x1 = ttnn.CoreRangeSet(
    {
        ttnn.CoreRange(ttnn.CoreCoord(0, 0), ttnn.CoreCoord(0, 0)),
    }
)


@pytest.mark.skipif(not is_6u(), reason="This test is only for 6U devices")
@skip_for_grayskull("Requires eth connected devices to run")
@pytest.mark.parametrize(
    "num_devices",
    [
        4,
    ],
)
@pytest.mark.parametrize(
    "num_iters, warmup_iters",
    [
        (NUM_ITERATIONS, 10),
    ],
)
@pytest.mark.parametrize("shard_grid_orientation", [ttnn.ShardOrientation.ROW_MAJOR])
@pytest.mark.parametrize(
    "tensor_mem_layout, output_shape, num_links, dim, input_shard_shape,input_shard_grid,output_shard_shape, output_shard_grid, layout, input_dtype",
    (
        (  # AllGather after SDPA
            ttnn.TensorMemoryLayout.HEIGHT_SHARDED,
            (1, 32, 32, 128),
            4,
            1,
            (32, 128),
            ttnn.CoreRangeSet({ttnn.CoreRange(ttnn.CoreCoord(0, 0), ttnn.CoreCoord(7, 0))}),
            (32, 128),
            ttnn.CoreRangeSet(
                {
                    ttnn.CoreRange(ttnn.CoreCoord(1, 0), ttnn.CoreCoord(3, 9)),
                    ttnn.CoreRange(ttnn.CoreCoord(5, 0), ttnn.CoreCoord(5, 1)),
                }
            ),
            ttnn.TILE_LAYOUT,
            ttnn.bfloat16,
        ),
        (  # AllGather after Binary Mult+Silu
            ttnn.TensorMemoryLayout.WIDTH_SHARDED,
            (1, 1, 32, 3840),
            4,
            3,
            (32, 32),
            ttnn.CoreRangeSet({ttnn.CoreRange(ttnn.CoreCoord(0, 0), ttnn.CoreCoord(5, 4))}),
            (32, 160),
            get_core_range_set(PREFETCHER_NOC1_GRID),
            ttnn.TILE_LAYOUT,
            ttnn.bfloat8_b,
        ),
        (  # AllGather for layernorm
            ttnn.TensorMemoryLayout.WIDTH_SHARDED,
            (1, 1, 32, 128),
            1,
            3,
            (32, 32),
            CORE_RANGE_SET_1x1,
            (32, 128),
            CORE_RANGE_SET_1x1,
            ttnn.TILE_LAYOUT,
            ttnn.bfloat16,
        ),
        (  # AllGather for sampling values
            ttnn.TensorMemoryLayout.INTERLEAVED,
            (1, 1, 32, 256),
            1,
            3,
            None,
            None,
            None,
            None,
            ttnn.TILE_LAYOUT,
            ttnn.bfloat16,
        ),
        (  # AllGather for sampling indices
            ttnn.TensorMemoryLayout.INTERLEAVED,
            (1, 1, 32, 256),
            1,
            3,
            None,
            None,
            None,
            None,
            ttnn.TILE_LAYOUT,
            ttnn.uint16,
        ),
    ),
    ids=[
        "sdpa",
        "binary_mult",
        "layernorm",
        "sampling_values",
        "sampling_indices",
    ],
)
@pytest.mark.parametrize("replication_factor", [8])
@pytest.mark.parametrize("mesh_device", [pytest.param((8, 4), id="8x4_grid")], indirect=True)
@pytest.mark.parametrize(
    "device_params", [{"trace_region_size": 17068032, "fabric_config": ttnn.FabricConfig.FABRIC_1D_RING}], indirect=True
)
def test_all_gather_6u_llama(
    mesh_device,
    num_devices,
    output_shape,
    input_shard_shape,
    input_shard_grid,
    output_shard_shape,
    output_shard_grid,
    shard_grid_orientation,
    tensor_mem_layout,
    dim,
    num_links,
    input_dtype,
    layout,
    function_level_defaults,
    replication_factor,
    num_iters,
    warmup_iters,
):
    if mesh_device.get_num_devices() != 32:
        pytest.skip("Not TG!")
    if input_shard_grid is not None and input_shard_shape is not None:
        input_shard_spec = ttnn.ShardSpec(
            input_shard_grid,
            input_shard_shape,
            shard_grid_orientation,
        )
    else:
        input_shard_spec = None

    if output_shard_grid is not None and output_shard_shape is not None:
        output_shard_spec = ttnn.ShardSpec(
            output_shard_grid,
            output_shard_shape,
            shard_grid_orientation,
        )
    else:
        output_shard_spec = None

    profiler = BenchmarkProfiler()

    run_line_all_gather_on_TG_with_mesh_tensor_along_rows(
        mesh_device,
        num_devices,
        output_shape,
        tensor_mem_layout,
        dim,
        num_links,
        input_dtype,
        layout,
        ttnn.BufferType.L1,
        function_level_defaults,
        num_iters=num_iters,
        warmup_iters=warmup_iters,
        input_shard_spec=input_shard_spec,
        output_shard_spec=output_shard_spec,
        num_all_gather_instances=replication_factor,
        cluster_axis=1,
        profiler=profiler,
        trace_mode=True,
        use_all_gather_async=True,
        use_persistent_output=True,
        linear=False,
    )


# Enumerate the post-commit cases explicitly
@pytest.mark.skipif(is_6u(), reason="This test is not for 6U devices")
@skip_for_grayskull("Requires eth connected devices to run")
@pytest.mark.parametrize(
    "num_devices",
    [
        4,
    ],
)
@pytest.mark.parametrize(
    "num_iters, warmup_iters",
    [
        (NUM_ITERATIONS, 10),
    ],
)
@pytest.mark.parametrize("shard_grid_orientation", [ttnn.ShardOrientation.ROW_MAJOR])
@pytest.mark.parametrize(
    "tensor_mem_layout, output_shape, num_links, dim, input_shard_shape,input_shard_grid,output_shard_shape, output_shard_grid, layout, input_dtype",
    (
        (  # AllGather after SDPA
            ttnn.TensorMemoryLayout.HEIGHT_SHARDED,
            (1, 32, 32, 128),
            3,
            1,
            (32, 128),
            ttnn.CoreRangeSet({ttnn.CoreRange(ttnn.CoreCoord(0, 0), ttnn.CoreCoord(7, 0))}),
            (32, 128),
            ttnn.CoreRangeSet(
                {
                    ttnn.CoreRange(ttnn.CoreCoord(1, 0), ttnn.CoreCoord(3, 9)),
                    ttnn.CoreRange(ttnn.CoreCoord(5, 0), ttnn.CoreCoord(5, 1)),
                }
            ),
            ttnn.TILE_LAYOUT,
            ttnn.bfloat16,
        ),
        (  # AllGather after Binary Mult+Silu
            ttnn.TensorMemoryLayout.WIDTH_SHARDED,
            (1, 1, 32, 3840),
            3,
            3,
            (32, 32),
            ttnn.CoreRangeSet({ttnn.CoreRange(ttnn.CoreCoord(0, 0), ttnn.CoreCoord(5, 4))}),
            (32, 160),
            get_core_range_set(PREFETCHER_NOC1_GRID),
            ttnn.TILE_LAYOUT,
            ttnn.bfloat16,
        ),
        (  # AllGather for layernorm
            ttnn.TensorMemoryLayout.WIDTH_SHARDED,
            (1, 1, 32, 128),
            1,
            3,
            (32, 32),
            CORE_RANGE_SET_1x1,
            (32, 128),
            CORE_RANGE_SET_1x1,
            ttnn.TILE_LAYOUT,
            ttnn.bfloat16,
        ),
        (  # AllGather for sampling values
            ttnn.TensorMemoryLayout.INTERLEAVED,
            (1, 1, 32, 256),
            1,
            3,
            None,
            None,
            None,
            None,
            ttnn.TILE_LAYOUT,
            ttnn.bfloat16,
        ),
        (  # AllGather for sampling indices
            ttnn.TensorMemoryLayout.INTERLEAVED,
            (1, 1, 32, 256),
            1,
            3,
            None,
            None,
            None,
            None,
            ttnn.TILE_LAYOUT,
            ttnn.uint16,
        ),
    ),
    ids=[
        "sdpa",
        "binary_mult",
        "layernorm",
        "sampling_values",
        "sampling_indices",
    ],
)
@pytest.mark.parametrize("replication_factor", [8])
@pytest.mark.parametrize("mesh_device", [pytest.param((8, 4), id="8x4_grid")], indirect=True)
@pytest.mark.parametrize(
    "device_params", [{"trace_region_size": 17068032, "fabric_config": ttnn.FabricConfig.FABRIC_1D}], indirect=True
)
def test_all_gather_tg_llama(
    mesh_device,
    num_devices,
    output_shape,
    input_shard_shape,
    input_shard_grid,
    output_shard_shape,
    output_shard_grid,
    shard_grid_orientation,
    tensor_mem_layout,
    dim,
    num_links,
    input_dtype,
    layout,
    function_level_defaults,
    replication_factor,
    num_iters,
    warmup_iters,
):
    if mesh_device.get_num_devices() != 32:
        pytest.skip("Not TG!")
    if input_shard_grid is not None and input_shard_shape is not None:
        input_shard_spec = ttnn.ShardSpec(
            input_shard_grid,
            input_shard_shape,
            shard_grid_orientation,
        )
    else:
        input_shard_spec = None

    if output_shard_grid is not None and output_shard_shape is not None:
        output_shard_spec = ttnn.ShardSpec(
            output_shard_grid,
            output_shard_shape,
            shard_grid_orientation,
        )
    else:
        output_shard_spec = None

    profiler = BenchmarkProfiler()

    run_line_all_gather_on_TG_with_mesh_tensor_along_rows(
        mesh_device,
        num_devices,
        output_shape,
        tensor_mem_layout,
        dim,
        num_links,
        input_dtype,
        layout,
        ttnn.BufferType.L1,
        function_level_defaults,
        num_iters=num_iters,
        warmup_iters=warmup_iters,
        input_shard_spec=input_shard_spec,
        output_shard_spec=output_shard_spec,
        num_all_gather_instances=replication_factor,
        cluster_axis=1,
        profiler=profiler,
        trace_mode=True,
        use_all_gather_async=True,
        use_persistent_output=True,
    )


@pytest.mark.skipif(is_6u(), reason="This test is not for 6U devices")
@skip_for_grayskull("Requires eth connected devices to run")
@pytest.mark.parametrize(
    "output_shape, cluster_axis, num_links, input_num_cores, input_core_range_set, output_num_cores, output_core_range_set, input_dtype, output_dtype",
    [
        ([1, 1, 32, 2048], 0, 3, 24, RING_CRS, 16, NORM_CRS, ttnn.bfloat8_b, None),  # FF2/DO all reduce
        ([1, 1, 32, 1280], 1, 3, 24, RING_CRS, 10, QKV_CRS, ttnn.bfloat8_b, ttnn.bfloat16),  # QKV all reduce
        ([1, 1, 32, 3584], 1, 3, 24, RING_CRS, 28, FF1_CRS, ttnn.bfloat8_b, None),  # FF1 all reduce
        ([1, 1, 32, 16 * 1024], 1, 3, 32, LM_HEAD_CRS, 32, LM_HEAD_CRS, ttnn.bfloat8_b, None),  # LM head all reduce
    ],
    ids=[
        "ff2",
        "qkv",
        "ff1",
        "lm_head",
    ],
)
@pytest.mark.parametrize(
    "num_iters, warmup_iters",
    [
        (NUM_ITERATIONS, 10),
    ],
)
@pytest.mark.parametrize("trace_mode", [True])
@pytest.mark.parametrize(
    "device_params",
    [
        {
            "trace_region_size": 23887872,
            "dispatch_core_axis": ttnn.DispatchCoreAxis.COL,
            "fabric_config": ttnn.FabricConfig.FABRIC_1D,
        }
    ],
    indirect=True,
)
@pytest.mark.parametrize(
    "mesh_device",
    [
        (8, 4),
    ],
    indirect=True,
)
def test_all_reduce_tg_llama(
    mesh_device,
    output_shape,
    cluster_axis,
    input_dtype,
    output_dtype,
    num_links,
    input_num_cores,
    input_core_range_set,
    output_num_cores,
    output_core_range_set,
    num_iters,
    warmup_iters,
    trace_mode,
    function_level_defaults,
    ensure_devices_tg,
):
    profiler = BenchmarkProfiler()

    run_all_reduce_impl(
        mesh_device,
        output_shape,
        cluster_axis,
        input_dtype,
        num_links,
        input_num_cores,
        input_core_range_set,
        output_num_cores,
        output_core_range_set,
        output_dtype=output_dtype,
        num_iters=num_iters,
        warmup_iters=warmup_iters,
        trace_mode=trace_mode,
        validate_all=False,
        profiler=profiler,
    )


@pytest.mark.skipif(not is_6u(), reason="This test is only for 6U devices")
@skip_for_grayskull("Requires eth connected devices to run")
@pytest.mark.parametrize(
    "output_shape, cluster_axis, num_links, input_num_cores, input_core_range_set, output_num_cores, output_core_range_set, input_dtype, output_dtype",
    [
        ([1, 1, 32, 2048], 0, 4, 24, RING_CRS, 16, NORM_CRS, ttnn.bfloat8_b, None),  # FF2/DO all reduce
        ([1, 1, 32, 1280], 1, 4, 24, RING_CRS, 10, QKV_CRS, ttnn.bfloat8_b, ttnn.bfloat16),  # QKV all reduce
        ([1, 1, 32, 3584], 1, 4, 24, RING_CRS, 28, FF1_CRS, ttnn.bfloat8_b, None),  # FF1 all reduce
        ([1, 1, 32, 16 * 1024], 1, 4, 32, LM_HEAD_CRS, 32, LM_HEAD_CRS, ttnn.bfloat8_b, None),  # LM head all reduce
    ],
    ids=[
        "ff2",
        "qkv",
        "ff1",
        "lm_head",
    ],
)
@pytest.mark.parametrize(
    "num_iters, warmup_iters",
    [
        (NUM_ITERATIONS, 10),
    ],
)
@pytest.mark.parametrize("trace_mode", [True])
@pytest.mark.parametrize(
    "device_params",
    [
        {
            "trace_region_size": 23887872,
            "dispatch_core_axis": ttnn.DispatchCoreAxis.COL,
            "fabric_config": ttnn.FabricConfig.FABRIC_1D_RING,
        }
    ],
    indirect=True,
)
@pytest.mark.parametrize(
    "mesh_device",
    [
        (8, 4),
    ],
    indirect=True,
)
def test_all_reduce_6U_llama(
    mesh_device,
    output_shape,
    cluster_axis,
    input_dtype,
    output_dtype,
    num_links,
    input_num_cores,
    input_core_range_set,
    output_num_cores,
    output_core_range_set,
    num_iters,
    warmup_iters,
    trace_mode,
    function_level_defaults,
):
    profiler = BenchmarkProfiler()

    run_all_reduce_impl(
        mesh_device,
        output_shape,
        cluster_axis,
        input_dtype,
        num_links,
        input_num_cores,
        input_core_range_set,
        output_num_cores,
        output_core_range_set,
        output_dtype=output_dtype,
        num_iters=num_iters,
        warmup_iters=warmup_iters,
        trace_mode=trace_mode,
        validate_all=False,
        profiler=profiler,
        linear=False,
    )


@skip_for_grayskull("Requires eth connected devices to run")
@pytest.mark.parametrize(
    "cluster_axis, num_links, input_num_cores, input_core_range_set, output_num_cores, output_core_range_set",
    [
        (
            1,
            3,
            30,
            BINARY_MULT_CRS,
            24,
            RING_CRS,
        ),
    ],
    ids=[
        "binary_mult",
    ],
)
@pytest.mark.parametrize(
    "num_iters",
    [
        (NUM_ITERATIONS),
    ],
)
@pytest.mark.parametrize("trace_mode", [True])
@pytest.mark.parametrize(
    "device_params",
    [
        {
            "trace_region_size": 23887872,
            "dispatch_core_axis": ttnn.DispatchCoreAxis.COL,
            "fabric_config": ttnn.FabricConfig.FABRIC_1D,
        }
    ],
    indirect=True,
)
@pytest.mark.parametrize(
    "mesh_device",
    [
        (8, 4),
    ],
    indirect=True,
)
@pytest.mark.parametrize("has_bias", [False], ids=["no_bias"])
@pytest.mark.parametrize(
    "B, M, K, N, in0_dtype, in1_dtype, output_dtype, fidelity, packer_l1_acc, fp32_acc_mode, grid, in1_is_dram_interleaved",
    [
        (
            1,
            32,
            3584,
            2048,
            ttnn.bfloat8_b,
            ttnn.bfloat8_b,
            ttnn.bfloat8_b,
            ttnn.MathFidelity.HiFi2,
            True,
            True,
            PREFETCHER_NOC1_GRID,
            False,
        ),
    ],
    ids=[
        "ff2",
    ],
)
def test_llama_all_gather_matmul(
    mesh_device,
    cluster_axis,
    in0_dtype,
    in1_dtype,
    output_dtype,
    fidelity,
    has_bias,
    fp32_acc_mode,
    packer_l1_acc,
    B,
    M,
    K,
    N,
    grid,
    in1_is_dram_interleaved,
    num_links,
    input_num_cores,
    input_core_range_set,
    output_num_cores,
    output_core_range_set,
    num_iters,
    trace_mode,
    function_level_defaults,
    ensure_devices_tg,
):
    run_llama_all_gather_matmul_impl(
        mesh_device,
        # shape params shared by AG and MM
        B,
        M,
        K,
        N,
        cluster_axis,
        in0_dtype,
        # MM params for in1
        in1_dtype,
        num_links,
        input_num_cores,
        input_core_range_set,
        output_num_cores,
        output_core_range_set,
        # rest of mm params
        output_dtype,
        fidelity,
        has_bias,
        fp32_acc_mode,
        packer_l1_acc,
        grid,
        in1_is_dram_interleaved,
        # common params
        num_iters=num_iters,
        trace_mode=trace_mode,
        validate_all=False,
    )<|MERGE_RESOLUTION|>--- conflicted
+++ resolved
@@ -22,15 +22,12 @@
     QKV_CRS,
     FF1_CRS,
 )
-<<<<<<< HEAD
+
 from tests.ttnn.unit_tests.operations.ccl.test_llama_all_gather_matmul import (
     run_llama_all_gather_matmul_impl,
     BINARY_MULT_CRS,
 )
-from models.demos.llama3_subdevices.tt.model_config import (
-=======
 from models.demos.llama3_70b_galaxy.tt.model_config import (
->>>>>>> 1f63f4c1
     PREFETCHER_NOC1_GRID,
 )
 from models.perf.benchmarking_utils import BenchmarkData, BenchmarkProfiler
