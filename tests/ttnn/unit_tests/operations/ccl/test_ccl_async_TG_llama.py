--- conflicted
+++ resolved
@@ -468,32 +468,6 @@
     )
 
 
-<<<<<<< HEAD
-@skip_for_grayskull("Requires eth connected devices to run")
-@pytest.mark.parametrize(
-    "cluster_axis, num_links, input_num_cores, input_core_range_set, output_num_cores, output_core_range_set",
-    [
-        (
-            1,
-            3,
-            30,
-            BINARY_MULT_CRS,
-            24,
-            RING_CRS,
-        ),
-    ],
-    ids=[
-        "binary_mult",
-    ],
-)
-@pytest.mark.parametrize(
-    "num_iters",
-    [
-        (NUM_ITERATIONS),
-    ],
-)
-@pytest.mark.parametrize("trace_mode", [False])
-=======
 @pytest.mark.skipif(not is_6u(), reason="This test is only for 6U devices")
 @skip_for_grayskull("Requires eth connected devices to run")
 @pytest.mark.parametrize(
@@ -518,18 +492,93 @@
     ],
 )
 @pytest.mark.parametrize("trace_mode", [True])
->>>>>>> b9a453ee
 @pytest.mark.parametrize(
     "device_params",
     [
         {
             "trace_region_size": 23887872,
             "dispatch_core_axis": ttnn.DispatchCoreAxis.COL,
-<<<<<<< HEAD
+            "fabric_config": ttnn.FabricConfig.FABRIC_1D_RING,
+        }
+    ],
+    indirect=True,
+)
+@pytest.mark.parametrize(
+    "mesh_device",
+    [
+        (8, 4),
+    ],
+    indirect=True,
+)
+def test_all_reduce_6U_llama(
+    mesh_device,
+    output_shape,
+    cluster_axis,
+    input_dtype,
+    output_dtype,
+    num_links,
+    input_num_cores,
+    input_core_range_set,
+    output_num_cores,
+    output_core_range_set,
+    num_iters,
+    warmup_iters,
+    trace_mode,
+    function_level_defaults,
+):
+    profiler = BenchmarkProfiler()
+
+    run_all_reduce_impl(
+        mesh_device,
+        output_shape,
+        cluster_axis,
+        input_dtype,
+        num_links,
+        input_num_cores,
+        input_core_range_set,
+        output_num_cores,
+        output_core_range_set,
+        output_dtype=output_dtype,
+        num_iters=num_iters,
+        warmup_iters=warmup_iters,
+        trace_mode=trace_mode,
+        validate_all=False,
+        profiler=profiler,
+        linear=False,
+    )
+
+
+@skip_for_grayskull("Requires eth connected devices to run")
+@pytest.mark.parametrize(
+    "cluster_axis, num_links, input_num_cores, input_core_range_set, output_num_cores, output_core_range_set",
+    [
+        (
+            1,
+            3,
+            30,
+            BINARY_MULT_CRS,
+            24,
+            RING_CRS,
+        ),
+    ],
+    ids=[
+        "binary_mult",
+    ],
+)
+@pytest.mark.parametrize(
+    "num_iters",
+    [
+        (NUM_ITERATIONS),
+    ],
+)
+@pytest.mark.parametrize("trace_mode", [False])
+@pytest.mark.parametrize(
+    "device_params",
+    [
+        {
+            "trace_region_size": 23887872,
+            "dispatch_core_axis": ttnn.DispatchCoreAxis.COL,
             "fabric_config": ttnn.FabricConfig.FABRIC_1D,
-=======
-            "fabric_config": ttnn.FabricConfig.FABRIC_1D_RING,
->>>>>>> b9a453ee
         }
     ],
     indirect=True,
@@ -541,7 +590,6 @@
     ],
     indirect=True,
 )
-<<<<<<< HEAD
 @pytest.mark.parametrize("has_bias", [False], ids=["no_bias"])
 @pytest.mark.parametrize(
     "B, M, K, N, in0_dtype, in1_dtype, output_dtype, fidelity, packer_l1_acc, fp32_acc_mode, grid, in1_is_dram_interleaved",
@@ -581,23 +629,13 @@
     N,
     grid,
     in1_is_dram_interleaved,
-=======
-def test_all_reduce_6U_llama(
-    mesh_device,
-    output_shape,
-    cluster_axis,
-    input_dtype,
-    output_dtype,
->>>>>>> b9a453ee
     num_links,
     input_num_cores,
     input_core_range_set,
     output_num_cores,
     output_core_range_set,
     num_iters,
-<<<<<<< HEAD
     trace_mode,
-    use_program_cache,
     function_level_defaults,
     ensure_devices_tg,
 ):
@@ -612,25 +650,11 @@
         in0_dtype,
         # MM params for in1
         in1_dtype,
-=======
-    warmup_iters,
-    trace_mode,
-    function_level_defaults,
-):
-    profiler = BenchmarkProfiler()
-
-    run_all_reduce_impl(
-        mesh_device,
-        output_shape,
-        cluster_axis,
-        input_dtype,
->>>>>>> b9a453ee
         num_links,
         input_num_cores,
         input_core_range_set,
         output_num_cores,
         output_core_range_set,
-<<<<<<< HEAD
         # rest of mm params
         output_dtype,
         fidelity,
@@ -643,13 +667,4 @@
         num_iters=num_iters,
         trace_mode=trace_mode,
         validate_all=False,
-=======
-        output_dtype=output_dtype,
-        num_iters=num_iters,
-        warmup_iters=warmup_iters,
-        trace_mode=trace_mode,
-        validate_all=False,
-        profiler=profiler,
-        linear=False,
->>>>>>> b9a453ee
     )