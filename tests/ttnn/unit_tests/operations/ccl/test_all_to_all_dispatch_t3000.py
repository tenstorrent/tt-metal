# SPDX-FileCopyrightText: © 2025 Tenstorrent AI ULC

# SPDX-License-Identifier: Apache-2.0

import torch
import pytest
import random
from loguru import logger
import ttnn
from tests.tt_eager.python_api_testing.sweep_tests.comparison_funcs import comp_equal, comp_pcc
from tests.ttnn.utils_for_testing import assert_with_pcc

from models.perf.benchmarking_utils import BenchmarkData, BenchmarkProfiler

from tracy import signpost


def tt_to_torch_dtype(tt_dtype):
    if tt_dtype == ttnn.bfloat16:
        return torch.bfloat16
    elif tt_dtype == ttnn.bfloat8_b:
        return torch.bfloat16
    elif tt_dtype == ttnn.float32:
        return torch.float32
    else:
        raise ValueError(f"Invalid dtype: {tt_dtype}")


def get_pcc_threshold(dtype):
    if dtype == ttnn.bfloat16:
        return 1.0
    elif dtype == ttnn.bfloat8_b:
        return 0.9999
    elif dtype == ttnn.float32:
        return 1.0
    else:
        raise ValueError(f"Invalid dtype: {dtype}")


def gen_tokens(batch, hidden_size, seq_len, mesh_shape, devices, scheme="random", dtype=torch.bfloat16):
    tokens = []
    factor = 1
    for _ in range(batch):
        for _ in range(seq_len):
            if scheme == "random" or scheme == "worst_perf":
                tokens.append(torch.rand(1, 1, 1, hidden_size, dtype=dtype))
            elif scheme == "sequential":
                tokens.append(torch.ones(1, 1, 1, hidden_size, dtype=dtype) * factor)
                factor += 1
            else:
                raise ValueError(f"Invalid scheme: {scheme}")
    res = torch.cat(tokens, dim=0)
    return res.reshape(batch, 1, seq_len, hidden_size)


def gen_expert_mapping(experts, devices, scheme="random"):
    assert experts % devices == 0

    expert_mapping = torch.zeros(1, 1, experts, devices, dtype=torch.int16)
    device_id = 0
    experts_per_devices = experts // devices
    device_expert_count = {d: 0 for d in range(devices)}
    for i in range(experts):
<<<<<<< HEAD
        if scheme == "sequential" or scheme == "worst_perf":
            device_id = i // devices
=======
        if scheme == "sequential":
            if i > 0 and i % experts_per_devices == 0:
                device_id += 1
>>>>>>> 20b59dcd
            expert_mapping[0, 0, i, device_id] = 1
        elif scheme == "random":
            device_id = random.choice(
                [d for d, _ in filter(lambda kv: kv[1] < experts_per_devices, device_expert_count.items())]
            )
            expert_mapping[0, 0, i, device_id] = 1
            device_expert_count[device_id] += 1

        else:
            raise ValueError(f"Invalid scheme: {scheme}")

    # identical across all devices
    return expert_mapping


def get_metadata_tensor(expert_indices, expert_mapping, mesh_shape):
    # metadata tensor is expert_indices duplicated for each device
    # [D, B, 1, K]
    batch = expert_indices.shape[0]
    seq_len = expert_indices.shape[2]
    devices = mesh_shape[0] * mesh_shape[1]
    selected_experts_k = expert_indices.shape[3]
    metadata_tensor = torch.reshape(expert_indices, (1, batch, seq_len, selected_experts_k))
    return metadata_tensor.repeat(devices, 1, 1, 1)


def get_expert_indices(batch, experts, selected_experts_k, seq_len, mesh_shape, scheme="random"):
    expert_indices = torch.ones(batch, 1, seq_len, selected_experts_k, dtype=torch.int16) * -1
    current_expert = 0
    for b in range(batch):
        for s in range(seq_len):
            for k in range(selected_experts_k):
                if scheme == "sequential":
                    expert_indices[b, 0, s, k] = current_expert % experts
                    current_expert += 1 + (k % 2)
                elif scheme == "random":
<<<<<<< HEAD
                    expert_indices[b, 0, s, k] = torch.randint(0, experts, (1,))
                elif scheme == "worst_perf":  # worst perf is when the expert index is always on the last device
                    expert_indices[b, 0, s, k] = (
                        experts - 1
                    )  # technically each expert index should be different, but we're sending to the same device regardless
=======
                    # need to ensure a set of unique indices
                    current_indices = expert_indices[b, 0, s, :].tolist()
                    expert_indices[b, 0, s, k] = random.choice(
                        list(filter(lambda e: e not in current_indices, range(experts)))
                    )
>>>>>>> 20b59dcd
                else:
                    raise ValueError(f"Invalid scheme: {scheme}")
    return expert_indices


def get_output_tensor(input_tokens, expert_indices, expert_mapping, seq_len, mesh_shape, dtype=torch.bfloat16):
    # output tensor is [devices, batch, seq_len, hidden_size]
    # depending on the expert indices, the input tokens are scattered to different experts
    # these experts are sent to one ore more device based on the expert mapping
    batch = input_tokens.shape[0]
    mesh_columns = mesh_shape[1]
    mesh_rows = mesh_shape[0]
    devices = mesh_columns * mesh_rows
    hidden_size = input_tokens.shape[3]
    selected_experts_k = expert_indices.shape[3]

    # initialize the output tensor with random values so we can test the non-populated rows too
    output_tensor = torch.rand(devices, batch, seq_len, hidden_size, dtype=dtype)

    for b in range(batch):
        for s in range(seq_len):
            for k in range(selected_experts_k):
                expert_id = expert_indices[b, 0, s, k]
                device_assignment = expert_mapping[0, 0, expert_id, :]
                device_indices = torch.where(device_assignment == 1)[0]
                for device_idx in device_indices:
                    output_tensor[device_idx, b, s, :] = input_tokens[b, 0, s, :]

    return output_tensor


def gen_tensors(
    batch, experts, selected_experts_k, hidden_size, seq_len, mesh_shape, devices, scheme="random", dtype=torch.bfloat16
):
    # create input tokens
    assert batch % devices == 0
    assert experts % devices == 0
    assert selected_experts_k < experts

    input_tokens = gen_tokens(batch, hidden_size, seq_len, mesh_shape, devices, scheme, dtype)
    expert_mapping = gen_expert_mapping(experts, devices, scheme)
    expert_indices = get_expert_indices(batch, experts, selected_experts_k, seq_len, mesh_shape, scheme)

    output_tensor = get_output_tensor(input_tokens, expert_indices, expert_mapping, seq_len, mesh_shape, dtype)
    metadata_tensor = get_metadata_tensor(expert_indices, expert_mapping, mesh_shape)

    # create expert indices
    return input_tokens, expert_indices, expert_mapping, output_tensor, metadata_tensor


def log_statistics(
    input_tokens,
    expert_indices,
    expert_mapping,
    output_tensor,
    metadata_tensor,
    cluster_axis,
    mesh_shape,
    topology,
    num_links,
):
    if cluster_axis is None:
        return
    if num_links != 1:
        return
    if topology != ttnn.Topology.Linear:
        return
    if input_tokens.shape[3] != 7168:
        return
    if input_tokens.shape[0] // mesh_shape[cluster_axis] * input_tokens.shape[2] > 1088:
        return
    # based on the cluster_axis, mesh_shape, topology, num_links, log the statistics of the input_tokens, expert_indices, expert_mapping, output_tensor, metadata_tensor
    # first print the number of devices along the cluster_axis
    dispatch_devices = mesh_shape[cluster_axis]
    duplicated_devices = mesh_shape[1 - cluster_axis]
    total_devices = mesh_shape[0] * mesh_shape[1]

    # [duplicated_devices * tokens, devices tensor]
    # count all device to device sends
    #
    total_token_packets_sent = torch.zeros(total_devices, total_devices, dtype=torch.int32)
    total_unique_packets_sent = torch.zeros(total_devices, total_devices, dtype=torch.int32)
    was_token_sent = torch.zeros(input_tokens.shape[0], input_tokens.shape[2], total_devices, dtype=torch.int32)
    for b in range(expert_indices.shape[0]):
        for s in range(expert_indices.shape[2]):
            for k in range(expert_indices.shape[3]):
                expert_id = expert_indices[b, 0, s, k]

                # this is all the devices the expert is assigned to
                token_initial_device = b // (
                    input_tokens.shape[0] // dispatch_devices
                )  # this is the column device the token starts on all rows of duplicated
                for device_assignment in range(total_devices):
                    if expert_mapping[0, 0, expert_id, device_assignment] == 0:
                        continue

                    non_dispatch_device_idx = device_assignment // dispatch_devices

                    starting_device_idx = non_dispatch_device_idx * dispatch_devices + token_initial_device
                    if starting_device_idx != device_assignment:
                        if was_token_sent[b, s, device_assignment] == 0:
                            total_unique_packets_sent[starting_device_idx, device_assignment] += 7
                        was_token_sent[b, s, device_assignment] = 1
                        total_token_packets_sent[starting_device_idx, device_assignment] += 7  # 7 packets per token

    # currently we also send batch extra
    total_metadata_packets_sent = torch.zeros(total_devices, total_devices, dtype=torch.int32)
    total_unique_metadata_packets_sent = torch.zeros(total_devices, total_devices, dtype=torch.int32)
    for i in range(total_devices):
        for j in range(total_devices):
            if i != j and i // dispatch_devices == j // dispatch_devices:
                total_metadata_packets_sent[i, j] = (input_tokens.shape[0] // dispatch_devices) * input_tokens.shape[2]
                total_unique_metadata_packets_sent[i, j] = 1
            else:
                total_metadata_packets_sent[
                    i, j
                ] = 0  # no metadata packets sent to self or to devices that are not on the same row

    logger.info(f"Total token packets received: {torch.sum(total_token_packets_sent, dim=0)}")
    logger.info(f"Total metadata packets received: {torch.sum(total_metadata_packets_sent, dim=0)}")
    logger.info(f"Total unique token packets sent: {torch.sum(total_unique_packets_sent, dim=0)}")
    logger.info(f"Total unique metadata packets sent: {torch.sum(total_unique_metadata_packets_sent, dim=0)}")

    total_packets_sent = torch.sum(total_token_packets_sent, dim=0) + torch.sum(total_metadata_packets_sent, dim=0)
    total_unique_packets_sent = torch.sum(total_unique_packets_sent, dim=0) + torch.sum(
        total_unique_metadata_packets_sent, dim=0
    )
    logger.info(f"All packets sent: {total_packets_sent}")
    logger.info(f"All unique packets sent: {total_unique_packets_sent}")
    logger.info(f"Percentage of unique packets sent: {total_unique_packets_sent / total_packets_sent}")


def compare_results(
    tt_sparse_output_token_tensor,
    tt_metadata_tensor,
    torch_sparse_output_token_tensor,
    torch_metadata_tensor,
    expert_mapping,
    mesh_shape,
    expected_pcc=0.99999,
):
    # compare the output tensor from the tt_sparse_output_token_tensor and the output_tensor_golden
    # the output_tensor_golden is the output tensor from the expert_indices and expert_mapping
    # the tt_sparse_output_token_tensor is the output tensor from the all_to_all_dispatch
    # the tt_metadata_tensor is the metadata tensor from the all_to_all_dispatch
    # compare the output tensor from the tt_sparse_output_token_tensor and the output_tensor_golden
    # compare the metadata tensor from the tt_metadata_tensor and the metadata_tensor
    # since it's sparsely populated into a buffer full of garbage, we should only make sure each input token is present in the correct place in the output tensor
    # and that the metadata tensor is correct

    batch = tt_metadata_tensor.shape[2]
    devices = tt_metadata_tensor.shape[0]
    selected_experts_k = tt_metadata_tensor.shape[3]
    hidden_size = tt_sparse_output_token_tensor.shape[3]

    for b in range(batch):
        for k in range(selected_experts_k):
            expert_id = tt_metadata_tensor[0, b, 0, k]
            for d in range(devices):
                if expert_mapping[0, 0, expert_id, d] == 1:
                    comp_pcc(
                        tt_sparse_output_token_tensor[d, b, 0, :],
                        torch_sparse_output_token_tensor[d, b, 0, :],
                        expected_pcc,
                    )
                    assert torch.allclose(
                        tt_sparse_output_token_tensor[d, b, 0, :], torch_sparse_output_token_tensor[d, b, 0, :]
                    ), f"Output tensor mismatch at batch {b}, expert {expert_id}, device {d}"


def run_all_to_all_dispatch_test(
    mesh_device,
    mesh_shape,
    batch,
    experts,
    select_experts_k,
    hidden_size,
    seq_len,
    num_iters,
    warmup_iters,
    trace_mode,
    num_links=3,
    scheme="random",
    use_regular_grid=False,
    input_grid=None,
    output_grid=None,
    dtype=ttnn.bfloat16,
    profiler=BenchmarkProfiler(),
    topology=ttnn.Topology.Linear,
    input_memory_config=ttnn.DRAM_MEMORY_CONFIG,
    output_memory_config=ttnn.DRAM_MEMORY_CONFIG,
    cluster_axis=1,
):
    torch.manual_seed(2005)
    mesh_device.enable_program_cache()
    devices = mesh_shape[0] * mesh_shape[1]

    # input, output, interm core range set
    compute_grid = (mesh_device.compute_with_storage_grid_size().x, mesh_device.compute_with_storage_grid_size().y)
    subdevice_shard_cores_grid = ttnn.CoreRangeSet(
        {
            ttnn.CoreRange(
                ttnn.CoreCoord(0, 0),
                ttnn.CoreCoord(compute_grid[0] - 1, compute_grid[1] - 1),
            ),
        }
    )

    expert_indices_tensors = []
    expert_mapping_tensors = []
    input_tensors = []
    output_tensors = []
    metadata_tensors = []

    torch_expert_mappings = []

    output_tensor_goldens_list = []
    output_metadata_goldens_list = []
    if cluster_axis is None:
        mesh_mapper = ttnn.ShardTensorToMesh(mesh_device, dim=0)
    elif cluster_axis == 1:
        mesh_mapper = ttnn.ShardTensor2dMesh(mesh_device, dims=(None, 0), mesh_shape=mesh_shape)
    elif cluster_axis == 0:
        mesh_mapper = ttnn.ShardTensor2dMesh(mesh_device, dims=(0, None), mesh_shape=mesh_shape)
    else:
        raise ValueError(f"Invalid cluster_axis: {cluster_axis}")

    for iter in range(num_iters):
        input_tokens, expert_indices, expert_mapping, sparse_output_token_tensor, metadata_tensor = gen_tensors(
            batch,
            experts,
            select_experts_k,
            hidden_size,
            seq_len,
            mesh_shape,
            devices,
            scheme=scheme,
            dtype=tt_to_torch_dtype(dtype),
        )
        if iter == 0:
            log_statistics(
                input_tokens,
                expert_indices,
                expert_mapping,
                sparse_output_token_tensor,
                metadata_tensor,
                cluster_axis,
                mesh_shape,
                topology,
                num_links,
            )
        preallocated_output_tensor = torch.zeros((devices, batch, seq_len, hidden_size), dtype=tt_to_torch_dtype(dtype))
        preallocated_metadata_tensor = torch.zeros((devices, batch, seq_len, select_experts_k), dtype=torch.int32)

        if iter == 0:
            logger.info(f"input_tokens shape: {input_tokens.shape}")
            logger.info(f"expert_indices shape: {expert_indices.shape}")
            logger.info(f"expert_mapping shape: {expert_mapping.shape}")
            logger.info(f"sparse_output_token_tensor shape: {sparse_output_token_tensor.shape}")
            logger.info(f"metadata_tensor shape: {metadata_tensor.shape}")

        output_tensor_goldens_list.append(sparse_output_token_tensor)
        output_metadata_goldens_list.append(metadata_tensor)
        torch_expert_mappings.append(expert_mapping)

        tt_input = ttnn.from_torch(
            input_tokens,
            device=mesh_device,
            layout=ttnn.ROW_MAJOR_LAYOUT,
            dtype=dtype,
            memory_config=input_memory_config,
            mesh_mapper=mesh_mapper,
        )

        tt_expert_indices = ttnn.from_torch(
            expert_indices,
            device=mesh_device,
            layout=ttnn.ROW_MAJOR_LAYOUT,
            dtype=ttnn.uint16,
            memory_config=input_memory_config,
            mesh_mapper=mesh_mapper,
        )

        tt_expert_mapping = ttnn.from_torch(
            expert_mapping,
            device=mesh_device,
            layout=ttnn.ROW_MAJOR_LAYOUT,
            dtype=ttnn.uint16,
            memory_config=input_memory_config,
            mesh_mapper=ttnn.ShardTensor2dMesh(mesh_device, dims=(None, None), mesh_shape=mesh_shape),
        )

        tt_output_tensor = ttnn.from_torch(
            preallocated_output_tensor,
            device=mesh_device,
            layout=ttnn.ROW_MAJOR_LAYOUT,
            dtype=dtype,
            memory_config=output_memory_config,
            mesh_mapper=ttnn.ShardTensorToMesh(mesh_device, dim=0),
        )

        tt_metadata_tensor = ttnn.from_torch(
            preallocated_metadata_tensor,
            device=mesh_device,
            layout=ttnn.ROW_MAJOR_LAYOUT,
            dtype=ttnn.uint16,
            memory_config=output_memory_config,
            mesh_mapper=ttnn.ShardTensorToMesh(mesh_device, dim=0),
        )

        if iter == 0:
            logger.info(f"tt_input shape: {tt_input.shape}")
            logger.info(f"tt_expert_indices shape: {tt_expert_indices.shape}")
            logger.info(f"tt_expert_mapping shape: {tt_expert_mapping.shape}")

        input_tensors.append(tt_input)
        expert_indices_tensors.append(tt_expert_indices)
        expert_mapping_tensors.append(tt_expert_mapping)
        output_tensors.append(tt_output_tensor)
        metadata_tensors.append(tt_metadata_tensor)

    ccl_sub_device_crs = subdevice_shard_cores_grid
    worker_sub_device = ttnn.SubDevice(
        [
            ccl_sub_device_crs,
        ]
    )
    worker_sub_device_id = ttnn.SubDeviceId(0)
    sub_device_stall_group = [worker_sub_device_id]
    sub_device_manager = mesh_device.create_sub_device_manager([worker_sub_device], 0)
    mesh_device.load_sub_device_manager(sub_device_manager)
    mesh_device.set_sub_device_stall_group(sub_device_stall_group)

    # create global semaphore handles
    ccl_semaphore_handles = [ttnn.create_global_semaphore(mesh_device, ccl_sub_device_crs, 0) for _ in range(num_iters)]

    tt_out_tensor_list = []

    def run_op(n_iters, store_all_results=True):
        tt_output_list = []
        tt_metadata_list = []

        for i in range(n_iters):
            buffer_index = 0 if trace_mode else i
            ttnn.all_to_all_dispatch(
                input_tensors[buffer_index],
                expert_indices_tensors[buffer_index],
                expert_mapping_tensors[buffer_index],
                cluster_axis=cluster_axis,
                num_links=num_links,
                topology=topology,
                memory_config=output_memory_config,
                global_semaphore=ccl_semaphore_handles[buffer_index],
                subdevice_id=worker_sub_device_id,
                output_tensors=[output_tensors[buffer_index], metadata_tensors[buffer_index]],
            )

            tt_out_tensor = output_tensors[buffer_index]
            tt_metadata = metadata_tensors[buffer_index]

            if not trace_mode:
                ttnn.synchronize_device(mesh_device)
            if store_all_results:
                tt_output_list.append(tt_out_tensor)
                tt_metadata_list.append(tt_metadata)
        if store_all_results:
            return tt_output_list, tt_metadata_list
        else:
            return [tt_out_tensor], [tt_metadata]

    if trace_mode:
        # compile run:
        logger.info("Compiling model")
        tt_out_tensor_list = run_op(1, store_all_results=False)

        logger.info("Capturing Warmup")

        if warmup_iters > 0:
            logger.info(f"Capturing Warmup {warmup_iters} iterations")
            trace_id_warmup = ttnn.begin_trace_capture(mesh_device, cq_id=0)
            run_op(warmup_iters, store_all_results=False)
            ttnn.end_trace_capture(mesh_device, trace_id_warmup, cq_id=0)
            ttnn.synchronize_device(mesh_device)

        logger.info("Capturing Trace")
        trace_id = ttnn.begin_trace_capture(mesh_device, cq_id=0)
        tt_out_tensor_list, tt_metadata_list = run_op(num_iters, store_all_results=False)
        ttnn.end_trace_capture(mesh_device, trace_id, cq_id=0)
        ttnn.synchronize_device(mesh_device)

        logger.info("Starting Trace perf test...")
        profiler.start("all-to-all-dispatch-trace-warmup")
        if warmup_iters > 0:
            ttnn.execute_trace(mesh_device, trace_id_warmup, blocking=False)
            ttnn.release_trace(mesh_device, trace_id_warmup)
            ttnn.synchronize_device(mesh_device)
        profiler.end("all-to-all-dispatch-trace-warmup")

        signpost("start")
        profiler.start("all-to-all-dispatch-trace")
        ttnn.execute_trace(mesh_device, trace_id, blocking=False)
        ttnn.release_trace(mesh_device, trace_id)
        ttnn.synchronize_device(mesh_device)
        profiler.end("all-to-all-dispatch-trace")
        signpost("stop")

        time_taken = profiler.get_duration("all-to-all-dispatch-trace") - profiler.get_duration(
            "all-to-all-dispatch-trace-warmup"
        )
        logger.info(f"Time taken e2e: {time_taken} s")
    else:
        signpost("start")
        tt_out_tensor_list, tt_metadata_list = run_op(num_iters, store_all_results=True)
        signpost("stop")

    mesh_device.reset_sub_device_stall_group()

    passed = True
    metadata_passed = True
    first_failed_tensor_index = None
    first_failed_batch_index = None
    first_failed_expert_index = None
    first_failed_device_index = None
    first_failed_sequence_index = None

    first_failed_metadata_index = None
    failed_indices = []
    failed_metadata_indices = []
    expected_pcc = get_pcc_threshold(dtype)

    for tensor_index in range(len(tt_out_tensor_list)):
        tt_torch_tensor = ttnn.to_torch(
            tt_out_tensor_list[tensor_index],
            mesh_composer=ttnn.ConcatMeshToTensor(mesh_device, dim=0),
        )

        tt_metadata_tensor = ttnn.to_torch(
            tt_metadata_list[tensor_index],
            mesh_composer=ttnn.ConcatMeshToTensor(mesh_device, dim=0),
        )

        batch = tt_torch_tensor.shape[1]
        devices = tt_metadata_tensor.shape[0]
        selected_experts_k = tt_metadata_tensor.shape[3]

        metadata_all_close = torch.allclose(tt_metadata_tensor, output_metadata_goldens_list[tensor_index])
        if not metadata_all_close:
            metadata_passed = False
            first_failed_metadata_index = tensor_index
            failed_metadata_indices = torch.where(tt_metadata_tensor != output_metadata_goldens_list[tensor_index])
            logger.info(f"All failed metadata devices: {failed_metadata_indices}")
            logger.info(f"Failing tt_metadata_tensor tensor {tt_metadata_tensor[failed_metadata_indices]}")
            logger.info(
                f"Relevant output_metadata_goldens_list tensor {output_metadata_goldens_list[tensor_index][failed_metadata_indices]}"
            )
            break

        for b in range(batch):
            for s in range(seq_len):
                for k in range(selected_experts_k):
                    expert_id = tt_metadata_tensor[0, b, s, k]
                    for d in range(devices):
                        if torch_expert_mappings[tensor_index][0, 0, expert_id, d] == 1:
                            eq, output_results = comp_pcc(
                                tt_torch_tensor[d, b, s, :],
                                output_tensor_goldens_list[tensor_index][d, b, s, :],
                                expected_pcc,
                            )
                            is_all_close = torch.allclose(
                                tt_torch_tensor[d, b, s, :], output_tensor_goldens_list[tensor_index][d, b, s, :]
                            )
                            if not is_all_close:
                                logger.info(
                                    f"Output tensor {tensor_index} mismatch at batch {b}, sequence {s}, expert {expert_id}, device {d}"
                                )

                            if not eq or not is_all_close:
                                passed = False
                                first_failed_tensor_index = tensor_index
                                first_failed_batch_index = b
                                failed_indices = torch.where(
                                    tt_torch_tensor[d, b, s, :] != output_tensor_goldens_list[tensor_index][d, b, s, :]
                                )
                                first_10_fail_idx = failed_indices[0][:10]
                                logger.info(f"First 10 failing indices: {first_10_fail_idx}")
                                logger.info(
                                    f"Failing tt_torch_tensor tensor (first 10) {tt_torch_tensor[d, b, s, first_10_fail_idx]}"
                                )
                                logger.info(
                                    f"Relevant output_tensor_goldens_list tensor (first 10) {output_tensor_goldens_list[tensor_index][d, b, s, first_10_fail_idx]}"
                                )
                                first_failed_expert_index = expert_id
                                first_failed_device_index = d
                                first_failed_sequence_index = s
                                break
                if not passed:
                    break
            if not passed:
                break

    logger.info(f"Device has {mesh_device.num_program_cache_entries()} program cache entries")
    assert (
        mesh_device.num_program_cache_entries() == 1
    ), f"Device has {mesh_device.num_program_cache_entries()} program cache entries"

    if not metadata_passed:
        logger.info(f"Failed metadata indices: {failed_metadata_indices}")
        assert metadata_passed, f"{first_failed_metadata_index} FAILED metadata indices: {failed_metadata_indices}"

    if not passed:
        logger.info(f"Failed data indices: {failed_indices}")
        assert (
            passed
        ), f"First failing index: {first_failed_tensor_index} batch {first_failed_batch_index} sequence {first_failed_sequence_index} expert {first_failed_expert_index} device {first_failed_device_index} FAILED data indices: {failed_indices}"


@pytest.mark.parametrize(
    "device_params",
    [{"dispatch_core_axis": ttnn.DispatchCoreAxis.COL, "fabric_config": ttnn.FabricConfig.FABRIC_2D}],
    indirect=True,
)
@pytest.mark.parametrize("trace_mode", [False])
@pytest.mark.parametrize(
    "mesh_shape, mesh_device", [pytest.param((2, 4), (2, 4), id="2x4_grid")], indirect=["mesh_device"]
)
@pytest.mark.parametrize("cluster_axis", [0, 1])
@pytest.mark.parametrize("batches_per_device", [8])
@pytest.mark.parametrize("experts_per_device", [8])
@pytest.mark.parametrize("select_experts_k", [8])
@pytest.mark.parametrize("hidden_size", [7168])
@pytest.mark.parametrize(
    "seq_len, num_iters, warmup_iters",
    [
        (2, 5, 1),
    ],
    ids=["s2"],
)
@pytest.mark.parametrize("num_links", [1])
@pytest.mark.parametrize("topology", [ttnn.Topology.Linear])
@pytest.mark.parametrize("dtype", [ttnn.bfloat16])
@pytest.mark.parametrize("input_memory_config", [ttnn.DRAM_MEMORY_CONFIG, ttnn.L1_MEMORY_CONFIG], ids=["dram", "l1"])
@pytest.mark.parametrize("output_memory_config", [ttnn.DRAM_MEMORY_CONFIG, ttnn.L1_MEMORY_CONFIG], ids=["dram", "l1"])
def test_all_to_all_dispatch_no_trace(
    mesh_device,
    trace_mode,
    mesh_shape,
    cluster_axis,
    batches_per_device,
    experts_per_device,
    select_experts_k,
    hidden_size,
    seq_len,
    num_iters,
    warmup_iters,
    num_links,
    topology,
    dtype,
    input_memory_config,
    output_memory_config,
):
    if cluster_axis is None:
        dispatch_devices = mesh_shape[0] * mesh_shape[1]
    else:
        dispatch_devices = mesh_shape[cluster_axis]

    batch = batches_per_device * dispatch_devices
    experts = experts_per_device * dispatch_devices

    run_all_to_all_dispatch_test(
        mesh_device,
        mesh_shape,
        batch,
        experts,
        select_experts_k,
        hidden_size,
        seq_len,
        num_iters,
        warmup_iters,
        trace_mode,
        num_links=num_links,
        scheme="random",
        topology=topology,
        input_memory_config=input_memory_config,
        output_memory_config=output_memory_config,
        dtype=dtype,
        cluster_axis=cluster_axis,
    )


@pytest.mark.parametrize(
    "device_params",
    [
        {
            "dispatch_core_axis": ttnn.DispatchCoreAxis.COL,
            "fabric_config": ttnn.FabricConfig.FABRIC_2D,
            "trace_region_size": 500000,
        }
    ],
    indirect=True,
)
@pytest.mark.parametrize("trace_mode", [True])
@pytest.mark.parametrize(
    "mesh_shape, mesh_device", [pytest.param((2, 4), (2, 4), id="2x4_grid")], indirect=["mesh_device"]
)
@pytest.mark.parametrize("cluster_axis", [0, 1])
@pytest.mark.parametrize("batches_per_device", [8])
@pytest.mark.parametrize("experts_per_device", [8])
@pytest.mark.parametrize("select_experts_k", [8])
@pytest.mark.parametrize("hidden_size", [7168])
@pytest.mark.parametrize(
    "seq_len, num_iters, warmup_iters",
    [
        (128, 2, 1),
        (1, 5, 2),
    ],
    ids=["s128", "s1"],
)
@pytest.mark.parametrize(
    "input_memory_config",
    [
        ttnn.DRAM_MEMORY_CONFIG,
    ],
    ids=["dram"],
)
@pytest.mark.parametrize("output_memory_config", [ttnn.DRAM_MEMORY_CONFIG], ids=["dram"])
@pytest.mark.parametrize("num_links", [1])
@pytest.mark.parametrize("topology", [ttnn.Topology.Linear])
@pytest.mark.parametrize("dtype", [ttnn.bfloat16])
def test_all_to_all_dispatch_trace(
    mesh_device,
    trace_mode,
    mesh_shape,
    cluster_axis,
    batches_per_device,
    experts_per_device,
    select_experts_k,
    hidden_size,
    seq_len,
    num_iters,
    warmup_iters,
    num_links,
    topology,
    dtype,
    input_memory_config,
    output_memory_config,
):
    if cluster_axis is None:
        dispatch_devices = mesh_shape[0] * mesh_shape[1]
    else:
        dispatch_devices = mesh_shape[cluster_axis]

    batch = batches_per_device * dispatch_devices
    experts = experts_per_device * dispatch_devices

    run_all_to_all_dispatch_test(
        mesh_device,
        mesh_shape,
        batch,
        experts,
        select_experts_k,
        hidden_size,
        seq_len,
        num_iters,
        warmup_iters,
        trace_mode,
        num_links=num_links,
        scheme="random",
        topology=topology,
        input_memory_config=input_memory_config,
        output_memory_config=output_memory_config,
        dtype=dtype,
        cluster_axis=cluster_axis,
    )


@pytest.mark.parametrize(
    "device_params",
    [
        {
            "dispatch_core_axis": ttnn.DispatchCoreAxis.COL,
            "fabric_config": ttnn.FabricConfig.FABRIC_2D,
            "trace_region_size": 500000,
        }
    ],
    indirect=True,
)
@pytest.mark.parametrize("trace_mode", [True])
@pytest.mark.parametrize(
    "mesh_shape, mesh_device", [pytest.param((2, 4), (2, 4), id="2x4_grid")], indirect=["mesh_device"]
)
@pytest.mark.parametrize("cluster_axis", [1])
@pytest.mark.parametrize("batches_per_device", [8])
@pytest.mark.parametrize("experts_per_device", [8])
@pytest.mark.parametrize("select_experts_k", [8])
@pytest.mark.parametrize("hidden_size", [7168])
@pytest.mark.parametrize(
    "seq_len, num_iters, warmup_iters",
    [
        (1, 40, 10),
    ],
    ids=["s1"],
)
@pytest.mark.parametrize("input_memory_config", [ttnn.DRAM_MEMORY_CONFIG], ids=["dram"])
@pytest.mark.parametrize("output_memory_config", [ttnn.DRAM_MEMORY_CONFIG], ids=["dram"])
@pytest.mark.parametrize("num_links", [1])
@pytest.mark.parametrize("topology", [ttnn.Topology.Linear])
@pytest.mark.parametrize("dtype", [ttnn.bfloat16])
def test_decode_perf(
    mesh_device,
    trace_mode,
    mesh_shape,
    cluster_axis,
    batches_per_device,
    experts_per_device,
    select_experts_k,
    hidden_size,
    seq_len,
    num_iters,
    warmup_iters,
    num_links,
    topology,
    dtype,
    input_memory_config,
    output_memory_config,
):
    if cluster_axis is None:
        dispatch_devices = mesh_shape[0] * mesh_shape[1]
    else:
        dispatch_devices = mesh_shape[cluster_axis]

    batch = batches_per_device * dispatch_devices
    experts = experts_per_device * dispatch_devices

    run_all_to_all_dispatch_test(
        mesh_device,
        mesh_shape,
        batch,
        experts,
        select_experts_k,
        hidden_size,
        seq_len,
        num_iters,
        warmup_iters,
        trace_mode,
        num_links=num_links,
        scheme="worst_perf",
        topology=topology,
        input_memory_config=input_memory_config,
        output_memory_config=output_memory_config,
        dtype=dtype,
        cluster_axis=cluster_axis,
    )


@pytest.mark.parametrize(
    "device_params",
    [
        {
            "dispatch_core_axis": ttnn.DispatchCoreAxis.COL,
            "fabric_config": ttnn.FabricConfig.FABRIC_2D,
            "trace_region_size": 500000,
        }
    ],
    indirect=True,
)
@pytest.mark.parametrize("trace_mode", [True])
@pytest.mark.parametrize(
    "mesh_shape, mesh_device", [pytest.param((2, 4), (2, 4), id="2x4_grid")], indirect=["mesh_device"]
)
@pytest.mark.parametrize("cluster_axis", [1])
@pytest.mark.parametrize("batches_per_device", [8])
@pytest.mark.parametrize("experts_per_device", [8])
@pytest.mark.parametrize("select_experts_k", [8])
@pytest.mark.parametrize("hidden_size", [7168])
@pytest.mark.parametrize(
    "seq_len, num_iters, warmup_iters",
    [
        (128, 10, 5),
    ],
    ids=["s128"],
)
@pytest.mark.parametrize("input_memory_config", [ttnn.DRAM_MEMORY_CONFIG], ids=["dram"])
@pytest.mark.parametrize("output_memory_config", [ttnn.DRAM_MEMORY_CONFIG], ids=["dram"])
@pytest.mark.parametrize("num_links", [1])
@pytest.mark.parametrize("topology", [ttnn.Topology.Linear])
@pytest.mark.parametrize("dtype", [ttnn.bfloat16])
def test_prefill_perf(
    mesh_device,
    trace_mode,
    mesh_shape,
    cluster_axis,
    batches_per_device,
    experts_per_device,
    select_experts_k,
    hidden_size,
    seq_len,
    num_iters,
    warmup_iters,
    num_links,
    topology,
    dtype,
    input_memory_config,
    output_memory_config,
):
    if cluster_axis is None:
        dispatch_devices = mesh_shape[0] * mesh_shape[1]
    else:
        dispatch_devices = mesh_shape[cluster_axis]

    batch = batches_per_device * dispatch_devices
    experts = experts_per_device * dispatch_devices

    run_all_to_all_dispatch_test(
        mesh_device,
        mesh_shape,
        batch,
        experts,
        select_experts_k,
        hidden_size,
        seq_len,
        num_iters,
        warmup_iters,
        trace_mode,
        num_links=num_links,
        scheme="worst_perf",
        topology=topology,
        input_memory_config=input_memory_config,
        output_memory_config=output_memory_config,
        dtype=dtype,
        cluster_axis=cluster_axis,
    )<|MERGE_RESOLUTION|>--- conflicted
+++ resolved
@@ -61,14 +61,9 @@
     experts_per_devices = experts // devices
     device_expert_count = {d: 0 for d in range(devices)}
     for i in range(experts):
-<<<<<<< HEAD
         if scheme == "sequential" or scheme == "worst_perf":
-            device_id = i // devices
-=======
-        if scheme == "sequential":
             if i > 0 and i % experts_per_devices == 0:
                 device_id += 1
->>>>>>> 20b59dcd
             expert_mapping[0, 0, i, device_id] = 1
         elif scheme == "random":
             device_id = random.choice(
@@ -105,19 +100,15 @@
                     expert_indices[b, 0, s, k] = current_expert % experts
                     current_expert += 1 + (k % 2)
                 elif scheme == "random":
-<<<<<<< HEAD
-                    expert_indices[b, 0, s, k] = torch.randint(0, experts, (1,))
-                elif scheme == "worst_perf":  # worst perf is when the expert index is always on the last device
-                    expert_indices[b, 0, s, k] = (
-                        experts - 1
-                    )  # technically each expert index should be different, but we're sending to the same device regardless
-=======
                     # need to ensure a set of unique indices
                     current_indices = expert_indices[b, 0, s, :].tolist()
                     expert_indices[b, 0, s, k] = random.choice(
                         list(filter(lambda e: e not in current_indices, range(experts)))
                     )
->>>>>>> 20b59dcd
+                elif scheme == "worst_perf":  # worst perf is when the expert index is always on the last device
+                    expert_indices[b, 0, s, k] = (
+                        experts - 1
+                    )  # technically each expert index should be different, but we're sending to the same device regardless
                 else:
                     raise ValueError(f"Invalid scheme: {scheme}")
     return expert_indices
