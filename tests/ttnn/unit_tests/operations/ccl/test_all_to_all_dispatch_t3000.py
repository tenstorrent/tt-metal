--- conflicted
+++ resolved
@@ -844,13 +844,8 @@
     ],
     ids=["b16s2"],
 )
-<<<<<<< HEAD
 @pytest.mark.parametrize("topology", [ttnn.Topology.Ring, ttnn.Topology.Linear])
 @pytest.mark.parametrize("num_links", [1])
-=======
-@pytest.mark.parametrize("num_links", [1])
-@pytest.mark.parametrize("topology", [ttnn.Topology.Ring])
->>>>>>> 4645848a
 @pytest.mark.parametrize("dtype", [ttnn.bfloat16])
 @pytest.mark.parametrize("input_memory_config", [ttnn.DRAM_MEMORY_CONFIG], ids=["dram"])
 @pytest.mark.parametrize("output_memory_config", [ttnn.DRAM_MEMORY_CONFIG], ids=["dram"])
@@ -897,16 +892,87 @@
         trace_mode,
         num_links=num_links,
         scheme="sequential",
-<<<<<<< HEAD
-=======
-        topology=topology,
->>>>>>> 4645848a
         input_memory_config=input_memory_config,
         output_memory_config=output_memory_config,
         dtype=dtype,
         cluster_axis=cluster_axis,
-<<<<<<< HEAD
         topology=topology,
-=======
->>>>>>> 4645848a
+    )
+
+
+@pytest.mark.parametrize(
+    "device_params",
+    [
+        {"fabric_config": ttnn.FabricConfig.FABRIC_1D_RING, "trace_region_size": 50000},
+    ],
+    indirect=True,
+)
+@pytest.mark.parametrize("trace_mode", [True])
+@pytest.mark.parametrize(
+    "mesh_shape, mesh_device", [pytest.param((1, 8), (1, 8), id="1x8_grid")], indirect=["mesh_device"]
+)
+@pytest.mark.parametrize("cluster_axis", [1], ids=["cluster_row"])
+@pytest.mark.parametrize("experts_per_device", [8])
+@pytest.mark.parametrize("select_experts_k", [8])
+@pytest.mark.parametrize("hidden_size", [7168])
+@pytest.mark.parametrize(
+    "batches_per_device, seq_len, num_iters, warmup_iters",
+    [
+        (16, 7, 2, 1),
+    ],
+    ids=["b16s2"],
+)
+@pytest.mark.parametrize("num_links", [1])
+@pytest.mark.parametrize("topology", [ttnn.Topology.Ring])
+@pytest.mark.parametrize("dtype", [ttnn.bfloat16])
+@pytest.mark.parametrize("input_memory_config", [ttnn.DRAM_MEMORY_CONFIG], ids=["dram"])
+@pytest.mark.parametrize("output_memory_config", [ttnn.DRAM_MEMORY_CONFIG], ids=["dram"])
+def test_all_to_all_dispatch_ring_trace(
+    mesh_device,
+    trace_mode,
+    mesh_shape,
+    cluster_axis,
+    batches_per_device,
+    experts_per_device,
+    select_experts_k,
+    hidden_size,
+    seq_len,
+    num_iters,
+    warmup_iters,
+    num_links,
+    topology,
+    dtype,
+    input_memory_config,
+    output_memory_config,
+    device_params,
+):
+    if cluster_axis is None:
+        dispatch_devices = mesh_shape[0] * mesh_shape[1]
+    else:
+        dispatch_devices = mesh_shape[cluster_axis]
+
+    batch = batches_per_device * dispatch_devices
+    experts = experts_per_device * dispatch_devices
+
+    if num_links == "MAX_LINKS":
+        num_links = get_max_links(cluster_axis, device_params["fabric_config"])
+
+    run_all_to_all_dispatch_test(
+        mesh_device,
+        mesh_shape,
+        batch,
+        experts,
+        select_experts_k,
+        hidden_size,
+        seq_len,
+        num_iters,
+        warmup_iters,
+        trace_mode,
+        num_links=num_links,
+        scheme="sequential",
+        topology=topology,
+        input_memory_config=input_memory_config,
+        output_memory_config=output_memory_config,
+        dtype=dtype,
+        cluster_axis=cluster_axis,
     )