# SPDX-FileCopyrightText: © 2025 Tenstorrent Inc.

# SPDX-License-Identifier: Apache-2.0

import torch
import pytest
from loguru import logger
import ttnn
from tests.tt_eager.python_api_testing.unit_testing.misc.test_matmul_1d_gather_in0 import (
    PREFETCHER_NOC1_GRID,
)
from tests.tt_eager.python_api_testing.sweep_tests.comparison_funcs import comp_equal, comp_pcc
from models.utility_functions import skip_for_grayskull
<<<<<<< HEAD
from tests.ttnn.unit_tests.operations.ccl.test_ccl_common import (
    create_and_load_sub_device_manager_with_fabric_interface,
    teardown_fabric_interface,
)
=======
>>>>>>> 6cc4fb1f

from tests.ttnn.unit_tests.operations.ccl.fusion_subtests.rms_test import (
    run_rms_trace,
    run_rms_fuse_impl,
)

from tests.ttnn.unit_tests.operations.ccl.fusion_subtests.concat_fuse_test import (
    run_concat_fuse_impl,
)

from models.perf.benchmarking_utils import BenchmarkData, BenchmarkProfiler


def run_allgather_only_with_trace(
    mesh_device,
    all_gather_topology,
    input_tensor_mesh,
    dim,
    num_links,
    output_mem_config,
    multi_device_global_semaphore,
    num_iter=20,
    subdevice_id=None,
):
    # Compile Run
    logger.info("Compiling model")
    tt_out_tensor = ttnn.experimental.all_gather_async(
        input_tensor_mesh,
        dim,
        multi_device_global_semaphore=multi_device_global_semaphore,
        num_links=num_links,
        memory_config=output_mem_config,
        topology=all_gather_topology,
        subdevice_id=subdevice_id,
    )
    ttnn.synchronize_device(mesh_device)

    # Capture trace
    logger.info("Capturing trace")
    trace_id = ttnn.begin_trace_capture(mesh_device, cq_id=0)
    for i in range(num_iter):
        tt_out_tensor = ttnn.experimental.all_gather_async(
            input_tensor_mesh,
            dim,
            multi_device_global_semaphore=multi_device_global_semaphore,
            num_links=num_links,
            memory_config=output_mem_config,
            topology=all_gather_topology,
            subdevice_id=subdevice_id,
        )
    ttnn.end_trace_capture(mesh_device, trace_id, cq_id=0)
    ttnn.synchronize_device(mesh_device)

    # Run the op
    logger.info("Starting Trace perf test...")
    ttnn.execute_trace(mesh_device, trace_id, blocking=False)
    ttnn.release_trace(mesh_device, trace_id)
    ttnn.synchronize_device(mesh_device)

    return tt_out_tensor


def run_all_gather_impl(
    mesh_device,
    num_devices,
    output_shape,
    dim,
    num_links,
    input_dtype,
    layout,
    use_program_cache,
    function_level_defaults,
    input_shard_shape,
    input_shard_grid,
    all_gather_topology,
    num_iters=1,
    enable_async=False,
    trace_mode=False,
    output_shard_shape=None,
    output_shard_grid=None,
    tensor_mem_layout=None,
):
    if num_iters < 1:
        pytest.fail("num_iters must be >= 1")
    # Use Async mode based on test input config
    mesh_device.enable_async(enable_async)

    if enable_async:
        logger.info(f"Using Async Mode for All Gather Op Dispatch")

    compute_grid_size = mesh_device.compute_with_storage_grid_size()
    ccl_sub_device_crs = ttnn.CoreRangeSet(
        {ttnn.CoreRange(ttnn.CoreCoord(0, 0), ttnn.CoreCoord(compute_grid_size.x - 1, compute_grid_size.y - 1))}
    )
    worker_sub_device = ttnn.SubDevice(
        [
            ccl_sub_device_crs,
        ]
    )
    worker_sub_device_id = ttnn.SubDeviceId(0)
    sub_device_stall_group = [worker_sub_device_id]
    sub_device_manager = mesh_device.create_sub_device_manager([worker_sub_device], 0)
    mesh_device.load_sub_device_manager(sub_device_manager)
    mesh_device.set_sub_device_stall_group(sub_device_stall_group)

    # create global semaphore handles
<<<<<<< HEAD
    ccl_semaphore_handles = [create_global_semaphore(mesh_device, ccl_sub_device_crs) for _ in range(num_iters)]
=======
    ccl_semaphore_handles = [ttnn.create_global_semaphore(mesh_device, ccl_sub_device_crs, 0) for _ in range(num_iters)]
>>>>>>> 6cc4fb1f

    ### For sharded all gather only
    if bool(input_shard_shape) != bool(input_shard_grid) and bool(tensor_mem_layout) != bool(input_shard_grid):
        pytest.fail(
            "Both input_shard_shape, shard_grid, and tensor_mem_layout must be provided together or all must be None"
        )
    if input_shard_shape and input_shard_grid:
        input_shard_spec = ttnn.ShardSpec(
            input_shard_grid,
            input_shard_shape,
            ttnn.ShardOrientation.ROW_MAJOR,
        )
        input_mem_config = ttnn.MemoryConfig(
            tensor_mem_layout, buffer_type=ttnn.BufferType.L1, shard_spec=input_shard_spec
        )
        if output_shard_shape is None:
            assert (
                output_shard_grid is None
            ), "output_shard_grid must not be provided if output_shard_shape is not provided"
            output_shard_shape = list(input_shard_shape)
            if dim == len(output_shape) - 1:
                output_shard_shape[1] *= num_devices
            else:
                output_shard_shape[0] *= num_devices
            output_shard_spec = ttnn.ShardSpec(
                input_shard_grid,
                output_shard_shape,
                ttnn.ShardOrientation.ROW_MAJOR,
            )
            output_mem_config = ttnn.MemoryConfig(
                tensor_mem_layout, buffer_type=ttnn.BufferType.L1, shard_spec=output_shard_spec
            )
        else:
            assert output_shard_grid is not None, "output_shard_grid must be provided if output_shard_shape is provided"
            output_shard_spec = ttnn.ShardSpec(
                output_shard_grid,
                output_shard_shape,
                ttnn.ShardOrientation.ROW_MAJOR,
            )
            output_mem_config = ttnn.MemoryConfig(
                tensor_mem_layout, buffer_type=ttnn.BufferType.L1, shard_spec=output_shard_spec
            )
    ###

    input_tensor_mesh_list = []
    output_tensor_goldens_list = []

    for i in range(num_iters):
        output_tensor = torch.rand(output_shape).bfloat16()
        output_tensor_goldens_list.append(output_tensor)
        input_tensors = torch.chunk(output_tensor, num_devices, dim)
        tt_input_tensors = []
        for i, t in enumerate(input_tensors):
            tt_input_tensors.append(ttnn.Tensor(t, input_dtype).to(layout))
            logger.info(f"using device {mesh_device.get_devices()[i].id()}")

        input_tensor_mesh = ttnn.aggregate_as_tensor(tt_input_tensors).to(mesh_device, input_mem_config)

        input_tensor_mesh_list.append(input_tensor_mesh)

    tt_out_tensor_list = []
    if trace_mode:
        tt_out_tensor = run_allgather_only_with_trace(
            mesh_device,
            all_gather_topology,
            input_tensor_mesh_list[0],
            dim,
            num_links,
            output_mem_config,
            multi_device_global_semaphore=ccl_semaphore_handles[0],
            num_iter=num_iters,
            subdevice_id=worker_sub_device_id,
        )
        tt_out_tensor_list.append(tt_out_tensor)
    else:
        for i in range(num_iters):
            tt_out_tensor = ttnn.experimental.all_gather_async(
                input_tensor_mesh_list[i],
                dim,
                multi_device_global_semaphore=ccl_semaphore_handles[i],
                num_links=num_links,
                memory_config=output_mem_config,
                topology=all_gather_topology,
                subdevice_id=worker_sub_device_id,
            )
            tt_out_tensor_list.append(tt_out_tensor)

        logger.info(f"Waiting for op")
        ttnn.synchronize_device(mesh_device, sub_device_ids=sub_device_stall_group)
        logger.info(f"Done op")

    passed = True
    for tensor_index in range(len(tt_out_tensor_list)):
        tt_out_tensor = tt_out_tensor_list[tensor_index]
        output_tensor = output_tensor_goldens_list[tensor_index]
        for i, t in enumerate(ttnn.get_device_tensors(tt_out_tensor)):
            tt_output_tensor = t.cpu().to(ttnn.ROW_MAJOR_LAYOUT).to_torch()
            logger.info(f"Checking for device {t.device().id()}")

            if input_dtype == ttnn.bfloat16:
                eq, output = comp_equal(tt_output_tensor, output_tensor)
            else:
                eq, output = comp_pcc(tt_output_tensor, output_tensor)
            if not eq:
                logger.error(f"output mismatch for tensor {i}")
                passed = False

    assert (
        mesh_device.num_program_cache_entries() == 1 or mesh_device.num_program_cache_entries() == num_iters
    ), f"Device has {mesh_device.num_program_cache_entries()} program cache entries"

    mesh_device.reset_sub_device_stall_group()

    if not passed:
        assert eq, f"{i} FAILED: {output}"


# Enumerate the post-commit cases explicitly
@skip_for_grayskull("Requires eth connected devices to run")
@pytest.mark.parametrize(
    "num_devices, output_shape, dim, layout, input_shard_shape, input_shard_grid, output_shard_shape, output_shard_grid, tensor_mem_layout",
    [
        # All Reduce test
        (
            8,
            [1, 1, 32, 10240],
            3,
            ttnn.TILE_LAYOUT,
            (32, 64),
            ttnn.CoreRangeSet({ttnn.CoreRange(ttnn.CoreCoord(0, 0), ttnn.CoreCoord(5, 3))}),
            None,
            None,
            ttnn.TensorMemoryLayout.WIDTH_SHARDED,
        ),
        # Before Concat Heads
        (
            4,
            [1, 32, 32, 128],
            1,
            ttnn.TILE_LAYOUT,
            (32, 128),
            ttnn.CoreRangeSet({ttnn.CoreRange(ttnn.CoreCoord(0, 0), ttnn.CoreCoord(0, 7))}),
            (32, 128),
            ttnn.CoreRangeSet({ttnn.CoreRange(ttnn.CoreCoord(0, 0), ttnn.CoreCoord(3, 7))}),
            ttnn.TensorMemoryLayout.HEIGHT_SHARDED,
        ),
        # Reduce Scatter
        (
            8,
            [1, 1, 32, 30720],
            3,
            ttnn.TILE_LAYOUT,
            (32, 160),
            ttnn.CoreRangeSet({ttnn.CoreRange(ttnn.CoreCoord(0, 0), ttnn.CoreCoord(2, 7))}),
            None,
            None,
            ttnn.TensorMemoryLayout.WIDTH_SHARDED,
        ),
        # RMS NORM ALL GATHER FUSION
        (
            4,
            [1, 1, 32, 128],
            3,
            ttnn.TILE_LAYOUT,
            (32, 32),
            ttnn.CoreRangeSet({ttnn.CoreRange(ttnn.CoreCoord(0, 0), ttnn.CoreCoord(0, 0))}),
            None,
            None,
            ttnn.TensorMemoryLayout.WIDTH_SHARDED,
        ),
    ],
)
@pytest.mark.parametrize("num_links", [1])
@pytest.mark.parametrize(
    "input_dtype",
    [
        ttnn.bfloat16,
        ttnn.bfloat8_b,
    ],
)
@pytest.mark.parametrize("num_iters", [8])
@pytest.mark.parametrize("enable_async", [True])
@pytest.mark.parametrize("device_params", [{"fabric_config": ttnn.FabricConfig.FABRIC_1D}], indirect=True)
def test_all_gather_only(
    t3k_mesh_device,
    num_devices,
    output_shape,
    dim,
    num_links,
    input_dtype,
    layout,
    num_iters,
    use_program_cache,
    function_level_defaults,
    enable_async,
    input_shard_shape,
    input_shard_grid,
    output_shard_shape,
    output_shard_grid,
    tensor_mem_layout,
):
    run_all_gather_impl(
        t3k_mesh_device,
        num_devices,
        output_shape,
        dim,
        num_links,
        input_dtype,
        layout,
        use_program_cache,
        function_level_defaults,
        input_shard_shape,
        input_shard_grid,
        all_gather_topology=ttnn.Topology.Linear,
        num_iters=num_iters,
        enable_async=enable_async,
        output_shard_shape=output_shard_shape,
        output_shard_grid=output_shard_grid,
        tensor_mem_layout=tensor_mem_layout,
    )


# Enumerate the post-commit cases explicitly
@skip_for_grayskull("Requires eth connected devices to run")
@pytest.mark.parametrize(
    "num_devices, elements_per_batch, input_shard_grid, output_shard_grid",
    [
        # RMS NORM ALL GATHER FUSION
        (
            4,
            8192,
            ttnn.CoreRangeSet({ttnn.CoreRange(ttnn.CoreCoord(0, 0), ttnn.CoreCoord(7, 1))}),
            ttnn.CoreRangeSet(
                [
                    ttnn.CoreRange(
                        ttnn.CoreCoord(x, y),
                        ttnn.CoreCoord(x, y),
                    )
                    for x, y in PREFETCHER_NOC1_GRID
                ]
            ),
        ),
    ],
)
@pytest.mark.parametrize("num_links", [1])
@pytest.mark.parametrize("use_new_version", [True])
@pytest.mark.parametrize("num_iters, warmup_iters", [[100, 10]])
@pytest.mark.parametrize("enable_async", [True])
@pytest.mark.parametrize("trace_mode", [True])
@pytest.mark.parametrize(
    "device_params",
    [
        {
            "trace_region_size": 23887872,
            "fabric_config": ttnn.FabricConfig.FABRIC_1D,
        }
    ],
    indirect=True,
)
@pytest.mark.parametrize("mesh_device", [pytest.param((8, 4), id="8x4_grid")], indirect=True)
def test_tg_trace_rms_fuse(
    mesh_device,
    num_devices,
    elements_per_batch,
    num_links,
    num_iters,
    warmup_iters,
    use_program_cache,
    function_level_defaults,
    enable_async,
    input_shard_grid,
    output_shard_grid,
    trace_mode,
    use_new_version,
):
    profiler = BenchmarkProfiler()
    run_rms_trace(
        mesh_device,
        num_devices,
        elements_per_batch,
        num_links,
        use_program_cache,
        function_level_defaults,
        input_shard_grid,
        output_shard_grid,
        ttnn.Topology.Linear,
        num_iters=num_iters,
        enable_async=enable_async,
        warmup_iters=warmup_iters,
        profiler=profiler,
        use_new_version=use_new_version,
    )


# Enumerate the post-commit cases explicitly
@skip_for_grayskull("Requires eth connected devices to run")
@pytest.mark.parametrize(
    "num_devices, elements_per_batch, input_shard_grid, output_shard_grid",
    [
        # RMS NORM ALL GATHER FUSION No Reshard
        (
            4,
            8192,
            ttnn.CoreRangeSet({ttnn.CoreRange(ttnn.CoreCoord(0, 0), ttnn.CoreCoord(7, 1))}),
            None,
        ),
        (
            4,
            8192,
            ttnn.CoreRangeSet({ttnn.CoreRange(ttnn.CoreCoord(0, 0), ttnn.CoreCoord(7, 1))}),
            ttnn.CoreRangeSet(
                [
                    ttnn.CoreRange(
                        ttnn.CoreCoord(x, y),
                        ttnn.CoreCoord(x, y),
                    )
                    for x, y in PREFETCHER_NOC1_GRID
                ]
            ),
        ),
    ],
)
@pytest.mark.parametrize("num_links", [1])
@pytest.mark.parametrize("num_iters", [20])
@pytest.mark.parametrize("enable_async", [True])
@pytest.mark.parametrize("mesh_device", [pytest.param((8, 4), id="8x4_grid")], indirect=True)
@pytest.mark.parametrize(
    "device_params",
    [{"fabric_config": ttnn.FabricConfig.FABRIC_1D}],
    indirect=True,
)
def test_rms_fuse(
    mesh_device,
    num_devices,
    elements_per_batch,
    num_links,
    num_iters,
    use_program_cache,
    function_level_defaults,
    enable_async,
    input_shard_grid,
    output_shard_grid,
):
    run_rms_fuse_impl(
        mesh_device,
        num_devices,
        elements_per_batch,
        num_links,
        use_program_cache,
        function_level_defaults,
        input_shard_grid,
        output_shard_grid,
        ttnn.Topology.Linear,
        num_iters=num_iters,
        enable_async=enable_async,
    )


@skip_for_grayskull("Requires eth connected devices to run")
@pytest.mark.parametrize(
    "num_devices, output_shape, dim, layout, input_shard_shape, input_shard_grid, output_shard_shape, output_shard_grid, tensor_mem_layout",
    [
        # Before Concat Heads
        (
            4,
            [1, 32, 32, 128],
            1,
            ttnn.TILE_LAYOUT,
            (32, 128),
            ttnn.CoreRangeSet(
                {
                    ttnn.CoreRange(ttnn.CoreCoord(1, 0), ttnn.CoreCoord(3, 1)),
                    ttnn.CoreRange(ttnn.CoreCoord(1, 2), ttnn.CoreCoord(2, 2)),
                }
            ),
            (32, 128),
            ttnn.CoreRangeSet(
                {
                    ttnn.CoreRange(ttnn.CoreCoord(1, 0), ttnn.CoreCoord(3, 1)),
                    ttnn.CoreRange(ttnn.CoreCoord(1, 2), ttnn.CoreCoord(2, 2)),
                }
            ),
            ttnn.TensorMemoryLayout.HEIGHT_SHARDED,
        ),
    ],
)
@pytest.mark.parametrize("num_links", [3])
@pytest.mark.parametrize(
    "input_dtype",
    [
        ttnn.bfloat16,
        # ttnn.bfloat8_b,
    ],
)
@pytest.mark.parametrize("num_iters, warmup_iters", [[75, 5]])
@pytest.mark.parametrize("enable_async", [True])
@pytest.mark.parametrize("trace_mode", [True])
@pytest.mark.parametrize(
    "device_params",
    [{"trace_region_size": 23887872, "fabric_config": ttnn.FabricConfig.FABRIC_1D}],
    indirect=True,
)
@pytest.mark.parametrize("mesh_device", [pytest.param((8, 4), id="8x4_grid")], indirect=True)
def test_concat_fuse(
    mesh_device,
    num_devices,
    output_shape,
    dim,
    num_links,
    input_dtype,
    layout,
    num_iters,
    warmup_iters,
    use_program_cache,
    function_level_defaults,
    enable_async,
    input_shard_shape,
    input_shard_grid,
    output_shard_shape,
    output_shard_grid,
    tensor_mem_layout,
    trace_mode,
):
    profiler = BenchmarkProfiler()
    run_concat_fuse_impl(
        mesh_device,
        num_devices,
        output_shape,
        dim,
        num_links,
        input_dtype,
        layout,
        use_program_cache,
        function_level_defaults,
        input_shard_shape,
        input_shard_grid,
        all_gather_topology=ttnn.Topology.Linear,
        warmup_iters=warmup_iters,
        num_iters=num_iters,
        enable_async=enable_async,
        output_shard_shape=output_shard_shape,
        output_shard_grid=output_shard_grid,
        tensor_mem_layout=tensor_mem_layout,
        trace_mode=trace_mode,
        profiler=profiler,
    )<|MERGE_RESOLUTION|>--- conflicted
+++ resolved
@@ -11,13 +11,6 @@
 )
 from tests.tt_eager.python_api_testing.sweep_tests.comparison_funcs import comp_equal, comp_pcc
 from models.utility_functions import skip_for_grayskull
-<<<<<<< HEAD
-from tests.ttnn.unit_tests.operations.ccl.test_ccl_common import (
-    create_and_load_sub_device_manager_with_fabric_interface,
-    teardown_fabric_interface,
-)
-=======
->>>>>>> 6cc4fb1f
 
 from tests.ttnn.unit_tests.operations.ccl.fusion_subtests.rms_test import (
     run_rms_trace,
@@ -124,11 +117,7 @@
     mesh_device.set_sub_device_stall_group(sub_device_stall_group)
 
     # create global semaphore handles
-<<<<<<< HEAD
-    ccl_semaphore_handles = [create_global_semaphore(mesh_device, ccl_sub_device_crs) for _ in range(num_iters)]
-=======
     ccl_semaphore_handles = [ttnn.create_global_semaphore(mesh_device, ccl_sub_device_crs, 0) for _ in range(num_iters)]
->>>>>>> 6cc4fb1f
 
     ### For sharded all gather only
     if bool(input_shard_shape) != bool(input_shard_grid) and bool(tensor_mem_layout) != bool(input_shard_grid):
