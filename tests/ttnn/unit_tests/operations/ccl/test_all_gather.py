# SPDX-FileCopyrightText: © 2023 Tenstorrent Inc.

# SPDX-License-Identifier: Apache-2.0

import torch
import pytest
from loguru import logger
import ttnn
from tests.tt_eager.python_api_testing.sweep_tests.comparison_funcs import comp_equal, comp_pcc
from tests.tests_common.skip_reasons import LEGACY_CCL_SKIP
from models.common.utility_functions import skip_for_grayskull

pytestmark = pytest.mark.skip(reason=LEGACY_CCL_SKIP)


def is_unsupported_case(
    input_shape,
    dim,
    mem_config,
    num_devices,
    num_links,
    input_dtype,
    layout,
    tile,
    num_l1_banks=64,
    mem_config_input=None,
):
    if layout == ttnn.ROW_MAJOR_LAYOUT and input_dtype == ttnn.bfloat8_b:
        return True, "Invalid combination"

    if input_shape[dim] % num_devices != 0:
        return True, "Unsupported test case"
    if tile != (32, 32) and input_dtype != ttnn.bfloat16:
        return True, "Tiny tile only supports bfloat16"

    ## Check that we can readback results
    fast_dispatch_page_size_limit = 55 * 1024
<<<<<<< HEAD
=======
    elem_size_map = {
        ttnn.uint32: 4,
        ttnn.bfloat16: 2,
        ttnn.bfloat8_b: 1,
    }
    elem_size = elem_size_map.get(input_dtype, 4)
>>>>>>> 2101f5af
    elem_size = 2 if input_dtype == ttnn.bfloat16 else 1 if input_dtype == ttnn.bfloat8_b else 4
    if layout == ttnn.ROW_MAJOR_LAYOUT and (input_shape[dim] * elem_size) > fast_dispatch_page_size_limit:
        # Fast dispatch currently can't breakup readback of large pages into multiple smaller pages and is
        # limited to ~55K pages.
        return True, "Fast dispatch can't support reading back this page size in one shot"

    # Check that we can fit in L1 (if L1 config)
    tensor_size_bytes = elem_size
    for i in input_shape:
        tensor_size_bytes *= i
    L1_util = 0
    if mem_config.buffer_type == ttnn.BufferType.L1:
        L1_util = L1_util + tensor_size_bytes
<<<<<<< HEAD
    if mem_config_input != None:
        if mem_config_input.buffer_type == ttnn.BufferType.L1:
            L1_util = L1_util + tensor_size_bytes / num_devices
=======
    if mem_config_input is not None:
        if mem_config_input.buffer_type == ttnn.BufferType.L1:
            L1_util += tensor_size_bytes / num_devices
>>>>>>> 2101f5af

    if L1_util > num_l1_banks * 1536 * 1024:
        return True, "Test_Infrastructure_Skip L1 test requires more memory than the total available in the device"

    # Check that each chip has a non-zero amount of data available
    if input_shape[dim] < num_devices:
        return (
            True,
            f"Input shape {input_shape} incompatible with {num_devices} on dim {dim} because some chips will have no tensor",
        )

    if (
        input_shape == [8, 8, 256, 384]
        and dim == 1
        and layout == ttnn.TILE_LAYOUT
        and (input_dtype == ttnn.bfloat8_b or tile != (32, 32))
    ):
        return True, "Known failure"

    return False, ""


def is_unsupported_case_t3k(input_shape, dim, mem_config, num_devices, num_links, input_dtype, layout, tile):
    if num_devices < 2:
        return True, "Requires multiple devices to run"
    elif num_devices == 2 and num_links <= 2:
        return True, "Not enough links to run"

    return is_unsupported_case(input_shape, dim, mem_config, num_devices, num_links, input_dtype, layout, tile)


def is_unsupported_case_n300(input_shape, dim, mem_config, num_devices, num_links, input_dtype, layout, tile):
    return is_unsupported_case(input_shape, dim, mem_config, num_devices, num_links, input_dtype, layout, tile)


def run_with_trace(
    mesh_device,
    all_gather_topology,
    input_tensor_mesh,
    dim,
    num_links,
    output_mem_config,
    n_worker=None,
    n_buffer=None,
    num_iter=20,
):
    # Compile Run
    logger.info("Compiling model")
    pytest.skip(LEGACY_CCL_SKIP)
    # Legacy ccl call removed until new implementation is done - see https://github.com/tenstorrent/tt-metal/issues/26649
    # tt_out_tensor = ttnn.all_gather(
    #     input_tensor_mesh,
    #     dim,
    #     num_links=num_links,
    #     memory_config=output_mem_config,
    #     num_workers=n_worker,
    #     num_buffers_per_channel=n_buffer,
    #     topology=all_gather_topology,
    # )
    ttnn.synchronize_device(mesh_device)

    # Capture trace
    logger.info("Capturing trace")
    trace_id = ttnn.begin_trace_capture(mesh_device, cq_id=0)
    for i in range(num_iter):
        pytest.skip(LEGACY_CCL_SKIP)
        # Legacy ccl call removed until new implementation is done - see https://github.com/tenstorrent/tt-metal/issues/26649
        # tt_out_tensor = ttnn.all_gather(
        #     input_tensor_mesh,
        #     dim,
        #     num_links=num_links,
        #     memory_config=output_mem_config,
        #     num_workers=n_worker,
        #     num_buffers_per_channel=n_buffer,
        #     topology=all_gather_topology,
        # )
    ttnn.end_trace_capture(mesh_device, trace_id, cq_id=0)
    ttnn.synchronize_device(mesh_device)

    # Run the op
    logger.info("Starting Trace perf test...")
    ttnn.execute_trace(mesh_device, trace_id, blocking=False)
    ttnn.release_trace(mesh_device, trace_id)
    ttnn.synchronize_device(mesh_device)

    return tt_out_tensor


def run_all_gather_impl(
    mesh_device,
    num_devices,
    input_shape,
    dim,
    num_links,
    input_dtype,
    layout,
    mem_config,
    function_level_defaults,
    all_gather_topology,
    num_iters=1,
    trace_mode=False,
    tile=(32, 32),
):
    if num_iters < 1:
        pytest.fail("num_iters must be >= 1")

    logger.info(f"Input shape: {input_shape}")
    logger.info(f"dim: {dim}")

    logger.info(f"Input shape: {input_shape}")
    logger.info(f"dim: {dim}")

    input_tensor = torch.rand(input_shape).bfloat16()
    input_tensor_mesh = ttnn.from_torch(
        input_tensor,
        dtype=input_dtype,
        layout=layout,
        tile=ttnn.Tile(tile),
        mesh_mapper=ttnn.ShardTensorToMesh(mesh_device, dim),
        device=mesh_device,
    )
    if trace_mode:
        tt_out_tensor = run_with_trace(
            mesh_device,
            all_gather_topology,
            input_tensor_mesh,
            dim,
            num_links,
            mem_config,
        )
    else:
        for i in range(num_iters):
            pytest.skip(LEGACY_CCL_SKIP)
            # Legacy ccl call removed until new implementation is done - see https://github.com/tenstorrent/tt-metal/issues/26649
            # tt_out_tensor = ttnn.all_gather(
            #     input_tensor_mesh, dim, num_links=num_links, memory_config=mem_config, topology=all_gather_topology
            # )

            ttnn.synchronize_device(mesh_device)
            logger.info(f"Done iteration {i}")

    for i, t in enumerate(ttnn.get_device_tensors(tt_out_tensor)):
        tt_output_tensor = ttnn.to_torch(t)
        if input_dtype == ttnn.bfloat16:
            eq, output = comp_equal(tt_output_tensor, input_tensor)
        else:
            eq, output = comp_pcc(tt_output_tensor, input_tensor)
        if not eq:
            logger.error(f"output mismatch for tensor {i}")
        assert eq, f"{i} FAILED: {output}"


def run_all_gather_on_n300_impl(
    mesh_device,
    num_devices,
    input_shape,
    dim,
    num_links,
    input_dtype,
    layout,
    mem_config,
    function_level_defaults,
    all_gather_topology,
    num_iters=1,
    trace_mode=False,
    tile=(32, 32),
):
    if mesh_device.get_num_devices() != 2:
        pytest.skip("Not N300!")

    (is_known_failure, message) = is_unsupported_case_n300(
        input_shape, dim, mem_config, num_devices, num_links, input_dtype, layout, tile
    )
    if is_known_failure:
        pytest.skip(f"Skipping unsupported case {message}.")
    return run_all_gather_impl(
        mesh_device,
        num_devices,
        input_shape,
        dim,
        num_links,
        input_dtype,
        layout,
        mem_config,
        function_level_defaults,
        all_gather_topology=all_gather_topology,
        num_iters=num_iters,
        trace_mode=trace_mode,
        tile=tile,
    )


def run_all_gather_on_t3000_impl(
    mesh_device,
    num_devices,
    input_shape,
    dim,
    num_links,
    input_dtype,
    layout,
    mem_config,
    function_level_defaults,
    all_gather_topology,
    num_iters=1,
    trace_mode=False,
    tile=(32, 32),
):
    if mesh_device.get_num_devices() < num_devices:
        pytest.skip("Not T3000!")

    (is_known_failure, message) = is_unsupported_case_t3k(
        input_shape, dim, mem_config, num_devices, num_links, input_dtype, layout, tile
    )
    if is_known_failure:
        pytest.skip(f"Skipping unsupported case {message}.")
    return run_all_gather_impl(
        mesh_device,
        num_devices,
        input_shape,
        dim,
        num_links,
        input_dtype,
        layout,
        mem_config,
        function_level_defaults,
        all_gather_topology=all_gather_topology,
        num_iters=num_iters,
        trace_mode=trace_mode,
        tile=tile,
    )


def run_all_gather_on_t3000_impl_tight_loop(
    mesh_device,
    num_devices,
    input_shape,
    dim,
    num_links,
    input_dtype,
    layout,
    mem_config,
    function_level_defaults,
    all_gather_topology,
    num_iters,
    trace_mode=False,
    tile=(32, 32),
):
    run_all_gather_on_t3000_impl(
        mesh_device,
        num_devices,
        input_shape,
        dim,
        num_links,
        input_dtype,
        layout,
        mem_config,
        function_level_defaults,
        all_gather_topology=all_gather_topology,
        num_iters=num_iters,
        trace_mode=trace_mode,
        tile=tile,
    )


# Enumerate the post-commit cases explicitly
@skip_for_grayskull("Requires eth connected devices to run")
@pytest.mark.parametrize(
    "num_devices, num_links, input_shape, dim, layout",
    [
        # (4, 2, [4, 1, 256, 32], 0, ttnn.TILE_LAYOUT),        # https://github.com/tenstorrent/tt-metal/issues/9686
        # (8, 1, [8, 1, 256, 32], 0, ttnn.TILE_LAYOUT),        # https://github.com/tenstorrent/tt-metal/issues/9686
        (8, 1, [1, 1, 32, 16384], 3, ttnn.TILE_LAYOUT),
        (8, 1, [1, 1, 8, 1], 2, ttnn.TILE_LAYOUT),
        (8, 1, [1, 1, 2, 8], 3, ttnn.TILE_LAYOUT),
        (8, 1, [1, 1, 2, 33 * 8], 3, ttnn.TILE_LAYOUT),
        (8, 1, [1, 1, 67 * 8, 35], 2, ttnn.TILE_LAYOUT),
        # (4, 2, [1, 1, 32, 32768], 3, ttnn.TILE_LAYOUT),      # https://github.com/tenstorrent/tt-metal/issues/9686
        # (4, 2, [4, 1, 256, 32], 0, ttnn.ROW_MAJOR_LAYOUT),   # https://github.com/tenstorrent/tt-metal/issues/9686
        # (8, 1, [8, 1, 256, 32], 0, ttnn.ROW_MAJOR_LAYOUT),   # https://github.com/tenstorrent/tt-metal/issues/9686
        # (8, 1, [1, 1, 32, 16384], 3, ttnn.ROW_MAJOR_LAYOUT), # https://github.com/tenstorrent/tt-metal/issues/9686
        # (4, 2, [1, 1, 32, 32768], 3, ttnn.ROW_MAJOR_LAYOUT), # https://github.com/tenstorrent/tt-metal/issues/9686
    ],
)
@pytest.mark.parametrize(
    "input_dtype",
    [
        ttnn.bfloat16,
        # ttnn.bfloat8_b,        # https://github.com/tenstorrent/tt-metal/issues/9686
    ],
)
@pytest.mark.parametrize(
    "mem_config",
    [
        ttnn.MemoryConfig(buffer_type=ttnn.BufferType.DRAM),  # https://github.com/tenstorrent/tt-metal/issues/9686
        # ttnn.MemoryConfig(buffer_type=ttnn.BufferType.L1),
    ],
)
@pytest.mark.parametrize("num_iters", [1000])  # restore to 500: https://github.com/tenstorrent/tt-metal/issues/9686
def test_all_gather_on_t3000_post_commit_looping(
    t3k_mesh_device,
    num_devices,
    input_shape,
    dim,
    num_links,
    input_dtype,
    layout,
    mem_config,
    num_iters,
    function_level_defaults,
):
    run_all_gather_on_t3000_impl_tight_loop(
        t3k_mesh_device,
        num_devices,
        input_shape,
        dim,
        num_links,
        input_dtype,
        layout,
        mem_config,
        function_level_defaults,
        all_gather_topology=ttnn.Topology.Ring,
        num_iters=num_iters,
    )


# Enumerate the post-commit cases explicitly
@skip_for_grayskull("Requires eth connected devices to run")
@pytest.mark.parametrize(
    "num_devices, num_links, input_shape, dim, layout",
    [
        (8, 1, [8, 1, 256, 32], 0, ttnn.TILE_LAYOUT),
        (8, 1, [1, 1, 32, 16384], 3, ttnn.TILE_LAYOUT),
        (8, 1, [8, 1, 256, 32], 0, ttnn.ROW_MAJOR_LAYOUT),
        (8, 1, [1, 1, 32, 16384], 3, ttnn.ROW_MAJOR_LAYOUT),
    ],
)
@pytest.mark.parametrize(
    "input_dtype",
    [
        ttnn.bfloat16,
        # ttnn.bfloat8_b,        # https://github.com/tenstorrent/tt-metal/issues/9686
    ],
)
@pytest.mark.parametrize(
    "mem_config",
    [
        # ttnn.MemoryConfig(buffer_type=ttnn.BufferType.DRAM),        # https://github.com/tenstorrent/tt-metal/issues/9686
        ttnn.MemoryConfig(buffer_type=ttnn.BufferType.L1),
    ],
)
@pytest.mark.parametrize("num_iters", [1000])  # TODO: restore to 500
def test_all_gather_on_t3000_nightly_commit_looping(
    t3k_mesh_device,
    num_devices,
    input_shape,
    dim,
    num_links,
    input_dtype,
    layout,
    mem_config,
    num_iters,
    function_level_defaults,
):
    run_all_gather_on_t3000_impl_tight_loop(
        t3k_mesh_device,
        num_devices,
        input_shape,
        dim,
        num_links,
        input_dtype,
        layout,
        mem_config,
        function_level_defaults,
        all_gather_topology=ttnn.Topology.Ring,
        num_iters=num_iters,
    )


# Enumerate the post-commit cases explicitly
@skip_for_grayskull("Requires eth connected devices to run")
@pytest.mark.parametrize(
    "num_devices, num_links, input_shape, dim, layout",
    [
        (4, 2, [4, 1, 256, 32], 0, ttnn.TILE_LAYOUT),
        (4, 2, [1, 1, 32, 32768], 3, ttnn.TILE_LAYOUT),
        (4, 2, [4, 1, 256, 32], 0, ttnn.ROW_MAJOR_LAYOUT),
        (4, 2, [1, 1, 32, 32768], 3, ttnn.ROW_MAJOR_LAYOUT),
    ],
)
@pytest.mark.parametrize(
    "input_dtype",
    [
        ttnn.bfloat16,
        # ttnn.bfloat8_b,        # https://github.com/tenstorrent/tt-metal/issues/9686
    ],
)
@pytest.mark.parametrize(
    "mem_config",
    [
        # ttnn.MemoryConfig(buffer_type=ttnn.BufferType.DRAM),        # https://github.com/tenstorrent/tt-metal/issues/9686
        ttnn.MemoryConfig(buffer_type=ttnn.BufferType.L1),
    ],
)
@pytest.mark.parametrize("num_iters", [1000])  # TODO: restore to 500
def test_all_gather_on_t3000_nightly_commit_looping_4chip_ring(
    pcie_mesh_device,
    num_devices,
    input_shape,
    dim,
    num_links,
    input_dtype,
    layout,
    mem_config,
    num_iters,
    function_level_defaults,
):
    run_all_gather_on_t3000_impl_tight_loop(
        pcie_mesh_device,
        num_devices,
        input_shape,
        dim,
        num_links,
        input_dtype,
        layout,
        mem_config,
        function_level_defaults,
        all_gather_topology=ttnn.Topology.Ring,
        num_iters=num_iters,
    )


# Enumerate the post-commit cases explicitly
@skip_for_grayskull("Requires eth connected devices to run")
@pytest.mark.parametrize(
    "num_devices, num_links, input_shape, dim, layout",
    [
        (8, 1, [8, 1, 33, 256], 0, ttnn.ROW_MAJOR_LAYOUT),
    ],
)
@pytest.mark.parametrize(
    "input_dtype",
    [
        ttnn.bfloat16,
    ],
)
@pytest.mark.parametrize(
    "mem_config",
    [
        ttnn.MemoryConfig(buffer_type=ttnn.BufferType.DRAM),
    ],
)
def test_all_gather_on_t3000_post_commit_for_profiler_regression(
    t3k_mesh_device,
    num_devices,
    input_shape,
    dim,
    num_links,
    input_dtype,
    layout,
    mem_config,
    function_level_defaults,
):
    run_all_gather_on_t3000_impl(
        t3k_mesh_device,
        num_devices,
        input_shape,
        dim,
        num_links,
        input_dtype,
        layout,
        mem_config,
        function_level_defaults,
        all_gather_topology=ttnn.Topology.Ring,
    )


# Enumerate the post-commit cases explicitly
@skip_for_grayskull("Requires eth connected devices to run")
@pytest.mark.parametrize(
    "num_devices, num_links, input_shape, dim, layout",
    [
        (8, 1, [8, 1, 33, 256], 0, ttnn.ROW_MAJOR_LAYOUT),  # https://github.com/tenstorrent/tt-metal/issues/9686
        # (8, 1, [8, 8, 256, 384], 1, ttnn.ROW_MAJOR_LAYOUT),           # https://github.com/tenstorrent/tt-metal/issues/9686
        # (8, 1, [8, 8, 256, 384], 1, ttnn.TILE_LAYOUT),           # https://github.com/tenstorrent/tt-metal/issues/9686
        # (8, 1, [8, 5, 13, 512], 3, ttnn.ROW_MAJOR_LAYOUT),           # https://github.com/tenstorrent/tt-metal/issues/9686
        # (8, 1, [8, 5, 32, 512], 3, ttnn.TILE_LAYOUT),
        # Only for BFP8B
        # # ([1, 1, 640, 32768], 3, ttnn.TILE_LAYOUT),        # https://github.com/tenstorrent/tt-metal/issues/9686
        # # MLP AllGather,  Llama 2 decode attn, mlp. Llama2, Falcon 40B decode mlp attn
        # (8, 1, [1, 1, 32, 32768], 3, ttnn.TILE_LAYOUT),        # https://github.com/tenstorrent/tt-metal/issues/9686
        # # (4, 2, [1, 1, 32, 32768], 3, ttnn.TILE_LAYOUT),        # https://github.com/tenstorrent/tt-metal/issues/9686
        # # (8, 1, [1, 1, 32, 32768], 3, ttnn.ROW_MAJOR_LAYOUT),        # https://github.com/tenstorrent/tt-metal/issues/9686
        # # Input, Selfout, Final AllGather,  Llama2, Falcon 40B decode mlp attn
        # (8, 1, [1, 1, 32, 8192], 3, ttnn.TILE_LAYOUT),        # https://github.com/tenstorrent/tt-metal/issues/9686
        # (8, 1, [1, 1, 32, 8192], 3, ttnn.ROW_MAJOR_LAYOUT),        # https://github.com/tenstorrent/tt-metal/issues/9686
        # # Falcon 40B prefill
        # # 8 chips
        # (8, 1, [1, 1, 2048, 8192], 3, ttnn.TILE_LAYOUT),          # https://github.com/tenstorrent/tt-metal/issues/9686
        # (8, 1, [1, 1, 2048, 8192], 3, ttnn.ROW_MAJOR_LAYOUT),          # https://github.com/tenstorrent/tt-metal/issues/9686
        # # Falcon 40B prefill, also mixtral expert reduction (w/ zero filled tensor)
        # # 8 chips
        # (8, 1, [1, 1, 2048, 32768], 3, ttnn.TILE_LAYOUT),  # https://github.com/tenstorrent/tt-metal/issues/9686
        # # Llama/falcon40B galaxy mlp weights stationary -> emulation of row/col reduce
        # (8, 1, [1, 1, 256, 1024], 2, ttnn.TILE_LAYOUT),          # https://github.com/tenstorrent/tt-metal/issues/9686
        # (8, 1, [1, 1, 246, 4096], 2, ttnn.ROW_MAJOR_LAYOUT),          # https://github.com/tenstorrent/tt-metal/issues/9686
        # (8, 1, [1, 1, 246, 4096], 2, ttnn.TILE_LAYOUT),          # https://github.com/tenstorrent/tt-metal/issues/9686
        # (8, 1, [1, 1, 8192, 32], 2, ttnn.TILE_LAYOUT),          # https://github.com/tenstorrent/tt-metal/issues/9686
        # (8, 1, [1, 1, 1024, 256], 3, ttnn.TILE_LAYOUT),          # https://github.com/tenstorrent/tt-metal/issues/9686
        # (8, 1, [1, 1, 256, 2048], 2, ttnn.TILE_LAYOUT),          # https://github.com/tenstorrent/tt-metal/issues/9686
        # (8, 1, [1, 1, 256, 8192], 2, ttnn.TILE_LAYOUT),  # double on reduction dim for 8 chip          # https://github.com/tenstorrent/tt-metal/issues/9686
        # (8, 1, [8, 1, 256, 32], 0, ttnn.TILE_LAYOUT),          # https://github.com/tenstorrent/tt-metal/issues/9686
        # (8, 1, [8, 8, 128, 4096], 1, ttnn.TILE_LAYOUT),          # https://github.com/tenstorrent/tt-metal/issues/9686
    ],
)
@pytest.mark.parametrize(
    "input_dtype",
    [
        ttnn.bfloat16,
        # ttnn.bfloat8_b,          # https://github.com/tenstorrent/tt-metal/issues/9686
    ],
)
@pytest.mark.parametrize(
    "mem_config",
    [
        ttnn.MemoryConfig(buffer_type=ttnn.BufferType.DRAM),
        # ttnn.MemoryConfig(buffer_type=ttnn.BufferType.L1),  # https://github.com/tenstorrent/tt-metal/issues/9686
    ],
)
def test_all_gather_on_t3000_post_commit(
    t3k_mesh_device,
    num_devices,
    input_shape,
    dim,
    num_links,
    input_dtype,
    layout,
    mem_config,
    function_level_defaults,
):
    run_all_gather_on_t3000_impl(
        t3k_mesh_device,
        num_devices,
        input_shape,
        dim,
        num_links,
        input_dtype,
        layout,
        mem_config,
        function_level_defaults,
        all_gather_topology=ttnn.Topology.Ring,
    )


# Enumerate the post-commit cases explicitly
@pytest.mark.skip(reason="Flaky. Sometimes fails in CI on certain runners")
@skip_for_grayskull("Requires eth connected devices to run")
@pytest.mark.parametrize(
    "num_devices, num_links, input_shape, dim, layout",
    [
        (4, 2, [4, 1, 33, 256], 0, ttnn.ROW_MAJOR_LAYOUT),  # https://github.com/tenstorrent/tt-metal/issues/9686
        # (4, 2, [8, 8, 256, 384], 1, ttnn.ROW_MAJOR_LAYOUT),           # https://github.com/tenstorrent/tt-metal/issues/9686
        # (4, 2, [8, 8, 256, 384], 1, ttnn.TILE_LAYOUT),           # https://github.com/tenstorrent/tt-metal/issues/9686
        # (4, 2, [8, 5, 13, 384], 3, ttnn.ROW_MAJOR_LAYOUT),           # https://github.com/tenstorrent/tt-metal/issues/9686
        # (4, 2, [8, 5, 32, 384], 3, ttnn.TILE_LAYOUT),           # https://github.com/tenstorrent/tt-metal/issues/968
        # (4, 2, [1, 1, 32, 16384], 3, ttnn.TILE_LAYOUT),        # https://github.com/tenstorrent/tt-metal/issues/9686
        # # (4, 2, [1, 1, 32, 32768], 3, ttnn.TILE_LAYOUT),        # https://github.com/tenstorrent/tt-metal/issues/9686
        # # Input, Selfout, Final AllGather,  Llama2, Falcon 40B decode mlp attn
        # (4, 2, [1, 1, 32, 8192], 3, ttnn.TILE_LAYOUT),        # https://github.com/tenstorrent/tt-metal/issues/9686
    ],
)
@pytest.mark.parametrize(
    "input_dtype",
    [
        ttnn.bfloat16,
        # ttnn.bfloat8_b,          # https://github.com/tenstorrent/tt-metal/issues/9686
    ],
)
@pytest.mark.parametrize(
    "mem_config",
    [
        ttnn.MemoryConfig(buffer_type=ttnn.BufferType.DRAM),
        # ttnn.MemoryConfig(buffer_type=ttnn.BufferType.L1),  # https://github.com/tenstorrent/tt-metal/issues/9686
    ],
)
def test_all_gather_on_t3000_post_commit_4chip_ring(
    pcie_mesh_device,
    num_devices,
    input_shape,
    dim,
    num_links,
    input_dtype,
    layout,
    mem_config,
    function_level_defaults,
):
    run_all_gather_on_t3000_impl(
        pcie_mesh_device,
        num_devices,
        input_shape,
        dim,
        num_links,
        input_dtype,
        layout,
        mem_config,
        function_level_defaults,
        all_gather_topology=ttnn.Topology.Ring,
    )


# Enumerate the post-commit cases explicitly
@skip_for_grayskull("Requires eth connected devices to run")
@pytest.mark.parametrize(
    "num_devices, num_links, input_shape, dim, layout",
    [
        # (4, 2, [1, 4, 32, 3584], 1, ttnn.TILE_LAYOUT),
        (8, 1, [1, 8, 32, 2048], 1, ttnn.TILE_LAYOUT),
        (8, 1, [1, 8, 32, 4096], 1, ttnn.TILE_LAYOUT),
        # (4, 1, [4, 1, 33, 256], 0, ttnn.ROW_MAJOR_LAYOUT), # https://github.com/tenstorrent/tt-metal/issues/9686
        # (8, 1, [8, 1, 33, 256], 0, ttnn.ROW_MAJOR_LAYOUT), # https://github.com/tenstorrent/tt-metal/issues/9686
        # # (8, 1, [8, 1, 256, 32], 0, ttnn.TILE_LAYOUT),
        # (8, 1, [8, 8, 256, 384], 1, ttnn.ROW_MAJOR_LAYOUT), # https://github.com/tenstorrent/tt-metal/issues/9686
        # (4, 2, [8, 8, 256, 384], 1, ttnn.TILE_LAYOUT), # https://github.com/tenstorrent/tt-metal/issues/9686
        # (8, 1, [8, 8, 256, 384], 1, ttnn.TILE_LAYOUT), # https://github.com/tenstorrent/tt-metal/issues/9686
        # (4, 1, [8, 5, 13, 384], 3, ttnn.ROW_MAJOR_LAYOUT), # https://github.com/tenstorrent/tt-metal/issues/9686
        # (8, 1, [8, 5, 13, 512], 3, ttnn.ROW_MAJOR_LAYOUT), # https://github.com/tenstorrent/tt-metal/issues/9686
        # (4, 1, [8, 5, 32, 384], 3, ttnn.TILE_LAYOUT), # https://github.com/tenstorrent/tt-metal/issues/9686
        # (8, 1, [8, 5, 32, 512], 3, ttnn.TILE_LAYOUT), # https://github.com/tenstorrent/tt-metal/issues/9686
        # (4, 1, [1, 1, 32, 16384], 3, ttnn.TILE_LAYOUT),
    ],
)
@pytest.mark.parametrize(
    "input_dtype",
    [
        ttnn.bfloat16,
        ttnn.bfloat8_b,  # https://github.com/tenstorrent/tt-metal/issues/9686
    ],
)
@pytest.mark.parametrize(
    "mem_config",
    [
        ttnn.MemoryConfig(buffer_type=ttnn.BufferType.DRAM),  # https://github.com/tenstorrent/tt-metal/issues/9686
        # ttnn.MemoryConfig(buffer_type=ttnn.BufferType.L1),
    ],
)
def test_line_all_gather_on_t3000_post_commit(
    t3k_mesh_device,
    num_devices,
    input_shape,
    dim,
    num_links,
    input_dtype,
    layout,
    mem_config,
    function_level_defaults,
    num_iters=1,
):
    if t3k_mesh_device.get_num_devices() < num_devices:
        pytest.skip("Not T3000!")

    run_all_gather_on_t3000_impl(
        t3k_mesh_device,
        num_devices,
        input_shape,
        dim,
        num_links,
        input_dtype,
        layout,
        mem_config,
        function_level_defaults,
        all_gather_topology=ttnn.Topology.Linear,
        num_iters=num_iters,
    )


# Enumerate the post-commit cases explicitly
@skip_for_grayskull("Requires eth connected devices to run")
@pytest.mark.parametrize(
    "num_devices, num_links, input_shape, dim, layout",
    [
        # (4, 2, [1, 4, 32, 3584], 1, ttnn.TILE_LAYOUT),
        (4, 2, [1, 4, 32, 3584], 1, ttnn.TILE_LAYOUT),
        # (4, 1, [4, 1, 33, 256], 0, ttnn.ROW_MAJOR_LAYOUT), # https://github.com/tenstorrent/tt-metal/issues/9686
        # (4, 2, [8, 8, 256, 384], 1, ttnn.TILE_LAYOUT), # https://github.com/tenstorrent/tt-metal/issues/9686
        # (4, 1, [8, 5, 13, 384], 3, ttnn.ROW_MAJOR_LAYOUT), # https://github.com/tenstorrent/tt-metal/issues/9686
        # (4, 1, [8, 5, 32, 384], 3, ttnn.TILE_LAYOUT), # https://github.com/tenstorrent/tt-metal/issues/9686
        # (4, 1, [1, 1, 32, 16384], 3, ttnn.TILE_LAYOUT),
    ],
)
@pytest.mark.parametrize(
    "input_dtype",
    [
        ttnn.bfloat16,
        ttnn.bfloat8_b,  # https://github.com/tenstorrent/tt-metal/issues/9686
    ],
)
@pytest.mark.parametrize(
    "mem_config",
    [
        ttnn.MemoryConfig(buffer_type=ttnn.BufferType.DRAM),  # https://github.com/tenstorrent/tt-metal/issues/9686
        # ttnn.MemoryConfig(buffer_type=ttnn.BufferType.L1),
    ],
)
def test_line_all_gather_on_t3000_post_commit_4chip_ring(
    pcie_mesh_device,
    num_devices,
    input_shape,
    dim,
    num_links,
    input_dtype,
    layout,
    mem_config,
    function_level_defaults,
    num_iters=1,
):
    if pcie_mesh_device.get_num_devices() < num_devices:
        pytest.skip("Not T3000!")

    run_all_gather_on_t3000_impl(
        pcie_mesh_device,
        num_devices,
        input_shape,
        dim,
        num_links,
        input_dtype,
        layout,
        mem_config,
        function_level_defaults,
        all_gather_topology=ttnn.Topology.Linear,
        num_iters=num_iters,
    )


# Enumerate the post-commit cases explicitly
@skip_for_grayskull("Requires eth connected devices to run")
@pytest.mark.parametrize(
    "num_devices, num_links, input_shape, dim, layout",
    [
        (4, 1, [4, 1, 33, 256], 0, ttnn.ROW_MAJOR_LAYOUT),
        (8, 1, [8, 1, 33, 256], 0, ttnn.ROW_MAJOR_LAYOUT),
        # (8, 1, [8, 1, 256, 32], 0, ttnn.TILE_LAYOUT),
        (8, 1, [8, 8, 256, 384], 1, ttnn.ROW_MAJOR_LAYOUT),
        # (4, 2, [8, 8, 256, 384], 1, ttnn.TILE_LAYOUT),
        (8, 1, [8, 8, 256, 384], 1, ttnn.TILE_LAYOUT),
        (4, 1, [8, 5, 13, 384], 3, ttnn.ROW_MAJOR_LAYOUT),
        (8, 1, [8, 5, 13, 512], 3, ttnn.ROW_MAJOR_LAYOUT),
        (4, 1, [8, 5, 32, 384], 3, ttnn.TILE_LAYOUT),
        (8, 1, [8, 5, 32, 512], 3, ttnn.TILE_LAYOUT),
        (4, 1, [1, 1, 32, 16384], 3, ttnn.TILE_LAYOUT),
    ],
)
@pytest.mark.parametrize(
    "input_dtype",
    [
        ttnn.bfloat16,
        ttnn.bfloat8_b,
    ],
)
@pytest.mark.parametrize(
    "mem_config",
    [
        ttnn.MemoryConfig(buffer_type=ttnn.BufferType.DRAM),
        ttnn.MemoryConfig(buffer_type=ttnn.BufferType.L1),
    ],
)
def test_line_all_gather_on_t3000_nightly(
    t3k_mesh_device,
    num_devices,
    input_shape,
    dim,
    num_links,
    input_dtype,
    layout,
    mem_config,
    function_level_defaults,
    num_iters=1,
):
    if t3k_mesh_device.get_num_devices() < num_devices:
        pytest.skip("Not T3000!")

    run_all_gather_on_t3000_impl(
        t3k_mesh_device,
        num_devices,
        input_shape,
        dim,
        num_links,
        input_dtype,
        layout,
        mem_config,
        function_level_defaults,
        all_gather_topology=ttnn.Topology.Linear,
        num_iters=num_iters,
    )


nightly_all_gather_shape_dim_layouts = [
    ([4, 1, 33, 256], 0, ttnn.ROW_MAJOR_LAYOUT),
    ([4, 1, 256, 32], 0, ttnn.TILE_LAYOUT),
    ([8, 5, 13, 512], 3, ttnn.ROW_MAJOR_LAYOUT),
    ([8, 5, 32, 512], 3, ttnn.TILE_LAYOUT),
    ([8, 5, 13, 384], 3, ttnn.ROW_MAJOR_LAYOUT),
    ([8, 5, 32, 384], 3, ttnn.TILE_LAYOUT),
    ([8, 8, 256, 384], 0, ttnn.ROW_MAJOR_LAYOUT),
    ([8, 8, 256, 384], 0, ttnn.TILE_LAYOUT),
    ([8, 8, 256, 384], 1, ttnn.ROW_MAJOR_LAYOUT),
    ([8, 8, 256, 384], 1, ttnn.TILE_LAYOUT),
    ([8, 8, 256, 384], 2, ttnn.ROW_MAJOR_LAYOUT),
    ([8, 8, 256, 384], 2, ttnn.TILE_LAYOUT),
    ([8, 8, 256, 384], 3, ttnn.ROW_MAJOR_LAYOUT),
    ([8, 8, 256, 384], 3, ttnn.TILE_LAYOUT),
    ([8, 8, 256, 768], 3, ttnn.ROW_MAJOR_LAYOUT),
    ([8, 8, 256, 768], 3, ttnn.TILE_LAYOUT),
    ([8, 8, 1024, 4096], 1, ttnn.TILE_LAYOUT),
    ([8, 8, 2048, 4096], 1, ttnn.TILE_LAYOUT),
    ([8, 8, 128, 4096], 1, ttnn.ROW_MAJOR_LAYOUT),
    ([8, 8, 1024, 4096], 1, ttnn.ROW_MAJOR_LAYOUT),
    ([8, 8, 2048, 4096], 1, ttnn.ROW_MAJOR_LAYOUT),
    # Only for BFP8B
    # ([1, 1, 640, 32768], 3, ttnn.TILE_LAYOUT),
    # MLP AllGather. Llama 2 decode attn, mlp. Llama2, Falcon 40B decode mlp attn
    # Mixtral 8x7B, functional bringup with expanded tensor getting allgathered
    # Full shape for 8 chips
    ([1, 1, 32, 32768], 3, ttnn.TILE_LAYOUT),
    ([1, 1, 32, 32768], 3, ttnn.ROW_MAJOR_LAYOUT),
    # Input, Selfout, Final AllGather
    ([1, 1, 32, 8192], 3, ttnn.TILE_LAYOUT),
    ([1, 1, 32, 8192], 3, ttnn.ROW_MAJOR_LAYOUT),
    # MLP AllGather. Llama 2 decode attn, mlp. Llama2, Falcon 40B decode mlp attn
    # Half shape for 4 chips, same per chip shape as 8 chips
    ([1, 1, 32, 16384], 3, ttnn.TILE_LAYOUT),
    ([1, 1, 32, 16384], 3, ttnn.ROW_MAJOR_LAYOUT),
    # Input, Selfout, Final AllGather. Llama2, Falcon 40B decode mlp attn
    # Full shape for 8 chips
    ([1, 1, 32, 8192], 3, ttnn.TILE_LAYOUT),
    ([1, 1, 32, 8192], 3, ttnn.ROW_MAJOR_LAYOUT),
    # Input, Selfout, Final AllGather. Llama2, Falcon 40B decode mlp attn
    # Half shape for running on 4 chips, same per chip shape as for 8 chips
    ([1, 1, 32, 4096], 3, ttnn.TILE_LAYOUT),
    ([1, 1, 32, 4096], 3, ttnn.ROW_MAJOR_LAYOUT),
    # Falcon 40B prefill
    # 8 chips
    ([1, 1, 2048, 8192], 3, ttnn.TILE_LAYOUT),
    ([1, 1, 2048, 8192], 3, ttnn.ROW_MAJOR_LAYOUT),
    # 4 chips, same per chip shape as 8 chips
    ([1, 1, 2048, 4096], 3, ttnn.TILE_LAYOUT),
    ([1, 1, 2048, 4096], 3, ttnn.ROW_MAJOR_LAYOUT),
    # Falcon 40B prefill
    # 8 chips
    ([1, 1, 2048, 32768], 3, ttnn.TILE_LAYOUT),
    ([1, 1, 2048, 32768], 3, ttnn.ROW_MAJOR_LAYOUT),
    # 4 chips, same per chip shape as 8 chips
    ([1, 1, 2048, 16384], 3, ttnn.TILE_LAYOUT),
    ([1, 1, 2048, 16384], 3, ttnn.ROW_MAJOR_LAYOUT),
    # Mixtral 8x7B, Min sequence length
    # 8 chips
    # ([1, 1, 32768, 32768], 3, ttnn.ROW_MAJOR_LAYOUT),
    ([1, 1, 32768, 32768], 3, ttnn.TILE_LAYOUT),  # ultra slow?
    # 4 chips, per chip shape same as 8 chips
    # ([1, 1, 32768, 16384], 3, ttnn.ROW_MAJOR_LAYOUT),
    # ([1, 1, 32768, 16384], 3, ttnn.TILE_LAYOUT),
    # Llama galaxy mlp weights stationary -> emulation of row/col reduce
    ([1, 1, 128, 1024], 2, ttnn.ROW_MAJOR_LAYOUT),
    ([1, 1, 128, 1024], 2, ttnn.TILE_LAYOUT),
    # ([1, 1, 32, 8192], 3, ttnn.ROW_MAJOR_LAYOUT), # ALREADY LISTED PREVIOUSLY
    # ([1, 1, 32, 8192], 3, ttnn.TILE_LAYOUT),      # ALREADY LISTED PREVIOUSLY
    ([1, 1, 128, 4096], 2, ttnn.ROW_MAJOR_LAYOUT),  #
    ([1, 1, 128, 4096], 2, ttnn.TILE_LAYOUT),
    # ([1, 1, 32, 16384], 3, ttnn.ROW_MAJOR_LAYOUT), # ALREADY LISTED PREVIOUSLY. Update for 8 chip, actuall 32k for 8 chip but we are halving it for our 4 chip test
    # ([1, 1, 32, 16384], 3, ttnn.TILE_LAYOUT),      # ALREADY LISTED PREVIOUSLY. Update for 8 chip, actuall 32k for 8 chip but we are halving it for our 4 chip test
    ([1, 1, 8192, 32], 2, ttnn.ROW_MAJOR_LAYOUT),
    ([1, 1, 8192, 32], 2, ttnn.TILE_LAYOUT),
    ([1, 1, 1024, 128], 3, ttnn.ROW_MAJOR_LAYOUT),  # double on reduction dim for 8 chip
    ([1, 1, 1024, 128], 3, ttnn.TILE_LAYOUT),  # double on reduction dim for 8 chip
    ([1, 1, 16384, 32], 2, ttnn.ROW_MAJOR_LAYOUT),  # double on reduction dim for 8 chip
    ([1, 1, 16384, 32], 2, ttnn.TILE_LAYOUT),  # double on reduction dim for 8 chip
    ([1, 1, 32768, 32], 2, ttnn.ROW_MAJOR_LAYOUT),  # double on reduction dim for 8 chip
    ([1, 1, 32768, 32], 2, ttnn.TILE_LAYOUT),  # double on reduction dim for 8 chip
    ([1, 1, 4096, 128], 3, ttnn.ROW_MAJOR_LAYOUT),  # only for 4 chip
    ([1, 1, 4096, 128], 3, ttnn.TILE_LAYOUT),  # only for 4 chip
    ([1, 1, 128, 2048], 2, ttnn.ROW_MAJOR_LAYOUT),  # double on reduction dim for 8 chip
    ([1, 1, 128, 2048], 2, ttnn.TILE_LAYOUT),  # double on reduction dim for 8 chip
    # ([1, 1, 32, 8192], 3, ttnn.ROW_MAJOR_LAYOUT), # only for 4 chip - ALREADY LISTED PREVIOUSLY
    # ([1, 1, 32, 8192], 3, ttnn.TILE_LAYOUT),      # only for 4 chip - ALREADY LISTED PREVIOUSLY
    ([1, 1, 128, 8192], 2, ttnn.ROW_MAJOR_LAYOUT),  # double on reduction dim for 8 chip
    ([1, 1, 128, 8192], 2, ttnn.TILE_LAYOUT),  # double on reduction dim for 8 chip
    ([4, 1, 256, 32], 0, ttnn.TILE_LAYOUT),
    ([8, 8, 256, 384], 1, ttnn.ROW_MAJOR_LAYOUT),
    ([1, 1, 256, 1024], 2, ttnn.ROW_MAJOR_LAYOUT),
    ([1, 1, 1024, 256], 3, ttnn.ROW_MAJOR_LAYOUT),
    ([1, 1, 256, 2048], 2, ttnn.ROW_MAJOR_LAYOUT),
    ([1, 1, 256, 8192], 2, ttnn.ROW_MAJOR_LAYOUT),  # double on reduction dim for 8 chip
]


@skip_for_grayskull("Requires eth connected devices to run")
@pytest.mark.parametrize(
    "num_devices, num_links",
    [
        (2, 1),
        (8, 1),
    ],
)
@pytest.mark.parametrize("input_shape, dim, layout", nightly_all_gather_shape_dim_layouts)
@pytest.mark.parametrize(
    "input_dtype",
    [
        ttnn.bfloat16,
        ttnn.bfloat8_b,
    ],
)
@pytest.mark.parametrize(
    "mem_config",
    [
        ttnn.MemoryConfig(buffer_type=ttnn.BufferType.DRAM),
        ttnn.MemoryConfig(buffer_type=ttnn.BufferType.L1),
    ],
)
def test_all_gather_on_t3000_nightly(
    mesh_device,
    num_devices,
    input_shape,
    dim,
    num_links,
    input_dtype,
    layout,
    mem_config,
    function_level_defaults,
):
    run_all_gather_on_t3000_impl(
        mesh_device,
        num_devices,
        input_shape,
        dim,
        num_links,
        input_dtype,
        layout,
        mem_config,
        function_level_defaults,
        all_gather_topology=ttnn.Topology.Ring,
    )


@skip_for_grayskull("Requires eth connected devices to run")
@pytest.mark.parametrize(
    "num_devices, num_links",
    [
        (4, 2),
        (4, 1),
    ],
)
@pytest.mark.parametrize("input_shape, dim, layout", nightly_all_gather_shape_dim_layouts)
@pytest.mark.parametrize(
    "input_dtype",
    [
        ttnn.bfloat16,
        ttnn.bfloat8_b,
    ],
)
@pytest.mark.parametrize(
    "mem_config",
    [
        ttnn.MemoryConfig(buffer_type=ttnn.BufferType.DRAM),
        ttnn.MemoryConfig(buffer_type=ttnn.BufferType.L1),
    ],
)
def test_all_gather_on_t3000_nightly_pcie(
    pcie_mesh_device,
    num_devices,
    input_shape,
    dim,
    num_links,
    input_dtype,
    layout,
    mem_config,
    function_level_defaults,
):
    if (
        input_shape == [8, 8, 256, 384]
        and dim == 1
        and layout == ttnn.TILE_LAYOUT
        and num_devices == 4
        and num_links == 1
        and input_dtype == ttnn.bfloat16
        and mem_config.buffer_type == ttnn.BufferType.DRAM
    ):
        pytest.xfail(reason="Known failure")

    if (
        input_shape == [8, 8, 256, 384]
        and dim == 2
        and layout == ttnn.TILE_LAYOUT
        and num_devices == 4
        and num_links == 1
        and input_dtype == ttnn.bfloat16
        and mem_config.buffer_type == ttnn.BufferType.DRAM
    ):
        pytest.xfail(reason="Known failure")

    if (
        input_shape == [8, 8, 256, 384]
        and dim == 2
        and layout == ttnn.TILE_LAYOUT
        and num_devices == 4
        and num_links == 1
        and input_dtype == ttnn.bfloat8_b
        and mem_config.buffer_type == ttnn.BufferType.DRAM
    ):
        pytest.xfail(reason="Known failure")

    if (
        input_shape == [8, 8, 256, 384]
        and dim == 2
        and layout == ttnn.TILE_LAYOUT
        and num_devices == 4
        and num_links == 2
        and input_dtype == ttnn.bfloat8_b
        and mem_config.buffer_type == ttnn.BufferType.DRAM
    ):
        pytest.xfail(reason="Known failure")

    run_all_gather_on_t3000_impl(
        pcie_mesh_device,
        num_devices,
        input_shape,
        dim,
        num_links,
        input_dtype,
        layout,
        mem_config,
        function_level_defaults,
        all_gather_topology=ttnn.Topology.Ring,
    )


def run_all_gather_sharded(
    mesh_device,
    num_devices,
    input_shape,
    input_shard_shape,
    shard_grid,
    dim,
    num_links,
    orientation,
    input_dtype,
    tensor_layout,
    tensor_mem_layout,
    # num_cores,
    function_level_defaults,
    all_gather_topology,
    n_worker=None,
    n_buffer=None,
    num_iter=1,
    trace_mode=False,
    tile=(32, 32),
):
    numel = input_shape[0] * input_shape[1] * input_shape[2] * input_shape[3] * num_devices
    unchunked_input_shape = list(input_shape)
    unchunked_input_shape[dim] *= num_devices

    unchunked_input_tensor = torch.rand(unchunked_input_shape).bfloat16()

    debug = False
    if debug:
        tile_id = 0
        for w in range(unchunked_input_shape[0]):
            for z in range(unchunked_input_shape[1]):
                for y in range(0, unchunked_input_shape[2], 32):
                    for x in range(0, unchunked_input_shape[3], 32):
                        for yy in range(32):
                            for xx in range(32):
                                unchunked_input_tensor[w][z][y + yy][x + xx] = tile_id
                        tile_id += 1

    unchunked_input_tensor = unchunked_input_tensor.bfloat16()

    logger.info(f"Input shape: {input_shape}")
    logger.info(f"unchunked_input_shape: {unchunked_input_shape}")
    logger.info(f"dim: {dim}")
    logger.info(f"num_devices: {num_devices}")
    logger.info(f"num_links: {num_links}")
    logger.info(f"input_dtype: {input_dtype}")
    logger.info(f"tensor_layout: {tensor_layout}")
    logger.info(f"tensor_mem_layout: {tensor_mem_layout}")
    logger.info(f"orientation: {orientation}")
    # logger.info(f"num_cores: {num_cores}")
    logger.info(f"shard_grid: {shard_grid}")
    logger.info(f"input_shard_shape: {input_shard_shape}")

    input_shard_spec = ttnn.ShardSpec(
        shard_grid,
        input_shard_shape,
        orientation,
    )
    input_mem_config = ttnn.MemoryConfig(tensor_mem_layout, buffer_type=ttnn.BufferType.L1, shard_spec=input_shard_spec)
    output_shard_shape = list(input_shard_shape)
    if dim == len(input_shape) - 1:
        output_shard_shape[1] *= num_devices
    else:
        output_shard_shape[0] *= num_devices
    output_shard_spec = ttnn.ShardSpec(
        shard_grid,
        output_shard_shape,
        orientation,
    )
    output_mem_config = ttnn.MemoryConfig(
        tensor_mem_layout, buffer_type=ttnn.BufferType.L1, shard_spec=output_shard_spec
    )

    if num_devices < 2:
        pytest.skip("Requires multiple devices to run")
    elif num_devices == 2 and num_links == 2:
        pytest.skip("Not enough links to run")

    if unchunked_input_shape[dim] % num_devices != 0 or (
        dim == 3 and unchunked_input_shape[dim] // num_devices % 32 != 0
    ):
        pytest.skip("Unsupported test case")

    input_tensor_mesh = ttnn.from_torch(
        unchunked_input_tensor,
        device=mesh_device,
        layout=tensor_layout,
        dtype=input_dtype,
        memory_config=input_mem_config,
        mesh_mapper=ttnn.ShardTensorToMesh(mesh_device, dim=dim),
        tile=ttnn.Tile(tile),
    )

    if trace_mode:
        tt_out_tensor = run_with_trace(
            mesh_device,
            all_gather_topology,
            input_tensor_mesh,
            dim,
            num_links,
            output_mem_config,
            n_worker,
            n_buffer,
            num_iter,
        )
    else:
        ## Run the actual allgather operation
        for i in range(num_iter):
            pytest.skip(LEGACY_CCL_SKIP)
            # Legacy ccl call removed until new implementation is done - see https://github.com/tenstorrent/tt-metal/issues/26649
            # tt_out_tensor = ttnn.all_gather(
            #     input_tensor_mesh,
            #     dim,
            #     num_links=num_links,
            #     memory_config=output_mem_config,
            #     num_workers=n_worker,
            #     num_buffers_per_channel=n_buffer,
            #     topology=all_gather_topology,
            # )
        ## Wait for completion
        ttnn.synchronize_device(mesh_device)

    torch.set_printoptions(sci_mode=False)
    all_eq = True
    reported_mismatch = False
    for i, t in enumerate(ttnn.get_device_tensors(tt_out_tensor)):
        tt_output_tensor = t.cpu().to(ttnn.ROW_MAJOR_LAYOUT).to_torch()
        if input_dtype == ttnn.bfloat16:
            eq, output = comp_equal(tt_output_tensor, unchunked_input_tensor)
        else:
            eq, output = comp_pcc(tt_output_tensor, unchunked_input_tensor)
        if not eq:
            all_eq = False
            logger.error(f"output mismatch for tensor {i}")
            for w in range(input_shape[0]):
                for z in range(input_shape[1]):
                    for y in range(0, input_shape[2], 32):
                        for x in range(0, input_shape[3], 32):
                            xx = 0
                            yy = 0
                            # for yy in range(32):
                            #     for xx in range(32):
                            if tt_output_tensor[w, z, y + yy, x + xx] != unchunked_input_tensor[w, z, y + yy, x + xx]:
                                logger.error(
                                    f"mismatch at {w}, {z}, {y + yy}, {x + xx}: {tt_output_tensor[w, z, y + yy, x + xx]} != {unchunked_input_tensor[w, z, y + yy, x + xx]}"
                                )
                                # if not reported_mismatch:
                                #     reported_mismatch = True

    assert all_eq, f"{i} FAILED: {output}"


def run_all_gather_sharded_t3k(
    t3k_mesh_device,
    num_devices,
    input_shape,
    input_shard_shape,
    shard_grid,
    dim,
    num_links,
    orientation,
    input_dtype,
    tensor_layout,
    tensor_mem_layout,
    # num_cores,
    function_level_defaults,
    all_gather_topology,
    n_worker=None,
    n_buffer=None,
    num_iter=1,
    trace_mode=False,
    tile=(32, 32),
):
    if t3k_mesh_device.get_num_devices() < num_devices:
        pytest.skip("Not T3000!")

    return run_all_gather_sharded(
        t3k_mesh_device,
        num_devices,
        input_shape,
        input_shard_shape,
        shard_grid,
        dim,
        num_links,
        orientation,
        input_dtype,
        tensor_layout,
        tensor_mem_layout,
        # num_cores,
        function_level_defaults,
        all_gather_topology,
        n_worker,
        n_buffer,
        num_iter,
        trace_mode,
        tile=tile,
    )


def run_all_gather_sharded_n300(
    mesh_device,
    num_devices,
    input_shape,
    input_shard_shape,
    shard_grid,
    dim,
    num_links,
    orientation,
    input_dtype,
    tensor_layout,
    tensor_mem_layout,
    # num_cores,
    function_level_defaults,
    all_gather_topology,
    n_worker=None,
    n_buffer=None,
    num_iter=1,
    trace_mode=False,
):
    if mesh_device.get_num_devices() != 2:
        pytest.skip("Not N300!")

    return run_all_gather_sharded(
        mesh_device,
        num_devices,
        input_shape,
        input_shard_shape,
        shard_grid,
        dim,
        num_links,
        orientation,
        input_dtype,
        tensor_layout,
        tensor_mem_layout,
        # num_cores,
        function_level_defaults,
        all_gather_topology,
        n_worker,
        n_buffer,
        num_iter,
        trace_mode,
    )


# @pytest.mark.parametrize("num_devices", [4, 8])
@skip_for_grayskull("Requires eth connected devices to run")
@pytest.mark.parametrize("num_devices", [8])
@pytest.mark.parametrize("dim", [3])
@pytest.mark.parametrize("tensor_layout", [ttnn.TILE_LAYOUT])
# @pytest.mark.parametrize("num_cores", [1])
@pytest.mark.parametrize(
    "input_dtype",
    [
        ttnn.bfloat16,  # https://github.com/tenstorrent/tt-metal/issues/9686
        # ttnn.bfloat8_b,
    ],
)
@pytest.mark.parametrize(
    "tensor_mem_layout",
    [
        ttnn.TensorMemoryLayout.WIDTH_SHARDED,
        # ttnn.TensorMemoryLayout.HEIGHT_SHARDED,
        # ttnn.TensorMemoryLayout.BLOCK_SHARDED,
    ],
)
@pytest.mark.parametrize("orientation", [ttnn.ShardOrientation.ROW_MAJOR])
@pytest.mark.parametrize("num_links", [1])
@pytest.mark.parametrize(
    "input_shape, input_shard_shape,shard_grid",
    (
        # LLama
        (
            (1, 1, 32, 1024),
            (32, 32),
            ttnn.CoreRangeSet({ttnn.CoreRange(ttnn.CoreCoord(0, 0), ttnn.CoreCoord(7, 3))}),
        ),
        (  # https://github.com/tenstorrent/tt-metal/issues/9686
            (1, 1, 32, 4096),
            (32, 128),
            ttnn.CoreRangeSet({ttnn.CoreRange(ttnn.CoreCoord(0, 0), ttnn.CoreCoord(7, 3))}),
        ),
        (  # https://github.com/tenstorrent/tt-metal/issues/9686
            (1, 1, 32, 2048),
            (32, 64),
            ttnn.CoreRangeSet({ttnn.CoreRange(ttnn.CoreCoord(0, 0), ttnn.CoreCoord(7, 3))}),
        ),
        (  # https://github.com/tenstorrent/tt-metal/issues/9686
            (1, 1, 32, 1792),
            (32, 32),
            ttnn.CoreRangeSet({ttnn.CoreRange(ttnn.CoreCoord(0, 0), ttnn.CoreCoord(7, 6))}),
        ),
    ),
)
def test_all_gather_sharded_post_commit(
    t3k_mesh_device,
    num_devices,
    input_shape,
    input_shard_shape,
    shard_grid,
    dim,
    num_links,
    orientation,
    input_dtype,
    tensor_layout,
    tensor_mem_layout,
    # num_cores,
    function_level_defaults,
):
    run_all_gather_sharded_t3k(
        t3k_mesh_device,
        num_devices,
        input_shape,
        input_shard_shape,
        shard_grid,
        dim,
        num_links,
        orientation,
        input_dtype,
        tensor_layout,
        tensor_mem_layout,
        # num_cores,
        function_level_defaults,
        all_gather_topology=ttnn.Topology.Ring,
    )


@skip_for_grayskull("Requires eth connected devices to run")
@pytest.mark.parametrize("num_devices", [8])
@pytest.mark.parametrize("dim", [3])
@pytest.mark.parametrize("tensor_layout", [ttnn.TILE_LAYOUT])
# @pytest.mark.parametrize("num_cores", [1])
@pytest.mark.parametrize(
    "input_dtype",
    [
        ttnn.bfloat16,  # https://github.com/tenstorrent/tt-metal/issues/9686
        # ttnn.bfloat8_b,
    ],
)
@pytest.mark.parametrize(
    "tensor_mem_layout",
    [
        ttnn.TensorMemoryLayout.HEIGHT_SHARDED,
        # ttnn.TensorMemoryLayout.BLOCK_SHARDED,
    ],
)
@pytest.mark.parametrize("orientation", [ttnn.ShardOrientation.COL_MAJOR])
@pytest.mark.parametrize("num_links", [1])
@pytest.mark.parametrize(
    "input_shape, input_shard_shape,shard_grid",
    (
        # LLama
        (
            (1, 1, 1024, 32),
            (32, 32),
            ttnn.CoreRangeSet({ttnn.CoreRange(ttnn.CoreCoord(0, 0), ttnn.CoreCoord(7, 3))}),
        ),
        (  # https://github.com/tenstorrent/tt-metal/issues/9686
            (1, 1, 4096, 32),
            (128, 32),
            ttnn.CoreRangeSet({ttnn.CoreRange(ttnn.CoreCoord(0, 0), ttnn.CoreCoord(7, 3))}),
        ),
        (  # https://github.com/tenstorrent/tt-metal/issues/9686
            (1, 1, 4096, 32),
            (128, 32),
            ttnn.CoreRangeSet({ttnn.CoreRange(ttnn.CoreCoord(0, 0), ttnn.CoreCoord(7, 3))}),
        ),
        (  # https://github.com/tenstorrent/tt-metal/issues/9686
            (1, 1, 2048, 32),
            (64, 32),
            ttnn.CoreRangeSet({ttnn.CoreRange(ttnn.CoreCoord(0, 0), ttnn.CoreCoord(7, 3))}),
        ),
        (  # https://github.com/tenstorrent/tt-metal/issues/9686
            (1, 1, 1792, 32),
            (32, 32),
            ttnn.CoreRangeSet({ttnn.CoreRange(ttnn.CoreCoord(0, 0), ttnn.CoreCoord(7, 6))}),
        ),
    ),
)
def test_all_gather_height_sharded_post_commit(
    t3k_mesh_device,
    num_devices,
    input_shape,
    input_shard_shape,
    shard_grid,
    dim,
    num_links,
    orientation,
    input_dtype,
    tensor_layout,
    tensor_mem_layout,
    # num_cores,
    function_level_defaults,
):
    run_all_gather_sharded_t3k(
        t3k_mesh_device,
        num_devices,
        input_shape,
        input_shard_shape,
        shard_grid,
        dim,
        num_links,
        orientation,
        input_dtype,
        tensor_layout,
        tensor_mem_layout,
        # num_cores,
        function_level_defaults,
        all_gather_topology=ttnn.Topology.Ring,
    )


@skip_for_grayskull("Requires eth connected devices to run")
@pytest.mark.parametrize("num_devices", [8])
@pytest.mark.parametrize("dim", [3])
@pytest.mark.parametrize("tensor_layout", [ttnn.TILE_LAYOUT])
# @pytest.mark.parametrize("num_cores", [1])
@pytest.mark.parametrize(
    "input_dtype",
    [
        ttnn.bfloat16,  # https://github.com/tenstorrent/tt-metal/issues/9686
        # ttnn.bfloat8_b,
    ],
)
@pytest.mark.parametrize(
    "tensor_mem_layout",
    [
        ttnn.TensorMemoryLayout.BLOCK_SHARDED,
    ],
)
@pytest.mark.parametrize("orientation", [ttnn.ShardOrientation.ROW_MAJOR])
@pytest.mark.parametrize("num_links", [1])
@pytest.mark.parametrize(
    "input_shape, input_shard_shape,shard_grid",
    (
        # LLama
        (
            (1, 1, 128, 256),
            (32, 32),
            ttnn.CoreRangeSet({ttnn.CoreRange(ttnn.CoreCoord(0, 0), ttnn.CoreCoord(7, 3))}),
        ),
        # (  # https://github.com/tenstorrent/tt-metal/issues/9686
        #     (1, 1, 512, 32),
        #     (128, 32),
        #     ttnn.CoreRangeSet({ttnn.CoreRange(ttnn.CoreCoord(0, 0), ttnn.CoreCoord(7, 3))}),
        # ),
        (  # https://github.com/tenstorrent/tt-metal/issues/9686
            (1, 1, 512, 256),
            (128, 32),
            ttnn.CoreRangeSet({ttnn.CoreRange(ttnn.CoreCoord(0, 0), ttnn.CoreCoord(7, 3))}),
        ),
        (  # https://github.com/tenstorrent/tt-metal/issues/9686
            (1, 1, 512, 512),
            (128, 64),
            ttnn.CoreRangeSet({ttnn.CoreRange(ttnn.CoreCoord(0, 0), ttnn.CoreCoord(7, 3))}),
        ),
    ),
)
def test_all_gather_block_sharded_post_commit(
    t3k_mesh_device,
    num_devices,
    input_shape,
    input_shard_shape,
    shard_grid,
    dim,
    num_links,
    orientation,
    input_dtype,
    tensor_layout,
    tensor_mem_layout,
    # num_cores,
    function_level_defaults,
):
    run_all_gather_sharded_t3k(
        t3k_mesh_device,
        num_devices,
        input_shape,
        input_shard_shape,
        shard_grid,
        dim,
        num_links,
        orientation,
        input_dtype,
        tensor_layout,
        tensor_mem_layout,
        # num_cores,
        function_level_defaults,
        all_gather_topology=ttnn.Topology.Ring,
    )


# @pytest.mark.parametrize("num_devices", [4, 8])
@skip_for_grayskull("Requires eth connected devices to run")
@pytest.mark.parametrize("num_devices", [8])
@pytest.mark.parametrize("dim", [3])
@pytest.mark.parametrize("tensor_layout", [ttnn.TILE_LAYOUT])
# @pytest.mark.parametrize("num_cores", [1])
@pytest.mark.parametrize(
    "input_dtype",
    [
        ttnn.bfloat16,  # https://github.com/tenstorrent/tt-metal/issues/9686
        # ttnn.bfloat8_b,
    ],
)
@pytest.mark.parametrize(
    "tensor_mem_layout",
    [
        ttnn.TensorMemoryLayout.WIDTH_SHARDED,
        # ttnn.TensorMemoryLayout.HEIGHT_SHARDED,
        # ttnn.TensorMemoryLayout.BLOCK_SHARDED,
    ],
)
@pytest.mark.parametrize("orientation", [ttnn.ShardOrientation.ROW_MAJOR])
@pytest.mark.parametrize("num_links", [1])
@pytest.mark.parametrize(
    "input_shape, input_shard_shape,shard_grid",
    (
        # LLama
        (
            (1, 1, 32, 1024),
            (32, 32),
            ttnn.CoreRangeSet({ttnn.CoreRange(ttnn.CoreCoord(0, 0), ttnn.CoreCoord(7, 3))}),
        ),
        (  # https://github.com/tenstorrent/tt-metal/issues/9686
            (1, 1, 32, 4096),
            (32, 128),
            ttnn.CoreRangeSet({ttnn.CoreRange(ttnn.CoreCoord(0, 0), ttnn.CoreCoord(7, 3))}),
        ),
        (  # https://github.com/tenstorrent/tt-metal/issues/9686
            (1, 1, 32, 4096),
            (32, 128),
            ttnn.CoreRangeSet({ttnn.CoreRange(ttnn.CoreCoord(0, 0), ttnn.CoreCoord(7, 3))}),
        ),
        (  # https://github.com/tenstorrent/tt-metal/issues/9686
            (1, 1, 32, 2048),
            (32, 64),
            ttnn.CoreRangeSet({ttnn.CoreRange(ttnn.CoreCoord(0, 0), ttnn.CoreCoord(7, 3))}),
        ),
        (  # https://github.com/tenstorrent/tt-metal/issues/9686
            (1, 1, 32, 1792),
            (32, 32),
            ttnn.CoreRangeSet({ttnn.CoreRange(ttnn.CoreCoord(0, 0), ttnn.CoreCoord(7, 6))}),
        ),
    ),
)
def test_line_all_gather_sharded_post_commit(
    t3k_mesh_device,
    num_devices,
    input_shape,
    input_shard_shape,
    shard_grid,
    dim,
    num_links,
    orientation,
    input_dtype,
    tensor_layout,
    tensor_mem_layout,
    # num_cores,
    function_level_defaults,
):
    run_all_gather_sharded_t3k(
        t3k_mesh_device,
        num_devices,
        input_shape,
        input_shard_shape,
        shard_grid,
        dim,
        num_links,
        orientation,
        input_dtype,
        tensor_layout,
        tensor_mem_layout,
        # num_cores,
        function_level_defaults,
        all_gather_topology=ttnn.Topology.Linear,
    )


# @pytest.mark.parametrize("num_devices", [4, 8])
@skip_for_grayskull("Requires eth connected devices to run")
@pytest.mark.parametrize("num_devices", [8])
@pytest.mark.parametrize("dim", [3])
@pytest.mark.parametrize("tensor_layout", [ttnn.TILE_LAYOUT])
# @pytest.mark.parametrize("num_cores", [1])
@pytest.mark.parametrize(
    "input_dtype",
    [
        ttnn.bfloat16,  # https://github.com/tenstorrent/tt-metal/issues/9686
        # ttnn.bfloat8_b,
    ],
)
@pytest.mark.parametrize(
    "tensor_mem_layout",
    [
        ttnn.TensorMemoryLayout.WIDTH_SHARDED,
        # ttnn.TensorMemoryLayout.HEIGHT_SHARDED,
        # ttnn.TensorMemoryLayout.BLOCK_SHARDED,
    ],
)
@pytest.mark.parametrize("orientation", [ttnn.ShardOrientation.ROW_MAJOR, ttnn.ShardOrientation.COL_MAJOR])
@pytest.mark.parametrize("num_links", [1])
@pytest.mark.parametrize(
    "input_shape, input_shard_shape,shard_grid",
    (
        (  # https://github.com/tenstorrent/tt-metal/issues/9686
            (1, 1, 32, 128),
            (32, 32),
            ttnn.CoreRangeSet({ttnn.CoreRange(ttnn.CoreCoord(0, 0), ttnn.CoreCoord(1, 1))}),
        ),
        (  # https://github.com/tenstorrent/tt-metal/issues/9686
            (1, 1, 32, 256),
            (32, 64),
            ttnn.CoreRangeSet({ttnn.CoreRange(ttnn.CoreCoord(0, 0), ttnn.CoreCoord(1, 1))}),
        ),
        (  # https://github.com/tenstorrent/tt-metal/issues/9686
            (1, 1, 64, 128),
            (64, 32),
            ttnn.CoreRangeSet({ttnn.CoreRange(ttnn.CoreCoord(0, 0), ttnn.CoreCoord(1, 1))}),
        ),
        (  # https://github.com/tenstorrent/tt-metal/issues/9686
            (1, 1, 64, 256),
            (64, 64),
            ttnn.CoreRangeSet({ttnn.CoreRange(ttnn.CoreCoord(0, 0), ttnn.CoreCoord(1, 1))}),
        ),
        (  # https://github.com/tenstorrent/tt-metal/issues/9686
            (1, 1, 32, 64),
            (32, 64),
            ttnn.CoreRangeSet({ttnn.CoreRange(ttnn.CoreCoord(0, 0), ttnn.CoreCoord(0, 0))}),
        ),
        (  # https://github.com/tenstorrent/tt-metal/issues/9686
            (1, 1, 32, 128),
            (32, 128),
            ttnn.CoreRangeSet({ttnn.CoreRange(ttnn.CoreCoord(0, 0), ttnn.CoreCoord(0, 0))}),
        ),
        (  # https://github.com/tenstorrent/tt-metal/issues/9686
            (1, 1, 32, 64),
            (32, 32),
            ttnn.CoreRangeSet({ttnn.CoreRange(ttnn.CoreCoord(0, 0), ttnn.CoreCoord(1, 0))}),
        ),
        (  # https://github.com/tenstorrent/tt-metal/issues/9686
            (1, 1, 32, 128),
            (32, 64),
            ttnn.CoreRangeSet({ttnn.CoreRange(ttnn.CoreCoord(0, 0), ttnn.CoreCoord(1, 0))}),
        ),
        (
            (1, 1, 32, 128),
            (32, 32),
            ttnn.CoreRangeSet({ttnn.CoreRange(ttnn.CoreCoord(0, 0), ttnn.CoreCoord(0, 3))}),
        ),
        (
            (1, 1, 64, 128),
            (64, 32),
            ttnn.CoreRangeSet({ttnn.CoreRange(ttnn.CoreCoord(0, 0), ttnn.CoreCoord(0, 3))}),
        ),
        (
            (1, 1, 32, 256),
            (32, 64),
            ttnn.CoreRangeSet({ttnn.CoreRange(ttnn.CoreCoord(0, 0), ttnn.CoreCoord(0, 3))}),
        ),
        (
            (1, 1, 64, 256),
            (64, 64),
            ttnn.CoreRangeSet({ttnn.CoreRange(ttnn.CoreCoord(0, 0), ttnn.CoreCoord(0, 3))}),
        ),
        (  # https://github.com/tenstorrent/tt-metal/issues/9686
            (1, 1, 32, 256),
            (32, 32),
            ttnn.CoreRangeSet({ttnn.CoreRange(ttnn.CoreCoord(0, 0), ttnn.CoreCoord(7, 0))}),
        ),
        (  # https://github.com/tenstorrent/tt-metal/issues/9686
            (1, 1, 32, 512),
            (32, 64),
            ttnn.CoreRangeSet({ttnn.CoreRange(ttnn.CoreCoord(0, 0), ttnn.CoreCoord(7, 0))}),
        ),
        # LLama
        (
            (1, 1, 32, 1024),
            (32, 32),
            ttnn.CoreRangeSet({ttnn.CoreRange(ttnn.CoreCoord(0, 0), ttnn.CoreCoord(7, 3))}),
        ),
        (  # https://github.com/tenstorrent/tt-metal/issues/9686
            (1, 1, 32, 4096),
            (32, 128),
            ttnn.CoreRangeSet({ttnn.CoreRange(ttnn.CoreCoord(0, 0), ttnn.CoreCoord(7, 3))}),
        ),
        (  # https://github.com/tenstorrent/tt-metal/issues/9686
            (1, 1, 32, 4096),
            (32, 128),
            ttnn.CoreRangeSet({ttnn.CoreRange(ttnn.CoreCoord(0, 0), ttnn.CoreCoord(7, 3))}),
        ),
        (  # https://github.com/tenstorrent/tt-metal/issues/9686
            (1, 1, 32, 2048),
            (32, 64),
            ttnn.CoreRangeSet({ttnn.CoreRange(ttnn.CoreCoord(0, 0), ttnn.CoreCoord(7, 3))}),
        ),
        (  # https://github.com/tenstorrent/tt-metal/issues/9686
            (1, 1, 32, 1792),
            (32, 32),
            ttnn.CoreRangeSet({ttnn.CoreRange(ttnn.CoreCoord(0, 0), ttnn.CoreCoord(7, 6))}),
        ),
    ),
)
@pytest.mark.parametrize("all_gather_topology", [ttnn.Topology.Ring, ttnn.Topology.Linear])
def test_sharded_all_gather_nightly(
    t3k_mesh_device,
    num_devices,
    input_shape,
    input_shard_shape,
    shard_grid,
    dim,
    num_links,
    orientation,
    input_dtype,
    tensor_layout,
    tensor_mem_layout,
    # num_cores,
    function_level_defaults,
    all_gather_topology,
):
    run_all_gather_sharded_t3k(
        t3k_mesh_device,
        num_devices,
        input_shape,
        input_shard_shape,
        shard_grid,
        dim,
        num_links,
        orientation,
        input_dtype,
        tensor_layout,
        tensor_mem_layout,
        # num_cores,
        function_level_defaults,
        all_gather_topology=all_gather_topology,
    )


@skip_for_grayskull("Requires eth connected devices to run")
@pytest.mark.skip("#7705: Hanging on various configs")
@pytest.mark.parametrize(
    "input_shape, dim, layout",
    [([4, 1, 33, 256], 0, ttnn.ROW_MAJOR_LAYOUT), ([4, 1, 256, 32], 0, ttnn.TILE_LAYOUT)],
)
@pytest.mark.parametrize(
    "mem_config",
    [
        ttnn.MemoryConfig(buffer_type=ttnn.BufferType.DRAM),
        ttnn.MemoryConfig(buffer_type=ttnn.BufferType.L1),
    ],
)
@pytest.mark.parametrize("num_links", [1, 2])
def test_all_gather_fp32(  # https://github.com/tenstorrent/tt-metal/issues/9686 ... need to tag with post_commit
    mesh_device, input_shape, dim, num_links, layout, mem_config, function_level_defaults
):
    if (layout == ttnn.ROW_MAJOR_LAYOUT or num_links == 2) and mem_config.buffer_type == ttnn.BufferType.DRAM:
        pytest.skip("All gather tests are hanging for RM in DRAM")
    input_tensor = torch.rand(input_shape).bfloat16()
    num_devices = mesh_device.get_num_devices()
    if num_devices < 2:
        pytest.skip("Requires multiple devices to run")
    elif num_devices == 2 and num_links == 2:
        pytest.skip("Not enough links to run")

    if input_shape[dim] % num_devices != 0 or (dim == 3 and input_shape[dim] // num_devices % 32 != 0):
        pytest.skip("Unsupported test case")

    input_tensor_mesh = ttnn.from_torch(
        input_tensor,
        device=mesh_device,
        layout=layout,
        dtype=ttnn.float32,
        memory_config=mem_config,
        mesh_mapper=ttnn.create_mesh_mapper(
            mesh_device,
            ttnn.MeshMapperConfig(
                [ttnn.PlacementReplicate(), ttnn.PlacementShard(dim)], ttnn.MeshShape(1, num_devices)
            ),
        ),
    )
    pytest.skip(LEGACY_CCL_SKIP)
    # Legacy ccl call removed until new implementation is done - see https://github.com/tenstorrent/tt-metal/issues/26649
    # tt_out_tensor = ttnn.all_gather(input_tensor_mesh, dim, num_links=num_links, memory_config=mem_config)

    for i, t in enumerate(ttnn.get_device_tensors(tt_out_tensor)):
        tt_output_tensor = t.cpu().to(ttnn.ROW_MAJOR_LAYOUT).to_torch()
        eq, output = comp_equal(tt_output_tensor, input_tensor)
        assert eq, f"{i} FAILED: {output}"


@skip_for_grayskull("Requires eth connected devices to run")
@pytest.mark.parametrize("num_devices", [8])
@pytest.mark.parametrize("dim", [3])
@pytest.mark.parametrize("tensor_layout", [ttnn.TILE_LAYOUT])
@pytest.mark.parametrize(
    "input_dtype",
    [
        ttnn.bfloat16,
    ],
)
@pytest.mark.parametrize("orientation", [ttnn.ShardOrientation.ROW_MAJOR])
@pytest.mark.parametrize("num_links", [1])
@pytest.mark.parametrize(
    "input_shape, input_shard_shape,shard_grid,tensor_mem_layout",
    (
        # LLama
        (
            (4, 1, 256, 32),
            (32, 32),
            ttnn.CoreRangeSet({ttnn.CoreRange(ttnn.CoreCoord(0, 0), ttnn.CoreCoord(7, 3))}),
            ttnn.TensorMemoryLayout.HEIGHT_SHARDED,
        ),
        (
            (1, 1, 64, 1024),
            (64, 32),
            ttnn.CoreRangeSet({ttnn.CoreRange(ttnn.CoreCoord(0, 0), ttnn.CoreCoord(7, 3))}),
            ttnn.TensorMemoryLayout.WIDTH_SHARDED,
        ),
        (
            (4, 1, 256, 64),
            (256, 32),
            ttnn.CoreRangeSet({ttnn.CoreRange(ttnn.CoreCoord(0, 0), ttnn.CoreCoord(7, 3))}),
            ttnn.TensorMemoryLayout.BLOCK_SHARDED,
        ),
    ),
)
@pytest.mark.parametrize("tile_h", [2])
def test_tiny_all_gather_sharded_post_commit(
    t3k_mesh_device,
    num_devices,
    input_shape,
    input_shard_shape,
    shard_grid,
    dim,
    num_links,
    orientation,
    input_dtype,
    tensor_layout,
    tensor_mem_layout,
    # num_cores,
    function_level_defaults,
    tile_h,
):
    run_all_gather_sharded_t3k(
        t3k_mesh_device,
        num_devices,
        input_shape,
        input_shard_shape,
        shard_grid,
        dim,
        num_links,
        orientation,
        input_dtype,
        tensor_layout,
        tensor_mem_layout,
        # num_cores,
        function_level_defaults,
        all_gather_topology=ttnn.Topology.Ring,
        tile=(tile_h, 32),
    )


@skip_for_grayskull("Requires eth connected devices to run")
@pytest.mark.parametrize(
    "num_devices, num_links, input_shape, dim, layout",
    [
        (4, 1, [1, 1, 32, 16384], 3, ttnn.TILE_LAYOUT),
    ],
)
@pytest.mark.parametrize(
    "input_dtype",
    [
        ttnn.bfloat16,
    ],
)
@pytest.mark.parametrize(
    "mem_config",
    [
        ttnn.MemoryConfig(buffer_type=ttnn.BufferType.DRAM),
    ],
)
@pytest.mark.parametrize("tile_h", [1, 4, 8, 16])
def test_tiny_line_all_gather_post_commit(
    t3k_mesh_device,
    num_devices,
    input_shape,
    dim,
    num_links,
    input_dtype,
    layout,
    mem_config,
    function_level_defaults,
    tile_h,
    num_iters=1,
):
    if t3k_mesh_device.get_num_devices() < num_devices:
        pytest.skip("Not T3000!")

    run_all_gather_on_t3000_impl(
        t3k_mesh_device,
        num_devices,
        input_shape,
        dim,
        num_links,
        input_dtype,
        layout,
        mem_config,
        function_level_defaults,
        all_gather_topology=ttnn.Topology.Linear,
        num_iters=num_iters,
        tile=(tile_h, 32),
    )<|MERGE_RESOLUTION|>--- conflicted
+++ resolved
@@ -35,16 +35,12 @@
 
     ## Check that we can readback results
     fast_dispatch_page_size_limit = 55 * 1024
-<<<<<<< HEAD
-=======
     elem_size_map = {
         ttnn.uint32: 4,
         ttnn.bfloat16: 2,
         ttnn.bfloat8_b: 1,
     }
     elem_size = elem_size_map.get(input_dtype, 4)
->>>>>>> 2101f5af
-    elem_size = 2 if input_dtype == ttnn.bfloat16 else 1 if input_dtype == ttnn.bfloat8_b else 4
     if layout == ttnn.ROW_MAJOR_LAYOUT and (input_shape[dim] * elem_size) > fast_dispatch_page_size_limit:
         # Fast dispatch currently can't breakup readback of large pages into multiple smaller pages and is
         # limited to ~55K pages.
@@ -57,15 +53,9 @@
     L1_util = 0
     if mem_config.buffer_type == ttnn.BufferType.L1:
         L1_util = L1_util + tensor_size_bytes
-<<<<<<< HEAD
-    if mem_config_input != None:
-        if mem_config_input.buffer_type == ttnn.BufferType.L1:
-            L1_util = L1_util + tensor_size_bytes / num_devices
-=======
     if mem_config_input is not None:
         if mem_config_input.buffer_type == ttnn.BufferType.L1:
             L1_util += tensor_size_bytes / num_devices
->>>>>>> 2101f5af
 
     if L1_util > num_l1_banks * 1536 * 1024:
         return True, "Test_Infrastructure_Skip L1 test requires more memory than the total available in the device"
