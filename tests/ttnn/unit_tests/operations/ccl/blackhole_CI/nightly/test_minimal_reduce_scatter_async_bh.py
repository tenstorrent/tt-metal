# SPDX-FileCopyrightText: © 2025 Tenstorrent AI ULC

# SPDX-License-Identifier: Apache-2.0

import torch
import pytest
import math
from loguru import logger
import ttnn
from tests.tt_eager.python_api_testing.sweep_tests.comparison_funcs import comp_pcc, comp_equal
from models.utility_functions import skip_for_blackhole, skip_for_wormhole_b0, skip_for_n_dev, skip_for_n_or_less_dev
from tests.ttnn.unit_tests.operations.ccl.blackhole_CI.nightly.test_all_gather_nightly import validate_test


def create_global_semaphores(mesh_device, cores, initial_value):
    # create global semaphore handles
    ccl_semaphore_handles = [ttnn.create_global_semaphore(mesh_device, cores, initial_value) for _ in range(3)]
    return ccl_semaphore_handles


def run_reduce_scatter_impl(
    bh_1d_mesh_device,
    num_devices,
    rs_input_shape,
    dim,
    num_links,
    rs_input_dtype,
    layout,
    mem_config_input,
    mem_config_rs,
    rs_topology,
    num_iters=1,
    enable_trace=True,
    ones_tensor=False,
    mem_config_intermediate=None,
    cluster_axis=None,
    use_barrier=False,
    use_persistent_buffers=True,
    chunks_per_sync=None,
    num_workers_per_link=None,
    num_buffers_per_channel=None,
):
    torch.manual_seed(0)

    tile = (32, 32)

    # Set the default config
    if mem_config_intermediate is None:
        mem_config_intermediate = mem_config_rs

    ##### Fabric setup #####
    compute_grid_size = bh_1d_mesh_device.compute_with_storage_grid_size()
    ccl_sub_device_crs = ttnn.CoreRangeSet(
        {ttnn.CoreRange(ttnn.CoreCoord(0, 0), ttnn.CoreCoord(compute_grid_size.x - 1, compute_grid_size.y - 1))}
    )
    worker_sub_device = ttnn.SubDevice(
        [
            ccl_sub_device_crs,
        ]
    )
    worker_sub_device_id = ttnn.SubDeviceId(0)
    sub_device_stall_group = [worker_sub_device_id]

    sub_device_manager = bh_1d_mesh_device.create_sub_device_manager([worker_sub_device], 0)
    bh_1d_mesh_device.load_sub_device_manager(sub_device_manager)
    bh_1d_mesh_device.set_sub_device_stall_group(sub_device_stall_group)

    # create global semaphore handles
    ccl_semaphore_handles = [
        create_global_semaphores(bh_1d_mesh_device, ccl_sub_device_crs, 0) for _ in range(num_iters)
    ]

    barrier_semaphore_handles = [
        ttnn.create_global_semaphore(bh_1d_mesh_device, ccl_sub_device_crs, 0) for _ in range(num_iters)
    ]

    ### Create persistent output buffers
    logger.info("Creating persistent buffers")
    intermediate_shape = rs_input_shape[:]
    if rs_topology == ttnn.Topology.Linear:
        # Line RS requires double-sized input for forward/backward
        intermediate_shape.insert(0, 2)
    persistent_intermediate_buffers = [
        ttnn.from_torch(
            torch.zeros(intermediate_shape),
            device=bh_1d_mesh_device,
            layout=ttnn.TILE_LAYOUT,
            dtype=rs_input_dtype,
            memory_config=mem_config_intermediate,
            mesh_mapper=ttnn.ReplicateTensorToMesh(bh_1d_mesh_device),
        )
        for _ in range(num_iters)
    ]
    rs_output_shape = rs_input_shape[:]
    rs_output_shape[dim] //= num_devices
    persistent_output_buffers = [
        ttnn.from_torch(
            torch.zeros(rs_output_shape),
            device=bh_1d_mesh_device,
            layout=ttnn.TILE_LAYOUT,
            dtype=rs_input_dtype,
            memory_config=mem_config_rs,
            mesh_mapper=ttnn.ReplicateTensorToMesh(bh_1d_mesh_device),
        )
        for _ in range(num_iters)
    ]

    logger.info("Done creating persistent buffers")

    ##### All gather input setup #####
    logger.info(f"Reduce scatter shape: {rs_input_shape}")
    logger.info(f"Reduce scatter dim: {dim}")
    logger.info(f"input mem config: {mem_config_input}")
    logger.info(f"Reduce input mem config: {mem_config_rs}")
    logger.info(f"intermediate mem config: {mem_config_intermediate}")
    logger.info(f"topology: {rs_topology}")

    tt_input_tensor_mesh_list = []
    torch_input_tensor_list = []

    for i in range(num_iters):
        rs_global_input_shape = rs_input_shape[:]
        rs_global_input_shape[dim] *= num_devices
        if ones_tensor:
            rs_input_tensor = torch.ones(rs_global_input_shape).bfloat16()
        else:
            rs_input_tensor = torch.rand(rs_global_input_shape).bfloat16()
        input_tensors = torch.chunk(rs_input_tensor, num_devices, dim)
        torch_input_tensor_list.append(input_tensors)

        input_tensor_mesh = ttnn.from_torch(
            rs_input_tensor,
            device=bh_1d_mesh_device,
            layout=layout,
            dtype=rs_input_dtype,
            memory_config=mem_config_input,
            mesh_mapper=ttnn.create_mesh_mapper(
                bh_1d_mesh_device,
                ttnn.MeshMapperConfig(
                    [ttnn.PlacementReplicate(), ttnn.PlacementShard(dim)], ttnn.MeshShape(1, num_devices)
                ),
            ),
        )

        tt_input_tensor_mesh_list.append(input_tensor_mesh)

    ##### Perform torch ops #####
    torch_reduce_scatter_output_list = []
    for i in range(num_iters):
        reduce_output = torch.sum(torch.stack(torch_input_tensor_list[i]), dim=0)
        scatter_output = torch.chunk(reduce_output, num_devices, dim)
        torch_reduce_scatter_output_list.append(scatter_output)

    ##### Perform the TT ops #####
    tt_reduce_scatter_output_list = []

    def run_op(i):
        tt_reduce_scatter_output_tensor = ttnn.experimental.reduce_scatter_minimal_async(
            tt_input_tensor_mesh_list[i],
            persistent_output_buffers=[persistent_intermediate_buffers[i], persistent_output_buffers[i]]
            if use_persistent_buffers
            else None,
            dim=dim,
            multi_device_global_semaphore=ccl_semaphore_handles[i],
            barrier_semaphore=barrier_semaphore_handles[i] if use_barrier else None,
            num_links=num_links,
            memory_config=mem_config_rs,
            intermediate_memory_config=mem_config_intermediate,
            topology=rs_topology,
            subdevice_id=worker_sub_device_id,
            cluster_axis=cluster_axis,
            chunks_per_sync=chunks_per_sync,
            num_workers_per_link=num_workers_per_link,
            num_buffers_per_channel=num_buffers_per_channel,
        )

        return tt_reduce_scatter_output_tensor

    if enable_trace:
        # Compile the op
        tt_reduce_scatter_output_trace_list = []
        for i in range(num_iters):
            tt_reduce_scatter_output_tensor = run_op(i)
        logger.info(f"Done compiling Op")

        # Capture the trace
        trace_id = ttnn.begin_trace_capture(bh_1d_mesh_device, cq_id=0)
        for i in range(num_iters):
            tt_reduce_scatter_output_tensor = run_op(i)
            tt_reduce_scatter_output_trace_list.append(tt_reduce_scatter_output_tensor)
        ttnn.end_trace_capture(bh_1d_mesh_device, trace_id, cq_id=0)
        logger.info(f"Done capturing trace")

        # Execute trace
        ttnn.execute_trace(bh_1d_mesh_device, trace_id, cq_id=0, blocking=False)
        logger.info(f"Done executing trace")

        # Synchronize the devices
        ttnn.synchronize_device(bh_1d_mesh_device, sub_device_ids=sub_device_stall_group)
        for tt_tensor in tt_reduce_scatter_output_trace_list:
            tt_rs_out = ttnn.from_device(tt_tensor)
            tt_rs_out = ttnn.to_torch(tt_rs_out, mesh_composer=ttnn.ConcatMeshToTensor(bh_1d_mesh_device, dim=dim))
            tt_tensor.deallocate(True)
            tt_reduce_scatter_output_list.append(tt_rs_out)
    else:
        for i in range(num_iters):
            tt_reduce_scatter_output_tensor = run_op(i)
            tt_rs_out = ttnn.from_device(tt_reduce_scatter_output_tensor)
            tt_rs_out = ttnn.to_torch(tt_rs_out, mesh_composer=ttnn.ConcatMeshToTensor(bh_1d_mesh_device, dim=dim))
            tt_reduce_scatter_output_tensor.deallocate(True)
            tt_reduce_scatter_output_list.append(tt_rs_out)

            logger.info(f"Waiting for op")
            ttnn.synchronize_device(bh_1d_mesh_device, sub_device_ids=sub_device_stall_group)
            logger.info(f"Done op")

            logger.info(f"Done iteration {i}")

    for i in range(num_iters):
        tt_rs_out = tt_reduce_scatter_output_list[i]
        torch_rs_out_tensor = torch_reduce_scatter_output_list[i]

        torch_rs_out = torch.cat(torch_rs_out_tensor, dim)

        if ones_tensor:
            eq, output = comp_equal(tt_rs_out, torch_rs_out)
        else:
            eq, output = comp_pcc(tt_rs_out, torch_rs_out)

        logger.info(f"{output}, iteration {i}")
        assert eq, f"{i} FAILED ag: {output}"

    bh_1d_mesh_device.reset_sub_device_stall_group()
    bh_1d_mesh_device.clear_loaded_sub_device_manager()


@skip_for_wormhole_b0("Test_Infrastructure_Skip: This test is for blackhole")
@skip_for_n_or_less_dev(3)
@skip_for_n_dev(8)
@pytest.mark.parametrize("num_links", [1], ids=["1link"])
@pytest.mark.parametrize(
    "num_devices, rs_input_shape, dim, layout, rs_input_dtype",
    [
        (4, [1, 1, 13, 512], 3, ttnn.TILE_LAYOUT, ttnn.bfloat16),  # use batching when fused
        (4, [3, 1, 41, 512], 3, ttnn.TILE_LAYOUT, ttnn.bfloat16),  # use batching when fused
        (4, [8, 1, 512, 2560], 3, ttnn.TILE_LAYOUT, ttnn.bfloat16),  # use batching when fused
        (4, [4, 1, 1024, 2560], 3, ttnn.TILE_LAYOUT, ttnn.bfloat16),  # use batching when fused
        (4, [1, 1, 1024, 2560], 3, ttnn.TILE_LAYOUT, ttnn.bfloat16),  # use batching when fused
        (4, [1, 1, 352, 2560], 3, ttnn.TILE_LAYOUT, ttnn.bfloat16),  # use batching when fused
        (4, [2, 1, 2048, 2560], 3, ttnn.TILE_LAYOUT, ttnn.bfloat16),  # use batching when fused
        (4, [1, 1, 4096, 2560], 3, ttnn.TILE_LAYOUT, ttnn.bfloat16),  # use batching when fused
        # Composite-RS tests
        (4, [1, 1, 1, 8], 3, ttnn.TILE_LAYOUT, ttnn.bfloat16),
        (4, [1, 1, 1, 16], 3, ttnn.TILE_LAYOUT, ttnn.bfloat8_b),
        # (4, [1, 1, 32, 32], 3, ttnn.ROW_MAJOR_LAYOUT, ttnn.bfloat16), #Issue 27619
    ],
    ids=[
        "padded_dim_2_test_one",
        "padded_dim_2_test_two",
        "batch_8",
        "batch_4",
        "batch_1_sd35_spatial",
        "batch_1_sd35_prompt",
        "batch_2",
        "batch_1",
        "composite_rs_test_one",
        "composite_rs_test_two",
        # "composite_rs_test_three",
    ],
)
@pytest.mark.parametrize(
    "mem_config_input, mem_config_rs",
    [
        (
            ttnn.MemoryConfig(ttnn.TensorMemoryLayout.INTERLEAVED, ttnn.BufferType.DRAM),
            ttnn.MemoryConfig(ttnn.TensorMemoryLayout.INTERLEAVED, ttnn.BufferType.DRAM),
        )
    ],
)
@pytest.mark.parametrize(
    "enable_trace, num_iters",
    [
        (True, 10),
        (False, 1),
    ],
    ids=["perf", "check"],
)
@pytest.mark.parametrize(
    "ones_tensor",
    [
        True,
        False,
    ],
    ids=["ones", "random"],
)
@pytest.mark.parametrize(
    "use_barrier, use_persistent_buffers",
    [
        (True, True),
        (True, False),
        (False, True),
    ],
    ids=["barrier_with_persistent_buffers", "barrier_without_persistent_buffers", "no_barrier_with_persistent_buffers"],
)
@pytest.mark.parametrize(
    "device_params, rs_topology",
    [
        ({"fabric_config": ttnn.FabricConfig.FABRIC_1D_RING, "trace_region_size": 1171456}, ttnn.Topology.Ring),
    ],
    indirect=["device_params"],
)
def test_reduce_scatter_async_4dev_ring(
    bh_1d_mesh_device,
    num_devices,
    num_links,
    rs_input_shape,
    dim,
    layout,
    rs_input_dtype,
    mem_config_input,
    mem_config_rs,
    enable_trace,
    num_iters,
    ones_tensor,
    use_barrier,
    use_persistent_buffers,
    rs_topology,
):
    validate_test(num_devices, rs_topology, bh_1d_mesh_device.shape, 0)
    run_reduce_scatter_impl(
        bh_1d_mesh_device,
        num_devices,
        rs_input_shape,
        dim,
        num_links,
        rs_input_dtype,
        layout,
        mem_config_input,
        mem_config_rs,
        rs_topology=rs_topology,
        enable_trace=enable_trace,
        num_iters=num_iters,
        ones_tensor=ones_tensor,
        use_barrier=use_barrier,
        use_persistent_buffers=use_persistent_buffers,
    )


@skip_for_wormhole_b0("Test_Infrastructure_Skip: This test is for blackhole")
@skip_for_n_or_less_dev(3)
@pytest.mark.parametrize("num_links", [1], ids=["1link"])
@pytest.mark.parametrize(
    "num_devices, rs_input_shape, dim, layout, rs_input_dtype, is_training_shape",
    [
        (4, [1, 1, 13, 512], 3, ttnn.TILE_LAYOUT, ttnn.bfloat16, False),  # use batching when fused
        (4, [3, 1, 41, 512], 3, ttnn.TILE_LAYOUT, ttnn.bfloat16, False),  # use batching when fused
        (4, [8, 1, 512, 2560], 3, ttnn.TILE_LAYOUT, ttnn.bfloat16, False),  # use batching when fused
        (4, [4, 1, 1024, 2560], 3, ttnn.TILE_LAYOUT, ttnn.bfloat16, False),  # use batching when fused
        (4, [1, 1, 1024, 2560], 3, ttnn.TILE_LAYOUT, ttnn.bfloat16, False),  # use batching when fused
        (4, [1, 1, 352, 2560], 3, ttnn.TILE_LAYOUT, ttnn.bfloat16, False),  # use batching when fused
        (4, [2, 1, 2048, 2560], 3, ttnn.TILE_LAYOUT, ttnn.bfloat16, False),  # use batching when fused
        (4, [1, 1, 4096, 2560], 3, ttnn.TILE_LAYOUT, ttnn.bfloat16, False),  # use batching when fused
        # Composite-RS tests
        (4, [1, 1, 1, 8], 3, ttnn.TILE_LAYOUT, ttnn.bfloat16, True),
        (4, [1, 1, 1, 16], 3, ttnn.TILE_LAYOUT, ttnn.bfloat8_b, True),
        # (4, [1, 1, 32, 32], 3, ttnn.ROW_MAJOR_LAYOUT, ttnn.bfloat16, True), #Issue 27619
    ],
    ids=[
        "padded_dim_2_test_one",
        "padded_dim_2_test_two",
        "batch_8",
        "batch_4",
        "batch_1_sd35_spatial",
        "batch_1_sd35_prompt",
        "batch_2",
        "batch_1",
        "composite_rs_test_one",
        "composite_rs_test_two",
        # "composite_rs_test_three",
    ],
)
@pytest.mark.parametrize(
    "mem_config_input, mem_config_rs",
    [
        (
            ttnn.MemoryConfig(ttnn.TensorMemoryLayout.INTERLEAVED, ttnn.BufferType.DRAM),
            ttnn.MemoryConfig(ttnn.TensorMemoryLayout.INTERLEAVED, ttnn.BufferType.DRAM),
        )
    ],
)
@pytest.mark.parametrize(
    "enable_trace, num_iters",
    [
        (True, 10),
        (False, 1),
    ],
    ids=["perf", "check"],
)
@pytest.mark.parametrize(
    "ones_tensor",
    [
        True,
        False,
    ],
    ids=["ones", "random"],
)
@pytest.mark.parametrize(
    "use_barrier, use_persistent_buffers",
    [
        (True, True),
        (True, False),
        (False, True),
    ],
    ids=["barrier_with_persistent_buffers", "barrier_without_persistent_buffers", "no_barrier_with_persistent_buffers"],
)
@pytest.mark.parametrize(
    "device_params, rs_topology",
    [
        ({"fabric_config": ttnn.FabricConfig.FABRIC_1D, "trace_region_size": 1171456}, ttnn.Topology.Linear),
    ],
    indirect=["device_params"],
)
def test_reduce_scatter_async_line(
    bh_1d_mesh_device,
    num_devices,
    num_links,
    rs_input_shape,
    dim,
    layout,
    rs_input_dtype,
    is_training_shape,
    mem_config_input,
    mem_config_rs,
    enable_trace,
    num_iters,
    ones_tensor,
    use_barrier,
    use_persistent_buffers,
    rs_topology,
):
    validate_test(num_devices, rs_topology, bh_1d_mesh_device.shape, 0)

    if is_training_shape and enable_trace:
        pytest.skip("We've seen ND PCC when running the composite-RS with trace")

    run_reduce_scatter_impl(
        bh_1d_mesh_device,
        num_devices,
        rs_input_shape,
        dim,
        num_links,
        rs_input_dtype,
        layout,
        mem_config_input,
        mem_config_rs,
        rs_topology=rs_topology,
        enable_trace=enable_trace,
        num_iters=num_iters,
        ones_tensor=ones_tensor,
        use_barrier=use_barrier,
        use_persistent_buffers=use_persistent_buffers,
    )


@skip_for_wormhole_b0("Test_Infrastructure_Skip: This test is for blackhole")
@skip_for_n_or_less_dev(3)
@pytest.mark.parametrize("num_links", [1], ids=["1link"])
@pytest.mark.parametrize(
    "num_devices, rs_input_shape, dim, layout, rs_input_dtype",
    [
        # Scatter on dim 0
        (4, [16, 1, 8, 8], 0, ttnn.TILE_LAYOUT, ttnn.bfloat16),
        (4, [16, 16, 128, 128], 0, ttnn.TILE_LAYOUT, ttnn.bfloat16),
        (4, [8, 16, 8, 8], 0, ttnn.TILE_LAYOUT, ttnn.bfloat16),
        # Scatter on dim 1
        (4, [1, 16, 8, 8], 1, ttnn.TILE_LAYOUT, ttnn.bfloat16),
        (4, [16, 16, 128, 128], 1, ttnn.TILE_LAYOUT, ttnn.bfloat16),
        (4, [16, 8, 8, 8], 1, ttnn.TILE_LAYOUT, ttnn.bfloat16),
        # Scatter on dim 2
        (4, [1, 16, 512, 8], 2, ttnn.TILE_LAYOUT, ttnn.bfloat16),
        (4, [16, 1, 512, 128], 2, ttnn.TILE_LAYOUT, ttnn.bfloat16),
        (4, [16, 16, 512, 8], 2, ttnn.TILE_LAYOUT, ttnn.bfloat16),
        # # Scatter on dim 3
        (4, [1, 16, 8, 512], 3, ttnn.TILE_LAYOUT, ttnn.bfloat16),
        (4, [16, 1, 128, 512], 3, ttnn.TILE_LAYOUT, ttnn.bfloat16),
        (4, [16, 16, 8, 512], 3, ttnn.TILE_LAYOUT, ttnn.bfloat16),
    ],
)
@pytest.mark.parametrize(
    "mem_config_input, mem_config_rs",
    [
        (
            ttnn.MemoryConfig(ttnn.TensorMemoryLayout.INTERLEAVED, ttnn.BufferType.DRAM),
            ttnn.MemoryConfig(ttnn.TensorMemoryLayout.INTERLEAVED, ttnn.BufferType.DRAM),
        )
    ],
)
@pytest.mark.parametrize(
    "enable_trace,num_iters",
    [
        (True, 10),
        (False, 1),
    ],
    ids=["perf", "check"],
)
@pytest.mark.parametrize(
    "ones_tensor",
    [
        True,
        False,
    ],
    ids=["ones", "random"],
)
@pytest.mark.parametrize(
    "device_params, rs_topology",
    [
        ({"fabric_config": ttnn.FabricConfig.FABRIC_1D, "trace_region_size": 1171456}, ttnn.Topology.Linear),
    ],
    indirect=["device_params"],
)
def test_reduce_scatter_async_training_shapes(
    bh_1d_mesh_device,
    num_devices,
    rs_input_shape,
    dim,
    num_links,
    rs_input_dtype,
    layout,
    mem_config_input,
    mem_config_rs,
    enable_trace,
    rs_topology,
    num_iters,
    ones_tensor,
):
    if dim != 3:
        pytest.skip("#26572: Can only operate on dim 3")
    validate_test(num_devices, rs_topology, bh_1d_mesh_device.shape, 0)
    run_reduce_scatter_impl(
        bh_1d_mesh_device,
        num_devices,
        rs_input_shape,
        dim,
        num_links,
        rs_input_dtype,
        layout,
        mem_config_input,
        mem_config_rs,
        rs_topology=rs_topology,
        enable_trace=enable_trace,
        num_iters=num_iters,
        ones_tensor=ones_tensor,
        use_barrier=True,
        use_persistent_buffers=False,
    )


@skip_for_wormhole_b0("Test_Infrastructure_Skip: This test is for blackhole")
@skip_for_n_or_less_dev(3)
@pytest.mark.parametrize("num_links", [1], ids=["1link"])
@pytest.mark.parametrize(
    "num_devices, layout, rs_input_dtype",
    [
        (4, ttnn.TILE_LAYOUT, ttnn.bfloat16),
    ],
)
@pytest.mark.parametrize(
    "rs_input_shape, dim, input_shard_shape, input_shard_grid, input_mem_layout, intermediate_shard_shape, intermediate_shard_grid, intermediate_mem_layout, output_shard_shape, output_shard_grid, output_mem_layout",
    [
        (
            [1, 1, 32, 3072],
            3,
            [32, 1024],
            ttnn.CoreRangeSet({ttnn.CoreRange(ttnn.CoreCoord(0, 0), ttnn.CoreCoord(5, 0))}),
            ttnn.TensorMemoryLayout.WIDTH_SHARDED,
            [32, 1024],
            ttnn.CoreRangeSet({ttnn.CoreRange(ttnn.CoreCoord(0, 0), ttnn.CoreCoord(5, 0))}),
            ttnn.TensorMemoryLayout.WIDTH_SHARDED,
            [32, 1024],
            ttnn.CoreRangeSet({ttnn.CoreRange(ttnn.CoreCoord(0, 0), ttnn.CoreCoord(5, 0))}),
            ttnn.TensorMemoryLayout.WIDTH_SHARDED,
        ),
        (
            [4, 1, 384, 1024],
            3,
            [512, 1024],
            ttnn.CoreRangeSet({ttnn.CoreRange(ttnn.CoreCoord(0, 0), ttnn.CoreCoord(5, 0))}),
            ttnn.TensorMemoryLayout.HEIGHT_SHARDED,
            [512, 1024],
            ttnn.CoreRangeSet({ttnn.CoreRange(ttnn.CoreCoord(0, 0), ttnn.CoreCoord(5, 0))}),
            ttnn.TensorMemoryLayout.HEIGHT_SHARDED,
            [512, 256],
            ttnn.CoreRangeSet({ttnn.CoreRange(ttnn.CoreCoord(0, 0), ttnn.CoreCoord(5, 0))}),
            ttnn.TensorMemoryLayout.HEIGHT_SHARDED,
        ),
        (
            [4, 1, 384, 3072],
            3,
            [512, 3072],
            ttnn.CoreRangeSet({ttnn.CoreRange(ttnn.CoreCoord(0, 0), ttnn.CoreCoord(5, 0))}),
            ttnn.TensorMemoryLayout.HEIGHT_SHARDED,
            [1536, 1024],
            ttnn.CoreRangeSet({ttnn.CoreRange(ttnn.CoreCoord(0, 0), ttnn.CoreCoord(5, 0))}),
            ttnn.TensorMemoryLayout.WIDTH_SHARDED,
            [1536, 128],
            ttnn.CoreRangeSet({ttnn.CoreRange(ttnn.CoreCoord(0, 0), ttnn.CoreCoord(5, 0))}),
            ttnn.TensorMemoryLayout.WIDTH_SHARDED,
        ),
    ],
)
@pytest.mark.parametrize(
    "enable_trace, num_iters",
    [
        (True, 10),
        (False, 1),
    ],
    ids=["perf", "check"],
)
@pytest.mark.parametrize(
    "ones_tensor",
    [
        True,
        False,
    ],
    ids=["ones", "random"],
)
@pytest.mark.parametrize(
    "device_params, rs_topology",
    [
<<<<<<< HEAD
        ({"fabric_config": ttnn.FabricConfig.FABRIC_1D, "trace_region_size": 90112}, ttnn.Topology.Linear),
=======
        ({"fabric_config": ttnn.FabricConfig.FABRIC_1D_RING, "trace_region_size": 113664}, ttnn.Topology.Ring),
        ({"fabric_config": ttnn.FabricConfig.FABRIC_1D, "trace_region_size": 113664}, ttnn.Topology.Linear),
>>>>>>> 1844561f
    ],
    indirect=["device_params"],
)
def test_reduce_scatter_async_sharded_to_sharded(
    bh_1d_mesh_device,
    num_links,
    num_devices,
    rs_input_dtype,
    layout,
    rs_input_shape,
    dim,
    input_shard_shape,
    input_shard_grid,
    input_mem_layout,
    intermediate_shard_shape,
    intermediate_shard_grid,
    intermediate_mem_layout,
    output_shard_shape,
    output_shard_grid,
    output_mem_layout,
    enable_trace,
    num_iters,
    ones_tensor,
    rs_topology,
):
    validate_test(num_devices, rs_topology, bh_1d_mesh_device.shape, 0)
    adjusted_intermediate_shard_shape = intermediate_shard_shape[:]
    if rs_topology == ttnn.Topology.Linear:
        adjusted_intermediate_shard_shape[0] *= 2

    input_shard_spec = ttnn.ShardSpec(
        input_shard_grid,
        input_shard_shape,
        ttnn.ShardOrientation.ROW_MAJOR,
    )
    intermediate_shard_spec = ttnn.ShardSpec(
        intermediate_shard_grid,
        adjusted_intermediate_shard_shape,
        ttnn.ShardOrientation.ROW_MAJOR,
    )
    output_shard_spec = ttnn.ShardSpec(
        output_shard_grid,
        output_shard_shape,
        ttnn.ShardOrientation.ROW_MAJOR,
    )

    mem_config_input = ttnn.MemoryConfig(
        input_mem_layout, buffer_type=ttnn.BufferType.DRAM, shard_spec=input_shard_spec
    )
    mem_config_intermediate = ttnn.MemoryConfig(
        intermediate_mem_layout, buffer_type=ttnn.BufferType.DRAM, shard_spec=intermediate_shard_spec
    )
    mem_config_rs = ttnn.MemoryConfig(output_mem_layout, buffer_type=ttnn.BufferType.DRAM, shard_spec=output_shard_spec)

    run_reduce_scatter_impl(
        bh_1d_mesh_device,
        num_devices,
        rs_input_shape,
        dim,
        num_links,
        rs_input_dtype,
        layout,
        mem_config_input,
        mem_config_rs,
        rs_topology=rs_topology,
        enable_trace=enable_trace,
        num_iters=num_iters,
        ones_tensor=ones_tensor,
        mem_config_intermediate=mem_config_intermediate,
    )


@skip_for_wormhole_b0("Test_Infrastructure_Skip: This test is for blackhole")
@skip_for_n_or_less_dev(3)
@pytest.mark.parametrize("num_links", [1], ids=["1link"])
@pytest.mark.parametrize(
    "num_devices, layout, rs_input_dtype",
    [
        (4, ttnn.TILE_LAYOUT, ttnn.bfloat16),
    ],
)
@pytest.mark.parametrize(
    "rs_input_shape, dim, intermediate_shard_shape, intermediate_shard_grid, intermediate_mem_layout, output_shard_shape, output_shard_grid, output_mem_layout",
    [
        (
            [4, 1, 256, 3072],
            3,
            [1024, 1024],
            ttnn.CoreRangeSet({ttnn.CoreRange(ttnn.CoreCoord(0, 0), ttnn.CoreCoord(5, 0))}),
            ttnn.TensorMemoryLayout.WIDTH_SHARDED,
            [1024, 128],
            ttnn.CoreRangeSet({ttnn.CoreRange(ttnn.CoreCoord(0, 0), ttnn.CoreCoord(5, 0))}),
            ttnn.TensorMemoryLayout.WIDTH_SHARDED,
        ),
        (
            [4, 1, 384, 1024],
            3,
            [512, 1024],
            ttnn.CoreRangeSet({ttnn.CoreRange(ttnn.CoreCoord(0, 0), ttnn.CoreCoord(5, 0))}),
            ttnn.TensorMemoryLayout.HEIGHT_SHARDED,
            [256, 256],
            ttnn.CoreRangeSet({ttnn.CoreRange(ttnn.CoreCoord(0, 0), ttnn.CoreCoord(5, 0))}),
            ttnn.TensorMemoryLayout.HEIGHT_SHARDED,
        ),
    ],
)
@pytest.mark.parametrize(
    "enable_trace, num_iters",
    [
        (True, 10),
        (False, 1),
    ],
    ids=["perf", "check"],
)
@pytest.mark.parametrize(
    "ones_tensor",
    [
        True,
        False,
    ],
    ids=["ones", "random"],
)
@pytest.mark.parametrize(
    "device_params, rs_topology",
    [
        ({"fabric_config": ttnn.FabricConfig.FABRIC_1D_RING, "trace_region_size": 113664}, ttnn.Topology.Ring),
        ({"fabric_config": ttnn.FabricConfig.FABRIC_1D, "trace_region_size": 113664}, ttnn.Topology.Linear),
    ],
    indirect=["device_params"],
)
def test_reduce_scatter_async_interleaved_to_sharded(
    bh_1d_mesh_device,
    num_links,
    num_devices,
    rs_input_dtype,
    layout,
    rs_input_shape,
    dim,
    intermediate_shard_shape,
    intermediate_shard_grid,
    intermediate_mem_layout,
    output_shard_shape,
    output_shard_grid,
    output_mem_layout,
    enable_trace,
    num_iters,
    ones_tensor,
    rs_topology,
):
    validate_test(num_devices, rs_topology, bh_1d_mesh_device.shape, 0)
    adjusted_intermediate_shard_shape = intermediate_shard_shape[:]
    if rs_topology == ttnn.Topology.Linear:
        adjusted_intermediate_shard_shape[0] *= 2

    intermediate_shard_spec = ttnn.ShardSpec(
        intermediate_shard_grid,
        adjusted_intermediate_shard_shape,
        ttnn.ShardOrientation.ROW_MAJOR,
    )
    output_shard_spec = ttnn.ShardSpec(
        output_shard_grid,
        output_shard_shape,
        ttnn.ShardOrientation.ROW_MAJOR,
    )

    mem_config_input = ttnn.MemoryConfig(ttnn.TensorMemoryLayout.INTERLEAVED, ttnn.BufferType.DRAM)
    mem_config_intermediate = ttnn.MemoryConfig(
        intermediate_mem_layout, buffer_type=ttnn.BufferType.DRAM, shard_spec=intermediate_shard_spec
    )
    mem_config_rs = ttnn.MemoryConfig(output_mem_layout, buffer_type=ttnn.BufferType.DRAM, shard_spec=output_shard_spec)

    run_reduce_scatter_impl(
        bh_1d_mesh_device,
        num_devices,
        rs_input_shape,
        dim,
        num_links,
        rs_input_dtype,
        layout,
        mem_config_input,
        mem_config_rs,
        rs_topology=rs_topology,
        enable_trace=enable_trace,
        num_iters=num_iters,
        ones_tensor=ones_tensor,
        mem_config_intermediate=mem_config_intermediate,
    )


@skip_for_wormhole_b0("Test_Infrastructure_Skip: This test is for blackhole")
@skip_for_n_or_less_dev(3)
@pytest.mark.parametrize("num_links", [1], ids=["1link"])
@pytest.mark.parametrize(
    "num_devices, layout, rs_input_dtype",
    [
        (4, ttnn.TILE_LAYOUT, ttnn.bfloat16),
    ],
)
@pytest.mark.parametrize(
    "rs_input_shape, dim, input_shard_shape, input_shard_grid, input_mem_layout",
    [
        (
            [4, 1, 256, 3072],
            3,
            [1024, 1024],
            ttnn.CoreRangeSet({ttnn.CoreRange(ttnn.CoreCoord(0, 0), ttnn.CoreCoord(5, 0))}),
            ttnn.TensorMemoryLayout.WIDTH_SHARDED,
        ),
        (
            [4, 1, 384, 1024],
            3,
            [512, 1024],
            ttnn.CoreRangeSet({ttnn.CoreRange(ttnn.CoreCoord(0, 0), ttnn.CoreCoord(5, 0))}),
            ttnn.TensorMemoryLayout.HEIGHT_SHARDED,
        ),
    ],
)
@pytest.mark.parametrize(
    "enable_trace, num_iters",
    [
        (True, 10),
        (False, 1),
    ],
    ids=["perf", "check"],
)
@pytest.mark.parametrize(
    "ones_tensor",
    [
        True,
        False,
    ],
    ids=["ones", "random"],
)
@pytest.mark.parametrize(
    "device_params, rs_topology",
    [
<<<<<<< HEAD
        ({"fabric_config": ttnn.FabricConfig.FABRIC_1D, "trace_region_size": 90112}, ttnn.Topology.Linear),
=======
        ({"fabric_config": ttnn.FabricConfig.FABRIC_1D_RING, "trace_region_size": 113664}, ttnn.Topology.Ring),
        ({"fabric_config": ttnn.FabricConfig.FABRIC_1D, "trace_region_size": 113664}, ttnn.Topology.Linear),
>>>>>>> 1844561f
    ],
    indirect=["device_params"],
)
def test_reduce_scatter_async_sharded_to_interleaved(
    bh_1d_mesh_device,
    num_links,
    num_devices,
    rs_input_dtype,
    layout,
    rs_input_shape,
    dim,
    input_shard_shape,
    input_shard_grid,
    input_mem_layout,
    enable_trace,
    num_iters,
    ones_tensor,
    rs_topology,
):
    validate_test(num_devices, rs_topology, bh_1d_mesh_device.shape, 0)
    input_shard_spec = ttnn.ShardSpec(
        input_shard_grid,
        input_shard_shape,
        ttnn.ShardOrientation.ROW_MAJOR,
    )

    mem_config_input = ttnn.MemoryConfig(
        input_mem_layout, buffer_type=ttnn.BufferType.DRAM, shard_spec=input_shard_spec
    )
    mem_config_intermediate = ttnn.MemoryConfig(ttnn.TensorMemoryLayout.INTERLEAVED, ttnn.BufferType.DRAM)
    mem_config_rs = ttnn.MemoryConfig(ttnn.TensorMemoryLayout.INTERLEAVED, ttnn.BufferType.DRAM)

    run_reduce_scatter_impl(
        bh_1d_mesh_device,
        num_devices,
        rs_input_shape,
        dim,
        num_links,
        rs_input_dtype,
        layout,
        mem_config_input,
        mem_config_rs,
        rs_topology=rs_topology,
        enable_trace=enable_trace,
        num_iters=num_iters,
        ones_tensor=ones_tensor,
        mem_config_intermediate=mem_config_intermediate,
    )<|MERGE_RESOLUTION|>--- conflicted
+++ resolved
@@ -627,12 +627,8 @@
 @pytest.mark.parametrize(
     "device_params, rs_topology",
     [
-<<<<<<< HEAD
-        ({"fabric_config": ttnn.FabricConfig.FABRIC_1D, "trace_region_size": 90112}, ttnn.Topology.Linear),
-=======
         ({"fabric_config": ttnn.FabricConfig.FABRIC_1D_RING, "trace_region_size": 113664}, ttnn.Topology.Ring),
         ({"fabric_config": ttnn.FabricConfig.FABRIC_1D, "trace_region_size": 113664}, ttnn.Topology.Linear),
->>>>>>> 1844561f
     ],
     indirect=["device_params"],
 )
@@ -869,12 +865,8 @@
 @pytest.mark.parametrize(
     "device_params, rs_topology",
     [
-<<<<<<< HEAD
-        ({"fabric_config": ttnn.FabricConfig.FABRIC_1D, "trace_region_size": 90112}, ttnn.Topology.Linear),
-=======
         ({"fabric_config": ttnn.FabricConfig.FABRIC_1D_RING, "trace_region_size": 113664}, ttnn.Topology.Ring),
         ({"fabric_config": ttnn.FabricConfig.FABRIC_1D, "trace_region_size": 113664}, ttnn.Topology.Linear),
->>>>>>> 1844561f
     ],
     indirect=["device_params"],
 )
