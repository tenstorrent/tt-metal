--- conflicted
+++ resolved
@@ -7,11 +7,8 @@
 import ttnn
 
 from tests.nightly.t3000.ccl.test_minimal_all_gather_async import run_all_gather_impl
-<<<<<<< HEAD
-from models.utility_functions import skip_for_blackhole, skip_for_wormhole_b0, skip_for_n_dev, skip_for_n_or_less_dev
+from models.common.utility_functions import skip_for_blackhole, skip_for_wormhole_b0, skip_for_n_dev, skip_for_n_or_less_dev
 from tests.ttnn.unit_tests.operations.ccl.blackhole_CI.nightly.test_all_gather_nightly import validate_test
-=======
-from models.common.utility_functions import skip_for_blackhole, skip_for_wormhole_b0
 
 
 @skip_for_wormhole_b0("This test is for blackhole")
@@ -87,12 +84,7 @@
     num_workers_per_link,
     num_buffers_per_channel,
 ):
-    if (2 == num_devices) and (all_gather_topology == ttnn.Topology.Ring):
-        pytest.skip("Ring configuration requires more than 2 devices")
-    if (bh_2d_mesh_device.shape[0] != num_devices) and (all_gather_topology == ttnn.Topology.Ring):
-        pytest.skip("Ring configuration requires the entire row or column so it loops around")
-    if bh_2d_mesh_device.shape[0] < num_devices:
-        pytest.skip("Test requires more devices than are available on this platform")
+    validate_test(num_devices, all_gather_topology, bh_2d_mesh_device.shape, 0)
     submesh_device = bh_2d_mesh_device.create_submesh(ttnn.MeshShape((num_devices, 1)))
     cluster_axis = 0
     run_all_gather_impl(
@@ -115,7 +107,6 @@
         allowed_pcc=0.9999,
     )
     ttnn.ReadDeviceProfiler(submesh_device)
->>>>>>> 2101f5af
 
 
 @skip_for_wormhole_b0("Test_Infrastructure_Skip: This test is for blackhole")
@@ -265,19 +256,12 @@
         ({"fabric_config": ttnn.FabricConfig.FABRIC_1D, "trace_region_size": 90112}, ttnn.Topology.Linear),
     ],
     indirect=["device_params"],
-<<<<<<< HEAD
-=======
-    ids=["fabric_1d_linear", "fabric_2d_ring"],
->>>>>>> 2101f5af
+    ids=["fabric_1d_linear"],
 )
 @pytest.mark.parametrize("chunks_per_sync", [20])
 @pytest.mark.parametrize("num_workers_per_link", [2])
 @pytest.mark.parametrize("num_buffers_per_channel", [2])
-<<<<<<< HEAD
 def test_all_gather_4D_line(
-=======
-def test_all_gather_1d(
->>>>>>> 2101f5af
     bh_2d_mesh_device,
     num_devices,
     ag_output_shape,
