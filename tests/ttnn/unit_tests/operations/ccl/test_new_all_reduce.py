--- conflicted
+++ resolved
@@ -107,13 +107,7 @@
 
     # create global semaphore handles
     num_buffers = 8
-    ccl_semaphore_handles = [
-<<<<<<< HEAD
-        ttnn.create_global_semaphore(mesh_device, ccl_sub_device_crs, 0) for _ in range(num_buffers)
-=======
-        create_global_semaphore_with_same_address(mesh_device, SUB_DEVICE_CRS, 0) for _ in range(num_buffers)
->>>>>>> 2725392c
-    ]
+    ccl_semaphore_handles = [ttnn.create_global_semaphore(mesh_device, SUB_DEVICE_CRS, 0) for _ in range(num_buffers)]
 
     logger.info(f"Output shape: {output_shape}")
 
