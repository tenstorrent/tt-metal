--- conflicted
+++ resolved
@@ -8,13 +8,6 @@
 import ttnn
 from tests.tt_eager.python_api_testing.sweep_tests.comparison_funcs import comp_equal, comp_pcc
 from models.utility_functions import skip_for_grayskull
-<<<<<<< HEAD
-from tests.ttnn.unit_tests.operations.ccl.test_ccl_common import (
-    create_and_load_sub_device_manager_with_fabric_interface,
-    teardown_fabric_interface,
-)
-=======
->>>>>>> 6cc4fb1f
 from ttnn import ShardTensor2dMesh, ConcatMesh2dToTensor
 
 
@@ -127,22 +120,6 @@
     use_reduce_scatter_async=False,
     use_persistent_output=False,
 ):
-<<<<<<< HEAD
-    if create_persistent_fabric:
-        assert use_reduce_scatter_async
-        assert enable_persistent_fabric
-    if teardown_persistent_fabric:
-        assert use_reduce_scatter_async
-        assert enable_persistent_fabric
-    if not use_reduce_scatter_async:
-        assert not create_persistent_fabric
-        assert not teardown_persistent_fabric
-        assert not enable_persistent_fabric
-    else:
-        assert enable_persistent_fabric, "Persistent fabric must be enabled for async reduce scatter"
-
-=======
->>>>>>> 6cc4fb1f
     ttnn.enable_program_cache(mesh_device)
     mesh_device.enable_async(enable_async)
 
