--- conflicted
+++ resolved
@@ -16,11 +16,7 @@
 )
 
 
-<<<<<<< HEAD
 def check_determinism(input_values_tensor, input_indices_tensor, k, p, seed, sub_core_grids, device):
-=======
-def check_determinism(input_values_tensor, input_indices_tensor, k, p, seed, sub_core_grids):
->>>>>>> 433f6e58
     """
     Check that the sampling operation is deterministic for the same seed.
     """
@@ -54,16 +50,11 @@
     assert torch.allclose(output_1, output_2), "Output is not deterministic for the same seed"
 
 
-<<<<<<< HEAD
 def check_randomness(input_values_tensor, input_indices_tensor, k, p, sub_core_grids, device):
-=======
-def check_randomness(input_values_tensor, input_indices_tensor, k, p, sub_core_grids):
->>>>>>> 433f6e58
     """
     Check that the sampling operation is random without setting the seed.
     """
     # Run the operation twice with the same seed
-<<<<<<< HEAD
     k_tensor = ttnn.from_torch(torch.tensor(k), device=device, dtype=ttnn.uint32, layout=ttnn.ROW_MAJOR_LAYOUT)
     p_tensor = ttnn.from_torch(torch.tensor(p), device=device, dtype=ttnn.bfloat16, layout=ttnn.ROW_MAJOR_LAYOUT)
     temp = ttnn.from_torch(torch.ones(32), device=device, dtype=ttnn.bfloat16, layout=ttnn.ROW_MAJOR_LAYOUT)
@@ -75,12 +66,6 @@
     output_tensor_2 = ttnn.sampling(
         input_values_tensor, input_indices_tensor, k=k_tensor, p=p_tensor, temp=temp, sub_core_grids=sub_core_grids
     )
-=======
-    output_tensor_1 = ttnn.sampling(input_values_tensor, input_indices_tensor, k=k, p=p, sub_core_grids=sub_core_grids)
-    output_1 = ttnn.to_torch(output_tensor_1)
-
-    output_tensor_2 = ttnn.sampling(input_values_tensor, input_indices_tensor, k=k, p=p, sub_core_grids=sub_core_grids)
->>>>>>> 433f6e58
     output_2 = ttnn.to_torch(output_tensor_2)
 
     # Ensure different outputs
@@ -166,17 +151,10 @@
     output = ttnn.to_torch(output_tensor)
 
     # Perform determinism check
-<<<<<<< HEAD
     check_determinism(input_values_tensor, input_indices_tensor, k, p, seed, sub_core_grids, device)
 
     # Perform randomness check
     check_randomness(input_values_tensor, input_indices_tensor, k, p, sub_core_grids, device)
-=======
-    check_determinism(input_values_tensor, input_indices_tensor, k, p, seed, sub_core_grids)
-
-    # Perform randomness check
-    check_randomness(input_values_tensor, input_indices_tensor, k, p, sub_core_grids)
->>>>>>> 433f6e58
 
     # Perform statistical validation
     validate_statistics(input_values, output, k, p)
@@ -211,13 +189,8 @@
 )
 @pytest.mark.parametrize("k", [[10, 15, 20, 25, 30] * 6 + [10, 20]])  # Example of per-user k
 @pytest.mark.parametrize("p", [[0.0, 0.3, 0.5, 0.7, 0.9] * 6 + [0.1, 0.8]])  # Example of per-user p
-<<<<<<< HEAD
 @pytest.mark.parametrize("seed", [2024, 123, 11])
 def test_sampling_callback(shape, k, p, seed, device, use_program_cache):
-=======
-@pytest.mark.parametrize("seed", [2024, 11, 123])
-def test_sampling_callback(shape, k, p, seed, device):
->>>>>>> 433f6e58
     torch.manual_seed(seed)
     num_program_cache_entries_list = []
     for _ in range(2):
