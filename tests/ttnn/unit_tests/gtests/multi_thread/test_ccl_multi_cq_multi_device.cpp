--- conflicted
+++ resolved
@@ -488,12 +488,7 @@
                 }
 
                 auto& single_mesh = single_meshes[dev_idx];
-<<<<<<< HEAD
-                auto input_buffer =
-                    tt::tt_metal::tensor_impl::allocate_mesh_buffer_on_device(single_mesh.get(), tensor_spec);
-=======
                 auto input_buffer = tt::tt_metal::tensor_impl::allocate_device_buffer(single_mesh.get(), tensor_spec);
->>>>>>> c30a5f3a
                 auto input_storage = tt::tt_metal::DeviceStorage{input_buffer, {MeshCoordinate(0, 0)}};
 
                 // TODO (#25340): Switch to use create_device_tensor? (TensorTopology logic should mirror
@@ -549,12 +544,7 @@
                 for (int j = 0; j < num_elems; j++) {
                     dummy_data[j] = bfloat16(static_cast<float>(dev_idx));
                 }
-<<<<<<< HEAD
-                auto dummy_buffer =
-                    tt::tt_metal::tensor_impl::allocate_mesh_buffer_on_device(single_mesh.get(), tensor_spec);
-=======
                 auto dummy_buffer = tt::tt_metal::tensor_impl::allocate_device_buffer(single_mesh.get(), tensor_spec);
->>>>>>> c30a5f3a
                 auto dummy_storage = tt::tt_metal::DeviceStorage{dummy_buffer, {MeshCoordinate(0, 0)}};
                 Tensor dummy_tensor = Tensor(dummy_storage, tensor_spec, ReplicateTensor{}, TensorTopology{});
                 ttnn::write_buffer(ttnn::QueueId(op_ccl_cq_id), dummy_tensor, {dummy_data});
