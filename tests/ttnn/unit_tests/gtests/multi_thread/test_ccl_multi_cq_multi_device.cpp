--- conflicted
+++ resolved
@@ -60,14 +60,10 @@
     }
 };
 
-<<<<<<< HEAD
-TEST_F(T3000MultiCQFabricMeshDeviceFixture, AsyncExecutionWorksCQ0) {
-=======
 TEST_F(MultiCQFabricMeshDevice2x4Fixture, AsyncExecutionWorksCQ0) {
     const size_t dim = 0;
     const size_t num_links = 1;
     constexpr auto layout = Layout::TILE;
->>>>>>> bee1a9c1
     constexpr size_t test_expected_num_devices = 4;
 
     MeshDevice* mesh_device = this->mesh_device_.get();
@@ -213,14 +209,10 @@
     log_info(tt::LogTest, "Finished");
 }
 
-<<<<<<< HEAD
-TEST_F(T3000MultiCQFabricMeshDeviceFixture, AsyncExecutionWorksCQ0CQ1) {
-=======
 TEST_F(MultiCQFabricMeshDevice2x4Fixture, AsyncExecutionWorksCQ0CQ1) {
     const size_t dim = 0;
     const size_t num_links = 1;
     constexpr auto layout = Layout::TILE;
->>>>>>> bee1a9c1
     constexpr size_t test_expected_num_devices = 4;
 
     MeshDevice* mesh_device = this->mesh_device_.get();
