// SPDX-FileCopyrightText: © 2025 Tenstorrent Inc.
//
// SPDX-License-Identifier: Apache-2.0

#include "test_utils.hpp"
#include "ttnn_test_fixtures.hpp"

#include <cmath>
#include <thread>
#include <queue>
#include <mutex>
#include <condition_variable>
#include <vector>
#include <future>
#include <memory>

#define BOOST_ASIO_HAS_STD_INVOKE_RESULT
#include <boost/asio/post.hpp>
#include <boost/asio/thread_pool.hpp>

#include "ttnn/async_runtime.hpp"
#include "ttnn/tensor/tensor.hpp"
#include "ttnn/tensor/layout/tensor_layout.hpp"
#include "ttnn/operations/functions.hpp"
#include "ttnn/operations/experimental/ccl/all_gather_async/all_gather_async.hpp"
#include "ttnn/operations/experimental/ccl/all_reduce_async/all_reduce_async.hpp"
#include "ttnn/operations/ccl/shared_with_host/hetergeneous_data_structs.hpp"
#include "ttnn/operations/ccl/erisc_datamover_builder_helper.hpp"
#include "ttnn/operations/ccl/ccl_host_types.hpp"
#include "ttnn/tensor/tensor_impl.hpp"
#include "ttnn/distributed/types.hpp"
#include "tt_metal/test_utils/env_vars.hpp"
#include "tt_metal/tt_metal/common/multi_device_fixture.hpp"

#include <tt-metalium/bfloat16.hpp>
#include <tt-metalium/event.hpp>
#include <tt-metalium/mesh_device.hpp>
#include <tt-metalium/mesh_device_view.hpp>

#include "gtest/gtest.h"

namespace ttnn::distributed::test {

using namespace tt;
using namespace tt_metal;

using tt::tt_metal::distributed::MeshCoordinate;
using tt::tt_metal::distributed::MeshDevice;
using tt::tt_metal::distributed::MeshDeviceConfig;
using tt::tt_metal::distributed::MeshDeviceView;
using tt::tt_metal::distributed::MeshShape;

// Custom Fixture using 1D Fabric on a Multi-CQ MeshDevice
class T3000MultiCQFabricMeshDeviceFixture : public T3000MultiCQMeshDeviceFixture {
protected:
    T3000MultiCQFabricMeshDeviceFixture() {
        tt::tt_metal::detail::InitializeFabricConfig(tt::tt_metal::FabricConfig::FABRIC_1D);
    }
    void TearDown() override {
        T3000MultiCQMeshDeviceFixture::TearDown();
        tt::tt_metal::detail::InitializeFabricConfig(tt::tt_metal::FabricConfig::DISABLED);
    }
};

TEST_F(T3000MultiCQFabricMeshDeviceFixture, AsyncExecutionWorksCQ0) {
    const size_t dim = 0;
    const size_t num_links = 1;
    constexpr auto layout = Layout::TILE;
    constexpr size_t test_expected_num_devices = 4;

    MeshDevice* mesh_device = this->mesh_device_.get();
    mesh_device->enable_async(true);
    mesh_device->enable_program_cache();

    auto view = mesh_device->get_view();

    // build a line of devices
    std::vector<IDevice*> devices = {
        view.get_device(MeshCoordinate(0, 0)),
        view.get_device(MeshCoordinate(0, 1)),
        view.get_device(MeshCoordinate(0, 2)),
        view.get_device(MeshCoordinate(0, 3))};
    const size_t num_devices = devices.size();
    TT_FATAL(
        test_expected_num_devices == num_devices,
        "Expected {} devices but got {}",
        test_expected_num_devices,
        num_devices);

    log_info(LogTest, "Creating Global Semaphore for Ccl Ops");
    auto
        [from_remote_multi_device_global_semaphore,
         to_remote_multi_device_global_semaphore,
         multi_device_global_semaphore] = create_global_semaphores(this->mesh_device_, devices[0]);

    const int batch_size = 8;
    const int sequence_length = 1024;
    const int embedding_dim = 768;

    const ttnn::Shape input_shape = ttnn::Shape{1, batch_size, sequence_length, embedding_dim};
    const MemoryConfig in_memory_config = MemoryConfig(TensorMemoryLayout::INTERLEAVED, BufferType::DRAM);
    const auto num_elems = input_shape.volume();

    uint8_t op_cq_id = 0;  // operation command queue id
    boost::asio::thread_pool pool(devices.size());

    TensorSpec tensor_spec(input_shape, TensorLayout(DataType::BFLOAT16, PageConfig(Layout::TILE), in_memory_config));

    for (int outer_loop = 0; outer_loop < 1; outer_loop++) {
        log_info(LogTest, "Running outer loop {}", outer_loop);
        std::vector<Tensor> device_tensors(devices.size());

        log_info(LogTest, "Enqueue Operations before AllGather");
        std::vector<std::future<void>> futures;
        for (size_t dev_idx = 0; dev_idx < devices.size(); ++dev_idx) {
            auto device = devices[dev_idx];
            auto promise = std::make_shared<std::promise<void>>();
            futures.push_back(promise->get_future());
            boost::asio::post(pool, [&, dev_idx, device, promise]() mutable {
                // Generate input data for each device
                auto host_data = std::shared_ptr<bfloat16[]>(new bfloat16[num_elems]);
                for (int j = 0; j < num_elems; j++) {
                    host_data[j] = bfloat16(static_cast<float>(dev_idx));
                }

                auto input_buffer = tt::tt_metal::tensor_impl::allocate_buffer_on_device(device, tensor_spec);
                auto input_storage = tt::tt_metal::DeviceStorage{input_buffer};
                Tensor input_tensor = Tensor(input_storage, input_shape, DataType::BFLOAT16, Layout::TILE);

                // Enqueue write_buffer to the read/write command queue and record the event
                ttnn::write_buffer(ttnn::QueueId(op_cq_id), input_tensor, {host_data});

                // Enqueue multiple operations to the operation command queue
                // Set output_tensor into device_tensor for allreduce
                device_tensors[dev_idx] = dispatch_ops_to_device(device, input_tensor, ttnn::QueueId(op_cq_id));

                promise->set_value();
            });
        }

        // Wait for all tasks to complete
        for (auto& future : futures) {
            future.wait();
        }
        futures.clear();

        log_info(LogTest, "Enqueue AllGather");

        // Enqueue the all_gather_async operation on each device.
        // It does not support command queue ID as a parameter and internally uses command queue 0.
        const std::vector<Tensor> gathered_tensors = ttnn::experimental::all_gather_async(
            device_tensors,
            0,
            multi_device_global_semaphore,
            1,
            operation::DEFAULT_OUTPUT_MEMORY_CONFIG,
            ttnn::ccl::Topology::Linear,
            SubDeviceId(0));

        log_info(LogTest, "Enqueue dummy ops");
        for (int dev_idx = 0; dev_idx < devices.size(); dev_idx++) {
            auto device = devices[dev_idx];
            auto promise = std::make_shared<std::promise<void>>();
            futures.push_back(promise->get_future());
            boost::asio::post(pool, [&, dev_idx, device, promise]() mutable {
                auto dummy_data = std::shared_ptr<bfloat16[]>(new bfloat16[num_elems]);
                for (int j = 0; j < num_elems; j++) {
                    dummy_data[j] = bfloat16(static_cast<float>(dev_idx));
                }
                auto dummy_buffer = tt::tt_metal::tensor_impl::allocate_buffer_on_device(device, tensor_spec);
                auto dummy_storage = tt::tt_metal::DeviceStorage{dummy_buffer};
                Tensor dummy_tensor = Tensor(dummy_storage, input_shape, DataType::BFLOAT16, Layout::TILE);
                ttnn::write_buffer(ttnn::QueueId(op_cq_id), dummy_tensor, {dummy_data});
                dispatch_ops_to_device(device, dummy_tensor, ttnn::QueueId(op_cq_id));
                promise->set_value();
            });
        }

        // Wait for all tasks to complete
        for (auto& future : futures) {
            future.wait();
        }
        futures.clear();

<<<<<<< HEAD
        log_info(LogTest, "Enqueue dummy ops");
        for (int dev_idx = 0; dev_idx < devices.size(); dev_idx++) {
            auto device = devices[dev_idx];
            auto promise = std::make_shared<std::promise<void>>();
            futures.push_back(promise->get_future());
            boost::asio::post(pool, [&, dev_idx, device, promise]() mutable {
                auto dummy_data = std::shared_ptr<bfloat16[]>(new bfloat16[num_elems]);
                for (int j = 0; j < num_elems; j++) {
                    dummy_data[j] = bfloat16(static_cast<float>(dev_idx));
                }
                auto dummy_buffer = tt::tt_metal::tensor_impl::allocate_buffer_on_device(device, tensor_spec);
                auto dummy_storage = tt::tt_metal::DeviceStorage{dummy_buffer};
                Tensor dummy_tensor = Tensor(dummy_storage, input_shape, DataType::BFLOAT16, Layout::TILE);
                ttnn::write_buffer(ttnn::QueueId(op_cq_id), dummy_tensor, {dummy_data});
                dispatch_ops_to_device(device, dummy_tensor, ttnn::QueueId(op_cq_id));
                promise->set_value();
            });
        }

        // Wait for all tasks to complete
        for (auto& future : futures) {
            future.wait();
        }
        futures.clear();

=======
>>>>>>> 6cc4fb1f
        log_info(LogTest, "EnqueueReadBuffer");
        // Read the values from each device and compare them with the results calculated on the host
        for (size_t i = 0; i < devices.size(); ++i) {
            auto device = devices[i];
            auto device_tensor = gathered_tensors[i];
            boost::asio::post(pool, [&, i, device, num_elems, device_tensor]() mutable {
                auto output_data = std::shared_ptr<bfloat16[]>(new bfloat16[device_tensor.volume()]);
                ttnn::read_buffer(ttnn::QueueId(op_cq_id), device_tensor, {output_data});

                for (int j = 0; j < device_tensor.volume(); j++) {
                    int base = j / num_elems;  // dev_idx
                    ASSERT_EQ(output_data[j].to_float(), (-1.0 * base * 32.0 + 128));
                }
                log_info(LogTest, "Device{} Compare Success", device->id());
            });
        }
    }

    pool.join();

    for (auto device : devices) {
        ttnn::queue_synchronize(device->command_queue(op_cq_id));
    }

    log_info(tt::LogTest, "Finished");
}

TEST_F(T3000MultiCQFabricMeshDeviceFixture, AsyncExecutionWorksCQ0CQ1) {
    const size_t dim = 0;
    const size_t num_links = 1;
    constexpr auto layout = Layout::TILE;
    constexpr size_t test_expected_num_devices = 4;

    MeshDevice* mesh_device = this->mesh_device_.get();
    mesh_device->enable_async(true);
    mesh_device->enable_program_cache();

    auto view = mesh_device->get_view();

    // build a line of devices
    std::vector<IDevice*> devices = {
        view.get_device(MeshCoordinate(0, 0)),
        view.get_device(MeshCoordinate(0, 1)),
        view.get_device(MeshCoordinate(0, 2)),
        view.get_device(MeshCoordinate(0, 3))};
    const size_t num_devices = devices.size();
    TT_FATAL(
        test_expected_num_devices == num_devices,
        "Expected {} devices but got {}",
        test_expected_num_devices,
        num_devices);

    log_info(LogTest, "Creating Global Semaphore for Ccl Ops");
    auto
        [from_remote_multi_device_global_semaphore,
         to_remote_multi_device_global_semaphore,
         multi_device_global_semaphore] = create_global_semaphores(this->mesh_device_, devices[0]);

    const int batch_size = 8;
    const int sequence_length = 1024;
    const int embedding_dim = 768;

    const ttnn::Shape input_shape = ttnn::Shape{1, batch_size, sequence_length, embedding_dim};
    const MemoryConfig in_memory_config = MemoryConfig(TensorMemoryLayout::INTERLEAVED, BufferType::DRAM);
    const auto num_elems = input_shape.volume();

    uint8_t ccl_cq_id = 0;  // ccl operation command queue id
    uint8_t op_cq_id = 1;   // device operation, read/write command queue id

    boost::asio::thread_pool pool(devices.size());

    for (int outer_loop = 0; outer_loop < 1; outer_loop++) {
        log_info(LogTest, "Running outer loop {}", outer_loop);
        std::vector<Tensor> device_tensors(devices.size());

        TensorSpec tensor_spec(
            input_shape, TensorLayout(DataType::BFLOAT16, PageConfig(Layout::TILE), in_memory_config));

        log_info(LogTest, "Enqueue Operations before AllGather");
        std::vector<std::future<void>> futures;
        for (size_t dev_idx = 0; dev_idx < devices.size(); ++dev_idx) {
            auto device = devices[dev_idx];
            auto promise = std::make_shared<std::promise<void>>();
            futures.push_back(promise->get_future());
            boost::asio::post(pool, [&, dev_idx, device, promise]() mutable {
                // Generate input data for each device
                auto host_data = std::shared_ptr<bfloat16[]>(new bfloat16[num_elems]);
                for (int j = 0; j < num_elems; j++) {
                    host_data[j] = bfloat16(static_cast<float>(dev_idx));
                }

                auto input_buffer = tt::tt_metal::tensor_impl::allocate_buffer_on_device(device, tensor_spec);
                auto dummy_buffer = tt::tt_metal::tensor_impl::allocate_buffer_on_device(device, tensor_spec);
                auto input_storage = tt::tt_metal::DeviceStorage{input_buffer};
                Tensor input_tensor = Tensor(input_storage, input_shape, DataType::BFLOAT16, Layout::TILE);

                // Enqueue write_buffer to the operation`s command queue and record the event
                ttnn::write_buffer(ttnn::QueueId(op_cq_id), input_tensor, {host_data});

                // Enqueue multiple operations to the operation command queue
                // Set output_tensor into device_tensor for allgather
                device_tensors[dev_idx] = dispatch_ops_to_device(device, input_tensor, ttnn::QueueId(op_cq_id));

                auto operation_event = std::make_shared<Event>();
                ttnn::record_event(device->command_queue(op_cq_id), operation_event);
                // Enqueue the task waiting for the operation_event to the ccl`s command queue
                ttnn::wait_for_event(device->command_queue(ccl_cq_id), operation_event);

                promise->set_value();
            });
        }

        // Wait for all tasks to complete
        for (auto& future : futures) {
            future.wait();
        }
        futures.clear();

        log_info(LogTest, "Enqueue AllGather");

        // Enqueue the all_gather_async operation on each device.
        // It does not support command queue ID as a parameter and internally uses command queue 0.
        const std::vector<Tensor> gathered_tensors = ttnn::experimental::all_gather_async(
            device_tensors,
            0,
            multi_device_global_semaphore,
            1,
            operation::DEFAULT_OUTPUT_MEMORY_CONFIG,
            ttnn::ccl::Topology::Linear,
            SubDeviceId(0));

        log_info(LogTest, "Enqueue dummy ops");
        for (size_t dev_idx = 0; dev_idx < devices.size(); dev_idx++) {
            auto device = devices[dev_idx];
            auto promise = std::make_shared<std::promise<void>>();
            futures.push_back(promise->get_future());
            boost::asio::post(pool, [&, dev_idx, device, promise]() mutable {
                // TODO: investigate why other OPs can't be scheduled on a different command queue until CCL is finished
                ttnn::queue_synchronize(device->command_queue(ccl_cq_id));

                auto dummy_data = std::shared_ptr<bfloat16[]>(new bfloat16[num_elems]);
                for (int j = 0; j < num_elems; j++) {
                    dummy_data[j] = bfloat16(static_cast<float>(dev_idx));
                }
                auto dummy_buffer = tt::tt_metal::tensor_impl::allocate_buffer_on_device(device, tensor_spec);
                auto dummy_storage = tt::tt_metal::DeviceStorage{dummy_buffer};
                Tensor dummy_tensor = Tensor(dummy_storage, input_shape, DataType::BFLOAT16, Layout::TILE);
                ttnn::write_buffer(ttnn::QueueId(op_cq_id), dummy_tensor, {dummy_data});
                dispatch_ops_to_device(device, dummy_tensor, ttnn::QueueId(op_cq_id));
                promise->set_value();
            });
        }

        // Wait for all tasks to complete
        for (auto& future : futures) {
            future.wait();
        }
        futures.clear();

        for (size_t dev_idx = 0; dev_idx < devices.size(); ++dev_idx) {
            auto device = devices[dev_idx];
            auto promise = std::make_shared<std::promise<void>>();
            futures.push_back(promise->get_future());
            boost::asio::post(pool, [&, dev_idx, device, promise]() mutable {
                auto ccl_event = std::make_shared<Event>();
                ttnn::record_event(device->command_queue(ccl_cq_id), ccl_event);
                // Enqueue the task waiting for the operation_event to the ccl`s command queue
                ttnn::wait_for_event(device->command_queue(op_cq_id), ccl_event);

                promise->set_value();
            });
        }

        // Wait for all tasks to complete
        for (auto& future : futures) {
            future.wait();
        }
        futures.clear();

        log_info(LogTest, "EnqueueReadBuffer");
        // Read the values from each device and compare them with the results calculated on the host
        for (size_t i = 0; i < devices.size(); ++i) {
            auto device = devices[i];
            auto device_tensor = gathered_tensors[i];

            boost::asio::post(pool, [&, i, device, num_elems, device_tensor]() mutable {
                auto output_data = std::shared_ptr<bfloat16[]>(new bfloat16[device_tensor.volume()]);
                ttnn::read_buffer(ttnn::QueueId(op_cq_id), device_tensor, {output_data});

                for (int j = 0; j < device_tensor.volume(); j++) {
                    int base = j / num_elems;  // dev_idx
                    ASSERT_EQ(output_data[j].to_float(), (-1.0 * base * 32.0 + 128));
                }
                log_info(LogTest, "Device{} Compare Success", device->id());
            });
        }
    }

    pool.join();

    for (auto device : devices) {
        ttnn::queue_synchronize(device->command_queue(op_cq_id));
    }

    log_info(tt::LogTest, "Finished");
}

}  // namespace ttnn::distributed::test<|MERGE_RESOLUTION|>--- conflicted
+++ resolved
@@ -182,34 +182,6 @@
         }
         futures.clear();
 
-<<<<<<< HEAD
-        log_info(LogTest, "Enqueue dummy ops");
-        for (int dev_idx = 0; dev_idx < devices.size(); dev_idx++) {
-            auto device = devices[dev_idx];
-            auto promise = std::make_shared<std::promise<void>>();
-            futures.push_back(promise->get_future());
-            boost::asio::post(pool, [&, dev_idx, device, promise]() mutable {
-                auto dummy_data = std::shared_ptr<bfloat16[]>(new bfloat16[num_elems]);
-                for (int j = 0; j < num_elems; j++) {
-                    dummy_data[j] = bfloat16(static_cast<float>(dev_idx));
-                }
-                auto dummy_buffer = tt::tt_metal::tensor_impl::allocate_buffer_on_device(device, tensor_spec);
-                auto dummy_storage = tt::tt_metal::DeviceStorage{dummy_buffer};
-                Tensor dummy_tensor = Tensor(dummy_storage, input_shape, DataType::BFLOAT16, Layout::TILE);
-                ttnn::write_buffer(ttnn::QueueId(op_cq_id), dummy_tensor, {dummy_data});
-                dispatch_ops_to_device(device, dummy_tensor, ttnn::QueueId(op_cq_id));
-                promise->set_value();
-            });
-        }
-
-        // Wait for all tasks to complete
-        for (auto& future : futures) {
-            future.wait();
-        }
-        futures.clear();
-
-=======
->>>>>>> 6cc4fb1f
         log_info(LogTest, "EnqueueReadBuffer");
         // Read the values from each device and compare them with the results calculated on the host
         for (size_t i = 0; i < devices.size(); ++i) {
