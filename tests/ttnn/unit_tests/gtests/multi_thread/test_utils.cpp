--- conflicted
+++ resolved
@@ -134,12 +134,7 @@
     log_info(tt::LogTest, "Tearing down fabric");
 
     // Wait for workers to finish
-<<<<<<< HEAD
-    auto d0_worker_subdevice = devices[0]->get_sub_device_ids()[TEST_WORKERS_SUBDEVICE_INDEX];
     tt_metal::Finish(devices[0]->command_queue(), {{subdevice_managers->worker_subdevice_id.at(devices[0]->id())}});
-=======
-    tt_metal::Finish(devices[0]->command_queue(), {subdevice_managers->worker_subdevice_id.at(devices[0]->id())});
->>>>>>> a428121a
 
     // Teardown the fabric
     line_fabric.teardown_from_host(termination_mode);
