// SPDX-FileCopyrightText: © 2025 Tenstorrent AI ULC
//
// SPDX-License-Identifier: Apache-2.0

#include <gtest/gtest.h>
#include <algorithm>
#include <cstdint>
#include <cstring>
#include <numeric>
#include <set>
#include <tt-metalium/core_coord.hpp>

#include "ttnn/cpp/ttnn/operations/experimental/cnn/convert_to_hwc/device/gather.hpp"

namespace ttnn::operations::experimental::cnn::convert_to_hwc::detail::test {

class GatherTransferTest : public ::testing::Test {
protected:
    void SetUp() override {}
    void TearDown() override {}

    // Helper to create core coordinate vectors
    std::vector<CoreCoord> make_cores(uint32_t num_cores) {
        std::vector<CoreCoord> cores;
        cores.reserve(num_cores);
        for (uint32_t i = 0; i < num_cores; i++) {
            cores.emplace_back(i, 0);  // Simple linear arrangement
        }
        return cores;
    }

    // Verify transfer correctness by checking that all elements are accounted for
    bool verify_transfers(const std::vector<GatherTransfer>& transfers, uint32_t B, uint32_t C, uint32_t HW) {
        // Track which elements have been transferred
        std::set<std::tuple<uint32_t, uint32_t, uint32_t>> transferred_elements;

        // Calculate number of input cores
        std::set<uint32_t> input_cores;
        for (const auto& transfer : transfers) {
            input_cores.insert(transfer.src_core_idx);
        }
        uint32_t num_input_cores = input_cores.size();
        uint32_t hw_per_core = HW / num_input_cores;

        for (const auto& transfer : transfers) {
            // For each element in this transfer
            for (uint32_t i = 0; i < transfer.length; i++) {
                // Calculate the logical position this element came from
                uint32_t hw = (transfer.src_core_idx * hw_per_core) + transfer.src_offset + i;
                auto element = std::make_tuple(transfer.batch, transfer.channel, hw);

                // Check for duplicates
                if (transferred_elements.count(element) > 0) {
                    return false;  // Duplicate transfer
                }
                transferred_elements.insert(element);
            }
        }

        // Check that all elements were transferred
        uint32_t expected_elements = B * C * HW;
        return transferred_elements.size() == expected_elements;
    }

    // Check if transfers are properly coalesced
    bool check_coalescing(const std::vector<GatherTransfer>& transfers) {
        for (size_t i = 1; i < transfers.size(); i++) {
            const auto& prev = transfers[i - 1];
            const auto& curr = transfers[i];

            // Check if these could have been coalesced but weren't
            if (prev.src_core_idx == curr.src_core_idx && prev.dst_core_idx == curr.dst_core_idx &&
                prev.channel == curr.channel && prev.batch == curr.batch &&
                prev.src_offset + prev.length == curr.src_offset && prev.dst_offset + prev.length == curr.dst_offset) {
                return false;  // Should have been coalesced
            }
        }
        return true;
    }

    // Validate blocked transfer groups
    bool verify_blocked_groups(
        const std::vector<BlockedTransferGroup>& groups, uint32_t output_width, uint32_t block_size) {
        // Check that groups are properly organized
        std::set<std::pair<uint32_t, uint32_t>> seen_blocks;

        for (const auto& group : groups) {
            auto key = std::make_pair(group.dst_shard_idx, group.dst_block_idx);
            if (seen_blocks.count(key) > 0) {
                return false;  // Duplicate block
            }
            seen_blocks.insert(key);

            // Verify block index is valid
            uint32_t max_blocks = (output_width + block_size - 1) / block_size;
            if (group.dst_block_idx >= max_blocks) {
                return false;  // Invalid block index
            }
        }

        return true;
    }

    // Helper to create test input shards
    std::vector<std::vector<float>> create_test_input(uint32_t B, uint32_t C, uint32_t HW, uint32_t num_cores) {
        std::vector<std::vector<float>> shards(num_cores);
        uint32_t shard_width = HW / num_cores;
        uint32_t shard_height = B * C;

        float value = 0.0f;
        for (uint32_t core = 0; core < num_cores; core++) {
            shards[core].resize(shard_height * shard_width);
            for (uint32_t row = 0; row < shard_height; row++) {
                for (uint32_t col = 0; col < shard_width; col++) {
                    // Fill with sequential values for easy verification
                    shards[core][(row * shard_width) + col] = value++;
                }
            }
        }

        return shards;
    }

    // Helper to compute expected output value for a given position
    // Output layout: [C, B*HW/num_output_cores] per shard
    // For output shard idx, position [c, pos] corresponds to input [b, c, hw]
    float compute_expected_output_value(
        uint32_t output_shard_idx,
        uint32_t c,
        uint32_t pos,
        uint32_t B,
        uint32_t C,
        uint32_t HW,
        uint32_t num_input_cores,
        uint32_t num_output_cores) {
        uint32_t output_shard_width = B * HW / num_output_cores;
        uint32_t input_shard_width = HW / num_input_cores;

        // Determine which batch and hw this position represents
        // For output shard idx, we get elements output_shard_idx * output_shard_width to (idx+1) * output_shard_width -
        // 1
        uint32_t global_pos = (output_shard_idx * output_shard_width) + pos;
        uint32_t b = global_pos / HW;
        uint32_t hw = global_pos % HW;

        // Find which input core has this hw
        uint32_t input_core_idx = hw / input_shard_width;
        uint32_t hw_in_shard = hw % input_shard_width;

        // Input shard layout: [B*C, HW/num_input_cores]
        // Row = b*C + c
        uint32_t input_row = (b * C) + c;
        uint32_t input_col = hw_in_shard;

        // Calculate the value: each input core starts with a base value
        // Core 0: starts at 0
        // Core 1: starts at (B*C) * input_shard_width
        // Core k: starts at k * (B*C) * input_shard_width
        uint32_t base_value = input_core_idx * (B * C) * input_shard_width;
        uint32_t value = base_value + (input_row * input_shard_width) + input_col;

        return static_cast<float>(value);
    }

    // Verify all elements in output shards match expected values
    void verify_all_output_elements(
        const std::vector<std::vector<float>>& output_shards,
        uint32_t B,
        uint32_t C,
        uint32_t HW,
        uint32_t num_input_cores,
        uint32_t num_output_cores) {
        uint32_t output_shard_width = B * HW / num_output_cores;

        for (uint32_t shard_idx = 0; shard_idx < output_shards.size(); shard_idx++) {
            const auto& shard = output_shards[shard_idx];
            EXPECT_EQ(shard.size(), C * output_shard_width) << "Shard " << shard_idx << " has wrong size";

            for (uint32_t c = 0; c < C; c++) {
                for (uint32_t pos = 0; pos < output_shard_width; pos++) {
                    uint32_t idx = (c * output_shard_width) + pos;
                    float expected =
                        compute_expected_output_value(shard_idx, c, pos, B, C, HW, num_input_cores, num_output_cores);
                    float actual = shard[idx];

                    EXPECT_FLOAT_EQ(actual, expected)
                        << "Mismatch at shard " << shard_idx << ", c=" << c << ", pos=" << pos << " (idx=" << idx
                        << "): expected " << expected << ", got " << actual;
                }
            }
        }
    }
};

// CPU execution functions moved from production code for testing purposes

/**
 * @brief Reference implementation of blocked gather operation
 *
 * This is a software reference implementation that demonstrates the blocked
 * transfer approach. It's used for testing and validation, not for hardware execution.
 *
 * @param B Batch size
 * @param C Number of channels
 * @param HW Total spatial dimension
 * @param input_cores Vector of input core coordinates
 * @param output_cores Vector of output core coordinates
 * @param input_shards Input data organized as shards (vector of flattened arrays)
 * @param block_size Width of each column block (default 4)
 * @return Output shards after gather operation
 */
std::vector<std::vector<float>> gather_with_blocked_transfers(
    uint32_t B,
    uint32_t C,
    uint32_t HW,
    const std::vector<CoreCoord>& input_cores,
    const std::vector<CoreCoord>& output_cores,
    const std::vector<std::vector<float>>& input_shards,
    uint32_t block_size) {
    uint32_t num_input_cores = input_cores.size();
    uint32_t num_output_cores = output_cores.size();

    // Input validation
    TT_FATAL(HW % num_input_cores == 0, "HW={} must be divisible by num_input_cores={}", HW, num_input_cores);
    TT_FATAL(
        (B * HW) % num_output_cores == 0, "B*HW={} must be divisible by num_output_cores={}", B * HW, num_output_cores);

    // First, precompute the high-level transfer list
    auto transfers = precompute_gather_transfers(B, C, HW, input_cores, output_cores);

    // Calculate output dimensions
    uint32_t output_shard_height = C;
    uint32_t output_shard_width = B * HW / num_output_cores;

    // Group transfers by output column blocks
    auto blocked_result = group_transfers_by_output_column_blocks(
        transfers, B, C, HW, input_cores, num_output_cores, sizeof(float), block_size, output_shard_width);
    const auto& blocked_groups = blocked_result.blocked_transfers;

    // Flatten input shards for C-style access
    std::vector<std::vector<float>> input_shards_flat;
    input_shards_flat.reserve(input_shards.size());
    for (const auto& shard : input_shards) {
        input_shards_flat.push_back(shard);  // Already flattened in this implementation
    }

    // Initialize output shards
    std::vector<std::vector<float>> output_shards(num_output_cores);
    for (uint32_t i = 0; i < num_output_cores; i++) {
        output_shards[i].resize(output_shard_height * output_shard_width, -1.0f);
    }

    // Process each column block
    for (const auto& group : blocked_groups) {
        // Calculate column range for this block
        uint32_t col_start = group.dst_block_idx * block_size;
        uint32_t col_end = std::min(col_start + block_size, output_shard_width);
        uint32_t actual_block_width = col_end - col_start;

        // Allocate temporary buffer for this column block (all rows, block_size columns)
        // In real hardware, this could be in local memory
        std::vector<float> block_buffer(output_shard_height * actual_block_width, 0.0f);

        // Execute all transfers for this column block
        for (const auto& transfer : group.transfers) {
            // Get source data
            const auto& src_flat = input_shards_flat[transfer.src_shard_idx];

            // dst_offset is now relative to the block start (after splitting in gather.cpp)
            // We need to calculate the row from the source offset
            uint32_t input_shard_width = HW / input_cores.size();

            // For each element in the transfer
            for (uint32_t i = 0; i < transfer.length; i++) {
                uint32_t src_idx = transfer.src_offset + i;

                // Calculate which row in the input shard this element belongs to
                uint32_t src_row = src_idx / input_shard_width;

                // Input shard layout: [B*C, HW/num_cores], so row = batch*C + channel
                // Output shard layout: [C, B*HW/num_cores], so row = channel
                // Extract channel from src_row: channel = src_row % C
                uint32_t dst_row = src_row % C;

                // dst_offset is relative to block start, so use it directly
                uint32_t block_col = transfer.dst_offset + i;

                // Write to block buffer
                block_buffer[(dst_row * actual_block_width) + block_col] = src_flat[src_idx];
            }
        }

        // Write the complete column block to the output shard
        auto& output_shard = output_shards[group.dst_shard_idx];
        for (uint32_t row = 0; row < output_shard_height; row++) {
            std::memcpy(
                &output_shard[(row * output_shard_width) + col_start],
                &block_buffer[row * actual_block_width],
                actual_block_width * sizeof(float));
        }
    }

    return output_shards;
}

/**
 * @brief Generic implementation of blocked gather operation for arbitrary element types
 *
 * This function performs the gather operation on any data type by working with
 * raw bytes and element sizes, making it suitable for different precision formats.
 *
 * The implementation follows a blocked transfer approach where transfers are grouped
 * by output column blocks to improve memory access patterns and enable efficient
 * hardware implementation.
 *
 * This implementation keeps all offset calculations in elements and uses
 * element_size only for memory operations. This design is more aligned
 * with hardware DMA operations which work with byte counts.
 *
 * Memory efficiency:
 * - Block buffer size = C × block_size × element_size bytes
 * - For C=16, block_size=4:
 *   - float32 (element_size=4): 16 × 4 × 4 = 256 bytes
 *   - bfloat16 (element_size=2): 16 × 4 × 2 = 128 bytes
 */
void gather_with_blocked_transfers_generic(
    const void* input_data,
    void* output_data,
    uint32_t element_size,
    uint32_t B,
    uint32_t C,
    uint32_t HW,
    const std::vector<CoreCoord>& input_cores,
    const std::vector<CoreCoord>& output_cores,
    uint32_t block_size) {
    // First, precompute transfers (element-based, size-agnostic)
    auto transfers = precompute_gather_transfers(B, C, HW, input_cores, output_cores);

    // Group transfers by output column blocks
    uint32_t output_shard_width = B * HW / output_cores.size();
    auto blocked_result = group_transfers_by_output_column_blocks(
        transfers, B, C, HW, input_cores, output_cores.size(), sizeof(float), block_size, output_shard_width);
    const auto& blocked_groups = blocked_result.blocked_transfers;

    uint32_t input_shard_width = HW / input_cores.size();
    uint32_t output_shard_height = C;

    // Cast to byte pointers for arithmetic
    const uint8_t* input_bytes = static_cast<const uint8_t*>(input_data);
    uint8_t* output_bytes = static_cast<uint8_t*>(output_data);

    // Process each block group
    for (const auto& group : blocked_groups) {
        uint32_t col_start = group.dst_block_idx * block_size;
        uint32_t col_end = std::min(col_start + block_size, output_shard_width);
        uint32_t actual_block_width = col_end - col_start;

        // Allocate block buffer in bytes
        uint32_t block_buffer_elements = output_shard_height * actual_block_width;
        std::vector<uint8_t> block_buffer(block_buffer_elements * element_size);

        // Execute transfers into block buffer
        for (const auto& transfer : group.transfers) {
            // Calculate source pointer for this shard
            const uint8_t* src_shard_base =
                input_bytes + (transfer.src_shard_idx * B * C * input_shard_width * element_size);

            // dst_offset is now relative to the block start (after splitting in gather.cpp)
            // Calculate the row from the source offset
            for (uint32_t i = 0; i < transfer.length; i++) {
                uint32_t src_idx = transfer.src_offset + i;

                // Calculate which row in the input shard this element belongs to
                uint32_t src_row = src_idx / input_shard_width;

                // Input shard layout: [B*C, HW/num_cores], so row = batch*C + channel
                // Output shard layout: [C, B*HW/num_cores], so row = channel
                // Extract channel from src_row: channel = src_row % C
                uint32_t dst_row = src_row % C;

                // dst_offset is relative to block start, so use it directly
                uint32_t block_col = transfer.dst_offset + i;
                uint32_t block_idx = (dst_row * actual_block_width) + block_col;

                // Calculate source pointer for this element
                const uint8_t* src_ptr = src_shard_base + (src_idx * element_size);

                // Copy element_size bytes
                std::memcpy(&block_buffer[block_idx * element_size], src_ptr, element_size);
            }
        }

        // Copy block buffer to output shard
        uint8_t* output_shard_base =
            output_bytes + (group.dst_shard_idx * output_shard_height * output_shard_width * element_size);

        for (uint32_t row = 0; row < output_shard_height; row++) {
            // Copy entire row of the block
            std::memcpy(
                &output_shard_base[(row * output_shard_width + col_start) * element_size],
                &block_buffer[row * actual_block_width * element_size],
                actual_block_width * element_size);
        }
    }
}

TEST_F(GatherTransferTest, BasicTransferGeneration) {
    // Test simple single core to single core case: B=1, C=2, HW=8
    uint32_t B = 1, C = 2, HW = 8;
    auto input_cores = make_cores(1);
    auto output_cores = make_cores(1);

    auto transfers = precompute_gather_transfers(B, C, HW, input_cores, output_cores);

    // Should have exactly C transfers (one per channel) since everything is on same core
    EXPECT_EQ(transfers.size(), C);

    // Verify all transfers
    EXPECT_TRUE(verify_transfers(transfers, B, C, HW));

    // Check first transfer details
    EXPECT_EQ(transfers[0].src_core_idx, 0u);
    EXPECT_EQ(transfers[0].dst_core_idx, 0u);
    EXPECT_EQ(transfers[0].channel, 0u);
    EXPECT_EQ(transfers[0].batch, 0u);
    EXPECT_EQ(transfers[0].length, HW);  // Should transfer entire row
}

TEST_F(GatherTransferTest, TransferCoalescing) {
    // Test that adjacent transfers are properly coalesced
    uint32_t B = 1, C = 2, HW = 16;
    auto input_cores = make_cores(2);
    auto output_cores = make_cores(2);

    auto transfers = precompute_gather_transfers(B, C, HW, input_cores, output_cores);

    // Verify coalescing worked properly
    EXPECT_TRUE(check_coalescing(transfers));

    // With 2 input cores and 2 output cores, we expect 4 transfers total
    // (2 channels × 2 source cores = 4 transfers)
    EXPECT_EQ(transfers.size(), 4u);
}

TEST_F(GatherTransferTest, MultiCoreTransfers) {
    // Test various core configurations
    struct TestCase {
        uint32_t B, C, HW;
        uint32_t num_input_cores, num_output_cores;
        std::string description;
    };

    std::vector<TestCase> test_cases = {
        {1, 2, 8, 1, 2, "1→2 cores"},
        {2, 2, 8, 2, 2, "2→2 cores"},
        {1, 4, 16, 2, 4, "2→4 cores"},
        {2, 4, 16, 4, 2, "4→2 cores"},
        {1, 3, 12, 3, 3, "3→3 cores (non-power-of-2)"},
    };

    for (const auto& tc : test_cases) {
        auto input_cores = make_cores(tc.num_input_cores);
        auto output_cores = make_cores(tc.num_output_cores);

        auto transfers = precompute_gather_transfers(tc.B, tc.C, tc.HW, input_cores, output_cores);

        // Verify correctness
        EXPECT_TRUE(verify_transfers(transfers, tc.B, tc.C, tc.HW)) << "Failed for " << tc.description;
        EXPECT_TRUE(check_coalescing(transfers)) << "Coalescing failed for " << tc.description;

        // Verify we have transfers from/to all cores
        std::set<uint32_t> src_cores, dst_cores;
        for (const auto& t : transfers) {
            src_cores.insert(t.src_core_idx);
            dst_cores.insert(t.dst_core_idx);
        }

        EXPECT_EQ(src_cores.size(), tc.num_input_cores) << "Not all input cores used in " << tc.description;
        EXPECT_EQ(dst_cores.size(), tc.num_output_cores) << "Not all output cores used in " << tc.description;
    }
}

TEST_F(GatherTransferTest, BlockedTransferGrouping) {
    // Test column block grouping
    uint32_t B = 1, C = 2, HW = 16;
    uint32_t block_size = 4;
    auto input_cores = make_cores(2);
    auto output_cores = make_cores(2);

    auto transfers = precompute_gather_transfers(B, C, HW, input_cores, output_cores);
    uint32_t output_shard_width = B * HW / output_cores.size();
    auto blocked_result = group_transfers_by_output_column_blocks(
        transfers, B, C, HW, input_cores, output_cores.size(), sizeof(float), block_size, output_shard_width);
    const auto& blocked_groups = blocked_result.blocked_transfers;

    // Calculate expected number of blocks
    uint32_t blocks_per_shard = (output_shard_width + block_size - 1) / block_size;

    // Verify blocked groups
    EXPECT_TRUE(verify_blocked_groups(blocked_groups, output_shard_width, block_size));

    // Check that all blocks are represented
    std::set<std::pair<uint32_t, uint32_t>> block_keys;
    for (const auto& group : blocked_groups) {
        block_keys.insert(std::make_pair(group.dst_shard_idx, group.dst_block_idx));
    }

    // We should have blocks for each output shard
    for (uint32_t shard = 0; shard < output_cores.size(); shard++) {
        for (uint32_t block = 0; block < blocks_per_shard; block++) {
            EXPECT_GT(block_keys.count(std::make_pair(shard, block)), 0u)
                << "Missing block " << block << " for shard " << shard;
        }
    }
}

TEST_F(GatherTransferTest, EdgeCases) {
    // Test edge cases

    // Case 1: B=1, C=1, HW=4 (minimal case)
    {
        uint32_t B = 1, C = 1, HW = 4;
        auto input_cores = make_cores(1);
        auto output_cores = make_cores(1);

        auto transfers = precompute_gather_transfers(B, C, HW, input_cores, output_cores);

        // Should have exactly 1 transfer
        EXPECT_EQ(transfers.size(), 1u);
        EXPECT_EQ(transfers[0].length, 4u);
        EXPECT_TRUE(verify_transfers(transfers, B, C, HW));
    }

    // Case 2: Single channel with multiple cores
    {
        uint32_t B = 1, C = 1, HW = 16;
        auto input_cores = make_cores(4);
        auto output_cores = make_cores(4);

        auto transfers = precompute_gather_transfers(B, C, HW, input_cores, output_cores);

        // Each input core should contribute to each output core
        EXPECT_EQ(transfers.size(), 4u);  // 4 transfers for single channel
        EXPECT_TRUE(verify_transfers(transfers, B, C, HW));
    }

    // Case 3: Large batch size
    {
        uint32_t B = 4, C = 2, HW = 8;
        auto input_cores = make_cores(2);
        auto output_cores = make_cores(2);

        auto transfers = precompute_gather_transfers(B, C, HW, input_cores, output_cores);

        EXPECT_TRUE(verify_transfers(transfers, B, C, HW));
        EXPECT_TRUE(check_coalescing(transfers));
    }
}

TEST_F(GatherTransferTest, LargeConfigurations) {
    // Stress test with larger configuration
    uint32_t B = 4, C = 16, HW = 64;
    auto input_cores = make_cores(8);
    auto output_cores = make_cores(8);

    auto transfers = precompute_gather_transfers(B, C, HW, input_cores, output_cores);

    // Verify basic properties
    EXPECT_TRUE(verify_transfers(transfers, B, C, HW));
    EXPECT_TRUE(check_coalescing(transfers));

    // Test blocking with different block sizes
    std::vector<uint32_t> block_sizes = {4, 8, 16};
    for (auto block_size : block_sizes) {
        uint32_t output_width = B * HW / output_cores.size();
        auto blocked_result = group_transfers_by_output_column_blocks(
            transfers, B, C, HW, input_cores, output_cores.size(), sizeof(float), block_size, output_width);
        const auto& blocked = blocked_result.blocked_transfers;
        EXPECT_TRUE(verify_blocked_groups(blocked, output_width, block_size)) << "Failed for block_size=" << block_size;
    }
}

TEST_F(GatherTransferTest, UnevenSharding) {
    // Test when HW is not evenly divisible by cores
    // This should fail with TT_FATAL, so we test that it throws
    uint32_t B = 1, C = 2, HW = 15;  // 15 not divisible by 2
    auto input_cores = make_cores(2);
    auto output_cores = make_cores(2);

    // This should throw due to TT_FATAL
    try {
        precompute_gather_transfers(B, C, HW, input_cores, output_cores);
        FAIL() << "Expected TT_FATAL exception";
    } catch (const std::exception& e) {
        std::string error_msg(e.what());
        EXPECT_NE(error_msg.find("HW=15 must be divisible by num_input_cores=2"), std::string::npos)
            << "Unexpected exception message: " << error_msg;
    }
}

TEST_F(GatherTransferTest, TransferLowering) {
    // Test high-level to low-level transfer conversion
    uint32_t B = 2, C = 2, HW = 8;
    auto input_cores = make_cores(2);
    auto output_cores = make_cores(2);

    auto transfers = precompute_gather_transfers(B, C, HW, input_cores, output_cores);
    uint32_t derived_output_width = B * HW / output_cores.size();
    auto low_level = lower_gather_transfers(
        transfers, B, C, HW, input_cores, output_cores.size(), sizeof(float), derived_output_width);

    // Should have same number of transfers
    EXPECT_EQ(transfers.size(), low_level.size());

    // Verify offsets are calculated correctly
    uint32_t input_shard_width = HW / input_cores.size();
    uint32_t output_shard_width = B * HW / output_cores.size();

    for (size_t i = 0; i < transfers.size(); i++) {
        const auto& hl = transfers[i];
        const auto& ll = low_level[i];

        // Verify source offset calculation
        uint32_t expected_src_row = (hl.batch * C) + hl.channel;
        uint32_t expected_src_offset = (expected_src_row * input_shard_width) + hl.src_offset;
        EXPECT_EQ(ll.src_offset, expected_src_offset) << "Source offset mismatch for transfer " << i;

        // Verify destination offset calculation
        uint32_t expected_dst_row = hl.channel;
        uint32_t expected_dst_offset = (expected_dst_row * output_shard_width) + hl.dst_offset;
        EXPECT_EQ(ll.dst_offset, expected_dst_offset) << "Destination offset mismatch for transfer " << i;

        // Length should be preserved
        EXPECT_EQ(ll.length, hl.length);
    }
}

TEST_F(GatherTransferTest, EndToEndGatherOperation) {
    // Test the full gather operation with blocked transfers
    uint32_t B = 2, C = 2, HW = 8;
    uint32_t block_size = 2;
    auto input_cores = make_cores(2);
    auto output_cores = make_cores(2);

    // Create test input
    auto input_shards = create_test_input(B, C, HW, input_cores.size());

    // Run gather operation
    auto output_shards = gather_with_blocked_transfers(B, C, HW, input_cores, output_cores, input_shards, block_size);

    // Verify output shape
    EXPECT_EQ(output_shards.size(), output_cores.size());

    uint32_t output_shard_height = C;
    uint32_t output_shard_width = B * HW / output_cores.size();
    for (const auto& shard : output_shards) {
        EXPECT_EQ(shard.size(), output_shard_height * output_shard_width);
    }

    // Verify data correctness by checking a few specific values
    // Input layout: [B*C, HW/cores] = [4, 4] per core
    // Output layout: [C, B*HW/cores] = [2, 8] per core

    // For example, element at (b=0, c=0, hw=0) should map correctly
    // Input: core 0, row 0, col 0 -> value 0
    // Output: core 0, row 0, col 0 -> should also be value 0
    EXPECT_EQ(output_shards[0][0], 0.0f);

    // Element at (b=0, c=1, hw=0)
    // Input: core 0, row 1, col 0 -> value 4
    // Output: core 0, row 1, col 0 -> should be value 4
    EXPECT_EQ(output_shards[0][output_shard_width], 4.0f);
}

TEST_F(GatherTransferTest, VerifyTransferSorting) {
    // Test that transfers are properly sorted for cache efficiency
    uint32_t B = 2, C = 4, HW = 16;
    auto input_cores = make_cores(4);
    auto output_cores = make_cores(4);

    auto transfers = precompute_gather_transfers(B, C, HW, input_cores, output_cores);

    // Verify transfers are sorted by source core first
    for (size_t i = 1; i < transfers.size(); i++) {
        EXPECT_LE(transfers[i - 1].src_core_idx, transfers[i].src_core_idx) << "Transfers not sorted by source core";

        // Within same source core, check row ordering
        if (transfers[i - 1].src_core_idx == transfers[i].src_core_idx) {
            uint32_t prev_row = (transfers[i - 1].batch * C) + transfers[i - 1].channel;
            uint32_t curr_row = (transfers[i].batch * C) + transfers[i].channel;
            EXPECT_LE(prev_row, curr_row) << "Transfers within core not sorted by row";

            // Within same row, check column ordering
            if (prev_row == curr_row) {
                EXPECT_LE(transfers[i - 1].src_offset, transfers[i].src_offset)
                    << "Transfers within row not sorted by offset";
            }
        }
    }
}

TEST_F(GatherTransferTest, GenericElementTypes) {
    // Test with different element types to verify generic implementation
    uint32_t B = 2, C = 4, HW = 16;
    auto input_cores = make_cores(2);
    auto output_cores = make_cores(2);

    // Test with float32 (host) - element_size = 4
    {
        // Create flat input data manually
        std::vector<float> input_data(B * C * HW);
        for (uint32_t i = 0; i < input_data.size(); i++) {
            input_data[i] = static_cast<float>(i);
        }
        std::vector<float> output_data(B * C * HW, 0.0f);

        gather_with_blocked_transfers_generic(
            input_data.data(), output_data.data(), sizeof(float), B, C, HW, input_cores, output_cores, 4);

        // Verify a few values
        // Input is in [B, C, HW] layout flattened as: b0c0hw0, b0c0hw1, ..., b0c1hw0, b0c1hw1, ...
        // Output should be in [C, B, HW] layout

        // First element (c=0, b=0, hw=0) should map to output position 0
        EXPECT_FLOAT_EQ(output_data[0], 0.0f);

        // For c=1, b=0, hw=1:
        // Input position: b*C*HW + c*HW + hw = 0*4*16 + 1*16 + 1 = 17
        // Output position: c*B*HW + b*HW + hw = 1*2*16 + 0*16 + 1 = 33
        uint32_t input_idx = 0 * C * HW + 1 * HW + 1;  // b=0, c=1, hw=1
        EXPECT_FLOAT_EQ(output_data[1 * B * HW + 0 * HW + 1], static_cast<float>(input_idx));
    }

    // Test with uint16_t (simulating bfloat16 on device) - element_size = 2
    {
        std::vector<uint16_t> input_data(B * C * HW);
        for (size_t i = 0; i < input_data.size(); i++) {
            input_data[i] = static_cast<uint16_t>(i);
        }
        std::vector<uint16_t> output_data(B * C * HW, 0);

        gather_with_blocked_transfers_generic(
            input_data.data(), output_data.data(), sizeof(uint16_t), B, C, HW, input_cores, output_cores, 4);

        // Verify transformation worked (same mapping as float test)
        EXPECT_EQ(output_data[0], 0);  // First element
        // For c=1, b=0, hw=1: input position = 0*4*16 + 1*16 + 1 = 17
        uint32_t input_idx_u16 = 0 * C * HW + 1 * HW + 1;
        EXPECT_EQ(output_data[1 * B * HW + 0 * HW + 1], static_cast<uint16_t>(input_idx_u16));
    }

    // Verify element size calculations
    EXPECT_EQ(sizeof(float), 4u);
    EXPECT_EQ(sizeof(uint16_t), 2u);
    EXPECT_EQ(elements_to_bytes(100, 4), 400u);  // 100 elements * 4 bytes
    EXPECT_EQ(elements_to_bytes(100, 2), 200u);  // 100 elements * 2 bytes
}

TEST_F(GatherTransferTest, VerifyInputAndOutputShards) {
    // Test the gather operation with simple configuration to verify correctness
    uint32_t B = 2, C = 3, HW = 4;
    auto input_cores = make_cores(2);
    auto output_cores = make_cores(2);

    auto input_shards = create_test_input(B, C, HW, input_cores.size());

    // Input is width-sharded: each core has [B*C, HW/num_cores] = [6, 2]
    // Core 0: values 0-11 (sequential)
    EXPECT_FLOAT_EQ(input_shards[0][0], 0.0f);    // row=0, col=0
    EXPECT_FLOAT_EQ(input_shards[0][1], 1.0f);    // row=0, col=1
    EXPECT_FLOAT_EQ(input_shards[0][2], 2.0f);    // row=1, col=0
    EXPECT_FLOAT_EQ(input_shards[0][3], 3.0f);    // row=1, col=1
    EXPECT_FLOAT_EQ(input_shards[0][4], 4.0f);    // row=2, col=0
    EXPECT_FLOAT_EQ(input_shards[0][5], 5.0f);    // row=2, col=1
    EXPECT_FLOAT_EQ(input_shards[0][6], 6.0f);    // row=3, col=0
    EXPECT_FLOAT_EQ(input_shards[0][7], 7.0f);    // row=3, col=1
    EXPECT_FLOAT_EQ(input_shards[0][8], 8.0f);    // row=4, col=0
    EXPECT_FLOAT_EQ(input_shards[0][9], 9.0f);    // row=4, col=1
    EXPECT_FLOAT_EQ(input_shards[0][10], 10.0f);  // row=5, col=0
    EXPECT_FLOAT_EQ(input_shards[0][11], 11.0f);  // row=5, col=1

    // Core 1: values 12-23 (sequential)
    EXPECT_FLOAT_EQ(input_shards[1][0], 12.0f);   // row=0, col=0
    EXPECT_FLOAT_EQ(input_shards[1][1], 13.0f);   // row=0, col=1
    EXPECT_FLOAT_EQ(input_shards[1][2], 14.0f);   // row=1, col=0
    EXPECT_FLOAT_EQ(input_shards[1][3], 15.0f);   // row=1, col=1
    EXPECT_FLOAT_EQ(input_shards[1][4], 16.0f);   // row=2, col=0
    EXPECT_FLOAT_EQ(input_shards[1][5], 17.0f);   // row=2, col=1
    EXPECT_FLOAT_EQ(input_shards[1][6], 18.0f);   // row=3, col=0
    EXPECT_FLOAT_EQ(input_shards[1][7], 19.0f);   // row=3, col=1
    EXPECT_FLOAT_EQ(input_shards[1][8], 20.0f);   // row=4, col=0
    EXPECT_FLOAT_EQ(input_shards[1][9], 21.0f);   // row=4, col=1
    EXPECT_FLOAT_EQ(input_shards[1][10], 22.0f);  // row=5, col=0
    EXPECT_FLOAT_EQ(input_shards[1][11], 23.0f);  // row=5, col=1

    // Run gather operation to get output shards
    // Output shard structure: [C, output_shard_width] where output_shard_width = B*HW/num_cores = 4
    auto output_shards = gather_with_blocked_transfers(B, C, HW, input_cores, output_cores, input_shards, 2);

    // Core 0 checks
    EXPECT_FLOAT_EQ(output_shards[0][0], 0.0f);   // c=0, pos 0
    EXPECT_FLOAT_EQ(output_shards[0][1], 1.0f);   // c=0, pos 1
    EXPECT_FLOAT_EQ(output_shards[0][2], 12.0f);  // c=0, pos 2
    EXPECT_FLOAT_EQ(output_shards[0][3], 13.0f);  // c=0, pos 3

    EXPECT_FLOAT_EQ(output_shards[0][4], 2.0f);   // c=1, pos 0
    EXPECT_FLOAT_EQ(output_shards[0][5], 3.0f);   // c=1, pos 1
    EXPECT_FLOAT_EQ(output_shards[0][6], 14.0f);  // c=1, pos 2
    EXPECT_FLOAT_EQ(output_shards[0][7], 15.0f);  // c=1, pos 3

    EXPECT_FLOAT_EQ(output_shards[0][8], 4.0f);    // c=2, pos 0
    EXPECT_FLOAT_EQ(output_shards[0][9], 5.0f);    // c=2, pos 1
    EXPECT_FLOAT_EQ(output_shards[0][10], 16.0f);  // c=2, pos 2
    EXPECT_FLOAT_EQ(output_shards[0][11], 17.0f);  // c=2, pos 3

    // Core 1 checks
    EXPECT_FLOAT_EQ(output_shards[1][0], 6.0f);   // c=0, pos 0
    EXPECT_FLOAT_EQ(output_shards[1][1], 7.0f);   // c=0, pos 1
    EXPECT_FLOAT_EQ(output_shards[1][2], 18.0f);  // c=0, pos 2
    EXPECT_FLOAT_EQ(output_shards[1][3], 19.0f);  // c=0, pos 3

    EXPECT_FLOAT_EQ(output_shards[1][4], 8.0f);   // c=1, pos 0
    EXPECT_FLOAT_EQ(output_shards[1][5], 9.0f);   // c=1, pos 1
    EXPECT_FLOAT_EQ(output_shards[1][6], 20.0f);  // c=1, pos 2
    EXPECT_FLOAT_EQ(output_shards[1][7], 21.0f);  // c=1, pos 3

    EXPECT_FLOAT_EQ(output_shards[1][8], 10.0f);   // c=2, pos 0
    EXPECT_FLOAT_EQ(output_shards[1][9], 11.0f);   // c=2, pos 1
    EXPECT_FLOAT_EQ(output_shards[1][10], 22.0f);  // c=2, pos 2
    EXPECT_FLOAT_EQ(output_shards[1][11], 23.0f);  // c=2, pos 3

    // Verify all elements were written (no -1 or uninitialized values)
    for (const auto& shard : output_shards) {
        for (float val : shard) {
            EXPECT_NE(val, -1.0f) << "Found unwritten element";
        }
    }
}

TEST_F(GatherTransferTest, OneToManyCores) {
    // Test 1 input core to 2 output cores
    uint32_t B = 2, C = 2, HW = 4;
    auto input_cores = make_cores(1);
    auto output_cores = make_cores(2);

    // Create input with 1 shard containing all data
    std::vector<std::vector<float>> input_shards(1);
    input_shards[0].resize(B * C * HW);
    for (uint32_t i = 0; i < input_shards[0].size(); i++) {
        input_shards[0][i] = static_cast<float>(i);
    }

    // Verify input values
    EXPECT_FLOAT_EQ(input_shards[0][0], 0.0f);    // b=0,c=0,hw=0
    EXPECT_FLOAT_EQ(input_shards[0][1], 1.0f);    // b=0,c=0,hw=1
    EXPECT_FLOAT_EQ(input_shards[0][2], 2.0f);    // b=0,c=0,hw=2
    EXPECT_FLOAT_EQ(input_shards[0][3], 3.0f);    // b=0,c=0,hw=3
    EXPECT_FLOAT_EQ(input_shards[0][4], 4.0f);    // b=0,c=1,hw=0
    EXPECT_FLOAT_EQ(input_shards[0][7], 7.0f);    // b=0,c=1,hw=3
    EXPECT_FLOAT_EQ(input_shards[0][8], 8.0f);    // b=1,c=0,hw=0
    EXPECT_FLOAT_EQ(input_shards[0][15], 15.0f);  // b=1,c=1,hw=3

    // Run gather operation
    auto output_shards = gather_with_blocked_transfers(B, C, HW, input_cores, output_cores, input_shards, 2);

    // Output is height-sharded: each core gets B*HW/2 = 4 elements per channel
    // Core 0 should get b=0 data, Core 1 should get b=1 data

    // Core 0: c=0[0,1,2,3], c=1[4,5,6,7]
    EXPECT_FLOAT_EQ(output_shards[0][0], 0.0f);  // c=0, b=0, hw=0
    EXPECT_FLOAT_EQ(output_shards[0][1], 1.0f);  // c=0, b=0, hw=1
    EXPECT_FLOAT_EQ(output_shards[0][2], 2.0f);  // c=0, b=0, hw=2
    EXPECT_FLOAT_EQ(output_shards[0][3], 3.0f);  // c=0, b=0, hw=3
    EXPECT_FLOAT_EQ(output_shards[0][4], 4.0f);  // c=1, b=0, hw=0
    EXPECT_FLOAT_EQ(output_shards[0][5], 5.0f);  // c=1, b=0, hw=1
    EXPECT_FLOAT_EQ(output_shards[0][6], 6.0f);  // c=1, b=0, hw=2
    EXPECT_FLOAT_EQ(output_shards[0][7], 7.0f);  // c=1, b=0, hw=3

    // Core 1: c=0[8,9,10,11], c=1[12,13,14,15]
    EXPECT_FLOAT_EQ(output_shards[1][0], 8.0f);   // c=0, b=1, hw=0
    EXPECT_FLOAT_EQ(output_shards[1][1], 9.0f);   // c=0, b=1, hw=1
    EXPECT_FLOAT_EQ(output_shards[1][2], 10.0f);  // c=0, b=1, hw=2
    EXPECT_FLOAT_EQ(output_shards[1][3], 11.0f);  // c=0, b=1, hw=3
    EXPECT_FLOAT_EQ(output_shards[1][4], 12.0f);  // c=1, b=1, hw=0
    EXPECT_FLOAT_EQ(output_shards[1][5], 13.0f);  // c=1, b=1, hw=1
    EXPECT_FLOAT_EQ(output_shards[1][6], 14.0f);  // c=1, b=1, hw=2
    EXPECT_FLOAT_EQ(output_shards[1][7], 15.0f);  // c=1, b=1, hw=3

    // Verify all elements were written (no -1 or uninitialized values)
    for (const auto& shard : output_shards) {
        for (float val : shard) {
            EXPECT_NE(val, -1.0f) << "Found unwritten element";
        }
    }
}

TEST_F(GatherTransferTest, ManyToOneCores) {
    // Test 2 input cores to 1 output core
    uint32_t B = 1, C = 2, HW = 8;
    auto input_cores = make_cores(2);
    auto output_cores = make_cores(1);

    // Create input shards - width sharded across 2 cores
    auto input_shards = create_test_input(B, C, HW, input_cores.size());

    // Verify key input values
    EXPECT_FLOAT_EQ(input_shards[0][0], 0.0f);   // c=0, hw=0
    EXPECT_FLOAT_EQ(input_shards[0][3], 3.0f);   // c=0, hw=3
    EXPECT_FLOAT_EQ(input_shards[0][4], 4.0f);   // c=1, hw=0
    EXPECT_FLOAT_EQ(input_shards[1][0], 8.0f);   // c=0, hw=4
    EXPECT_FLOAT_EQ(input_shards[1][3], 11.0f);  // c=0, hw=7
    EXPECT_FLOAT_EQ(input_shards[1][4], 12.0f);  // c=1, hw=4

    // Run gather operation
    auto output_shards = gather_with_blocked_transfers(B, C, HW, input_cores, output_cores, input_shards, 4);

    // All output on single core: [C, B*HW] = [2, 8]
    // Logical output tensor is identical to input tensor
    // Channel 0: interleaved from both cores [0,1,2,3,8,9,10,11]
    EXPECT_FLOAT_EQ(output_shards[0][0], 0.0f);
    EXPECT_FLOAT_EQ(output_shards[0][1], 1.0f);
    EXPECT_FLOAT_EQ(output_shards[0][2], 2.0f);
    EXPECT_FLOAT_EQ(output_shards[0][3], 3.0f);
    EXPECT_FLOAT_EQ(output_shards[0][4], 8.0f);
    EXPECT_FLOAT_EQ(output_shards[0][5], 9.0f);
    EXPECT_FLOAT_EQ(output_shards[0][6], 10.0f);
    EXPECT_FLOAT_EQ(output_shards[0][7], 11.0f);

    // Channel 1: interleaved from both cores [4,5,6,7,12,13,14,15]
    EXPECT_FLOAT_EQ(output_shards[0][8], 4.0f);
    EXPECT_FLOAT_EQ(output_shards[0][9], 5.0f);
    EXPECT_FLOAT_EQ(output_shards[0][10], 6.0f);
    EXPECT_FLOAT_EQ(output_shards[0][11], 7.0f);
    EXPECT_FLOAT_EQ(output_shards[0][12], 12.0f);
    EXPECT_FLOAT_EQ(output_shards[0][13], 13.0f);
    EXPECT_FLOAT_EQ(output_shards[0][14], 14.0f);
    EXPECT_FLOAT_EQ(output_shards[0][15], 15.0f);

    // Verify all elements were written (no -1 or uninitialized values)
    for (const auto& shard : output_shards) {
        for (float val : shard) {
            EXPECT_NE(val, -1.0f) << "Found unwritten element";
        }
    }
}

TEST_F(GatherTransferTest, FourCoresToFourCores) {
    // Test 4x4 core configuration with B=2, C=4, HW=8
    uint32_t B = 2, C = 4, HW = 8;
    auto input_cores = make_cores(4);
    auto output_cores = make_cores(4);

    // Create input shards
    auto input_shards = create_test_input(B, C, HW, input_cores.size());

    // Each input core has [B*C, HW/4] = [8, 2] elements
    // Verify a sample from each input core
    EXPECT_FLOAT_EQ(input_shards[0][0], 0.0f);    // core0: first element
    EXPECT_FLOAT_EQ(input_shards[0][15], 15.0f);  // core0: last element
    EXPECT_FLOAT_EQ(input_shards[1][0], 16.0f);   // core1: first element
    EXPECT_FLOAT_EQ(input_shards[2][0], 32.0f);   // core2: first element
    EXPECT_FLOAT_EQ(input_shards[3][0], 48.0f);   // core3: first element
    EXPECT_FLOAT_EQ(input_shards[3][15], 63.0f);  // core3: last element

    // Run gather operation
    auto output_shards = gather_with_blocked_transfers(B, C, HW, input_cores, output_cores, input_shards, 2);

    // Each output core has [C, B*HW/4] = [4, 4] elements
    // Output distribution follows height sharding pattern

    // Based on debug output, Core 0 has pattern: [0,1,16,17, 2,3,18,19, 4,5,20,21, 6,7,22,23]
    EXPECT_FLOAT_EQ(output_shards[0][0], 0.0f);
    EXPECT_FLOAT_EQ(output_shards[0][1], 1.0f);
    EXPECT_FLOAT_EQ(output_shards[0][2], 16.0f);
    EXPECT_FLOAT_EQ(output_shards[0][3], 17.0f);
    EXPECT_FLOAT_EQ(output_shards[0][4], 2.0f);
    EXPECT_FLOAT_EQ(output_shards[0][5], 3.0f);
    EXPECT_FLOAT_EQ(output_shards[0][6], 18.0f);
    EXPECT_FLOAT_EQ(output_shards[0][7], 19.0f);

    // Core 3 has pattern: [40,41,56,57, 42,43,58,59, 44,45,60,61, 46,47,62,63]
    EXPECT_FLOAT_EQ(output_shards[3][0], 40.0f);
    EXPECT_FLOAT_EQ(output_shards[3][1], 41.0f);
    EXPECT_FLOAT_EQ(output_shards[3][2], 56.0f);
    EXPECT_FLOAT_EQ(output_shards[3][3], 57.0f);
    EXPECT_FLOAT_EQ(output_shards[3][12], 46.0f);
    EXPECT_FLOAT_EQ(output_shards[3][13], 47.0f);
    EXPECT_FLOAT_EQ(output_shards[3][14], 62.0f);
    EXPECT_FLOAT_EQ(output_shards[3][15], 63.0f);

    // Verify all elements were written (no -1 or uninitialized values)
    for (const auto& shard : output_shards) {
        for (float val : shard) {
            EXPECT_NE(val, -1.0f) << "Found unwritten element";
        }
    }
}

TEST_F(GatherTransferTest, SingleChannelManyBatches) {
    // Test with C=1, B=4, HW=4 across 2 cores
    uint32_t B = 4, C = 1, HW = 4;
    auto input_cores = make_cores(2);
    auto output_cores = make_cores(2);

    // Create input shards
    auto input_shards = create_test_input(B, C, HW, input_cores.size());

    // Input layout: each core has [4, 2] = 8 elements
    // Core 0: b0hw0-1, b1hw0-1, b2hw0-1, b3hw0-1
    // Core 1: b0hw2-3, b1hw2-3, b2hw2-3, b3hw2-3
    EXPECT_FLOAT_EQ(input_shards[0][0], 0.0f);   // b=0,hw=0
    EXPECT_FLOAT_EQ(input_shards[0][2], 2.0f);   // b=1,hw=0
    EXPECT_FLOAT_EQ(input_shards[0][4], 4.0f);   // b=2,hw=0
    EXPECT_FLOAT_EQ(input_shards[0][6], 6.0f);   // b=3,hw=0
    EXPECT_FLOAT_EQ(input_shards[1][0], 8.0f);   // b=0,hw=2
    EXPECT_FLOAT_EQ(input_shards[1][7], 15.0f);  // b=3,hw=3

    // Run gather operation
    auto output_shards = gather_with_blocked_transfers(B, C, HW, input_cores, output_cores, input_shards, 4);

    // Output layout: each core has [1, 8] = 8 elements
    // Since C=1, output is just redistributed by B*HW
    // Core 0: b0-1 data, Core 1: b2-3 data

    // Core 0 should have b=0,1 all hw values
    EXPECT_FLOAT_EQ(output_shards[0][0], 0.0f);   // b=0,hw=0
    EXPECT_FLOAT_EQ(output_shards[0][1], 1.0f);   // b=0,hw=1
    EXPECT_FLOAT_EQ(output_shards[0][2], 8.0f);   // b=0,hw=2
    EXPECT_FLOAT_EQ(output_shards[0][3], 9.0f);   // b=0,hw=3
    EXPECT_FLOAT_EQ(output_shards[0][4], 2.0f);   // b=1,hw=0
    EXPECT_FLOAT_EQ(output_shards[0][5], 3.0f);   // b=1,hw=1
    EXPECT_FLOAT_EQ(output_shards[0][6], 10.0f);  // b=1,hw=2
    EXPECT_FLOAT_EQ(output_shards[0][7], 11.0f);  // b=1,hw=3

    // Core 1 should have b=2,3 all hw values
    EXPECT_FLOAT_EQ(output_shards[1][0], 4.0f);   // b=2,hw=0
    EXPECT_FLOAT_EQ(output_shards[1][1], 5.0f);   // b=2,hw=1
    EXPECT_FLOAT_EQ(output_shards[1][2], 12.0f);  // b=2,hw=2
    EXPECT_FLOAT_EQ(output_shards[1][3], 13.0f);  // b=2,hw=3
    EXPECT_FLOAT_EQ(output_shards[1][4], 6.0f);   // b=3,hw=0
    EXPECT_FLOAT_EQ(output_shards[1][5], 7.0f);   // b=3,hw=1
    EXPECT_FLOAT_EQ(output_shards[1][6], 14.0f);  // b=3,hw=2
    EXPECT_FLOAT_EQ(output_shards[1][7], 15.0f);  // b=3,hw=3

    // Verify all elements were written (no -1 or uninitialized values)
    for (const auto& shard : output_shards) {
        for (float val : shard) {
            EXPECT_NE(val, -1.0f) << "Found unwritten element";
        }
    }
}

TEST_F(GatherTransferTest, BlockBoundaryCorrectness) {
    // Test that values at block boundaries are handled correctly
    // Use a simpler test with wrapper function to verify block boundaries
    uint32_t B = 1, C = 2, HW = 8;
    uint32_t block_size = 3;  // Non-power-of-2 to test edge cases
    auto input_cores = make_cores(2);
    auto output_cores = make_cores(2);

    // Create input shards with clear pattern
    std::vector<std::vector<float>> input_shards(2);
    uint32_t input_shard_width = HW / 2;  // 4 elements per core

    // Fill input shards with pattern: shard0 has 0-3, 8-11; shard1 has 4-7, 12-15
    for (uint32_t core = 0; core < 2; core++) {
        input_shards[core].resize(C * input_shard_width);
        for (uint32_t c = 0; c < C; c++) {
            for (uint32_t col = 0; col < input_shard_width; col++) {
                uint32_t hw = core * input_shard_width + col;
                input_shards[core][c * input_shard_width + col] = c * 100.0f + hw;
            }
        }
    }

    // Run gather with block_size=3
    auto output_shards = gather_with_blocked_transfers(B, C, HW, input_cores, output_cores, input_shards, block_size);

    // With block_size=3 and output_shard_width=4, we have:
    // Block 0: columns 0-2
    // Block 1: column 3
    // The blocked algorithm should still produce correct results

    // Verify output values match expected pattern
    // For B=1, the gather should essentially preserve values but rearrange sharding
    uint32_t output_shard_width = B * HW / 2;  // 4 elements per core

    for (uint32_t core = 0; core < 2; core++) {
        for (uint32_t c = 0; c < C; c++) {
            for (uint32_t col = 0; col < output_shard_width; col++) {
                uint32_t hw = core * output_shard_width + col;
                float expected = c * 100.0f + hw;
                float actual = output_shards[core][c * output_shard_width + col];

                EXPECT_FLOAT_EQ(actual, expected) << "Block boundary error at core=" << core << ", c=" << c
                                                  << ", col=" << col << " (hw=" << hw << ")";
            }
        }
    }
}

<<<<<<< HEAD
TEST_F(GatherTransferTest, SmallBlockSizes) {
    // Test with small block sizes (32, 64) to verify L1 reduction works correctly
    uint32_t B = 2, C = 4, HW = 128;
    auto input_cores = make_cores(4);
    auto output_cores = make_cores(4);

    auto input_shards = create_test_input(B, C, HW, input_cores.size());
    uint32_t output_shard_width = B * HW / output_cores.size();  // 64 elements per core

    // Test with block_size = 32
    {
        uint32_t block_size = 32;
        auto output_shards =
            gather_with_blocked_transfers(B, C, HW, input_cores, output_cores, input_shards, block_size);

        // Verify output shape
        EXPECT_EQ(output_shards.size(), output_cores.size());
        for (const auto& shard : output_shards) {
            EXPECT_EQ(shard.size(), C * output_shard_width);
        }

        // Verify all elements explicitly
        verify_all_output_elements(output_shards, B, C, HW, input_cores.size(), output_cores.size());
    }

    // Test with block_size = 64 (full shard width)
    {
        uint32_t block_size = 64;
        auto output_shards =
            gather_with_blocked_transfers(B, C, HW, input_cores, output_cores, input_shards, block_size);

        // Verify output shape
        EXPECT_EQ(output_shards.size(), output_cores.size());
        for (const auto& shard : output_shards) {
            EXPECT_EQ(shard.size(), C * output_shard_width);
        }

        // Verify all elements explicitly
        verify_all_output_elements(output_shards, B, C, HW, input_cores.size(), output_cores.size());
    }
}

TEST_F(GatherTransferTest, LargeBlockSizes) {
    // Test with larger configurations and block sizes to verify scalability
    uint32_t B = 4, C = 8, HW = 256;
    auto input_cores = make_cores(8);
    auto output_cores = make_cores(8);

    auto input_shards = create_test_input(B, C, HW, input_cores.size());

    // Test with block_size = 32 (smaller than shard width)
    {
        uint32_t block_size = 32;
        auto output_shards =
            gather_with_blocked_transfers(B, C, HW, input_cores, output_cores, input_shards, block_size);

        // Verify all elements explicitly
        verify_all_output_elements(output_shards, B, C, HW, input_cores.size(), output_cores.size());
    }

    // Test with block_size = 64
    {
        uint32_t block_size = 64;
        auto output_shards =
            gather_with_blocked_transfers(B, C, HW, input_cores, output_cores, input_shards, block_size);

        // Verify all elements explicitly
        verify_all_output_elements(output_shards, B, C, HW, input_cores.size(), output_cores.size());
    }
}

TEST_F(GatherTransferTest, BlockSizeVariations) {
    // Test various block sizes to ensure the blocking logic works correctly
    uint32_t B = 2, C = 3, HW = 64;
    auto input_cores = make_cores(4);
    auto output_cores = make_cores(4);

    auto input_shards = create_test_input(B, C, HW, input_cores.size());
    uint32_t output_shard_width = B * HW / output_cores.size();  // 32 elements per core

    // Test different block sizes that divide the output shard width
    std::vector<uint32_t> block_sizes = {8, 16, 32};

    for (uint32_t block_size : block_sizes) {
        // Skip if block_size doesn't divide output_shard_width
        if (output_shard_width % block_size != 0) {
            continue;
        }

        auto output_shards =
            gather_with_blocked_transfers(B, C, HW, input_cores, output_cores, input_shards, block_size);

        // Verify output shape
        EXPECT_EQ(output_shards.size(), output_cores.size()) << "Failed for block_size=" << block_size;
        for (const auto& shard : output_shards) {
            EXPECT_EQ(shard.size(), C * output_shard_width) << "Failed for block_size=" << block_size;
        }

        // Verify all elements explicitly
        verify_all_output_elements(output_shards, B, C, HW, input_cores.size(), output_cores.size());
    }
}

TEST_F(GatherTransferTest, CrossBlockTransferSplitting) {
    // Test that transfers crossing block boundaries are correctly split
    uint32_t B = 1, C = 2, HW = 16;
    uint32_t block_size = 4;
    auto input_cores = make_cores(2);
    auto output_cores = make_cores(2);

    // Create input with known pattern
    auto input_shards = create_test_input(B, C, HW, input_cores.size());

    // Precompute transfers and verify blocking
    auto transfers = precompute_gather_transfers(B, C, HW, input_cores, output_cores);
    uint32_t output_shard_width = B * HW / output_cores.size();  // 8 elements per core

    auto blocked_result = group_transfers_by_output_column_blocks(
        transfers, B, C, HW, input_cores, output_cores.size(), sizeof(float), block_size, output_shard_width);
    const auto& blocked_groups = blocked_result.blocked_transfers;

    // Verify that transfers are properly distributed across blocks
    // With output_shard_width=8 and block_size=4, we should have 2 blocks per shard
    uint32_t expected_blocks_per_shard = (output_shard_width + block_size - 1) / block_size;
    std::map<uint32_t, uint32_t> blocks_per_shard;
    for (const auto& group : blocked_groups) {
        blocks_per_shard[group.dst_shard_idx]++;
    }

    for (uint32_t shard = 0; shard < output_cores.size(); shard++) {
        EXPECT_GE(blocks_per_shard[shard], expected_blocks_per_shard)
            << "Shard " << shard << " should have at least " << expected_blocks_per_shard << " blocks";
    }

    // Run the actual gather to verify correctness
    auto output_shards = gather_with_blocked_transfers(B, C, HW, input_cores, output_cores, input_shards, block_size);

    // Verify all elements explicitly to ensure cross-block splitting works correctly
    verify_all_output_elements(output_shards, B, C, HW, input_cores.size(), output_cores.size());
}

}  // namespace test
}  // namespace detail
}  // namespace convert_to_hwc
}  // namespace cnn
}  // namespace experimental
}  // namespace operations
}  // namespace ttnn
=======
}  // namespace ttnn::operations::experimental::cnn::convert_to_hwc::detail::test
>>>>>>> 635bc0ab
<|MERGE_RESOLUTION|>--- conflicted
+++ resolved
@@ -1099,7 +1099,6 @@
     }
 }
 
-<<<<<<< HEAD
 TEST_F(GatherTransferTest, SmallBlockSizes) {
     // Test with small block sizes (32, 64) to verify L1 reduction works correctly
     uint32_t B = 2, C = 4, HW = 128;
@@ -1241,13 +1240,4 @@
     verify_all_output_elements(output_shards, B, C, HW, input_cores.size(), output_cores.size());
 }
 
-}  // namespace test
-}  // namespace detail
-}  // namespace convert_to_hwc
-}  // namespace cnn
-}  // namespace experimental
-}  // namespace operations
-}  // namespace ttnn
-=======
-}  // namespace ttnn::operations::experimental::cnn::convert_to_hwc::detail::test
->>>>>>> 635bc0ab
+}  // namespace ttnn::operations::experimental::cnn::convert_to_hwc::detail::test