--- conflicted
+++ resolved
@@ -100,13 +100,8 @@
         arch_ = tt::get_arch_from_string(tt::test_utils::get_umd_arch_name());
         num_devices_ = tt::tt_metal::GetNumAvailableDevices();
         DispatchCoreType dispatch_core_type = DispatchCoreType::WORKER;
-<<<<<<< HEAD
-        if (arch_ == tt::ARCH::WORMHOLE_B0 && num_devices_ != 1) {
-            tt::log_warning(tt::LogTest, "Ethernet Dispatch not being explicitly used. Set this configuration in Setup()");
-=======
         if (arch_ == tt::ARCH::WORMHOLE_B0 and num_devices_ != 1) {
             log_warning(tt::LogTest, "Ethernet Dispatch not being explicitly used. Set this configuration in Setup()");
->>>>>>> df43c8d5
             dispatch_core_type = DispatchCoreType::ETH;
         }
         device_ = tt::tt_metal::CreateDevice(
