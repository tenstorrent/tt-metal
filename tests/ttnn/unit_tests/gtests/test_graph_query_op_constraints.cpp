// SPDX-FileCopyrightText: © 2023 Tenstorrent Inc.
//
// SPDX-License-Identifier: Apache-2.0

#include <fmt/base.h>
#include <stddef.h>
#include <tt-logger/tt-logger.hpp>
#include <array>
#include <cstdint>
#include <optional>
#include <set>
#include <sstream>
#include <string>
#include <tuple>
#include <unordered_map>
#include <utility>

#include <tt-metalium/buffer.hpp>
#include <tt-metalium/buffer_types.hpp>
#include <tt-metalium/core_coord.hpp>
#include "gtest/gtest.h"
#include <tt-metalium/shape.hpp>
#include <tt-metalium/shape_base.hpp>
#include "impl/context/metal_context.hpp"
#include "ttnn/decorators.hpp"
#include "ttnn/graph/graph_query_op_constraints.hpp"
#include "ttnn/graph/graph_trace_utils.hpp"
#include "ttnn/operations/conv/conv2d/conv2d.hpp"
#include "ttnn/operations/eltwise/binary/binary.hpp"
#include "ttnn/operations/eltwise/unary/common/unary_op_types.hpp"
#include "ttnn/operations/eltwise/unary/unary.hpp"
#include "ttnn/operations/eltwise/unary/unary_composite.hpp"
#include "ttnn/operations/reduction/generic/generic_reductions.hpp"
#include "ttnn/operations/eltwise/binary/binary_composite.hpp"
#include "ttnn/operations/functions.hpp"
#include "ttnn/operations/matmul/device/matmul_op.hpp"
#include "ttnn/operations/matmul/matmul.hpp"
#include "ttnn/operations/normalization/softmax/softmax.hpp"
#include "ttnn/operations/transformer/split_query_key_value_and_split_heads/split_query_key_value_and_split_heads.hpp"
#include "ttnn/tensor/layout/page_config.hpp"
#include "ttnn/tensor/layout/tensor_layout.hpp"
#include "ttnn/tensor/shape/shape.hpp"
#include "ttnn/tensor/tensor.hpp"
#include "ttnn/tensor/tensor_spec.hpp"
#include "ttnn/tensor/types.hpp"
#include "ttnn/types.hpp"
#include "ttnn_test_fixtures.hpp"
#include <umd/device/types/cluster_descriptor_types.hpp>
#include <llrt/tt_cluster.hpp>

namespace tt::tt_metal {
class IDevice;
}  // namespace tt::tt_metal

namespace ttnn::operations::binary::test {

namespace detail {
static std::ostream& operator<<(std::ostream& os, const tt::tt_metal::TensorMemoryLayout& tensor_memory_layout) {
    switch (tensor_memory_layout) {
        case TensorMemoryLayout::INTERLEAVED: os << "I"; break;
        case TensorMemoryLayout::WIDTH_SHARDED: os << "WS"; break;
        case TensorMemoryLayout::HEIGHT_SHARDED: os << "HS"; break;
        case TensorMemoryLayout::BLOCK_SHARDED: os << "BS"; break;
        default: os << "U"; break;
    }
    return os;
}
static std::ostream& operator<<(std::ostream& os, const tt::tt_metal::BufferType& buffer_type) {
    switch (buffer_type) {
        case BufferType::DRAM: os << "DRAM"; break;
        case BufferType::L1: os << "L1"; break;
        default: os << "U"; break;
    }
    return os;
}

static std::ostream& operator<<(std::ostream& os, const tt::tt_metal::TensorLayout& tensor_layout) {
    os << tensor_layout.get_memory_config().buffer_type() << "_" << tensor_layout.get_memory_config().memory_layout();
    return os;
}

static std::ostream& operator<<(std::ostream& os, const ttnn::Shape& shape) {
    for (size_t i = 0; i < shape.rank(); i++) {
        if (i != 0) {
            os << "x";
        }
        os << std::to_string(shape[i]);
    }
    return os;
}

}  // namespace detail

// ============================================================================
// Test data
// ============================================================================

const auto g_height_shard_3_1_1024_1024_tiled_to_16_cores = ttnn::TensorSpec(
    ttnn::Shape(tt::tt_metal::Array4D{3, 1, 32 * 32, 32 * 32}),
    tt::tt_metal::TensorLayout(
        tt::tt_metal::DataType::BFLOAT16,
        tt::tt_metal::PageConfig(tt::tt_metal::Layout::TILE),
        tt::tt_metal::MemoryConfig{
            TensorMemoryLayout::HEIGHT_SHARDED,
            tt::tt_metal::BufferType::L1,
            tt::tt_metal::ShardSpec{
                CoreRangeSet{std::set<CoreRange>{CoreRange{CoreCoord{0, 0}, CoreCoord{3, 3}}}},
                {6 * 32, 32 * 32},
                ShardOrientation::ROW_MAJOR}}));

const auto g_height_shard_1_1_1024_32_tiled_to_32_cores = ttnn::TensorSpec(
    ttnn::Shape(tt::tt_metal::Array4D{1, 1, 32 * 32, 64}),
    tt::tt_metal::TensorLayout(
        tt::tt_metal::DataType::BFLOAT16,
        tt::tt_metal::PageConfig(tt::tt_metal::Layout::TILE),
        tt::tt_metal::MemoryConfig{
            TensorMemoryLayout::HEIGHT_SHARDED,
            tt::tt_metal::BufferType::L1,
            tt::tt_metal::ShardSpec{
                CoreRangeSet{std::set<CoreRange>{CoreRange{CoreCoord{0, 0}, CoreCoord{7, 3}}}},
                {32, 64},
                ShardOrientation::ROW_MAJOR}}));

const auto g_interleaved_1_1_1024_1024_tiled = ttnn::TensorSpec(
    ttnn::Shape(tt::tt_metal::Array4D{1, 1, 64, 128}),
    tt::tt_metal::TensorLayout(
        tt::tt_metal::DataType::BFLOAT16,
        tt::tt_metal::PageConfig(tt::tt_metal::Layout::TILE),
        ttnn::L1_MEMORY_CONFIG));

const auto g_interleave_4_2_160_244_tiled = ttnn::TensorSpec(
    ttnn::Shape(tt::tt_metal::Array4D{4, 2, 5 * 32, 7 * 32}),
    tt::tt_metal::TensorLayout(
        tt::tt_metal::DataType::BFLOAT16,
        tt::tt_metal::PageConfig(tt::tt_metal::Layout::TILE),
        ttnn::L1_MEMORY_CONFIG));

const auto g_interleave_1_2_160_244_tiled = ttnn::TensorSpec(
    ttnn::Shape(tt::tt_metal::Array4D{1, 1, 5 * 32, 7 * 32}),
    tt::tt_metal::TensorLayout(
        tt::tt_metal::DataType::BFLOAT16,
        tt::tt_metal::PageConfig(tt::tt_metal::Layout::TILE),
        ttnn::L1_MEMORY_CONFIG));

const auto g_interleave_1_1_160_244_tiled = ttnn::TensorSpec(
    ttnn::Shape(tt::tt_metal::Array4D{1, 1, 5 * 32, 7 * 32}),
    tt::tt_metal::TensorLayout(
        tt::tt_metal::DataType::BFLOAT16,
        tt::tt_metal::PageConfig(tt::tt_metal::Layout::TILE),
        ttnn::L1_MEMORY_CONFIG));

const auto g_interleaved_1_1_2048_64_tiled = ttnn::TensorSpec(
    ttnn::Shape(tt::tt_metal::Array4D{1, 1, 2048, 64}),
    tt::tt_metal::TensorLayout(
        tt::tt_metal::DataType::BFLOAT16,
        tt::tt_metal::PageConfig(tt::tt_metal::Layout::TILE),
        ttnn::L1_MEMORY_CONFIG));

const auto g_interleaved_1_1_245_1024_tiled = ttnn::TensorSpec(
    ttnn::Shape(tt::tt_metal::Array4D{1, 1, 256, 1024}),
    tt::tt_metal::TensorLayout(
        tt::tt_metal::DataType::BFLOAT16,
        tt::tt_metal::PageConfig(tt::tt_metal::Layout::TILE),
        ttnn::L1_MEMORY_CONFIG));

const auto g_width_shard_1_1_64_2048_tiled_to_32_cores = ttnn::TensorSpec(
    ttnn::Shape(tt::tt_metal::Array4D{1, 1, 64, 2048}),
    tt::tt_metal::TensorLayout(
        tt::tt_metal::DataType::BFLOAT16,
        tt::tt_metal::PageConfig(tt::tt_metal::Layout::TILE),
        tt::tt_metal::MemoryConfig{
            tt::tt_metal::TensorMemoryLayout::WIDTH_SHARDED,
            tt::tt_metal::BufferType::L1,
            tt::tt_metal::ShardSpec{
                CoreRangeSet{std::set<CoreRange>{CoreRange{CoreCoord{0, 0}, CoreCoord{7, 3}}}},
                {64, 64},
                ShardOrientation::ROW_MAJOR}}));

const auto g_block_shard_1_1_1600_256_tiled_to_32_cores = ttnn::TensorSpec(
    ttnn::Shape(tt::tt_metal::Array4D{1, 1, 1600, 256}),
    tt::tt_metal::TensorLayout(
        tt::tt_metal::DataType::BFLOAT16,
        tt::tt_metal::PageConfig(tt::tt_metal::Layout::TILE),
        tt::tt_metal::MemoryConfig{
            tt::tt_metal::TensorMemoryLayout::BLOCK_SHARDED,
            tt::tt_metal::BufferType::L1,
            tt::tt_metal::ShardSpec{
                CoreRangeSet{std::set<CoreRange>{CoreRange{CoreCoord{0, 0}, CoreCoord{7, 4}}}},
                {320, 32},
                ShardOrientation::ROW_MAJOR}}));

// ============================================================================
// Unary tests
// ============================================================================

class EltwiseUnaryOpIfTest : public TTNNFixtureWithDevice,
                             public testing::WithParamInterface<std::tuple<ttnn::TensorSpec>> {};

TEST_P(EltwiseUnaryOpIfTest, UnaryRelu) {
    const auto& input_spec = std::get<ttnn::TensorSpec>(GetParam());
    const tt::BoardType board_type = tt::tt_metal::MetalContext::instance().get_cluster().get_board_type(0);
    // TODO: Enable BH when ready (#25088)
    if (board_type != tt::BoardType::N300) {
        GTEST_SKIP();
    }

    // Run the test
    {
        distributed::MeshDevice* device = device_;
        const auto& output_spec = input_spec;
        auto query = ttnn::graph::query_op_constraints(
            ttnn::relu, device, input_spec, output_spec.tensor_layout().get_memory_config());

        EXPECT_EQ(query.status, ttnn::graph::ExecutionStatus::Success);
        // Ensure some real usage is reported
        EXPECT_GT(query.resource_usage.l1_buffers_peak_per_core, 1024);
        EXPECT_GT(query.resource_usage.peak_memory_usage_per_core, 1024);
        EXPECT_GT(query.resource_usage.l1_output_buffer_per_core, 1024);
        ASSERT_TRUE(query.output_tensor_specs.has_value());
        EXPECT_EQ(query.output_tensor_specs.value().size(), 1);
        EXPECT_EQ(query.output_tensor_specs.value().at(0), input_spec);
    }
}

TEST_P(EltwiseUnaryOpIfTest, Sqrt) {
    const auto& input_spec = std::get<ttnn::TensorSpec>(GetParam());
    const tt::BoardType board_type = tt::tt_metal::MetalContext::instance().get_cluster().get_board_type(0);
    if (board_type != tt::BoardType::N300) {
        GTEST_SKIP();
    }

    // Run the test
    {
        auto* device = device_;
        const auto& output_spec = input_spec;
        auto query = ttnn::graph::query_op_constraints(
            ttnn::sqrt,
            device,
            input_spec,
            /*fast_and_approximate_mode=*/false,
            output_spec.tensor_layout().get_memory_config());

        EXPECT_EQ(query.status, ttnn::graph::ExecutionStatus::Success);
        // Ensure some real usage is reported
        EXPECT_GT(query.resource_usage.l1_buffers_peak_per_core, 1024);
        EXPECT_GT(query.resource_usage.peak_memory_usage_per_core, 1024);
        EXPECT_GT(query.resource_usage.l1_output_buffer_per_core, 1024);
        ASSERT_TRUE(query.output_tensor_specs.has_value());
        EXPECT_EQ(query.output_tensor_specs.value().size(), 1);
        EXPECT_EQ(query.output_tensor_specs.value().at(0), input_spec);
    }
}

TEST_P(EltwiseUnaryOpIfTest, Sigmoid) {
    const auto& input_spec = std::get<ttnn::TensorSpec>(GetParam());
    const tt::BoardType board_type = tt::tt_metal::MetalContext::instance().get_cluster().get_board_type(0);
    if (board_type != tt::BoardType::N300) {
        GTEST_SKIP();
    }

    // Run the test
    {
        auto* device = device_;
        const auto& output_spec = input_spec;
        // Add default parameters
        int32_t vectorMode = static_cast<int32_t>(::ttnn::operations::unary::VecMode::RC);
        bool approximateMode = false;
        auto query = ttnn::graph::query_op_constraints(
            ttnn::sigmoid,
            device,
            input_spec,
            vectorMode,
            approximateMode,
            output_spec.tensor_layout().get_memory_config());

        EXPECT_EQ(query.status, ttnn::graph::ExecutionStatus::Success);
        // Ensure some real usage is reported
        EXPECT_GT(query.resource_usage.l1_buffers_peak_per_core, 1024);
        EXPECT_GT(query.resource_usage.peak_memory_usage_per_core, 1024);
        EXPECT_GT(query.resource_usage.l1_output_buffer_per_core, 1024);
        ASSERT_TRUE(query.output_tensor_specs.has_value());
        EXPECT_EQ(query.output_tensor_specs.value().size(), 1);
        EXPECT_EQ(query.output_tensor_specs.value().at(0), input_spec);
    }
}

TEST_P(EltwiseUnaryOpIfTest, ClampScalar) {
    const auto& input_spec = std::get<ttnn::TensorSpec>(GetParam());
    const tt::BoardType board_type = tt::tt_metal::MetalContext::instance().get_cluster().get_board_type(0);
    if (board_type != tt::BoardType::N300) {
        GTEST_SKIP();
    }

    // Run the test
    {
        auto* device = device_;
        const auto& output_spec = input_spec;

        float minVal = 0.0f;
        float maxVal = 5.0f;

        auto query = ttnn::graph::query_op_constraints(
            ttnn::clamp, device, input_spec, minVal, maxVal, output_spec.tensor_layout().get_memory_config());

        EXPECT_EQ(query.status, ttnn::graph::ExecutionStatus::Success);
        // Ensure some real usage is reported
        EXPECT_GT(query.resource_usage.l1_buffers_peak_per_core, 1024);
        EXPECT_GT(query.resource_usage.peak_memory_usage_per_core, 1024);
        EXPECT_GT(query.resource_usage.l1_output_buffer_per_core, 1024);
        ASSERT_TRUE(query.output_tensor_specs.has_value());
        EXPECT_EQ(query.output_tensor_specs.value().size(), 1);
        EXPECT_EQ(query.output_tensor_specs.value().at(0), input_spec);
    }
}

TEST_P(EltwiseUnaryOpIfTest, Reciprocal) {
    const auto& input_spec = std::get<ttnn::TensorSpec>(GetParam());
    const tt::BoardType board_type = tt::tt_metal::MetalContext::instance().get_cluster().get_board_type(0);
    if (board_type != tt::BoardType::N300) {
        GTEST_SKIP();
    }

    // Run the test
    {
        auto* device = device_;
        const auto& output_spec = input_spec;
        auto query = ttnn::graph::query_op_constraints(
            ttnn::reciprocal, device, input_spec, output_spec.tensor_layout().get_memory_config());

        EXPECT_EQ(query.status, ttnn::graph::ExecutionStatus::Success);
        // Ensure some real usage is reported
        EXPECT_GT(query.resource_usage.l1_buffers_peak_per_core, 1024);
        EXPECT_GT(query.resource_usage.peak_memory_usage_per_core, 1024);
        EXPECT_GT(query.resource_usage.l1_output_buffer_per_core, 1024);
        ASSERT_TRUE(query.output_tensor_specs.has_value());
        EXPECT_EQ(query.output_tensor_specs.value().size(), 1);
        EXPECT_EQ(query.output_tensor_specs.value().at(0), input_spec);
    }
}

TEST_P(EltwiseUnaryOpIfTest, Sin) {
    const auto& input_spec = std::get<ttnn::TensorSpec>(GetParam());
    const tt::BoardType board_type = tt::tt_metal::MetalContext::instance().get_cluster().get_board_type(0);
    if (board_type != tt::BoardType::N300) {
        GTEST_SKIP();
    }

    // Run the test
    {
        auto* device = device_;
        const auto& output_spec = input_spec;
        auto query = ttnn::graph::query_op_constraints(
            ttnn::sin, device, input_spec, output_spec.tensor_layout().get_memory_config());

        EXPECT_EQ(query.status, ttnn::graph::ExecutionStatus::Success);
        // Ensure some real usage is reported
        EXPECT_GT(query.resource_usage.l1_buffers_peak_per_core, 1024);
        EXPECT_GT(query.resource_usage.peak_memory_usage_per_core, 1024);
        EXPECT_GT(query.resource_usage.l1_output_buffer_per_core, 1024);
        ASSERT_TRUE(query.output_tensor_specs.has_value());
        EXPECT_EQ(query.output_tensor_specs.value().size(), 1);
        EXPECT_EQ(query.output_tensor_specs.value().at(0), input_spec);
    }
}

TEST_P(EltwiseUnaryOpIfTest, Cos) {
    const auto& input_spec = std::get<ttnn::TensorSpec>(GetParam());
    const tt::BoardType board_type = tt::tt_metal::MetalContext::instance().get_cluster().get_board_type(0);
    if (board_type != tt::BoardType::N300) {
        GTEST_SKIP();
    }

    // Run the test
    {
        auto* device = device_;
        const auto& output_spec = input_spec;
        auto query = ttnn::graph::query_op_constraints(
            ttnn::cos, device, input_spec, output_spec.tensor_layout().get_memory_config());

        EXPECT_EQ(query.status, ttnn::graph::ExecutionStatus::Success);
        // Ensure some real usage is reported
        EXPECT_GT(query.resource_usage.l1_buffers_peak_per_core, 1024);
        EXPECT_GT(query.resource_usage.peak_memory_usage_per_core, 1024);
        EXPECT_GT(query.resource_usage.l1_output_buffer_per_core, 1024);
        ASSERT_TRUE(query.output_tensor_specs.has_value());
        EXPECT_EQ(query.output_tensor_specs.value().size(), 1);
        EXPECT_EQ(query.output_tensor_specs.value().at(0), input_spec);
    }
}

INSTANTIATE_TEST_SUITE_P(
    QueryOpConstraints,    // Prefix for the instantiated test suite
    EltwiseUnaryOpIfTest,  // Test suite name
    ::testing::Values(
        std::make_tuple(g_height_shard_3_1_1024_1024_tiled_to_16_cores),
        std::make_tuple(g_interleave_4_2_160_244_tiled)),
    [](const testing::TestParamInfo<std::tuple<ttnn::TensorSpec>>& info) {
        std::stringstream ss;

        // print unique id for each test case
        static int uid = 0;
        ss << uid++;

        // print tensor layout
        using detail::operator<<;
        ss << "_" << std::get<ttnn::TensorSpec>(info.param).tensor_layout();

        // print tensor shape; operator<< exists but is too long to be used here
        ss << "_";
        detail::operator<<(ss, std::get<ttnn::TensorSpec>(info.param).logical_shape());
        return ss.str();
    });

// ============================================================================
// Softmax tests
// ============================================================================

class SoftmaxOpIfTest : public TTNNFixtureWithDevice,
                        public testing::WithParamInterface<std::tuple<ttnn::TensorSpec, int>> {};

TEST_P(SoftmaxOpIfTest, Softmax) {
    const auto& input_spec = std::get<ttnn::TensorSpec>(GetParam());
    const auto& dim_arg = std::get<int>(GetParam());
    const tt::BoardType board_type = tt::tt_metal::MetalContext::instance().get_cluster().get_board_type(0);
    if (board_type != tt::BoardType::N300) {
        GTEST_SKIP();
    }

    // Run the test
    {
        tt::tt_metal::distributed::MeshDevice* device = device_;
        const auto& output_spec = input_spec;
        auto query = ttnn::graph::query_op_constraints(
            ttnn::softmax, device, input_spec, dim_arg, output_spec.tensor_layout().get_memory_config());

        EXPECT_EQ(query.status, ttnn::graph::ExecutionStatus::Success);
        // Ensure some real usage is reported
        EXPECT_GT(query.resource_usage.cb_peak_size_per_core, 1024);
        EXPECT_GT(query.resource_usage.l1_buffers_peak_per_core, 1024);
        EXPECT_GT(query.resource_usage.l1_output_buffer_per_core, 1024);
        EXPECT_GT(query.resource_usage.peak_memory_usage_per_core, 1024);
        EXPECT_EQ(query.output_tensor_specs.value().size(), 1);
        EXPECT_EQ(query.output_tensor_specs.value().at(0), input_spec);
    }
}

INSTANTIATE_TEST_SUITE_P(
    QueryOpConstraints,  // Prefix for the instantiated test suite
    SoftmaxOpIfTest,     // Test suite name
    ::testing::Values(
        std::make_tuple(g_height_shard_3_1_1024_1024_tiled_to_16_cores, -1),
        std::make_tuple(g_interleave_4_2_160_244_tiled, -1)),
    [](const testing::TestParamInfo<std::tuple<ttnn::TensorSpec, int>>& info) {
        std::stringstream ss;

        // print unique id for each test case
        static int uid = 0;
        ss << uid++;

        // print tensor layout
        using detail::operator<<;
        ss << "_" << std::get<ttnn::TensorSpec>(info.param).tensor_layout();

        // print tensor shape; operator<< exists but is too long to be used here
        ss << "_";
        detail::operator<<(ss, std::get<ttnn::TensorSpec>(info.param).logical_shape());
        return ss.str();
    });

// ============================================================================
// Binary tests
// ============================================================================

class EltwiseBinaryOpIfTest : public TTNNFixtureWithDevice,
                              public testing::WithParamInterface<std::tuple<ttnn::TensorSpec, ttnn::TensorSpec>> {};

TEST_P(EltwiseBinaryOpIfTest, BinaryAdd) {
    const auto& input_spec_a = std::get<0>(GetParam());
    const auto& input_spec_b = std::get<1>(GetParam());
    const tt::BoardType board_type = tt::tt_metal::MetalContext::instance().get_cluster().get_board_type(0);
    if (board_type != tt::BoardType::N300) {
        GTEST_SKIP();
    }

    // Run the test
    {
        tt::tt_metal::distributed::MeshDevice* device = device_;
        const auto& output_spec = input_spec_a;
        constexpr tt::stl::Span<const ttnn::operations::unary::EltwiseUnaryWithParam> none{};

        auto query = ttnn::graph::query_op_constraints(
            ttnn::add,
            device,
            input_spec_a,
            input_spec_b,
            output_spec.data_type(),
            output_spec.tensor_layout().get_memory_config(),
            std::nullopt,
            none,
            none,
            none,
            false);

        EXPECT_EQ(query.status, ttnn::graph::ExecutionStatus::Success);
        // Ensure some real usage is reported
        EXPECT_GT(query.resource_usage.l1_buffers_peak_per_core, 1024);
        EXPECT_GT(query.resource_usage.peak_memory_usage_per_core, 1024);
        EXPECT_GT(query.resource_usage.l1_output_buffer_per_core, 1024);
    }
}

TEST_P(EltwiseBinaryOpIfTest, BinarySubtract) {
    const auto& input_spec_a = std::get<0>(GetParam());
    const auto& input_spec_b = std::get<1>(GetParam());
    const tt::BoardType board_type = tt::tt_metal::MetalContext::instance().get_cluster().get_board_type(0);
    if (board_type != tt::BoardType::N300 && board_type != tt::BoardType::E150) {
        GTEST_SKIP();
    }

    // Run the test
    {
        auto* device = device_;
        const auto& output_spec = input_spec_a;
        constexpr tt::stl::Span<const ttnn::operations::unary::EltwiseUnaryWithParam> none{};

        auto query = ttnn::graph::query_op_constraints(
            ttnn::subtract,
            device,
            input_spec_a,
            input_spec_b,
            output_spec.data_type(),
            output_spec.tensor_layout().get_memory_config(),
            std::nullopt,
            none,
            none,
            none,
            false);

        EXPECT_EQ(query.status, ttnn::graph::ExecutionStatus::Success);
        // Ensure some real usage is reported
        EXPECT_GT(query.resource_usage.l1_buffers_peak_per_core, 1024);
        EXPECT_GT(query.resource_usage.peak_memory_usage_per_core, 1024);
        EXPECT_GT(query.resource_usage.l1_output_buffer_per_core, 1024);
    }
}

TEST_P(EltwiseBinaryOpIfTest, BinaryMul) {
    const auto& input_spec_a = std::get<0>(GetParam());
    const auto& input_spec_b = std::get<1>(GetParam());
    const tt::BoardType board_type = tt::tt_metal::MetalContext::instance().get_cluster().get_board_type(0);
    if (board_type != tt::BoardType::N300) {
        GTEST_SKIP();
    }

    // Run the test
    {
        auto* device = device_;
        const auto& output_spec = input_spec_a;
        constexpr tt::stl::Span<const ttnn::operations::unary::EltwiseUnaryWithParam> none{};

        auto query = ttnn::graph::query_op_constraints(
            ttnn::multiply,
            device,
            input_spec_a,
            input_spec_b,
            output_spec.data_type(),
            output_spec.tensor_layout().get_memory_config(),
            std::nullopt,
            none,
            none,
            none,
            false);

        EXPECT_EQ(query.status, ttnn::graph::ExecutionStatus::Success);
        // Ensure some real usage is reported
        EXPECT_GT(query.resource_usage.l1_buffers_peak_per_core, 1024);
        EXPECT_GT(query.resource_usage.peak_memory_usage_per_core, 1024);
        EXPECT_GT(query.resource_usage.l1_output_buffer_per_core, 1024);
    }
}

TEST_P(EltwiseBinaryOpIfTest, BinaryMax) {
    const auto& input_spec_a = std::get<0>(GetParam());
    const auto& input_spec_b = std::get<1>(GetParam());
    const tt::BoardType board_type = tt::tt_metal::MetalContext::instance().get_cluster().get_board_type(0);
    if (board_type != tt::BoardType::N300) {
        GTEST_SKIP();
    }

    // Run the test
    {
        auto* device = device_;
        const auto& output_spec = input_spec_a;
        constexpr tt::stl::Span<const ttnn::operations::unary::EltwiseUnaryWithParam> none{};

        auto query = ttnn::graph::query_op_constraints(
            ttnn::maximum,
            device,
            input_spec_a,
            input_spec_b,
            output_spec.data_type(),
            output_spec.tensor_layout().get_memory_config(),
            std::nullopt,
            none,
            none,
            none,
            false);

        EXPECT_EQ(query.status, ttnn::graph::ExecutionStatus::Success);
        // Ensure some real usage is reported
        EXPECT_GT(query.resource_usage.l1_buffers_peak_per_core, 1024);
        EXPECT_GT(query.resource_usage.peak_memory_usage_per_core, 1024);
        EXPECT_GT(query.resource_usage.l1_output_buffer_per_core, 1024);
    }
}

TEST_P(EltwiseBinaryOpIfTest, BinaryMin) {
    const auto& input_spec_a = std::get<0>(GetParam());
    const auto& input_spec_b = std::get<1>(GetParam());
    const tt::BoardType board_type = tt::tt_metal::MetalContext::instance().get_cluster().get_board_type(0);
    if (board_type != tt::BoardType::N300) {
        GTEST_SKIP();
    }

    // Run the test
    {
        auto* device = device_;
        const auto& output_spec = input_spec_a;
        constexpr tt::stl::Span<const ttnn::operations::unary::EltwiseUnaryWithParam> none{};

        auto query = ttnn::graph::query_op_constraints(
            ttnn::minimum,
            device,
            input_spec_a,
            input_spec_b,
            output_spec.data_type(),
            output_spec.tensor_layout().get_memory_config(),
            std::nullopt,
            none,
            none,
            none,
            false);

        EXPECT_EQ(query.status, ttnn::graph::ExecutionStatus::Success);
        // Ensure some real usage is reported
        EXPECT_GT(query.resource_usage.l1_buffers_peak_per_core, 1024);
        EXPECT_GT(query.resource_usage.peak_memory_usage_per_core, 1024);
        EXPECT_GT(query.resource_usage.l1_output_buffer_per_core, 1024);
    }
}

INSTANTIATE_TEST_SUITE_P(
    QueryOpConstraints,     // Prefix for the instantiated test suite
    EltwiseBinaryOpIfTest,  // Test suite name
    ::testing::Values(
        std::make_tuple(  // sharded
            g_height_shard_3_1_1024_1024_tiled_to_16_cores,
            g_height_shard_3_1_1024_1024_tiled_to_16_cores),
        std::make_tuple(  // l1 interleaved
            g_interleave_4_2_160_244_tiled,
            g_interleave_4_2_160_244_tiled),
        std::make_tuple(  // broadcast
            g_interleave_4_2_160_244_tiled,
            g_interleave_1_1_160_244_tiled),
        std::make_tuple(  // broadcast
            g_interleave_4_2_160_244_tiled,
            g_interleave_1_2_160_244_tiled)),
    [](const testing::TestParamInfo<std::tuple<ttnn::TensorSpec, ttnn::TensorSpec>>& info) {
        std::stringstream ss;

        // print unique id for each test case
        static int uid = 0;
        ss << uid++;

        // print tensor layout
        using detail::operator<<;
        ss << "_" << std::get<0>(info.param).tensor_layout();

        // print tensor shape; operator<< exists but is too long to be used here
        ss << "_";
        detail::operator<<(ss, std::get<0>(info.param).logical_shape());

        ss << "_";

        // print tensor layout
        using detail::operator<<;
        ss << "_" << std::get<1>(info.param).tensor_layout();

        // print tensor shape; operator<< exists but is too long to be used here
        ss << "_";
        detail::operator<<(ss, std::get<1>(info.param).logical_shape());

        return ss.str();
    });

// ============================================================================
// Matmul tests
// ============================================================================

class MatmulOpIfTest
    : public TTNNFixtureWithDevice,
      public testing::WithParamInterface<
          std::
              tuple<ttnn::TensorSpec, ttnn::TensorSpec, std::optional<ttnn::operations::matmul::MatmulProgramConfig>>> {
};

TEST_P(MatmulOpIfTest, Matmul) {
    const auto& input_spec_a = std::get<0>(GetParam());
    const auto& input_spec_b = std::get<1>(GetParam());
    const auto& matmul_program_config =
        std::get<std::optional<ttnn::operations::matmul::MatmulProgramConfig>>(GetParam());
    const tt::BoardType board_type = tt::tt_metal::MetalContext::instance().get_cluster().get_board_type(0);
    if (board_type != tt::BoardType::N300 && board_type != tt::BoardType::E150) {
        GTEST_SKIP();
    }

    // Run the test
    {
        tt::tt_metal::distributed::MeshDevice* device = device_;

        const auto output_spec = ttnn::TensorSpec(
            ttnn::Shape(tt::tt_metal::Array4D{
                input_spec_a.logical_shape()[0],
                input_spec_a.logical_shape()[1],
                input_spec_a.logical_shape()[-2],
                input_spec_b.logical_shape()[-1]}),
            tt::tt_metal::TensorLayout(
                tt::tt_metal::DataType::BFLOAT16,
                tt::tt_metal::PageConfig(tt::tt_metal::Layout::TILE),
                ttnn::L1_MEMORY_CONFIG));

        log_info(
            tt::LogTest,
            "input_a_shape = {}, input_b_shape = {}, output_shape = {}",
            input_spec_a.logical_shape(),
            input_spec_b.logical_shape(),
            output_spec.logical_shape());

        auto query = ttnn::graph::query_op_constraints(
            ttnn::matmul,
            device,
            input_spec_a,
            input_spec_b,
            false,  // transpose_a
            false,  // transpose_b
            output_spec.tensor_layout().get_memory_config(),
            output_spec.data_type(),
            matmul_program_config);

        log_info(
            tt::LogTest, "query status = {}, error_message = {}", query.status, query.error_message.value_or("none"));

        EXPECT_EQ(query.status, ttnn::graph::ExecutionStatus::Success);
        // Ensure some real usage is reported
        EXPECT_GT(query.resource_usage.cb_peak_size_per_core, 1024);
        EXPECT_GT(query.resource_usage.l1_buffers_peak_per_core, 1024);
        EXPECT_GT(query.resource_usage.l1_output_buffer_per_core, 1024);
        EXPECT_GT(query.resource_usage.peak_memory_usage_per_core, 1024);
        ASSERT_TRUE(query.output_tensor_specs.has_value());
        EXPECT_EQ(query.output_tensor_specs.value().size(), 1);
        EXPECT_EQ(query.output_tensor_specs.value().at(0), output_spec);
    }
}

INSTANTIATE_TEST_SUITE_P(
    QueryOpConstraints,  // Prefix for the instantiated test suite
    MatmulOpIfTest,      // Test suite name
    ::testing::Values(
        std::make_tuple(  // default
            g_height_shard_1_1_1024_32_tiled_to_32_cores,
            g_interleaved_1_1_1024_1024_tiled,
            std::nullopt),
        std::make_tuple(  // REUSE_MCAST_1D_IN0
            g_interleaved_1_1_2048_64_tiled,
            g_width_shard_1_1_64_2048_tiled_to_32_cores,
            ttnn::operations::matmul::MatmulMultiCoreReuseMultiCast1DProgramConfig{
                .compute_with_storage_grid_size = CoreCoord(8, 4),
                .in0_block_w = 2,
                .out_subblock_h = 1,
                .out_subblock_w = 1,
                .out_block_h = 64,
                .out_block_w = 2,
                .per_core_M = 64,
                .per_core_N = 2,
                .fuse_batch = true,
                .fused_activation = std::nullopt,
                .mcast_in0 = true}),
        std::make_tuple(  // REUSE_MCAST_2D_BLOCK_SHARDED
            g_block_shard_1_1_1600_256_tiled_to_32_cores,
            g_interleaved_1_1_245_1024_tiled,
            ttnn::operations::matmul::MatmulMultiCoreReuseMultiCastProgramConfig{
                .compute_with_storage_grid_size = CoreCoord(8, 8),
                .in0_block_w = 1,
                .out_subblock_h = 1,
                .out_subblock_w = 4,
                .out_block_h = 1,
                .out_block_w = 4,
                .per_core_M = 10,
                .per_core_N = 4,
                .transpose_mcast = false,
                .fused_activation = std::nullopt})));

class Conv2dOpIfTest
    : public ttnn::TTNNFixtureWithDevice,
      public ::testing::WithParamInterface<std::optional<ttnn::operations::conv::conv2d::Conv2dConfig>> {};

TEST_P(Conv2dOpIfTest, Conv2d) {
    const auto& conv2d_config = GetParam();

    const auto input_spec = ttnn::TensorSpec(
        ttnn::Shape{1, 1, 50176, 3},
        tt::tt_metal::TensorLayout(
            tt::tt_metal::DataType::BFLOAT16,
            tt::tt_metal::PageConfig(tt::tt_metal::Layout::TILE),
            ttnn::L1_MEMORY_CONFIG));
    const auto weight_spec = ttnn::TensorSpec(
        ttnn::Shape{1, 1, 1568, 64},
        tt::tt_metal::TensorLayout(
            tt::tt_metal::DataType::BFLOAT16,
            tt::tt_metal::PageConfig(tt::tt_metal::Layout::TILE),
            ttnn::DRAM_MEMORY_CONFIG));
    const auto output_spec = ttnn::TensorSpec(
        ttnn::Shape{1, 1, 12544, 64},
        tt::tt_metal::TensorLayout(
            tt::tt_metal::DataType::BFLOAT16,
            tt::tt_metal::PageConfig(tt::tt_metal::Layout::TILE),
            ttnn::DRAM_MEMORY_CONFIG));
    const uint32_t in_channels = 3;
    const uint32_t out_channels = 64;
    const uint32_t batch_size = 1;
    const uint32_t input_height = 224;
    const uint32_t input_width = 224;
    const std::array<uint32_t, 2> kernel_size{7, 7};
    const std::array<uint32_t, 2> stride{2, 2};
    const std::array<uint32_t, 2> padding{3, 3};
    const std::array<uint32_t, 2> dilation{1, 1};
    const uint32_t groups = 1;

    // Run the test
    {
        tt::tt_metal::distributed::MeshDevice* device = device_;
        auto query = ttnn::graph::query_op_constraints(
            ttnn::conv2d,
            device,
            input_spec,
            weight_spec,
            device,
            in_channels,
            out_channels,
            batch_size,
            input_height,
            input_width,
            kernel_size,
            stride,
            padding,
            dilation,
            groups,
            std::nullopt,
            std::nullopt,
            conv2d_config,
            std::nullopt,
            output_spec.tensor_layout().get_memory_config());

        EXPECT_EQ(query.status, ttnn::graph::ExecutionStatus::Success);
        // Ensure some real usage is reported
        EXPECT_GT(query.resource_usage.cb_peak_size_per_core, 10000);
        const uint32_t l1_peak_threshold = (conv2d_config == std::nullopt) ? 200000 : 150000;
        EXPECT_GT(query.resource_usage.l1_buffers_peak_per_core, l1_peak_threshold);
        const uint32_t total_peak_threshold = (conv2d_config == std::nullopt) ? 400000 : 350000;
        EXPECT_GT(query.resource_usage.peak_memory_usage_per_core, total_peak_threshold);
        ASSERT_TRUE(query.output_tensor_specs.has_value());
        EXPECT_EQ(query.output_tensor_specs.value().size(), 1);
        EXPECT_EQ(query.output_tensor_specs.value().at(0), output_spec);
    }
}

INSTANTIATE_TEST_SUITE_P(
    Conv2dConfigVariations,
    Conv2dOpIfTest,
    ::testing::Values(std::nullopt, ttnn::operations::conv::conv2d::Conv2dConfig{.deallocate_activation = true}));

<<<<<<< HEAD
// ============================================================================
// Transformer tests
// ============================================================================

class SplitQKVAndSplitHeadsOpIfTest : public ttnn::TTNNFixtureWithDevice {};

TEST_F(SplitQKVAndSplitHeadsOpIfTest, SplitQueryKeyValueAndSplitHeads) {
    const auto& input_spec = ttnn::TensorSpec(
        ttnn::Shape{1, 1024, 768},
        tt::tt_metal::TensorLayout(
            tt::tt_metal::DataType::BFLOAT16,
            tt::tt_metal::PageConfig(tt::tt_metal::Layout::TILE),
            ttnn::L1_MEMORY_CONFIG));
    const uint32_t num_heads = 4;

    // Run the test
    {
        tt::tt_metal::distributed::MeshDevice* device = device_;

        // Calculate expected output shapes
        const auto batch_size = input_spec.logical_shape()[0];
        const auto M = input_spec.logical_shape()[-2];
        const auto K = input_spec.logical_shape()[-1] / (num_heads * 3);

        auto query = ttnn::graph::query_op_constraints(
            ttnn::transformer::split_query_key_value_and_split_heads,
            device,
            input_spec,
            std::optional<ttnn::TensorSpec>{},  // input_tensor_kv
            num_heads,
            std::nullopt,
            true,                                  // transpose_key
            std::optional<ttnn::MemoryConfig>{});  // memory_config

        EXPECT_EQ(query.status, ttnn::graph::ExecutionStatus::Success);

        EXPECT_GT(query.resource_usage.peak_memory_usage_per_core, 48000);  // 49152 as of 2025/11/20
        EXPECT_GT(query.resource_usage.l1_output_buffer_per_core, 8000);    // 8192 as of 2025/11/20

        ASSERT_TRUE(query.output_tensor_specs.has_value());
        EXPECT_EQ(query.output_tensor_specs.value().size(), 3);
        EXPECT_EQ(query.output_tensor_specs.value().at(0).logical_shape(), ttnn::Shape({batch_size, num_heads, M, K}));
        EXPECT_EQ(query.output_tensor_specs.value().at(1).logical_shape(), ttnn::Shape({batch_size, num_heads, K, M}));
        EXPECT_EQ(query.output_tensor_specs.value().at(2).logical_shape(), ttnn::Shape({batch_size, num_heads, M, K}));
    }
}

}  // namespace test
}  // namespace binary
}  // namespace operations
}  // namespace ttnn
=======
}  // namespace ttnn::operations::binary::test
>>>>>>> d3dd6cd2
<|MERGE_RESOLUTION|>--- conflicted
+++ resolved
@@ -879,7 +879,6 @@
     Conv2dOpIfTest,
     ::testing::Values(std::nullopt, ttnn::operations::conv::conv2d::Conv2dConfig{.deallocate_activation = true}));
 
-<<<<<<< HEAD
 // ============================================================================
 // Transformer tests
 // ============================================================================
@@ -927,10 +926,4 @@
     }
 }
 
-}  // namespace test
-}  // namespace binary
-}  // namespace operations
-}  // namespace ttnn
-=======
-}  // namespace ttnn::operations::binary::test
->>>>>>> d3dd6cd2
+}  // namespace ttnn::operations::binary::test