// SPDX-FileCopyrightText: © 2025 Tenstorrent Inc.
//
// SPDX-License-Identifier: Apache-2.0

#include "gtest/gtest.h"

#include "ttnn/operations/experimental/ccl/all_gather_command_processor_async/all_gather_command_processor_async.hpp"
#include "ttnn/operations/experimental/ccl/reduce_scatter_async/reduce_scatter.hpp"
#include "ttnn/operations/experimental/ccl/all_reduce_async/all_reduce_async.hpp"
#include "ttnn/cpp/ttnn/operations/experimental/ccl/reduce_scatter_minimal_async/reduce_scatter_minimal_async.hpp"

#include "tt_metal/tt_metal/common/multi_device_fixture.hpp"
#include "test_fabric_edm_common.hpp"

#include <vector>

namespace tt::tt_metal {

namespace {
namespace CMAKE_UNIQUE_NAMESPACE {

ttnn::global_semaphore::MultiDeviceGlobalSemaphore create_global_semaphore(const std::vector<IDevice*>& devices) {
    return ttnn::global_semaphore::create_global_semaphore_with_same_address(
        devices,
        devices.at(0)->worker_cores(HalProgrammableCoreType::TENSIX, SubDeviceId{0}),
        0,
        tt::tt_metal::BufferType::L1,
        10);
}

std::vector<std::shared_ptr<distributed::MeshDevice>> get_line_devices(distributed::MeshDevice* mesh_device) {
    return {
        mesh_device->create_submesh(MeshShape(1, 1), distributed::MeshCoordinate(0, 0)),
        mesh_device->create_submesh(MeshShape(1, 1), distributed::MeshCoordinate(0, 1)),
        mesh_device->create_submesh(MeshShape(1, 1), distributed::MeshCoordinate(0, 2)),
        mesh_device->create_submesh(MeshShape(1, 1), distributed::MeshCoordinate(0, 3)),
    };
}

std::vector<IDevice*> get_line_devices_as_idevice(std::vector<std::shared_ptr<distributed::MeshDevice>> mesh_devices) {
    std::vector<IDevice*> devices;
    devices.reserve(mesh_devices.size());
    for (auto& mesh_device : mesh_devices) {
        devices.push_back(mesh_device.get());
    }
    return devices;
}
}  // namespace CMAKE_UNIQUE_NAMESPACE
}  // namespace

class MultiCQFabricMeshDevice2x4Fixture : public MultiCQMeshDevice2x4Fixture {
protected:
    MultiCQFabricMeshDevice2x4Fixture() { tt::tt_fabric::SetFabricConfig(tt::tt_fabric::FabricConfig::FABRIC_1D); }
    void TearDown() override {
        MultiCQMeshDevice2x4Fixture::TearDown();
        tt::tt_fabric::SetFabricConfig(tt::tt_fabric::FabricConfig::DISABLED);
    }
};

TEST_F(MultiCQFabricMeshDevice2x4Fixture, AllGatherCommandProcessorAsync) {
    auto mesh_devices = CMAKE_UNIQUE_NAMESPACE::get_line_devices(mesh_device_.get());
    auto devices = CMAKE_UNIQUE_NAMESPACE::get_line_devices_as_idevice(mesh_devices);

    std::vector<ttnn::Tensor> tensors;
    TensorSpec tensor_spec(
        ttnn::Shape({1, 8, 1024, 768}), TensorLayout(DataType::BFLOAT16, PageConfig(Layout::TILE), MemoryConfig{}));
    for (int dev_idx = 0; dev_idx < mesh_devices.size(); dev_idx++) {
        std::vector<bfloat16> data(tensor_spec.logical_shape().volume(), bfloat16(static_cast<float>(dev_idx)));
        tensors.push_back(Tensor::from_vector(std::move(data), tensor_spec).to_device(mesh_devices[dev_idx].get()));
    }
    auto semaphore = CMAKE_UNIQUE_NAMESPACE::create_global_semaphore(devices);
    std::vector<ttnn::global_semaphore::MultiDeviceGlobalSemaphore> multi_dev_semaphore = {semaphore};
    tt::tt_metal::distributed::Synchronize(mesh_device_.get(), std::nullopt, std::vector<SubDeviceId>());

    auto all_gathered = ttnn::experimental::all_gather_command_processor_async(
        tensors,
        /* dim */ 0,
        multi_dev_semaphore,
        /* persistent_output_buffer */ std::nullopt,
        /* num_links */ 1,
        /* memory_config */ std::nullopt,
        ttnn::ccl::Topology::Linear,
        /* cluster_axis */ std::nullopt,
        SubDeviceId(0));
    for (int dev_idx = 0; dev_idx < mesh_devices.size(); dev_idx++) {
        auto data = all_gathered[dev_idx].to_vector<bfloat16>();
        for (int i = 0; i < data.size(); i++) {
            float expected = static_cast<float>(i / tensor_spec.logical_shape().volume());
            EXPECT_EQ(static_cast<float>(data[i]), expected);
        }
    }
}

TEST_F(MultiCQFabricMeshDevice2x4Fixture, ReduceScatterAsync) {
    auto mesh_devices = CMAKE_UNIQUE_NAMESPACE::get_line_devices(mesh_device_.get());
    auto devices = CMAKE_UNIQUE_NAMESPACE::get_line_devices_as_idevice(mesh_devices);

    std::vector<ttnn::Tensor> tensors;
    TensorSpec tensor_spec(
        ttnn::Shape({1, 8, 1024, 768}), TensorLayout(DataType::BFLOAT16, PageConfig(Layout::TILE), MemoryConfig{}));
    for (int dev_idx = 0; dev_idx < mesh_devices.size(); dev_idx++) {
        std::vector<bfloat16> data(tensor_spec.logical_shape().volume(), bfloat16(static_cast<float>(1)));
        tensors.push_back(Tensor::from_vector(std::move(data), tensor_spec).to_device(mesh_devices[dev_idx].get()));
    }
    auto from_remote_multi_device_global_semaphore = CMAKE_UNIQUE_NAMESPACE::create_global_semaphore(devices);
    auto to_remote_multi_device_global_semaphore = CMAKE_UNIQUE_NAMESPACE::create_global_semaphore(devices);

    tt::tt_metal::distributed::Synchronize(mesh_device_.get(), std::nullopt, std::vector<SubDeviceId>());
    auto reduced = ttnn::experimental::reduce_scatter_async(
        tensors,
        3,
        from_remote_multi_device_global_semaphore,
        to_remote_multi_device_global_semaphore,
        ttnn::operations::reduction::ReduceType::Sum,
        std::nullopt,
        ttnn::ccl::Topology::Linear,
        1,
        SubDeviceId(0));

    for (int dev_idx = 0; dev_idx < mesh_devices.size(); dev_idx++) {
        auto data = reduced[dev_idx].to_vector<bfloat16>();
        for (int i = 0; i < data.size(); i++) {
            float expected = static_cast<float>(mesh_devices.size());
            EXPECT_EQ(static_cast<float>(data[i]), expected);
        }
    }
}

<<<<<<< HEAD
TEST_F(MultiCQFabricMeshDevice2x4Fixture, AllReduceAsync) {
    auto mesh_devices = CMAKE_UNIQUE_NAMESPACE::get_line_devices(mesh_device_.get());
    auto devices = CMAKE_UNIQUE_NAMESPACE::get_line_devices_as_idevice(mesh_devices);

    std::vector<ttnn::Tensor> tensors;
    TensorSpec tensor_spec(
        ttnn::Shape({1, 8, 1024, 768}), TensorLayout(DataType::BFLOAT16, PageConfig(Layout::TILE), MemoryConfig{}));
    for (int dev_idx = 0; dev_idx < mesh_devices.size(); dev_idx++) {
        std::vector<bfloat16> data(tensor_spec.logical_shape().volume(), bfloat16(static_cast<float>(1)));
        tensors.push_back(Tensor::from_vector(std::move(data), tensor_spec).to_device(mesh_devices[dev_idx].get()));
    }

    auto from_remote_multi_device_global_semaphore = CMAKE_UNIQUE_NAMESPACE::create_global_semaphore(devices);
    auto to_remote_multi_device_global_semaphore = CMAKE_UNIQUE_NAMESPACE::create_global_semaphore(devices);
    auto semaphore = CMAKE_UNIQUE_NAMESPACE::create_global_semaphore(devices);
    tt::tt_metal::distributed::Synchronize(mesh_device_.get(), std::nullopt, std::vector<SubDeviceId>());

    auto all_reduced = ttnn::experimental::all_reduce_async(
        tensors,
        from_remote_multi_device_global_semaphore,
        to_remote_multi_device_global_semaphore,
        semaphore,
        ttnn::operations::reduction::ReduceType::Sum,
        std::nullopt,
        ttnn::ccl::Topology::Linear,
        1,
        SubDeviceId(0));
    for (int dev_idx = 0; dev_idx < mesh_devices.size(); dev_idx++) {
        auto data = all_reduced[dev_idx].to_vector<bfloat16>();
        for (int i = 0; i < data.size(); i++) {
            float expected = static_cast<float>(mesh_devices.size());
            EXPECT_EQ(static_cast<float>(data[i]), expected);
        }
    }
}

=======
>>>>>>> a45486f5
}  // namespace tt::tt_metal<|MERGE_RESOLUTION|>--- conflicted
+++ resolved
@@ -126,43 +126,4 @@
     }
 }
 
-<<<<<<< HEAD
-TEST_F(MultiCQFabricMeshDevice2x4Fixture, AllReduceAsync) {
-    auto mesh_devices = CMAKE_UNIQUE_NAMESPACE::get_line_devices(mesh_device_.get());
-    auto devices = CMAKE_UNIQUE_NAMESPACE::get_line_devices_as_idevice(mesh_devices);
-
-    std::vector<ttnn::Tensor> tensors;
-    TensorSpec tensor_spec(
-        ttnn::Shape({1, 8, 1024, 768}), TensorLayout(DataType::BFLOAT16, PageConfig(Layout::TILE), MemoryConfig{}));
-    for (int dev_idx = 0; dev_idx < mesh_devices.size(); dev_idx++) {
-        std::vector<bfloat16> data(tensor_spec.logical_shape().volume(), bfloat16(static_cast<float>(1)));
-        tensors.push_back(Tensor::from_vector(std::move(data), tensor_spec).to_device(mesh_devices[dev_idx].get()));
-    }
-
-    auto from_remote_multi_device_global_semaphore = CMAKE_UNIQUE_NAMESPACE::create_global_semaphore(devices);
-    auto to_remote_multi_device_global_semaphore = CMAKE_UNIQUE_NAMESPACE::create_global_semaphore(devices);
-    auto semaphore = CMAKE_UNIQUE_NAMESPACE::create_global_semaphore(devices);
-    tt::tt_metal::distributed::Synchronize(mesh_device_.get(), std::nullopt, std::vector<SubDeviceId>());
-
-    auto all_reduced = ttnn::experimental::all_reduce_async(
-        tensors,
-        from_remote_multi_device_global_semaphore,
-        to_remote_multi_device_global_semaphore,
-        semaphore,
-        ttnn::operations::reduction::ReduceType::Sum,
-        std::nullopt,
-        ttnn::ccl::Topology::Linear,
-        1,
-        SubDeviceId(0));
-    for (int dev_idx = 0; dev_idx < mesh_devices.size(); dev_idx++) {
-        auto data = all_reduced[dev_idx].to_vector<bfloat16>();
-        for (int i = 0; i < data.size(); i++) {
-            float expected = static_cast<float>(mesh_devices.size());
-            EXPECT_EQ(static_cast<float>(data[i]), expected);
-        }
-    }
-}
-
-=======
->>>>>>> a45486f5
 }  // namespace tt::tt_metal