--- conflicted
+++ resolved
@@ -2509,10 +2509,14 @@
     auto sync_core_coord = CoreCoord(0, 0);
 
     ttnn::SmallVector<std::shared_ptr<Buffer>> device_dest_buffers;
+    std::vector<IDevice*> devices_ = {};
     device_dest_buffers.reserve(line_size);
     for (size_t fabric_index = 0; fabric_index < fabrics_under_test_devices.size(); fabric_index++) {
         auto& devices = fabrics_under_test_devices[fabric_index];
         for (auto* d : devices) {
+            if (std::find(devices_.begin(), devices_.end(), d) == devices_.end()) {
+                devices_.push_back(d);
+            }
             auto local_input_buffer =
                 CreateBuffer(InterleavedBufferConfig{d, dest_buffer_size, dest_buffer_size, BufferType::L1});
             device_dest_buffers.push_back(local_input_buffer);
@@ -2532,13 +2536,8 @@
     std::vector<ttnn::global_semaphore::MultiDeviceGlobalSemaphore> global_semaphore_handles;
     for (size_t i = 0; i < line_size * 4; i++) {
         auto global_semaphores = ttnn::global_semaphore::create_global_semaphore_with_same_address(
-<<<<<<< HEAD
             devices_,
-            devices_[0]->worker_cores(HalProgrammableCoreType::TENSIX, SubDeviceId{0}),
-=======
-            test_fixture.mesh_device_.get(),
             fabrics_under_test_devices[0][0]->worker_cores(HalProgrammableCoreType::TENSIX, SubDeviceId{0}),
->>>>>>> 4bc29eba
             0,                             // initial value
             tt::tt_metal::BufferType::L1,  // buffer type,
             1000                           // attempts
