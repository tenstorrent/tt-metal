set(TTNN_UNIT_TESTS_SRC
    ${CMAKE_CURRENT_SOURCE_DIR}/test_add.cpp
    ${CMAKE_CURRENT_SOURCE_DIR}/test_graph_add.cpp
    ${CMAKE_CURRENT_SOURCE_DIR}/test_async_runtime.cpp
    ${CMAKE_CURRENT_SOURCE_DIR}/test_multiprod_queue.cpp
    ${CMAKE_CURRENT_SOURCE_DIR}/test_multi_cq_multi_dev.cpp
    ${CMAKE_CURRENT_SOURCE_DIR}/test_reflect.cpp
    ${CMAKE_CURRENT_SOURCE_DIR}/test_to_and_from_json.cpp
)

set(TTNN_CCL_UNIT_TESTS_SRC
    ${CMAKE_CURRENT_SOURCE_DIR}/ccl/test_erisc_data_mover_with_workers.cpp
    ${CMAKE_CURRENT_SOURCE_DIR}/ccl/test_fabric_erisc_data_mover_loopback_with_workers.cpp
)

set(TTNN_TENSOR_UNIT_TESTS_SRC
    ${CMAKE_CURRENT_SOURCE_DIR}/tensor/common_tensor_test_utils.cpp
    ${CMAKE_CURRENT_SOURCE_DIR}/tensor/test_create_tensor.cpp
    ${CMAKE_CURRENT_SOURCE_DIR}/tensor/test_tensor_layout.cpp
    ${CMAKE_CURRENT_SOURCE_DIR}/tensor/test_create_tensor_multi_device.cpp
    ${CMAKE_CURRENT_SOURCE_DIR}/tensor/test_create_tensor_with_layout.cpp
    ${CMAKE_CURRENT_SOURCE_DIR}/tensor/test_shape_base.cpp
    ${CMAKE_CURRENT_SOURCE_DIR}/tensor/test_sharding_with_alignment.cpp
)

add_executable(unit_tests_ttnn ${TTNN_UNIT_TESTS_SRC})
TT_ENABLE_UNITY_BUILD(unit_tests_ttnn)
add_executable(unit_tests_ttnn_ccl ${TTNN_CCL_UNIT_TESTS_SRC})
add_executable(unit_tests_ttnn_tensor ${TTNN_TENSOR_UNIT_TESTS_SRC})
add_executable(test_multi_device ${CMAKE_CURRENT_SOURCE_DIR}/test_multi_device.cpp)
add_executable(galaxy_unit_tests_ttnn ${CMAKE_CURRENT_SOURCE_DIR}/test_ccl_on_galaxy.cpp)

<<<<<<< HEAD
# Common function to set up target properties
function(setup_ttnn_test_target target_name)
    target_link_libraries(
        ${target_name}
        PUBLIC
            test_common_libs
            ttnn
            Metalium::Metal
    )
    target_include_directories(
        ${target_name}
        PRIVATE
            ${PROJECT_SOURCE_DIR}
            ${PROJECT_SOURCE_DIR}/tt_metal
            ${PROJECT_SOURCE_DIR}/tests
            ${CMAKE_CURRENT_SOURCE_DIR}
    )
    set_target_properties(
        ${target_name}
        PROPERTIES
            RUNTIME_OUTPUT_DIRECTORY
                ${PROJECT_BINARY_DIR}/test/ttnn
    )
endfunction()

# Set up properties for both targets
=======
# Set up properties for all targets
>>>>>>> a387b584
setup_ttnn_test_target(unit_tests_ttnn)
setup_ttnn_test_target(unit_tests_ttnn_ccl)
setup_ttnn_test_target(unit_tests_ttnn_tensor)
setup_ttnn_test_target(test_multi_device)
setup_ttnn_test_target(galaxy_unit_tests_ttnn)<|MERGE_RESOLUTION|>--- conflicted
+++ resolved
@@ -30,36 +30,7 @@
 add_executable(test_multi_device ${CMAKE_CURRENT_SOURCE_DIR}/test_multi_device.cpp)
 add_executable(galaxy_unit_tests_ttnn ${CMAKE_CURRENT_SOURCE_DIR}/test_ccl_on_galaxy.cpp)
 
-<<<<<<< HEAD
-# Common function to set up target properties
-function(setup_ttnn_test_target target_name)
-    target_link_libraries(
-        ${target_name}
-        PUBLIC
-            test_common_libs
-            ttnn
-            Metalium::Metal
-    )
-    target_include_directories(
-        ${target_name}
-        PRIVATE
-            ${PROJECT_SOURCE_DIR}
-            ${PROJECT_SOURCE_DIR}/tt_metal
-            ${PROJECT_SOURCE_DIR}/tests
-            ${CMAKE_CURRENT_SOURCE_DIR}
-    )
-    set_target_properties(
-        ${target_name}
-        PROPERTIES
-            RUNTIME_OUTPUT_DIRECTORY
-                ${PROJECT_BINARY_DIR}/test/ttnn
-    )
-endfunction()
-
-# Set up properties for both targets
-=======
 # Set up properties for all targets
->>>>>>> a387b584
 setup_ttnn_test_target(unit_tests_ttnn)
 setup_ttnn_test_target(unit_tests_ttnn_ccl)
 setup_ttnn_test_target(unit_tests_ttnn_tensor)
