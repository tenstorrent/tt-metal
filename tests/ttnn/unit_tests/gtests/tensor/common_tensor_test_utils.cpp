// SPDX-FileCopyrightText: © 2024 Tenstorrent AI ULC
//
// SPDX-License-Identifier: Apache-2.0

#include "common_tensor_test_utils.hpp"
#include "ttnn/tensor/tensor.hpp"
#include "ttnn/async_runtime.hpp"

#include "gtest/gtest.h"

namespace test_utils {

void test_tensor_on_device(
<<<<<<< HEAD
    const ttnn::Shape& input_shape, const TensorLayout& layout, tt::tt_metal::distributed::MeshDevice* device) {
=======
    const ttnn::Shape& input_shape, const tt::tt_metal::TensorLayout& layout, tt::tt_metal::IDevice* device) {
>>>>>>> ffffe5e8
    using namespace tt::tt_metal;

    const ttnn::QueueId io_cq = ttnn::DefaultQueueId;

    const auto input_buf_size_bytes = layout.compute_packed_buffer_size_bytes(input_shape);
    const auto host_buffer_datum_size_bytes = sizeof(uint32_t);
    const auto input_buf_size = input_buf_size_bytes / host_buffer_datum_size_bytes;

    auto host_data = std::make_shared<uint32_t[]>(input_buf_size);
    auto readback_data = std::make_shared<uint32_t[]>(input_buf_size);

    const auto random_prime_number = 4051;
    for (int i = 0; i < input_buf_size; i++) {
        host_data[i] = i % random_prime_number;
    }

    auto tensor = tt::tt_metal::create_device_tensor(TensorSpec(input_shape, layout), device);
    device->synchronize();

    ttnn::write_buffer(io_cq, tensor, {host_data});
    device->synchronize();

    ttnn::read_buffer(io_cq, tensor, {readback_data});
    device->synchronize();

    for (int i = 0; i < input_buf_size; i++) {
        EXPECT_EQ(host_data[i], readback_data[i]);
        if (host_data[i] != readback_data[i]) {
            break;
        }
    }

    EXPECT_EQ(tensor.get_padded_shape(), layout.compute_padded_shape(input_shape));
    tensor.deallocate();
}

void test_tensor_on_device(const ttnn::Shape& input_shape, const tt::tt_metal::TensorLayout& layout) {
    auto device = tt::tt_metal::distributed::MeshDevice::create_single_device(0);

    test_tensor_on_device(input_shape, layout, device.get());

    device->close();
}

}  // namespace test_utils<|MERGE_RESOLUTION|>--- conflicted
+++ resolved
@@ -11,11 +11,9 @@
 namespace test_utils {
 
 void test_tensor_on_device(
-<<<<<<< HEAD
-    const ttnn::Shape& input_shape, const TensorLayout& layout, tt::tt_metal::distributed::MeshDevice* device) {
-=======
-    const ttnn::Shape& input_shape, const tt::tt_metal::TensorLayout& layout, tt::tt_metal::IDevice* device) {
->>>>>>> ffffe5e8
+    const ttnn::Shape& input_shape,
+    const tt::tt_metal::TensorLayout& layout,
+    tt::tt_metal::distributed::MeshDevice* device) {
     using namespace tt::tt_metal;
 
     const ttnn::QueueId io_cq = ttnn::DefaultQueueId;
