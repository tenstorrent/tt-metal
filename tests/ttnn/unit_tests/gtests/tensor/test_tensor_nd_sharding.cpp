--- conflicted
+++ resolved
@@ -176,45 +176,6 @@
     auto tensor = Tensor::from_vector(data, tensor_spec);
     auto tensor_data = std::get<HostStorage>(tensor.get_storage()).buffer.view_as<uint8_t>();
 
-<<<<<<< HEAD
-    auto measure_to_device_time_ns = [&](const TensorSpec& tensor_spec) -> double {
-        auto tensor = Tensor::from_vector(data, tensor_spec);
-
-        auto start = std::chrono::high_resolution_clock::now();
-        auto device_tensor = tensor.to_device(device_, tensor_spec.memory_config());
-        auto end = std::chrono::high_resolution_clock::now();
-        auto duration = std::chrono::duration_cast<std::chrono::nanoseconds>(end - start);
-        return duration.count();
-    };
-
-    double batch_nd_sharding_time_ns = [&]() {
-        MemoryConfig memory_config{BufferType::L1, NdShardSpec{shard_shape_nd_batch, cores}};
-        TensorLayout tensor_layout(DataType::UINT16, PageConfig(Layout::TILE), memory_config);
-        TensorSpec tensor_spec(tensor_shape, tensor_layout);
-        return measure_to_device_time_ns(tensor_spec);
-    }();
-
-    double small_shards_nd_sharding_time_ns = [&]() {
-        MemoryConfig memory_config{BufferType::L1, NdShardSpec{shard_shape_nd_small, cores}};
-        TensorLayout tensor_layout(DataType::UINT16, PageConfig(Layout::TILE), memory_config);
-        TensorSpec tensor_spec(tensor_shape, tensor_layout);
-        return measure_to_device_time_ns(tensor_spec);
-    }();
-
-    double block_2d_sharding_time_ns = [&]() {
-        MemoryConfig memory_config{TensorMemoryLayout::BLOCK_SHARDED, BufferType::L1, ShardSpec{cores, shard_shape_2d}};
-        TensorLayout tensor_layout(DataType::UINT16, PageConfig(Layout::TILE), memory_config);
-        TensorSpec tensor_spec(tensor_shape, tensor_layout);
-        return measure_to_device_time_ns(tensor_spec);
-    }();
-
-    log_info(tt::LogTest, "Batch ND sharding time: {} ns", batch_nd_sharding_time_ns);
-    log_info(tt::LogTest, "Small shards ND sharding time: {} ns", small_shards_nd_sharding_time_ns);
-    log_info(tt::LogTest, "Block 2D sharding time: {} ns", block_2d_sharding_time_ns);
-
-    EXPECT_TRUE(batch_nd_sharding_time_ns < block_2d_sharding_time_ns * 4);
-    EXPECT_TRUE(small_shards_nd_sharding_time_ns < block_2d_sharding_time_ns * 4);
-=======
     auto sharded_data = pack_nd_sharded_data<uint8_t>(tensor_data, tensor_spec);
     EXPECT_EQ(sharded_data.size(), params.expected_data.size());
     for (size_t i = 0; i < sharded_data.size(); i++) {
@@ -226,7 +187,6 @@
     for (size_t i = 0; i < unpacked_data.size(); i++) {
         EXPECT_EQ(unpacked_data[i], static_cast<std::byte>(tensor_data[i]));
     }
->>>>>>> d4b95d4f
 }
 
 INSTANTIATE_TEST_SUITE_P(
