--- conflicted
+++ resolved
@@ -22,11 +22,8 @@
 #include "ttnn/operations/eltwise/binary/binary.hpp"
 #include "ttnn/operations/reduction/argmax/argmax.hpp"
 #include <umd/device/types/cluster_descriptor_types.hpp>
-<<<<<<< HEAD
 #include "ttnn/tensor/shape/shape.hpp"
-=======
 #include <llrt/tt_cluster.hpp>
->>>>>>> c5c84e1e
 
 namespace ttnn::operations::generic::test {
 
@@ -465,7 +462,7 @@
     auto compute_with_storage_grid_size = this->device_->compute_with_storage_grid_size();
     uint32_t num_cores_x = compute_with_storage_grid_size.x;
     uint32_t num_cores_y = compute_with_storage_grid_size.y;
-    uint32_t c_batch_size = ttnn::get_batch_size(cshape);
+    uint32_t c_batch_size = get_batch_size(cshape);
     auto num_output_tiles_total = c_batch_size * cshape[-2] * cshape[-1] / tt::constants::TILE_HW;
     auto
         [num_cores,
@@ -484,7 +481,7 @@
     TT_FATAL(dst_buffer != nullptr, "Output buffer should be allocated on device!");
 
     const auto &ashape = input_tensor_a.logical_shape(), bshape = input_tensor_b.logical_shape();
-    uint32_t B = ttnn::get_batch_size(ashape);
+    uint32_t B = get_batch_size(ashape);
     uint32_t Mt = ashape[-2] / tt::constants::TILE_HEIGHT;
     uint32_t Kt = ashape[-1] / tt::constants::TILE_WIDTH;
     uint32_t Nt = bshape[-1] / tt::constants::TILE_WIDTH;
