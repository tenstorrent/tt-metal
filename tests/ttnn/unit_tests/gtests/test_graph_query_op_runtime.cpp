// SPDX-FileCopyrightText: © 2025 Tenstorrent Inc.
//
// SPDX-License-Identifier: Apache-2.0

#include <tt-metalium/constants.hpp>
#include "gtest/gtest.h"
#include <tt-metalium/event.hpp>
#include <tt-metalium/program_impl.hpp>
#include "tests/tt_metal/tt_metal/common/dispatch_fixture.hpp"
#include <tt-metalium/logger.hpp>
#include "ttnn/device.hpp"
#include "ttnn/graph/graph_trace_utils.hpp"
#include "ttnn/graph/graph_query_op_runtime.hpp"
#include "ttnn/operations/core/core.hpp"
#include "ttnn/operations/creation.hpp"
#include "ttnn/operations/eltwise/binary/binary.hpp"
#include "ttnn/tensor/tensor.hpp"
#include "ttnn/tensor/tensor_utils.hpp"
#include "ttnn/tensor/types.hpp"
#include "ttnn/types.hpp"
#include "ttnn_test_fixtures.hpp"

// ============================================================================
// Test data
// ============================================================================
<<<<<<< HEAD

class TTNNFixtureWithTraceEnabledDevice : public ::testing::Test {
protected:
    tt::tt_metal::IDevice* device_ = nullptr;
    tt::ARCH arch_ = tt::ARCH::Invalid;
    size_t num_devices_ = 0;

    void SetUp() override {
        std::srand(0);
        arch_ = tt::get_arch_from_string(tt::test_utils::get_umd_arch_name());
        num_devices_ = tt::tt_metal::GetNumAvailableDevices();
        device_ = &ttnn::open_device(0, DEFAULT_L1_SMALL_SIZE, /* trace region size= */ 200000);
    }

    void TearDown() override { ttnn::close_device(*device_); }

public:
    static const ttnn::TensorSpec m_interleaved_1_3_1024_1024_tiled;
};

const ttnn::TensorSpec TTNNFixtureWithTraceEnabledDevice::m_interleaved_1_3_1024_1024_tiled = ttnn::TensorSpec(
    ttnn::Shape({1, 3, 1024, 1024}),
    tt::tt_metal::TensorLayout(
        tt::tt_metal::DataType::BFLOAT16,
        tt::tt_metal::PageConfig(tt::tt_metal::Layout::TILE),
        ttnn::L1_MEMORY_CONFIG));

=======
const ttnn::TensorSpec ttnn::distributed::test::TTNNFixtureWithTraceEnabledDevice::m_interleaved_1_3_1024_1024_tiled =
    ttnn::TensorSpec(
        ttnn::Shape({1, 3, 1024, 1024}),
        tt::tt_metal::TensorLayout(
            tt::tt_metal::DataType::BFLOAT16,
            tt::tt_metal::PageConfig(tt::tt_metal::Layout::TILE),
            ttnn::L1_MEMORY_CONFIG));
>>>>>>> 691fbb62
// ============================================================================
// Binary Eltwise Op tests
// ============================================================================
namespace ttnn::operations::binary::test {
class BinaryOpTraceRuntime : public distributed::test::TTNNFixtureWithTraceEnabledDevice,
                             public testing::WithParamInterface<std::tuple<ttnn::TensorSpec, ttnn::TensorSpec>> {};

TEST_P(BinaryOpTraceRuntime, Add) {
    const auto& [input_spec_a, input_spec_b] = GetParam();

    {
        tt::tt_metal::IDevice* device = device_;
        auto query = ttnn::graph::query_op_runtime(ttnn::add, device, input_spec_a, input_spec_b);

        EXPECT_EQ(query.status, ttnn::graph::ExecutionStatus::Success);
        tt::log_info(tt::LogTest, "Trace runtime: {} ns", query.runtime);
    }
}

TEST_P(BinaryOpTraceRuntime, AddChain) {
    const auto& [input_spec_a, input_spec_b] = GetParam();

    {
        auto add_chain = [](const auto& i0, const auto& i1) { return ttnn::add(i0, ttnn::add(i0, i1)); };
        tt::tt_metal::IDevice* device = device_;
        auto query = ttnn::graph::query_op_runtime(add_chain, device, input_spec_a, input_spec_b);

        EXPECT_EQ(query.status, ttnn::graph::ExecutionStatus::Success);
        tt::log_info(tt::LogTest, "Trace runtime: {} ns", query.runtime);
    }
}

INSTANTIATE_TEST_SUITE_P(
    QueryOpRuntime,
    BinaryOpTraceRuntime,
    ::testing::Values(std::make_tuple(
        BinaryOpTraceRuntime::m_interleaved_1_3_1024_1024_tiled,
        BinaryOpTraceRuntime::m_interleaved_1_3_1024_1024_tiled)));

}  // namespace ttnn::operations::binary::test<|MERGE_RESOLUTION|>--- conflicted
+++ resolved
@@ -23,7 +23,6 @@
 // ============================================================================
 // Test data
 // ============================================================================
-<<<<<<< HEAD
 
 class TTNNFixtureWithTraceEnabledDevice : public ::testing::Test {
 protected:
@@ -51,15 +50,6 @@
         tt::tt_metal::PageConfig(tt::tt_metal::Layout::TILE),
         ttnn::L1_MEMORY_CONFIG));
 
-=======
-const ttnn::TensorSpec ttnn::distributed::test::TTNNFixtureWithTraceEnabledDevice::m_interleaved_1_3_1024_1024_tiled =
-    ttnn::TensorSpec(
-        ttnn::Shape({1, 3, 1024, 1024}),
-        tt::tt_metal::TensorLayout(
-            tt::tt_metal::DataType::BFLOAT16,
-            tt::tt_metal::PageConfig(tt::tt_metal::Layout::TILE),
-            ttnn::L1_MEMORY_CONFIG));
->>>>>>> 691fbb62
 // ============================================================================
 // Binary Eltwise Op tests
 // ============================================================================
