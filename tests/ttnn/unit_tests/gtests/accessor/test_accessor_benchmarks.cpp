// SPDX-FileCopyrightText: © 2025 Tenstorrent AI ULC
//
// SPDX-License-Identifier: Apache-2.0

#include "gtest/gtest.h"
#include <fmt/format.h>

#include "tests/tt_metal/tt_metal/common/multi_device_fixture.hpp"

#include <string>
#include <tt-metalium/shape.hpp>
#include <tt-metalium/distributed.hpp>
#include <tt-metalium/buffer_distribution_spec.hpp>

#include "ttnn/cpp/ttnn/operations/sharding_utilities.hpp"

namespace accessor_benchmarks {

// TODO: Very similar to test_buffer_distribution_spec.cpp; refactor to common header?
struct InputBufferParams {
    std::string test_name;  // Used for generating unique files
    tt::tt_metal::Shape physical_tensor_shape;
    tt::tt_metal::Shape2D page_shape;
    float bytes_per_element;
    tt::DataFormat data_format;  // Used for setting up CBs

    struct DistributionSpecParams {
        tt::tt_metal::Shape physical_shard_shape;
        tt::tt_metal::CoreRangeSet grid;
        tt::tt_metal::ShardOrientation shard_orientation;
        tt::tt_metal::BufferType buffer_type;
    };
    DistributionSpecParams input_shard_spec;
};

std::shared_ptr<tt::tt_metal::distributed::MeshBuffer> create_replicated_input_mesh_buffer_from_inputs(
    const InputBufferParams& inputs, tt::tt_metal::distributed::MeshDevice* mesh_device) {
    // These values would be passed from tensor correctly based on PageConfig
    const auto host_size_in_bytes = inputs.physical_tensor_shape.volume() * inputs.bytes_per_element;
    const auto page_size = inputs.page_shape.height() * inputs.page_shape.width() * inputs.bytes_per_element;

    // Mirrors allocate_mesh_buffer_on_device in ttnn
    const tt::tt_metal::distributed::ReplicatedBufferConfig mesh_buffer_config{.size = host_size_in_bytes};

    // Create input mesh buffer
    auto input_buffer_distribution_spec = tt::tt_metal::BufferDistributionSpec::from_shard_spec(
        inputs.physical_tensor_shape,
        inputs.input_shard_spec.physical_shard_shape,
        inputs.page_shape,
        inputs.input_shard_spec.grid,
        inputs.input_shard_spec.shard_orientation);
    const tt::tt_metal::distributed::DeviceLocalBufferConfig input_device_local_config{
        .page_size = page_size,
        .buffer_type = inputs.input_shard_spec.buffer_type,
        .sharding_args = input_buffer_distribution_spec,
    };
    const auto input_mesh_buffer =
        tt::tt_metal::distributed::MeshBuffer::create(mesh_buffer_config, input_device_local_config, mesh_device);

    return input_mesh_buffer;
}

}  // namespace accessor_benchmarks

using namespace accessor_benchmarks;
using namespace tt::tt_metal;

class AccessorBenchmarks : public GenericMeshDeviceFixture, public ::testing::WithParamInterface<InputBufferParams> {};

void benchmark_all_args_combinations_single_core(
    const InputBufferParams& params,
    std::shared_ptr<tt::tt_metal::distributed::MeshDevice> mesh_device_,
    const std::string& res_path,
    const std::string& kernel_path) {
    // Create input and output replicated mesh buffers across generic mesh device; tests will only use first device
    const auto input_mesh_buffer = create_replicated_input_mesh_buffer_from_inputs(params, mesh_device_.get());

    // Extract local single-device buffer (ie. shard_view) concepts for testing
    const tt::tt_metal::distributed::MeshCoordinate mesh_coordinate{0, 0};
    const auto input_shard_view = input_mesh_buffer->get_device_buffer(mesh_coordinate);
    const auto local_device = input_shard_view->device();

    const auto input_bank_base_address = input_mesh_buffer->address();

    tt::tt_metal::detail::SetDeviceProfilerDir(res_path + "/" + params.test_name);
    tt::tt_metal::detail::FreshProfilerDeviceLog();
    for (uint8_t i = 0; i < 1 << 5; ++i) {
        ArgsConfig args_loc_cnf(i);
        if (args_loc_cnf.test(ArgConfig::RankCRTA) and
            (!args_loc_cnf.test(ArgConfig::TensorShapeCRTA) or !args_loc_cnf.test(ArgConfig::ShardShapeCRTA))) {
            // If rank is runtime, tensor and shard shapes must also be runtime
            continue;
        }
        if (args_loc_cnf.test(ArgConfig::NumBanksCRTA) and !args_loc_cnf.test(ArgConfig::BankCoordsCRTA)) {
            // If number of banks is runtime, bank coordinates must also be runtime
            continue;
        }
        auto args_bitmask = args_loc_cnf.raw();

        std::string crta_config_str = fmt::format("\"SHARDED_ACCESSOR_{:05b}\"", args_bitmask);
        log_info(
            tt::LogTest,
            "Creating single-core benchmarking program with the following args config: {}",
            crta_config_str);
        auto program = CreateProgram();

        constexpr CoreCoord grid = {0, 0};
        const auto data_format = params.data_format;
        const auto aligned_page_size = input_shard_view->aligned_page_size();

        // Set up sharded accessor compile-time args for reader kernel
        const auto& input_buffer_distribution_spec =
<<<<<<< HEAD
            std::get<BufferDistributionSpec>(input_mesh_buffer->device_local_config().shard_parameters.value());
        const auto sharded_accessor_args = tt::tt_metal::sharded_accessor_utils::get_sharded_accessor_args(
            *mesh_device_, input_buffer_distribution_spec, input_shard_view->core_type(), args_loc_cnf);
=======
            *input_mesh_buffer->device_local_config().sharding_args.buffer_distribution_spec();
        const auto input_sharded_accessor_args = tt::tt_metal::sharded_accessor_utils::get_sharded_accessor_args(
            *mesh_device_, input_buffer_distribution_spec, input_shard_view->core_type());
        std::vector<uint32_t> input_compile_time_args = {
            (uint32_t)data_format,
            aligned_page_size,
            input_sharded_accessor_args.rank,
            input_sharded_accessor_args.num_banks};
        input_compile_time_args.insert(
            input_compile_time_args.end(),
            input_sharded_accessor_args.shapes_and_bank_coords.cbegin(),
            input_sharded_accessor_args.shapes_and_bank_coords.cend());
>>>>>>> ba106e39

        std::map<std::string, std::string> defines{{"ACCESSOR_CONFIG_NAME", crta_config_str}};
        // Create reader kernel
        KernelHandle reader_kernel_id = CreateKernel(
            program,
            kernel_path,
            grid,
            DataMovementConfig{
                .processor = DataMovementProcessor::RISCV_0,
                .noc = NOC::RISCV_0_default,
                .compile_args = sharded_accessor_args.compile_time_args,
                .defines = defines});

        // Set up runtime args for reader kernel
        SetCommonRuntimeArgs(program, reader_kernel_id, sharded_accessor_args.runtime_args);

        // Launch program
        auto mesh_work_load = tt::tt_metal::distributed::CreateMeshWorkload();
        AddProgramToMeshWorkload(
            mesh_work_load, std::move(program), (tt::tt_metal::distributed::MeshCoordinateRange)mesh_coordinate);
        EnqueueMeshWorkload(mesh_device_->mesh_command_queue(), mesh_work_load, false);

        // Wait for program to finish
        log_info(tt::LogTest, "Program launched!");
        Finish(mesh_device_->mesh_command_queue());
        log_info(tt::LogTest, "Program finished!");
    }
    tt::tt_metal::detail::DumpDeviceProfileResults(local_device);
}

TEST_P(AccessorBenchmarks, GetNocAddr) {
    benchmark_all_args_combinations_single_core(
        GetParam(),
        mesh_device_,
        "accessor_get_noc_addr_benchmarks",
        "tests/ttnn/unit_tests/gtests/accessor/kernels/accessor_get_noc_addr_page_id_benchmark.cpp");
}

TEST_P(AccessorBenchmarks, Constructor) {
    benchmark_all_args_combinations_single_core(
        GetParam(),
        mesh_device_,
        "accessor_constructor_benchmarks",
        "tests/ttnn/unit_tests/gtests/accessor/kernels/accessor_constructor_benchmark.cpp");
}

INSTANTIATE_TEST_SUITE_P(
    AccessorTests,
    AccessorBenchmarks,
    ::testing::Values(
        // Sweep across shape ranks since ShardedAccessor calculations scale with rank
        // TODO: Other interesting parameters to try:
        // - Page size: Possible that compiler optimizes division for power of 2 page sizes
        // - Shape dim: Possible that compiler optimizes division or modulo for certain values
        // - Try out other accessors as well, especially legacy ShardedAddrGen
        InputBufferParams{
            .test_name = "rank_2",
            .physical_tensor_shape = tt::tt_metal::Shape{320, 320},
            .page_shape = tt::tt_metal::Shape2D{32, 32},
            .bytes_per_element = 2,
            .data_format = tt::DataFormat::Float16,

            .input_shard_spec =
                InputBufferParams::DistributionSpecParams{
                    .physical_shard_shape = tt::tt_metal::Shape{96, 96},
                    .grid = CoreRangeSet(CoreRange({0, 0}, {3, 3})),
                    .shard_orientation = ShardOrientation::ROW_MAJOR,
                    .buffer_type = BufferType::L1,
                },
        },
        InputBufferParams{
            .test_name = "rank_3",
            .physical_tensor_shape = tt::tt_metal::Shape{5, 160, 320},
            .page_shape = tt::tt_metal::Shape2D{32, 32},
            .bytes_per_element = 2,
            .data_format = tt::DataFormat::Float16,

            .input_shard_spec =
                InputBufferParams::DistributionSpecParams{
                    .physical_shard_shape = tt::tt_metal::Shape{3, 96, 96},
                    .grid = CoreRangeSet(CoreRange({0, 0}, {3, 3})),
                    .shard_orientation = ShardOrientation::ROW_MAJOR,
                    .buffer_type = BufferType::L1,
                },
        },
        InputBufferParams{
            .test_name = "rank_4",
            .physical_tensor_shape = tt::tt_metal::Shape{5, 5, 160, 160},
            .page_shape = tt::tt_metal::Shape2D{32, 32},
            .bytes_per_element = 2,
            .data_format = tt::DataFormat::Float16,

            .input_shard_spec =
                InputBufferParams::DistributionSpecParams{
                    .physical_shard_shape = tt::tt_metal::Shape{3, 3, 96, 96},
                    .grid = CoreRangeSet(CoreRange({0, 0}, {3, 3})),
                    .shard_orientation = ShardOrientation::ROW_MAJOR,
                    .buffer_type = BufferType::L1,
                },
        },
        InputBufferParams{
            .test_name = "rank_5",
            .physical_tensor_shape = tt::tt_metal::Shape{5, 5, 5, 160, 160},
            .page_shape = tt::tt_metal::Shape2D{32, 32},
            .bytes_per_element = 2,
            .data_format = tt::DataFormat::Float16,

            .input_shard_spec =
                InputBufferParams::DistributionSpecParams{
                    .physical_shard_shape = tt::tt_metal::Shape{3, 3, 3, 96, 96},
                    .grid = CoreRangeSet(CoreRange({0, 0}, {3, 3})),
                    .shard_orientation = ShardOrientation::ROW_MAJOR,
                    .buffer_type = BufferType::L1,
                },
        },
        InputBufferParams{
            .test_name = "rank_6",
            .physical_tensor_shape = tt::tt_metal::Shape{3, 3, 3, 3, 160, 160},
            .page_shape = tt::tt_metal::Shape2D{32, 32},
            .bytes_per_element = 2,
            .data_format = tt::DataFormat::Float16,

            .input_shard_spec =
                InputBufferParams::DistributionSpecParams{
                    .physical_shard_shape = tt::tt_metal::Shape{2, 2, 2, 2, 96, 96},
                    .grid = CoreRangeSet(CoreRange({0, 0}, {3, 3})),
                    .shard_orientation = ShardOrientation::ROW_MAJOR,
                    .buffer_type = BufferType::L1,
                },
        },
        InputBufferParams{
            .test_name = "rank_7",
            .physical_tensor_shape = tt::tt_metal::Shape{3, 3, 3, 3, 3, 64, 64},
            .page_shape = tt::tt_metal::Shape2D{32, 32},
            .bytes_per_element = 2,
            .data_format = tt::DataFormat::Float16,

            .input_shard_spec =
                InputBufferParams::DistributionSpecParams{
                    .physical_shard_shape = tt::tt_metal::Shape{2, 2, 2, 2, 2, 96, 96},
                    .grid = CoreRangeSet(CoreRange({0, 0}, {3, 3})),
                    .shard_orientation = ShardOrientation::ROW_MAJOR,
                    .buffer_type = BufferType::L1,
                },
        }));<|MERGE_RESOLUTION|>--- conflicted
+++ resolved
@@ -110,24 +110,9 @@
 
         // Set up sharded accessor compile-time args for reader kernel
         const auto& input_buffer_distribution_spec =
-<<<<<<< HEAD
-            std::get<BufferDistributionSpec>(input_mesh_buffer->device_local_config().shard_parameters.value());
+            *input_mesh_buffer->device_local_config().sharding_args.buffer_distribution_spec();
         const auto sharded_accessor_args = tt::tt_metal::sharded_accessor_utils::get_sharded_accessor_args(
             *mesh_device_, input_buffer_distribution_spec, input_shard_view->core_type(), args_loc_cnf);
-=======
-            *input_mesh_buffer->device_local_config().sharding_args.buffer_distribution_spec();
-        const auto input_sharded_accessor_args = tt::tt_metal::sharded_accessor_utils::get_sharded_accessor_args(
-            *mesh_device_, input_buffer_distribution_spec, input_shard_view->core_type());
-        std::vector<uint32_t> input_compile_time_args = {
-            (uint32_t)data_format,
-            aligned_page_size,
-            input_sharded_accessor_args.rank,
-            input_sharded_accessor_args.num_banks};
-        input_compile_time_args.insert(
-            input_compile_time_args.end(),
-            input_sharded_accessor_args.shapes_and_bank_coords.cbegin(),
-            input_sharded_accessor_args.shapes_and_bank_coords.cend());
->>>>>>> ba106e39
 
         std::map<std::string, std::string> defines{{"ACCESSOR_CONFIG_NAME", crta_config_str}};
         // Create reader kernel
