# SPDX-FileCopyrightText: © 2024 Tenstorrent Inc.

# SPDX-License-Identifier: Apache-2.0

import pytest

import os
import pathlib

import torch
import numpy as np

import ttnn
from tests.ttnn.utils_for_testing import tt_dtype_to_torch_dtype


@pytest.mark.parametrize(
    "layout",
    [
        ttnn.ROW_MAJOR_LAYOUT,
        ttnn.TILE_LAYOUT,
    ],
)
@pytest.mark.parametrize(
    "tt_dtype",
    [
        ttnn.uint8,
        ttnn.uint16,
        ttnn.uint32,
        ttnn.int32,
        ttnn.float32,
        ttnn.bfloat16,
        ttnn.bfloat8_b,
        ttnn.bfloat4_b,
    ],
)
@pytest.mark.parametrize("shape", [(2, 3, 64, 96)])
def test_tensor_creation(shape, tt_dtype, layout, device):
    torch.manual_seed(0)

    if tt_dtype in (ttnn.bfloat8_b, ttnn.bfloat4_b) and layout == ttnn.ROW_MAJOR_LAYOUT:
        pytest.skip("{} is only valid for ttnn.TILE_LAYOUT!".format(tt_dtype))

    dtype = tt_dtype_to_torch_dtype[tt_dtype]

    if dtype in {torch.uint8, torch.int16, torch.int32}:
        py_tensor = torch.randint(torch.iinfo(dtype).min, torch.iinfo(dtype).max, shape, dtype=dtype)
    else:
        py_tensor = torch.rand(shape, dtype=dtype)

    tt_tensor = ttnn.Tensor(py_tensor, tt_dtype, device, layout)

    tt_tensor = tt_tensor.cpu()

    py_tensor_after_round_trip = tt_tensor.to_torch()

    assert py_tensor.dtype == py_tensor_after_round_trip.dtype
    assert py_tensor.shape == py_tensor_after_round_trip.shape

    allclose_kwargs = {}
    if tt_dtype == ttnn.bfloat8_b:
        allclose_kwargs = dict(atol=1e-2)
    elif tt_dtype == ttnn.bfloat4_b:
        allclose_kwargs = dict(atol=0.2)

    passing = torch.allclose(py_tensor, py_tensor_after_round_trip, **allclose_kwargs)
    assert passing


@pytest.mark.parametrize(
    "layout",
    [
        ttnn.ROW_MAJOR_LAYOUT,
        ttnn.TILE_LAYOUT,
    ],
)
@pytest.mark.parametrize(
    "tt_dtype",
    [
        ttnn.uint8,
        ttnn.uint16,
        ttnn.uint32,
        ttnn.int32,
        ttnn.float32,
        ttnn.bfloat16,
        ttnn.bfloat8_b,
        ttnn.bfloat4_b,
    ],
)
@pytest.mark.parametrize("shape", [(2, 3, 64, 96)])
def test_tensor_creation_api_parity(shape, tt_dtype, layout, device):
    torch.manual_seed(0)

    if tt_dtype in (ttnn.bfloat8_b, ttnn.bfloat4_b) and layout == ttnn.ROW_MAJOR_LAYOUT:
        pytest.skip("{} is only valid for ttnn.TILE_LAYOUT!".format(tt_dtype))

    dtype = tt_dtype_to_torch_dtype[tt_dtype]

    if dtype in {torch.uint8, torch.int16, torch.int32}:
        py_tensor = torch.randint(torch.iinfo(dtype).min, torch.iinfo(dtype).max, shape, dtype=dtype)
    else:
        py_tensor = torch.rand(shape, dtype=dtype)

    tt_tensor_1 = ttnn.Tensor(py_tensor, tt_dtype, device, layout)
    tt_tensor_2 = ttnn.from_torch(py_tensor, tt_dtype, device=device, layout=layout)

    tt_tensor_1 = tt_tensor_1.cpu()
    tt_tensor_2 = tt_tensor_2.cpu()

    py_tensor_after_round_trip_1 = tt_tensor_1.to_torch()
    py_tensor_after_round_trip_2 = tt_tensor_2.to_torch()
    py_tensor_after_round_trip_3 = ttnn.to_torch(tt_tensor_1)
    py_tensor_after_round_trip_4 = ttnn.to_torch(tt_tensor_2)

    allclose_kwargs = {}
    if tt_dtype == ttnn.bfloat8_b:
        allclose_kwargs = dict(atol=1e-2)
    elif tt_dtype == ttnn.bfloat4_b:
        allclose_kwargs = dict(atol=0.2)

    passing = torch.allclose(py_tensor, py_tensor_after_round_trip_1, **allclose_kwargs)
    passing = torch.allclose(py_tensor, py_tensor_after_round_trip_2, **allclose_kwargs)
    passing = torch.allclose(py_tensor, py_tensor_after_round_trip_3, **allclose_kwargs)
    passing = torch.allclose(py_tensor, py_tensor_after_round_trip_4, **allclose_kwargs)
    assert passing


grid_size = [8, 7]
core_ranges = ttnn.num_cores_to_corerangeset(56, grid_size, True)


@pytest.mark.parametrize(
    "layout, tile",
    [
        (ttnn.ROW_MAJOR_LAYOUT, None),
        (ttnn.TILE_LAYOUT, ttnn.Tile([32, 32])),
        (ttnn.TILE_LAYOUT, ttnn.Tile([16, 16])),
        (ttnn.TILE_LAYOUT, ttnn.Tile([32, 16])),
        (ttnn.TILE_LAYOUT, ttnn.Tile([16, 16])),
    ],
)
@pytest.mark.parametrize(
    "tt_dtype",
    [
        ttnn.uint8,
        ttnn.uint16,
        ttnn.uint32,
        ttnn.int32,
        ttnn.float32,
        ttnn.bfloat16,
        ttnn.bfloat8_b,
        ttnn.bfloat4_b,
    ],
)
@pytest.mark.parametrize(
    "shape, memory_config",
    [
        (
            (1, 2, 3, 4),
            ttnn.MemoryConfig(
                ttnn.TensorMemoryLayout.INTERLEAVED,
                ttnn.BufferType.DRAM,
            ),
        ),
        (
            (1, 1, 5, 96),
            ttnn.MemoryConfig(
                ttnn.TensorMemoryLayout.WIDTH_SHARDED,
                ttnn.BufferType.L1,
                ttnn.ShardSpec(
                    ttnn.CoreRangeSet({ttnn.CoreRange(ttnn.CoreCoord(0, 0), ttnn.CoreCoord(1, 0))}),
                    [5, 64],
                    ttnn.ShardOrientation.ROW_MAJOR,
                ),
            ),
        ),
    ],
    ids=[
        "interleaved",
        "width_sharded",
    ],
)
def test_tensor_creation_with_memory_config(shape, memory_config, tt_dtype, layout, tile, device):
    torch.manual_seed(0)

    if tt_dtype in (ttnn.bfloat8_b, ttnn.bfloat4_b) and layout == ttnn.ROW_MAJOR_LAYOUT:
        pytest.skip("{} is only valid for ttnn.TILE_LAYOUT!".format(tt_dtype))

    if memory_config.shard_spec is not None and tile is not None:
        shard_shape = memory_config.shard_spec.shape
        if shard_shape[0] % tile.tile_shape[0] != 0 or shard_shape[1] % tile.tile_shape[1] != 0:
            pytest.skip(
                "Shard shape {} is not divisible by tile {} {}!".format(
                    shard_shape, tile.tile_shape[0], tile.tile_shape[1]
                )
            )

    dtype = tt_dtype_to_torch_dtype[tt_dtype]

    if dtype in {torch.uint8, torch.int16, torch.int32}:
        py_tensor = torch.randint(torch.iinfo(dtype).min, torch.iinfo(dtype).max, shape, dtype=dtype)
    else:
        py_tensor = torch.rand(shape, dtype=dtype)

    tt_tensor_1 = ttnn.Tensor(py_tensor, tt_dtype, device, layout, memory_config, tile)
    tt_tensor_2 = ttnn.from_torch(
        py_tensor, tt_dtype, device=device, layout=layout, memory_config=memory_config, tile=tile
    )

    tt_tensor_1 = tt_tensor_1.cpu()
    tt_tensor_2 = tt_tensor_2.cpu()

    py_tensor_after_round_trip_1 = tt_tensor_1.to_torch()
    py_tensor_after_round_trip_2 = tt_tensor_2.to_torch()
    py_tensor_after_round_trip_3 = ttnn.to_torch(tt_tensor_1)
    py_tensor_after_round_trip_4 = ttnn.to_torch(tt_tensor_2)

    allclose_kwargs = {}
    if tt_dtype == ttnn.bfloat8_b:
        allclose_kwargs = dict(atol=1e-2)
    elif tt_dtype == ttnn.bfloat4_b:
        allclose_kwargs = dict(atol=0.2)

    passing = torch.allclose(py_tensor, py_tensor_after_round_trip_1, **allclose_kwargs)
    passing = torch.allclose(py_tensor, py_tensor_after_round_trip_2, **allclose_kwargs)
    passing = torch.allclose(py_tensor, py_tensor_after_round_trip_3, **allclose_kwargs)
    passing = torch.allclose(py_tensor, py_tensor_after_round_trip_4, **allclose_kwargs)
    assert passing


@pytest.mark.parametrize(
    "tensor_spec",
    [
        # Basic tests for using TensorSpec to create a Tensor
        ttnn.TensorSpec((1, 2, 3, 4), ttnn.float32, ttnn.ROW_MAJOR_LAYOUT),
        ttnn.TensorSpec((2, 3, 10, 20), ttnn.float32, ttnn.TILE_LAYOUT),
        ttnn.TensorSpec((2, 3, 10, 20), ttnn.float32, ttnn.TILE_LAYOUT, tile=ttnn.Tile([16, 16])),
        ttnn.TensorSpec((2, 3, 10, 20), ttnn.float32, ttnn.TILE_LAYOUT, buffer_type=ttnn.BufferType.L1),
        # Manually specifying sharding
        ttnn.TensorSpec(
            (2, 3, 10, 20),
            ttnn.float32,
            ttnn.TILE_LAYOUT,
            ttnn.TensorMemoryLayout.BLOCK_SHARDED,
            ttnn.ShardSpec(core_ranges, [32, 32], ttnn.ShardOrientation.ROW_MAJOR),
            buffer_type=ttnn.BufferType.L1,
        ),
        ttnn.TensorSpec(
            (2, 3, 40, 50),
            ttnn.float32,
            ttnn.TILE_LAYOUT,
            ttnn.NdShardSpec(
                [1, 1, 32, 32],
                core_ranges,
                ttnn.ShardOrientation.ROW_MAJOR,
                ttnn.ShardDistributionStrategy.ROUND_ROBIN_1D,
            ),
            buffer_type=ttnn.BufferType.L1,
        ),
        # Sharding using TensorSpec methods
        # Batch sharding
        ttnn.TensorSpec(
            (2, 3, 40, 50), ttnn.float32, ttnn.TILE_LAYOUT, buffer_type=ttnn.BufferType.L1
        ).sharded_across_dims_except([0], core_ranges),
        # Sharding preserving last two dimensions
        ttnn.TensorSpec(
            (2, 3, 40, 50), ttnn.float32, ttnn.TILE_LAYOUT, buffer_type=ttnn.BufferType.L1
        ).sharded_across_dims_except([-1, -2], core_ranges),
        # Sharding across last dimension
        ttnn.TensorSpec(
            (2, 3, 40, 50), ttnn.float32, ttnn.TILE_LAYOUT, buffer_type=ttnn.BufferType.L1
        ).sharded_across_dims([-1], core_ranges),
        # 2D block sharding
        ttnn.TensorSpec((2, 3, 40, 50), ttnn.float32, ttnn.TILE_LAYOUT, buffer_type=ttnn.BufferType.L1).block_sharded(
            core_ranges
        ),
        # 2D height sharding
        ttnn.TensorSpec((2, 3, 40, 50), ttnn.float32, ttnn.TILE_LAYOUT, buffer_type=ttnn.BufferType.L1).height_sharded(
            core_ranges
        ),
        # 2D width sharding
        ttnn.TensorSpec((2, 3, 40, 50), ttnn.float32, ttnn.TILE_LAYOUT, buffer_type=ttnn.BufferType.L1).width_sharded(
            core_ranges
        ),
        # Customized ND sharding
        ttnn.TensorSpec((2, 3, 40, 50), ttnn.float32, ttnn.TILE_LAYOUT, buffer_type=ttnn.BufferType.L1).sharded(
            (1, 37, 37), core_ranges, ttnn.ShardShapeAlignment.RECOMMENDED
        ),
    ],
)
def test_tensor_creation_with_tensor_spec(tensor_spec, device):
    torch.manual_seed(0)
    dtype = tt_dtype_to_torch_dtype[tensor_spec.dtype]
    py_tensor = torch.rand(list(tensor_spec.shape), dtype=dtype)
    tt_tensor = ttnn.from_torch(py_tensor, spec=tensor_spec, device=device)
    assert tt_tensor.spec == tensor_spec
    py_tensor_after_round_trip = ttnn.to_torch(tt_tensor)
    assert torch.allclose(py_tensor, py_tensor_after_round_trip)


@pytest.mark.parametrize(
    "dtype,shape,buffer",
    [
        # 1D tensors
        (ttnn.uint8, [1, 3], [1, 2, 3]),
        (ttnn.uint16, [1, 3], [1000, 2000, 3000]),
        (ttnn.int32, [1, 3], [-100, -200, -300]),
        (ttnn.uint32, [1, 3], [1000000, 2000000, 3000000]),
        (ttnn.float32, [1, 3], [1.5, 2.7, 3.14]),
        (ttnn.bfloat16, [1, 3], [1.25, 2.75, 3.125]),
        # 2D tensors
        (ttnn.uint8, [2, 3], [1, 2, 3, 4, 5, 6]),
        (ttnn.uint16, [2, 3], [1000, 2000, 3000, 4000, 5000, 6000]),
        (ttnn.int32, [2, 3], [-100, -200, -300, 400, 500, 600]),
        (ttnn.uint32, [2, 3], [1000000, 2000000, 3000000, 4000000, 5000000, 6000000]),
        (ttnn.float32, [2, 3], [1.5, 2.7, 3.14, 4.2, 5.8, 6.9]),
        (ttnn.bfloat16, [2, 3], [1.25, 2.75, 3.125, 4.375, 5.625, 6.875]),
        # 3D tensors
        (ttnn.uint8, [2, 2, 2], [1, 2, 3, 4, 5, 6, 7, 8]),
        (ttnn.uint16, [2, 2, 2], [1000, 2000, 3000, 4000, 5000, 6000, 7000, 8000]),
        (ttnn.int32, [2, 2, 2], [-100, -200, -300, -400, -500, -600, -700, -800]),
        (ttnn.uint32, [2, 2, 2], [1000000, 2000000, 3000000, 4000000, 5000000, 6000000, 7000000, 8000000]),
        (ttnn.float32, [2, 2, 2], [1.5, 2.7, 3.14, 4.2, 5.8, 6.9, 7.1, 8.2]),
        (ttnn.bfloat16, [2, 2, 2], [1.25, 2.75, 3.125, 4.375, 5.625, 6.875, 7.125, 8.25]),
        # 4D tensors
        (ttnn.uint8, [2, 2, 2, 2], [1, 2, 3, 4, 5, 6, 7, 8, 9, 10, 11, 12, 13, 14, 15, 16]),
        (
            ttnn.uint16,
            [2, 2, 2, 2],
            [1000, 2000, 3000, 4000, 5000, 6000, 7000, 8000, 9000, 10000, 11000, 12000, 13000, 14000, 15000, 16000],
        ),
        (
            ttnn.int32,
            [2, 2, 2, 2],
            [-100, -200, -300, -400, -500, -600, -700, -800, -900, -1000, -1100, -1200, -1300, -1400, -1500, -1600],
        ),
        (
            ttnn.uint32,
            [2, 2, 2, 2],
            [
                1000000,
                2000000,
                3000000,
                4000000,
                5000000,
                6000000,
                7000000,
                8000000,
                9000000,
                10000000,
                11000000,
                12000000,
                13000000,
                14000000,
                15000000,
                16000000,
            ],
        ),
        (
            ttnn.float32,
            [2, 2, 2, 2],
            [1.5, 2.7, 3.14, 4.2, 5.8, 6.9, 7.1, 8.2, 9.3, 10.4, 11.5, 12.6, 13.7, 14.8, 15.9, 16.1],
        ),
        (
            ttnn.bfloat16,
            [2, 2, 2, 2],
            [
                1.25,
                2.75,
                3.125,
                4.375,
                5.625,
                6.875,
                7.125,
                8.25,
                9.375,
                10.625,
                11.875,
                12.125,
                13.375,
                14.625,
                15.875,
                16.125,
            ],
        ),
    ],
)
def test_tensor_creation_from_buffer(dtype, shape, buffer, device):
    tt_tensor = ttnn.from_buffer(buffer, shape, dtype=dtype, device=device)
    assert tt_tensor.shape == shape
    assert tt_tensor.dtype == dtype
    assert tt_tensor.layout == ttnn.ROW_MAJOR_LAYOUT

    def flatten_list(data):
        if isinstance(data, list):
            return [
                item for sublist in data for item in (flatten_list(sublist) if isinstance(sublist, list) else [sublist])
            ]
        return [data]

    tensor_list = tt_tensor.to_list()
    flattened = flatten_list(tensor_list)

    if dtype in [ttnn.float32, ttnn.bfloat16]:
        rounded = [round(v, 5) for v in flattened]
        assert rounded == buffer
    else:
        assert flattened == buffer


@pytest.mark.parametrize(
    "dtype,buffer",
    [
        (ttnn.bfloat8_b, [[1, 2, 3], [4, 5, 6]]),
        (ttnn.bfloat4_b, [[1, 2, 3], [4, 5, 6]]),
        (ttnn.DataType.INVALID, [[1, 2, 3], [4, 5, 6]]),
    ],
)
def test_tensor_creation_from_buffer_with_unsupported_dtype(dtype, buffer, device):
    try:
        tt_tensor = ttnn.from_buffer(buffer, [2, 3], dtype, device, ttnn.TILE_LAYOUT)
    except Exception as e:
        assert "Unreachable" in str(e)
    else:
        pytest.fail("Expected an exception, but got none")


<<<<<<< HEAD
def flatten_list(nested_list):
    if isinstance(nested_list, list):
        return [
            item
            for sublist in nested_list
            for item in (flatten_list(sublist) if isinstance(sublist, list) else [sublist])
        ]
    return [nested_list]


@pytest.mark.parametrize(
    "layout",
    [
        ttnn.ROW_MAJOR_LAYOUT,
        ttnn.TILE_LAYOUT,
    ],
)
@pytest.mark.parametrize(
    "tt_dtype,data,atol",
    [
        (ttnn.float32, [1.5, 2.7, 3.14, 4.2, 5.8, 6.9, 7.1, 8.2, 9.3, 10.4, 11.5, 12.6, 13.7, 14.8, 15.9, 16.1], 1e-6),
        (
            ttnn.float32,
            [
                0.0,
                1e-10,
                1e-5,
                -1e-5,
                1e5,
                -1e5,
                3.14159,
                -2.71828,
                0.0,
                1e-10,
                1e-5,
                -1e-5,
                1e5,
                -1e5,
                3.14159,
                -2.71828,
            ],
            1e-6,
        ),
        (
            ttnn.bfloat16,
            [
                1.25,
                2.75,
                3.125,
                4.375,
                5.625,
                6.875,
                7.125,
                8.25,
                9.375,
                10.625,
                11.875,
                12.125,
                13.375,
                14.625,
                15.875,
                16.125,
            ],
            1e-3,
        ),
        (
            ttnn.bfloat16,
            [0.0, 0.001, 0.1, -0.1, 100.0, -100.0, 1.5, -1.5, 0.0, 0.001, 0.1, -0.1, 100.0, -100.0, 1.5, -1.5],
            1e-3,
        ),
        (
            ttnn.int32,
            [-100, -200, -300, -400, -500, -600, -700, -800, -900, -1000, -1100, -1200, -1300, -1400, -1500, -1600],
            0,
        ),
        (
            ttnn.int32,
            [
                -2147483648,
                -2147483647,
                -1,
                0,
                1,
                2147483646,
                2147483647,
                -1000000,
                -2147483648,
                -2147483647,
                -1,
                0,
                1,
                2147483646,
                2147483647,
                -1000000,
            ],
            0,
        ),
        (
            ttnn.uint32,
            [
                1000000,
                2000000,
                3000000,
                4000000,
                5000000,
                6000000,
                7000000,
                8000000,
                9000000,
                10000000,
                11000000,
                12000000,
                13000000,
                14000000,
                15000000,
                16000000,
            ],
            0,
        ),
        (
            ttnn.uint32,
            [
                0,
                1,
                2,
                1000,
                1000000,
                2147483646,
                2147483647,
                100000000,
                0,
                1,
                2,
                1000,
                1000000,
                2147483646,
                2147483647,
                100000000,
            ],
            0,
        ),
        (
            ttnn.uint16,
            [1000, 2000, 3000, 4000, 5000, 6000, 7000, 8000, 9000, 10000, 11000, 12000, 13000, 14000, 15000, 16000],
            0,
        ),
        (ttnn.uint16, [0, 1, 2, 255, 256, 32767, 32768, 65535, 0, 1, 2, 255, 256, 32767, 32768, 65535], 0),
        (ttnn.uint8, [1, 2, 3, 4, 5, 6, 7, 8, 9, 10, 11, 12, 13, 14, 15, 16], 0),
        (ttnn.uint8, [0, 1, 2, 127, 128, 254, 255, 100, 0, 1, 2, 127, 128, 254, 255, 100], 0),
    ],
    ids=[
        "float32",
        "float32_edges",
        "bfloat16",
        "bfloat16_edges",
        "int32",
        "int32_edges",
        "uint32",
        "uint32_edges",
        "uint16",
        "uint16_edges",
        "uint8",
        "uint8_edges",
    ],
)
@pytest.mark.parametrize("shape", [(2, 8), (2, 2, 2, 2)])
def test_tensor_creation_from_list(shape, tt_dtype, data, layout, atol, device):
    if tt_dtype in (ttnn.bfloat8_b, ttnn.bfloat4_b) and layout == ttnn.ROW_MAJOR_LAYOUT:
        pytest.skip("{} is only valid for ttnn.TILE_LAYOUT!".format(tt_dtype))

    # Adjust data length to match shape
    total_elements = int(np.prod(shape))
    test_data = data[:total_elements]

    # Test host-only tensor (no device)
    tt_tensor_host = ttnn.Tensor(test_data, shape, tt_dtype, layout)

    assert tt_tensor_host.shape == list(shape)
    assert tt_tensor_host.dtype == tt_dtype
    assert tt_tensor_host.layout == layout

    # Verify data round-trip
    tensor_list = tt_tensor_host.to_list()

    flattened = flatten_list(tensor_list)

    # Check values
    if tt_dtype in [ttnn.float32, ttnn.bfloat16]:
        # For floating point, use approximate comparison
        for i, (a, b) in enumerate(zip(test_data, flattened)):
            assert abs(a - b) < atol, f"Mismatch at index {i}: expected {a}, got {b}"
    else:
        # For integers, use exact comparison
        assert flattened == test_data, f"Data mismatch: expected {test_data}, got {flattened}"

    # Test tensor with device
    tt_tensor_device = ttnn.Tensor(test_data, shape, tt_dtype, layout, device)
    tt_tensor_device = tt_tensor_device.cpu()

    assert tt_tensor_device.shape == list(shape)
    assert tt_tensor_device.dtype == tt_dtype
    assert tt_tensor_device.layout == layout

    tensor_list_device = tt_tensor_device.to_list()
    flattened_device = flatten_list(tensor_list_device)

    # Check values for device tensor
    if tt_dtype in [ttnn.float32, ttnn.bfloat16]:
        for i, (a, b) in enumerate(zip(test_data, flattened_device)):
            assert abs(a - b) < atol, f"Device tensor mismatch at index {i}: expected {a}, got {b}"
    else:
        assert (
            flattened_device == test_data
        ), f"Device tensor data mismatch: expected {test_data}, got {flattened_device}"


@pytest.mark.parametrize(
    "tt_dtype,data,tol",
    [
        # Block float types with float data - only TILE_LAYOUT supported
        (
            ttnn.bfloat8_b,
            [1.5, 2.7, 3.14, 4.2, 5.8, 6.9, 7.1, 8.2, 9.3, 10.4, 11.5, 12.6, 13.7, 14.8, 15.9, 16.1] * 64,
            2**-7,
        ),  # tolerance = scale * 2^-7 (7 bits for mantissa)
        (
            ttnn.bfloat4_b,
            [
                1.25,
                2.75,
                3.125,
                4.375,
                5.625,
                6.875,
                7.125,
                8.25,
                9.375,
                10.625,
                11.875,
                12.125,
                13.375,
                14.625,
                15.875,
                16.125,
            ]
            * 64,
            2**-3,
        ),  # tolerance = scale * 2^-3 (3 bits for mantissa)
    ],
    ids=["bfloat8_b", "bfloat4_b"],
)
def test_tensor_creation_from_list_block_float(tt_dtype, data, tol, device):
    """Test creating block float tensors (bfloat8_b, bfloat4_b) from Python lists"""

    # Block float types require TILE_LAYOUT and tile-aligned shapes
    shape = (1, 1, 32, 32)
    layout = ttnn.TILE_LAYOUT
    scale = max(data)
    atol = tol * scale

    # Test host-only tensor
    tt_tensor_host = ttnn.Tensor(data, shape, tt_dtype, layout)

    assert tt_tensor_host.shape == list(shape)
    assert tt_tensor_host.dtype == tt_dtype
    assert tt_tensor_host.layout == layout

    tensor_list_host = tt_tensor_host.to_list()
    assert len(tensor_list_host) == shape[0]

    flattened_host = flatten_list(tensor_list_host)
    # Verify at least some values match within tolerance
    for i in range(len(data)):
        assert (
            abs(data[i] - flattened_host[i]) < atol
        ), f"Host tensor mismatch at index {i}: expected {data[i]}, got {flattened_host[i]}"

    # Test tensor with device
    tt_tensor_device = ttnn.Tensor(data, shape, tt_dtype, layout, device)
    tt_tensor_device = tt_tensor_device.cpu()

    assert tt_tensor_device.shape == list(shape)
    assert tt_tensor_device.dtype == tt_dtype

    # Verify data round-trip for device tensor
    tensor_list_device = tt_tensor_device.to_list()
    flattened_device = flatten_list(tensor_list_device)

    # Check values within tolerance
    for i in range(len(data)):
        assert (
            abs(data[i] - flattened_device[i]) < atol
        ), f"Device tensor mismatch at index {i}: expected {data[i]}, got {flattened_device[i]}"


@pytest.mark.parametrize(
    "memory_config",
    [
        ttnn.MemoryConfig(ttnn.TensorMemoryLayout.INTERLEAVED, ttnn.BufferType.DRAM),
        ttnn.MemoryConfig(ttnn.TensorMemoryLayout.INTERLEAVED, ttnn.BufferType.L1),
        ttnn.MemoryConfig(
            ttnn.TensorMemoryLayout.WIDTH_SHARDED,
            ttnn.BufferType.L1,
            ttnn.ShardSpec(
                grid=ttnn.num_cores_to_corerangeset(
                    target_num_cores=8,
                    grid_size=[8, 7],
                    row_wise=True,
                ),
                shard_shape=[64, 32],
                shard_orientation=ttnn.ShardOrientation.ROW_MAJOR,
            ),
        ),
        ttnn.MemoryConfig(
            ttnn.TensorMemoryLayout.HEIGHT_SHARDED,
            ttnn.BufferType.L1,
            ttnn.ShardSpec(
                grid=ttnn.num_cores_to_corerangeset(
                    target_num_cores=8,
                    grid_size=[8, 7],
                    row_wise=True,
                ),
                shard_shape=[32, 64],
                shard_orientation=ttnn.ShardOrientation.ROW_MAJOR,
            ),
        ),
        ttnn.MemoryConfig(
            ttnn.TensorMemoryLayout.BLOCK_SHARDED,
            ttnn.BufferType.L1,
            ttnn.ShardSpec(
                grid=ttnn.num_cores_to_corerangeset(
                    target_num_cores=8 * 2,
                    grid_size=[8, 7],
                    row_wise=True,
                ),
                shard_shape=[32, 32],
                shard_orientation=ttnn.ShardOrientation.ROW_MAJOR,
            ),
        ),
    ],
)
@pytest.mark.parametrize(
    "shape",
    [
        (64, 64),
        (2, 32, 64),
    ],
)
@pytest.mark.parametrize(
    "tt_dtype,data_type",
    [
        (ttnn.float32, float),
        (ttnn.int32, int),
    ],
)
def test_tensor_creation_from_list_with_mem_config(shape, tt_dtype, data_type, memory_config, device):
    """Test creating tensors from Python lists with different memory configs"""

    total_elements = int(np.prod(shape))

    if data_type == float:
        data = [float(i) * 1.5 for i in range(total_elements)]
    else:
        data = [i * 10 for i in range(total_elements)]

    layout = ttnn.ROW_MAJOR_LAYOUT

    # Test tensor with device and memory config
    tt_tensor = ttnn.Tensor(data, shape, tt_dtype, layout, device, memory_config)
    tt_tensor = tt_tensor.cpu()

    assert tt_tensor.shape == list(shape)
    assert tt_tensor.dtype == tt_dtype
    assert tt_tensor.layout == layout

    # Verify data round-trip
    tensor_list = tt_tensor.to_list()

    flattened = flatten_list(tensor_list)

    if data_type == float:
        for i, (a, b) in enumerate(zip(data, flattened)):
            assert abs(a - b) < 1e-5, f"Mismatch at index {i}: expected {a}, got {b}"
    else:
        assert flattened == data
=======
@pytest.mark.parametrize(
    "dtype,buffer,shape",
    [
        (ttnn.float32, [1, 2, 3], [1, 1, 3]),
        (ttnn.float32, [1, 2, 3, 4, 5, 6], [1, 2, 3]),  # 3 x 2
        (ttnn.float32, [1, 2, 3, 4, 5, 6, 7, 8, 9, 10, 11, 12], [2, 2, 3]),  # 2 x 3 x 2
        (ttnn.float32, [1, 2, 3, 4], [1, 1, 1, 4]),  # 1 x 1 x 1 x4
        (ttnn.float32, [1, 2, 3, 4], [1, 1, 4]),  # 1 x 1 x 4
        (ttnn.float32, [1, 2, 3, 4], [1, 4]),  # 1 x 4
        (ttnn.float32, [1, 2, 3, 4], [4]),  # 4
        (ttnn.float32, [1, 2, 3, 4], [1, 1, 1, 1, 4]),  # 1 x 1 x 1 x 1 x 4 # 5d!
        (ttnn.float32, [1, 2, 3, 4, 5, 6, 7, 8], [2, 1, 1, 1, 1, 4]),  # 2 x 1 x 1 x 1 x 4 # 6d!
    ],
)
def test_tensor_creation_with_multiple_buffer_sizes(dtype, buffer, device, shape):
    tt_tensor = ttnn.Tensor(
        buffer,
        shape,
        dtype,
        ttnn.Layout.TILE,
        device,
        ttnn.MemoryConfig(ttnn.TensorMemoryLayout.INTERLEAVED, ttnn.BufferType.DRAM, None),
    )
>>>>>>> bf338f08
<|MERGE_RESOLUTION|>--- conflicted
+++ resolved
@@ -425,7 +425,31 @@
         pytest.fail("Expected an exception, but got none")
 
 
-<<<<<<< HEAD
+@pytest.mark.parametrize(
+    "dtype,buffer,shape",
+    [
+        (ttnn.float32, [1, 2, 3], [1, 1, 3]),
+        (ttnn.float32, [1, 2, 3, 4, 5, 6], [1, 2, 3]),  # 3 x 2
+        (ttnn.float32, [1, 2, 3, 4, 5, 6, 7, 8, 9, 10, 11, 12], [2, 2, 3]),  # 2 x 3 x 2
+        (ttnn.float32, [1, 2, 3, 4], [1, 1, 1, 4]),  # 1 x 1 x 1 x4
+        (ttnn.float32, [1, 2, 3, 4], [1, 1, 4]),  # 1 x 1 x 4
+        (ttnn.float32, [1, 2, 3, 4], [1, 4]),  # 1 x 4
+        (ttnn.float32, [1, 2, 3, 4], [4]),  # 4
+        (ttnn.float32, [1, 2, 3, 4], [1, 1, 1, 1, 4]),  # 1 x 1 x 1 x 1 x 4 # 5d!
+        (ttnn.float32, [1, 2, 3, 4, 5, 6, 7, 8], [2, 1, 1, 1, 1, 4]),  # 2 x 1 x 1 x 1 x 4 # 6d!
+    ],
+)
+def test_tensor_creation_with_multiple_buffer_sizes(dtype, buffer, device, shape):
+    tt_tensor = ttnn.Tensor(
+        buffer,
+        shape,
+        dtype,
+        ttnn.Layout.TILE,
+        device,
+        ttnn.MemoryConfig(ttnn.TensorMemoryLayout.INTERLEAVED, ttnn.BufferType.DRAM, None),
+    )
+
+
 def flatten_list(nested_list):
     if isinstance(nested_list, list):
         return [
@@ -810,29 +834,4 @@
         for i, (a, b) in enumerate(zip(data, flattened)):
             assert abs(a - b) < 1e-5, f"Mismatch at index {i}: expected {a}, got {b}"
     else:
-        assert flattened == data
-=======
-@pytest.mark.parametrize(
-    "dtype,buffer,shape",
-    [
-        (ttnn.float32, [1, 2, 3], [1, 1, 3]),
-        (ttnn.float32, [1, 2, 3, 4, 5, 6], [1, 2, 3]),  # 3 x 2
-        (ttnn.float32, [1, 2, 3, 4, 5, 6, 7, 8, 9, 10, 11, 12], [2, 2, 3]),  # 2 x 3 x 2
-        (ttnn.float32, [1, 2, 3, 4], [1, 1, 1, 4]),  # 1 x 1 x 1 x4
-        (ttnn.float32, [1, 2, 3, 4], [1, 1, 4]),  # 1 x 1 x 4
-        (ttnn.float32, [1, 2, 3, 4], [1, 4]),  # 1 x 4
-        (ttnn.float32, [1, 2, 3, 4], [4]),  # 4
-        (ttnn.float32, [1, 2, 3, 4], [1, 1, 1, 1, 4]),  # 1 x 1 x 1 x 1 x 4 # 5d!
-        (ttnn.float32, [1, 2, 3, 4, 5, 6, 7, 8], [2, 1, 1, 1, 1, 4]),  # 2 x 1 x 1 x 1 x 4 # 6d!
-    ],
-)
-def test_tensor_creation_with_multiple_buffer_sizes(dtype, buffer, device, shape):
-    tt_tensor = ttnn.Tensor(
-        buffer,
-        shape,
-        dtype,
-        ttnn.Layout.TILE,
-        device,
-        ttnn.MemoryConfig(ttnn.TensorMemoryLayout.INTERLEAVED, ttnn.BufferType.DRAM, None),
-    )
->>>>>>> bf338f08
+        assert flattened == data