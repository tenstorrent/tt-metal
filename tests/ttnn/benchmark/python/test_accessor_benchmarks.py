# SPDX-FileCopyrightText: © 2025 Tenstorrent AI ULC
#
# SPDX-License-Identifier: Apache-2.0


import os
import re
import subprocess
import pytest
from loguru import logger
from pathlib import Path

from tt_metal.tools.profiler.process_device_log import import_log_run_stats
import tt_metal.tools.profiler.device_post_proc_config as device_post_proc_config


# Helper function to sort strings naturally
def natural_key_from_path(s):
    return [int(part) if part.isdigit() else part for part in re.split(r"(\d+)", s.name)]


"""
Runs tests/ttnn/unit_tests/gtests/accessor/test_accessor_benchmarks.cpp test and parses output.
See the C++ test for more details on what is benchmarked and generated.

Make sure that tt-metal is built with profiler enabled, e.g.:
./build_metal.sh --release --enable-ccache --build-tests -e -p
"""

# Bits Encoding: [Bank coordinates][Tensor shape][Shard shape][Number of banks][Rank]01
# 1 means dynamic, 0 means static
# Last 01 means that data is in l1 (not dram) and sharded
ARGS_CONFIGS = [
    "0000001",  # Everything static
    "0010001",  # dynamic tensor shape
    "0100001",  # dynamic shard shape
    "0110001",  # dynamic tensor shape and shard shape
    "0110101",  # static number of banks and banks coordinates
    "1000001",  # dynamic bank coordinates
    "1001001",  # dynamic bank coordinates and number of banks
    "1010001",  # dynamic bank coordinates and tensor shape
    "1011001",  # static rank and shard shape
    "1100001",  # dynamic bank coordinates and shard shape
    "1101001",  # static rank and tensor shape
    "1110001",  # static rank and number of banks
    "1110101",  # static number of banks
    "1111001",  # static rank
    "1111101",  # Everything dynamic
]

# For benchmarks that only support all-static configuration
STATIC_ONLY_ARGS_CONFIGS = [
    "0000001",  # Everything static
]


def impl_test(gtest_filter, res_dir, args_configs=None):
    if args_configs is None:
        args_configs = ARGS_CONFIGS

<<<<<<< HEAD
def get_individual_test_names(gtest_filter):
    """
    Get the list of individual test names that match the given filter pattern.
    This resolves star patterns like AccessorTests/AccessorBenchmarks.GetNocAddr/*
    into individual test names like AccessorTests/AccessorBenchmarks.GetNocAddr/0, etc.
    """
    ENV = os.environ.copy()
    BASE = Path(ENV["TT_METAL_HOME"])
    binary_path = Path(BASE / "build" / "test" / "ttnn" / "unit_tests_ttnn_accessor")

    # Use --gtest_list_tests with the filter to get all matching test names
    result = subprocess.run(
        [binary_path, f"--gtest_filter={gtest_filter}", "--gtest_list_tests"], env=ENV, capture_output=True, text=True
    )

    if result.returncode != 0:
        logger.error(f"Failed to list tests: {result.stderr}")
        return []

    # Parse the output to extract individual test names
    test_names = []
    current_test_case = None

    for line in result.stdout.split("\n"):
        # Skip empty lines and the "Running main() from gmock_main.cc" line
        if not line.strip() or "Running main() from" in line:
            continue

        # Test case names don't have leading spaces and end with '.'
        if not line.startswith(" ") and line.endswith("."):
            current_test_case = line.rstrip(".")  # Remove trailing '.'
        # Test names have leading spaces
        elif line.startswith(" ") and current_test_case:
            # Extract just the test name part (before any comment)
            test_name = line.strip().split()[0]  # Take first word, ignore comments after #
            if test_name:
                full_test_name = f"{current_test_case}.{test_name}"
                test_names.append(full_test_name)

    return test_names


def impl_test(gtest_filter, res_dir):
=======
>>>>>>> f34fc81c
    ENV = os.environ.copy()
    ENV["TT_METAL_DEVICE_PROFILER"] = "1"
    BASE = Path(ENV["TT_METAL_HOME"])

    binary_path = Path(BASE / "build" / "test" / "ttnn" / "unit_tests_ttnn_accessor")

    # Get individual test names if using star pattern
    if "*" in gtest_filter:
        individual_tests = get_individual_test_names(gtest_filter)
        logger.info(f"Found {len(individual_tests)} individual tests for pattern '{gtest_filter}'")

        # Run each test individually
        for test_name in individual_tests:
            logger.info(f"Running individual test: {test_name}")
            subprocess.run([binary_path, f"--gtest_filter={test_name}"], env=ENV)
    else:
        # Run the test as before for non-star patterns
        subprocess.run([binary_path, f"--gtest_filter={gtest_filter}"], env=ENV)

    setup = device_post_proc_config.default_setup()
    zone_names = []
    timerAnalysis = {}
    for args_config in args_configs:
        zone_name = f"SHARDED_ACCESSOR_{args_config}"
        timerAnalysis[zone_name] = {
            "across": "core",
            "type": "adjacent",
            "start": {"risc": "BRISC", "zone_name": zone_name},
            "end": {"risc": "BRISC", "zone_name": zone_name},
        }
        zone_names.append(zone_name)
    setup.timerAnalysis = timerAnalysis

    results_dir = Path(BASE / res_dir)
    profile_log_file = Path(".logs/profile_log_device.csv")
    for test_dir in sorted(results_dir.iterdir(), key=natural_key_from_path):
        if not test_dir.is_dir():
            raise IsADirectoryError(f"Expected {test_dir} to be a directory containing {profile_log_file}")
        profile_log_path = test_dir / "profile_log_device.csv"
        setup.deviceInputLog = profile_log_path

        stats = import_log_run_stats(setup)
        logger.info(f"Results for {test_dir}:")
        for zone_name in zone_names:
            core = [key for key in stats["devices"][0]["cores"].keys() if key != "DEVICE"][0]
            st = stats["devices"][0]["cores"][core]["riscs"]["TENSIX"]["analysis"][zone_name]["stats"]
            logger.info(f"Zone: {zone_name}: Average: {st['Average']} (cycles)")


def impl_test_static_only(gtest_filter, res_dir):
    """Implementation for tests that only run with all-static configuration."""
    impl_test(gtest_filter, res_dir, STATIC_ONLY_ARGS_CONFIGS)


def test_get_noc_addr_page_id():
    impl_test("AccessorTests/AccessorBenchmarks.GetNocAddr/*", res_dir="accessor_get_noc_addr_benchmarks")


def test_get_noc_addr_page_coord():
    impl_test(
        "AccessorTests/AccessorBenchmarks.GetNocAddrPageCoord/*", res_dir="accessor_get_noc_addr_page_coord_benchmarks"
    )


def test_constructor():
    impl_test("AccessorTests/AccessorBenchmarks.Constructor/*", res_dir="accessor_constructor_benchmarks")


def test_manual_pages_iteration():
    impl_test_static_only(
        "AccessorTests/AccessorBenchmarks.ManualPagesIteration/*", res_dir="accessor_manual_pages_iteration_benchmarks"
    )


def test_pages_iterator():
    impl_test_static_only(
        "AccessorTests/AccessorBenchmarks.PagesIterator/*", res_dir="accessor_pages_iterator_benchmarks"
    )<|MERGE_RESOLUTION|>--- conflicted
+++ resolved
@@ -54,11 +54,6 @@
 ]
 
 
-def impl_test(gtest_filter, res_dir, args_configs=None):
-    if args_configs is None:
-        args_configs = ARGS_CONFIGS
-
-<<<<<<< HEAD
 def get_individual_test_names(gtest_filter):
     """
     Get the list of individual test names that match the given filter pattern.
@@ -101,9 +96,10 @@
     return test_names
 
 
-def impl_test(gtest_filter, res_dir):
-=======
->>>>>>> f34fc81c
+def impl_test(gtest_filter, res_dir, args_configs=None):
+    if args_configs is None:
+        args_configs = ARGS_CONFIGS
+
     ENV = os.environ.copy()
     ENV["TT_METAL_DEVICE_PROFILER"] = "1"
     BASE = Path(ENV["TT_METAL_HOME"])
