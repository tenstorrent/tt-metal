--- conflicted
+++ resolved
@@ -171,13 +171,10 @@
 @pytest.mark.parametrize(
     "enable_trace, num_iters",
     [
-<<<<<<< HEAD
-=======
         (True, 1),
->>>>>>> 85c70700
         (False, 1),
     ],
-    ids=["non-trace"],
+    ids=["trace","non-trace"],
 )
 @pytest.mark.parametrize(
     "device_params",
