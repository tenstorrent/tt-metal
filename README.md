--- conflicted
+++ resolved
@@ -203,13 +203,10 @@
 
 | Release | Release Date |
 |---------|--------------|
-<<<<<<< HEAD
 | 0.65.0 | ETA Nov End |
 | [0.64.0](https://github.com/tenstorrent/tt-metal/releases/tag/v0.64.0) | Oct 28, 2025 |
-=======
 | 0.65.0  | ETA Nov 19, 2025 |
 | [0.64.0](https://github.com/tenstorrent/tt-metal/releases/tag/v0.64.0) | Oct 29, 2025 |
->>>>>>> 20fbdc24
 | [0.63.0](https://github.com/tenstorrent/tt-metal/releases/tag/v0.63.0) | Sep 22, 2025 |
 | [0.62.2](https://github.com/tenstorrent/tt-metal/releases/tag/v0.62.2) | Aug 20, 2025 |
 | 0.61.0  | Skipped |
