# Shadow the cache variable with a blank value
# Placing a no-op .clang-tidy file at the root of CPM cache is insufficient as some projects may define
# their own .clang-tidy within themselves and still not be clean against it <cough>flatbuffers</cough>
set(CMAKE_C_CLANG_TIDY "")
set(CMAKE_CXX_CLANG_TIDY "")

############################################################################################################################
# Boost
############################################################################################################################

<<<<<<< HEAD
CPMAddPackage(
    NAME Boost
    VERSION 1.86.0
    URL
        https://github.com/boostorg/boost/releases/download/boost-1.86.0/boost-1.86.0-cmake.tar.xz
        URL_HASH
        SHA256=2c5ec5edcdff47ff55e27ed9560b0a0b94b07bd07ed9928b476150e16b0efc57
    OPTIONS
        "BOOST_ENABLE_CMAKE ON"
        "BOOST_SKIP_INSTALL_RULES ON"
        "BUILD_SHARED_LIBS OFF"
        "BOOST_INCLUDE_LIBRARIES core\\\;container\\\;smart_ptr"
)
=======
include(${PROJECT_SOURCE_DIR}/cmake/fetch_boost.cmake)

fetch_boost_library(core)
fetch_boost_library(smart_ptr)
fetch_boost_library(container)
fetch_boost_library(interprocess)
>>>>>>> ea4371f3

add_library(span INTERFACE)
target_link_libraries(span INTERFACE Boost::core)

############################################################################################################################
# yaml-cpp
############################################################################################################################

CPMAddPackage(
    NAME yaml-cpp
    GITHUB_REPOSITORY jbeder/yaml-cpp
    GIT_TAG 0.8.0
    PATCHES
        yaml-cpp.patch
    OPTIONS
        "YAML_CPP_BUILD_TESTS OFF"
        "YAML_CPP_BUILD_TOOLS OFF"
        "YAML_BUILD_SHARED_LIBS OFF"
)

if(yaml-cpp_ADDED)
    set_target_properties(
        yaml-cpp
        PROPERTIES
            DEBUG_POSTFIX
                ""
    )
endif()

############################################################################################################################
# googletest
############################################################################################################################

CPMAddPackage(
    NAME googletest
    GITHUB_REPOSITORY google/googletest
    GIT_TAG v1.13.0
    VERSION 1.13.0
    OPTIONS
        "INSTALL_GTEST OFF"
)

if(googletest_ADDED)
    target_compile_options(gtest PRIVATE -Wno-implicit-int-float-conversion)
endif()

############################################################################################################################
# boost-ext reflect : https://github.com/boost-ext/reflect
############################################################################################################################

CPMAddPackage(NAME reflect GITHUB_REPOSITORY boost-ext/reflect GIT_TAG v1.1.1)
if(reflect_ADDED)
    add_library(reflect INTERFACE)
    add_library(Reflect::Reflect ALIAS reflect)
    target_include_directories(reflect SYSTEM INTERFACE ${reflect_SOURCE_DIR})
endif()

############################################################################################################################
# magic_enum : https://github.com/Neargye/magic_enum
############################################################################################################################

CPMAddPackage(NAME magic_enum GITHUB_REPOSITORY Neargye/magic_enum GIT_TAG v0.9.7)

############################################################################################################################
# fmt : https://github.com/fmtlib/fmt
############################################################################################################################

CPMAddPackage(NAME fmt GITHUB_REPOSITORY fmtlib/fmt GIT_TAG 11.0.1 OPTIONS "CMAKE_MESSAGE_LOG_LEVEL NOTICE")

############################################################################################################################
# range-v3 : https://github.com/ericniebler/range-v3
############################################################################################################################

CPMAddPackage(
    NAME range-v3
    GITHUB_REPOSITORY ericniebler/range-v3
    GIT_TAG 0.12.0
    PATCHES
        range-v3.patch
    OPTIONS
        "CMAKE_BUILD_TYPE Release"
        "CMAKE_MESSAGE_LOG_LEVEL NOTICE"
)

############################################################################################################################
# pybind11 : https://github.com/pybind/pybind11
############################################################################################################################

CPMAddPackage(NAME pybind11 GITHUB_REPOSITORY pybind/pybind11 GIT_TAG v2.13.6 OPTIONS "CMAKE_MESSAGE_LOG_LEVEL NOTICE")

############################################################################################################################
# nlohmann/json : https://github.com/nlohmann/json
############################################################################################################################

CPMAddPackage(NAME json GITHUB_REPOSITORY nlohmann/json GIT_TAG v3.11.3 OPTIONS "CMAKE_MESSAGE_LOG_LEVEL NOTICE")

############################################################################################################################
# xtensor : https://github.com/xtensor-stack/xtensor
############################################################################################################################

CPMAddPackage(
    NAME xtl
    GITHUB_REPOSITORY xtensor-stack/xtl
    GIT_TAG 0.7.7
    OPTIONS
        "CMAKE_MESSAGE_LOG_LEVEL NOTICE"
        "XTL_ENABLE_TESTS OFF"
)
CPMAddPackage(
    NAME xtensor
    GITHUB_REPOSITORY xtensor-stack/xtensor
    GIT_TAG 0.25.0
    OPTIONS
        "CMAKE_MESSAGE_LOG_LEVEL NOTICE"
        "XTENSOR_ENABLE_TESTS OFF"
)
CPMAddPackage(
    NAME xtensor-blas
    GITHUB_REPOSITORY xtensor-stack/xtensor-blas
    GIT_TAG 0.21.0
    OPTIONS
        "CMAKE_MESSAGE_LOG_LEVEL NOTICE"
        "XTENSOR_ENABLE_TESTS OFF"
)

############################################################################################################################
# benchmark : https://github.com/google/benchmark
############################################################################################################################

CPMAddPackage(
    NAME benchmark
    GITHUB_REPOSITORY google/benchmark
    GIT_TAG v1.9.1
    OPTIONS
        "CMAKE_MESSAGE_LOG_LEVEL NOTICE"
        "BENCHMARK_USE_LIBCXX ${ENABLE_LIBCXX}"
        "BENCHMARK_ENABLE_TESTING OFF"
)

if(benchmark_ADDED)
    set_target_properties(
        benchmark
        PROPERTIES
            LIBRARY_OUTPUT_DIRECTORY
                "${CMAKE_BINARY_DIR}/lib"
    )
endif()

############################################################################################################################
# taskflow : https://github.com/taskflow/taskflow
############################################################################################################################

CPMAddPackage(
    NAME taskflow
    GITHUB_REPOSITORY taskflow/taskflow
    GIT_TAG v3.7.0
    OPTIONS
        "CMAKE_MESSAGE_LOG_LEVEL NOTICE" # Taskflow's CMakeLists.txt is super noisy
)
add_library(Taskflow::Taskflow ALIAS Taskflow)

############################################################################################################################
# flatbuffers : https://github.com/google/flatbuffers
############################################################################################################################

CPMAddPackage(
    NAME flatbuffers
    GITHUB_REPOSITORY google/flatbuffers
    GIT_TAG v24.3.25
    OPTIONS
        "FLATBUFFERS_BUILD_FLATC ON"
        "FLATBUFFERS_BUILD_TESTS OFF"
        "FLATBUFFERS_SKIP_MONSTER_EXTRA ON"
        "FLATBUFFERS_STRICT_MODE ON"
)

if(flatbuffers_ADDED)
    # Few files including idl_gen_dart.cpp:175:18, Possibly related: https://gcc.gnu.org/bugzilla/show_bug.cgi?id=105329
    target_compile_options(flatc PRIVATE -Wno-restrict)
    target_compile_options(flatbuffers PRIVATE -Wno-restrict)
endif()<|MERGE_RESOLUTION|>--- conflicted
+++ resolved
@@ -8,7 +8,6 @@
 # Boost
 ############################################################################################################################
 
-<<<<<<< HEAD
 CPMAddPackage(
     NAME Boost
     VERSION 1.86.0
@@ -20,16 +19,8 @@
         "BOOST_ENABLE_CMAKE ON"
         "BOOST_SKIP_INSTALL_RULES ON"
         "BUILD_SHARED_LIBS OFF"
-        "BOOST_INCLUDE_LIBRARIES core\\\;container\\\;smart_ptr"
-)
-=======
-include(${PROJECT_SOURCE_DIR}/cmake/fetch_boost.cmake)
-
-fetch_boost_library(core)
-fetch_boost_library(smart_ptr)
-fetch_boost_library(container)
-fetch_boost_library(interprocess)
->>>>>>> ea4371f3
+        "BOOST_INCLUDE_LIBRARIES core\\\;container\\\;smart_ptr\\\;interprocess"
+)
 
 add_library(span INTERFACE)
 target_link_libraries(span INTERFACE Boost::core)
