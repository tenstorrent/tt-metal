--- conflicted
+++ resolved
@@ -343,7 +343,6 @@
     // Create physical system descriptor and discover the system
     auto physical_system_descriptor = generate_physical_system_descriptor(input_args);
 
-<<<<<<< HEAD
     // Handle link_reset subcommand
     if (input_args.mode == CommandMode::LINK_RETRAIN) {
         perform_link_reset(
@@ -355,10 +354,8 @@
         return 0;
     }
 
-    AsicTopology missing_asic_topology = validate_connectivity(input_args, physical_system_descriptor);
-=======
     AsicTopology missing_asic_topology = run_connectivity_validation(input_args, physical_system_descriptor);
->>>>>>> 5ba81d90
+
     bool links_reset = false;
     // Ethernet Link Retraining through SW is currently only supported for Wormhole
     bool link_retrain_supported = tt::tt_metal::MetalContext::instance().get_cluster().arch() == tt::ARCH::WORMHOLE_B0;
