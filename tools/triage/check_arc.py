#!/usr/bin/env python3
# SPDX-FileCopyrightText: © 2025 Tenstorrent AI ULC
#
# SPDX-License-Identifier: Apache-2.0

"""
Usage:
    check_arc

Description:
    Checking that ARC heartbeat is running. Estimating ARC uptime.
"""

from dataclasses import dataclass
from triage import ScriptConfig, triage_field, hex_serializer, log_check_device, run_script
from run_checks import run as get_run_checks
import time
from ttexalens.coordinate import OnChipCoordinate
from ttexalens.context import Context
from ttexalens.device import Device
from ttexalens.hardware.noc_block import NocBlock
from ttexalens.tt_exalens_lib import read_arc_telemetry_entry
import utils
from utils import RED, BLUE, RST

script_config = ScriptConfig(
    depends=["run_checks"],
)


@dataclass
class ArcCheckData:
    location: OnChipCoordinate = triage_field("Loc")
    postcode: int = triage_field("Postcode", hex_serializer)
    clock_mhz: int = triage_field("Clock MHz")
    heartbeats_per_second: float = triage_field("Heartbeats/s")


<<<<<<< HEAD
def check_arc_block(arc: NocBlock, postcode: int) -> ArcCheckData:
    device_id = arc.location._device._id
    # Heartbeat must be increasing
    heartbeat_0 = read_arc_telemetry_entry(device_id, "TIMER_HEARTBEAT")
    delay_seconds = 0.2
    time.sleep(delay_seconds)
    heartbeat_1 = read_arc_telemetry_entry(device_id, "TIMER_HEARTBEAT")
    log_check(heartbeat_1 > heartbeat_0, f"ARC heartbeat not increasing: {RED}{heartbeat_1}{RST}.")
=======
def check_wormhole_arc(arc: NocBlock, postcode: int) -> ArcCheckData:
    device = arc.location.device
    device_id = device.device_id
    # Heartbeat must be increasing
    heartbeat_0 = read_arc_telemetry_entry(device_id, "TAG_ARC0_HEALTH")
    delay_seconds = 0.1
    time.sleep(delay_seconds)
    heartbeat_1 = read_arc_telemetry_entry(device_id, "TAG_ARC0_HEALTH")
    log_check_device(device, heartbeat_1 > heartbeat_0, f"ARC heartbeat not increasing: {RED}{heartbeat_1}{RST}.")

    # Compute uptime
    arcclk_mhz = read_arc_telemetry_entry(device_id, "TAG_ARCCLK")
    heartbeats_per_second = (heartbeat_1 - heartbeat_0) / delay_seconds
    uptime_seconds = heartbeat_1 / heartbeats_per_second

    # Heartbeat must be between 500 and 20000 hb/s
    log_check_device(
        device,
        heartbeats_per_second >= 500,
        f"ARC heartbeat is too low: {RED}{heartbeats_per_second}{RST}hb/s. Expected at least {BLUE}500{RST}hb/s",
    )
    log_check_device(
        device,
        heartbeats_per_second <= 20000,
        f"ARC heartbeat is too high: {RED}{heartbeats_per_second}{RST}hb/s. Expected at most {BLUE}20000{RST}hb/s",
    )

    return ArcCheckData(
        location=arc.location,
        postcode=postcode,
        uptime=timedelta(seconds=uptime_seconds),
        clock_mhz=arcclk_mhz,
        heartbeats_per_second=heartbeats_per_second,
    )


def check_blackhole_arc(arc: NocBlock, postcode: int) -> ArcCheckData:
    device = arc.location.device
    device_id = device.device_id
    # Heartbeat must be increasing
    heartbeat_0 = read_arc_telemetry_entry(device_id, "TAG_TIMER_HEARTBEAT")
    delay_seconds = 0.2
    time.sleep(delay_seconds)
    heartbeat_1 = read_arc_telemetry_entry(device_id, "TAG_TIMER_HEARTBEAT")
    log_check_device(device, heartbeat_1 > heartbeat_0, f"ARC heartbeat not increasing: {RED}{heartbeat_1}{RST}.")
>>>>>>> 02e0ba08

    arcclk_mhz = read_arc_telemetry_entry(device_id, "ARCCLK")
    heartbeats_per_second = (heartbeat_1 - heartbeat_0) / delay_seconds

    # Heartbeat must be between 10 and 50
    log_check_device(
        device,
        heartbeats_per_second >= 10,
        f"ARC heartbeat is too low: {RED}{heartbeats_per_second}{RST}hb/s. Expected at least {BLUE}10{RST}hb/s",
    )
    log_check_device(
        device,
        heartbeats_per_second <= 50,
        f"ARC heartbeat is too high: {RED}{heartbeats_per_second}{RST}hb/s. Expected at most {BLUE}50{RST}hb/s",
    )

    return ArcCheckData(
        location=arc.location,
        postcode=postcode,
        clock_mhz=arcclk_mhz,
        heartbeats_per_second=heartbeats_per_second,
    )


def check_arc(device: Device):
    arc = device.arc_block
    postcode = arc.get_register_store().read_register("ARC_RESET_SCRATCH0")
    log_check_device(
        device,
        (postcode & 0xFFFF0000) == 0xC0DE0000,
        f"ARC postcode: {RED}0x{postcode:08x}{RST}. Expected {BLUE}0xc0de____{RST}",
    )
    if device.is_wormhole() or device.is_blackhole():
        return check_arc_block(arc, postcode)
    else:
        utils.DEBUG(f"Unsupported architecture for check_arc: {device._arch}")


def run(args, context: Context):
    run_checks = get_run_checks(args, context)
    return run_checks.run_per_device_check(lambda device: check_arc(device))


if __name__ == "__main__":
    run_script()<|MERGE_RESOLUTION|>--- conflicted
+++ resolved
@@ -36,7 +36,6 @@
     heartbeats_per_second: float = triage_field("Heartbeats/s")
 
 
-<<<<<<< HEAD
 def check_arc_block(arc: NocBlock, postcode: int) -> ArcCheckData:
     device_id = arc.location._device._id
     # Heartbeat must be increasing
@@ -45,53 +44,6 @@
     time.sleep(delay_seconds)
     heartbeat_1 = read_arc_telemetry_entry(device_id, "TIMER_HEARTBEAT")
     log_check(heartbeat_1 > heartbeat_0, f"ARC heartbeat not increasing: {RED}{heartbeat_1}{RST}.")
-=======
-def check_wormhole_arc(arc: NocBlock, postcode: int) -> ArcCheckData:
-    device = arc.location.device
-    device_id = device.device_id
-    # Heartbeat must be increasing
-    heartbeat_0 = read_arc_telemetry_entry(device_id, "TAG_ARC0_HEALTH")
-    delay_seconds = 0.1
-    time.sleep(delay_seconds)
-    heartbeat_1 = read_arc_telemetry_entry(device_id, "TAG_ARC0_HEALTH")
-    log_check_device(device, heartbeat_1 > heartbeat_0, f"ARC heartbeat not increasing: {RED}{heartbeat_1}{RST}.")
-
-    # Compute uptime
-    arcclk_mhz = read_arc_telemetry_entry(device_id, "TAG_ARCCLK")
-    heartbeats_per_second = (heartbeat_1 - heartbeat_0) / delay_seconds
-    uptime_seconds = heartbeat_1 / heartbeats_per_second
-
-    # Heartbeat must be between 500 and 20000 hb/s
-    log_check_device(
-        device,
-        heartbeats_per_second >= 500,
-        f"ARC heartbeat is too low: {RED}{heartbeats_per_second}{RST}hb/s. Expected at least {BLUE}500{RST}hb/s",
-    )
-    log_check_device(
-        device,
-        heartbeats_per_second <= 20000,
-        f"ARC heartbeat is too high: {RED}{heartbeats_per_second}{RST}hb/s. Expected at most {BLUE}20000{RST}hb/s",
-    )
-
-    return ArcCheckData(
-        location=arc.location,
-        postcode=postcode,
-        uptime=timedelta(seconds=uptime_seconds),
-        clock_mhz=arcclk_mhz,
-        heartbeats_per_second=heartbeats_per_second,
-    )
-
-
-def check_blackhole_arc(arc: NocBlock, postcode: int) -> ArcCheckData:
-    device = arc.location.device
-    device_id = device.device_id
-    # Heartbeat must be increasing
-    heartbeat_0 = read_arc_telemetry_entry(device_id, "TAG_TIMER_HEARTBEAT")
-    delay_seconds = 0.2
-    time.sleep(delay_seconds)
-    heartbeat_1 = read_arc_telemetry_entry(device_id, "TAG_TIMER_HEARTBEAT")
-    log_check_device(device, heartbeat_1 > heartbeat_0, f"ARC heartbeat not increasing: {RED}{heartbeat_1}{RST}.")
->>>>>>> 02e0ba08
 
     arcclk_mhz = read_arc_telemetry_entry(device_id, "ARCCLK")
     heartbeats_per_second = (heartbeat_1 - heartbeat_0) / delay_seconds
