#!/usr/bin/env python3
# SPDX-FileCopyrightText: © 2025 Tenstorrent AI ULC
#
# SPDX-License-Identifier: Apache-2.0

"""
Usage:
    dispatcher_data

Description:
    Provides dispatcher data noc locations on devices.
    Data include firmware path, kernel path, kernel offset, etc.
"""

from dataclasses import dataclass
import os
from inspector_data import run as get_inspector_data, InspectorData
from elfs_cache import run as get_elfs_cache, ElfsCache
from triage import triage_singleton, ScriptConfig, run_script, log_check
from ttexalens.coordinate import OnChipCoordinate
from ttexalens.firmware import ELF
from ttexalens.parse_elf import mem_access
from ttexalens.context import Context
from triage import TTTriageError, combined_field, collection_serializer, triage_field, hex_serializer
from run_checks import run as get_run_checks
from run_checks import RunChecks

script_config = ScriptConfig(
    data_provider=True,
    depends=["inspector_data", "elfs_cache", "run_checks"],
)


@dataclass
class DispatcherCoreData:
    launch_msg_rd_ptr: int = triage_field("RD PTR")
    kernel_config_base: int = triage_field("Base", hex_serializer)
    kernel_text_offset: int = triage_field("Offset", hex_serializer)
<<<<<<< HEAD
    kernel_config_host_assigned_id: int = triage_field("Kernel Config Host ID")
=======
    host_assigned_id: int | None = triage_field("Host Assigned ID", hex_serializer)
>>>>>>> 4ef152e6
    watcher_kernel_id: int = combined_field("kernel_name", "Kernel ID:Name", collection_serializer(":"))
    watcher_previous_kernel_id: int = combined_field(
        "previous_kernel_name", "Previous Kernel ID:Name", collection_serializer(":")
    )
    kernel_offset: int | None = triage_field("Kernel Offset", hex_serializer)
    firmware_path: str = combined_field("kernel_path", "Firmware / Kernel Path", collection_serializer("\n"))
    kernel_path: str | None = combined_field()
    kernel_name: str | None = combined_field()
    previous_kernel_name: str | None = combined_field()
    subdevice: int = triage_field("Subdevice")
    go_message: str = triage_field("Go Message")
    preload: bool = triage_field("Preload")
    waypoint: str = triage_field("Waypoint")


class DispatcherData:
    def __init__(self, inspector_data: InspectorData, context: Context, elfs_cache: ElfsCache, run_checks: RunChecks):
        self.inspector_data = inspector_data
        self.programs = inspector_data.getPrograms().programs
        self.kernels = {kernel.watcherKernelId: kernel for program in self.programs for kernel in program.kernels}
        self.use_rpc_kernel_find = True
        if len(self.kernels) == 0:
            raise TTTriageError("No kernels found in inspector data.")
        # Cache build_env per device to avoid multiple RPC calls
        # Each device needs to have its own build_env to get the correct firmware path
        self._build_env_cache = {}

        # Get the firmware paths from Inspector RPC build environment instead of relative paths
        # This ensures correct firmware paths for all devices and build configs
        # Prefill cache from no-arg RPC (ok if this fails - we'll fall back)
        try:
            all_build_envs = inspector_data.getAllBuildEnvs().buildEnvs
            for build_env in all_build_envs:
                self._build_env_cache[build_env.deviceId] = build_env.buildInfo
        except Exception:
            pass

        # Get the device ID from run_checks or inspector_data
        try:
            if not (run_checks and getattr(run_checks, "devices", None)):
                raise TTTriageError("RunChecks.devices not available. Ensure run_checks is a dependency or pass --dev.")
            device_id = run_checks.devices[0]._id

            build_env = self._build_env_cache[device_id]
            # Use build_env for initial firmware paths
            brisc_elf_path = os.path.join(build_env.firmwarePath, "brisc", "brisc.elf")
            idle_erisc_elf_path = os.path.join(build_env.firmwarePath, "idle_erisc", "idle_erisc.elf")
        except Exception as e:
            raise TTTriageError(
                f"Failed to get firmware path from Inspector RPC: {e}\n"
                "Make sure Inspector RPC is available or serialized RPC data exists.\n"
                "Set TT_METAL_INSPECTOR_RPC=1 when running your Metal application."
            )

        # Check if firmware elf paths exist
        if not os.path.exists(brisc_elf_path):
            raise TTTriageError(f"BRISC ELF file {brisc_elf_path} does not exist.")

        if not os.path.exists(idle_erisc_elf_path):
            raise TTTriageError(f"IDLE ERISC ELF file {idle_erisc_elf_path} does not exist.")

        self._brisc_elf = elfs_cache[brisc_elf_path]
        self._idle_erisc_elf = elfs_cache[idle_erisc_elf_path]

        # Check if debug info is obtained correctly
        if not self._brisc_elf:
            raise TTTriageError(
                f"Failed to extract DWARF info from ELF file {brisc_elf_path}.\nRun workload with TT_METAL_RISCV_DEBUG_INFO=1 to enable debug info."
            )
        if not self._idle_erisc_elf:
            raise TTTriageError(
                f"Failed to extract DWARF info from ELF file {idle_erisc_elf_path}.\nRun workload with TT_METAL_RISCV_DEBUG_INFO=1 to enable debug info."
            )

        # Access the value of enumerator for supported blocks
        self._ProgrammableCoreTypes_TENSIX = self._brisc_elf.enumerators["ProgrammableCoreType::TENSIX"].value
        self._ProgrammableCoreTypes_IDLE_ETH = self._brisc_elf.enumerators["ProgrammableCoreType::IDLE_ETH"].value

        # Enumerators for tensix block
        self._enum_values_tenisx = {
            "ProcessorTypes": {
                "BRISC": self._brisc_elf.enumerators["TensixProcessorTypes::DM0"].value,
                "NCRISC": self._brisc_elf.enumerators["TensixProcessorTypes::DM1"].value,
                "TRISC0": self._brisc_elf.enumerators["TensixProcessorTypes::MATH0"].value,
                "TRISC1": self._brisc_elf.enumerators["TensixProcessorTypes::MATH1"].value,
                "TRISC2": self._brisc_elf.enumerators["TensixProcessorTypes::MATH2"].value,
            },
        }

        # Enumerators for eth block
        self._enum_values_eth = {
            "ProcessorTypes": {
                "ERISC": self._idle_erisc_elf.enumerators["EthProcessorTypes::DM0"].value,
                "ERISC0": self._idle_erisc_elf.enumerators["EthProcessorTypes::DM0"].value,
            },
        }

        # Blackhole has ERISC1 processor type
        try:
            self._enum_values_eth["ProcessorTypes"]["ERISC1"] = self._idle_erisc_elf.enumerators[
                "EthProcessorTypes::DM1"
            ].value
        except:
            pass

        # Go message states are constant values in the firmware elf, so we cache them
        def empty_mem_reader(addr: int, size_bytes: int, elements_to_read: int) -> list[int]:
            return []

        def get_const_value(name) -> int:
            value = mem_access(self._brisc_elf, name, empty_mem_reader)[3]
            assert isinstance(value, int)
            return value

        self._go_message_states = {
            get_const_value("RUN_MSG_INIT"): "INIT",
            get_const_value("RUN_MSG_GO"): "GO",
            get_const_value("RUN_MSG_DONE"): "DONE",
            get_const_value("RUN_MSG_RESET_READ_PTR"): "RESET_READ_PTR",
            get_const_value("RUN_MSG_RESET_READ_PTR_FROM_HOST"): "RESET_READ_PTR_FROM_HOST",
        }
        self._launch_msg_buffer_num_entries = get_const_value("launch_msg_buffer_num_entries")

    def _get_build_env_for_device(self, device_id: int):
        """Get build_env for a specific device, with caching"""
        if device_id not in self._build_env_cache:
            raise TTTriageError(
                "Failed to get firmware path from Inspector RPC. "
                "Make sure Inspector RPC is available or serialized RPC data exists. "
                "Set TT_METAL_INSPECTOR_RPC=1 when running your Metal application."
            )
        return self._build_env_cache[device_id]

    def find_kernel(self, watcher_kernel_id):
        # Try to get kernel from RPC inspector data first, then fallback to cached kernels
        # RPC kernel find won't work if we are not connected to RPC, but are reading serialized data or logs
        if self.use_rpc_kernel_find:
            try:
                return self.inspector_data.getKernel(watcher_kernel_id).kernel
            except:
                pass
        if watcher_kernel_id in self.kernels:
            self.use_rpc_kernel_find = False
            return self.kernels[watcher_kernel_id]
        raise TTTriageError(f"Kernel {watcher_kernel_id} not found in inspector data.")

    def get_core_data(self, location: OnChipCoordinate, risc_name: str) -> DispatcherCoreData:
        loc_mem_reader = ELF.get_mem_reader(location)
        if location._device.get_block_type(location) == "functional_workers":
            # For tensix, use the brisc elf
            fw_elf = self._brisc_elf
            programmable_core_type = self._ProgrammableCoreTypes_TENSIX
            enum_values = self._enum_values_tenisx
        else:
            # For eth, use the idle erisc elf
            fw_elf = self._idle_erisc_elf
            programmable_core_type = self._ProgrammableCoreTypes_IDLE_ETH
            enum_values = self._enum_values_eth

        # Get the build_env for the device to get the correct firmware path
        # Each device may have different firmware paths based on its build configuration
        device_id = location._device._id
        build_env = self._get_build_env_for_device(device_id)
        proc_name = risc_name.upper()
        proc_type = enum_values["ProcessorTypes"][proc_name]

        # Refer to tt_metal/api/tt-metalium/dev_msgs.h for struct kernel_config_msg_t
        launch_msg_rd_ptr = mem_access(fw_elf, "mailboxes->launch_msg_rd_ptr", loc_mem_reader)[0][0]

        log_check(
            launch_msg_rd_ptr < self._launch_msg_buffer_num_entries,
            f"On device {location._device._id} at {location.to_user_str()}, launch message read pointer {launch_msg_rd_ptr} >= {self._launch_msg_buffer_num_entries}.",
        )

        previous_launch_msg_rd_ptr = (launch_msg_rd_ptr - 1) % self._launch_msg_buffer_num_entries

        kernel_config_base = -1
        kernel_text_offset = -1
        watcher_kernel_id = -1
        watcher_previous_kernel_id = -1
        kernel = None
        previous_kernel = None
        go_message_index = -1
        go_data = -1
        preload = False
        host_assigned_id = -1
        waypoint = ""
        host_assigned_id = None
        try:
            # Indexed with enum ProgrammableCoreType - tt_metal/hw/inc/*/core_config.h
            kernel_config_base = mem_access(
                fw_elf,
                f"mailboxes->launch[{launch_msg_rd_ptr}].kernel_config.kernel_config_base[{programmable_core_type}]",
                loc_mem_reader,
            )[0][0]
        except:
            pass
        try:
            # Size 5 (NUM_PROCESSORS_PER_CORE_TYPE) - seems to be DM0,DM1,MATH0,MATH1,MATH2
            kernel_text_offset = mem_access(
                fw_elf,
                f"mailboxes->launch[{launch_msg_rd_ptr}].kernel_config.kernel_text_offset[{proc_type}]",
                loc_mem_reader,
            )[0][0]
        except:
            pass
        try:
            # enum dispatch_core_processor_classes
            watcher_kernel_id = (
                mem_access(
                    fw_elf,
                    f"mailboxes->launch[{launch_msg_rd_ptr}].kernel_config.watcher_kernel_ids[{proc_type}]",
                    loc_mem_reader,
                )[0][0]
                & 0xFFFF
            )
        except:
            pass
        try:
            watcher_previous_kernel_id = (
                mem_access(
                    fw_elf,
                    f"mailboxes->launch[{previous_launch_msg_rd_ptr}].kernel_config.watcher_kernel_ids[{proc_type}]",
                    loc_mem_reader,
                )[0][0]
                & 0xFFFF
            )
        except:
            pass
        try:
            kernel = self.find_kernel(watcher_kernel_id)
        except:
            pass
        try:
            previous_kernel = self.find_kernel(watcher_previous_kernel_id)
        except:
            pass
        try:
            go_message_index = mem_access(fw_elf, f"mailboxes->go_message_index", loc_mem_reader)[0][0]
            go_data = mem_access(fw_elf, f"mailboxes->go_messages[{go_message_index}]", loc_mem_reader)[0][0]
        except:
            pass
        try:
            preload = (
                mem_access(fw_elf, f"mailboxes->launch[{launch_msg_rd_ptr}].kernel_config.preload", loc_mem_reader)[0][
                    0
                ]
                != 0
            )
        except:
            pass
        try:
            host_assigned_id = mem_access(
                fw_elf, f"mailboxes->launch[{launch_msg_rd_ptr}].kernel_config.host_assigned_id", loc_mem_reader
            )[0][0]
        except:
            pass
        try:
            waypoint_int = mem_access(fw_elf, f"mailboxes->watcher.debug_waypoint[{proc_type}]", loc_mem_reader)[0][0]
            waypoint = waypoint_int.to_bytes(4, "little").rstrip(b"\x00").decode("utf-8", errors="replace")
        except:
            pass

<<<<<<< HEAD
        try:
            # Get host_assigned_id from kernel_config
            host_assigned_id = mem_access(
                fw_elf,
                f"mailboxes->launch[{launch_msg_rd_ptr}].kernel_config.host_assigned_id",
                loc_mem_reader,
            )[0][0]
        except:
            pass

=======
        # Construct the firmware path from the build_env instead of relative paths
        # This ensures we get the correct firmware path for this device and build config
>>>>>>> 4ef152e6
        if proc_name.lower() == "erisc" or proc_name.lower() == "erisc0":
            firmware_path = os.path.join(build_env.firmwarePath, "idle_erisc", "idle_erisc.elf")
        elif proc_name.lower() == "erisc1":
            firmware_path = os.path.join(build_env.firmwarePath, "subordinate_idle_erisc", "subordinate_idle_erisc.elf")
        else:
            firmware_path = os.path.join(build_env.firmwarePath, proc_name.lower(), f"{proc_name.lower()}.elf")
        firmware_path = os.path.realpath(firmware_path)

        if kernel:
            if proc_name.lower() == "erisc" or proc_name.lower() == "erisc0":
                kernel_path = kernel.path + "/idle_erisc/idle_erisc.elf"
            elif proc_name.lower() == "erisc1":
                kernel_path = kernel.path + "/subordinate_idle_erisc/subordinate_idle_erisc.elf"
            else:
                kernel_path = kernel.path + f"/{proc_name.lower()}/{proc_name.lower()}.elf"
            kernel_path = os.path.realpath(kernel_path)
            if proc_name == "NCRISC" and location._device._arch == "wormhole_b0":
                kernel_offset = 0xFFC00000
            else:
                kernel_offset = kernel_config_base + kernel_text_offset
        else:
            kernel_path = None
            kernel_offset = None
        go_state = (go_data >> 24) & 0xFF
        go_data_state = self._go_message_states.get(go_state, str(go_state))

        return DispatcherCoreData(
            firmware_path=firmware_path,
            kernel_path=kernel_path,
            host_assigned_id=host_assigned_id,
            previous_kernel_name=previous_kernel.name if previous_kernel else None,
            kernel_offset=kernel_offset,
            kernel_name=kernel.name if kernel else None,
            launch_msg_rd_ptr=launch_msg_rd_ptr,
            kernel_config_base=kernel_config_base,
            kernel_text_offset=kernel_text_offset,
            kernel_config_host_assigned_id=host_assigned_id,
            watcher_kernel_id=watcher_kernel_id,
            watcher_previous_kernel_id=watcher_previous_kernel_id,
            subdevice=go_message_index,
            go_message=go_data_state,
            preload=preload,
            waypoint=waypoint,
        )


@triage_singleton
def run(args, context: Context):
    inspector_data = get_inspector_data(args, context)
    elfs_cache = get_elfs_cache(args, context)
    run_checks = get_run_checks(args, context)
    return DispatcherData(inspector_data, context, elfs_cache, run_checks)


if __name__ == "__main__":
    run_script()<|MERGE_RESOLUTION|>--- conflicted
+++ resolved
@@ -36,11 +36,7 @@
     launch_msg_rd_ptr: int = triage_field("RD PTR")
     kernel_config_base: int = triage_field("Base", hex_serializer)
     kernel_text_offset: int = triage_field("Offset", hex_serializer)
-<<<<<<< HEAD
-    kernel_config_host_assigned_id: int = triage_field("Kernel Config Host ID")
-=======
     host_assigned_id: int | None = triage_field("Host Assigned ID", hex_serializer)
->>>>>>> 4ef152e6
     watcher_kernel_id: int = combined_field("kernel_name", "Kernel ID:Name", collection_serializer(":"))
     watcher_previous_kernel_id: int = combined_field(
         "previous_kernel_name", "Previous Kernel ID:Name", collection_serializer(":")
@@ -304,21 +300,8 @@
         except:
             pass
 
-<<<<<<< HEAD
-        try:
-            # Get host_assigned_id from kernel_config
-            host_assigned_id = mem_access(
-                fw_elf,
-                f"mailboxes->launch[{launch_msg_rd_ptr}].kernel_config.host_assigned_id",
-                loc_mem_reader,
-            )[0][0]
-        except:
-            pass
-
-=======
         # Construct the firmware path from the build_env instead of relative paths
         # This ensures we get the correct firmware path for this device and build config
->>>>>>> 4ef152e6
         if proc_name.lower() == "erisc" or proc_name.lower() == "erisc0":
             firmware_path = os.path.join(build_env.firmwarePath, "idle_erisc", "idle_erisc.elf")
         elif proc_name.lower() == "erisc1":
@@ -355,7 +338,6 @@
             launch_msg_rd_ptr=launch_msg_rd_ptr,
             kernel_config_base=kernel_config_base,
             kernel_text_offset=kernel_text_offset,
-            kernel_config_host_assigned_id=host_assigned_id,
             watcher_kernel_id=watcher_kernel_id,
             watcher_previous_kernel_id=watcher_previous_kernel_id,
             subdevice=go_message_index,
