#!/usr/bin/env python3
# SPDX-FileCopyrightText: © 2025 Tenstorrent AI ULC
#
# SPDX-License-Identifier: Apache-2.0

"""
Usage:
    dump_callstacks [--full-callstack] [--gdb-callstack] [--all-cores]

Options:
    --full-callstack   Dump full callstack with all frames. Defaults to dumping only the top frame.
    --gdb-callstack    Dump callstack using GDB client instead of built-in methods.
    --all-cores        Show all cores including ones with Go Message = DONE. By default, DONE cores are filtered out.

Description:
    Dumps callstacks for all devices in the system and for every supported risc processor.
    By default, filters out cores with DONE status and shows essential fields.
    Use --all-cores to see all cores, and -v/-vv to show more columns.

    Color output is automatically enabled when stdout is a TTY (terminal) and can be overridden
    with TT_TRIAGE_COLOR environment variable (0=disable, 1=enable).
"""

from dataclasses import dataclass

from triage import ScriptConfig, TTTriageError, log_check, recurse_field, triage_field, hex_serializer, run_script
from ttexalens.hw.tensix.wormhole.wormhole import WormholeDevice
from dispatcher_data import run as get_dispatcher_data, DispatcherData, DispatcherCoreData
from elfs_cache import run as get_elfs_cache, ElfsCache
from run_checks import run as get_run_checks
from ttexalens.coordinate import OnChipCoordinate
from ttexalens.context import Context
from ttexalens.gdb.gdb_server import GdbServer, ServerSocket
from ttexalens.hardware.risc_debug import CallstackEntry, ParsedElfFile
from ttexalens.tt_exalens_lib import top_callstack, callstack
from utils import BLUE, GREEN, ORANGE, RED, RST

import re
import socket
import subprocess
import threading
from contextlib import closing
from pathlib import Path

script_config = ScriptConfig(
    depends=["run_checks", "dispatcher_data", "elfs_cache"],
)


def get_process_ids(gdb_server: GdbServer):
    process_ids: dict[OnChipCoordinate, dict[str, int]] = {}
    for pid, process in gdb_server.available_processes.items():
        location = process.risc_debug.risc_location.location
        risc_name = process.risc_debug.risc_location.risc_name

        if location in process_ids:
            process_ids[location][risc_name] = pid
        else:
            process_ids[location] = {risc_name: pid}

    return process_ids


def make_add_symbol_file_command(paths: list[str], offsets: list[int | None]) -> str:
    add_symbol_file_cmd = ""
    for path, offset in zip(paths, offsets):
        add_symbol_file_cmd += (
            f"\tadd-symbol-file {path} {offset}\n" if offset is not None else f"\tadd-symbol-file {path}\n"
        )

    # Removing first tab symbol and last new line symbol for prettier look of gdb script
    return add_symbol_file_cmd[1:-1]


def make_gdb_script(
    pid: int,
    elf_paths: list[str],
    offsets: list[int | None],
    port: int,
    start_callstack_label: str,
    end_callstack_label: str,
) -> str:
    return f"""\
        target extended-remote localhost:{port}
        set prompt
        attach {pid}
        {make_add_symbol_file_command(elf_paths, offsets)}
        printf "{start_callstack_label}\\n"
        backtrace
        printf "{end_callstack_label}\\n"
        detach
        quit
    """


def get_callstack_entry(line: str) -> CallstackEntry:
    pattern = re.compile(
        r"#\d+\s+"  # Skip the frame number
        r"(?:(?P<pc>0x[0-9a-fA-F]+)\s+in\s+)?"  # Capture pc if available
        r"(?P<function_name>\w+)"  # Capture function name
        r"(?:\s*\(.*?\))?"  # Ignore parentheses
        r"\s+at\s+"  # Skip at
        r"(?P<file_path>.*?):(?P<line>\d+)"  # Capture file path and line
    )

    entry = CallstackEntry()
    match = pattern.match(line)
    if match:
        entry.pc = int(match.groupdict()["pc"], 16) if match.groupdict()["pc"] is not None else None
        entry.function_name = match.groupdict()["function_name"]
        entry.file = match.groupdict()["file_path"]
        entry.line = int(match.groupdict()["line"]) if match.groupdict()["line"] is not None else None

    return entry


def extract_callstack_from_gdb_output(
    gdb_output: str, start_callstack_label: str, end_callstack_label
) -> list[CallstackEntry]:
    cs: list[CallstackEntry] = []
    is_cs = False

    current_line = ""
    for line in gdb_output.splitlines():
        if start_callstack_label in line:
            is_cs = True
        elif end_callstack_label in line:
            is_cs = False
        else:
            if is_cs:
                if "#" in line:
                    if current_line != "":
                        cs.append(get_callstack_entry(current_line))
                        current_line = ""

                    current_line += line.strip()
                # Ensure every callstack entry is in one line
                else:
                    current_line += " "
                    current_line += line.strip()

    # We implicitly skip last line since it is message not callstack entry
    return cs


# Class for storing callstack and message that should be displayed together
@dataclass
class KernelCallstackWithMessage:
    callstack: list[CallstackEntry]
    message: str | None


def get_gdb_callstack(
    location: OnChipCoordinate, risc_name: str, dispatcher_core_data: DispatcherCoreData, port: int, process_ids: dict
) -> KernelCallstackWithMessage:
    # Start GDB client
    gdb_client = subprocess.Popen(
        ["tt-exalens", "--gdb"],
        stdin=subprocess.PIPE,
        stdout=subprocess.PIPE,
        stderr=subprocess.PIPE,
        text=True,
    )

    # Labels for determining where backtrace output is
    start_callstack_label = "START CALLSTACK"
    end_callstack_label = "END CALLSTACK"

    elf_paths: list[str] = [dispatcher_core_data.firmware_path]
    offsets: list[int | None] = [None]
    if dispatcher_core_data.kernel_path is not None:
        elf_paths.append(dispatcher_core_data.kernel_path)
        offsets.append(dispatcher_core_data.kernel_offset)

    gdb_script = make_gdb_script(
        process_ids[location][risc_name], elf_paths, offsets, port, start_callstack_label, end_callstack_label
    )

    # Run gdb script
    if gdb_client.stdin is not None:
        gdb_client.stdin.write(gdb_script)
        gdb_client.stdin.flush()

    callstack = extract_callstack_from_gdb_output(
        gdb_client.communicate()[0], start_callstack_label, end_callstack_label
    )
    return KernelCallstackWithMessage(callstack=callstack, message=None)


def get_callstack(
    location: OnChipCoordinate,
    risc_name: str,
    dispatcher_core_data: DispatcherCoreData,
    elfs_cache: ElfsCache,
    full_callstack: bool,
) -> KernelCallstackWithMessage:
    context = location._device._context
    elfs: list[ParsedElfFile] = [elfs_cache[dispatcher_core_data.firmware_path]]
    offsets: list[int | None] = [None]
    if dispatcher_core_data.kernel_path is not None:
        elfs.append(elfs_cache[dispatcher_core_data.kernel_path])
        offsets.append(dispatcher_core_data.kernel_offset)
    try:
        if not full_callstack:
            pc = location._device.get_block(location).get_risc_debug(risc_name).get_pc() - 4
            try:
                cs = top_callstack(pc, elfs, offsets, context)
                error_message = None
                if len(cs) == 0:
                    error_message = "PC was not in range of any provided ELF files."
                    if location in location._device.active_eth_block_locations:
                        error_message += " Probably context switch occurred and PC is contained in base ERISC firmware."
                return KernelCallstackWithMessage(callstack=cs, message=error_message)
            except Exception as e:
                return KernelCallstackWithMessage(callstack=[], message=str(e))
        else:
            try:
                cs = callstack(location, elfs, offsets, risc_name)
                error_message = None
                if len(cs) == 0:
                    error_message = "PC was not in range of any provided ELF files."
                    if location in location._device.active_eth_block_locations:
                        error_message += " Probably context switch occurred and PC is contained in base ERISC firmware."
                return KernelCallstackWithMessage(callstack=cs, message=error_message)
            except Exception as e:
                try:
                    # If full callstack failed, we default to top callstack
                    pc = location._device.get_block(location).get_risc_debug(risc_name).get_pc()
                    error_message = str(e) + " - defaulting to top callstack"
                    cs = top_callstack(pc, elfs, offsets, context)
                    if len(cs) == 0:
                        additional_message = "PC was not in range of any provided ELF files."
                        if location in location._device.active_eth_block_locations:
                            additional_message += (
                                " Probably context switch occurred and PC is contained in base ERISC firmware."
                            )
                        error_message = "\n".join([error_message, additional_message])
                    return KernelCallstackWithMessage(callstack=cs, message=error_message)
                except Exception as e:
                    # If top callstack failed too, print both error messages
                    return KernelCallstackWithMessage(callstack=[], message="\n".join([error_message, str(e)]))
    except Exception as e:
        return KernelCallstackWithMessage(callstack=[], message=str(e))


def _format_callstack(callstack: list[CallstackEntry]) -> list[str]:
    """Return string representation of the callstack."""
    frame_number_width = len(str(len(callstack) - 1))
    result = []
    cwd = Path.cwd()

    for i, frame in enumerate(callstack):
        line = f"  #{i:<{frame_number_width}} "
        if frame.pc is not None:
            line += f"{BLUE}0x{frame.pc:08X}{RST} in "
        if frame.function_name is not None:
            line += f"{ORANGE}{frame.function_name}{RST} () "
        if frame.file is not None:
            # Convert absolute path to relative path with ./ prefix
            file_path = Path(frame.file)
            try:
                if file_path.is_absolute():
                    rel_path = file_path.relative_to(cwd)
                    display_path = f"./{rel_path}"
                else:
                    display_path = frame.file
            except ValueError:
                # Path is not relative to cwd, keep as is
                display_path = frame.file

            line += f"at {GREEN}{display_path}{RST}"
            if frame.line is not None:
                line += f" {GREEN}{frame.line}{RST}"
                if frame.column is not None:
                    line += f"{GREEN}:{frame.column}{RST}"
        result.append(line)
    return result


def format_callstack_with_message(callstack_with_message: KernelCallstackWithMessage) -> str:
    """Return string representation of the callstack with optional error message. Adding empty line at the beginning for prettier look."""
    empty_line = ""  # For prettier look

    if callstack_with_message.message is not None:
        return "\n".join(
            [f"{RED}{callstack_with_message.message}{RST}"] + _format_callstack(callstack_with_message.callstack)
        )
    else:
        return "\n".join([empty_line] + _format_callstack(callstack_with_message.callstack))


@dataclass
class DumpCallstacksData:
    """Callstack data with verbosity levels.

    Level 0: Essential fields (Kernel ID:Name, Go Message, Subdevice, Preload, Waypoint, PC, Callstack)
    Level 1+: Includes all dispatcher core data fields
    """

    # Recurse into dispatcher core data (fields have their own verbose levels)
    dispatcher_core_data: DispatcherCoreData = recurse_field()

    # Always show PC and callstack
    pc: int | None = triage_field("PC", hex_serializer)
    kernel_callstack_with_message: KernelCallstackWithMessage = triage_field(
        "Kernel Callstack", format_callstack_with_message
    )


def dump_callstacks(
    location: OnChipCoordinate,
    risc_name: str,
    dispatcher_data: DispatcherData,
    elfs_cache: ElfsCache,
    full_callstack: bool,
    gdb_callstack: bool,
    gdb_server: GdbServer | None,
    process_ids: dict[OnChipCoordinate, dict[str, int]] | None,
    show_all_cores: bool = False,
) -> DumpCallstacksData | None:
    result: DumpCallstacksData | None = None

    try:
        dispatcher_core_data = dispatcher_data.get_core_data(location, risc_name)

        # Skip DONE cores unless --all-cores is specified
        if not show_all_cores and dispatcher_core_data.go_message == "DONE":
            return result

        risc_debug = location._device.get_block(location).get_risc_debug(risc_name)
        if risc_debug.is_in_reset():
            return DumpCallstacksData(
                dispatcher_core_data=dispatcher_core_data,
                pc=None,
                kernel_callstack_with_message=KernelCallstackWithMessage(callstack=[], message="Core is in reset"),
            )
        if gdb_callstack:
            if risc_name == "ncrisc":
                # Cannot attach to NCRISC process due to lack of debug hardware so we are defaulting to top callstack
                error_message = (
                    "Cannot attach to NCRISC process due to lack of debug hardware - defaulting to top callstack"
                )
                # Default to top callstack
                callstack_with_message = get_callstack(
                    location, risc_name, dispatcher_core_data, elfs_cache, full_callstack=False
                )
                # If top callstack failed too, print both error messages
                callstack_with_message.message = (
                    error_message
                    if callstack_with_message.message is None
                    else "\n".join([error_message, callstack_with_message.message])
                )
            else:
                assert gdb_server is not None and process_ids is not None
                callstack_with_message = get_gdb_callstack(
                    location, risc_name, dispatcher_core_data, gdb_server.server.port, process_ids
                )
                # If GDB failed to get callstack, we default to top callstack
                if len(callstack_with_message.callstack) == 0:
                    error_message = "Failed to get callstack from GDB. Look for error message above the table."
                    callstack_with_message = get_callstack(
                        location, risc_name, dispatcher_core_data, elfs_cache, full_callstack=False
                    )
                    # If top callstack failed too, print both error messages
                    callstack_with_message.message = (
                        error_message
                        if callstack_with_message.message is None
                        else "\n".join([error_message, callstack_with_message.message])
                    )

            # If GDB has not recoreded PC we do that ourselves, this also provides PC for NCRISC case
            if len(callstack_with_message.callstack) > 0 and callstack_with_message.callstack[0].pc is None:
                try:
                    callstack_with_message.callstack[0].pc = (
                        location._device.get_block(location).get_risc_debug(risc_name).get_pc()
                    )
                except:
                    pass
        else:
            callstack_with_message = get_callstack(
                location, risc_name, dispatcher_core_data, elfs_cache, full_callstack
            )

        # Create result with dispatcher core data (verbose levels handled in serialization)
        result = DumpCallstacksData(
            dispatcher_core_data=dispatcher_core_data,
            pc=callstack_with_message.callstack[0].pc
            if len(callstack_with_message.callstack) > 0
            else location._device.get_block(location).get_risc_debug(risc_name).get_pc(),
            kernel_callstack_with_message=callstack_with_message,
        )

    except Exception as e:
        log_check(
            False,
            f"{ORANGE}Failed to dump callstacks for {risc_name} at {location} on device {location._device._id}: {e}{RST}",
        )
        return result

    return result


# Global lock for thread-safe port finding
_port_lock = threading.Lock()


def find_available_port() -> int:
    """
    Find an available port for gdb_server in a thread-safe manner.
    Returns:
        An available port number
    """
    try:
        with closing(socket.socket(socket.AF_INET, socket.SOCK_STREAM)) as s:
            s.bind(("", 0))  # 0 → OS picks a free port
            s.listen()
            return s.getsockname()[1]
    except (socket.error, OSError) as e:
        # If we get here, no port was found
        raise TTTriageError(f"No available port found: {e}")


def start_gdb_server(port: int, context: Context) -> GdbServer:
    """Start GDB server and return it."""
    try:
        server = ServerSocket(port)
        server.start()
        gdb_server = GdbServer(context, server)
        gdb_server.start()
    except Exception as e:
        raise TTTriageError(f"Failed to start GDB server on port {port}. Error: {e}")

    return gdb_server


def run(args, context: Context):
    from triage import set_verbose_level

    full_callstack = args["--full-callstack"]
    gdb_callstack = args["--gdb-callstack"]
<<<<<<< HEAD
    active_cores = args["--active-cores"]
    BLOCK_TYPES_TO_CHECK = ["tensix", "idle_eth", "active_eth"]
=======
    show_all_cores = args["--all-cores"]

    # Set verbose level from -v count (controls which columns are displayed)
    verbose_level = args["-v"]
    set_verbose_level(verbose_level)

    BLOCK_TYPES_TO_CHECK = ["tensix", "idle_eth"]
>>>>>>> b207c557
    elfs_cache = get_elfs_cache(args, context)
    run_checks = get_run_checks(args, context)
    dispatcher_data = get_dispatcher_data(args, context)

    gdb_server: GdbServer | None = None
    process_ids: dict[OnChipCoordinate, dict[str, int]] | None = None
    if gdb_callstack:
        # Locking thread until we start gdb server on available port
        with _port_lock:
            port = find_available_port()
            gdb_server = start_gdb_server(port, context)
        process_ids = get_process_ids(gdb_server)

    callstacks_data = run_checks.run_per_core_check(
        lambda location, risc_name: dump_callstacks(
            location,
            risc_name,
            dispatcher_data,
            elfs_cache,
            full_callstack,
            gdb_callstack,
            gdb_server,
            process_ids,
            show_all_cores,
        ),
        block_filter=BLOCK_TYPES_TO_CHECK,
    )

    # After all callstacks are dumped, stop GDB server if it was started
    if gdb_server is not None:
        gdb_server.stop()

    return callstacks_data


if __name__ == "__main__":
    run_script()<|MERGE_RESOLUTION|>--- conflicted
+++ resolved
@@ -438,18 +438,13 @@
 
     full_callstack = args["--full-callstack"]
     gdb_callstack = args["--gdb-callstack"]
-<<<<<<< HEAD
-    active_cores = args["--active-cores"]
-    BLOCK_TYPES_TO_CHECK = ["tensix", "idle_eth", "active_eth"]
-=======
     show_all_cores = args["--all-cores"]
 
     # Set verbose level from -v count (controls which columns are displayed)
     verbose_level = args["-v"]
     set_verbose_level(verbose_level)
 
-    BLOCK_TYPES_TO_CHECK = ["tensix", "idle_eth"]
->>>>>>> b207c557
+    BLOCK_TYPES_TO_CHECK = ["tensix", "idle_eth", "active_eth"]
     elfs_cache = get_elfs_cache(args, context)
     run_checks = get_run_checks(args, context)
     dispatcher_data = get_dispatcher_data(args, context)
