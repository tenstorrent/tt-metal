function(GENERATE_PROTO_FILES PROTO_FILE)
    # Optional Arguments:
    # - TARGET: Target to associate the generated files with
    # - OUTPUT_DIR: Directory to place the generated files (CMAKE_CURRENT_BINARY_DIR/protobuf by default)
    set(oneValueArgs
        TARGET
        OUTPUT_DIR
    )
    cmake_parse_arguments(PROTO_ARGS "" "${oneValueArgs}" "" "${ARGN}")

    get_filename_component(PROTO_FILE_NAME ${PROTO_FILE} NAME_WE)

    # Compute output directory; always generate into a 'protobuf' subfolder
    if(PROTO_ARGS_OUTPUT_DIR)
        set(PROTO_GENERATED_BASE "${PROTO_ARGS_OUTPUT_DIR}")
    else()
        set(PROTO_GENERATED_BASE "${CMAKE_CURRENT_BINARY_DIR}")
    endif()
    set(PROTO_GENERATED_DIR "${PROTO_GENERATED_BASE}/protobuf")

<<<<<<< HEAD
    # Generate .clang-tidy configuration file in the build directory
    file(
        WRITE
        ${PROTO_GENERATED_DIR}/.clang-tidy
        "InheritParentConfig: true
Checks: >
  -bugprone-reserved-identifier,
  -readability-duplicate-include,
  -cppcoreguidelines-pro-type-static-cast-downcast,
  -readability-redundant-access-specifiers,
  -cppcoreguidelines-interfaces-global-init,
  -hicpp-use-equals-default,
  -modernize-use-equals-default,
  -cppcoreguidelines-avoid-goto,
  -performance-noexcept-swap"
    )

=======
>>>>>>> a526a05c
    # Generate protobuf files by invoking protoc directly. This avoids depending on
    # the CMake-provided protobuf_generate() macro, which may be unavailable when
    # using protobuf via CPM.
    get_filename_component(PROTO_DIR ${PROTO_FILE} DIRECTORY)

    file(MAKE_DIRECTORY ${PROTO_GENERATED_DIR})

    set(GENERATED_CC ${PROTO_GENERATED_DIR}/${PROTO_FILE_NAME}.pb.cc)
    set(GENERATED_H ${PROTO_GENERATED_DIR}/${PROTO_FILE_NAME}.pb.h)

    add_custom_command(
        OUTPUT
            ${GENERATED_CC}
            ${GENERATED_H}
        COMMAND
            $<TARGET_FILE:protobuf::protoc> --experimental_allow_proto3_optional --cpp_out=${PROTO_GENERATED_DIR} -I
            ${PROTO_DIR} ${PROTO_FILE}
        DEPENDS
            protobuf::protoc
            ${PROTO_FILE}
        VERBATIM
    )

    # Set the generated files in parent scope
    set(PROTO_SRCS
        ${GENERATED_CC}
        ${GENERATED_H}
        PARENT_SCOPE
    )

    # Disable clang-tidy for generated protobuf files
    set_source_files_properties(
        ${GENERATED_CC}
        PROPERTIES
            SKIP_LINTING
                TRUE
    )

    # Add to all_generated_files target if it exists
    if(TARGET all_generated_files)
        # Use local variables for outputs; parent-scoped PROTO_SRCS is not visible here
        add_custom_target(
            ${PROTO_FILE_NAME}
            DEPENDS
                ${GENERATED_CC}
                ${GENERATED_H}
        )
        add_dependencies(all_generated_files ${PROTO_FILE_NAME})
    endif()
endfunction()<|MERGE_RESOLUTION|>--- conflicted
+++ resolved
@@ -18,26 +18,6 @@
     endif()
     set(PROTO_GENERATED_DIR "${PROTO_GENERATED_BASE}/protobuf")
 
-<<<<<<< HEAD
-    # Generate .clang-tidy configuration file in the build directory
-    file(
-        WRITE
-        ${PROTO_GENERATED_DIR}/.clang-tidy
-        "InheritParentConfig: true
-Checks: >
-  -bugprone-reserved-identifier,
-  -readability-duplicate-include,
-  -cppcoreguidelines-pro-type-static-cast-downcast,
-  -readability-redundant-access-specifiers,
-  -cppcoreguidelines-interfaces-global-init,
-  -hicpp-use-equals-default,
-  -modernize-use-equals-default,
-  -cppcoreguidelines-avoid-goto,
-  -performance-noexcept-swap"
-    )
-
-=======
->>>>>>> a526a05c
     # Generate protobuf files by invoking protoc directly. This avoids depending on
     # the CMake-provided protobuf_generate() macro, which may be unavailable when
     # using protobuf via CPM.
