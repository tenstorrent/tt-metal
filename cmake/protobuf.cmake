--- conflicted
+++ resolved
@@ -30,12 +30,8 @@
   -readability-redundant-access-specifiers,
   -cppcoreguidelines-interfaces-global-init,
   -hicpp-use-equals-default,
-<<<<<<< HEAD
-  -modernize-use-equals-default"
-=======
   -modernize-use-equals-default,
   -cppcoreguidelines-avoid-goto"
->>>>>>> f96cd125
     )
 
     # Generate protobuf files by invoking protoc directly. This avoids depending on
