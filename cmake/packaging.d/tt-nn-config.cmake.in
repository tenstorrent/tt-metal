--- conflicted
+++ resolved
@@ -4,14 +4,7 @@
 
 # Find all required dependencies
 find_dependency(TT-Metalium REQUIRED)
-<<<<<<< HEAD
-# xtensor is header-only; ensure its target exists when consuming TT-NN
-if(NOT TARGET xtensor)
-    find_dependency(xtensor QUIET)
-endif()
-=======
 find_dependency(xtensor REQUIRED)
->>>>>>> 51778aa4
 
 # Set package as found
 set(TT-NN_FOUND TRUE)
