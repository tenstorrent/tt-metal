#!/bin/bash

set -eo pipefail

FLAVOR=`grep '^ID=' /etc/os-release | awk -F= '{print $2}' | tr -d '"'`
ARCH=`uname -m`

# VERSION_ID and BUILD_ID are standard within /etc/os-release but both optional
source /etc/os-release
VERSION="unknown-version"
if [[ -v "$VERSION_ID" ]]; then
    VERSION="${VERSION_ID}"
elif [[ -v "$BUILD_ID" ]]; then
    VERSION="${BUILD_ID}"
fi

# Function to display help
show_help() {
    echo "Usage: $0 [options]..."
    echo "  -h, --help                       Show this help message."
    echo "  -e, --export-compile-commands    Enable CMAKE_EXPORT_COMPILE_COMMANDS."
    echo "  -c, --enable-ccache              Enable ccache for the build."
    echo "  -b, --build-type build_type      Set the build type. Default is Release. Other options are Debug, RelWithDebInfo, ASan and TSan."
    echo "  -t, --enable-time-trace          Enable build time trace (clang only)."
    echo "  -p, --enable-profiler            Enable Tracy profiler."
    echo "  --install-prefix                 Where to install build artifacts."
    echo "  --build-dir                      Build directory."
    echo "  --build-tests                    Build All Testcases."
    echo "  --build-ttnn-tests               Build ttnn Testcases."
    echo "  --build-metal-tests              Build metal Testcases."
    echo "  --build-umd-tests                Build umd Testcases."
    echo "  --build-programming-examples     Build programming examples."
    echo "  --build-tt-train                 Build tt-train."
    echo "  --build-packages                 Build installation packages (.deb)"
    echo "  --build-all                      Build all optional components."
    echo "  --release                        Set the build type as Release."
    echo "  --development                    Set the build type as RelWithDebInfo."
    echo "  --debug                          Set the build type as Debug."
    echo "  --clean                          Remove build workspaces."
    echo "  --build-static-libs              Build tt_metal (not ttnn) as a static lib (BUILD_SHARED_LIBS=OFF)"
    echo "  --disable-unity-builds           Disable Unity builds"
    echo "  --disable-light-metal-trace      Disable Light Metal tracing to binary."
    echo "  --cxx-compiler-path              Set path to C++ compiler."
    echo "  --c-compiler-path                Set path to C++ compiler."
    echo "  --cpm-source-cache               Set path to CPM Source Cache."
    echo "  --cpm-use-local-packages         Attempt to use locally installed dependencies."
    echo "  --ttnn-shared-sub-libs           Use shared libraries for ttnn."
    echo "  --toolchain-path                 Set path to CMake toolchain file."
    echo "  --configure-only                 Only configure the project, do not build."
    echo "  --enable-coverage                Instrument the binaries for code coverage."
    echo "  --without-distributed            Disable distributed compute support (OpenMPI dependency). Enabled by default."
    echo "  --without-python-bindings        Disable Python bindings (ttnncpp will be available as standalone library, otherwise ttnn will include the cpp backend and the python bindings), Enabled by default"
    echo "  --enable-fake-kernels-target     Enable fake kernels target, to enable generation of compile_commands.json for the kernels to enable IDE support."
}

clean() {
    echo "INFO: Removing build artifacts!"
    rm -rf build_Release* build_Debug* build_RelWithDebInfo* build_ASan* build_TSan* build built .cpmcache
    rm -rf ~/.cache/tt-metal-cache /tmp/tt-metal-cache
    if [[ ! -z $TT_METAL_CACHE ]]; then
        echo "User has TT_METAL_CACHE set, please make sure you delete it in order to delete all artifacts!"
    fi
}

# Parse CLI options
export_compile_commands="OFF"
enable_ccache="OFF"
enable_time_trace="OFF"
build_type="Release"
enable_profiler="OFF"
build_dir=""
build_tests="OFF"
build_ttnn_tests="OFF"
build_metal_tests="OFF"
build_umd_tests="OFF"
build_programming_examples="OFF"
build_tt_train="OFF"
build_static_libs="OFF"
unity_builds="ON"
light_metal_trace="ON"
build_packages="OFF"
build_all="OFF"
cxx_compiler_path=""
cpm_source_cache=""
c_compiler_path=""
ttnn_shared_sub_libs="OFF"
toolchain_path="cmake/x86_64-linux-clang-17-libcpp-toolchain.cmake"

# Requested handling for 20.04 -> 22.04 migration
if [[ "$FLAVOR" == "ubuntu" && "$VERSION" == "20.04" ]]; then
    echo "WARNING: You are using Ubuntu 20.04 which is end of life. Default toolchain is set to libcpp, which is an unsupported configuration. This default behavior will be removed by June 2025."
    toolchain_path="cmake/x86_64-linux-clang-17-libcpp-toolchain.cmake"
fi

configure_only="OFF"
enable_coverage="OFF"
enable_distributed="ON"
with_python_bindings="ON"
enable_fake_kernels_target="OFF"

declare -a cmake_args

OPTIONS=h,e,c,t,a,m,s,u,b:,p
LONGOPTIONS="
help
build-all
export-compile-commands
enable-ccache
enable-time-trace
build-type:
enable-profiler
install-prefix:
build-dir:
build-tests
build-ttnn-tests
build-metal-tests
build-umd-tests
build-programming-examples
build-tt-train
build-packages
build-static-libs
disable-unity-builds
disable-light-metal-trace
release
development
debug
clean
cxx-compiler-path:
cpm-source-cache:
cpm-use-local-packages
c-compiler-path:
ttnn-shared-sub-libs
toolchain-path:
configure-only
enable-coverage
without-distributed
without-python-bindings
enable-fake-kernels-target
"

# Flatten LONGOPTIONS into a comma-separated string for getopt
LONGOPTIONS=$(echo "$LONGOPTIONS" | tr '\n' ',' | sed 's/,$//')

# Parse the options
PARSED=$(getopt --options=$OPTIONS --longoptions=$LONGOPTIONS --name "$0" -- "$@")
if [[ $? -ne 0 ]]; then
    # If getopt has errors
    echo "INFO: Failed to parse arguments!"
    show_help
    exit 1
fi

eval set -- "$PARSED"
while true; do
    case "$1" in
        -h|--help)
            show_help;exit 0;;
        -e|--export-compile-commands)
            export_compile_commands="ON";unity_builds="OFF";;
        -c|--enable-ccache)
            enable_ccache="ON";;
        -t|--enable-time-trace)
            enable_time_trace="ON";;
        --enable-coverage)
            enable_coverage="ON";;
        --without-distributed)
            enable_distributed="OFF";;
	--build-dir)
            build_dir="$2";shift;;
        -b|--build-type)
            build_type="$2";shift;;
        -p|--enable-profiler)
            enable_profiler="ON";;
        --install-prefix)
            install_prefix="$2";shift;;
        --build-tests)
            build_tests="ON";;
        --build-ttnn-tests)
            build_ttnn_tests="ON";;
        --build-metal-tests)
            build_metal_tests="ON";;
        --build-umd-tests)
            build_umd_tests="ON";;
        --build-programming-examples)
            build_programming_examples="ON";;
        --build-tt-train)
            build_tt_train="ON";;
        --build-packages)
            build_packages="ON";;
        --build-static-libs)
            build_static_libs="ON";;
        --build-all)
            build_all="ON";;
        --ttnn-shared-sub-libs)
            ttnn_shared_sub_libs="ON";;
        --configure-only)
            configure_only="ON";;
        --without-python-bindings)
            with_python_bindings="OFF";;
        --enable-fake-kernels-target)
            enable_fake_kernels_target="ON";;
        --disable-unity-builds)
	    unity_builds="OFF";;
        --disable-light-metal-trace)
            light_metal_trace="OFF";;
        --cxx-compiler-path)
            cxx_compiler_path="$2";shift;;
        --cpm-source-cache)
            cpm_source_cache="$2";shift;;
        --c-compiler-path)
            c_compiler_path="$2";shift;;
        --toolchain-path)
            toolchain_path="$2";shift;;
        --release)
            build_type="Release";;
        --development)
            build_type="RelWithDebInfo";;
        --debug)
            build_type="Debug";;
        --clean)
	    clean; exit 0;;
        --)
            shift;break;;
    esac
    shift
done

# Check if there are unrecognized positional arguments left
if [[ $# -gt 0 ]]; then
    echo "ERROR: Unrecognized positional argument(s): $@"
    show_help
    exit 1
fi

# Validate the build_type
VALID_BUILD_TYPES=("Release" "Debug" "RelWithDebInfo" "ASan" "TSan")
if [[ ! " ${VALID_BUILD_TYPES[@]} " =~ " ${build_type} " ]]; then
    echo "ERROR: Invalid build type '$build_type'. Allowed values are Release, Debug, RelWithDebInfo, ASan, TSan."
    show_help
    exit 1
fi

# If build-dir is not specified
# Use build_type and enable_profiler setting to choose a default path
if [ "$build_dir" = "" ]; then
    build_dir="build_$build_type"
    if [ "$enable_profiler" = "ON" ]; then
        build_dir="${build_dir}_tracy"
    fi
    # Create and link the build directory
    mkdir -p $build_dir
    ln -nsf $build_dir build
fi

install_prefix_default=$build_dir
cmake_install_prefix=${install_prefix:="${install_prefix_default}"}

# Set the python environment directory if not already set
if [ -z "$PYTHON_ENV_DIR" ]; then
    PYTHON_ENV_DIR=$(pwd)/python_env
fi

# Debug output to verify parsed options
echo "INFO: Export compile commands: $export_compile_commands"
echo "INFO: Enable ccache: $enable_ccache"
echo "INFO: Build type: $build_type"
echo "INFO: Enable time trace: $enable_time_trace"
echo "INFO: Enable Coverage: $enable_coverage"
echo "INFO: Build directory: $build_dir"
echo "INFO: Install Prefix: $cmake_install_prefix"
echo "INFO: Build tests: $build_tests"
echo "INFO: Enable Unity builds: $unity_builds"
echo "INFO: TTNN Shared sub libs : $ttnn_shared_sub_libs"
echo "INFO: Enable Light Metal Trace: $light_metal_trace"
echo "INFO: Enable Distributed: $enable_distributed"
echo "INFO: With python bindings: $with_python_bindings"

# Prepare cmake arguments
cmake_args+=("-B" "$build_dir")
cmake_args+=("-G" "Ninja")
cmake_args+=("-DCMAKE_BUILD_TYPE=$build_type")
cmake_args+=("-DCMAKE_INSTALL_PREFIX=$cmake_install_prefix")

if [ "$cxx_compiler_path" != "" ]; then
    echo "INFO: C++ compiler: $cxx_compiler_path"
    cmake_args+=("-DCMAKE_CXX_COMPILER=$cxx_compiler_path")
fi
if [ "$c_compiler_path" != "" ]; then
    echo "INFO: C compiler: $c_compiler_path"
    cmake_args+=("-DCMAKE_C_COMPILER=$c_compiler_path")
fi

if [ "$cpm_source_cache" != "" ]; then
    echo "INFO: CPM_SOURCE_CACHE: $cpm_source_cache"
    cmake_args+=("-DCPM_SOURCE_CACHE=$cpm_source_cache")
fi

if [ "$enable_ccache" = "ON" ]; then
    cmake_args+=("-DENABLE_CCACHE=TRUE")
fi

if [ "$enable_time_trace" = "ON" ]; then
    cmake_args+=("-DENABLE_BUILD_TIME_TRACE=ON")
fi

if [ "$enable_profiler" = "ON" ]; then
    cmake_args+=("-DENABLE_TRACY=ON")
fi

if [ "$enable_coverage" = "ON" ]; then
    cmake_args+=("-DENABLE_COVERAGE=ON")
fi

if [ "$export_compile_commands" = "ON" ]; then
    cmake_args+=("-DCMAKE_EXPORT_COMPILE_COMMANDS=ON")
else
    cmake_args+=("-DCMAKE_EXPORT_COMPILE_COMMANDS=OFF")
fi

if [ "$ttnn_shared_sub_libs" = "ON" ]; then
    cmake_args+=("-DENABLE_TTNN_SHARED_SUBLIBS=ON")
fi

if [ "$build_tests" = "ON" ]; then
    cmake_args+=("-DTT_METAL_BUILD_TESTS=ON")
    cmake_args+=("-DTTNN_BUILD_TESTS=ON")
fi

if [ "$build_metal_tests" = "ON" ]; then
    cmake_args+=("-DTT_METAL_BUILD_TESTS=ON")
fi

if [ "$build_ttnn_tests" = "ON" ]; then
    cmake_args+=("-DTTNN_BUILD_TESTS=ON")
fi

if [ "$build_umd_tests" = "ON" ]; then
    cmake_args+=("-DTT_UMD_BUILD_TESTS=ON")
fi

if [ "$build_programming_examples" = "ON" ]; then
    cmake_args+=("-DBUILD_PROGRAMMING_EXAMPLES=ON")
fi

if [ "$build_tt_train" = "ON" ]; then
    cmake_args+=("-DBUILD_TT_TRAIN=ON")
fi

if [ "$build_static_libs" = "ON" ]; then
    cmake_args+=("-DBUILD_SHARED_LIBS=OFF")
    cmake_args+=("-DTT_INSTALL=OFF")
fi

if [ "$unity_builds" = "ON" ]; then
    cmake_args+=("-DTT_UNITY_BUILDS=ON")
else
    cmake_args+=("-DTT_UNITY_BUILDS=OFF")
fi

if [ "$light_metal_trace" = "ON" ]; then
    cmake_args+=("-DTT_ENABLE_LIGHT_METAL_TRACE=ON")
else
    cmake_args+=("-DTT_ENABLE_LIGHT_METAL_TRACE=OFF")
fi

if [ "$build_all" = "ON" ]; then
    cmake_args+=("-DTT_METAL_BUILD_TESTS=ON")
    cmake_args+=("-DTTNN_BUILD_TESTS=ON")
    cmake_args+=("-DBUILD_PROGRAMMING_EXAMPLES=ON")
    cmake_args+=("-DBUILD_TT_TRAIN=ON")
fi

if [ "$light_metal_trace" = "ON" ]; then
    cmake_args+=("-DTT_ENABLE_LIGHT_METAL_TRACE=ON")
else
    cmake_args+=("-DTT_ENABLE_LIGHT_METAL_TRACE=OFF")
fi

if [ "$with_python_bindings" = "ON" ]; then
    cmake_args+=("-DWITH_PYTHON_BINDINGS=ON")
    cmake_args+=("-DPython3_EXECUTABLE=$(which python3)")
    cmake_args+=("-DPython3_INCLUDE_DIR=$(python3 -c "from sysconfig import get_paths as gp; print(gp()['include'])")")
    cmake_args+=("-DPython3_LIBRARY=$(python3 -c "import sysconfig; print(sysconfig.get_config_var('LIBDIR') + '/libpython' + sysconfig.get_config_var('LDVERSION') + '.so')")")
else
    cmake_args+=("-DWITH_PYTHON_BINDINGS=OFF")
fi

if [ "$enable_distributed" = "ON" ]; then
    cmake_args+=("-DENABLE_DISTRIBUTED=ON")
else
    cmake_args+=("-DENABLE_DISTRIBUTED=OFF")
fi

if [ "$enable_fake_kernels_target" = "ON" ]; then
    cmake_args+=("-DENABLE_FAKE_KERNELS_TARGET=ON")
else
    cmake_args+=("-DENABLE_FAKE_KERNELS_TARGET=OFF")
fi

# toolchain and cxx_compiler settings would conflict with eachother
# only use toolchain if not setting cxx compiler directly
if [ "$cxx_compiler_path" == "" ]; then
    echo "INFO: CMAKE_TOOLCHAIN_FILE: $toolchain_path"
    cmake_args+=("-DCMAKE_TOOLCHAIN_FILE=${toolchain_path}")
fi

echo "INFO: Configuring Project"
echo "INFO: Running: cmake "${cmake_args[@]}""
cmake "${cmake_args[@]}"

if [ "$build_packages" == "ON" ];  then
  target="package"
else
  target="install"
fi

# Build libraries and cpp tests
if [ "$configure_only" = "OFF" ]; then
    echo "INFO: Building Project"
<<<<<<< HEAD
    cmake --build $build_dir --target install -- -v
=======
    cmake --build $build_dir --target $target
>>>>>>> 389c1cc3
fi<|MERGE_RESOLUTION|>--- conflicted
+++ resolved
@@ -417,9 +417,5 @@
 # Build libraries and cpp tests
 if [ "$configure_only" = "OFF" ]; then
     echo "INFO: Building Project"
-<<<<<<< HEAD
-    cmake --build $build_dir --target install -- -v
-=======
     cmake --build $build_dir --target $target
->>>>>>> 389c1cc3
 fi