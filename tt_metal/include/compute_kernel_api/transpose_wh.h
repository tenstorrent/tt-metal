--- conflicted
+++ resolved
@@ -27,7 +27,6 @@
  */
  // clang-format on
 ALWI void transpose_wh_init(uint32_t icb, uint32_t ocb) {
-<<<<<<< HEAD
 
 #if defined(TRISC_MATH) || defined(TRISC_UNPACK)
     const std::uint32_t src_format = get_operand_src_format(icb);
@@ -36,30 +35,20 @@
     if (is_32bit) {
         UNPACK((llk_unpack_A_hw_configure_disaggregated<DST_ACCUM_MODE, StochRndType::None, true>(icb, false)));
         UNPACK((llk_unpack_A_init<BroadcastType::NONE, false, EltwiseBinaryReuseDestType::NONE, UnpackToDestEn>(true, false)));
-        MATH((llk_math_eltwise_unary_datacopy_init<A2D, BroadcastType::NONE, DST_ACCUM_MODE>(true, false, icb)));
+        MATH((llk_math_eltwise_unary_datacopy_init<A2D, DST_ACCUM_MODE, BroadcastType::NONE>(true, false, icb)));
         MATH((llk_math_transpose_dest_init<false, true>()));
     } else {
         UNPACK((llk_unpack_A_hw_configure_disaggregated<DST_ACCUM_MODE, StochRndType::None, false>(icb, true)));
         UNPACK((llk_unpack_A_init<BroadcastType::NONE, true, EltwiseBinaryReuseDestType::NONE>(true, true)));
-        MATH((llk_math_eltwise_unary_datacopy_init<A2D, BroadcastType::NONE, DST_ACCUM_MODE>(true, true, icb)));
+        MATH((llk_math_eltwise_unary_datacopy_init<A2D, DST_ACCUM_MODE, BroadcastType::NONE>(true, true, icb)));
     }
-=======
-    MATH((llk_math_eltwise_unary_datacopy_init<A2D, DST_ACCUM_MODE, BroadcastType::NONE>(true, true, icb)));
->>>>>>> e4f0d6fe
     MATH((llk_math_pack_sync_init<DST_ACCUM_MODE>()));
     MATH((llk_math_hw_configure_disaggregated(icb, icb)));
 #endif
 
     PACK((llk_pack_hw_configure_disaggregated<DST_ACCUM_MODE, false>(ocb)));
     PACK((llk_pack_init(ocb)));
-<<<<<<< HEAD
-    PACK((llk_pack_dest_init<false, DST_ACCUM_MODE>()));
-=======
     PACK((llk_pack_dest_init<DST_ACCUM_MODE, false>()));
-
-    UNPACK((llk_unpack_A_hw_configure_disaggregated<DST_ACCUM_MODE>(0, true)));
-    UNPACK((llk_unpack_A_init<BroadcastType::NONE, true, EltwiseBinaryReuseDestType::NONE>(true, true)));
->>>>>>> e4f0d6fe
 }
 
 /**
@@ -67,24 +56,20 @@
  * correctly.
  */
 ALWI void transpose_wh_init_short(uint32_t icb) {
-<<<<<<< HEAD
 #if defined(TRISC_MATH) || defined(TRISC_UNPACK)
     const std::uint32_t src_format = get_operand_src_format(icb);
     const bool is_32bit = (src_format & 0xf) == (std::uint32_t)DataFormat::Int32;
-=======
-    MATH((llk_math_eltwise_unary_datacopy_init<A2D, DST_ACCUM_MODE, BroadcastType::NONE>(true, true, icb)));
->>>>>>> e4f0d6fe
 
     if (is_32bit)
     {
         UNPACK((llk_unpack_A_init<BroadcastType::NONE, false, EltwiseBinaryReuseDestType::NONE, UnpackToDestEn>(true, false)));
-        MATH((llk_math_eltwise_unary_datacopy_init<A2D, BroadcastType::NONE, DST_ACCUM_MODE>(true, false, icb)));
+        MATH((llk_math_eltwise_unary_datacopy_init<A2D, DST_ACCUM_MODE, BroadcastType::NONE>(true, false, icb)));
         MATH((llk_math_transpose_dest_init<false, true>()));
     }
     else
     {
         UNPACK((llk_unpack_A_init<BroadcastType::NONE, true, EltwiseBinaryReuseDestType::NONE>(true, true)));
-        MATH((llk_math_eltwise_unary_datacopy_init<A2D, BroadcastType::NONE, DST_ACCUM_MODE>(true, true, icb)));
+        MATH((llk_math_eltwise_unary_datacopy_init<A2D, DST_ACCUM_MODE, BroadcastType::NONE>(true, true, icb)));
     }
 
 #endif
@@ -109,7 +94,6 @@
  */
  // clang-format on
 ALWI void transpose_wh_tile(uint32_t icb, uint32_t itile, uint32_t idst) {
-<<<<<<< HEAD
 #if defined(TRISC_MATH) || defined(TRISC_UNPACK)
     const std::uint32_t src_format = get_operand_src_format(icb);
     const bool is_32bit = (src_format & 0xf) == (std::uint32_t)DataFormat::Int32;
@@ -117,17 +101,13 @@
     if (is_32bit) {
         UNPACK((llk_unpack_A<BroadcastType::NONE, false, EltwiseBinaryReuseDestType::NONE, UnpackToDestEn>(icb, itile, false)));
         UNPACK((llk_unpack_set_srcb_dummy_valid()));
-        MATH((llk_math_eltwise_unary_datacopy<A2D, BroadcastType::NONE, DST_ACCUM_MODE, UnpackToDestEn>(idst)));
+        MATH((llk_math_eltwise_unary_datacopy<A2D, DST_ACCUM_MODE, BroadcastType::NONE, UnpackToDestEn>(idst)));
         MATH((llk_math_transpose_dest<false, true>(idst)));
     } else {
         UNPACK((llk_unpack_A<BroadcastType::NONE, false>(icb, itile, false)));
-        MATH((llk_math_eltwise_unary_datacopy<A2D, BroadcastType::NONE, DST_ACCUM_MODE>(idst)));
+        MATH((llk_math_eltwise_unary_datacopy<A2D, DST_ACCUM_MODE, BroadcastType::NONE>(idst)));
     }
 #endif
-=======
-    UNPACK((llk_unpack_A<BroadcastType::NONE, false>(icb, itile, false)));
-    MATH((llk_math_eltwise_unary_datacopy<A2D, DST_ACCUM_MODE, BroadcastType::NONE>(idst)));
->>>>>>> e4f0d6fe
 }
 
 }  // namespace ckernel