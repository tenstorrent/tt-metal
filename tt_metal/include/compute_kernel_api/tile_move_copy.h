--- conflicted
+++ resolved
@@ -25,12 +25,8 @@
  * | cbid        | The identifier of the input circular buffer (CB)  | uint32_t | 0 to 31                                            | False    | 
  * | transpose   | Flag to perform transpose on SrcA                 | uint32_t | Any positive value will indicate tranpose is set   | False    |
  */
-<<<<<<< HEAD
  // clang-format on
-ALWI void copy_tile_to_dst_init_short(uint32_t cbid = 0, uint32_t transpose = 0) {
-=======
 ALWI void copy_tile_to_dst_init_short(uint32_t cbid, uint32_t transpose = 0) {
->>>>>>> d2f9acb4
     UNPACK((llk_unpack_A_init<BroadcastType::NONE, false, EltwiseBinaryReuseDestType::NONE, UnpackToDestEn>(
         transpose, false /*transpose within 16x16 face*/, cbid)));
     MATH((llk_math_eltwise_unary_datacopy_init<A2D, BroadcastType::NONE, DST_ACCUM_MODE>(
