--- conflicted
+++ resolved
@@ -131,17 +131,6 @@
  * The UNPACK thread reads the tile address and distributes it to MATH and PACK threads
  * via mailbox, ensuring consistent values across all threads.
  *
-<<<<<<< HEAD
- * | Argument  | Description                          | Type     | Valid Range                                                                                       | Required |
- * |-----------|--------------------------------------|----------|---------------------------------------------------------------------------------------------------|----------|
- * | cb_id     | The index of the cirular buffer (CB) | uint32_t | 0 to 31                                                                                           | True     |
- * | index     | The tile index within the CB         | uint32_t | It must be less or equal than the size of the CB (the total number of tiles that fit into the CB) | True     |
- * | p_tile    | The pointer that will be populated   | void*    | N/A                                                                                               | True     |
- */
-// clang-format on
-ALWI void cb_get_tile(uint32_t cb_id, uint32_t index, volatile void* p_tile) {
-    UNPACK(llk_unpack_get_tile(cb_id, index, (uint32_t*)p_tile));
-=======
  * Return value: The L1 address of the tile (same value on all threads)
  *
  * | Argument    | Description                          | Type     | Valid Range | Required |
@@ -158,7 +147,6 @@
         uint32_t base_address = get_local_cb_interface(operand_id).fifo_rd_ptr;
         uint32_t offset_address = get_local_cb_interface(operand_id).fifo_page_size * tile_index;
         address = (base_address + offset_address) << 4;  // Convert to byte address
->>>>>>> 635bc0ab
 
         mailbox_write(ckernel::ThreadId::MathThreadId, address);
         mailbox_write(ckernel::ThreadId::PackThreadId, address);
