--- conflicted
+++ resolved
@@ -36,11 +36,7 @@
 // clang-format on
 template <bool legacy_compat = true, bool FAST_APPROX = false>
 ALWI void sqrt_tile(uint32_t idst) {
-<<<<<<< HEAD
-    MATH(SFPU_FOUR_PARAM_KERNEL_ITER_FIRST(sqrt, APPROX, 8, DST_ACCUM_MODE, legacy_compat, idst, RC));
-=======
-    MATH((llk_math_eltwise_unary_sfpu_sqrt<APPROX, DST_ACCUM_MODE, FAST_APPROX, legacy_compat>(idst)));
->>>>>>> af221ed6
+    MATH(SFPU_FIVE_PARAM_KERNEL_ITER_FIRST(sqrt, APPROX, 8, DST_ACCUM_MODE, FAST_APPROX, legacy_compat, idst, RC));
 }
 
 }  // namespace ckernel