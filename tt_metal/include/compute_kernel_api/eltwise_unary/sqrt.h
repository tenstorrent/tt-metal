--- conflicted
+++ resolved
@@ -21,11 +21,7 @@
  */
 template <bool legacy_compat = true>
 ALWI void sqrt_tile_init() {
-<<<<<<< HEAD
     MATH(SFPU_TWO_TEMPLATE_PARAM_INIT(sqrt, sfpu::sqrt_init, APPROX, legacy_compat));
-=======
-    MATH((llk_math_eltwise_unary_sfpu_sqrt_init<APPROX, legacy_compat>()));
->>>>>>> ead50040
 }
 
 // clang-format off
@@ -42,17 +38,9 @@
  * | idst           | The index of the tile in DST register buffer to perform the computation on | uint32_t | Must be less than the size of the DST register buffer | True     |
  */
 // clang-format on
-<<<<<<< HEAD
-// ALWI void sqrt_tile(uint32_t idst) { MATH(SFPU_UNARY_NO_PARAM_KERNEL(sqrt, RC, APPROX, idst)); }
-
 template <bool legacy_compat, bool fp32_dest_acc_en>
 ALWI void sqrt_tile(uint32_t idst) {
     MATH(SFPU_FOUR_PARAM_KERNEL_ITER_FIRST(sqrt, APPROX, 8, fp32_dest_acc_en, legacy_compat, idst, RC));
-=======
-template <bool legacy_compat = true>
-ALWI void sqrt_tile(uint32_t idst) {
-    MATH((llk_math_eltwise_unary_sfpu_sqrt<APPROX, DST_ACCUM_MODE, legacy_compat>(idst)));
->>>>>>> ead50040
 }
 
 }  // namespace ckernel