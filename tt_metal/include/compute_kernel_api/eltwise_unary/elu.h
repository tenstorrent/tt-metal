--- conflicted
+++ resolved
@@ -30,13 +30,10 @@
  * | slope          | slope used in elu calculation                                              | uint32_t | Greater than 0                                        | True     |
  */
 // clang-format on
-<<<<<<< HEAD
-ALWI void elu_tile(uint32_t idst, uint32_t param0) { MATH((llk_math_eltwise_unary_sfpu_elu<APPROX>(idst, param0))); }
-=======
+
 ALWI void elu_tile(uint32_t idst, uint32_t param0) {
     MATH((llk_math_eltwise_unary_sfpu_elu<APPROX, DST_ACCUM_MODE>(idst, param0)));
 }
->>>>>>> cbc718ac
 
 /**
  * Please refer to documentation for any_init.
