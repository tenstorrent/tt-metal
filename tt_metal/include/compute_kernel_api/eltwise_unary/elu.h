--- conflicted
+++ resolved
@@ -28,17 +28,11 @@
  * | Argument       | Description                                                                | Type     | Valid Range                                           | Required |
  * |----------------|----------------------------------------------------------------------------|----------|-------------------------------------------------------|----------|
  * | tile_index     | The index of the tile in DST register buffer to perform the computation on | uint32_t | Must be less than the size of the DST register buffer | True     |
+ * | tile_index     | The index of the tile in DST register buffer to perform the computation on | uint32_t | Must be less than the size of the DST register buffer | True     |
  * | slope          | slope used in elu calculation                                              | uint32_t | Greater than 0                                        | True     |
  */
 // clang-format on
-<<<<<<< HEAD
 ALWI void elu_tile(uint32_t idst, uint32_t param0) { MATH(SFPU_UNARY_ONE_PARAM_KERNEL_EXTRA_PARAM(calculate_elu, RC, APPROX, DST_ACCUM_MODE, idst, param0)); }
-=======
-ALWI void elu_tile(uint32_t idst, uint32_t param0) {
-    MATH((llk_math_eltwise_unary_sfpu_elu<APPROX, DST_ACCUM_MODE>(idst, param0)));
-}
-
->>>>>>> cbc718ac
 /**
  * Please refer to documentation for any_init.
  */
