--- conflicted
+++ resolved
@@ -18,11 +18,7 @@
 
 template <bool fast_and_approx = false>
 ALWI void log1p_tile_init() {
-<<<<<<< HEAD
-    MATH(SFPU_TWO_TEMPLATE_PARAM_INIT(log1p, sfpu::log1p_init, APPROX, fast_and_approx));
-=======
-    MATH((llk_math_eltwise_unary_sfpu_log1p_init<APPROX, fast_and_approx, DST_ACCUM_MODE>()));
->>>>>>> a73a4d47
+    MATH(SFPU_THREE_TEMPLATE_PARAM_INIT(log1p, sfpu::log1p_init, APPROX, fast_and_approx, DST_ACCUM_MODE));
 }
 
 // clang-format off
@@ -41,11 +37,7 @@
 // clang-format on
 template <bool fast_and_approx = false>
 ALWI void log1p_tile(uint32_t idst) {
-<<<<<<< HEAD
-    MATH(SFPU_UNARY_NO_PARAM_KERNEL_LOG1P(log1p, RC, APPROX, fast_and_approx, idst));
-=======
-    MATH((llk_math_eltwise_unary_sfpu_log1p<APPROX, fast_and_approx, DST_ACCUM_MODE>(idst)));
->>>>>>> a73a4d47
+    MATH(SFPU_UNARY_NO_PARAM_KERNEL_LOG1P(log1p, RC, APPROX, fast_and_approx, DST_ACCUM_MODE, idst));
 }
 
 }  // namespace ckernel