// SPDX-FileCopyrightText: © 2025 Tenstorrent AI ULC
//
// SPDX-License-Identifier: Apache-2.0

#pragma once

#include "compute_kernel_api/common_globals.h"
#ifdef TRISC_MATH
#include "llk_math_eltwise_unary_sfpu_macros.h"
#endif

namespace ckernel {

/**
 * Please refer to documentation for any_init.
 */
ALWI void rounding_op_tile_init() { MATH(SFPU_UNARY_KERNEL_INIT(unused, APPROX)); }

// clang-format off
/**
 * Performs element-wise ceil computation on input x , where x is each element of a tile
 * in DST register at index tile_index. The DST register buffer must be in
 * acquired state via *acquire_dst* call. This call is blocking and is only
 * available on the compute engine.
 *
 * Return value: None
 *
 * | Argument        | Description                                                                | Type     | Valid Range                                           | Required |
 * |-----------------|----------------------------------------------------------------------------|----------|-------------------------------------------------------|----------|
 * | idst            | The index of the tile in DST register buffer to perform ceil operation     | uint32_t | Must be less than the size of the DST register buffer | True     |
 */
// clang-format on
ALWI void ceil_tile(uint32_t idst) {
    MATH(SFPU_THREE_PARAM_KERNEL_ITER_FIRST(_calculate_ceil_, APPROX, 8, false, idst, (int)VectorMode::RC));
}

// clang-format off
/**
<<<<<<< HEAD
 * Performs element-wise ceil computation on input x , where x is each element of a tile
 * in DST register at index tile_index. The DST register buffer must be in
 * acquired state via *acquire_dst* call. This call is blocking and is only
 * available on the compute engine.
 *
 * Return value: None
 *
 * | Argument        | Description                                                                | Type     | Valid Range                                           | Required |
 * |-----------------|----------------------------------------------------------------------------|----------|-------------------------------------------------------|----------|
 * | idst            | The index of the tile in DST register buffer to perform ceil operation     | uint32_t | Must be less than the size of the DST register buffer | True     |
 */
// clang-format on
ALWI void ceil_tile_float32(uint32_t idst) {
    MATH(SFPU_THREE_PARAM_KERNEL_ITER_FIRST(_calculate_ceil_, APPROX, 8, true, idst, (int)VectorMode::RC));
}

// clang-format off
/**
=======
>>>>>>> 6d1e5c39
 * Performs element-wise floor computation on input x , where x is each element of a tile
 * in DST register at index tile_index. The DST register buffer must be in
 * acquired state via *acquire_dst* call. This call is blocking and is only
 * available on the compute engine.
 *
 * Return value: None
 *
 * | Argument        | Description                                                                | Type     | Valid Range                                           | Required |
 * |-----------------|----------------------------------------------------------------------------|----------|-------------------------------------------------------|----------|
 * | idst            | The index of the tile in DST register buffer to perform floor operation    | uint32_t | Must be less than the size of the DST register buffer | True     |
 */
// clang-format on
ALWI void floor_tile(uint32_t idst) {
    MATH(SFPU_THREE_PARAM_KERNEL_ITER_FIRST(_calculate_floor_, APPROX, 8, false, idst, (int)VectorMode::RC));
}

// clang-format off
/**
<<<<<<< HEAD
 * Performs element-wise floor computation on input x , where x is each element of a tile
 * in DST register at index tile_index. The DST register buffer must be in
 * acquired state via *acquire_dst* call. This call is blocking and is only
 * available on the compute engine.
 *
 * Return value: None
 *
 * | Argument        | Description                                                                | Type     | Valid Range                                           | Required |
 * |-----------------|----------------------------------------------------------------------------|----------|-------------------------------------------------------|----------|
 * | idst            | The index of the tile in DST register buffer to perform floor operation    | uint32_t | Must be less than the size of the DST register buffer | True     |
 */
// clang-format on
ALWI void floor_tile_float32(uint32_t idst) {
    MATH(SFPU_THREE_PARAM_KERNEL_ITER_FIRST(_calculate_floor_, APPROX, 8, true, idst, (int)VectorMode::RC));
}

// clang-format off
/**
=======
>>>>>>> 6d1e5c39
 * Performs element-wise trunc computation on input x , where x is each element of a tile
 * in DST register at index tile_index. The DST register buffer must be in
 * acquired state via *acquire_dst* call. This call is blocking and is only
 * available on the compute engine.
 *
 * Return value: None
 *
 * | Argument        | Description                                                                | Type     | Valid Range                                           | Required |
 * |-----------------|----------------------------------------------------------------------------|----------|-------------------------------------------------------|----------|
 * | idst            | The index of the tile in DST register buffer to perform trunc operation    | uint32_t | Must be less than the size of the DST register buffer | True     |
 */
// clang-format on
ALWI void trunc_tile(uint32_t idst) {
    MATH(SFPU_ONE_PARAM_KERNEL(_calculate_trunc_, APPROX, idst, (int)VectorMode::RC));
}

// clang-format off
/**
<<<<<<< HEAD
 * Performs element-wise trunc computation on input x , where x is each element of a tile
 * in DST register at index tile_index. The DST register buffer must be in
 * acquired state via *acquire_dst* call. This call is blocking and is only
 * available on the compute engine.
 *
 * Return value: None
 *
 * | Argument        | Description                                                                | Type     | Valid Range                                           | Required |
 * |-----------------|----------------------------------------------------------------------------|----------|-------------------------------------------------------|----------|
 * | idst            | The index of the tile in DST register buffer to perform trunc operation    | uint32_t | Must be less than the size of the DST register buffer | True     |
 */
// clang-format on
ALWI void trunc_tile_float32(uint32_t idst) {
    MATH(SFPU_TWO_PARAM_KERNEL(_calculate_trunc_, APPROX, true, idst, (int)VectorMode::RC));
}

// clang-format off
/**
=======
>>>>>>> 6d1e5c39
 * Performs element-wise computation of the round operation on each element of a tile
 * in DST register at index tile_index. The DST register buffer must be in
 * acquired state via *acquire_dst* call. This call is blocking and is only
 * available on the compute engine.
 *
 * Return value: None
 *
 * | Argument        | Description                                                                | Type     | Valid Range                                           | Required |
 * |-----------------|----------------------------------------------------------------------------|----------|-------------------------------------------------------|----------|
 * | idst            | The index of the tile in DST register buffer to perform the computation on | uint32_t | Must be less than the size of the DST register buffer | True     |
 * | decimals        | The number of decimal places to round to.                                  | uint32_t |                                                       | True     |
 */
// clang-format on
ALWI void round_tile(uint32_t idst, int32_t decimals) {
    MATH(SFPU_UNARY_ONE_PARAM_KERNEL_FN(_calculate_round_, RC, APPROX, idst, decimals));
}

// clang-format off
/**
 * Performs element-wise frac computation on input x , where x is each element of a tile
 * in DST register at index tile_index. The DST register buffer must be in
 * acquired state via *acquire_dst* call. This call is blocking and is only
 * available on the compute engine.
 *
 * Return value: None
 *
 * | Argument        | Description                                                                | Type     | Valid Range                                           | Required |
 * |-----------------|----------------------------------------------------------------------------|----------|-------------------------------------------------------|----------|
 * | idst            | The index of the tile in DST register buffer to perform frac operation     | uint32_t | Must be less than the size of the DST register buffer | True     |
 */
// clang-format on
ALWI void frac_tile(uint32_t idst) { MATH(SFPU_ONE_PARAM_KERNEL(_calculate_frac_, APPROX, idst, (int)VectorMode::RC)); }

<<<<<<< HEAD
// clang-format off
/**
 * Performs element-wise frac computation on input x , where x is each element of a tile
 * in DST register at index tile_index. The DST register buffer must be in
 * acquired state via *acquire_dst* call. This call is blocking and is only
 * available on the compute engine.
 *
 * Return value: None
 *
 * | Argument        | Description                                                                | Type     | Valid Range                                           | Required |
 * |-----------------|----------------------------------------------------------------------------|----------|-------------------------------------------------------|----------|
 * | idst            | The index of the tile in DST register buffer to perform frac operation     | uint32_t | Must be less than the size of the DST register buffer | True     |
 */
// clang-format on
ALWI void frac_tile_float32(uint32_t idst) {
    MATH(SFPU_TWO_PARAM_KERNEL(_calculate_frac_, APPROX, true, idst, (int)VectorMode::RC));
}

=======
>>>>>>> 6d1e5c39
}  // namespace ckernel<|MERGE_RESOLUTION|>--- conflicted
+++ resolved
@@ -31,32 +31,11 @@
  */
 // clang-format on
 ALWI void ceil_tile(uint32_t idst) {
-    MATH(SFPU_THREE_PARAM_KERNEL_ITER_FIRST(_calculate_ceil_, APPROX, 8, false, idst, (int)VectorMode::RC));
+    MATH(SFPU_TWO_PARAM_KERNEL(_calculate_ceil_, APPROX, 8, idst, (int)VectorMode::RC));
 }
 
 // clang-format off
 /**
-<<<<<<< HEAD
- * Performs element-wise ceil computation on input x , where x is each element of a tile
- * in DST register at index tile_index. The DST register buffer must be in
- * acquired state via *acquire_dst* call. This call is blocking and is only
- * available on the compute engine.
- *
- * Return value: None
- *
- * | Argument        | Description                                                                | Type     | Valid Range                                           | Required |
- * |-----------------|----------------------------------------------------------------------------|----------|-------------------------------------------------------|----------|
- * | idst            | The index of the tile in DST register buffer to perform ceil operation     | uint32_t | Must be less than the size of the DST register buffer | True     |
- */
-// clang-format on
-ALWI void ceil_tile_float32(uint32_t idst) {
-    MATH(SFPU_THREE_PARAM_KERNEL_ITER_FIRST(_calculate_ceil_, APPROX, 8, true, idst, (int)VectorMode::RC));
-}
-
-// clang-format off
-/**
-=======
->>>>>>> 6d1e5c39
  * Performs element-wise floor computation on input x , where x is each element of a tile
  * in DST register at index tile_index. The DST register buffer must be in
  * acquired state via *acquire_dst* call. This call is blocking and is only
@@ -70,32 +49,11 @@
  */
 // clang-format on
 ALWI void floor_tile(uint32_t idst) {
-    MATH(SFPU_THREE_PARAM_KERNEL_ITER_FIRST(_calculate_floor_, APPROX, 8, false, idst, (int)VectorMode::RC));
+    MATH(SFPU_TWO_PARAM_KERNEL(_calculate_floor_, APPROX, 8, idst, (int)VectorMode::RC));
 }
 
 // clang-format off
 /**
-<<<<<<< HEAD
- * Performs element-wise floor computation on input x , where x is each element of a tile
- * in DST register at index tile_index. The DST register buffer must be in
- * acquired state via *acquire_dst* call. This call is blocking and is only
- * available on the compute engine.
- *
- * Return value: None
- *
- * | Argument        | Description                                                                | Type     | Valid Range                                           | Required |
- * |-----------------|----------------------------------------------------------------------------|----------|-------------------------------------------------------|----------|
- * | idst            | The index of the tile in DST register buffer to perform floor operation    | uint32_t | Must be less than the size of the DST register buffer | True     |
- */
-// clang-format on
-ALWI void floor_tile_float32(uint32_t idst) {
-    MATH(SFPU_THREE_PARAM_KERNEL_ITER_FIRST(_calculate_floor_, APPROX, 8, true, idst, (int)VectorMode::RC));
-}
-
-// clang-format off
-/**
-=======
->>>>>>> 6d1e5c39
  * Performs element-wise trunc computation on input x , where x is each element of a tile
  * in DST register at index tile_index. The DST register buffer must be in
  * acquired state via *acquire_dst* call. This call is blocking and is only
@@ -109,32 +67,11 @@
  */
 // clang-format on
 ALWI void trunc_tile(uint32_t idst) {
-    MATH(SFPU_ONE_PARAM_KERNEL(_calculate_trunc_, APPROX, idst, (int)VectorMode::RC));
+    MATH(SFPU_TWO_PARAM_KERNEL(_calculate_trunc_, APPROX, , 8, idst, (int)VectorMode::RC));
 }
 
 // clang-format off
 /**
-<<<<<<< HEAD
- * Performs element-wise trunc computation on input x , where x is each element of a tile
- * in DST register at index tile_index. The DST register buffer must be in
- * acquired state via *acquire_dst* call. This call is blocking and is only
- * available on the compute engine.
- *
- * Return value: None
- *
- * | Argument        | Description                                                                | Type     | Valid Range                                           | Required |
- * |-----------------|----------------------------------------------------------------------------|----------|-------------------------------------------------------|----------|
- * | idst            | The index of the tile in DST register buffer to perform trunc operation    | uint32_t | Must be less than the size of the DST register buffer | True     |
- */
-// clang-format on
-ALWI void trunc_tile_float32(uint32_t idst) {
-    MATH(SFPU_TWO_PARAM_KERNEL(_calculate_trunc_, APPROX, true, idst, (int)VectorMode::RC));
-}
-
-// clang-format off
-/**
-=======
->>>>>>> 6d1e5c39
  * Performs element-wise computation of the round operation on each element of a tile
  * in DST register at index tile_index. The DST register buffer must be in
  * acquired state via *acquire_dst* call. This call is blocking and is only
@@ -149,7 +86,7 @@
  */
 // clang-format on
 ALWI void round_tile(uint32_t idst, int32_t decimals) {
-    MATH(SFPU_UNARY_ONE_PARAM_KERNEL_FN(_calculate_round_, RC, APPROX, idst, decimals));
+    MATH(SFPU_TWO_PARAM_KERNEL_ONE_RUNTIME(_calculate_round_, APPROX, 8, idst, (int)VectorMode::RC, decimals));
 }
 
 // clang-format off
@@ -166,27 +103,8 @@
  * | idst            | The index of the tile in DST register buffer to perform frac operation     | uint32_t | Must be less than the size of the DST register buffer | True     |
  */
 // clang-format on
-ALWI void frac_tile(uint32_t idst) { MATH(SFPU_ONE_PARAM_KERNEL(_calculate_frac_, APPROX, idst, (int)VectorMode::RC)); }
-
-<<<<<<< HEAD
-// clang-format off
-/**
- * Performs element-wise frac computation on input x , where x is each element of a tile
- * in DST register at index tile_index. The DST register buffer must be in
- * acquired state via *acquire_dst* call. This call is blocking and is only
- * available on the compute engine.
- *
- * Return value: None
- *
- * | Argument        | Description                                                                | Type     | Valid Range                                           | Required |
- * |-----------------|----------------------------------------------------------------------------|----------|-------------------------------------------------------|----------|
- * | idst            | The index of the tile in DST register buffer to perform frac operation     | uint32_t | Must be less than the size of the DST register buffer | True     |
- */
-// clang-format on
-ALWI void frac_tile_float32(uint32_t idst) {
-    MATH(SFPU_TWO_PARAM_KERNEL(_calculate_frac_, APPROX, true, idst, (int)VectorMode::RC));
+ALWI void frac_tile(uint32_t idst) { 
+    MATH(SFPU_TWO_PARAM_KERNEL(_calculate_frac_, APPROX, , 8, idst, (int)VectorMode::RC)); 
 }
 
-=======
->>>>>>> 6d1e5c39
 }  // namespace ckernel