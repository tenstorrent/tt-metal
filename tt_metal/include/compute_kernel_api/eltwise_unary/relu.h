--- conflicted
+++ resolved
@@ -28,20 +28,17 @@
  * | Argument       | Description                                                                | Type     | Valid Range                                           | Required |
  * |----------------|----------------------------------------------------------------------------|----------|-------------------------------------------------------|----------|
  * | tile_index     | The index of the tile in DST register buffer to perform the computation on | uint32_t | Must be less than the size of the DST register buffer | True     |
+ * | tile_index     | The index of the tile in DST register buffer to perform the computation on | uint32_t | Must be less than the size of the DST register buffer | True     |
  * | upper_limit    | Upper limit of relu_min                                                    | uint32_t | Greater than 0                                        | True     |
  */
 // clang-format on
-<<<<<<< HEAD
-ALWI void relu_max_tile(uint32_t idst, uint32_t param0 = 0) {
-    MATH(SFPU_UNARY_ONE_PARAM_KERNEL_FN(relu_max, RC, APPROX, idst, param0));
-=======
+
 ALWI void relu_max_tile(uint32_t idst, uint32_t param0) {
-    MATH((llk_math_eltwise_unary_sfpu_relu_max<APPROX>(idst, param0)));
->>>>>>> c7b70c8f
+    MATH(SFPU_UNARY_ONE_PARAM_KERNEL_FN_FLOAT(relu_max, RC, APPROX, idst, param0));
 }
 
 ALWI void relu_max_tile_int32(uint32_t idst, uint32_t param0) {
-    MATH((llk_math_eltwise_unary_sfpu_relu_max_int32<APPROX>(idst, param0)));
+    MATH(SFPU_UNARY_ONE_PARAM_KERNEL_FN_INT(relu_max, RC, APPROX, idst, param0));
 }
 
 /**
@@ -61,20 +58,16 @@
  * | Argument       | Description                                                                | Type     | Valid Range                                           | Required |
  * |----------------|----------------------------------------------------------------------------|----------|-------------------------------------------------------|----------|
  * | tile_index     | The index of the tile in DST register buffer to perform the computation on | uint32_t | Must be less than the size of the DST register buffer | True     |
+ * | tile_index     | The index of the tile in DST register buffer to perform the computation on | uint32_t | Must be less than the size of the DST register buffer | True     |
  * | lower_limit    | Upper limit of relu_min                                                    | uint32_t | Greater than 0                                        | True     |
  */
 // clang-format on
-<<<<<<< HEAD
-ALWI void relu_min_tile(uint32_t idst, uint32_t param0 = 0) {
-    MATH(SFPU_UNARY_ONE_PARAM_KERNEL_FN(relu_min, RC, APPROX, idst, param0));
-=======
 ALWI void relu_min_tile(uint32_t idst, uint32_t param0) {
-    MATH((llk_math_eltwise_unary_sfpu_relu_min<APPROX>(idst, param0)));
->>>>>>> c7b70c8f
+    MATH(SFPU_UNARY_ONE_PARAM_KERNEL_FN_FLOAT(relu_min, RC, APPROX, idst, param0));
 }
 
 ALWI void relu_min_tile_int32(uint32_t idst, uint32_t param0) {
-    MATH((llk_math_eltwise_unary_sfpu_relu_min_int32<APPROX>(idst, param0)));
+    MATH(SFPU_UNARY_ONE_PARAM_KERNEL_FN_INT(relu_min, RC, APPROX, idst, param0));
 }
 
 /**
@@ -96,10 +89,9 @@
  * | tile_index     | The index of the tile in DST register buffer to perform the computation on | uint32_t | Must be less than the size of the DST register buffer | True     |
  */
 // clang-format on
-ALWI void relu_tile(uint32_t idst) { MATH(SFPU_UNARY_ONE_PARAM_KERNEL_FN(relu_min, RC, APPROX, idst, 0)); }
+ALWI void relu_tile(uint32_t idst) { MATH(SFPU_UNARY_ONE_PARAM_KERNEL_FN_FLOAT(relu_min, RC, APPROX, idst, 0)); }
 
-ALWI void relu_tile_int32(uint32_t idst) { MATH((llk_math_eltwise_unary_sfpu_relu_int32<APPROX>(idst))); }
-
+ALWI void relu_tile_int32(uint32_t idst) { MATH(SFPU_UNARY_ONE_PARAM_KERNEL_FN_INT(relu_min, RC, APPROX, idst, 0)); }
 /**
  * Please refer to documentation for any_init.
  */
@@ -117,16 +109,12 @@
  * | Argument       | Description                                                                | Type     | Valid Range                                           | Required |
  * |----------------|----------------------------------------------------------------------------|----------|-------------------------------------------------------|----------|
  * | tile_index     | The index of the tile in DST register buffer to perform the computation on | uint32_t | Must be less than the size of the DST register buffer | True     |
+ * | tile_index     | The index of the tile in DST register buffer to perform the computation on | uint32_t | Must be less than the size of the DST register buffer | True     |
  * | slope          | slope used in leaky relu - will reinterpret unsigned int to float          | uint32_t | Greater than 0                                        | True     |
  */
 // clang-format on
-<<<<<<< HEAD
 ALWI void leaky_relu_tile(uint32_t idst, uint32_t slope = 0) {
     MATH(SFPU_UNARY_ONE_PARAM_KERNEL(lrelu, RC, APPROX, idst, slope));
-=======
-ALWI void leaky_relu_tile(uint32_t idst, uint32_t slope) {
-    MATH((llk_math_eltwise_unary_sfpu_lrelu<APPROX>(idst, slope)));
->>>>>>> c7b70c8f
 }
 
 /**
