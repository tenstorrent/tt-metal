// SPDX-FileCopyrightText: © 2023 Tenstorrent AI ULC
//
// SPDX-License-Identifier: Apache-2.0

#pragma once

#include "compute_kernel_api/common_globals.h"
#ifdef TRISC_MATH
#include "llk_math_eltwise_unary_sfpu_macros.h"
#define MAIN math_main()
#define MATH(x) x
#else
#define MATH(x)
#endif

namespace ckernel {
// clang-format off
/**
 * Performs element-wise computation of the logical not unary operation on each element of a tile
 * in DST register at index tile_index. The DST register buffer must be in
 * acquired state via *acquire_dst* call. This call is blocking and is only
 * available on the compute engine.
 *
 * Return value: None
 *
 * | Argument       | Description                                                                | Type     | Valid Range                                           | Required |
 * |----------------|----------------------------------------------------------------------------|----------|-------------------------------------------------------|----------|
 * | tile_index     | The index of the tile in DST register buffer to perform the computation on | uint32_t | Must be less than the size of the DST register buffer | True     |
 */
// clang-format on
ALWI void logical_not_unary_tile(uint32_t idst) {
<<<<<<< HEAD
    MATH((SFPU_UNARY_KERNEL_THREE_TEMPLATE_ARGS(logical_not_unary, APPROX, sfpi::vFloat, float, idst)));
}

ALWI void logical_not_unary_tile_int32(uint32_t idst) {
    MATH((SFPU_UNARY_KERNEL_THREE_TEMPLATE_ARGS(logical_not_unary, APPROX, sfpi::vInt, int16_t, idst)));
}

ALWI void logical_not_unary_tile_uint32(uint32_t idst) {
    MATH((SFPU_UNARY_KERNEL_THREE_TEMPLATE_ARGS(logical_not_unary, APPROX, sfpi::vUInt, uint16_t, idst)));
=======
    MATH((llk_math_eltwise_unary_sfpu_logical_not_unary_op<APPROX, sfpi::vFloat, float>(idst)));
}

ALWI void logical_not_unary_tile_int32(uint32_t idst) {
    MATH((llk_math_eltwise_unary_sfpu_logical_not_unary_op<APPROX, sfpi::vInt, int16_t>(idst)));
}

ALWI void logical_not_unary_tile_uint32(uint32_t idst) {
    MATH((llk_math_eltwise_unary_sfpu_logical_not_unary_op<APPROX, sfpi::vUInt, uint16_t>(idst)));
>>>>>>> e9ea097e
}

/**
 * Please refer to documentation for any_init.
 */
ALWI void logical_not_unary_tile_init() { MATH((SFPU_UNARY_KERNEL_INIT(logical_not_unary, APPROX))); }

}  // namespace ckernel<|MERGE_RESOLUTION|>--- conflicted
+++ resolved
@@ -1,3 +1,4 @@
+// SPDX-FileCopyrightText: © 2023 Tenstorrent AI ULC
 // SPDX-FileCopyrightText: © 2023 Tenstorrent AI ULC
 //
 // SPDX-License-Identifier: Apache-2.0
@@ -29,7 +30,6 @@
  */
 // clang-format on
 ALWI void logical_not_unary_tile(uint32_t idst) {
-<<<<<<< HEAD
     MATH((SFPU_UNARY_KERNEL_THREE_TEMPLATE_ARGS(logical_not_unary, APPROX, sfpi::vFloat, float, idst)));
 }
 
@@ -39,17 +39,6 @@
 
 ALWI void logical_not_unary_tile_uint32(uint32_t idst) {
     MATH((SFPU_UNARY_KERNEL_THREE_TEMPLATE_ARGS(logical_not_unary, APPROX, sfpi::vUInt, uint16_t, idst)));
-=======
-    MATH((llk_math_eltwise_unary_sfpu_logical_not_unary_op<APPROX, sfpi::vFloat, float>(idst)));
-}
-
-ALWI void logical_not_unary_tile_int32(uint32_t idst) {
-    MATH((llk_math_eltwise_unary_sfpu_logical_not_unary_op<APPROX, sfpi::vInt, int16_t>(idst)));
-}
-
-ALWI void logical_not_unary_tile_uint32(uint32_t idst) {
-    MATH((llk_math_eltwise_unary_sfpu_logical_not_unary_op<APPROX, sfpi::vUInt, uint16_t>(idst)));
->>>>>>> e9ea097e
 }
 
 /**
