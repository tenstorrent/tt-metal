// SPDX-FileCopyrightText: © 2023 Tenstorrent Inc.
//
// SPDX-License-Identifier: Apache-2.0

#pragma once

#include "compute_kernel_api/common_globals.h"
#ifdef TRISC_MATH
#include "ckernel_sfpu_trigonometry.h"
#include "llk_math_eltwise_unary_sfpu_macros.h"
#define MAIN math_main()
#define MATH(x) x
#else
#define MATH(x)
#endif

namespace ckernel {

/**
 * Please refer to documentation for any_init.
 */
ALWI void sin_tile_init() { MATH(SFPU_UNARY_KERNEL_INIT(sine, APPROX)); }

// clang-format off
/**
 * Performs element-wise computation of the trigonometric sine operation on each element of a tile
 * in DST register at index tile_index. The DST register buffer must be in
 * acquired state via *acquire_dst* call. This call is blocking and is only
 * available on the compute engine.
 *
 * Return value: None
 *
 * | Argument       | Description                                                                | Type     | Valid Range                                           | Required |
 * |----------------|----------------------------------------------------------------------------|----------|-------------------------------------------------------|----------|
 * | tile_index     | The index of the tile in DST register buffer to perform the computation on | uint32_t | Must be less than the size of the DST register buffer | True     |
 */
// clang-format on
ALWI void sin_tile(uint32_t idst) { MATH(SFPU_UNARY_NO_PARAM_KERNEL_WITH_TYPE(sfpu_trig, sine, RC, APPROX, idst)); }

/**
 * Please refer to documentation for any_init.
 */
ALWI void cos_tile_init() { MATH(SFPU_UNARY_KERNEL_INIT(cosine, APPROX)); }

// clang-format off
/**
 * Performs element-wise computation of the trigonometric cosine operation on each element of a tile
 * in DST register at index tile_index. The DST register buffer must be in
 * acquired state via *acquire_dst* call. This call is blocking and is only
 * available on the compute engine.
 *
 * Return value: None
 *
 * | Argument       | Description                                                                | Type     | Valid Range                                           | Required |
 * |----------------|----------------------------------------------------------------------------|----------|-------------------------------------------------------|----------|
 * | tile_index     | The index of the tile in DST register buffer to perform the computation on | uint32_t | Must be less than the size of the DST register buffer | True     |
 */
// clang-format on
ALWI void cos_tile(uint32_t idst) { MATH(SFPU_UNARY_NO_PARAM_KERNEL_WITH_TYPE(sfpu_trig, cosine, RC, APPROX, idst)); }

/**
 * Please refer to documentation for any_init.
 */
ALWI void acosh_tile_init() { MATH(SFPU_INIT_KERNEL_CALL(acosh, ckernel::sfpu::_init_inverse_hyperbolic_, APPROX)); }

// clang-format off
/**
 * Performs element-wise computation of the inverse hyperbolic cosine operation on each element of a tile
 * in DST register at index tile_index. The DST register buffer must be in
 * acquired state via *acquire_dst* call. This call is blocking and is only
 * available on the compute engine.
 *
 * Return value: None
 *
 * | Argument       | Description                                                                | Type     | Valid Range                                           | Required |
 * |----------------|----------------------------------------------------------------------------|----------|-------------------------------------------------------|----------|
 * | tile_index     | The index of the tile in DST register buffer to perform the computation on | uint32_t | Must be less than the size of the DST register buffer | True     |
 */
// clang-format on
ALWI void acosh_tile(uint32_t idst) {
    MATH(SFPU_TWO_PARAM_KERNEL(_calculate_acosh_, APPROX, 8, idst, (int)VectorMode::RC));
}

/**
 * Please refer to documentation for any_init.
 */
ALWI void tan_tile_init() { MATH(SFPU_UNARY_KERNEL_INIT(tan, APPROX)); }

// clang-format off
/**
 * Performs element-wise computation of the trigonometric tan operation on each element of a tile
 * in DST register at index tile_index. The DST register buffer must be in
 * acquired state via *acquire_dst* call. This call is blocking and is only
 * available on the compute engine.
 *
 * Return value: None
 *
 * | Argument       | Description                                                                | Type     | Valid Range                                           | Required |
 * |----------------|----------------------------------------------------------------------------|----------|-------------------------------------------------------|----------|
 * | tile_index     | The index of the tile in DST register buffer to perform the computation on | uint32_t | Must be less than the size of the DST register buffer | True     |
 */
// clang-format on
ALWI void tan_tile(uint32_t idst) { MATH(SFPU_UNARY_NO_PARAM_KERNEL_WITH_TYPE(sfpu_trig, tan, RC, APPROX, idst)); }

/**
 * Please refer to documentation for any_init.
 */
ALWI void asinh_tile_init() { MATH(SFPU_INIT_KERNEL_CALL(asinh, ckernel::sfpu::_init_inverse_hyperbolic_, APPROX)); }

// clang-format off
/**
 * Performs element-wise computation of the inverse hyperbolic sine operation on each element of a tile
 * in DST register at index tile_index. The DST register buffer must be in
 * acquired state via *acquire_dst* call. This call is blocking and is only
 * available on the compute engine.
 *
 * Return value: None
 *
 * | Argument       | Description                                                                | Type     | Valid Range                                           | Required |
 * |----------------|----------------------------------------------------------------------------|----------|-------------------------------------------------------|----------|
 * | tile_index     | The index of the tile in DST register buffer to perform the computation on | uint32_t | Must be less than the size of the DST register buffer | True     |
 */
// clang-format on
ALWI void asinh_tile(uint32_t idst) {
    MATH(SFPU_TWO_PARAM_KERNEL(_calculate_asinh_, APPROX, 8, idst, (int)VectorMode::RC));
}

/**
 * Please refer to documentation for any_init.
 */
ALWI void atanh_tile_init() { MATH(SFPU_INIT_KERNEL_CALL(atanh, ckernel::sfpu::_init_atanh_, APPROX)); }

// clang-format off
 /**
  * Performs element-wise computation of the inverse hyperbolic tangent operation on each element of a tile
  * in DST register at index tile_index. The DST register buffer must be in
  * acquired state via *acquire_dst* call. This call is blocking and is only
  * available on the compute engine.
  *
  * Return value: None
  *
  * | Argument       | Description                                                                | Type     | Valid Range                                           | Required |
  * |----------------|----------------------------------------------------------------------------|----------|-------------------------------------------------------|----------|
  * | tile_index     | The index of the tile in DST register buffer to perform the computation on | uint32_t | Must be less than the size of the DST register buffer | True     |
  */
// clang-format on
ALWI void atanh_tile(uint32_t idst) {
    MATH(
        SFPU_THREE_PARAM_KERNEL_USEFP32_FIRST(_calculate_atanh_, APPROX, DST_ACCUM_MODE, 8, idst, (int)VectorMode::RC));
}

// clang-format off
/**
 * Performs element-wise computation of arcsine on each element of a tile
 * in DST register at index tile_index. The DST register buffer must be in
 * acquired state via *acquire_dst* call. This call is blocking and is only
 * available on the compute engine.
 *
 * Return value: None
 *
 * | Argument        | Description                                                                | Type     | Valid Range                                           | Required |
 * |-----------------|----------------------------------------------------------------------------|----------|-------------------------------------------------------|----------|
 * | idst            | The index of the tile in DST register buffer to perform the computation on | uint32_t | Must be less than the size of the DST register buffer | True     |
 */
// clang-format on
ALWI void asin_tile(uint32_t idst) { MATH(SFPU_UNARY_NO_PARAM_KERNEL(asin, RC, true, idst)); }

/**
 * Please refer to documentation for any_init.
 */
ALWI void asin_tile_init() { MATH(SFPU_UNARY_KERNEL_INIT(asin, true)); }

// clang-format off
/**
 * Performs element-wise computation of arctan on each element of a tile
 * in DST register at index tile_index. The DST register buffer must be in
 * acquired state via *acquire_dst* call. This call is blocking and is only
 * available on the compute engine.
 *
 * Return value: None
 *
 * | Argument        | Description                                                                | Type     | Valid Range                                           | Required |
 * |-----------------|----------------------------------------------------------------------------|----------|-------------------------------------------------------|----------|
 * | idst            | The index of the tile in DST register buffer to perform the computation on | uint32_t | Must be less than the size of the DST register buffer | True     |
 */
// clang-format on
<<<<<<< HEAD
ALWI void atan_tile(uint32_t idst) { MATH(SFPU_UNARY_KERNEL_INIT(atan, true)); }
=======
ALWI void atan_tile(uint32_t idst) { MATH(SFPU_UNARY_NO_PARAM_KERNEL(atan, RC, true, idst)); }
>>>>>>> 159d0eea

/**
 * Please refer to documentation for any_init.
 */
<<<<<<< HEAD
ALWI void atan_tile_init() { MATH(SFPU_UNARY_NO_PARAM_KERNEL(atan, RC, true, idst)); }
=======
ALWI void atan_tile_init() { MATH(SFPU_UNARY_KERNEL_INIT(atan, true)); }
>>>>>>> 159d0eea

// clang-format off
/**
 * Performs element-wise computation of arcossine on each element of a tile
 * in DST register at index tile_index. The DST register buffer must be in
 * acquired state via *acquire_dst* call. This call is blocking and is only
 * available on the compute engine.
 *
 * Return value: None
 *
 * | Argument        | Description                                                                | Type     | Valid Range                                           | Required |
 * |-----------------|----------------------------------------------------------------------------|----------|-------------------------------------------------------|----------|
 * | idst            | The index of the tile in DST register buffer to perform the computation on | uint32_t | Must be less than the size of the DST register buffer | True     |
 */
// clang-format on
<<<<<<< HEAD
ALWI void acos_tile(uint32_t idst) { MATH(SFPU_UNARY_KERNEL_INIT(acos, true)); }
=======
ALWI void acos_tile(uint32_t idst) { MATH(SFPU_UNARY_NO_PARAM_KERNEL(acos, RC, true, idst)); }
>>>>>>> 159d0eea

/**
 * Please refer to documentation for any_init.
 */
<<<<<<< HEAD
ALWI void acos_tile_init() { MATH(SFPU_UNARY_NO_PARAM_KERNEL(acos, RC, true, idst)); }
=======
ALWI void acos_tile_init() { MATH(SFPU_UNARY_KERNEL_INIT(acos, true)); }
>>>>>>> 159d0eea

}  // namespace ckernel<|MERGE_RESOLUTION|>--- conflicted
+++ resolved
@@ -184,20 +184,12 @@
  * | idst            | The index of the tile in DST register buffer to perform the computation on | uint32_t | Must be less than the size of the DST register buffer | True     |
  */
 // clang-format on
-<<<<<<< HEAD
-ALWI void atan_tile(uint32_t idst) { MATH(SFPU_UNARY_KERNEL_INIT(atan, true)); }
-=======
 ALWI void atan_tile(uint32_t idst) { MATH(SFPU_UNARY_NO_PARAM_KERNEL(atan, RC, true, idst)); }
->>>>>>> 159d0eea
-
-/**
- * Please refer to documentation for any_init.
- */
-<<<<<<< HEAD
-ALWI void atan_tile_init() { MATH(SFPU_UNARY_NO_PARAM_KERNEL(atan, RC, true, idst)); }
-=======
+
+/**
+ * Please refer to documentation for any_init.
+ */
 ALWI void atan_tile_init() { MATH(SFPU_UNARY_KERNEL_INIT(atan, true)); }
->>>>>>> 159d0eea
 
 // clang-format off
 /**
@@ -213,19 +205,11 @@
  * | idst            | The index of the tile in DST register buffer to perform the computation on | uint32_t | Must be less than the size of the DST register buffer | True     |
  */
 // clang-format on
-<<<<<<< HEAD
-ALWI void acos_tile(uint32_t idst) { MATH(SFPU_UNARY_KERNEL_INIT(acos, true)); }
-=======
 ALWI void acos_tile(uint32_t idst) { MATH(SFPU_UNARY_NO_PARAM_KERNEL(acos, RC, true, idst)); }
->>>>>>> 159d0eea
-
-/**
- * Please refer to documentation for any_init.
- */
-<<<<<<< HEAD
-ALWI void acos_tile_init() { MATH(SFPU_UNARY_NO_PARAM_KERNEL(acos, RC, true, idst)); }
-=======
+
+/**
+ * Please refer to documentation for any_init.
+ */
 ALWI void acos_tile_init() { MATH(SFPU_UNARY_KERNEL_INIT(acos, true)); }
->>>>>>> 159d0eea
 
 }  // namespace ckernel