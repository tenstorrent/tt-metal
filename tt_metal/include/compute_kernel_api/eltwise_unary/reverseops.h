// SPDX-FileCopyrightText: © 2023 Tenstorrent Inc.
//
// SPDX-License-Identifier: Apache-2.0

#pragma once

#include "compute_kernel_api/common_globals.h"
#ifdef TRISC_MATH
<<<<<<< HEAD
#include "ckernel_reverseops.h"
#include "llk_math_eltwise_unary_sfpu_macros.h"
#define MAIN math_main()
#define MATH(x) x
#else
#define MATH(x)
=======
#include "llk_math_eltwise_unary_sfpu_reverseops.h"
>>>>>>> 65598ace
#endif

namespace ckernel {

// rpow: implemented as a composite operator
// rpow(a,k) = k**(a)

// RDIV : rdiv(x,y) = y/x
// implemented as tied multiply operator

// RSUB : rsub(x,y) = y-x

// clang-format off
/**
 * Performs element-wise computation of rsub ( rsub(x,y) = y -x) on each element of a tile and y is a constant param
 * in DST register at index tile_index. The DST register buffer must be in
 * acquired state via *acquire_dst* call. This call is blocking and is only
 * available on the compute engine.
 *
 * Return value: None
 *
 * | Argument       | Description                                                                | Type     | Valid Range                                           | Required |
 * |----------------|----------------------------------------------------------------------------|----------|-------------------------------------------------------|----------|
 * | idst           | The index of the tile in DST register buffer to perform the computation on | uint32_t | Must be less than the size of the DST register buffer | True     |
 * | param0         | Constant value that is being subtracted from                               | uint32_t |                                                       | True     |
 */
// clang-format on
<<<<<<< HEAD
ALWI void rsub_tile(uint32_t idst, uint32_t param0) {
    MATH(SFPU_UNARY_ONE_PARAM_KERNEL_EXTRA_PARAM(calculate_rsub, RC, APPROX, 8, idst, param0));
}
=======
ALWI void rsub_tile(uint32_t idst, uint32_t param0) { MATH((llk_math_eltwise_unary_sfpu_rsub<APPROX>(idst, param0))); }
>>>>>>> 65598ace

/**
 * Please refer to documentation for any_init.
 */
ALWI void rsub_tile_init() { MATH(SFPU_INIT_KERNEL_CALL(unused, sfpu::rsub_init, APPROX)); }

}  // namespace ckernel<|MERGE_RESOLUTION|>--- conflicted
+++ resolved
@@ -6,16 +6,8 @@
 
 #include "compute_kernel_api/common_globals.h"
 #ifdef TRISC_MATH
-<<<<<<< HEAD
 #include "ckernel_reverseops.h"
 #include "llk_math_eltwise_unary_sfpu_macros.h"
-#define MAIN math_main()
-#define MATH(x) x
-#else
-#define MATH(x)
-=======
-#include "llk_math_eltwise_unary_sfpu_reverseops.h"
->>>>>>> 65598ace
 #endif
 
 namespace ckernel {
@@ -43,13 +35,7 @@
  * | param0         | Constant value that is being subtracted from                               | uint32_t |                                                       | True     |
  */
 // clang-format on
-<<<<<<< HEAD
-ALWI void rsub_tile(uint32_t idst, uint32_t param0) {
-    MATH(SFPU_UNARY_ONE_PARAM_KERNEL_EXTRA_PARAM(calculate_rsub, RC, APPROX, 8, idst, param0));
-}
-=======
 ALWI void rsub_tile(uint32_t idst, uint32_t param0) { MATH((llk_math_eltwise_unary_sfpu_rsub<APPROX>(idst, param0))); }
->>>>>>> 65598ace
 
 /**
  * Please refer to documentation for any_init.
