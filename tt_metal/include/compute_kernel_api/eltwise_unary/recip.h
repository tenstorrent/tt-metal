// SPDX-FileCopyrightText: © 2023 Tenstorrent Inc.
//
// SPDX-License-Identifier: Apache-2.0

#pragma once

#include "compute_kernel_api/common_globals.h"
#ifdef TRISC_MATH
#include "llk_math_eltwise_unary_sfpu_recip.h"
#define MAIN math_main()
#define MATH(x) x
#else
#define MATH(x)
#endif

namespace ckernel {

/**
 * Please refer to documentation for any_init.
 */
template <bool legacy_compat = true>
ALWI void recip_tile_init() {
    MATH((llk_math_eltwise_unary_sfpu_reciprocal_init<APPROX, legacy_compat>()));
}

// clang-format off
/**
 * Performs element-wise computation of the reciprocal on each element of a tile
 * in DST register at index tile_index. The DST register buffer must be in
 * acquired state via *acquire_dst* call. This call is blocking and is only
 * available on the compute engine.
 * Only works for Float32, Float16_b, Bfp8_b data formats for full accuracy.
 *
 * Return value: None
 *
 * | Argument       | Description                                                                | Type     | Valid Range                                           | Required |
 * |----------------|----------------------------------------------------------------------------|----------|-------------------------------------------------------|----------|
 * | idst           | The index of the tile in DST register buffer to perform the computation on | uint32_t | Must be less than the size of the DST register buffer | True     |
<<<<<<< HEAD
 */
// clang-format on
ALWI void recip_tile(uint32_t idst) { MATH((llk_math_eltwise_unary_sfpu_reciprocal<APPROX, DST_ACCUM_MODE>(idst))); }
=======
 * | vector_mode | Specifies the vector mode for computation (e.g., Row, Column). (default: VectorMode::RC) | int      | Subject to specific hardware/kernel limits          | False    |
 */
// clang-format on
template <bool legacy_compat = true>
ALWI void recip_tile(uint32_t idst, int vector_mode = (int)VectorMode::RC) {
    MATH((llk_math_eltwise_unary_sfpu_reciprocal<APPROX, DST_ACCUM_MODE, legacy_compat>(idst, vector_mode)));
}
>>>>>>> 145a07a8

}  // namespace ckernel<|MERGE_RESOLUTION|>--- conflicted
+++ resolved
@@ -36,11 +36,6 @@
  * | Argument       | Description                                                                | Type     | Valid Range                                           | Required |
  * |----------------|----------------------------------------------------------------------------|----------|-------------------------------------------------------|----------|
  * | idst           | The index of the tile in DST register buffer to perform the computation on | uint32_t | Must be less than the size of the DST register buffer | True     |
-<<<<<<< HEAD
- */
-// clang-format on
-ALWI void recip_tile(uint32_t idst) { MATH((llk_math_eltwise_unary_sfpu_reciprocal<APPROX, DST_ACCUM_MODE>(idst))); }
-=======
  * | vector_mode | Specifies the vector mode for computation (e.g., Row, Column). (default: VectorMode::RC) | int      | Subject to specific hardware/kernel limits          | False    |
  */
 // clang-format on
@@ -48,6 +43,5 @@
 ALWI void recip_tile(uint32_t idst, int vector_mode = (int)VectorMode::RC) {
     MATH((llk_math_eltwise_unary_sfpu_reciprocal<APPROX, DST_ACCUM_MODE, legacy_compat>(idst, vector_mode)));
 }
->>>>>>> 145a07a8
 
 }  // namespace ckernel