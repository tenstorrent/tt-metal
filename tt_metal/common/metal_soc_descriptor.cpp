--- conflicted
+++ resolved
@@ -59,30 +59,6 @@
 }
 
 size_t metal_SocDescriptor::get_num_dram_views() const { return this->dram_view_eth_cores.size(); }
-
-<<<<<<< HEAD
-const std::vector<CoreCoord>& metal_SocDescriptor::get_physical_ethernet_cores() const {
-    return this->physical_ethernet_cores;
-}
-
-const std::vector<CoreCoord>& metal_SocDescriptor::get_logical_ethernet_cores() const {
-    return this->logical_ethernet_cores;
-=======
-const std::vector<CoreCoord>& metal_SocDescriptor::get_pcie_cores() const { return this->pcie_cores; }
-
-const std::vector<CoreCoord> metal_SocDescriptor::get_dram_cores() const {
-    std::vector<CoreCoord> cores;
-
-    // This is inefficient, but is currently not used in a perf path
-    for (const auto& channel_it : this->dram_cores) {
-        for (const auto& core_it : channel_it) {
-            cores.push_back(core_it);
-        }
-    }
-
-    return cores;
->>>>>>> e0585b2c
-}
 
 int metal_SocDescriptor::get_dram_channel_from_logical_core(const CoreCoord& logical_coord) const {
     const uint32_t num_dram_views = this->get_num_dram_views();
