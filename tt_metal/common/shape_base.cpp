--- conflicted
+++ resolved
@@ -57,16 +57,8 @@
     const auto begin = cbegin();
     const auto end = cend();
     // `Span` constructor requires a contiguous range of data.
-<<<<<<< HEAD
-
-    // TODO: What if begin ,and return pointer to the data?
-    //  static_assert(
-    //      std::is_base_of_v<std::random_access_iterator_tag,
-    //      std::iterator_traits<decltype(begin)>::iterator_category>);
-=======
     static_assert(
         std::is_base_of_v<std::random_access_iterator_tag, std::iterator_traits<decltype(begin)>::iterator_category>);
->>>>>>> 7b93ae96
     return tt::stl::Span<const uint32_t>(begin, end);
 }
 
