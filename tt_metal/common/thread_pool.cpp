--- conflicted
+++ resolved
@@ -7,18 +7,13 @@
 #include <boost/asio/thread_pool.hpp>
 #include <cstddef>
 #include <future>
-<<<<<<< HEAD
-#include <iostream>
-#include <numa.h>
-#include <semaphore>
-=======
 #include <type_traits>
 #include <utility>
 #include <vector>
->>>>>>> e98309be
 
 #include <sched.h>         // Needed for setting process priorities
 #include <sys/resource.h>  // Needed for setting process priorities
+#include <numa.h>
 #include <tt-metalium/device.hpp>
 #include "tt_metal/common/thread_pool.hpp"
 #include "tt_metal/llrt/tt_cluster.hpp"
