add_library(common OBJECT)
add_library(TT::Metalium::Common ALIAS common)

target_sources(
    common
    PRIVATE
        core_assignment.cpp
        core_coord.cpp
        mesh_coord.cpp
        metal_soc_descriptor.cpp
        shape.cpp
        shape2d.cpp
        shape_base.cpp
        tt_backend_api_types.cpp
        work_split.cpp
        thread_pool.cpp
        host_buffer.cpp
        memory_pin.cpp
)

target_include_directories(
    common
    PUBLIC
        ${PROJECT_SOURCE_DIR}
        ${PROJECT_SOURCE_DIR}/tt_metal
        ${PROJECT_SOURCE_DIR}/tt_metal/llrt # Hack - circular dep, generated dev_msgs.hpp
        ${CMAKE_CURRENT_SOURCE_DIR}
)

target_link_libraries(
    common
    PUBLIC
        nlohmann_json::nlohmann_json
        enchantum::enchantum
        fmt::fmt-header-only
        TT::STL
        umd::Firmware
        umd::device
        simde::simde
        Taskflow::Taskflow
    PRIVATE
        Metalium::Metal::Hardware
        Tracy::TracyClient
        TT::Metalium::HostDevCommon
        yaml-cpp::yaml-cpp
        Boost::asio
        tt-logger::tt-logger
<<<<<<< HEAD
)

# Ensure generated headers (e.g., tt_metal/llrt/hal/generated/dev_msgs.hpp) exist before compiling this target
# thread_pool.cpp depends on hal/generated/dev_msgs.hpp
# Note that this targets dependency on llrt is not captured in cmake
# This would introduce a circular dependency if we were to add it
add_dependencies(common all_generated_files)
=======
        numa
)
>>>>>>> e5b70616
<|MERGE_RESOLUTION|>--- conflicted
+++ resolved
@@ -45,15 +45,11 @@
         yaml-cpp::yaml-cpp
         Boost::asio
         tt-logger::tt-logger
-<<<<<<< HEAD
+        numa
 )
 
 # Ensure generated headers (e.g., tt_metal/llrt/hal/generated/dev_msgs.hpp) exist before compiling this target
 # thread_pool.cpp depends on hal/generated/dev_msgs.hpp
 # Note that this targets dependency on llrt is not captured in cmake
 # This would introduce a circular dependency if we were to add it
-add_dependencies(common all_generated_files)
-=======
-        numa
-)
->>>>>>> e5b70616
+add_dependencies(common all_generated_files)