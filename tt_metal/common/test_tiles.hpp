// SPDX-FileCopyrightText: © 2023 Tenstorrent Inc.
//
// SPDX-License-Identifier: Apache-2.0

//
// This header contains tile conversion functions used in tests on the host.
//

#pragma once

#include <cstdint>
#include <vector>
#include <optional>
#include "tt_metal/tt_stl/span.hpp"
#include "tt_metal/common/constants.hpp"
#include "tt_metal/common/assert.hpp"
#include "tt_metal/third_party/tracy/public/tracy/Tracy.hpp"
#include "math.hpp"

namespace tests::utils {
enum class TensorLayoutType {
    LIN_ROW_MAJOR = 0, // standard element-wise row-major
    TILED_SWIZZLED = 1, // row-major of tiles, each tile is row-major-swizzled
    TILED_NFACES = 2,  // row-major of tiles, each tile is N (N = 1, 2, or 4) faces, each face is row-major, faces are swizzled
};
} // namespace tests::utils

template <class T, template <typename...> typename BufferType>
std::vector<T> convert_to_tile_layout(
    const BufferType<T>& data,
    std::optional<tt::stl::Span<const uint32_t>> tile_shape = std::nullopt,
    std::optional<tt::stl::Span<const uint32_t>> face_shape = std::nullopt) {
    ZoneScoped;
    std::vector<T> result;
    result.reserve(data.size());
    auto tile_H = tile_shape.has_value() ? tile_shape.value()[0] : tt::constants::TILE_HEIGHT;
    auto tile_W = tile_shape.has_value() ? tile_shape.value()[1] : tt::constants::TILE_WIDTH;
    auto face_H = face_shape.has_value() ? face_shape.value()[0] : tt::constants::FACE_HEIGHT;
    auto face_W = face_shape.has_value() ? face_shape.value()[1] : tt::constants::FACE_WIDTH;
    auto tile_HW = tile_H * tile_W;
    auto face_HW = face_H * face_W;
    TT_ASSERT(data.size() / tile_HW > 0);
    TT_ASSERT(data.size() % tile_HW == 0);
    int num_tiles = data.size() / tile_HW;
    for(int tile_idx = 0; tile_idx < num_tiles; tile_idx++) {
        std::vector<T> top_left;
        std::vector<T> top_right;
        std::vector<T> bottom_left;
        std::vector<T> bottom_right;

        int index = tile_idx * tile_HW;
        for(int row = 0; row < tile_H; row++) {
            for(int col = 0; col < tile_W; col++) {
                if(row < face_H and col < face_W) {
                    top_left.push_back(data[index]);
                } else if(row < face_H and col >= face_W) {
                    top_right.push_back(data[index]);
                } else if(row >= face_H and col < face_W) {
                    bottom_left.push_back(data[index]);
                } else if(row >= face_H and col >= face_W) {
                    bottom_right.push_back(data[index]);
                } else {
                    TT_ASSERT(false);
                }
                index++;
            }
        }
        TT_ASSERT(top_left.size() == face_HW);
        TT_ASSERT((top_right.size() == 0) or (top_right.size() == face_HW));
        TT_ASSERT((bottom_left.size() == 0) or (bottom_left.size() == face_HW));
        TT_ASSERT((bottom_right.size() == 0) or (bottom_right.size() == face_HW));

        result.insert(result.end(), top_left.begin(), top_left.end());
        result.insert(result.end(), top_right.begin(), top_right.end());
        result.insert(result.end(), bottom_left.begin(), bottom_left.end());
        result.insert(result.end(), bottom_right.begin(), bottom_right.end());
    }

    return result;
}

template <class T, template <typename...> typename BufferTyp>
std::vector<T> convert_to_flat_layout(
    const BufferTyp<T>& data,
    std::optional<tt::stl::Span<const uint32_t>> tile_shape = std::nullopt,
    std::optional<tt::stl::Span<const uint32_t>> face_shape = std::nullopt) {
    ZoneScoped;
    std::vector<T> result;
    result.reserve(data.size());
    auto tile_H = tile_shape.has_value() ? tile_shape.value()[0] : tt::constants::TILE_HEIGHT;
    auto tile_W = tile_shape.has_value() ? tile_shape.value()[1] : tt::constants::TILE_WIDTH;
    auto face_H = face_shape.has_value() ? face_shape.value()[0] : tt::constants::FACE_HEIGHT;
    auto face_W = face_shape.has_value() ? face_shape.value()[1] : tt::constants::FACE_WIDTH;
    auto tile_HW = tile_H * tile_W;
    auto face_HW = face_H * face_W;
    auto num_faces_row = tile_W / face_W;
    auto num_faces_col = tile_H / face_H;
    TT_ASSERT(data.size() / tile_HW > 0);
    TT_ASSERT(data.size() % tile_HW == 0);
    int num_tiles = data.size() / tile_HW;
    for(int tile_idx = 0; tile_idx < num_tiles; tile_idx++) {
        int tile_start = tile_idx * tile_HW;
        for(int face_y = 0; face_y < num_faces_col; face_y++) {
            for(int row = 0; row < face_H; row++) {
                int start = tile_start + face_y * (face_H * tile_W) + row * face_W;
                for(int face_x = 0; face_x < num_faces_row; face_x++) {
                    int offset = face_x * face_HW;
                    for(int col = offset; col < offset + face_W; col++) {
                        result.push_back(data[start + col]);
                    }
                }
            }
        }
    }

    return result;
}

// Converts a 32-swizzled tilized row-major tensor to a linear 32-zero-padded row-major tensor
template <typename T, template <typename...> typename BufferType>
inline std::vector<T> untilize_nchw(const BufferType<T>& in, tt::stl::Span<const uint32_t> shape, std::optional<tt::stl::Span<const uint32_t>> tile_shape = std::nullopt) {
    ZoneScoped;
    auto tile_H = tile_shape.has_value() ? tile_shape.value()[0] : tt::constants::TILE_HEIGHT;
    auto tile_W = tile_shape.has_value() ? tile_shape.value()[1] : tt::constants::TILE_WIDTH;

    TT_ASSERT(shape[shape.size() - 2] % tile_H == 0 && shape[shape.size() - 1] % tile_W == 0);

    std::vector<T> result;
    // Untilize into row major
    int H = shape[shape.size() - 2], W = shape[shape.size() - 1];
    auto batch_size = 1;
    for (int i = 0; i < shape.size() - 2; i++) {
        batch_size *= shape[i];
    }
    result.resize(batch_size * H * W);
    uint32_t linear = 0;
    for (auto batch_index = 0; batch_index < batch_size; batch_index++) {
        for (int hs = 0; hs < H; hs += tile_H) {        // iterate over h with stride 32
            for (int ws = 0; ws < W; ws += tile_W) {    // iterate over w with stride 32
                for (int ht = 0; ht < tile_H; ht++) {      // hs + ht = h
                    for (int wt = 0; wt < tile_W; wt++) {  // ws + wt = w
                        T val = in[linear];
                        auto w = wt + ws;
                        auto h = ht + hs;
                        auto offs = w + h * W + batch_index * H * W;
                        result[offs] = val;
                        linear++;
                    }
                }
            }
        }
    }

    return result;
}

inline std::uint32_t round_up_to_mul16(std::uint32_t val) { return ((val & 15) == 0) ? val : (val | 15)+1; }

inline std::uint32_t round_up_to_mul32(std::uint32_t val) { return ((val & 31) == 0) ? val : (val | 31)+1; }

inline std::uint32_t round_up_to_tile(int val, int tile_val) { return (val + tile_val - 1) & ~(tile_val - 1); }

// Converts a linear non-zero-padded row-major tensor to zero-padded-32 32-swizzled tilized row-major tensor
template <typename T, template <typename...> typename BufferType>
inline std::vector<T> tilize_nchw(const BufferType<T>& in_rowmajor, tt::stl::Span<const uint32_t> shape, std::optional<tt::stl::Span<const uint32_t>> tile_shape = std::nullopt) {
    ZoneScoped;
    int H = shape[shape.size() - 2], W = shape[shape.size() - 1];
    auto batch_size = 1;
    for (int i = 0; i < shape.size() - 2; i++) {
        batch_size *= shape[i];
    }
    int input_volume = batch_size * H * W;
    auto tile_H = tile_shape.has_value() ? tile_shape.value()[0] : tt::constants::TILE_HEIGHT;
    auto tile_W = tile_shape.has_value() ? tile_shape.value()[1] : tt::constants::TILE_WIDTH;
    int OH = round_up_to_tile(H, tile_H);
    int OW = round_up_to_tile(W, tile_W);
    std::vector<T> tilized_result;
    tilized_result.resize(batch_size * OH * OW);
    std::fill(tilized_result.begin(), tilized_result.end(), 0);
    int out_index = 0;
    for (auto batch_index = 0; batch_index < batch_size; batch_index++) {
        for (int hs = 0; hs < H; hs += tile_H) {
            for (int ws = 0; ws < W; ws += tile_W) {
                for (int ht = 0; ht < tile_H; ht++) {
                    for (int wt = 0; wt < tile_W; wt++) {
                        auto w = wt + ws;
                        auto h = ht + hs;
                        auto in_offs = w + h * W + batch_index * H * W;
                        auto val = (w >= W || h >= H || in_offs >= input_volume) ? 0 : in_rowmajor[in_offs];
                        int out_w = (out_index % OW);
                        int out_h = (out_index / OW) % OH;
                        TT_ASSERT(w < OW);
                        TT_ASSERT(h < OH);
                        int out_offs = out_w + out_h * OW + batch_index * OH * OW;
                        tilized_result[out_offs] = val;
                        out_index++;
                    }
                }
            }
        }
    }
    TT_ASSERT(tilized_result.size() == batch_size * OH * OW);

    return tilized_result;
}

struct TensAddr {
    std::vector<std::uint32_t> sh;

    std::uint32_t numel() const {
        std::uint32_t prod = 1;
        for (int j = 0; j < sh.size(); j ++)
            prod *= sh[j];
        return prod;
    }

    TensAddr(std::vector<std::uint32_t> shape) : sh(shape) {}
    int offs(int n, int c, int h, int w) {
        TT_ASSERT(std::uint32_t(n) < sh[0] && std::uint32_t(c) < sh[1] && std::uint32_t(h) < sh[2] && std::uint32_t(w) < sh[3]);
        return w + sh[3]*h + sh[2]*sh[3]*c + sh[1]*sh[2]*sh[3]*n;
    }
};

template <typename T, template <typename...> typename BufferType>
inline std::vector<T> convert_layout(
    const BufferType<T>& inp,
<<<<<<< HEAD
    const std::vector<uint32_t>& shape,
    tests::utils::TensorLayoutType inL,
    tests::utils::TensorLayoutType outL,
    const std::optional<std::vector<uint32_t>>& tile_shape = std::nullopt,
    const std::optional<const std::vector<uint32_t>>& face_shape = std::nullopt) {
=======
    tt::stl::Span<const uint32_t> shape,
    TensorLayout inL,
    TensorLayout outL,
    std::optional<tt::stl::Span<const uint32_t>> tile_shape = std::nullopt,
    std::optional<const tt::stl::Span<const uint32_t>> face_shape = std::nullopt) {
>>>>>>> fd79b81a
    ZoneScoped;
    switch (inL) {
        case tests::utils::TensorLayoutType::TILED_SWIZZLED:
            if (outL == tests::utils::TensorLayoutType::TILED_NFACES) {
                return convert_to_tile_layout<T>(inp, tile_shape, face_shape);
            } else if (outL == tests::utils::TensorLayoutType::LIN_ROW_MAJOR) {
                return untilize_nchw<T>(inp, shape, tile_shape);
            } else
                TT_ASSERT(false && "Unsupported conversion.");
        break;
        case tests::utils::TensorLayoutType::LIN_ROW_MAJOR:
            if (outL == tests::utils::TensorLayoutType::TILED_SWIZZLED) {
                return tilize_nchw<T>(inp, shape, tile_shape);
            } else if (outL == tests::utils::TensorLayoutType::TILED_NFACES) {
                auto swiz32 = convert_layout<T>(inp, shape, inL, tests::utils::TensorLayoutType::TILED_SWIZZLED, tile_shape, face_shape);
                return convert_layout<T>(swiz32, shape, tests::utils::TensorLayoutType::TILED_SWIZZLED, outL, tile_shape, face_shape);
            } else
                TT_ASSERT(false && "Unsupported conversion.");
        break;
        case tests::utils::TensorLayoutType::TILED_NFACES:
            if (outL == tests::utils::TensorLayoutType::TILED_SWIZZLED) {
                return convert_to_flat_layout<T>(inp, tile_shape, face_shape);
            } else if (outL == tests::utils::TensorLayoutType::LIN_ROW_MAJOR) {
                auto swiz32 = convert_layout<T>(inp, shape, inL, tests::utils::TensorLayoutType::TILED_SWIZZLED, tile_shape, face_shape);
                return untilize_nchw<T>(swiz32, shape, tile_shape);
            } else {
                TT_ASSERT(false && "Unsupported conversion");
            }
        break;
        default:
            TT_ASSERT(false && "Unsupported conversion");
    }
    return std::vector<T>();
}<|MERGE_RESOLUTION|>--- conflicted
+++ resolved
@@ -224,19 +224,11 @@
 template <typename T, template <typename...> typename BufferType>
 inline std::vector<T> convert_layout(
     const BufferType<T>& inp,
-<<<<<<< HEAD
-    const std::vector<uint32_t>& shape,
+    tt::stl::Span<const uint32_t> shape,
     tests::utils::TensorLayoutType inL,
     tests::utils::TensorLayoutType outL,
-    const std::optional<std::vector<uint32_t>>& tile_shape = std::nullopt,
-    const std::optional<const std::vector<uint32_t>>& face_shape = std::nullopt) {
-=======
-    tt::stl::Span<const uint32_t> shape,
-    TensorLayout inL,
-    TensorLayout outL,
     std::optional<tt::stl::Span<const uint32_t>> tile_shape = std::nullopt,
     std::optional<const tt::stl::Span<const uint32_t>> face_shape = std::nullopt) {
->>>>>>> fd79b81a
     ZoneScoped;
     switch (inL) {
         case tests::utils::TensorLayoutType::TILED_SWIZZLED:
