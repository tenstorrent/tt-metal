--- conflicted
+++ resolved
@@ -80,11 +80,7 @@
         FILES
             api/tt-metalium/buffer_types.hpp
             api/tt-metalium/circular_buffer_constants.h
-<<<<<<< HEAD
-=======
             api/tt-metalium/constants.hpp
-            api/tt-metalium/fabric_host_interface.h
->>>>>>> 466668c1
             api/tt-metalium/fabric_edm_packet_header.hpp
             api/tt-metalium/fabric_edm_types.hpp
             api/tt-metalium/edm_fabric_counters.hpp
