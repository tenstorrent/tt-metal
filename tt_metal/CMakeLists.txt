--- conflicted
+++ resolved
@@ -83,11 +83,7 @@
             api/tt-metalium/persistent_kernel_cache.hpp
             api/tt-metalium/program.hpp
             api/tt-metalium/program_cache.hpp
-<<<<<<< HEAD
             api/tt-metalium/program_descriptors.hpp
-            api/tt-metalium/program_device_map.hpp
-=======
->>>>>>> 85687df0
             api/tt-metalium/runtime_args_data.hpp
             api/tt-metalium/semaphore.hpp
             api/tt-metalium/shape.hpp
