--- conflicted
+++ resolved
@@ -30,7 +30,6 @@
     COMMENT "Generating all FlatBuffer headers"
 )
 
-<<<<<<< HEAD
 set(TT_METAL_PUBLIC_API
     api/tt-metalium/allocator.hpp
     api/tt-metalium/base_types.hpp
@@ -117,11 +116,6 @@
     api/tt-metalium/vector_aligned.hpp
     api/tt-metalium/work_split.hpp
 )
-=======
-# Globbing non-build files is acceptable for now because devs don't generate packages.
-# TODO: maybe a bad idea in the age of clang-tidy checks?
-file(GLOB_RECURSE api api/*)
->>>>>>> 3ec83039
 target_sources(
     tt_metal
     PUBLIC
