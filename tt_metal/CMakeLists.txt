add_library(tt_metal)
add_library(TT::Metalium ALIAS tt_metal)
add_library(Metalium::Metal ALIAS tt_metal) # For backwards compatibility

set_target_properties(
    tt_metal
    PROPERTIES
        EXPORT_NAME
            Metalium
)

include(flatbuffers)
GENERATE_FBS_HEADER(
    api/tt-metalium/serialized_descriptors/mesh_coordinate.fbs
    TARGET TT::Metalium
    OUTPUT_DIR ${CMAKE_CURRENT_BINARY_DIR}/api/tt-metalium/serialized_descriptors/
)
set(API_GENERATED_HEADERS ${FBS_GENERATED_HEADER_FILE})

add_custom_target(
    metalium_GeneratedHeaders
    DEPENDS
        ${API_GENERATED_HEADERS}
    COMMENT "Generating all FlatBuffer headers"
)

set(TT_METAL_PUBLIC_API
    api/tt-metalium/allocator.hpp
    api/tt-metalium/base_types.hpp
    api/tt-metalium/bfloat16.hpp
    api/tt-metalium/bfloat4.hpp
    api/tt-metalium/bfloat8.hpp
    api/tt-metalium/blockfloat_common.hpp
    api/tt-metalium/buffer.hpp
    api/tt-metalium/buffer_distribution_spec.hpp
    api/tt-metalium/buffer_page_mapping.hpp
    api/tt-metalium/buffer_types.hpp
    api/tt-metalium/circular_buffer.hpp
    api/tt-metalium/circular_buffer_config.hpp
    api/tt-metalium/circular_buffer_constants.h
    api/tt-metalium/cluster.hpp
    api/tt-metalium/constants.hpp
    api/tt-metalium/control_plane.hpp
    api/tt-metalium/core_coord.hpp
<<<<<<< HEAD
    api/tt-metalium/core_descriptor.hpp
=======
>>>>>>> e8373f2e
    api/tt-metalium/data_format.hpp
    api/tt-metalium/data_types.hpp
    api/tt-metalium/device.hpp
    api/tt-metalium/device_pool.hpp
    api/tt-metalium/dispatch_core_common.hpp
    api/tt-metalium/distributed.hpp
    api/tt-metalium/distributed_context.hpp
    api/tt-metalium/distributed_host_buffer.hpp
    api/tt-metalium/edm_fabric_counters.hpp
    api/tt-metalium/event.hpp
    api/tt-metalium/fabric.hpp
    api/tt-metalium/fabric_edm_types.hpp
    api/tt-metalium/fabric_types.hpp
    api/tt-metalium/global_circular_buffer.hpp
    api/tt-metalium/global_semaphore.hpp
    api/tt-metalium/graph_tracking.hpp
    api/tt-metalium/hal.hpp
    api/tt-metalium/hal_types.hpp
<<<<<<< HEAD
    api/tt-metalium/hlk_desc.hpp
=======
>>>>>>> e8373f2e
    api/tt-metalium/host_api.hpp
    api/tt-metalium/host_buffer.hpp
    api/tt-metalium/kernel_types.hpp
    api/tt-metalium/lightmetal_binary.hpp
    api/tt-metalium/lightmetal_capture_utils.hpp
    api/tt-metalium/lightmetal_replay.hpp
    api/tt-metalium/math.hpp
    api/tt-metalium/maybe_remote.hpp
    api/tt-metalium/memory_pin.hpp
    api/tt-metalium/memory_reporter.hpp
    api/tt-metalium/mesh_buffer.hpp
    api/tt-metalium/mesh_command_queue.hpp
    api/tt-metalium/mesh_config.hpp
    api/tt-metalium/mesh_coord.hpp
    api/tt-metalium/mesh_device.hpp
    api/tt-metalium/mesh_device_view.hpp
    api/tt-metalium/mesh_event.hpp
    api/tt-metalium/mesh_graph.hpp
    api/tt-metalium/mesh_graph_descriptor.hpp
    api/tt-metalium/mesh_socket.hpp
    api/tt-metalium/mesh_trace_id.hpp
    api/tt-metalium/mesh_workload.hpp
    api/tt-metalium/metal_soc_descriptor.h
    api/tt-metalium/persistent_kernel_cache.hpp
    api/tt-metalium/profiler_optional_metadata.hpp
    api/tt-metalium/profiler_types.hpp
    api/tt-metalium/program.hpp
    api/tt-metalium/program_cache.hpp
    api/tt-metalium/program_descriptors.hpp
    api/tt-metalium/routing_table_generator.hpp
    api/tt-metalium/runtime_args_data.hpp
    api/tt-metalium/semaphore.hpp
    api/tt-metalium/shape.hpp
    api/tt-metalium/shape2d.hpp
    api/tt-metalium/shape_base.hpp
    api/tt-metalium/sub_device.hpp
    api/tt-metalium/sub_device_types.hpp
    api/tt-metalium/system_mesh.hpp
    api/tt-metalium/tensor_accessor_args.hpp
    api/tt-metalium/tile.hpp
    api/tt-metalium/tilize_utils.hpp
    api/tt-metalium/tt_align.hpp
    api/tt-metalium/tt_backend_api_types.hpp
    api/tt-metalium/tt_metal.hpp
    api/tt-metalium/tt_metal_profiler.hpp
    api/tt-metalium/vector_aligned.hpp
    api/tt-metalium/work_split.hpp
)
target_sources(
    tt_metal
    PUBLIC
        FILE_SET api
        TYPE HEADERS
        BASE_DIRS ${CMAKE_CURRENT_SOURCE_DIR}/api ${CMAKE_CURRENT_BINARY_DIR}/api
        FILES ${TT_METAL_PUBLIC_API}
    PRIVATE
        tt_metal.cpp
        graph/graph_tracking.cpp
        hal.cpp
        ${API_GENERATED_HEADERS}
)
set_source_files_properties(
    api/tt-metalium/serialized_descriptors/mesh_coordinate.fbs
    PROPERTIES
        SKIP_LINTING
            ON
)

# TODO(afuller): this should be self-describing modules.
#   For now just cherry-pick all the files I discovered empirically by trying to run a test.
add_library(jitapi INTERFACE)
# These headers are for the device, not host; will require cross compiling to verify.
set_target_properties(
    jitapi
    PROPERTIES
        VERIFY_INTERFACE_HEADER_SETS
            FALSE
)

file(GLOB_RECURSE COMPUTE_KERNEL_API include/*)
file(GLOB_RECURSE FABRIC_HW_INC fabric/hw/inc/*)
file(GLOB_RECURSE LITE_FABRIC_INC lite_fabric/hw/inc/*)
file(
    GLOB_RECURSE TT_LLK_HEADERS
    third_party/tt_llk/tt_llk_wormhole_b0/**/*.h
    third_party/tt_llk/tt_llk_blackhole/**/*.h
)

target_sources(
    jitapi
    INTERFACE
        FILE_SET jit_api
        TYPE HEADERS
        BASE_DIRS ${CMAKE_CURRENT_SOURCE_DIR}
        FILES
            api/tt-metalium/buffer_types.hpp
            api/tt-metalium/circular_buffer_constants.h
            api/tt-metalium/constants.hpp
            api/tt-metalium/fabric_edm_types.hpp
            api/tt-metalium/edm_fabric_counters.hpp
            core_descriptors/blackhole_140_arch.yaml
            core_descriptors/blackhole_140_arch_eth_dispatch.yaml
            core_descriptors/blackhole_140_arch_fabric_mux.yaml
            core_descriptors/wormhole_b0_80_arch.yaml
            core_descriptors/wormhole_b0_80_arch_fabric_mux.yaml
            core_descriptors/wormhole_b0_80_arch_eth_dispatch.yaml
            fabric/mesh_graph_descriptors/n150_mesh_graph_descriptor.yaml
            fabric/mesh_graph_descriptors/n300_mesh_graph_descriptor.yaml
            fabric/mesh_graph_descriptors/n300_2x2_mesh_graph_descriptor.yaml
            fabric/mesh_graph_descriptors/p100_mesh_graph_descriptor.yaml
            fabric/mesh_graph_descriptors/p150_mesh_graph_descriptor.yaml
            fabric/mesh_graph_descriptors/p150_x2_mesh_graph_descriptor.yaml
            fabric/mesh_graph_descriptors/p150_x4_mesh_graph_descriptor.yaml
            fabric/mesh_graph_descriptors/p150_x8_mesh_graph_descriptor.yaml
            fabric/mesh_graph_descriptors/p300_mesh_graph_descriptor.yaml
            fabric/mesh_graph_descriptors/single_galaxy_mesh_graph_descriptor.yaml
            fabric/mesh_graph_descriptors/single_galaxy_torus_xy_graph_descriptor.yaml
            fabric/mesh_graph_descriptors/single_galaxy_torus_x_graph_descriptor.yaml
            fabric/mesh_graph_descriptors/single_galaxy_torus_y_graph_descriptor.yaml
            fabric/mesh_graph_descriptors/single_bh_galaxy_mesh_graph_descriptor.yaml
            fabric/mesh_graph_descriptors/t3k_mesh_graph_descriptor.yaml
            fabric/mesh_graph_descriptors/tg_mesh_graph_descriptor.yaml
            fabric/mesh_graph_descriptors/n150_mesh_graph_descriptor.textproto
            fabric/mesh_graph_descriptors/n300_mesh_graph_descriptor.textproto
            fabric/mesh_graph_descriptors/n300_2x2_mesh_graph_descriptor.textproto
            fabric/mesh_graph_descriptors/p100_mesh_graph_descriptor.textproto
            fabric/mesh_graph_descriptors/p150_mesh_graph_descriptor.textproto
            fabric/mesh_graph_descriptors/p150_x2_mesh_graph_descriptor.textproto
            fabric/mesh_graph_descriptors/p150_x4_mesh_graph_descriptor.textproto
            fabric/mesh_graph_descriptors/p150_x8_mesh_graph_descriptor.textproto
            fabric/mesh_graph_descriptors/p300_mesh_graph_descriptor.textproto
            fabric/mesh_graph_descriptors/single_galaxy_mesh_graph_descriptor.textproto
            fabric/mesh_graph_descriptors/single_galaxy_torus_xy_graph_descriptor.textproto
            fabric/mesh_graph_descriptors/single_galaxy_torus_x_graph_descriptor.textproto
            fabric/mesh_graph_descriptors/single_galaxy_torus_y_graph_descriptor.textproto
            fabric/mesh_graph_descriptors/single_bh_galaxy_mesh_graph_descriptor.textproto
            fabric/mesh_graph_descriptors/t3k_mesh_graph_descriptor.textproto
            fabric/mesh_graph_descriptors/tg_mesh_graph_descriptor.textproto
            fabric/fabric_edm_packet_header.hpp
            ${FABRIC_HW_INC}
            ${LITE_FABRIC_INC}
            impl/dispatch/kernels/cq_commands.hpp
            impl/dispatch/kernels/cq_common.hpp
            impl/dispatch/kernels/cq_relay.hpp
            impl/dispatch/kernels/cq_helpers.hpp
            ${COMPUTE_KERNEL_API}
            soc_descriptors/blackhole_140_arch.yaml
            soc_descriptors/wormhole_b0_80_arch.yaml
            tools/profiler/kernel_profiler.hpp
            tools/profiler/fabric_event_profiler.hpp
            tools/profiler/noc_event_profiler.hpp
            # Kernel sources
            impl/dispatch/kernels/cq_dispatch.cpp
            impl/dispatch/kernels/cq_dispatch_subordinate.cpp
            impl/dispatch/kernels/cq_prefetch.cpp
            fabric/impl/kernels/edm_fabric/fabric_erisc_router.cpp
            fabric/impl/kernels/tt_fabric_mux.cpp
            kernels/compute/blank.cpp
            kernels/compute/eltwise_binary.cpp
            kernels/compute/eltwise_sfpu.cpp
            kernels/dataflow/blank.cpp
            kernels/dataflow/reader_binary_diff_lengths.cpp
            kernels/dataflow/reader_unary.cpp
            kernels/dataflow/writer_unary.cpp
            kernels/dataflow/writer_unary_1.cpp
            jit_build/genfiles.cpp
            jit_build/genfiles.hpp
            ${TT_LLK_HEADERS}
)

include(CheckFunctionExists)

check_function_exists(
    backtrace
    HAVE_BACKTRACE
)

if(NOT HAVE_BACKTRACE)
    find_library(EXECINFO_LIB execinfo)
else()
    set(EXECINFO_LIB "")
endif()

target_link_libraries(
    tt_metal
    PUBLIC
        umd::device
        enchantum::enchantum
        fmt::fmt-header-only
        TracyClient
        nlohmann_json::nlohmann_json
        TT::Metalium::HostDevCommon
        Reflect::Reflect
        TT::STL
        tt-logger::tt-logger
        ${EXECINFO_LIB}
    PRIVATE
        Metalium::Metal::Impl
        metal_common_libs
        common
        jit_build
        llrt
        detail
        distributed
        fabric
        lite_fabric
        FlatBuffers::FlatBuffers
        TT::Metalium::Logging
)

target_precompile_headers(tt_metal REUSE_FROM TT::CommonPCH)

target_include_directories(
    tt_metal
    PUBLIC
        "$<BUILD_INTERFACE:${CMAKE_CURRENT_SOURCE_DIR}/api>"
        "$<BUILD_INTERFACE:${CMAKE_CURRENT_BINARY_DIR}/api>"
    PRIVATE
        api/tt-metalium # FIXME: Re-home the tests and remove this
)
target_compile_options(tt_metal PUBLIC -Wno-int-to-pointer-cast)
add_dependencies(tt_metal hw_toolchain)

set_target_properties(
    tt_metal
    PROPERTIES
        INSTALL_RPATH
            "/opt/openmpi-v5.0.7-ulfm/lib;${PROJECT_BINARY_DIR}/lib;$ORIGIN"
        ADDITIONAL_CLEAN_FILES
            "${PROJECT_BINARY_DIR}/lib;${PROJECT_BINARY_DIR}/obj"
)

if(BUILD_PROGRAMMING_EXAMPLES)
    add_subdirectory(programming_examples)
endif()

# Allow internal files to access the public API "by default" and without the
# scoping that external consumers must use.  Scoping may still be used if desired.
include_directories(
    api
    api/tt-metalium
    ${CMAKE_CURRENT_BINARY_DIR}/api
)

add_subdirectory(logging)
add_subdirectory(hw)
add_subdirectory(hostdevcommon)
add_subdirectory(common)
add_subdirectory(jit_build)
add_subdirectory(llrt)
add_subdirectory(tools)
add_subdirectory(impl)
add_subdirectory(detail)
add_subdirectory(distributed)
add_subdirectory(fabric)
add_subdirectory(lite_fabric)
if(TT_METAL_BUILD_TESTS)
    add_subdirectory(test)
endif()

if(TT_INSTALL)
    install(
        TARGETS
            tt_metal
        EXPORT Metalium
        LIBRARY
            COMPONENT metalium-runtime
        FILE_SET
        api
            DESTINATION COMPONENT
            metalium-dev
    )
    install(EXPORT Metalium NAMESPACE TT:: DESTINATION ${CMAKE_INSTALL_LIBDIR}/cmake/tt-metalium COMPONENT metalium-dev)

    install(
        TARGETS
            jitapi
        FILE_SET
        jit_api
            DESTINATION
                ${CMAKE_INSTALL_LIBEXECDIR}/tt-metalium/tt_metal # FIXME: fix the include paths for jit_build
            COMPONENT metalium-runtime
    )

    # 3rd party dependencies we export in our public API.
    # We must ship not only these libraries, but their public headers as well
    # ... or refactor our public API.
    install(
        TARGETS
            reflect
            enchantum
            TracyClient
            tt-logger
        EXPORT Metalium
        FILE_SET
        api
            COMPONENT metalium-dev
            DESTINATION ${CMAKE_INSTALL_INCLUDEDIR}/metalium-thirdparty
    )
endif()<|MERGE_RESOLUTION|>--- conflicted
+++ resolved
@@ -42,10 +42,6 @@
     api/tt-metalium/constants.hpp
     api/tt-metalium/control_plane.hpp
     api/tt-metalium/core_coord.hpp
-<<<<<<< HEAD
-    api/tt-metalium/core_descriptor.hpp
-=======
->>>>>>> e8373f2e
     api/tt-metalium/data_format.hpp
     api/tt-metalium/data_types.hpp
     api/tt-metalium/device.hpp
@@ -64,10 +60,6 @@
     api/tt-metalium/graph_tracking.hpp
     api/tt-metalium/hal.hpp
     api/tt-metalium/hal_types.hpp
-<<<<<<< HEAD
-    api/tt-metalium/hlk_desc.hpp
-=======
->>>>>>> e8373f2e
     api/tt-metalium/host_api.hpp
     api/tt-metalium/host_buffer.hpp
     api/tt-metalium/kernel_types.hpp
