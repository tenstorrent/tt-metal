// SPDX-FileCopyrightText: © 2025 Tenstorrent AI ULC
//
// SPDX-License-Identifier: Apache-2.0

#pragma once

#include <cstdint>
#include <cstddef>
#include <array>
#include <type_traits>

namespace tt::tt_fabric {

// Forward declaration to avoid including heavy host-only headers here
class FabricNodeId;

using chan_id_t = std::uint8_t;
using routing_plane_id_t = std::uint8_t;

static constexpr std::uint32_t CLIENT_INTERFACE_SIZE = 3280;
static constexpr std::uint32_t PACKET_WORD_SIZE_BYTES = 16;

// Constants for fabric mesh configuration
static constexpr std::uint32_t MAX_MESH_SIZE = 256;
static constexpr std::uint32_t MAX_NUM_MESHES = 1024;

constexpr std::uint8_t USE_DYNAMIC_CREDIT_ADDR = 255;

// Magic values for ethernet channel directions
enum eth_chan_magic_values : std::uint8_t {
    INVALID_DIRECTION = 0xDD,
    INVALID_ROUTING_TABLE_ENTRY = 0xFF,
};

// Ethernet channel directions
enum eth_chan_directions : std::uint8_t {
    EAST = 0,
    WEST = 1,
    NORTH = 2,
    SOUTH = 3,
    COUNT = 4,
};

template <size_t ArraySize>
struct routing_table_t {
    chan_id_t dest_entry[ArraySize];
};

struct port_direction_t {
    chan_id_t directions[eth_chan_directions::COUNT];
};

struct fabric_router_l1_config_t {
    routing_table_t<MAX_MESH_SIZE> intra_mesh_table;
    routing_table_t<MAX_NUM_MESHES> inter_mesh_table;
    port_direction_t port_direction;
    std::uint16_t my_mesh_id;  // Do we need this if we tag routing tables with magic values for outbound eth channels
                               // and route to local NOC?
    std::uint8_t my_device_id;
    std::uint8_t east_dim;
    std::uint8_t north_dim;
    std::uint8_t padding[7];  // pad to 16-byte alignment.
} __attribute__((packed));
static_assert(sizeof(fabric_router_l1_config_t) == 1296, "Fabric router config must be 1296 bytes");

// 3 bit expression
enum class compressed_routing_values : std::uint8_t {
    COMPRESSED_EAST = 0,
    COMPRESSED_WEST = 1,
    COMPRESSED_NORTH = 2,
    COMPRESSED_SOUTH = 3,
    COMPRESSED_INVALID_DIRECTION = 4,            // Maps to INVALID_DIRECTION (0xDD)
    COMPRESSED_INVALID_ROUTING_TABLE_ENTRY = 5,  // Maps to INVALID_ROUTING_TABLE_ENTRY (0xFF)
};

// Compressed routing table base structure using 3 bits
template <std::uint32_t ArraySize>
struct __attribute__((packed)) direction_table_t {
    static constexpr std::uint32_t BITS_PER_COMPRESSED_ENTRY = 3;
    static constexpr std::uint8_t COMPRESSED_ENTRY_MASK = 0x7;                // 3-bit mask (2^3 - 1)
    static constexpr std::uint32_t BITS_PER_BYTE = sizeof(std::uint8_t) * 8;  // 8 bits in a byte
    static_assert(
        (ArraySize * BITS_PER_COMPRESSED_ENTRY) % BITS_PER_BYTE == 0,
        "ArraySize * BITS_PER_COMPRESSED_ENTRY must be divisible by BITS_PER_BYTE for optimal packing");

    // 3 bits per entry, so 8 entries per 3 bytes (24 bits)
    // For 1024 entries: 1024 * 3 / 8 = 384 bytes
    std::uint8_t packed_directions[ArraySize * BITS_PER_COMPRESSED_ENTRY / BITS_PER_BYTE];

#if !defined(KERNEL_BUILD) && !defined(FW_BUILD)
    // Host-side methods (declared here, implemented in compressed_direction_table.cpp):
    void set_direction(std::uint16_t index, std::uint8_t direction);
    std::uint8_t compress_value(std::uint8_t original_value) const;
    void set_original_direction(std::uint16_t index, std::uint8_t original_direction);
#else
    // Device-side methods (declared here, implemented in fabric_direction_table_interface.h):
    inline std::uint8_t get_direction(std::uint16_t index) const;
    inline std::uint8_t decompress_value(std::uint8_t compressed_value) const;
    inline std::uint8_t get_original_direction(std::uint16_t index) const;
#endif
};

// Compressed routing entry structures using manual bit packing
struct __attribute__((packed)) compressed_route_2d_t {
    // 16 bits total: ns_hops(5) + ew_hops(5) + ns_dir(1) + ew_dir(1) + turn_point(4)
    uint16_t data;

#if !defined(KERNEL_BUILD) && !defined(FW_BUILD)
    void set(uint8_t ns_hops, uint8_t ew_hops, uint8_t ns_dir, uint8_t ew_dir, uint8_t turn_point) {
        data = (ns_hops & 0x1F) | ((ew_hops & 0x1F) << 5) | ((ns_dir & 0x1) << 10) | ((ew_dir & 0x1) << 11) |
               ((turn_point & 0xF) << 12);
    }
#else
    uint8_t get_ns_hops() const { return data & 0x1F; }              // bits 0-4
    uint8_t get_ew_hops() const { return (data >> 5) & 0x1F; }       // bits 5-9
    uint8_t get_ns_direction() const { return (data >> 10) & 0x1; }  // bit 10
    uint8_t get_ew_direction() const { return (data >> 11) & 0x1; }  // bit 11
    uint8_t get_turn_point() const { return (data >> 12) & 0xF; }    // bits 12-15
#endif
};

static_assert(sizeof(compressed_route_2d_t) == 2, "2D route must be 2 bytes");

static const uint16_t MAX_CHIPS_LOWLAT_1D = 16;
static const uint16_t MAX_CHIPS_LOWLAT_2D = 256;
static const uint16_t SINGLE_ROUTE_SIZE_1D = 4;
static const uint16_t SINGLE_ROUTE_SIZE_2D = 32;

template <uint8_t dim, bool compressed>
struct __attribute__((packed)) intra_mesh_routing_path_t {
    static_assert(dim == 1 || dim == 2, "dim must be 1 or 2");

    // For 1D: Create LowLatencyPacketHeader pattern
    static const uint32_t FIELD_WIDTH = 2;
    static const uint32_t WRITE_ONLY = 0b01;
    static const uint32_t FORWARD_ONLY = 0b10;
    static const uint32_t FWD_ONLY_FIELD = 0xAAAAAAAA;

    static const uint8_t NOOP = 0b0000;
    static const uint8_t FORWARD_EAST = 0b0001;
    static const uint8_t FORWARD_WEST = 0b0010;
    static const uint8_t FORWARD_NORTH = 0b0100;
    static const uint8_t FORWARD_SOUTH = 0b1000;
    static const uint8_t WRITE_AND_FORWARD_EAST = 0b0001;
    static const uint8_t WRITE_AND_FORWARD_WEST = 0b0010;
    static const uint8_t WRITE_AND_FORWARD_NORTH = 0b0100;
    static const uint8_t WRITE_AND_FORWARD_SOUTH = 0b1000;

    // Compressed routing uses much smaller encoding
    // 1D: 0 byte (num_hops passed from caller is the compressed info)
    static const uint16_t COMPRESSED_ROUTE_SIZE_1D = 0;
    // 2D: 2 bytes (ns_hops:5bits, ew_hops:5bits, ns_dir:1bit, ew_dir:1bit, turn_point:4bits)
    static const uint16_t COMPRESSED_ROUTE_SIZE_2D = sizeof(compressed_route_2d_t);

    static constexpr uint16_t MAX_CHIPS_LOWLAT = (dim == 1) ? MAX_CHIPS_LOWLAT_1D : MAX_CHIPS_LOWLAT_2D;
    static constexpr uint16_t COMPRESSED_ROUTE_SIZE = (dim == 1) ? COMPRESSED_ROUTE_SIZE_1D : COMPRESSED_ROUTE_SIZE_2D;
    static constexpr uint16_t SINGLE_ROUTE_SIZE =
        compressed ? ((dim == 1) ? COMPRESSED_ROUTE_SIZE_1D : COMPRESSED_ROUTE_SIZE_2D)
                   : ((dim == 1) ? SINGLE_ROUTE_SIZE_1D : SINGLE_ROUTE_SIZE_2D);

    typename std::conditional<
        !compressed,
        std::uint8_t[MAX_CHIPS_LOWLAT * SINGLE_ROUTE_SIZE],  // raw for uncompressed
        typename std::conditional<
            dim == 1,
            std::uint8_t[0],                         // empty for compressed 1D (0 bytes)
            compressed_route_2d_t[MAX_CHIPS_LOWLAT]  // two for compressed 2D
            >::type>::type paths = {};

#if !defined(KERNEL_BUILD) && !defined(FW_BUILD)
    // Routing calculation methods
    void calculate_chip_to_all_routing_fields(const FabricNodeId& src_fabric_node_id, uint16_t num_chips);
#else
    // Device-side methods (declared here, implemented in fabric_routing_path_interface.h):
    inline bool decode_route_to_buffer(
        uint16_t dst_chip_id, volatile uint8_t* out_route_buffer, bool prepend_one_hop = false) const;
#endif
};
// 16 chips * 4 bytes = 64
static_assert(sizeof(intra_mesh_routing_path_t<1, false>) == 64, "1D uncompressed routing path must be 64 bytes");
static_assert(sizeof(intra_mesh_routing_path_t<1, true>) == 0, "1D compressed routing path must be 0 bytes");
// 256 chips * 2 bytes = 512
static_assert(sizeof(intra_mesh_routing_path_t<2, true>) == 512, "2D compressed routing path must be 512 bytes");

<<<<<<< HEAD
=======
struct exit_node_table_t {
    // Lookup table: nodes[mesh_id] returns the exit chip_id for that mesh
    std::uint8_t nodes[MAX_NUM_MESHES];  // 1024 meshes * 1 byte = 1024 bytes
};

struct tensix_routing_l1_info_t {
    // TODO: https://github.com/tenstorrent/tt-metal/issues/28534
    //       these fabric node ids should be another struct as really commonly used data
    uint16_t my_mesh_id = 0;    // Current mesh ID
    uint16_t my_device_id = 0;  // Current chip ID
    // NOTE: Compressed version has additional overhead (2x slower) to read values,
    //       but raw data is too huge (2048 bytes) to fit in L1 memory.
    //       Need to evaluate once actual workloads are available
    compressed_routing_table_t<MAX_MESH_SIZE> intra_mesh_routing_table{};   // 96 bytes
    compressed_routing_table_t<MAX_NUM_MESHES> inter_mesh_routing_table{};  // 384 bytes
    intra_mesh_routing_path_t<1, false> routing_path_table_1d{};            // 64 bytes
    intra_mesh_routing_path_t<2, true> routing_path_table_2d{};             // 512 bytes
    exit_node_table_t exit_node_table{};                                    // 1024 bytes
    uint8_t padding[12] = {};                                               // pad to 16-byte alignment
} __attribute__((packed));

>>>>>>> 6ccd4deb
struct fabric_connection_info_t {
    uint32_t edm_buffer_base_addr;
    uint32_t edm_connection_handshake_addr;
    uint32_t edm_worker_location_info_addr;
    uint32_t buffer_index_semaphore_id;
    uint16_t buffer_size_bytes;
    uint8_t edm_direction;
    uint8_t edm_noc_x;
    uint8_t edm_noc_y;
    uint8_t num_buffers_per_channel;
    uint16_t worker_free_slots_stream_id;
} __attribute__((packed));

static_assert(sizeof(fabric_connection_info_t) == 24, "Struct size mismatch!");
// NOTE: This assertion can be removed once "non device-init fabric"
//       is completely removed
static_assert(sizeof(fabric_connection_info_t) % 4 == 0, "Struct size must be 4-byte aligned");

struct fabric_aligned_connection_info_t {
    // 16-byte aligned semaphore address for flow control
    uint32_t worker_flow_control_semaphore;
    uint32_t padding_0[3];
};

struct tensix_fabric_connections_l1_info_t {
    static constexpr uint8_t MAX_FABRIC_ENDPOINTS = 16;
    // Each index corresponds to ethernet channel index
    fabric_connection_info_t read_only[MAX_FABRIC_ENDPOINTS];
    uint32_t valid_connections_mask;  // bit mask indicating which connections are valid
    uint32_t padding_0[3];            // pad to 16-byte alignment
    fabric_aligned_connection_info_t read_write[MAX_FABRIC_ENDPOINTS];
};

struct routing_l1_info_t {
    // TODO: https://github.com/tenstorrent/tt-metal/issues/28534
    //       these fabric node ids should be another struct as really commonly used data
    uint16_t my_mesh_id = 0;    // Current mesh ID
    uint16_t my_device_id = 0;  // Current chip ID
    // NOTE: Compressed version has additional overhead (2x slower) to read values,
    //       but raw data is too huge (2048 bytes) to fit in L1 memory.
    //       Need to evaluate once actual workloads are available
    direction_table_t<MAX_MESH_SIZE> intra_mesh_direction_table{};          // 96 bytes
    direction_table_t<MAX_NUM_MESHES> inter_mesh_direction_table{};         // 384 bytes
    intra_mesh_routing_path_t<1, false> routing_path_table_1d{};            // 64 bytes
    intra_mesh_routing_path_t<2, true> routing_path_table_2d{};             // 512 bytes
#if !defined(ARCH_WORMHOLE) || (defined(ARCH_WORMHOLE) && !defined(COMPILE_FOR_ERISC))
    // TODO: enable once hybrid routing is supported.
    //       Currently no enough space on ACTIVE ETH
    //       https://github.com/tenstorrent/tt-metal/issues/27881
    std::uint8_t exit_node_table[MAX_NUM_MESHES];  // 1024 bytes
#endif
    uint8_t padding[12] = {};  // pad to 16-byte alignment
} __attribute__((packed));

struct worker_routing_l1_info_t {
    routing_l1_info_t routing_info;
    tensix_fabric_connections_l1_info_t fabric_connections;
};

struct fabric_routing_l1_info_t {
    routing_l1_info_t routing_info;
};

}  // namespace tt::tt_fabric

#if defined(KERNEL_BUILD) || defined(FW_BUILD)

#if defined(COMPILE_FOR_ERISC)
#define ROUTING_PATH_BASE_1D (MEM_AERISC_ROUTING_TABLE_BASE + MEM_OFFSET_OF_ROUTING_PATHS)
#define ROUTING_PATH_BASE_2D (ROUTING_PATH_BASE_1D + MEM_ERISC_FABRIC_ROUTING_PATH_SIZE_1D)
#define ROUTING_TABLE_BASE (MEM_AERISC_ROUTING_TABLE_BASE)
#define EXIT_NODE_TABLE_BASE (ROUTING_PATH_BASE_2D + MEM_ERISC_FABRIC_ROUTING_PATH_SIZE_2D)
#elif defined(COMPILE_FOR_IDLE_ERISC)
#define ROUTING_PATH_BASE_1D MEM_IERISC_FABRIC_ROUTING_PATH_BASE_1D
#define ROUTING_PATH_BASE_2D MEM_IERISC_FABRIC_ROUTING_PATH_BASE_2D
#define ROUTING_TABLE_BASE MEM_IERISC_ROUTING_TABLE_BASE
#define EXIT_NODE_TABLE_BASE MEM_IERISC_EXIT_NODE_TABLE_BASE
#else
#define ROUTING_PATH_BASE_1D MEM_TENSIX_ROUTING_PATH_BASE_1D
#define ROUTING_PATH_BASE_2D MEM_TENSIX_ROUTING_PATH_BASE_2D
#define ROUTING_TABLE_BASE MEM_TENSIX_ROUTING_TABLE_BASE
#define EXIT_NODE_TABLE_BASE MEM_TENSIX_EXIT_NODE_TABLE_BASE
#endif

#include "fabric/hw/inc/fabric_direction_table_interface.h"
#include "fabric/hw/inc/fabric_routing_path_interface.h"
#endif<|MERGE_RESOLUTION|>--- conflicted
+++ resolved
@@ -182,30 +182,6 @@
 // 256 chips * 2 bytes = 512
 static_assert(sizeof(intra_mesh_routing_path_t<2, true>) == 512, "2D compressed routing path must be 512 bytes");
 
-<<<<<<< HEAD
-=======
-struct exit_node_table_t {
-    // Lookup table: nodes[mesh_id] returns the exit chip_id for that mesh
-    std::uint8_t nodes[MAX_NUM_MESHES];  // 1024 meshes * 1 byte = 1024 bytes
-};
-
-struct tensix_routing_l1_info_t {
-    // TODO: https://github.com/tenstorrent/tt-metal/issues/28534
-    //       these fabric node ids should be another struct as really commonly used data
-    uint16_t my_mesh_id = 0;    // Current mesh ID
-    uint16_t my_device_id = 0;  // Current chip ID
-    // NOTE: Compressed version has additional overhead (2x slower) to read values,
-    //       but raw data is too huge (2048 bytes) to fit in L1 memory.
-    //       Need to evaluate once actual workloads are available
-    compressed_routing_table_t<MAX_MESH_SIZE> intra_mesh_routing_table{};   // 96 bytes
-    compressed_routing_table_t<MAX_NUM_MESHES> inter_mesh_routing_table{};  // 384 bytes
-    intra_mesh_routing_path_t<1, false> routing_path_table_1d{};            // 64 bytes
-    intra_mesh_routing_path_t<2, true> routing_path_table_2d{};             // 512 bytes
-    exit_node_table_t exit_node_table{};                                    // 1024 bytes
-    uint8_t padding[12] = {};                                               // pad to 16-byte alignment
-} __attribute__((packed));
-
->>>>>>> 6ccd4deb
 struct fabric_connection_info_t {
     uint32_t edm_buffer_base_addr;
     uint32_t edm_connection_handshake_addr;
@@ -251,12 +227,7 @@
     direction_table_t<MAX_NUM_MESHES> inter_mesh_direction_table{};         // 384 bytes
     intra_mesh_routing_path_t<1, false> routing_path_table_1d{};            // 64 bytes
     intra_mesh_routing_path_t<2, true> routing_path_table_2d{};             // 512 bytes
-#if !defined(ARCH_WORMHOLE) || (defined(ARCH_WORMHOLE) && !defined(COMPILE_FOR_ERISC))
-    // TODO: enable once hybrid routing is supported.
-    //       Currently no enough space on ACTIVE ETH
-    //       https://github.com/tenstorrent/tt-metal/issues/27881
-    std::uint8_t exit_node_table[MAX_NUM_MESHES];  // 1024 bytes
-#endif
+    std::uint8_t exit_node_table[MAX_NUM_MESHES];                           // 1024 bytes
     uint8_t padding[12] = {};  // pad to 16-byte alignment
 } __attribute__((packed));
 
