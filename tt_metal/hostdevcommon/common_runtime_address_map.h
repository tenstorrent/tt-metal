--- conflicted
+++ resolved
@@ -13,16 +13,6 @@
 * This file contains addresses that are visible to both host and device compiled code.
 */
 
-<<<<<<< HEAD
-constexpr static std::uint32_t IDLE_ERISC_L1_KERNEL_CONFIG_BASE = MEM_IERISC_MAP_END;
-=======
-// Kernel config buffer is WIP
-// Size is presently based on the old sizes of the RTAs + CB config + Sems
-// plus some extra space freed up in the mem map
-constexpr static std::uint32_t L1_KERNEL_CONFIG_BASE = MEM_MAP_END;
-constexpr static std::uint32_t L1_KERNEL_CONFIG_SIZE = 4 * 1024 + 256 + 128 + 512;
->>>>>>> 219678c2
-
 constexpr static std::uint32_t NUM_CIRCULAR_BUFFERS = 32;
 constexpr static std::uint32_t UINT32_WORDS_PER_CIRCULAR_BUFFER_CONFIG = 4;
 
