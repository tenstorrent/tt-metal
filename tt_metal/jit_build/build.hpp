--- conflicted
+++ resolved
@@ -62,13 +62,7 @@
     const std::string& get_out_kernel_root_path() const { return out_kernel_root_; }
 
 private:
-<<<<<<< HEAD
     tt::ARCH arch_{tt::ARCH::Invalid};
-    std::string arch_name_;
-    std::string aliased_arch_name_;
-=======
-    tt::ARCH arch_;
->>>>>>> 870e32b8
 
     // Paths
     std::string root_;
@@ -139,8 +133,9 @@
 
     void build(const JitBuildSettings* settings) const;
 
-    const std::string& get_out_path() const { return this->out_path_; };
+    const std::string& get_out_path() const { return this->out_path_; }
     const std::string& get_target_name() const { return this->target_name_; };
+    ;
     std::string get_target_out_path(const std::string& kernel_name) const {
         return this->out_path_ + kernel_name + target_full_path_;
     }
