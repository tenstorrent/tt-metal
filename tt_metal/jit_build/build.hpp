// SPDX-FileCopyrightText: © 2025 Tenstorrent Inc.
//
// SPDX-License-Identifier: Apache-2.0

#pragma once
#include <stdint.h>
#include <span>
#include <tt_stl/aligned_allocator.hpp>
#include <functional>
#include <future>
#include <map>
#include <string>
#include <vector>

#include "hal_types.hpp"
#include "llrt/hal.hpp"
#include "jit_build_options.hpp"

namespace tt {
enum class ARCH;
}  // namespace tt

namespace tt::tt_metal {

static constexpr uint32_t CACHE_LINE_ALIGNMENT = 64;

static const std::string SUCCESSFUL_JIT_BUILD_MARKER_FILE_NAME = ".SUCCESS";

template <typename T>
using vector_cache_aligned = std::vector<T, tt::stl::aligned_allocator<T, CACHE_LINE_ALIGNMENT>>;

class JitBuildSettings;

struct JitBuiltStateConfig {
    HalProgrammableCoreType core_type;
    HalProcessorClassType processor_class;
    int processor_id = 0;
    bool is_fw = false;
    uint32_t dispatch_message_addr = 0;
    // Set `is_cooperative` when Metal FW/Kernel code is loaded on risc with some base FW running.
    // In this case Metal FW will need to facilitate context switching to base FW (e.g. code running on WH active
    // eriscs)
    bool is_cooperative = false;
};

// The build environment
// Includes the path to the src/output and global defines, flags, etc
// Device specific
class JitBuildEnv {
    friend class JitBuildState;

public:
    JitBuildEnv();
    void init(uint32_t build_key, tt::ARCH arch, const std::map<std::string, std::string>& device_kernel_defines);

    tt::ARCH get_arch() const { return arch_; }
    const std::string& get_root_path() const { return root_; }
    const std::string& get_out_root_path() const { return out_root_; }
    const std::string& get_out_kernel_root_path() const { return out_kernel_root_; }

private:
    tt::ARCH arch_{tt::ARCH::Invalid};

    // Paths
    std::string root_;
    std::string out_root_;
    std::string out_firmware_root_;
    std::string out_kernel_root_;

    // Tools
    std::string gpp_ = "";
    std::string gpp_include_dir_ = "";

    // Compilation options
    std::string cflags_;
    std::string defines_;
    std::string includes_;
    std::string lflags_;
};

// All the state used for a build in an abstract base class
// Contains everything needed to do a build (all settings, methods, etc)
class alignas(CACHE_LINE_ALIGNMENT) JitBuildState {
protected:
    const JitBuildEnv& env_;

    int core_id_;
    int is_fw_;
    uint32_t dispatch_message_addr_;
<<<<<<< HEAD
    bool process_defines_at_compile{};
=======
    bool process_defines_at_compile_;
>>>>>>> 5a78a74d

    std::string out_path_;
    std::string target_name_;
    std::string target_full_path_;

    std::string cflags_;
    std::string defines_;
    std::string includes_;
    std::string lflags_;

    vector_cache_aligned<std::string> srcs_;
    vector_cache_aligned<std::string> objs_;

    std::string link_objs_;

    // Default compiler optimization setting
    // Used when JitBuildSettings is not provided
    std::string default_compile_opt_level_;

    // Default linker optimization setting
    // Used when JitBuildSettings is not provided
    std::string default_linker_opt_level_;

    void compile(const std::string& log_file, const std::string& out_path, const JitBuildSettings* settings) const;
    void compile_one(
        const std::string& log_file,
        const std::string& out_path,
        const JitBuildSettings* settings,
        const std::string& src,
        const std::string& obj) const;
    void link(const std::string& log_file, const std::string& out_path, const JitBuildSettings* settings) const;
    void weaken(const std::string& log_file, const std::string& out_path) const;
    void copy_kernel(const std::string& kernel_in_path, const std::string& op_out_path) const;
    void extract_zone_src_locations(const std::string& log_file) const;
    void finish_init(HalProgrammableCoreType core_type, HalProcessorClassType processor_class);

public:
    JitBuildState(const JitBuildEnv& env, const JitBuiltStateConfig& build_config);

    void build(const JitBuildSettings* settings) const;
<<<<<<< HEAD

    const std::string& get_out_path() const { return this->out_path_; }
=======
    const std::string& get_out_path() const { return this->out_path_; };
>>>>>>> 5a78a74d
    const std::string& get_target_name() const { return this->target_name_; };
    ;
    std::string get_target_out_path(const std::string& kernel_name) const {
        return this->out_path_ + kernel_name + target_full_path_;
    }
};

// Exracts a slice of builds from JitBuildStates
// Used for parallel building a subset of the builds, builds all members in one call
using JitBuildStateSubset = std::span<const JitBuildState>;

void jit_build(const JitBuildState& build, const JitBuildSettings* settings);
void jit_build_subset(JitBuildStateSubset builds, const JitBuildSettings* settings);

void launch_build_step(const std::function<void()>& build_func, std::vector<std::shared_future<void>>& events);
void sync_build_steps(std::vector<std::shared_future<void>>& events);

}  // namespace tt::tt_metal<|MERGE_RESOLUTION|>--- conflicted
+++ resolved
@@ -87,11 +87,7 @@
     int core_id_;
     int is_fw_;
     uint32_t dispatch_message_addr_;
-<<<<<<< HEAD
-    bool process_defines_at_compile{};
-=======
-    bool process_defines_at_compile_;
->>>>>>> 5a78a74d
+    bool process_defines_at_compile_{};
 
     std::string out_path_;
     std::string target_name_;
@@ -132,12 +128,7 @@
     JitBuildState(const JitBuildEnv& env, const JitBuiltStateConfig& build_config);
 
     void build(const JitBuildSettings* settings) const;
-<<<<<<< HEAD
-
     const std::string& get_out_path() const { return this->out_path_; }
-=======
-    const std::string& get_out_path() const { return this->out_path_; };
->>>>>>> 5a78a74d
     const std::string& get_target_name() const { return this->target_name_; };
     ;
     std::string get_target_out_path(const std::string& kernel_name) const {
