--- conflicted
+++ resolved
@@ -165,17 +165,10 @@
         if (std::filesystem::exists(llvm_path)) {
             // Store LLVM path for later use with kernels (not firmware)
             this->gpp_llvm_ = (use_ccache ? "ccache " : "") + llvm_path + " ";
-<<<<<<< HEAD
-            log_info(tt::LogBuildKernels, "LLVM/Clang available at {} for firmware compilation", llvm_path);
-            log_warning(
-                tt::LogBuildKernels,
-                "LLVM mode: Will use LLVM for standalone firmware only. Dispatch/SFPU/compute kernels will use GCC.");
-=======
             log_info(tt::LogBuildKernels, "LLVM/Clang available at {} for compilation", llvm_path);
             log_warning(
                 tt::LogBuildKernels,
                 "LLVM mode: Will use LLVM for firmware and dispatch kernels. SFPU/compute kernels will use GCC. (ELF loader debugging in progress)");
->>>>>>> c8a557e2
         } else {
             TT_THROW("LLVM compiler requested but not found at {}", llvm_path);
         }
@@ -200,22 +193,14 @@
 
     // Set up LLVM flags if requested (for both kernels and firmware)
     if (llvm_requested && !this->gpp_llvm_.empty()) {
-<<<<<<< HEAD
-        // Start WITHOUT LTO to test basic LLVM compatibility
-        // Firmware exports symbols to kernels, so both must use the same compiler/ABI
-        string llvm_common_flags = "-std=c++17 -ffast-math -fno-exceptions ";
-=======
         // Use LTO to reduce code size (needed to stay within firmware size limits with -mno-relax)
         // Firmware exports symbols to kernels, so both must use the same compiler/ABI
         // Use -Os (optimize for size) to compensate for -mno-relax bloat
         string llvm_common_flags = "-std=c++17 -Os -flto -ffast-math -fno-exceptions ";
->>>>>>> c8a557e2
         // Match GCC's -mcpu=tt-bh which uses rv32im (without 'c' compressed extension)
         // This avoids relocation alignment issues caused by 2-byte compressed instructions
         llvm_common_flags += "-target riscv32 -march=rv32im -mabi=ilp32 ";
         llvm_common_flags += "-ffreestanding -nostdlib ";
-<<<<<<< HEAD
-=======
         // Disable PIE and PLT to avoid dynamic relocations (R_RISCV_CALL_PLT)
         llvm_common_flags += "-fno-pic -fno-pie -fno-plt ";
         // Disable linker relaxation - the ELF loader expects lui instructions for R_RISCV_HI20 relocations
@@ -223,7 +208,6 @@
         // Ensure volatile semantics are preserved and prevent strict aliasing optimizations
         // This is critical for dispatch kernels that poll volatile semaphore addresses
         llvm_common_flags += "-fno-strict-aliasing ";
->>>>>>> c8a557e2
         // Enable function/data sections so linker can garbage-collect unused/empty sections
         llvm_common_flags += "-ffunction-sections -fdata-sections ";
 
@@ -253,15 +237,6 @@
             "-Wno-unknown-attributes "  // LLVM doesn't know GCC's custom attributes like rvtt_l1_ptr
             "-Wno-microsoft-anon-tag "
             "-Wno-empty-body "       // LLVM complains about empty while loops
-<<<<<<< HEAD
-            "-falign-functions=4 ";  // Force 4-byte alignment to avoid misaligned relocations
-
-        // Linker uses the same base flags (NO LTO for now)
-        this->lflags_llvm_ = llvm_common_flags;
-        this->lflags_llvm_ += "-Wl,-z,max-page-size=16 -Wl,-z,common-page-size=16 -nostartfiles ";
-        // Tell the linker to garbage-collect unused sections (including empty .data)
-        this->lflags_llvm_ += "-Wl,--gc-sections ";
-=======
             "-Wno-unused-but-set-variable "  // Handled with [[maybe_unused]] in source code
             "-Wno-constant-logical-operand "  // Dispatch kernels use constant && in conditionals
             "-falign-functions=4 ";  // Force 4-byte alignment to avoid misaligned relocations
@@ -276,7 +251,6 @@
         this->lflags_llvm_ += "-Wl,--undefined=__ldm_data_start -Wl,--undefined=__ldm_bss_start ";
         // Force static linking mode and resolve all calls directly (no PLT)
         this->lflags_llvm_ += "-static -Wl,--no-dynamic-linker -Wl,--no-undefined -Wl,-Bstatic ";
->>>>>>> c8a557e2
         // Link with GCC's compiler runtime library for functions like __ashldi3
         // Use the blackhole variant (bh-ilp32) to match our target
         // gpp_include_dir_ is /path/to/sfpi/include, so go to ../compiler/lib/gcc/...
@@ -286,10 +260,7 @@
         // This avoids ABI/symbol incompatibilities when mixing GCC and LLVM
         this->lflags_llvm_ += "-fuse-ld=lld ";
         // Link with libgcc and libc for runtime support
-<<<<<<< HEAD
-=======
         // Note: watcher's atomic operations (__atomic_load_1) are not available with LLVM currently
->>>>>>> c8a557e2
         // Order matters: substitutes.o provides atexit/exit, libc provides setjmp
         // We link libc AFTER object files so linker prefers substitutes.o implementations
         std::string libc_path = sfpi_root + "/compiler/riscv-tt-elf/lib/bh-ilp32";
@@ -517,22 +488,12 @@
     const string& out_dir, const JitBuildSettings* settings, const string& src, const string& obj) const {
     // ZoneScoped;
 
-<<<<<<< HEAD
-    // Choose compiler: LLVM for standalone firmware only
-    // Dispatch kernels have template code bugs (uint8_t vs size_t mismatch) that LLVM rejects
-    // SFPU/compute kernels (trisc) require GCC SFPU builtins
-    bool is_firmware_build = this->is_fw_;
-    bool is_trisc_kernel = (src.find("trisck.cc") != std::string::npos) || (src.find("trisc.cc") != std::string::npos);
-    // Use LLVM only for standalone firmware - dispatch kernels must use GCC due to template bugs
-    bool use_llvm_for_this_build = is_firmware_build && !is_trisc_kernel && !env_.gpp_llvm_.empty();
-=======
     // Choose compiler: LLVM for firmware and dispatch kernels
     // SFPU/compute kernels (trisc) require GCC SFPU builtins
     [[maybe_unused]] bool is_firmware_build = this->is_fw_;
     bool is_trisc_kernel = (src.find("trisck.cc") != std::string::npos) || (src.find("trisc.cc") != std::string::npos);
     // Use LLVM for all non-SFPU builds (firmware + dispatch + user kernels)
     bool use_llvm_for_this_build = !is_trisc_kernel && !env_.gpp_llvm_.empty();
->>>>>>> c8a557e2
     string compiler = use_llvm_for_this_build ? env_.gpp_llvm_ : env_.gpp_;
 
     // For LLVM, start with LLVM base flags and add HAL flags (filtering GCC-specific ones)
@@ -548,10 +509,7 @@
             "-mcpu=tt-bh",
             "-mcpu=tt-wh",
             "-mcpu=tt-gs",
-<<<<<<< HEAD
-=======
             "-mno-tt",              // GCC-specific Tensix flags (e.g., -mno-tt-tensix-optimize-replay)
->>>>>>> c8a557e2
             "-fno-rvtt-sfpu-replay",
             "-fno-tree-loop-distribute-patterns",
             "-flto=auto",  // LLVM uses -flto without =auto
@@ -681,19 +639,11 @@
 void JitBuildState::link(const string& out_dir, const JitBuildSettings* settings) const {
     // ZoneScoped;
     // Choose linker: MUST match compile_one logic!
-<<<<<<< HEAD
-    // Use LLVM linker only for standalone firmware (not dispatch, not trisc)
-    bool is_firmware_build = this->is_fw_;
-    bool is_trisc_kernel = (out_dir.find("/trisc") != std::string::npos);
-    // Use LLVM linker only if we used LLVM compiler (for standalone firmware)
-    bool use_llvm_for_this_build = is_firmware_build && !is_trisc_kernel && !env_.gpp_llvm_.empty();
-=======
     // Use LLVM linker for firmware and dispatch kernels, GCC for SFPU/compute (trisc)
     [[maybe_unused]] bool is_firmware_build = this->is_fw_;
     bool is_trisc_kernel = (out_dir.find("/trisc") != std::string::npos);
     // Use LLVM linker if we used LLVM compiler (for firmware and dispatch kernels)
     bool use_llvm_for_this_build = !is_trisc_kernel && !env_.gpp_llvm_.empty();
->>>>>>> c8a557e2
     string compiler = use_llvm_for_this_build ? env_.gpp_llvm_ : env_.gpp_;
 
     // Choose linker flags based on compiler
