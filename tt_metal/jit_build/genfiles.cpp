// SPDX-FileCopyrightText: © 2023 Tenstorrent Inc.
//
// SPDX-License-Identifier: Apache-2.0

#include "jit_build/genfiles.hpp"

#include <bit>
#include <filesystem>
#include <fstream>
#include <iostream>
#include <utility>

#include "common/tt_backend_api_types.hpp"
#include "common/utils.hpp"
#include "hostdevcommon/common_values.hpp"
#include "jit_build/build.hpp"
#include "jit_build/data_format.hpp"
#include "jit_build/settings.hpp"

#include "tt_metal/hw/inc/circular_buffer_constants.h"

namespace fs = std::filesystem;

using namespace std;

namespace tt::tt_metal {

static void gen_kernel_cpp(const string& src, const string& dst_name, const vector<string>& prolog) {
    std::ofstream out(dst_name);
    for (const string& s : prolog) out << s;
    out << src;
}

static void gen_kernel_cpp(const string& src, const string& dst_name) {
    vector<string> empty_prolog;
    gen_kernel_cpp(src, dst_name, empty_prolog);
}

static fs::path get_file_path_relative_to_dir(const string& dir, const fs::path& file_path) {
    const string& path_relative_to_dir = dir + file_path.string();
    fs::path file_path_relative_to_dir(path_relative_to_dir);

    if (!fs::exists(file_path_relative_to_dir)) {
        file_path_relative_to_dir.clear();
    }

    return file_path_relative_to_dir;
}

static fs::path get_relative_file_path_from_config(const fs::path& file_path) {
    fs::path file_path_relative_to_dir;

    if (llrt::OptionsG.is_root_dir_specified()) {
        file_path_relative_to_dir = get_file_path_relative_to_dir(llrt::OptionsG.get_root_dir(), file_path);
    }

    if (!fs::exists(file_path_relative_to_dir) && llrt::OptionsG.is_kernel_dir_specified()) {
        file_path_relative_to_dir = get_file_path_relative_to_dir(llrt::OptionsG.get_kernel_dir(), file_path);
    }

    return file_path_relative_to_dir;
}

static fs::path get_file_path_relative_to_src(const fs::path& file_path) {
    fs::path file_path_relative_to_src;
    if (fs::exists(file_path)) {
        file_path_relative_to_src = file_path;
    } else {
        // If the path doesn't exist as a absolute/relative path, then it must be relative to
        // TT_METAL_HOME/TT_METAL_KERNEL_PATH.
        file_path_relative_to_src = get_relative_file_path_from_config(file_path);
    }
    return file_path_relative_to_src;
}

static string get_absolute_path(const string& file_path_string) {
    const fs::path& file_path = get_file_path_relative_to_src(file_path_string);

    const bool does_file_exist = fs::exists(file_path);
    TT_FATAL(does_file_exist, "Kernel file {} doesn't exist!", file_path_string);

    const fs::path& absolute_file_path = fs::absolute(file_path);
    return absolute_file_path.string();
}

static string get_kernel_source_to_include(const KernelSource& kernel_src) {
    switch (kernel_src.source_type_) {
        case KernelSource::FILE_PATH: return "#include \"" + get_absolute_path(kernel_src.source_) + "\"\n";
        case KernelSource::SOURCE_CODE: return kernel_src.source_;
        default: {
            TT_THROW("Unsupported kernel source type!");
        }
    }
}

void jit_build_genfiles_kernel_include(
    const JitBuildEnv& env, const JitBuildSettings& settings, const KernelSource& kernel_src) {
    // Note: assumes dirs (and descriptors) already created
    log_trace(tt::LogBuildKernels, "Generating defines for BRISC/NCRISC/ERISC user kernel");

    string out_dir = env.get_out_kernel_root_path() + settings.get_full_kernel_name() + "/";
    string kernel_header = out_dir + "kernel_includes.hpp";

    const string& kernel_src_to_include = get_kernel_source_to_include(kernel_src);

    gen_kernel_cpp(kernel_src_to_include, kernel_header);
}

void jit_build_genfiles_triscs_src(
    const JitBuildEnv& env, const JitBuildSettings& settings, const KernelSource& kernel_src) {
    // Note: assumes dirs (and descriptors) already created
    log_trace(tt::LogBuildKernels, "Generating defines for TRISCs");

    string out_dir = env.get_out_kernel_root_path() + settings.get_full_kernel_name() + "/";
    string unpack_base = out_dir + "chlkc_unpack";
    string math_base = out_dir + "chlkc_math";
    string pack_base = out_dir + "chlkc_pack";
    string unpack_cpp = unpack_base + ".cpp";
    string unpack_llk_args_h = unpack_base + "_llk_args.h";
    string math_cpp = math_base + ".cpp";
    string math_llk_args_h = math_base + "_llk_args.h";
    string pack_cpp = pack_base + ".cpp";
    string pack_llk_args_h = pack_base + "_llk_args.h";

    const string& kernel_src_to_include = get_kernel_source_to_include(kernel_src);

    vector<string> unpack_prolog;
    unpack_prolog.push_back("#define TRISC_UNPACK\n");
    unpack_prolog.push_back("#include \"defines_generated.h\"\n");
    vector<string> math_prolog;
    math_prolog.push_back("#define TRISC_MATH\n");
    math_prolog.push_back("#include \"defines_generated.h\"\n");
    vector<string> pack_prolog;
    pack_prolog.push_back("#define TRISC_PACK\n");
    pack_prolog.push_back("#include \"defines_generated.h\"\n");

    // TODO(pgk) - is this really worth it?
    std::thread t0([&]() { gen_kernel_cpp(kernel_src_to_include, unpack_cpp, unpack_prolog); });
    std::thread t1([&]() { gen_kernel_cpp(kernel_src_to_include, math_cpp, math_prolog); });
    std::thread t2([&]() { gen_kernel_cpp(kernel_src_to_include, pack_cpp, pack_prolog); });
    t0.join();
    t1.join();
    t2.join();

    // Here we generate an auxiliary header with defines added via add_define() call
    // this header is then included from the kernel
    // We also append the include path to generated dir to hlkc cmldline.
    std::ofstream gen_defines_file;
    string generated_defines_fname = out_dir + "/defines_generated.h";
    gen_defines_file.open(generated_defines_fname, std::ios_base::out);
    settings.process_defines([&gen_defines_file](const string& define, const string& value) {
        gen_defines_file << "#define " << define << " " << value << endl;
    });
}


static std::string data_format_vec_to_string(const vector<DataFormat>& formats) {
    std::string formats_string = "";
    for (int i = 0; i < formats.size(); i++) {
        formats_string += to_string((int)formats[i]) + ",";
    }
    return formats_string;
}

static std::string create_formats_array_string(
    const std::string& array_type, const std::string& array_name, int array_size, const std::string& array_data) {
    stringstream str_stream;

    str_stream << array_type << " " << array_name << "[" << array_size << "] = {" << endl;
    str_stream << "    " << array_data << endl;
    str_stream << "};" << endl;

    return str_stream.str();
}

static std::pair<std::vector<DataFormat>, std::vector<DataFormat>>
generate_unpack_data_formats(tt_hlk_desc& desc, DataFormat unpack_conditional_dst_format, bool fp32_dest_acc_en, std::vector<UnpackToDestMode> unpack_to_dest_mode) {

    vector<DataFormat> src_formats = tt::get_unpack_src_formats(desc.buf_dataformat_arr);

    vector<DataFormat> dst_formats = tt::get_unpack_dst_formats(
<<<<<<< HEAD
        desc.input_buf_dataformat_arr, desc.param_buf_dataformat_arr, desc.intermediate_buf_dataformat_arr,
        desc.output_buf_dataformat_arr, unpack_conditional_dst_format, fp32_dest_acc_en, std::move(unpack_to_dest_mode));

    TT_ASSERT(
        src_formats.size() == 24 && dst_formats.size() == 24,
        "There must be 8 unpack src/dst formats for each input, param, and intermediate operands.");
=======
        desc.buf_dataformat_arr, unpack_conditional_dst_format, fp32_dest_acc_en, unpack_to_dest_mode);
>>>>>>> a9a992d3

    TT_ASSERT(src_formats.size() == NUM_CIRCULAR_BUFFERS);
    TT_ASSERT(dst_formats.size() == NUM_CIRCULAR_BUFFERS);

    return std::make_pair(src_formats, dst_formats);
}

static void emit_unpack_data_formats(
    const std::string& unpack_data_format_descs,
    const std::vector<DataFormat>& src_formats_all_cbs,
    const std::vector<DataFormat>& dst_formats_all_cbs) {
    // TODO: we should be emitting "unsigned char", no reason to use up 4B per data format
    ofstream file_stream;
    file_stream.open(unpack_data_format_descs);
    file_stream << "#pragma once\n\n";
    file_stream << create_formats_array_string(
        "constexpr std::int32_t",
        "unpack_src_format",
        NUM_CIRCULAR_BUFFERS,
        data_format_vec_to_string(std::move(src_formats_all_cbs)));
    file_stream << create_formats_array_string(
        "constexpr std::int32_t",
        "unpack_dst_format",
        NUM_CIRCULAR_BUFFERS,
        data_format_vec_to_string(std::move(dst_formats_all_cbs)));
    file_stream.close();
}

static std::pair<std::vector<DataFormat>, std::vector<DataFormat>> generate_pack_data_formats(
    tt_hlk_desc& desc, DataFormat unpack_conditional_dst_format, bool fp32_dest_acc_en, bool bfp8_pack_precise, const tt::ARCH arch) {
    vector<DataFormat> src_formats = tt::get_pack_src_formats(
        desc.buf_dataformat_arr,
        unpack_conditional_dst_format,
        fp32_dest_acc_en,
        bfp8_pack_precise,
        false,
        arch);

    vector<DataFormat> dst_formats = tt::get_pack_dst_formats(
        desc.buf_dataformat_arr);

    TT_ASSERT(src_formats.size() == NUM_CIRCULAR_BUFFERS);
    TT_ASSERT(dst_formats.size() == NUM_CIRCULAR_BUFFERS);

    return std::make_pair(src_formats, dst_formats);
}

static void emit_pack_data_formats(
    const std::string& pack_data_format_descs,
    const std::vector<DataFormat>& src_formats_all_cbs,
    const std::vector<DataFormat>& dst_formats_all_cbs) {
    ofstream file_stream;
    file_stream.open(pack_data_format_descs);
    file_stream << "#pragma once\n\n";
    file_stream << create_formats_array_string(
        "constexpr unsigned char",
        "pack_src_format",
        NUM_CIRCULAR_BUFFERS,
        data_format_vec_to_string(std::move(src_formats_all_cbs)));
    file_stream << create_formats_array_string(
        "constexpr unsigned char",
        "pack_dst_format",
        NUM_CIRCULAR_BUFFERS,
        data_format_vec_to_string(std::move(dst_formats_all_cbs)));

    // budabackend-style format array
    // file_stream << create_formats_array_string("const std::int32_t", "pack_src_format", 16,
    // data_format_vec_to_string(src_formats)); file_stream << create_formats_array_string("const std::int32_t",
    // "pack_dst_format", 16, data_format_vec_to_string(dst_formats));

    file_stream.close();
}

static void equalize_data_format_vectors(std::vector<DataFormat>& v1, std::vector<DataFormat>& v2) {
    // Check that the vectors have the same size
    if (v1.size() != v2.size()) {
        throw std::invalid_argument("vectors have different sizes");
    }

    for (size_t i = 0; i < v1.size(); ++i) {
        // Check if both values are the same
        if (v1[i] == v2[i]) {
            // Do nothing
            continue;
        }

        // values are not same:

        // 1) check if both values are non-DataFormat::Invalid -- not allowed
        if (v1[i] != DataFormat::Invalid && v2[i] != DataFormat::Invalid) {
            throw std::invalid_argument("vectors have different non-DataFormat::Invalid values");
        }

        // 2) if only one of the values is non-DataFormat::Invalid, assign the same value to the other vector
        if (v1[i] != DataFormat::Invalid) {
            v2[i] = v1[i];
        } else {
            v1[i] = v2[i];
        }
    }
}

static void generate_data_format_descriptors(JitBuildOptions& options, const tt::ARCH arch) {
    string out_file_name_base = "chlkc_";
    string out_file_name_suffix = "_data_format.h";
    string unpack_data_format_descs = options.path + out_file_name_base + "unpack" + out_file_name_suffix;
    string pack_data_format_descs = options.path + out_file_name_base + "pack" + out_file_name_suffix;

    // assuming all cores within a op have the same desc
    tt_hlk_desc& desc = options.hlk_desc;

    // Determine dst format under ambiguous conditions (either or both l1 input & output formats are Float32)
    ExpPrecision exp_prec = tt::get_data_exp_precision(desc.buf_dataformat_arr);
    DataFormat unpack_conditional_dst_format = (exp_prec == ExpPrecision::A) ? DataFormat::Float16 : DataFormat::Float16_b;

    if (options.fp32_dest_acc_en && (tt::is_all_fp32_formats(desc.buf_dataformat_arr) || (exp_prec == ExpPrecision::B))) {
        unpack_conditional_dst_format = DataFormat::Tf32;
    }

    tt::check_valid_formats_in_out_data_formats(
        desc.buf_dataformat_arr);

    vector<DataFormat> unpack_src_formats_all_cbs, unpack_dst_formats_all_cbs;
    tie(unpack_src_formats_all_cbs, unpack_dst_formats_all_cbs) = generate_unpack_data_formats(desc, unpack_conditional_dst_format, options.fp32_dest_acc_en, options.unpack_to_dest_mode);

    vector<DataFormat> pack_src_formats_all_cbs, pack_dst_formats_all_cbs;
    tie(pack_src_formats_all_cbs, pack_dst_formats_all_cbs) =
        generate_pack_data_formats(desc, unpack_conditional_dst_format, options.fp32_dest_acc_en, options.bfp8_pack_precise, arch);

    // equalize "upack src" and "pack dst" data format vectors
    // both "unpack src" and "pack dst" refer to data in L1, "unpack src" == L1, and "pack dst" == L1
    // in order to allow any CB to be read and written to/from L1, these formats should be the same (one cannot be
    // DataFromat::Invalid if the other is set) if both formats are DataFormat::Invalid then this CB is not used this
    // allows any CB to be used as both in & out in non-compute kernels (readers/writers)
    // TODO: for any CB to be used as both in & out of compute kernels (ie intermediate), additional work is required to
    // propagate formats to "unpack dst (SRCA/B REG)" / "pack src (DST REG)"
    equalize_data_format_vectors(unpack_src_formats_all_cbs, pack_dst_formats_all_cbs);

    emit_unpack_data_formats(unpack_data_format_descs, unpack_src_formats_all_cbs, unpack_dst_formats_all_cbs);
    emit_pack_data_formats(pack_data_format_descs, pack_src_formats_all_cbs, pack_dst_formats_all_cbs);
}

static std::string array_to_string(const uint32_t arr[]) {
    std::string formats_string = "";
    for (int i = 0; i < NUM_CIRCULAR_BUFFERS; i++) {
        formats_string += to_string((int)arr[i]) + ",";
    }
    return formats_string;
}

static void emit_unpack_tile_dims(const std::string& unpack_tile_dims_descs, tt_hlk_desc& desc) {
    ofstream file_stream;
    file_stream.open(unpack_tile_dims_descs);
    file_stream << "#pragma once\n\n";
    file_stream << create_formats_array_string("constexpr uint8_t", "unpack_tile_num_faces", NUM_CIRCULAR_BUFFERS, array_to_string(desc.buf_num_faces_arr));
    file_stream << create_formats_array_string("constexpr uint8_t", "unpack_partial_face", NUM_CIRCULAR_BUFFERS, array_to_string(desc.buf_partial_face_arr));
    file_stream << create_formats_array_string("constexpr uint8_t", "unpack_tile_face_r_dim", NUM_CIRCULAR_BUFFERS, array_to_string(desc.buf_face_r_dim_arr));
    file_stream << create_formats_array_string("constexpr uint8_t", "unpack_narrow_tile", NUM_CIRCULAR_BUFFERS, array_to_string(desc.buf_narrow_tile_arr));
    file_stream << create_formats_array_string("constexpr uint8_t", "unpack_tile_r_dim", NUM_CIRCULAR_BUFFERS, array_to_string(desc.buf_tile_r_dim_arr));
    file_stream << create_formats_array_string("constexpr uint8_t", "unpack_tile_c_dim", NUM_CIRCULAR_BUFFERS, array_to_string(desc.buf_tile_c_dim_arr));
    file_stream << create_formats_array_string("constexpr uint16_t", "unpack_tile_size", NUM_CIRCULAR_BUFFERS, array_to_string(desc.buf_tile_size_arr));
    file_stream.close();
}

static void emit_pack_tile_dims(const std::string& pack_tile_dims_descs, tt_hlk_desc& desc) {
    ofstream file_stream;
    file_stream.open(pack_tile_dims_descs);
    file_stream << "#pragma once\n\n";
    file_stream << create_formats_array_string("constexpr uint8_t", "pack_tile_num_faces", NUM_CIRCULAR_BUFFERS, array_to_string(desc.buf_num_faces_arr));
    file_stream << create_formats_array_string("constexpr uint8_t", "pack_partial_face", NUM_CIRCULAR_BUFFERS, array_to_string(desc.buf_partial_face_arr));
    file_stream << create_formats_array_string("constexpr uint8_t", "pack_tile_face_r_dim", NUM_CIRCULAR_BUFFERS, array_to_string(desc.buf_face_r_dim_arr));
    file_stream << create_formats_array_string("constexpr uint8_t", "pack_narrow_tile", NUM_CIRCULAR_BUFFERS, array_to_string(desc.buf_narrow_tile_arr));
    file_stream << create_formats_array_string("constexpr uint8_t", "pack_tile_r_dim", NUM_CIRCULAR_BUFFERS, array_to_string(desc.buf_tile_r_dim_arr));
    file_stream << create_formats_array_string("constexpr uint8_t", "pack_tile_c_dim", NUM_CIRCULAR_BUFFERS, array_to_string(desc.buf_tile_c_dim_arr));
    file_stream << create_formats_array_string("constexpr uint16_t", "pack_tile_size", NUM_CIRCULAR_BUFFERS, array_to_string(desc.buf_tile_size_arr));
    file_stream.close();
}

static void generate_tile_dims_descriptors(JitBuildOptions& options, const tt::ARCH arch) {
    string out_file_name_base = "chlkc_";
    string out_file_name_suffix = "_tile_dims.h";
    string unpack_tile_dims_descs = options.path + out_file_name_base + "unpack" + out_file_name_suffix;
    string pack_tile_dims_descs = options.path + out_file_name_base + "pack" + out_file_name_suffix;

    // assuming all cores within a op have the same desc
    tt_hlk_desc& desc = options.hlk_desc;

    emit_unpack_tile_dims(unpack_tile_dims_descs, desc);
    emit_pack_tile_dims(pack_tile_dims_descs, desc);
}

static void generate_dst_accum_mode_descriptor(JitBuildOptions& options) {
    string dst_accum_format_descriptor = options.path + "chlkc_dst_accum_mode.h";

    ofstream file_stream;

    file_stream.open(dst_accum_format_descriptor);

    if (options.fp32_dest_acc_en == 0) {
        file_stream << "constexpr bool DST_ACCUM_MODE = false;" << endl;
    } else {
        file_stream << "constexpr bool DST_ACCUM_MODE = true;" << endl;
    }

    file_stream.close();
}

static void generate_dst_sync_mode_descriptor(JitBuildOptions& options) {
    string dst_sync_mode_descriptor = options.path + "chlkc_dst_sync_mode.h";

    ofstream file_stream;

    file_stream.open(dst_sync_mode_descriptor);

    if (options.dst_full_sync_en) {
        file_stream << "#define DST_SYNC_MODE DstSync::SyncFull" << endl;
    } else {
        file_stream << "#define DST_SYNC_MODE DstSync::SyncHalf" << endl;
    }

    file_stream.close();
}

static void generate_math_fidelity_descriptor(JitBuildOptions& options) {
    string math_fidelity_descriptor = options.path + "chlkc_math_fidelity.h";
    // assuming all cores within a op have the same desc
    tt_hlk_desc& desc = options.hlk_desc;

    ofstream file_stream;

    file_stream.open(math_fidelity_descriptor);
    file_stream << "constexpr std::int32_t MATH_FIDELITY = " << (int)desc.get_hlk_math_fidelity() << ";" << endl;
    file_stream.close();
}

static void generate_math_approx_mode_descriptor(JitBuildOptions& options) {
    string approx_descriptor = options.path + "chlkc_math_approx_mode.h";

    // assuming all cores within a op have the same desc
    tt_hlk_desc& desc = options.hlk_desc;

    ofstream file_stream;

    file_stream.open(approx_descriptor);
    file_stream << "constexpr bool APPROX = " << std::boolalpha << desc.get_hlk_math_approx_mode() << ";" << endl;
    file_stream.close();
}

void jit_build_genfiles_descriptors(const JitBuildEnv& env, JitBuildOptions& options) {
    //ZoneScoped;
    //const std::string tracyPrefix = "generate_descriptors_";
    //ZoneName((tracyPrefix + options.name).c_str(), options.name.length() + tracyPrefix.length());
    fs::create_directories(options.path);
    try {
        std::thread td( [&]() { generate_data_format_descriptors(options, env.get_arch()); } );
        std::thread tt( [&]() { generate_tile_dims_descriptors(options, env.get_arch()); } );
        std::thread tm( [&]() { generate_math_fidelity_descriptor(options); } );
        std::thread ta( [&]() { generate_math_approx_mode_descriptor(options); } );
        std::thread tf( [&]() { generate_dst_accum_mode_descriptor(options); } );
        std::thread ts( [&]() { generate_dst_sync_mode_descriptor(options); } );
        td.join();
        tt.join();
        tm.join();
        ta.join();
        tf.join();
        ts.join();
    } catch (std::runtime_error& ex) {
        std::cerr << "EXCEPTION FROM THREADING IN GENERATE_DESCRIPTORS: " << ex.what() << std::endl;
    }
}

std::string generate_bank_to_noc_coord_descriptor_string(
    tt_xy_pair grid_size,
    std::vector<CoreCoord>& dram_bank_map,
    std::vector<int32_t>& dram_bank_offset_map,
    std::vector<CoreCoord>& l1_bank_map,
    std::vector<int32_t>& l1_bank_offset_map,
    uint32_t allocator_alignment) {
    stringstream ss;

    ss << "// SPDX-FileCopyrightText: © 2023 Tenstorrent Inc." << endl;
    ss << "//" << endl;
    ss << "// SPDX-License-Identifier: Apache-2.0" << endl;
    ss << endl;
    ss << "/*" << endl;
    ss << " * This file is autogenerated by tt-metal runtime" << endl;
    ss << " * DO NOT EDIT" << endl;
    ss << " * This file contains values that are visible to the device compiled code." << endl;
    ss << " * CAREFUL: when included in the FW_BUILD, it defines global variables." << endl;
    ss << " * When included in KERNEL_BUILD, it declares global variables." << endl;
    ss << " */" << endl;
    ss << endl;
    ss << "#pragma once" << endl;
    ss << endl;
    ss << "#include <noc/noc_parameters.h>" << endl;
    ss << endl;

    ss << "static_assert(NUM_NOCS == 2);" << endl;
    ss << endl;

    ss << "#ifdef KERNEL_BUILD" << endl;
    ss << endl;
    ss << "extern uint16_t dram_bank_to_noc_xy[NUM_NOCS][NUM_DRAM_BANKS];" << endl;
    ss << "extern int32_t bank_to_dram_offset[NUM_DRAM_BANKS];" << endl;
    ss << "extern uint16_t l1_bank_to_noc_xy[NUM_NOCS][NUM_L1_BANKS];" << endl;
    ss << "extern int32_t bank_to_l1_offset[NUM_L1_BANKS];" << endl;

    ss << endl;
    ss << "#else // !KERNEL_BUILD (FW_BUILD)" << endl;
    ss << endl;

    ss << "uint16_t dram_bank_to_noc_xy[NUM_NOCS][NUM_DRAM_BANKS] __attribute__((used)) = {" << endl;
    for (unsigned int noc = 0; noc < 2; noc++) {
        ss << "    {"
           << "\t// noc=" << noc << endl;
        for (unsigned int bank_id = 0; bank_id < dram_bank_map.size(); bank_id++) {
            uint16_t noc_x = tt::tt_metal::hal.noc_coordinate(noc, grid_size.x, dram_bank_map[bank_id].x);
            uint16_t noc_y = tt::tt_metal::hal.noc_coordinate(noc, grid_size.y, dram_bank_map[bank_id].y);
            ss << "        (((" << noc_y << " << NOC_ADDR_NODE_ID_BITS) | " << noc_x << ") << NOC_COORD_REG_OFFSET),"
               << "\t// NOC_X=" << noc_x << " NOC_Y=" << noc_y << endl;
        }
        ss << "    }," << endl;
    }
    ss << "};" << endl;
    ss << endl;
    ss << "int32_t bank_to_dram_offset[NUM_DRAM_BANKS] __attribute__((used)) = {" << endl;
    for (unsigned int bank_id = 0; bank_id < dram_bank_map.size(); bank_id++) {
        ss << "    " << dram_bank_offset_map[bank_id] << "," << endl;
    }
    ss << "};" << endl;
    ss << endl;

    ss << "uint16_t l1_bank_to_noc_xy[NUM_NOCS][NUM_L1_BANKS] __attribute__((used)) = {" << endl;
    for (unsigned int noc = 0; noc < 2; noc++) {
        ss << "    {"
           << "\t// noc=" << noc << endl;
        for (unsigned int bank_id = 0; bank_id < l1_bank_map.size(); bank_id++) {
            uint16_t noc_x = tt::tt_metal::hal.noc_coordinate(noc, grid_size.x, l1_bank_map[bank_id].x);
            uint16_t noc_y = tt::tt_metal::hal.noc_coordinate(noc, grid_size.y, l1_bank_map[bank_id].y);
            ss << "        (((" << noc_y << " << NOC_ADDR_NODE_ID_BITS) | " << noc_x << ") << NOC_COORD_REG_OFFSET),"
               << "\t// NOC_X=" << noc_x << " NOC_Y=" << noc_y << endl;
        }
        ss << "    }," << endl;
    }
    ss << "};" << endl;
    ss << endl;
    ss << "int32_t bank_to_l1_offset[NUM_L1_BANKS]  __attribute__((used)) = {" << endl;
    for (unsigned int bank_id = 0; bank_id < l1_bank_map.size(); bank_id++) {
        ss << "    " << l1_bank_offset_map[bank_id] << "," << endl;
    }
    ss << "};" << endl;
    ss << endl;

    ss << "#endif // FW_BUILD" << endl;

    return ss.str();
}
void jit_build_genfiles_bank_to_noc_coord_descriptor(
    const string& path,
    tt_xy_pair grid_size,
    std::vector<CoreCoord>& dram_bank_map,
    std::vector<int32_t>& dram_bank_offset_map,
    std::vector<CoreCoord>& l1_bank_map,
    std::vector<int32_t>& l1_bank_offset_map,
    uint32_t allocator_alignment) {
    string output_string = generate_bank_to_noc_coord_descriptor_string(
        grid_size,
        dram_bank_map,
        dram_bank_offset_map,
        l1_bank_map,
        l1_bank_offset_map,
        allocator_alignment);

    fs::create_directories(path + "/brisc");
    ofstream file_stream_br(path + "/brisc/generated_bank_to_noc_coord_mapping.h");
    file_stream_br << output_string;
    file_stream_br.close();
    fs::create_directories(path + "/ncrisc");
    ofstream file_stream_nc(path + "/ncrisc/generated_bank_to_noc_coord_mapping.h");
    file_stream_nc << output_string;
    file_stream_nc.close();
    fs::create_directories(path + "/erisc");
    ofstream file_stream_ec(path + "/erisc/generated_bank_to_noc_coord_mapping.h");
    file_stream_ec << output_string;
    file_stream_ec.close();
    fs::create_directories(path + "/idle_erisc");
    ofstream file_stream_iec(path + "/idle_erisc/generated_bank_to_noc_coord_mapping.h");
    file_stream_iec << output_string;
    file_stream_iec.close();
    fs::create_directories(path + "/slave_idle_erisc");
    ofstream file_stream_siec(path + "/slave_idle_erisc/generated_bank_to_noc_coord_mapping.h");
    file_stream_siec << output_string;
    file_stream_siec.close();
}

}  // namespace tt::tt_metal<|MERGE_RESOLUTION|>--- conflicted
+++ resolved
@@ -179,16 +179,7 @@
     vector<DataFormat> src_formats = tt::get_unpack_src_formats(desc.buf_dataformat_arr);
 
     vector<DataFormat> dst_formats = tt::get_unpack_dst_formats(
-<<<<<<< HEAD
-        desc.input_buf_dataformat_arr, desc.param_buf_dataformat_arr, desc.intermediate_buf_dataformat_arr,
-        desc.output_buf_dataformat_arr, unpack_conditional_dst_format, fp32_dest_acc_en, std::move(unpack_to_dest_mode));
-
-    TT_ASSERT(
-        src_formats.size() == 24 && dst_formats.size() == 24,
-        "There must be 8 unpack src/dst formats for each input, param, and intermediate operands.");
-=======
         desc.buf_dataformat_arr, unpack_conditional_dst_format, fp32_dest_acc_en, unpack_to_dest_mode);
->>>>>>> a9a992d3
 
     TT_ASSERT(src_formats.size() == NUM_CIRCULAR_BUFFERS);
     TT_ASSERT(dst_formats.size() == NUM_CIRCULAR_BUFFERS);
