// SPDX-FileCopyrightText: © 2023 Tenstorrent Inc.
//
// SPDX-License-Identifier: Apache-2.0

#pragma once
#include <cstdint>
#include <vector>
#include "common/tt_backend_api_types.hpp"  // for DataFormat
<<<<<<< HEAD
#include "umd/device/tt_arch_types.h"           // for ARCH
=======
#include "device/tt_arch_types.h"           // for ARCH
#include "tt_metal/hw/inc/circular_buffer_constants.h"        // for NUM_CIRCULAR_BUFFERS

>>>>>>> 0390e0cf
enum class UnpackToDestMode : std::uint8_t;

namespace tt {

enum class ExpPrecision : std::uint8_t
{
  A = 0,
  B = 1,
};

bool is_valid_conversion(DataFormat input_format, DataFormat output_format);
bool is_exp_b_format(DataFormat data_format);
ExpPrecision get_exp_precison(DataFormat data_format);
void dump_data_formats(DataFormat data_format[NUM_CIRCULAR_BUFFERS]);

/*
 * Checks operand data formats for same exponent width format
 * Returns the last valid data-format between operand buffers.
 */
DataFormat check_consistent_format_across_buffers(DataFormat data_format[NUM_CIRCULAR_BUFFERS]);

/*
 * Checks operand data formats for same data format
 * Returns the last valid data-format in operand buffers.
 */
DataFormat check_same_format_across_buffers(DataFormat data_format[NUM_CIRCULAR_BUFFERS]);


DataFormat check_valid_formats_in_out_data_formats(DataFormat data_format[NUM_CIRCULAR_BUFFERS]);
ExpPrecision get_data_exp_precision(DataFormat data_formats[NUM_CIRCULAR_BUFFERS]);


// Checks if all formats in format array are fp32/tf32/invalid, then data can be unpacked as tf32 for fp32 accumulation
bool is_all_fp32_formats(const DataFormat data_format[NUM_CIRCULAR_BUFFERS]);

const DataFormat get_single_pack_src_format(DataFormat input_format, DataFormat unpack_conditional_dst_format, bool fp32_dest_acc_en, tt::ARCH arch);

std::vector<DataFormat> get_unpack_src_formats(DataFormat buf_formats[NUM_CIRCULAR_BUFFERS]);
std::vector<DataFormat> get_unpack_dst_formats(DataFormat buf_formats[NUM_CIRCULAR_BUFFERS], DataFormat unpack_conditional_dst_format, bool fp32_dest_acc_en, std::vector<UnpackToDestMode> unpack_to_dest_mode, bool int_fpu_en = false);
std::vector<DataFormat> get_pack_src_formats(DataFormat buf_formats[NUM_CIRCULAR_BUFFERS], DataFormat unpack_conditional_dst_format, bool fp32_dest_acc_en, bool bfp8_pack_precise, bool int_fpu_en = false, tt::ARCH arch = tt::ARCH::GRAYSKULL);
std::vector<DataFormat> get_pack_dst_formats(DataFormat buf_formats[NUM_CIRCULAR_BUFFERS]);

}<|MERGE_RESOLUTION|>--- conflicted
+++ resolved
@@ -6,13 +6,9 @@
 #include <cstdint>
 #include <vector>
 #include "common/tt_backend_api_types.hpp"  // for DataFormat
-<<<<<<< HEAD
 #include "umd/device/tt_arch_types.h"           // for ARCH
-=======
-#include "device/tt_arch_types.h"           // for ARCH
 #include "tt_metal/hw/inc/circular_buffer_constants.h"        // for NUM_CIRCULAR_BUFFERS
 
->>>>>>> 0390e0cf
 enum class UnpackToDestMode : std::uint8_t;
 
 namespace tt {
