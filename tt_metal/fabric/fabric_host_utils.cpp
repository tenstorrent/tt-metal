// SPDX-FileCopyrightText: © 2025 Tenstorrent AI ULC
//
// SPDX-License-Identifier: Apache-2.0

#include "control_plane.hpp"
#include "fabric_host_utils.hpp"

#include <tt-metalium/fabric.hpp>
#include <tt-metalium/fabric_edm_types.hpp>
#include <tt-metalium/fabric_types.hpp>
#include <tt_stl/assert.hpp>
#include <umd/device/types/cluster_descriptor_types.hpp>  // ChipId
#include <tt-metalium/metal_soc_descriptor.h>
#include "impl/context/metal_context.hpp"
#include "erisc_datamover_builder.hpp"
#include <set>
#include <vector>
#include <algorithm>
#include "fabric/hw/inc/fabric_routing_mode.h"
#include "fabric_context.hpp"
#include <queue>
#include <unordered_map>
#include <unordered_set>

namespace tt::tt_fabric {

<<<<<<< HEAD
=======
namespace {

// Computes BFS distance map from a start chip to all reachable chips using the provided adjacency map.
std::unordered_map<ChipId, std::uint32_t> compute_distances(
    ChipId start_chip, const std::unordered_map<ChipId, std::vector<ChipId>>& adjacency_map) {
    std::unordered_map<ChipId, std::uint32_t> dist;
    std::queue<ChipId> q;
    dist[start_chip] = 0;
    q.push(start_chip);

    while (!q.empty()) {
        auto cur = q.front();
        q.pop();

        auto it = adjacency_map.find(cur);
        if (it != adjacency_map.end()) {
            for (auto nbr : it->second) {
                if (dist.find(nbr) == dist.end()) {
                    dist[nbr] = dist.at(cur) + 1;
                    q.push(nbr);
                }
            }
        }
    }
    return dist;
}

void create_1d_mesh_view_with_dfs(
    const std::unordered_map<ChipId, std::vector<ChipId>>& adjacency_map,
    ChipId start_chip,
    uint32_t num_chips,
    std::vector<ChipId>& path) {
    std::unordered_set<ChipId> visited;
    visited.insert(start_chip);

    path.reserve(num_chips);
    path.push_back(start_chip);

    // Internal recursive helper function
    std::function<bool(ChipId)> dfs = [&](ChipId current_chip) -> bool {
        if (path.size() == num_chips) {
            return true;
        }

        auto it = adjacency_map.find(current_chip);
        if (it == adjacency_map.end()) {
            return false;  // No neighbors
        }

        for (ChipId nbr : it->second) {
            if (visited.find(nbr) == visited.end()) {
                path.push_back(nbr);
                visited.insert(nbr);

                if (dfs(nbr)) {
                    return true;
                }

                // Backtrack
                path.pop_back();
                visited.erase(nbr);
            }
        }
        return false;  // No valid path found from this node
    };

    dfs(start_chip);
}

}  // namespace

>>>>>>> c8dd8fce
bool is_tt_fabric_config(tt::tt_fabric::FabricConfig fabric_config) {
    return is_1d_fabric_config(fabric_config) || is_2d_fabric_config(fabric_config);
}

FabricType get_fabric_type(tt::tt_fabric::FabricConfig fabric_config) {
    switch (fabric_config) {
        case tt::tt_fabric::FabricConfig::FABRIC_1D_RING: return FabricType::TORUS_XY;
        case tt::tt_fabric::FabricConfig::FABRIC_2D_TORUS_X: return FabricType::TORUS_X;
        case tt::tt_fabric::FabricConfig::FABRIC_2D_TORUS_Y: return FabricType::TORUS_Y;
        case tt::tt_fabric::FabricConfig::FABRIC_2D_TORUS_XY: return FabricType::TORUS_XY;
        case tt::tt_fabric::FabricConfig::FABRIC_2D_DYNAMIC_TORUS_X: return FabricType::TORUS_X;
        case tt::tt_fabric::FabricConfig::FABRIC_2D_DYNAMIC_TORUS_Y: return FabricType::TORUS_Y;
        case tt::tt_fabric::FabricConfig::FABRIC_2D_DYNAMIC_TORUS_XY: return FabricType::TORUS_XY;
        default: return FabricType::MESH;
    }
}

std::vector<uint32_t> get_forwarding_link_indices_in_direction(
    const FabricNodeId& src_fabric_node_id, const FabricNodeId& dst_fabric_node_id, RoutingDirection direction) {
    const auto& control_plane = tt::tt_metal::MetalContext::instance().get_control_plane();

    const std::vector<chan_id_t>& fabric_channels =
        control_plane.get_active_fabric_eth_channels_in_direction(src_fabric_node_id, direction);

    // the subset of routers that support forwarding b/w those chips
    std::vector<chan_id_t> forwarding_channels;
    forwarding_channels =
        control_plane.get_forwarding_eth_chans_to_chip(src_fabric_node_id, dst_fabric_node_id, direction);

    std::vector<uint32_t> link_indices;
    for (uint32_t i = 0; i < fabric_channels.size(); i++) {
        if (std::find(forwarding_channels.begin(), forwarding_channels.end(), fabric_channels[i]) !=
            forwarding_channels.end()) {
            link_indices.push_back(i);
        }
    }

    return link_indices;
}

void set_routing_mode(uint16_t routing_mode) {
    // override for forced routing mode
    if (routing_mode == ROUTING_MODE_UNDEFINED) {
        return;
    }

    // Validate dimension flags are orthogonal (only one can be set)
    TT_FATAL(
        __builtin_popcount(routing_mode & (ROUTING_MODE_1D | ROUTING_MODE_2D | ROUTING_MODE_3D)) == 1,
        "Only one dimension mode (1D, 2D, 3D) can be active at once");

    // Validate topology flags are orthogonal
    TT_FATAL(
        __builtin_popcount(
            routing_mode & (ROUTING_MODE_RING | ROUTING_MODE_LINE | ROUTING_MODE_MESH | ROUTING_MODE_TORUS)) == 1,
        "Only one topology mode (RING, LINE, MESH, TORUS) can be active at once");

    // Validate 1D can't be used with MESH or TORUS
    TT_FATAL(
        !(routing_mode & ROUTING_MODE_1D) || !(routing_mode & (ROUTING_MODE_MESH | ROUTING_MODE_TORUS)),
        "1D routing mode cannot be combined with MESH or TORUS topology");

    // Validate 2D can't be used with LINE or RING
    TT_FATAL(
        !(routing_mode & ROUTING_MODE_2D) || !(routing_mode & (ROUTING_MODE_LINE | ROUTING_MODE_RING)),
        "2D routing mode cannot be combined with LINE or RING topology");

    auto& control_plane = tt::tt_metal::MetalContext::instance().get_control_plane();
    control_plane.set_routing_mode(routing_mode);
}

void set_routing_mode(Topology topology, tt::tt_fabric::FabricConfig fabric_config, uint32_t dimension /*, take more*/) {
    // TODO: take more parameters to set detail routing mode
    TT_FATAL(
        dimension == 1 || dimension == 2 || dimension == 3,
        "Invalid dimension {}. Supported dimensions are 1, 2, or 3",
        dimension);

    uint16_t mode = (dimension == 3 ? ROUTING_MODE_3D : 0);
    if (topology == Topology::Ring) {
        mode |= (ROUTING_MODE_1D | ROUTING_MODE_RING);
    } else if (topology == Topology::Linear) {
        mode |= (ROUTING_MODE_1D | ROUTING_MODE_LINE);
    } else if (topology == Topology::Mesh) {
        mode |= (ROUTING_MODE_2D | ROUTING_MODE_MESH);
    } else if (topology == Topology::Torus) {
        mode |= (ROUTING_MODE_2D | ROUTING_MODE_TORUS);
    }

    if (tt::tt_fabric::FabricContext::is_dynamic_routing_config(fabric_config)) {
        mode |= ROUTING_MODE_DYNAMIC;
    } else {
        mode |= ROUTING_MODE_LOW_LATENCY;
    }
    set_routing_mode(mode);
}

<<<<<<< HEAD
=======
IntraMeshAdjacencyMap build_mesh_adjacency_map(
    const std::set<ChipId>& user_chip_ids,
    const tt::tt_metal::distributed::MeshShape& mesh_shape,
    const std::function<std::vector<ChipId>(ChipId)>& get_adjacent_chips_func,
    std::optional<ChipId> start_chip_id /* = std::nullopt */) {
    constexpr size_t CORNER_1D_ADJACENT_CHIPS = 1;
    constexpr size_t CORNER_ADJACENT_CHIPS = 2;
    constexpr size_t EDGE_ADJACENT_CHIPS = 3;
    IntraMeshAdjacencyMap topology_info;

    // Store mesh dimensions in topology info
    topology_info.ns_size = mesh_shape[0];
    topology_info.ew_size = mesh_shape[1];

    // Determine the starting chip ID for BFS (use first chip from mesh container unless specified)
    ChipId chip_0 = start_chip_id.has_value() ? *start_chip_id : *user_chip_ids.begin();

    // BFS to populate mesh of chips based on adjacency from chip 0
    std::queue<ChipId> chip_queue;
    std::unordered_set<ChipId> visited_chips;
    chip_queue.push(chip_0);
    visited_chips.insert(chip_0);

    bool is_1d_mesh = (topology_info.ns_size == 1) || (topology_info.ew_size == 1);

    while (!chip_queue.empty()) {
        ChipId current_chip = chip_queue.front();
        chip_queue.pop();

        // Get adjacent chips using the provided adjacency function
        std::vector<ChipId> adjacent_chips = get_adjacent_chips_func(current_chip);
        // Count neighbours: CORNER_ADJACENT_CHIPS → corner, EDGE_ADJACENT_CHIPS → edge, INTERIOR_ADJACENT_CHIPS →
        // interior (we treat only links with ≥ num_ports_per_side lanes as neighbours)
        bool is_corner = false;

        if (is_1d_mesh) {
            // For 1D meshes, corners have exactly 1 adjacent chip (endpoints)
            is_corner = (adjacent_chips.size() == CORNER_1D_ADJACENT_CHIPS);
        } else {
            // For 2D meshes, corners have exactly 2 adjacent chips
            is_corner = (adjacent_chips.size() == CORNER_ADJACENT_CHIPS);
        }

        if (is_corner) {
            // NOTE: First one added is the corner closest to chip 0
            //       this will be the pinned nw corner
            topology_info.corners.push_back(current_chip);
        } else if (adjacent_chips.size() == EDGE_ADJACENT_CHIPS) {
            topology_info.edges.push_back(current_chip);
        }

        for (const auto& adjacent_chip : adjacent_chips) {
            // Add chip to adjacent chips map
            topology_info.adjacency_map[current_chip].push_back(adjacent_chip);

            if (visited_chips.find(adjacent_chip) != visited_chips.end()) {
                continue;
            }

            // Add chip to queue and visited next set
            chip_queue.push(adjacent_chip);
            visited_chips.insert(adjacent_chip);
        }
    }

    return topology_info;
}

std::pair<std::unordered_map<ChipId, std::vector<ChipId>>, ChipId> sort_adjacency_map_by_eth_coords(
    const IntraMeshAdjacencyMap& topology_info) {
    const auto& cluster = tt::tt_metal::MetalContext::instance().get_cluster();
    auto eth_coords = cluster.get_user_chip_ethernet_coordinates();
    if (eth_coords.size() != topology_info.adjacency_map.size()) {
        return {
            topology_info.adjacency_map,
            std::min_element(topology_info.adjacency_map.begin(), topology_info.adjacency_map.end())->first};
    }
    auto min_eth_chip = std::min_element(eth_coords.begin(), eth_coords.end(), [](const auto& a, const auto& b) {
        if (a.second.y != b.second.y) {
            return a.second.y < b.second.y;
        }
        return a.second.x < b.second.x;
    });

    auto adjacency_map = topology_info.adjacency_map;
    for (auto& [chip_id, neighbors] : adjacency_map) {
        std::sort(neighbors.begin(), neighbors.end(), [&eth_coords](ChipId a, ChipId b) {
            const auto& coord_a = eth_coords.at(a);
            const auto& coord_b = eth_coords.at(b);
            if (coord_a.y != coord_b.y) {
                return coord_a.y < coord_b.y;
            }
            return coord_a.x < coord_b.x;
        });
    }
    return {adjacency_map, min_eth_chip->first};
}

std::pair<std::unordered_map<ChipId, std::vector<ChipId>>, ChipId> sort_adjacency_map_by_ubb_id(
    const IntraMeshAdjacencyMap& topology_info) {
    auto adjacency_map = topology_info.adjacency_map;
    ChipId first_chip = 0;
    for (auto& [chip_id, neighbors] : adjacency_map) {
        auto ubb_id = tt::tt_fabric::get_ubb_id(chip_id);
        if (ubb_id.tray_id == 1 && ubb_id.asic_id == 1) {
            first_chip = chip_id;
            break;
        }
    }

    for (auto& [chip_id, neighbors] : adjacency_map) {
        std::sort(neighbors.begin(), neighbors.end(), [&](ChipId a, ChipId b) {
            auto ubb_id_a = tt::tt_fabric::get_ubb_id(a);
            auto ubb_id_b = tt::tt_fabric::get_ubb_id(b);
            return ubb_id_a.tray_id < ubb_id_b.tray_id ||
                   (ubb_id_a.tray_id == ubb_id_b.tray_id && ubb_id_a.asic_id < ubb_id_b.asic_id);
        });
    }
    return {adjacency_map, first_chip};
}

std::vector<ChipId> convert_1d_mesh_adjacency_to_row_major_vector(
    const IntraMeshAdjacencyMap& topology_info,
    std::optional<std::function<std::pair<AdjacencyMap, ChipId>(const IntraMeshAdjacencyMap&)>> graph_sorter) {
    const auto& cluster = tt::tt_metal::MetalContext::instance().get_cluster();
    ChipId first_chip = 0;
    auto adj_map = topology_info.adjacency_map;
    if (cluster.get_board_type(0) == BoardType::N300) {
        // #26987: On N300 based systems we currently use Ethernet Coordinates to sort the adjacency map.
        // This ensures that the Fabric Node IDs are deterministically mapped to physical chips across hosts.
        // If this is not the case, we will need to regenerate MGDs depending on the host being run on, due to
        // the current infra tightly coupling logical and physical representations.
        // This will not be an issue once we have MGD 2.0 in logical space and algorithms to bind logical connections
        // in the MGD to physical ethernet channels.
        if (!graph_sorter.has_value()) {
            // Default behavior: sort adjacency map by Ethernet coordinates
            std::tie(adj_map, first_chip) = sort_adjacency_map_by_eth_coords(topology_info);
        } else {
            // User provided a sorting function. This is primarily done for testing.
            std::tie(adj_map, first_chip) = graph_sorter.value()(topology_info);
        }
    } else if (cluster.get_board_type(0) == BoardType::UBB) {
        if (!graph_sorter.has_value()) {
            // Default behavior: sort adjacency map by Ethernet coordinates
            std::tie(adj_map, first_chip) = sort_adjacency_map_by_ubb_id(topology_info);
        } else {
            // User provided a sorting function. This is primarily done for testing.
            std::tie(adj_map, first_chip) = graph_sorter.value()(topology_info);
        }
    } else if (topology_info.ns_size == 1 && topology_info.ew_size == 1) {
        // Single chip mesh
        first_chip = 0;
    } else {
        first_chip = std::min_element(topology_info.adjacency_map.begin(), topology_info.adjacency_map.end())->first;
    }

    // This vector contains a 1D view of devices in the mesh, constructed using DFS. This works since we are using a
    // mesh topology which guarantees connectivity.
    std::vector<ChipId> physical_chip_ids;
    create_1d_mesh_view_with_dfs(adj_map, first_chip, topology_info.ns_size * topology_info.ew_size, physical_chip_ids);
    return physical_chip_ids;
}

std::vector<ChipId> convert_2d_mesh_adjacency_to_row_major_vector(
    const IntraMeshAdjacencyMap& topology_info,
    std::optional<ChipId> nw_corner_chip_id,
    std::optional<ChipId> ne_corner_chip_id) {
    // Check number of corners for 2D meshes
    TT_FATAL(
        topology_info.corners.size() == 4, "Error during physical chip discovery: missing connections in 2D mesh. Please check ethernet connection status");

    // Determine the northwest corner
    ChipId nw_corner;
    if (nw_corner_chip_id.has_value()) {
        // Use the provided northwest corner chip ID if it's valid
        nw_corner = nw_corner_chip_id.value();
        // Verify that the provided chip is actually a corner
        TT_FATAL(
            std::find(topology_info.corners.begin(), topology_info.corners.end(), nw_corner) !=
                topology_info.corners.end(),
            "Provided chip ID {} is not a corner chip. Expected one of: {}",
            nw_corner,
            [&topology_info]() {
                std::string result;
                for (size_t i = 0; i < topology_info.corners.size(); ++i) {
                    if (i > 0) {
                        result += ", ";
                    }
                    result += std::to_string(topology_info.corners[i]);
                }
                return result;
            }());
    } else {
        // Default behavior: use the first corner found (closest to chip 0)
        nw_corner = topology_info.corners[0];
    }

    std::vector<ChipId> physical_chip_ids(topology_info.ns_size * topology_info.ew_size);

    // Place northwest corner at (0, 0)
    physical_chip_ids[0] = nw_corner;

    // -----------------------------------------------------------------------------
    // Corner discovery complete: we now have four corners, NW is fixed at index 0
    // -----------------------------------------------------------------------------

    // Step 1: BFS from the NW corner to get Manhattan distances dNW[chip].

    // Pre-compute signed mesh dimensions once to avoid repetitive casts.
    const int mesh_cols = static_cast<int>(topology_info.ew_size);
    const int mesh_rows = static_cast<int>(topology_info.ns_size);

    // 1) Distances from NW corner.
    auto dist_from_nw = compute_distances(nw_corner, topology_info.adjacency_map);

    // 2) Determine the NE corner: if provided, validate and use it; otherwise identify based on distances.
    ChipId ne_corner = nw_corner;  // initialise
    bool ne_found = false;
    if (ne_corner_chip_id.has_value()) {
        TT_FATAL(
            std::find(topology_info.corners.begin(), topology_info.corners.end(), *ne_corner_chip_id) !=
                topology_info.corners.end(),
            "Provided NE corner chip {} is not a 2D corner",
            *ne_corner_chip_id);
        ne_corner = *ne_corner_chip_id;
        ne_found = true;
    } else {
        // Identify the NE corner (distance of mesh_ew_size-1 from NW)
        for (auto corner : topology_info.corners) {
            if (corner == nw_corner) {
                continue;
            }
            auto it = dist_from_nw.find(corner);
            if (it != dist_from_nw.end() && it->second == topology_info.ew_size - 1) {
                ne_corner = corner;
                ne_found = true;
                break;
            }
        }
        if (!ne_found) {
            // Fall back: pick any other corner; grid may be square so distance == mesh_ew_size-1 may not hold.
            for (auto corner : topology_info.corners) {
                if (corner != nw_corner) {
                    ne_corner = corner;
                    ne_found = true;
                    break;
                }
            }
        }
    }
    TT_FATAL(
        ne_found,
        "Ethernet mesh discovered does not match expected shape {}x{}.",
        topology_info.ew_size,
        topology_info.ns_size);

    // BFS from NE corner.
    auto dist_from_ne = compute_distances(ne_corner, topology_info.adjacency_map);

    // Step 3: compute (row, col) for every chip using the distance formulas
    std::fill(physical_chip_ids.begin(), physical_chip_ids.end(), static_cast<ChipId>(-1));

    for (const auto& [chip, d_nw] : dist_from_nw) {
        TT_FATAL(dist_from_ne.count(chip), "Mesh disconnected: chip {} missing in NE BFS.", chip);
        int d_ne = static_cast<int>(dist_from_ne.at(chip));
        int d_nw_int = static_cast<int>(d_nw);
        // Solve the 2-equation system:
        //   dNW = row + col
        //   dNE = row + (mesh_cols-1 - col)
        int col = (mesh_cols - 1 + d_nw_int - d_ne) / 2;
        int row = d_nw_int - col;

        TT_FATAL(row >= 0 && row < mesh_rows, "Row {} out of bounds.", row);
        TT_FATAL(col >= 0 && col < mesh_cols, "Col {} out of bounds.", col);

        size_t idx = (static_cast<size_t>(row) * static_cast<size_t>(mesh_cols)) + static_cast<size_t>(col);
        TT_FATAL(physical_chip_ids[idx] == static_cast<ChipId>(-1), "Duplicate mapping at index {}.", idx);
        physical_chip_ids[idx] = chip;
    }

    TT_FATAL(physical_chip_ids[0] == nw_corner, "NW corner not at index 0 after embedding.");

    for (std::uint32_t i = 0; i < physical_chip_ids.size(); ++i) {
        TT_FATAL(physical_chip_ids[i] != static_cast<ChipId>(-1), "Mesh embedding incomplete at index {}.", i);
    }

    return physical_chip_ids;
}

>>>>>>> c8dd8fce
}  // namespace tt::tt_fabric<|MERGE_RESOLUTION|>--- conflicted
+++ resolved
@@ -24,80 +24,6 @@
 
 namespace tt::tt_fabric {
 
-<<<<<<< HEAD
-=======
-namespace {
-
-// Computes BFS distance map from a start chip to all reachable chips using the provided adjacency map.
-std::unordered_map<ChipId, std::uint32_t> compute_distances(
-    ChipId start_chip, const std::unordered_map<ChipId, std::vector<ChipId>>& adjacency_map) {
-    std::unordered_map<ChipId, std::uint32_t> dist;
-    std::queue<ChipId> q;
-    dist[start_chip] = 0;
-    q.push(start_chip);
-
-    while (!q.empty()) {
-        auto cur = q.front();
-        q.pop();
-
-        auto it = adjacency_map.find(cur);
-        if (it != adjacency_map.end()) {
-            for (auto nbr : it->second) {
-                if (dist.find(nbr) == dist.end()) {
-                    dist[nbr] = dist.at(cur) + 1;
-                    q.push(nbr);
-                }
-            }
-        }
-    }
-    return dist;
-}
-
-void create_1d_mesh_view_with_dfs(
-    const std::unordered_map<ChipId, std::vector<ChipId>>& adjacency_map,
-    ChipId start_chip,
-    uint32_t num_chips,
-    std::vector<ChipId>& path) {
-    std::unordered_set<ChipId> visited;
-    visited.insert(start_chip);
-
-    path.reserve(num_chips);
-    path.push_back(start_chip);
-
-    // Internal recursive helper function
-    std::function<bool(ChipId)> dfs = [&](ChipId current_chip) -> bool {
-        if (path.size() == num_chips) {
-            return true;
-        }
-
-        auto it = adjacency_map.find(current_chip);
-        if (it == adjacency_map.end()) {
-            return false;  // No neighbors
-        }
-
-        for (ChipId nbr : it->second) {
-            if (visited.find(nbr) == visited.end()) {
-                path.push_back(nbr);
-                visited.insert(nbr);
-
-                if (dfs(nbr)) {
-                    return true;
-                }
-
-                // Backtrack
-                path.pop_back();
-                visited.erase(nbr);
-            }
-        }
-        return false;  // No valid path found from this node
-    };
-
-    dfs(start_chip);
-}
-
-}  // namespace
-
->>>>>>> c8dd8fce
 bool is_tt_fabric_config(tt::tt_fabric::FabricConfig fabric_config) {
     return is_1d_fabric_config(fabric_config) || is_2d_fabric_config(fabric_config);
 }
@@ -195,296 +121,4 @@
     set_routing_mode(mode);
 }
 
-<<<<<<< HEAD
-=======
-IntraMeshAdjacencyMap build_mesh_adjacency_map(
-    const std::set<ChipId>& user_chip_ids,
-    const tt::tt_metal::distributed::MeshShape& mesh_shape,
-    const std::function<std::vector<ChipId>(ChipId)>& get_adjacent_chips_func,
-    std::optional<ChipId> start_chip_id /* = std::nullopt */) {
-    constexpr size_t CORNER_1D_ADJACENT_CHIPS = 1;
-    constexpr size_t CORNER_ADJACENT_CHIPS = 2;
-    constexpr size_t EDGE_ADJACENT_CHIPS = 3;
-    IntraMeshAdjacencyMap topology_info;
-
-    // Store mesh dimensions in topology info
-    topology_info.ns_size = mesh_shape[0];
-    topology_info.ew_size = mesh_shape[1];
-
-    // Determine the starting chip ID for BFS (use first chip from mesh container unless specified)
-    ChipId chip_0 = start_chip_id.has_value() ? *start_chip_id : *user_chip_ids.begin();
-
-    // BFS to populate mesh of chips based on adjacency from chip 0
-    std::queue<ChipId> chip_queue;
-    std::unordered_set<ChipId> visited_chips;
-    chip_queue.push(chip_0);
-    visited_chips.insert(chip_0);
-
-    bool is_1d_mesh = (topology_info.ns_size == 1) || (topology_info.ew_size == 1);
-
-    while (!chip_queue.empty()) {
-        ChipId current_chip = chip_queue.front();
-        chip_queue.pop();
-
-        // Get adjacent chips using the provided adjacency function
-        std::vector<ChipId> adjacent_chips = get_adjacent_chips_func(current_chip);
-        // Count neighbours: CORNER_ADJACENT_CHIPS → corner, EDGE_ADJACENT_CHIPS → edge, INTERIOR_ADJACENT_CHIPS →
-        // interior (we treat only links with ≥ num_ports_per_side lanes as neighbours)
-        bool is_corner = false;
-
-        if (is_1d_mesh) {
-            // For 1D meshes, corners have exactly 1 adjacent chip (endpoints)
-            is_corner = (adjacent_chips.size() == CORNER_1D_ADJACENT_CHIPS);
-        } else {
-            // For 2D meshes, corners have exactly 2 adjacent chips
-            is_corner = (adjacent_chips.size() == CORNER_ADJACENT_CHIPS);
-        }
-
-        if (is_corner) {
-            // NOTE: First one added is the corner closest to chip 0
-            //       this will be the pinned nw corner
-            topology_info.corners.push_back(current_chip);
-        } else if (adjacent_chips.size() == EDGE_ADJACENT_CHIPS) {
-            topology_info.edges.push_back(current_chip);
-        }
-
-        for (const auto& adjacent_chip : adjacent_chips) {
-            // Add chip to adjacent chips map
-            topology_info.adjacency_map[current_chip].push_back(adjacent_chip);
-
-            if (visited_chips.find(adjacent_chip) != visited_chips.end()) {
-                continue;
-            }
-
-            // Add chip to queue and visited next set
-            chip_queue.push(adjacent_chip);
-            visited_chips.insert(adjacent_chip);
-        }
-    }
-
-    return topology_info;
-}
-
-std::pair<std::unordered_map<ChipId, std::vector<ChipId>>, ChipId> sort_adjacency_map_by_eth_coords(
-    const IntraMeshAdjacencyMap& topology_info) {
-    const auto& cluster = tt::tt_metal::MetalContext::instance().get_cluster();
-    auto eth_coords = cluster.get_user_chip_ethernet_coordinates();
-    if (eth_coords.size() != topology_info.adjacency_map.size()) {
-        return {
-            topology_info.adjacency_map,
-            std::min_element(topology_info.adjacency_map.begin(), topology_info.adjacency_map.end())->first};
-    }
-    auto min_eth_chip = std::min_element(eth_coords.begin(), eth_coords.end(), [](const auto& a, const auto& b) {
-        if (a.second.y != b.second.y) {
-            return a.second.y < b.second.y;
-        }
-        return a.second.x < b.second.x;
-    });
-
-    auto adjacency_map = topology_info.adjacency_map;
-    for (auto& [chip_id, neighbors] : adjacency_map) {
-        std::sort(neighbors.begin(), neighbors.end(), [&eth_coords](ChipId a, ChipId b) {
-            const auto& coord_a = eth_coords.at(a);
-            const auto& coord_b = eth_coords.at(b);
-            if (coord_a.y != coord_b.y) {
-                return coord_a.y < coord_b.y;
-            }
-            return coord_a.x < coord_b.x;
-        });
-    }
-    return {adjacency_map, min_eth_chip->first};
-}
-
-std::pair<std::unordered_map<ChipId, std::vector<ChipId>>, ChipId> sort_adjacency_map_by_ubb_id(
-    const IntraMeshAdjacencyMap& topology_info) {
-    auto adjacency_map = topology_info.adjacency_map;
-    ChipId first_chip = 0;
-    for (auto& [chip_id, neighbors] : adjacency_map) {
-        auto ubb_id = tt::tt_fabric::get_ubb_id(chip_id);
-        if (ubb_id.tray_id == 1 && ubb_id.asic_id == 1) {
-            first_chip = chip_id;
-            break;
-        }
-    }
-
-    for (auto& [chip_id, neighbors] : adjacency_map) {
-        std::sort(neighbors.begin(), neighbors.end(), [&](ChipId a, ChipId b) {
-            auto ubb_id_a = tt::tt_fabric::get_ubb_id(a);
-            auto ubb_id_b = tt::tt_fabric::get_ubb_id(b);
-            return ubb_id_a.tray_id < ubb_id_b.tray_id ||
-                   (ubb_id_a.tray_id == ubb_id_b.tray_id && ubb_id_a.asic_id < ubb_id_b.asic_id);
-        });
-    }
-    return {adjacency_map, first_chip};
-}
-
-std::vector<ChipId> convert_1d_mesh_adjacency_to_row_major_vector(
-    const IntraMeshAdjacencyMap& topology_info,
-    std::optional<std::function<std::pair<AdjacencyMap, ChipId>(const IntraMeshAdjacencyMap&)>> graph_sorter) {
-    const auto& cluster = tt::tt_metal::MetalContext::instance().get_cluster();
-    ChipId first_chip = 0;
-    auto adj_map = topology_info.adjacency_map;
-    if (cluster.get_board_type(0) == BoardType::N300) {
-        // #26987: On N300 based systems we currently use Ethernet Coordinates to sort the adjacency map.
-        // This ensures that the Fabric Node IDs are deterministically mapped to physical chips across hosts.
-        // If this is not the case, we will need to regenerate MGDs depending on the host being run on, due to
-        // the current infra tightly coupling logical and physical representations.
-        // This will not be an issue once we have MGD 2.0 in logical space and algorithms to bind logical connections
-        // in the MGD to physical ethernet channels.
-        if (!graph_sorter.has_value()) {
-            // Default behavior: sort adjacency map by Ethernet coordinates
-            std::tie(adj_map, first_chip) = sort_adjacency_map_by_eth_coords(topology_info);
-        } else {
-            // User provided a sorting function. This is primarily done for testing.
-            std::tie(adj_map, first_chip) = graph_sorter.value()(topology_info);
-        }
-    } else if (cluster.get_board_type(0) == BoardType::UBB) {
-        if (!graph_sorter.has_value()) {
-            // Default behavior: sort adjacency map by Ethernet coordinates
-            std::tie(adj_map, first_chip) = sort_adjacency_map_by_ubb_id(topology_info);
-        } else {
-            // User provided a sorting function. This is primarily done for testing.
-            std::tie(adj_map, first_chip) = graph_sorter.value()(topology_info);
-        }
-    } else if (topology_info.ns_size == 1 && topology_info.ew_size == 1) {
-        // Single chip mesh
-        first_chip = 0;
-    } else {
-        first_chip = std::min_element(topology_info.adjacency_map.begin(), topology_info.adjacency_map.end())->first;
-    }
-
-    // This vector contains a 1D view of devices in the mesh, constructed using DFS. This works since we are using a
-    // mesh topology which guarantees connectivity.
-    std::vector<ChipId> physical_chip_ids;
-    create_1d_mesh_view_with_dfs(adj_map, first_chip, topology_info.ns_size * topology_info.ew_size, physical_chip_ids);
-    return physical_chip_ids;
-}
-
-std::vector<ChipId> convert_2d_mesh_adjacency_to_row_major_vector(
-    const IntraMeshAdjacencyMap& topology_info,
-    std::optional<ChipId> nw_corner_chip_id,
-    std::optional<ChipId> ne_corner_chip_id) {
-    // Check number of corners for 2D meshes
-    TT_FATAL(
-        topology_info.corners.size() == 4, "Error during physical chip discovery: missing connections in 2D mesh. Please check ethernet connection status");
-
-    // Determine the northwest corner
-    ChipId nw_corner;
-    if (nw_corner_chip_id.has_value()) {
-        // Use the provided northwest corner chip ID if it's valid
-        nw_corner = nw_corner_chip_id.value();
-        // Verify that the provided chip is actually a corner
-        TT_FATAL(
-            std::find(topology_info.corners.begin(), topology_info.corners.end(), nw_corner) !=
-                topology_info.corners.end(),
-            "Provided chip ID {} is not a corner chip. Expected one of: {}",
-            nw_corner,
-            [&topology_info]() {
-                std::string result;
-                for (size_t i = 0; i < topology_info.corners.size(); ++i) {
-                    if (i > 0) {
-                        result += ", ";
-                    }
-                    result += std::to_string(topology_info.corners[i]);
-                }
-                return result;
-            }());
-    } else {
-        // Default behavior: use the first corner found (closest to chip 0)
-        nw_corner = topology_info.corners[0];
-    }
-
-    std::vector<ChipId> physical_chip_ids(topology_info.ns_size * topology_info.ew_size);
-
-    // Place northwest corner at (0, 0)
-    physical_chip_ids[0] = nw_corner;
-
-    // -----------------------------------------------------------------------------
-    // Corner discovery complete: we now have four corners, NW is fixed at index 0
-    // -----------------------------------------------------------------------------
-
-    // Step 1: BFS from the NW corner to get Manhattan distances dNW[chip].
-
-    // Pre-compute signed mesh dimensions once to avoid repetitive casts.
-    const int mesh_cols = static_cast<int>(topology_info.ew_size);
-    const int mesh_rows = static_cast<int>(topology_info.ns_size);
-
-    // 1) Distances from NW corner.
-    auto dist_from_nw = compute_distances(nw_corner, topology_info.adjacency_map);
-
-    // 2) Determine the NE corner: if provided, validate and use it; otherwise identify based on distances.
-    ChipId ne_corner = nw_corner;  // initialise
-    bool ne_found = false;
-    if (ne_corner_chip_id.has_value()) {
-        TT_FATAL(
-            std::find(topology_info.corners.begin(), topology_info.corners.end(), *ne_corner_chip_id) !=
-                topology_info.corners.end(),
-            "Provided NE corner chip {} is not a 2D corner",
-            *ne_corner_chip_id);
-        ne_corner = *ne_corner_chip_id;
-        ne_found = true;
-    } else {
-        // Identify the NE corner (distance of mesh_ew_size-1 from NW)
-        for (auto corner : topology_info.corners) {
-            if (corner == nw_corner) {
-                continue;
-            }
-            auto it = dist_from_nw.find(corner);
-            if (it != dist_from_nw.end() && it->second == topology_info.ew_size - 1) {
-                ne_corner = corner;
-                ne_found = true;
-                break;
-            }
-        }
-        if (!ne_found) {
-            // Fall back: pick any other corner; grid may be square so distance == mesh_ew_size-1 may not hold.
-            for (auto corner : topology_info.corners) {
-                if (corner != nw_corner) {
-                    ne_corner = corner;
-                    ne_found = true;
-                    break;
-                }
-            }
-        }
-    }
-    TT_FATAL(
-        ne_found,
-        "Ethernet mesh discovered does not match expected shape {}x{}.",
-        topology_info.ew_size,
-        topology_info.ns_size);
-
-    // BFS from NE corner.
-    auto dist_from_ne = compute_distances(ne_corner, topology_info.adjacency_map);
-
-    // Step 3: compute (row, col) for every chip using the distance formulas
-    std::fill(physical_chip_ids.begin(), physical_chip_ids.end(), static_cast<ChipId>(-1));
-
-    for (const auto& [chip, d_nw] : dist_from_nw) {
-        TT_FATAL(dist_from_ne.count(chip), "Mesh disconnected: chip {} missing in NE BFS.", chip);
-        int d_ne = static_cast<int>(dist_from_ne.at(chip));
-        int d_nw_int = static_cast<int>(d_nw);
-        // Solve the 2-equation system:
-        //   dNW = row + col
-        //   dNE = row + (mesh_cols-1 - col)
-        int col = (mesh_cols - 1 + d_nw_int - d_ne) / 2;
-        int row = d_nw_int - col;
-
-        TT_FATAL(row >= 0 && row < mesh_rows, "Row {} out of bounds.", row);
-        TT_FATAL(col >= 0 && col < mesh_cols, "Col {} out of bounds.", col);
-
-        size_t idx = (static_cast<size_t>(row) * static_cast<size_t>(mesh_cols)) + static_cast<size_t>(col);
-        TT_FATAL(physical_chip_ids[idx] == static_cast<ChipId>(-1), "Duplicate mapping at index {}.", idx);
-        physical_chip_ids[idx] = chip;
-    }
-
-    TT_FATAL(physical_chip_ids[0] == nw_corner, "NW corner not at index 0 after embedding.");
-
-    for (std::uint32_t i = 0; i < physical_chip_ids.size(); ++i) {
-        TT_FATAL(physical_chip_ids[i] != static_cast<ChipId>(-1), "Mesh embedding incomplete at index {}.", i);
-    }
-
-    return physical_chip_ids;
-}
-
->>>>>>> c8dd8fce
 }  // namespace tt::tt_fabric