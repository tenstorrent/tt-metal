--- conflicted
+++ resolved
@@ -66,7 +66,6 @@
     return ordered_eth_chans;
 }
 
-<<<<<<< HEAD
 void set_routing_mode(RoutingMode routing_mode) {
     // override for forced routing mode
     uint16_t mode = (uint16_t)routing_mode;
@@ -129,7 +128,8 @@
 
     mode |= ROUTING_MODE_LOW_LATENCY;
     set_routing_mode((RoutingMode)mode);
-=======
+}
+
 void get_optimal_noc_for_edm(
     tt::tt_fabric::FabricEriscDatamoverBuilder& edm_builder1,
     tt::tt_fabric::FabricEriscDatamoverBuilder& edm_builder2,
@@ -184,7 +184,6 @@
             }
         }
     }
->>>>>>> ddf8b8f2
 }
 
 }  // namespace tt::tt_fabric