// SPDX-FileCopyrightText: © 2025 Tenstorrent AI ULC
//
// SPDX-License-Identifier: Apache-2.0

#include <tt-metalium/fabric_edm_types.hpp>
#include <tt-metalium/fabric_types.hpp>
#include <tt-metalium/assert.hpp>
#include <magic_enum/magic_enum.hpp>
#include <umd/device/types/cluster_descriptor_types.h>  // chip_id_t
#include <tt-metalium/metal_soc_descriptor.h>
#include "impl/context/metal_context.hpp"
#include <set>
#include <vector>
#include <algorithm>

namespace tt::tt_fabric {

bool is_1d_fabric_config(const tt::tt_metal::FabricConfig& fabric_config) {
    return fabric_config == tt::tt_metal::FabricConfig::FABRIC_1D ||
           fabric_config == tt::tt_metal::FabricConfig::FABRIC_1D_RING;
}

bool is_2d_fabric_config(const tt::tt_metal::FabricConfig& fabric_config) {
    return fabric_config == tt::tt_metal::FabricConfig::FABRIC_2D ||
           fabric_config == tt::tt_metal::FabricConfig::FABRIC_2D_PUSH;
}

Topology get_1d_topology(const tt::tt_metal::FabricConfig& fabric_config) {
    switch (fabric_config) {
        case tt::tt_metal::FabricConfig::FABRIC_1D: return tt::tt_fabric::Topology::Linear;
        case tt::tt_metal::FabricConfig::FABRIC_1D_RING: return tt::tt_fabric::Topology::Ring;
        case tt::tt_metal::FabricConfig::DISABLED:
        case tt::tt_metal::FabricConfig::FABRIC_2D:
        case tt::tt_metal::FabricConfig::FABRIC_2D_PUSH:
        case tt::tt_metal::FabricConfig::CUSTOM:
            TT_THROW("Unsupported fabric config for 1D: {}", magic_enum::enum_name(fabric_config));
    }
    return tt::tt_fabric::Topology::Linear;
}

<<<<<<< HEAD
// TODO: We should store this somewhere instead of constantly regenerating
tt::tt_fabric::FabricEriscDatamoverConfig get_1d_fabric_config() {
    constexpr std::size_t edm_buffer_size =
        tt::tt_fabric::FabricEriscDatamoverBuilder::default_packet_payload_size_bytes +
        sizeof(tt::tt_fabric::PacketHeader);
    auto control_plane = tt::tt_metal::MetalContext::instance().get_cluster().get_control_plane();
    tt::tt_metal::FabricConfig fabric_config = tt::tt_metal::MetalContext::instance().get_cluster().get_fabric_config();
    Topology topology = get_1d_topology(fabric_config);
    return tt::tt_fabric::FabricEriscDatamoverConfig(edm_buffer_size, topology);
}

void set_routing_mode(RoutingMode routing_mode) {
    // override for forced routing mode
    auto control_plane = tt::tt_metal::MetalContext::instance().get_cluster().get_control_plane();
    if (routing_mode != RoutingMode::RoutingModeUndefined) {
        control_plane->set_routing_mode(routing_mode);
    }
}

void set_routing_mode(Topology topology, uint32_t dimension /*, take more*/) {
    // TODO: take more parameters to set detail routing mode
    TT_ASSERT(
        dimension == 1 || dimension == 2 || dimension == 3,
        "Invalid dimension {}. Supported dimensions are 1, 2, or 3",
        dimension);

    auto control_plane = tt::tt_metal::MetalContext::instance().get_cluster().get_control_plane();
    uint16_t mode = (dimension == 1 ? ROUTING_MODE_1D : dimension == 2 ? ROUTING_MODE_2D : ROUTING_MODE_3D);
    if (topology == Topology::Ring) {
        mode |= ROUTING_MODE_RING;
    } else if (topology == Topology::Linear) {
        mode |= ROUTING_MODE_LINE;
    } else if (topology == Topology::Mesh) {
        mode |= ROUTING_MODE_MESH;
        // } else if (topology == Topology::Torus) {
        //     mode |= ROUTING_MODE_TORUS;
    }

    mode |= ROUTING_MODE_LOW_LATENCY;
    control_plane->set_routing_mode((RoutingMode)mode);
}

void append_fabric_connection_rt_args(
    chip_id_t src_chip_id,
    chip_id_t dst_chip_id,
    uint32_t link_idx,
    tt::tt_metal::Program& worker_program,
    const CoreCoord& worker_core,
    std::vector<uint32_t>& worker_args) {
    TT_FATAL(
        src_chip_id != dst_chip_id,
        "Expected different src and dst chip ids but got same, src: {}, dst: {}",
        src_chip_id,
        dst_chip_id);

    auto* control_plane = tt::tt_metal::MetalContext::instance().get_cluster().get_control_plane();

    // for now, both the src and dest chips should be on the same mesh
    auto [src_mesh_id, src_logical_chip_id] = control_plane->get_mesh_chip_id_from_physical_chip_id(src_chip_id);
    auto [dst_mesh_id, dst_logical_chip_id] = control_plane->get_mesh_chip_id_from_physical_chip_id(dst_chip_id);
    TT_FATAL(
        src_mesh_id == dst_mesh_id,
        "Currently only the chips on the same mesh are supported. Src mesh id: {}, Dst mesh id: {}",
        src_mesh_id,
        dst_mesh_id);

    auto routing_directions = {RoutingDirection::N, RoutingDirection::S, RoutingDirection::E, RoutingDirection::W};
    std::optional<std::set<chan_id_t>> candidate_ethernet_cores;
    // mimic the 1d fabric connection setup steps to correctly find the candidate links
    for (const auto& direction : routing_directions) {
        auto neighbors = control_plane->get_intra_chip_neighbors(src_mesh_id, src_logical_chip_id, direction);
        if (neighbors.empty() || neighbors[0] != dst_logical_chip_id) {
            continue;
        }

        candidate_ethernet_cores =
            control_plane->get_active_fabric_eth_channels_in_direction(src_mesh_id, src_logical_chip_id, direction);
=======
std::vector<chan_id_t> get_ordered_fabric_eth_chans(chip_id_t chip_id, const std::set<chan_id_t>& eth_chans) {
    std::vector<std::pair<chan_id_t, CoreCoord>> ordered_eth_chans_cores;
    auto soc_desc = tt::tt_metal::MetalContext::instance().get_cluster().get_soc_desc(chip_id);
    for (const auto& chan : eth_chans) {
        ordered_eth_chans_cores.push_back(
            std::make_pair(chan, soc_desc.get_eth_core_for_channel(chan, CoordSystem::VIRTUAL)));
>>>>>>> 70883c91
    }

    std::sort(ordered_eth_chans_cores.begin(), ordered_eth_chans_cores.end(), [](const auto& a, const auto& b) {
        return a.second.x < b.second.x;
    });

    std::vector<chan_id_t> ordered_eth_chans;
    for (const auto& [chan, _] : ordered_eth_chans_cores) {
        ordered_eth_chans.push_back(chan);
    }
    return ordered_eth_chans;
}

}  // namespace tt::tt_fabric<|MERGE_RESOLUTION|>--- conflicted
+++ resolved
@@ -38,16 +38,23 @@
     return tt::tt_fabric::Topology::Linear;
 }
 
-<<<<<<< HEAD
-// TODO: We should store this somewhere instead of constantly regenerating
-tt::tt_fabric::FabricEriscDatamoverConfig get_1d_fabric_config() {
-    constexpr std::size_t edm_buffer_size =
-        tt::tt_fabric::FabricEriscDatamoverBuilder::default_packet_payload_size_bytes +
-        sizeof(tt::tt_fabric::PacketHeader);
-    auto control_plane = tt::tt_metal::MetalContext::instance().get_cluster().get_control_plane();
-    tt::tt_metal::FabricConfig fabric_config = tt::tt_metal::MetalContext::instance().get_cluster().get_fabric_config();
-    Topology topology = get_1d_topology(fabric_config);
-    return tt::tt_fabric::FabricEriscDatamoverConfig(edm_buffer_size, topology);
+std::vector<chan_id_t> get_ordered_fabric_eth_chans(chip_id_t chip_id, const std::set<chan_id_t>& eth_chans) {
+    std::vector<std::pair<chan_id_t, CoreCoord>> ordered_eth_chans_cores;
+    auto soc_desc = tt::tt_metal::MetalContext::instance().get_cluster().get_soc_desc(chip_id);
+    for (const auto& chan : eth_chans) {
+        ordered_eth_chans_cores.push_back(
+            std::make_pair(chan, soc_desc.get_eth_core_for_channel(chan, CoordSystem::VIRTUAL)));
+    }
+
+    std::sort(ordered_eth_chans_cores.begin(), ordered_eth_chans_cores.end(), [](const auto& a, const auto& b) {
+        return a.second.x < b.second.x;
+    });
+
+    std::vector<chan_id_t> ordered_eth_chans;
+    for (const auto& [chan, _] : ordered_eth_chans_cores) {
+        ordered_eth_chans.push_back(chan);
+    }
+    return ordered_eth_chans;
 }
 
 void set_routing_mode(RoutingMode routing_mode) {
@@ -81,60 +88,4 @@
     control_plane->set_routing_mode((RoutingMode)mode);
 }
 
-void append_fabric_connection_rt_args(
-    chip_id_t src_chip_id,
-    chip_id_t dst_chip_id,
-    uint32_t link_idx,
-    tt::tt_metal::Program& worker_program,
-    const CoreCoord& worker_core,
-    std::vector<uint32_t>& worker_args) {
-    TT_FATAL(
-        src_chip_id != dst_chip_id,
-        "Expected different src and dst chip ids but got same, src: {}, dst: {}",
-        src_chip_id,
-        dst_chip_id);
-
-    auto* control_plane = tt::tt_metal::MetalContext::instance().get_cluster().get_control_plane();
-
-    // for now, both the src and dest chips should be on the same mesh
-    auto [src_mesh_id, src_logical_chip_id] = control_plane->get_mesh_chip_id_from_physical_chip_id(src_chip_id);
-    auto [dst_mesh_id, dst_logical_chip_id] = control_plane->get_mesh_chip_id_from_physical_chip_id(dst_chip_id);
-    TT_FATAL(
-        src_mesh_id == dst_mesh_id,
-        "Currently only the chips on the same mesh are supported. Src mesh id: {}, Dst mesh id: {}",
-        src_mesh_id,
-        dst_mesh_id);
-
-    auto routing_directions = {RoutingDirection::N, RoutingDirection::S, RoutingDirection::E, RoutingDirection::W};
-    std::optional<std::set<chan_id_t>> candidate_ethernet_cores;
-    // mimic the 1d fabric connection setup steps to correctly find the candidate links
-    for (const auto& direction : routing_directions) {
-        auto neighbors = control_plane->get_intra_chip_neighbors(src_mesh_id, src_logical_chip_id, direction);
-        if (neighbors.empty() || neighbors[0] != dst_logical_chip_id) {
-            continue;
-        }
-
-        candidate_ethernet_cores =
-            control_plane->get_active_fabric_eth_channels_in_direction(src_mesh_id, src_logical_chip_id, direction);
-=======
-std::vector<chan_id_t> get_ordered_fabric_eth_chans(chip_id_t chip_id, const std::set<chan_id_t>& eth_chans) {
-    std::vector<std::pair<chan_id_t, CoreCoord>> ordered_eth_chans_cores;
-    auto soc_desc = tt::tt_metal::MetalContext::instance().get_cluster().get_soc_desc(chip_id);
-    for (const auto& chan : eth_chans) {
-        ordered_eth_chans_cores.push_back(
-            std::make_pair(chan, soc_desc.get_eth_core_for_channel(chan, CoordSystem::VIRTUAL)));
->>>>>>> 70883c91
-    }
-
-    std::sort(ordered_eth_chans_cores.begin(), ordered_eth_chans_cores.end(), [](const auto& a, const auto& b) {
-        return a.second.x < b.second.x;
-    });
-
-    std::vector<chan_id_t> ordered_eth_chans;
-    for (const auto& [chan, _] : ordered_eth_chans_cores) {
-        ordered_eth_chans.push_back(chan);
-    }
-    return ordered_eth_chans;
-}
-
 }  // namespace tt::tt_fabric