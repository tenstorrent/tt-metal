// SPDX-FileCopyrightText: © 2025 Tenstorrent AI ULC
//
// SPDX-License-Identifier: Apache-2.0

#include "topology_mapper.hpp"

#include <algorithm>
#include <unordered_set>
#include <limits>
#include <functional>

#include <tt-logger/tt-logger.hpp>
#include "tt_metal/fabric/physical_system_descriptor.hpp"
#include <tt-metalium/control_plane.hpp>
#include <tt-metalium/fabric_types.hpp>
#include "tt_metal/impl/context/metal_context.hpp"
#include <tt-metalium/distributed_context.hpp>
#include <chrono>
#include <thread>
#include <atomic>
#include <cstdlib>

namespace tt::tt_fabric {

namespace {
// Encodes a MeshId and MeshHostRankId into a single 64-bit value for transport.
std::uint64_t encode_mesh_id_and_rank(MeshId mesh_id, MeshHostRankId host_rank) {
    return (static_cast<std::uint64_t>(mesh_id.get()) << 32) | static_cast<std::uint64_t>(host_rank.get());
}

std::pair<MeshId, MeshHostRankId> decode_mesh_id_and_rank(std::uint64_t encoded_value) {
    return {
        MeshId{static_cast<std::uint32_t>(encoded_value >> 32)},
        MeshHostRankId{static_cast<std::uint32_t>(encoded_value & 0xFFFFFFFF)}};
}

// Encodes/decodes a FabricNodeId (mesh_id, chip_id) into/from a 64-bit value.
std::uint64_t encode_fabric_node_id(const FabricNodeId& fabric_node_id) {
    return (static_cast<std::uint64_t>(fabric_node_id.mesh_id.get()) << 32) |
           static_cast<std::uint64_t>(fabric_node_id.chip_id);
}

FabricNodeId decode_fabric_node_id(std::uint64_t encoded_value) {
    return FabricNodeId(
        MeshId{static_cast<std::uint32_t>(encoded_value >> 32)},
        static_cast<std::uint32_t>(encoded_value & 0xFFFFFFFF));
}

// Helper function to get timeout duration for topology mapping operations
std::chrono::duration<float> get_topology_mapping_timeout() {
    auto timeout = tt::tt_metal::MetalContext::instance().rtoptions().get_timeout_duration_for_operations();
    if (timeout.count() <= 0.0f) {
        timeout = std::chrono::duration<float>(60.0f);
    }
    return timeout;
}

// Generic timeout mechanism that can handle different types of operations
template <typename OperationType, typename... Args>
void execute_with_timeout(OperationType&& operation, const std::string& operation_description, Args&&... args) {
    auto timeout = get_topology_mapping_timeout();
    std::atomic<bool> operation_completed{false};
    std::atomic<bool> operation_failed{false};
    std::exception_ptr exception_ptr{nullptr};

    // Run operation in a separate thread
    std::thread operation_thread([&]() {
        try {
            operation(std::forward<Args>(args)...);
            operation_completed = true;
        } catch (...) {
            exception_ptr = std::current_exception();
            operation_failed = true;
        }
    });

    // Wait for completion or timeout
    auto start = std::chrono::steady_clock::now();
    while (!operation_completed && !operation_failed) {
        std::this_thread::yield();
        if (timeout.count() > 0.0f) {
            auto now = std::chrono::steady_clock::now();
            float elapsed = std::chrono::duration<float>(now - start).count();
            if (elapsed >= timeout.count()) {
                // Timeout occurred - detach the thread and throw an error
                operation_thread.detach();
                TT_THROW(
                    "Timeout while waiting for {} operation. One or more hosts may have failed.",
                    operation_description);
            }
        }
    }

    // Wait for thread to complete
    if (operation_thread.joinable()) {
        operation_thread.join();
    }

    // Re-throw any exception that occurred in the thread
    if (operation_failed && exception_ptr) {
        std::rethrow_exception(exception_ptr);
    }
}

// Specialized wrapper for request-based operations (like irecv)
template<typename RequestType>
void wait_for_request_with_timeout(RequestType& req, const std::string& operation_description, int rank) {
    auto timeout = get_topology_mapping_timeout();
    auto start = std::chrono::steady_clock::now();

    while (!req->test()) {
        std::this_thread::yield();
        if (timeout.count() > 0.0f) {
            auto now = std::chrono::steady_clock::now();
            float elapsed = std::chrono::duration<float>(now - start).count();
            if (elapsed >= timeout.count()) {
                req->cancel();
                TT_THROW(
                    "Timeout while waiting for {} from rank {}. Controller likely failed.",
                    operation_description,
                    rank);
            }
        }
    }
}

// Wrapper for all_gather operations
void all_gather_with_timeout(
    const std::shared_ptr<tt::tt_metal::distributed::multihost::DistributedContext>& context,
    tt::stl::Span<std::byte> send_buf,
    tt::stl::Span<std::byte> recv_buf,
    const std::string& operation_description) {
    execute_with_timeout(
        [&context](tt::stl::Span<std::byte> send, tt::stl::Span<std::byte> recv) {
            context->all_gather(send, recv);
        },
        operation_description,
        send_buf, recv_buf);
}
}  // namespace

FabricNodeId TopologyMapper::get_fabric_node_id_from_asic_id(tt::tt_metal::AsicID asic_id) const {
    return asic_id_to_fabric_node_id_.at(asic_id);
}

FabricNodeId TopologyMapper::get_fabric_node_id_from_physical_chip_id(ChipId physical_chip_id) const {
    auto it = physical_chip_id_to_asic_id_.find(physical_chip_id);
    TT_FATAL(it != physical_chip_id_to_asic_id_.end(), "Physical chip id {} not found in mapping", physical_chip_id);
    return asic_id_to_fabric_node_id_.at(it->second);
}

ChipId TopologyMapper::get_physical_chip_id_from_fabric_node_id(const FabricNodeId& fabric_node_id) const {
    auto asic_id = fabric_node_id_to_asic_id_.at(fabric_node_id);
    auto it = asic_id_to_physical_chip_id_.find(asic_id);
    TT_FATAL(
        it != asic_id_to_physical_chip_id_.end(), "Physical chip id not found for fabric node id {}", fabric_node_id);
    return it->second;
}

tt::tt_metal::AsicID TopologyMapper::get_asic_id_from_fabric_node_id(const FabricNodeId& fabric_node_id) const {
    return fabric_node_id_to_asic_id_.at(fabric_node_id);
}

TopologyMapper::TopologyMapper(
    const MeshGraph& mesh_graph,
    const tt::tt_metal::PhysicalSystemDescriptor& physical_system_descriptor,
    const LocalMeshBinding& local_mesh_binding) :
    mesh_graph_(mesh_graph),
    physical_system_descriptor_(physical_system_descriptor),
    local_mesh_binding_(local_mesh_binding),
    fixed_asic_position_pinnings_({}) {
    // Initialize containers; population will occur during build_mapping
    mesh_host_ranks_.clear();
    mesh_host_rank_coord_ranges_.clear();
    build_asic_physical_chip_id_mappings();
    build_mapping();
}

// Removed bus-id pinning constructor

TopologyMapper::TopologyMapper(
    const MeshGraph& mesh_graph,
    const tt::tt_metal::PhysicalSystemDescriptor& physical_system_descriptor,
    const LocalMeshBinding& local_mesh_binding,
    const std::vector<std::pair<AsicPosition, FabricNodeId>>& fixed_asic_position_pinnings) :
    mesh_graph_(mesh_graph),
    physical_system_descriptor_(physical_system_descriptor),
    local_mesh_binding_(local_mesh_binding),
    fixed_asic_position_pinnings_(fixed_asic_position_pinnings) {
    mesh_host_ranks_.clear();
    mesh_host_rank_coord_ranges_.clear();
    build_asic_physical_chip_id_mappings();
    build_mapping();
}

ChipId TopologyMapper::get_physical_chip_id_from_asic_id(tt::tt_metal::AsicID asic_id) const {
    auto asic_id_it = asic_id_to_physical_chip_id_.find(asic_id);
    TT_FATAL(asic_id_it != asic_id_to_physical_chip_id_.end(), "Physical chip id not found for ASIC id {}", asic_id);
    return asic_id_it->second;
}

void TopologyMapper::build_asic_physical_chip_id_mappings() {
    auto& cluster = tt::tt_metal::MetalContext::instance().get_cluster();
    for (const auto& [physical_chip_id, unique_id] : cluster.get_unique_chip_ids()) {
        tt::tt_metal::AsicID asic_id{unique_id};
        asic_id_to_physical_chip_id_.emplace(asic_id, physical_chip_id);
        physical_chip_id_to_asic_id_.emplace(physical_chip_id, asic_id);
    }

    // Check the physical chip asic ids from UMD cluster with the physical chip asic ids from the physical system descriptor
    for (const auto& [physical_chip_id, unique_id] : cluster.get_unique_chip_ids()) {
        tt::tt_metal::AsicID asic_id{unique_id};
        auto asic_ids_for_host = physical_system_descriptor_.get_asics_connected_to_host(physical_system_descriptor_.my_host_name());
        TT_FATAL(std::find(asic_ids_for_host.begin(), asic_ids_for_host.end(), asic_id) != asic_ids_for_host.end(), "Asic id {} in UMD cluster not found for in Physical System {}", asic_id, physical_system_descriptor_.my_host_name());
    }
}

void TopologyMapper::build_mapping() {
    log_debug(tt::LogFabric, "TopologyMapper: Building mapping between fabric node IDs and physical ASIC IDs");

    // Check that this is not a multi-mesh-per-host system not supported by this algorithm
    TT_FATAL(
        local_mesh_binding_.mesh_ids.size() == 1,
        "Multi-mesh-per-host systems are not supported by this algorithm, please use custom fabric topology via "
        "MetalContext::set_custom_fabric_topology");

    // Build host-to-mesh mapping via distributed all-gather of local bindings.
    auto mesh_id_host_names = build_host_mesh_mapping();

    auto asic_id_to_mesh_rank = build_asic_id_to_mesh_rank_mapping();
    auto fabric_node_id_to_mesh_rank = build_fabric_node_id_to_mesh_rank_mapping();

    // Only 1 host builds the mapping the rest will wait and use the mapping from the 1st host
    if (*tt::tt_metal::MetalContext::instance().global_distributed_context().rank() == 0) {
        // Build logical and physical adjacency maps
        auto adjacency_map_logical = build_adjacency_map_logical(mesh_id_host_names);
        auto adjacency_map_physical = build_adjacency_map_physical(mesh_id_host_names);

        print_logical_adjacency_map(adjacency_map_logical);
        print_physical_adjacency_map(adjacency_map_physical);

        // Use sat solver algo to preserve the logical connectivity in the physical topology
        for (const auto& mesh_id : mesh_graph_.get_mesh_ids()) {
            populate_fabric_node_id_to_asic_id_mappings(
                mesh_id,
                adjacency_map_physical.at(mesh_id),
                adjacency_map_logical.at(mesh_id),
                asic_id_to_mesh_rank.at(mesh_id),
                fabric_node_id_to_mesh_rank.at(mesh_id));
        }

        // Broadcast the mapping to all hosts
        broadcast_mapping_to_all_hosts();
    } else {
        // Wait for the 1st host to build the mapping
        receive_mapping_from_host(0);
    }

    // Build host rank containers now that mapping is complete
    rebuild_host_rank_structs_from_mapping(asic_id_to_mesh_rank);
}

std::unordered_map<MeshId, std::unordered_set<HostName>> TopologyMapper::build_host_mesh_mapping() const {
    std::unordered_map<MeshId, std::unordered_set<HostName>> mesh_id_to_hosts;

    // Gather (mesh_id, host_rank) for ALL meshes owned by each rank, but only if multi-host.
    auto global_context = tt::tt_metal::MetalContext::instance().get_distributed_context_ptr();
    const std::size_t world_size = *global_context->size();

    // Single-host or uninitialized distributed context: compute mapping locally without any collectives
    if (world_size <= 1) {
        for (const auto& mesh_id : local_mesh_binding_.mesh_ids) {
            mesh_id_to_hosts[mesh_id].insert(physical_system_descriptor_.my_host_name());
        }
        return mesh_id_to_hosts;
    }

    // Build MPI rank -> host name map using PhysicalSystemDescriptor's rank mapping.
    std::vector<HostName> rank_to_host(world_size);
    for (const auto& host : physical_system_descriptor_.get_all_hostnames()) {
        auto rank = physical_system_descriptor_.get_rank_for_hostname(host);
        if (rank < rank_to_host.size()) {
            rank_to_host[rank] = host;
        }
    }

    // 1) All-gather counts (how many meshes each rank owns)
    const std::uint32_t local_count = static_cast<std::uint32_t>(local_mesh_binding_.mesh_ids.size());
    std::vector<std::uint32_t> counts(world_size, 0);
    all_gather_with_timeout(
        global_context,
        ttsl::Span<std::byte>(
            reinterpret_cast<std::byte*>(const_cast<std::uint32_t*>(&local_count)), sizeof(std::uint32_t)),
        ttsl::as_writable_bytes(ttsl::Span<std::uint32_t>(counts.data(), counts.size())),
        "mesh count all_gather");

    const std::uint32_t max_count = counts.empty() ? 0 : *std::max_element(counts.begin(), counts.end());

    // 2) All-gather fixed-width list of encoded (mesh_id, host_rank) per rank
    const std::uint64_t sentinel = std::numeric_limits<std::uint64_t>::max();
    std::vector<std::uint64_t> send_values(max_count, sentinel);
    for (std::uint32_t i = 0; i < local_count; ++i) {
        send_values[i] = encode_mesh_id_and_rank(local_mesh_binding_.mesh_ids[i], local_mesh_binding_.host_rank);
    }

    std::vector<std::uint64_t> gathered(static_cast<std::size_t>(world_size) * max_count, sentinel);
    if (max_count > 0) {
        all_gather_with_timeout(
            global_context,
            ttsl::Span<std::byte>(
                reinterpret_cast<std::byte*>(send_values.data()), send_values.size() * sizeof(std::uint64_t)),
            ttsl::as_writable_bytes(ttsl::Span<std::uint64_t>(gathered.data(), gathered.size())),
            "mesh binding all_gather");
    }

    // 3) Populate mesh_id_to_hosts using gathered data and counts
    for (std::size_t mpi_rank = 0; mpi_rank < world_size; ++mpi_rank) {
        const auto entries_for_rank = counts[mpi_rank];
        for (std::uint32_t j = 0; j < entries_for_rank; ++j) {
            const auto encoded = gathered[(mpi_rank * max_count) + j];
            if (encoded == sentinel) {
                continue;
            }
            const auto [mesh_id, host_rank] = decode_mesh_id_and_rank(encoded);
            const auto& host_name = rank_to_host.at(mpi_rank);
            mesh_id_to_hosts[mesh_id].insert(host_name);
        }
    }

    return mesh_id_to_hosts;
}

std::unordered_map<MeshId, std::unordered_map<FabricNodeId, MeshHostRankId>>
TopologyMapper::build_fabric_node_id_to_mesh_rank_mapping() const {
    std::unordered_map<MeshId, std::unordered_map<FabricNodeId, MeshHostRankId>> mapping;
    for (const auto& mesh_id : mesh_graph_.get_mesh_ids()) {
        for (const auto& [_, chip_id] : mesh_graph_.get_chip_ids(mesh_id)) {
            auto host_rank = mesh_graph_.get_host_rank_for_chip(mesh_id, chip_id);
            TT_FATAL(host_rank.has_value(), "Fabric node id {} not found", FabricNodeId(mesh_id, chip_id));
            mapping[mesh_id][FabricNodeId(mesh_id, chip_id)] = host_rank.value();
        }
    }
    return mapping;
}

std::unordered_map<MeshId, std::unordered_map<tt::tt_metal::AsicID, MeshHostRankId>>
TopologyMapper::build_asic_id_to_mesh_rank_mapping() const {
    std::unordered_map<MeshId, std::unordered_map<tt::tt_metal::AsicID, MeshHostRankId>> mapping;
    auto global_context = tt::tt_metal::MetalContext::instance().get_distributed_context_ptr();
    const std::size_t world_size = *global_context->size();

    if (world_size <= 1) {
        for (const auto& mesh_id : local_mesh_binding_.mesh_ids) {
            for (const auto& asic_id :
                 physical_system_descriptor_.get_asics_connected_to_host(physical_system_descriptor_.my_host_name())) {
                mapping[mesh_id][asic_id] = local_mesh_binding_.host_rank;
            }
        }
        return mapping;
    }

    std::vector<HostName> rank_to_host(world_size);
    for (const auto& host : physical_system_descriptor_.get_all_hostnames()) {
        auto rank = physical_system_descriptor_.get_rank_for_hostname(host);
        if (rank < rank_to_host.size()) {
            rank_to_host[rank] = host;
        }
    }

    const std::uint32_t local_count = static_cast<std::uint32_t>(local_mesh_binding_.mesh_ids.size());
    std::vector<std::uint32_t> counts(world_size, 0);
    all_gather_with_timeout(
        global_context,
        ttsl::Span<std::byte>(
            reinterpret_cast<std::byte*>(const_cast<std::uint32_t*>(&local_count)), sizeof(std::uint32_t)),
        ttsl::as_writable_bytes(ttsl::Span<std::uint32_t>(counts.data(), counts.size())),
        "mesh count all_gather");

    const std::uint32_t max_count = counts.empty() ? 0 : *std::max_element(counts.begin(), counts.end());

    const std::uint64_t sentinel = std::numeric_limits<std::uint64_t>::max();
    std::vector<std::uint64_t> send_values(max_count, sentinel);
    for (std::uint32_t i = 0; i < local_count; ++i) {
        send_values[i] = encode_mesh_id_and_rank(local_mesh_binding_.mesh_ids[i], local_mesh_binding_.host_rank);
    }

    std::vector<std::uint64_t> gathered(static_cast<std::size_t>(world_size) * max_count, sentinel);
    if (max_count > 0) {
        all_gather_with_timeout(
            global_context,
            ttsl::Span<std::byte>(
                reinterpret_cast<std::byte*>(send_values.data()), send_values.size() * sizeof(std::uint64_t)),
            ttsl::as_writable_bytes(ttsl::Span<std::uint64_t>(gathered.data(), gathered.size())),
            "mesh binding all_gather");
    }

    for (std::size_t mpi_rank = 0; mpi_rank < world_size; ++mpi_rank) {
        const auto entries_for_rank = counts[mpi_rank];
        for (std::uint32_t j = 0; j < entries_for_rank; ++j) {
            const auto encoded = gathered[(mpi_rank * max_count) + j];
            if (encoded == sentinel) {
                continue;
            }
            const auto [mesh_id, host_rank] = decode_mesh_id_and_rank(encoded);
            const auto& host_name = rank_to_host.at(mpi_rank);
            auto asics = physical_system_descriptor_.get_asics_connected_to_host(host_name);
            for (const auto& asic : asics) {
                mapping[mesh_id][asic] = host_rank;
            }
        }
    }
    return mapping;
}

std::unordered_map<MeshId, LogicalAdjacencyMap> TopologyMapper::build_adjacency_map_logical(
    HostMeshMapping& mesh_id_to_host_names) const {
    std::unordered_map<MeshId, LogicalAdjacencyMap> adjacency_map;

    auto get_local_adjacents = [&](tt::tt_fabric::FabricNodeId fabric_node_id, MeshId mesh_id) {
        auto adjacent_map = mesh_graph_.get_intra_mesh_connectivity()[*mesh_id][fabric_node_id.chip_id];

        std::vector<tt::tt_fabric::FabricNodeId> adjacents;
        for (const auto& [neighbor_chip_id, edge] : adjacent_map) {
            adjacents.push_back(tt::tt_fabric::FabricNodeId(mesh_id, neighbor_chip_id));
        }
        return adjacents;
    };

    for (const auto& [mesh_id, _] : mesh_id_to_host_names) {
        LogicalAdjacencyMap logical_adjacency_map;
        for (const auto& [_, chip_id] : mesh_graph_.get_chip_ids(mesh_id)) {
            auto fabric_node_id = tt::tt_fabric::FabricNodeId(mesh_id, chip_id);
            logical_adjacency_map[fabric_node_id] = get_local_adjacents(fabric_node_id, mesh_id);
        }
        adjacency_map[mesh_id] = logical_adjacency_map;
    }

    return adjacency_map;
}

std::unordered_map<MeshId, PhysicalAdjacencyMap> TopologyMapper::build_adjacency_map_physical(
    HostMeshMapping& mesh_id_to_host_names) const {
    std::unordered_map<MeshId, PhysicalAdjacencyMap> adjacency_map;

    auto get_local_adjacents =
        [&](tt::tt_metal::AsicID asic_id, MeshId mesh_id, const std::unordered_set<HostName>& mesh_hostnames) {
            std::vector<tt::tt_metal::AsicID> adjacents;
            for (const auto& neighbor : physical_system_descriptor_.get_asic_neighbors(asic_id)) {
                // Make sure that the neighbor is in the mesh
                if (mesh_hostnames.contains(physical_system_descriptor_.get_host_name_for_asic(neighbor))) {
                    adjacents.push_back(neighbor);
                }
            }
            return adjacents;
        };

    for (const auto& [mesh_id, mesh_hostnames] : mesh_id_to_host_names) {
        PhysicalAdjacencyMap physical_adjacency_map;
        for (const auto& host_name : mesh_hostnames) {
            for (const auto& asic_id : physical_system_descriptor_.get_asics_connected_to_host(host_name)) {
                physical_adjacency_map[asic_id] = get_local_adjacents(asic_id, mesh_id, mesh_hostnames);
            }
        }
        adjacency_map[mesh_id] = physical_adjacency_map;
    }

    return adjacency_map;
}

// NOTE: This mapping algorithm uses nested lambdas and deep control flow for
// pruning and search. Refactoring would be non-trivial and risks regressions,
// so we suppress the cognitive-complexity check for this function.
// NOLINTBEGIN(readability-function-cognitive-complexity)
void TopologyMapper::populate_fabric_node_id_to_asic_id_mappings(
    const MeshId mesh_id,
    const PhysicalAdjacencyMap& adjacency_map_physical,
    const LogicalAdjacencyMap& adjacency_map_logical,
    const std::unordered_map<tt::tt_metal::AsicID, MeshHostRankId>& asic_id_to_mesh_rank,
    const std::unordered_map<FabricNodeId, MeshHostRankId>& fabric_node_id_to_mesh_rank) {
    auto& phys_adj = adjacency_map_physical;
    auto& log_adj = adjacency_map_logical;

    std::vector<FabricNodeId> log_nodes;
    for (const auto& p : log_adj) {
        log_nodes.push_back(p.first);
    }

    std::vector<tt::tt_metal::AsicID> phys_nodes;
    for (const auto& p : phys_adj) {
        phys_nodes.push_back(p.first);
    }

    size_t n_log = log_nodes.size();
    size_t n_phys = phys_nodes.size();

    TT_FATAL(
        n_log <= n_phys,
        "Graph specified in MGD is larger than the discovered physical topology for mesh {}, please modify your "
        "MGD or use ./build/test/tt_metal/tt_fabric/test_system_health to check if all chips are connected",
        mesh_id.get());

    std::unordered_map<FabricNodeId, size_t> log_to_idx;
    for (size_t i = 0; i < n_log; ++i) {
        log_to_idx[log_nodes[i]] = i;
    }

    std::vector<std::vector<size_t>> log_adj_idx(n_log);
    for (size_t i = 0; i < n_log; ++i) {
        for (const auto& neigh : log_adj.at(log_nodes[i])) {
            log_adj_idx[i].push_back(log_to_idx.at(neigh));
        }
        std::sort(log_adj_idx[i].begin(), log_adj_idx[i].end());
    }

    std::unordered_map<tt::tt_metal::AsicID, size_t> phys_to_idx;
    for (size_t i = 0; i < n_phys; ++i) {
        phys_to_idx[phys_nodes[i]] = i;
    }

    std::vector<std::vector<size_t>> phys_adj_idx(n_phys);
    for (size_t i = 0; i < n_phys; ++i) {
        for (const auto& neigh : phys_adj.at(phys_nodes[i])) {
            auto it = phys_to_idx.find(neigh);
            if (it != phys_to_idx.end()) {
                phys_adj_idx[i].push_back(it->second);
            }
        }
        std::sort(phys_adj_idx[i].begin(), phys_adj_idx[i].end());
    }

    // mapping[logical_index] = physical_index
    std::vector<int> mapping(n_log, -1);
    std::vector<bool> used(n_phys, false);

    // Precompute degrees for pruning (needed for early checks on pinned nodes)
    std::vector<size_t> log_deg(n_log, 0);
    for (size_t i = 0; i < n_log; ++i) {
        log_deg[i] = log_adj_idx[i].size();
    }
    std::vector<size_t> phys_deg(n_phys, 0);
    for (size_t j = 0; j < n_phys; ++j) {
        phys_deg[j] = phys_adj_idx[j].size();
    }

    // Emit initial stats for debugging
    auto emit_degree_hist = [&](const std::vector<size_t>& degs) {
        std::map<size_t, size_t> hist;
        for (auto d : degs) {
            hist[d]++;
        }
        std::string s = "{";
        bool first = true;
        for (const auto& [d, c] : hist) {
            if (!first) {
                s += ", ";
            }
            first = false;
            s += std::to_string(d) + ":" + std::to_string(c);
        }
        s += "}";
        return s;
    };
    log_info(
        tt::LogFabric,
        "TopologyMapper mapping start (mesh={}): n_log={}, n_phys={}, log_deg_hist={}, phys_deg_hist={}",
        mesh_id.get(),
        n_log,
        n_phys,
        emit_degree_hist(log_deg),
        emit_degree_hist(phys_deg));

    // Candidate restrictions for logical indices pinned by ASIC position (tray, location).
    // If entry is empty, no restriction; otherwise, only listed physical indices are allowed.
    std::vector<std::vector<size_t>> restricted_phys_indices_for_logical(n_log);
    if (!fixed_asic_position_pinnings_.empty()) {
        // Validate uniqueness of pins for this mesh and apply
        std::unordered_map<FabricNodeId, AsicPosition> first_pinnings;

        for (const auto& [pos, fabric_node] : fixed_asic_position_pinnings_) {
            if (fabric_node.mesh_id != mesh_id) {
                continue;  // pin for another mesh
            }

            TT_FATAL(
                log_to_idx.find(fabric_node) != log_to_idx.end(),
                "Pinned fabric node {} not found in logical mesh {}",
                fabric_node,
                mesh_id.get());

            auto [it, inserted] = first_pinnings.try_emplace(fabric_node, pos);
            if (!inserted) {
                const auto& prev_pos = it->second;
                TT_THROW(
                    "Fabric node {} in mesh {} is pinned to multiple ASIC positions: (tray {}, loc {}) and (tray "
                    "{}, loc {})",
                    fabric_node,
                    mesh_id.get(),
                    *prev_pos.first,
                    *prev_pos.second,
                    *pos.first,
                    *pos.second);
            }

            // Find matching physical indices in this mesh for the pinned ASIC position (across any host)
            std::vector<size_t> matches;
            for (size_t j = 0; j < n_phys; ++j) {
                auto asic = phys_nodes[j];
                auto tray = physical_system_descriptor_.get_tray_id(asic);
                auto loc = physical_system_descriptor_.get_asic_location(asic);
                if (tray == pos.first && loc == pos.second) {
                    matches.push_back(j);
                }
            }

            if (matches.empty()) {
                TT_THROW(
                    "Pinned ASIC position (tray {}, loc {}) not found among physical ASICs participating in mesh "
                    "{}.",
                    *pos.first,
                    *pos.second,
                    mesh_id.get());
            }

            size_t li = log_to_idx.at(fabric_node);
            restricted_phys_indices_for_logical[li] = std::move(matches);
        }
    }

    // Degrees already computed above

<<<<<<< HEAD
    // Fast path: if logical graph is a single path (two endpoints with degree 1; all others degree <=2),
    // map it using a linear path-extension DFS over the physical graph to avoid heavy general search.
    auto try_fast_path_for_logical_chain = [&]() -> bool {
        std::vector<size_t> endpoints;
=======
        // Precompute degrees for pruning (needed for early checks on pinned nodes)
        std::vector<size_t> log_deg(n_log, 0);
>>>>>>> 8c2e7cfc
        for (size_t i = 0; i < n_log; ++i) {
            if (log_deg[i] == 1) {
                endpoints.push_back(i);
            }
            if (log_deg[i] > 2) {
                return false;
            }
        }
        if (endpoints.size() != 2) {
            return false;
        }

<<<<<<< HEAD
        // Build ordered logical path indices from one endpoint
        std::vector<size_t> log_order;
        log_order.reserve(n_log);
        std::vector<bool> seen(n_log, false);
        size_t curr = endpoints[0];
        size_t prev = n_log;  // sentinel
        for (size_t k = 0; k < n_log; ++k) {
            log_order.push_back(curr);
            seen[curr] = true;
            size_t next_candidate = n_log;
            for (size_t nb : log_adj_idx[curr]) {
                if (nb != prev && !seen[nb]) {
                    next_candidate = nb;
                    break;
=======
        // Emit initial stats for debugging
        auto emit_degree_hist = [&](const std::vector<size_t>& degs) {
            std::map<size_t, size_t> hist;
            for (auto d : degs) {
                hist[d]++;
            }
            std::string s = "{";
            bool first = true;
            for (const auto& [d, c] : hist) {
                if (!first) {
                    s += ", ";
                }
                first = false;
                s += std::to_string(d) + ":" + std::to_string(c);
            }
            s += "}";
            return s;
        };
        log_info(
            tt::LogFabric,
            "TopologyMapper mapping start (mesh={}): n_log={}, n_phys={}, log_deg_hist={}, phys_deg_hist={}",
            mesh_id.get(),
            n_log,
            n_phys,
            emit_degree_hist(log_deg),
            emit_degree_hist(phys_deg));

        // Candidate restrictions for logical indices pinned by ASIC position (tray, location).
        // If entry is empty, no restriction; otherwise, only listed physical indices are allowed.
        std::vector<std::vector<size_t>> restricted_phys_indices_for_logical(n_log);
        if (!fixed_asic_position_pinnings_.empty()) {
            // Validate uniqueness of pins for this mesh and apply
            std::unordered_map<FabricNodeId, AsicPosition> first_pinnings;

            for (const auto& [pos, fabric_node] : fixed_asic_position_pinnings_) {
                if (fabric_node.mesh_id != mesh_id) {
                    continue;  // pin for another mesh
                }

                TT_FATAL(
                    log_to_idx.find(fabric_node) != log_to_idx.end(),
                    "Pinned fabric node {} not found in logical mesh {}",
                    fabric_node,
                    mesh_id.get());

                auto [it, inserted] = first_pinnings.try_emplace(fabric_node, pos);
                if (!inserted) {
                    const auto& prev_pos = it->second;
                    TT_THROW(
                        "Fabric node {} in mesh {} is pinned to multiple ASIC positions: (tray {}, loc {}) and (tray "
                        "{}, loc {})",
                        fabric_node,
                        mesh_id.get(),
                        *prev_pos.first,
                        *prev_pos.second,
                        *pos.first,
                        *pos.second);
                }

                // Find matching physical indices in this mesh for the pinned ASIC position (across any host)
                std::vector<size_t> matches;
                for (size_t j = 0; j < n_phys; ++j) {
                    auto asic = phys_nodes[j];
                    auto tray = physical_system_descriptor_.get_tray_id(asic);
                    auto loc = physical_system_descriptor_.get_asic_location(asic);
                    if (tray == pos.first && loc == pos.second) {
                        matches.push_back(j);
                    }
                }

                if (matches.empty()) {
                    TT_THROW(
                        "Pinned ASIC position (tray {}, loc {}) not found among physical ASICs participating in mesh "
                        "{}.",
                        *pos.first,
                        *pos.second,
                        mesh_id.get());
                }

                size_t li = log_to_idx.at(fabric_node);
                restricted_phys_indices_for_logical[li] = std::move(matches);
            }
        }

        // Degrees already computed above

        // Fast path: if logical graph is a single path (two endpoints with degree 1; all others degree <=2),
        // map it using a linear path-extension DFS over the physical graph to avoid heavy general search.
        auto try_fast_path_for_logical_chain = [&]() -> bool {
            std::vector<size_t> endpoints;
            for (size_t i = 0; i < n_log; ++i) {
                if (log_deg[i] == 1) {
                    endpoints.push_back(i);
                }
                if (log_deg[i] > 2) {
                    return false;
                }
            }
            if (endpoints.size() != 2) {
                return false;
            }

            // Build ordered logical path indices from one endpoint
            std::vector<size_t> log_order;
            log_order.reserve(n_log);
            std::vector<bool> seen(n_log, false);
            size_t curr = endpoints[0];
            size_t prev = n_log;  // sentinel
            for (size_t k = 0; k < n_log; ++k) {
                log_order.push_back(curr);
                seen[curr] = true;
                size_t next_candidate = n_log;
                for (size_t nb : log_adj_idx[curr]) {
                    if (nb != prev && !seen[nb]) {
                        next_candidate = nb;
                        break;
                    }
                }
                prev = curr;
                curr = next_candidate;
                if (k + 1 < n_log && curr == n_log) {
                    return false;  // disconnected
                }
            }

            // Reachability check helper to prevent dead-ends
            auto reachable_unused_count = [&](size_t start_phys) -> size_t {
                std::vector<char> vis(n_phys, 0);
                std::vector<size_t> q;
                q.reserve(n_phys);
                if (used[start_phys]) {
                    return 0;
                }
                q.push_back(start_phys);
                vis[start_phys] = 1;
                size_t qi = 0;
                size_t cnt = 0;
                while (qi < q.size()) {
                    size_t u = q[qi++];
                    cnt++;
                    for (size_t v : phys_adj_idx[u]) {
                        if (!vis[v] && !used[v]) {
                            vis[v] = 1;
                            q.push_back(v);
                        }
                    }
                }
                return cnt;
            };

            std::function<bool(size_t, size_t)> place = [&](size_t idx_in_path, size_t prev_phys) -> bool {
                if (idx_in_path == n_log) {
                    return true;
                }
                size_t li = log_order[idx_in_path];
                if (idx_in_path == 0) {
                    // Symmetry break: iterate physical starts in deterministic order
                    for (size_t pj = 0; pj < n_phys; ++pj) {
                        if (used[pj]) {
                            continue;
                        }
                        if (phys_deg[pj] < log_deg[li]) {
                            continue;
                        }
                        used[pj] = true;
                        mapping[li] = static_cast<int>(pj);
                        bool ok = place(idx_in_path + 1, pj);
                        if (ok) {
                            return true;
                        }
                        mapping[li] = -1;
                        used[pj] = false;
                    }
                    return false;
                } else {
                    // Next must be an unused neighbor of prev_phys
                    // Early capacity check: remaining logicals must fit in reachable component from some neighbor
                    size_t remain = n_log - idx_in_path;
                    for (size_t pj : phys_adj_idx[prev_phys]) {
                        if (used[pj]) {
                            continue;
                        }
                        if (phys_deg[pj] < log_deg[li]) {
                            continue;
                        }
                        // Reachability pruning
                        size_t reach = reachable_unused_count(pj);
                        if (reach < remain) {
                            continue;
                        }
                        used[pj] = true;
                        mapping[li] = static_cast<int>(pj);
                        if (place(idx_in_path + 1, pj)) {
                            return true;
                        }
                        mapping[li] = -1;
                        used[pj] = false;
                    }
                    return false;
                }
            };

            bool ok = place(0, n_phys);
            if (ok) {
                log_info(tt::LogFabric, "Fast-path path-graph mapping succeeded for mesh {}", mesh_id.get());
            } else {
                log_debug(tt::LogFabric, "Fast-path path-graph mapping failed; falling back to general DFS");
            }
            return ok;
        };

        if (try_fast_path_for_logical_chain()) {
            // mapping already populated; build maps
            for (size_t i = 0; i < n_log; ++i) {
                TT_FATAL(mapping[i] >= 0, "Internal error: fast-path produced incomplete mapping");
                FabricNodeId fn = log_nodes[i];
                tt::tt_metal::AsicID asic = phys_nodes[static_cast<size_t>(mapping[i])];
                fabric_node_id_to_asic_id_.emplace(fn, asic);
                asic_id_to_fabric_node_id_.emplace(asic, fn);
            }
            continue;  // next mesh
        }

        // We'll select the next logical node dynamically: pick the unmapped node
        // with the most already-mapped neighbors (most-constraining). Tie-break by MRV.
        // Additional tie-break: when no neighbors are mapped yet, prefer lower-degree (endpoints first)
        auto select_next_logical = [&](const std::vector<int>& mapping_ref, const std::vector<bool>& used_ref) {
            size_t best_li = n_log;
            size_t best_mapped_neigh = 0;
            size_t best_cand_count = (std::numeric_limits<size_t>::max)();
            size_t best_log_deg = (std::numeric_limits<size_t>::max)();

            for (size_t li = 0; li < n_log; ++li) {
                if (mapping_ref[li] != -1) {
                    continue;
>>>>>>> 8c2e7cfc
                }
            }
            prev = curr;
            curr = next_candidate;
            if (k + 1 < n_log && curr == n_log) {
                return false;  // disconnected
            }
        }

        // Reachability check helper to prevent dead-ends
        auto reachable_unused_count = [&](size_t start_phys) -> size_t {
            std::vector<char> vis(n_phys, 0);
            std::vector<size_t> q;
            q.reserve(n_phys);
            if (used[start_phys]) {
                return 0;
            }
            q.push_back(start_phys);
            vis[start_phys] = 1;
            size_t qi = 0;
            size_t cnt = 0;
            while (qi < q.size()) {
                size_t u = q[qi++];
                cnt++;
                for (size_t v : phys_adj_idx[u]) {
                    if (!vis[v] && !used[v]) {
                        vis[v] = 1;
                        q.push_back(v);
                    }
                }
            }
            return cnt;
        };

        std::function<bool(size_t, size_t)> place = [&](size_t idx_in_path, size_t prev_phys) -> bool {
            if (idx_in_path == n_log) {
                return true;
            }
            size_t li = log_order[idx_in_path];
            if (idx_in_path == 0) {
                // Symmetry break: iterate physical starts in deterministic order
                for (size_t pj = 0; pj < n_phys; ++pj) {
                    if (used[pj]) {
                        continue;
                    }
                    if (phys_deg[pj] < log_deg[li]) {
                        continue;
                    }
                    used[pj] = true;
                    mapping[li] = static_cast<int>(pj);
                    bool ok = place(idx_in_path + 1, pj);
                    if (ok) {
                        return true;
                    }
                    mapping[li] = -1;
                    used[pj] = false;
                }
<<<<<<< HEAD
                return false;
            } else {
                // Next must be an unused neighbor of prev_phys
                // Early capacity check: remaining logicals must fit in reachable component from some neighbor
                size_t remain = n_log - idx_in_path;
                for (size_t pj : phys_adj_idx[prev_phys]) {
                    if (used[pj]) {
                        continue;
                    }
                    if (phys_deg[pj] < log_deg[li]) {
                        continue;
                    }
                    // Reachability pruning
                    size_t reach = reachable_unused_count(pj);
                    if (reach < remain) {
                        continue;
                    }
                    used[pj] = true;
                    mapping[li] = static_cast<int>(pj);
                    if (place(idx_in_path + 1, pj)) {
                        return true;
                    }
                    mapping[li] = -1;
                    used[pj] = false;
=======
                if (best_li == n_log || mapped_neigh_count > best_mapped_neigh ||
                    (mapped_neigh_count == best_mapped_neigh &&
                     ((best_mapped_neigh == 0 && log_deg[li] < best_log_deg) ||
                      (best_mapped_neigh != 0 && cand_count < best_cand_count)))) {
                    best_li = li;
                    best_mapped_neigh = mapped_neigh_count;
                    best_cand_count = cand_count;
                    best_log_deg = log_deg[li];
>>>>>>> 8c2e7cfc
                }
                return false;
            }
        };

        bool ok = place(0, n_phys);
        if (ok) {
            log_info(tt::LogFabric, "Fast-path path-graph mapping succeeded for mesh {}", mesh_id.get());
        } else {
            log_debug(tt::LogFabric, "Fast-path path-graph mapping failed; falling back to general DFS");
        }
        return ok;
    };

    if (try_fast_path_for_logical_chain()) {
        // mapping already populated; build maps
        for (size_t i = 0; i < n_log; ++i) {
            TT_FATAL(mapping[i] >= 0, "Internal error: fast-path produced incomplete mapping");
            FabricNodeId fn = log_nodes[i];
            tt::tt_metal::AsicID asic = phys_nodes[static_cast<size_t>(mapping[i])];
            fabric_node_id_to_asic_id_.emplace(fn, asic);
            asic_id_to_fabric_node_id_.emplace(asic, fn);
        }
        return;  // next mesh
    }

    // We'll select the next logical node dynamically: pick the unmapped node
    // with the most already-mapped neighbors (most-constraining). Tie-break by MRV.
    // Additional tie-break: when no neighbors are mapped yet, prefer lower-degree (endpoints first)
    auto select_next_logical = [&](const std::vector<int>& mapping_ref, const std::vector<bool>& used_ref) {
        size_t best_li = n_log;
        size_t best_mapped_neigh = 0;
        size_t best_cand_count = (std::numeric_limits<size_t>::max)();
        size_t best_log_deg = (std::numeric_limits<size_t>::max)();

        for (size_t li = 0; li < n_log; ++li) {
            if (mapping_ref[li] != -1) {
                continue;
            }
            size_t mapped_neigh_count = 0;
            for (size_t v : log_adj_idx[li]) {
                if (mapping_ref[v] != -1) {
                    mapped_neigh_count++;
                }
            }
<<<<<<< HEAD
            // Compute candidate count under current partial assignment
            size_t cand_count = 0;
            for (size_t j = 0; j < n_phys; ++j) {
                if (used_ref[j] || phys_deg[j] < log_deg[li]) {
                    continue;
                }
                bool ok_local = true;
                for (size_t v : log_adj_idx[li]) {
                    int pj = mapping_ref[v];
                    if (pj == -1) {
                        continue;
                    }
                    // logical edge must be present physically
                    if (!std::binary_search(phys_adj_idx[j].begin(), phys_adj_idx[j].end(), static_cast<size_t>(pj))) {
                        ok_local = false;
                        break;
                    }
                }
                if (ok_local) {
                    cand_count++;
                }
            }
            if (best_li == n_log || mapped_neigh_count > best_mapped_neigh ||
                (mapped_neigh_count == best_mapped_neigh &&
                 ((best_mapped_neigh == 0 && log_deg[li] < best_log_deg) ||
                  (best_mapped_neigh != 0 && cand_count < best_cand_count)))) {
                best_li = li;
                best_mapped_neigh = mapped_neigh_count;
                best_cand_count = cand_count;
                best_log_deg = log_deg[li];
=======
            return h;
        };

        // Debug counters and timing for visibility into search behavior
        std::size_t dfs_calls = 0;
        auto dfs_start = std::chrono::steady_clock::now();

        std::function<bool(size_t)> dfs = [&](size_t pos) -> bool {
            if (pos == n_log) {
                return true;
>>>>>>> 8c2e7cfc
            }
        }
        return best_li;
    };

<<<<<<< HEAD
    // Memoization of failed states: include prefix mapping to avoid false negatives
    std::unordered_set<std::uint64_t> failed_states;
    auto hash_state = [&](size_t /*pos*/) -> std::uint64_t {
        const std::uint64_t fnv_offset = 1469598103934665603ull;
        const std::uint64_t fnv_prime = 1099511628211ull;
        std::uint64_t h = fnv_offset;
        for (size_t li = 0; li < n_log; ++li) {
            if (mapping[li] != -1) {
                std::uint64_t pairh =
                    (static_cast<std::uint64_t>(li) << 32) ^ static_cast<std::uint64_t>(mapping[li] + 1);
                h ^= pairh;
                h *= fnv_prime;
=======
            // Periodic progress logging to help diagnose search blow-ups
            dfs_calls++;
            if ((dfs_calls & ((1u << 18) - 1)) == 0) {  // every ~262k calls
                std::size_t assigned = 0;
                for (auto v : mapping) {
                    assigned += (v != -1);
                }
                auto now = std::chrono::steady_clock::now();
                auto ms = std::chrono::duration_cast<std::chrono::milliseconds>(now - dfs_start).count();
                log_info(
                    tt::LogFabric,
                    "TopologyMapper DFS progress: calls={}, assigned={}/{}, failed_states={}, elapsed_ms={}",
                    dfs_calls,
                    assigned,
                    n_log,
                    failed_states.size(),
                    ms);
            }

            std::uint64_t key = hash_state(pos);
            if (failed_states.find(key) != failed_states.end()) {
                return false;
>>>>>>> 8c2e7cfc
            }
        }
        return h;
    };

<<<<<<< HEAD
    // Debug counters and timing for visibility into search behavior
    std::size_t dfs_calls = 0;
    auto dfs_start = std::chrono::steady_clock::now();

    std::function<bool(size_t)> dfs = [&](size_t pos) -> bool {
        if (pos == n_log) {
            return true;
        }

        // Periodic progress logging to help diagnose search blow-ups
        dfs_calls++;
        if ((dfs_calls & ((1u << 18) - 1)) == 0) {  // every ~262k calls
            std::size_t assigned = 0;
            for (auto v : mapping) {
                assigned += (v != -1);
=======
            // Select next logical node dynamically
            size_t li = select_next_logical(mapping, used);
            if (li == n_log) {
                return false;
>>>>>>> 8c2e7cfc
            }
            auto now = std::chrono::steady_clock::now();
            auto ms = std::chrono::duration_cast<std::chrono::milliseconds>(now - dfs_start).count();
            log_info(
                tt::LogFabric,
                "TopologyMapper DFS progress: calls={}, assigned={}/{}, failed_states={}, elapsed_ms={}",
                dfs_calls,
                assigned,
                n_log,
                failed_states.size(),
                ms);
        }

        std::uint64_t key = hash_state(pos);
        if (failed_states.find(key) != failed_states.end()) {
            return false;
        }

<<<<<<< HEAD
        // Select next logical node dynamically
        size_t li = select_next_logical(mapping, used);
        if (li == n_log) {
            return false;
        }

        // Candidate generation with symmetry breaking for first two assignments
        std::vector<size_t> candidates;
        candidates.reserve(n_phys);

        // If this logical node has restricted candidates from pinning, use those; otherwise try all viable anchors
        if (!restricted_phys_indices_for_logical[li].empty()) {
            for (size_t j : restricted_phys_indices_for_logical[li]) {
                if (j < n_phys && !used[j] && phys_deg[j] >= log_deg[li]) {
=======
            // If this logical node has restricted candidates from pinning, use those; otherwise try all viable anchors
            if (!restricted_phys_indices_for_logical[li].empty()) {
                for (size_t j : restricted_phys_indices_for_logical[li]) {
                    if (j < n_phys && !used[j] && phys_deg[j] >= log_deg[li]) {
                        candidates.push_back(j);
                    }
                }
                if (candidates.empty()) {
                    return false;
                }
            } else {
                for (size_t j = 0; j < n_phys; ++j) {
                    if (used[j] || phys_deg[j] < log_deg[li]) {
                        continue;
                    }
>>>>>>> 8c2e7cfc
                    candidates.push_back(j);
                }
            }
            if (candidates.empty()) {
                return false;
            }
        } else {
            for (size_t j = 0; j < n_phys; ++j) {
                if (used[j] || phys_deg[j] < log_deg[li]) {
                    continue;
                }
<<<<<<< HEAD
                candidates.push_back(j);
            }
        }

        // Order candidates by degree gap, then index for determinism
        std::sort(candidates.begin(), candidates.end(), [&](size_t a, size_t b) {
            size_t da =
                (phys_deg[a] >= log_deg[li]) ? (phys_deg[a] - log_deg[li]) : (std::numeric_limits<size_t>::max)();
            size_t db =
                (phys_deg[b] >= log_deg[li]) ? (phys_deg[b] - log_deg[li]) : (std::numeric_limits<size_t>::max)();
            if (da != db) {
                return da < db;
            }
            return a < b;
        });

        // Periodic selection summary
        if ((dfs_calls & ((1u << 16) - 1)) == 0) {
            size_t mapped_neigh_count = 0;
            for (size_t v : log_adj_idx[li]) {
                if (mapping[v] != -1) {
                    mapped_neigh_count++;
                }
            }
            log_info(
                tt::LogFabric,
                "DFS select li={}, log_deg={}, mapped_neigh={}, candidates={}",
                li,
                log_deg[li],
                mapped_neigh_count,
                candidates.size());
        }

        for (size_t j : candidates) {
            if (fabric_node_id_to_mesh_rank.at(log_nodes[li]) != asic_id_to_mesh_rank.at(phys_nodes[j])) {
                continue;
            }
            // Debug: occasionally emit candidate summary for selected logical index
            if ((dfs_calls & ((1u << 18) - 1)) == 1) {
                log_debug(
                    tt::LogFabric,
                    "DFS step: li={}, log_deg={}, candidate_phys_idx=j={}, phys_deg[j]={}, cand_count={}",
                    li,
                    log_deg[li],
                    j,
                    phys_deg[j],
                    candidates.size());
            }
            // Local consistency: enforce that logical edges are present physically (allow extra phys edges)
            bool ok = true;
            for (size_t lk = 0; lk < n_log; ++lk) {
                int pk_i = mapping[lk];
                if (pk_i == -1) {
=======
                return a < b;
            });

            // Periodic selection summary
            if ((dfs_calls & ((1u << 16) - 1)) == 0) {
                size_t mapped_neigh_count = 0;
                for (size_t v : log_adj_idx[li]) {
                    if (mapping[v] != -1) {
                        mapped_neigh_count++;
                    }
                }
                log_info(
                    tt::LogFabric,
                    "DFS select li={}, log_deg={}, mapped_neigh={}, candidates={}",
                    li,
                    log_deg[li],
                    mapped_neigh_count,
                    candidates.size());
            }

            for (size_t j : candidates) {
                // Debug: occasionally emit candidate summary for selected logical index
                if ((dfs_calls & ((1u << 18) - 1)) == 1) {
                    log_debug(
                        tt::LogFabric,
                        "DFS step: li={}, log_deg={}, candidate_phys_idx=j={}, phys_deg[j]={}, cand_count={}",
                        li,
                        log_deg[li],
                        j,
                        phys_deg[j],
                        candidates.size());
                }
                // Local consistency: enforce that logical edges are present physically (allow extra phys edges)
                bool ok = true;
                for (size_t lk = 0; lk < n_log; ++lk) {
                    int pk_i = mapping[lk];
                    if (pk_i == -1) {
                        continue;
                    }
                    size_t pk = static_cast<size_t>(pk_i);
                    bool log_connected = std::binary_search(log_adj_idx[li].begin(), log_adj_idx[li].end(), lk);
                    bool phys_connected = std::binary_search(phys_adj_idx[j].begin(), phys_adj_idx[j].end(), pk);
                    if (log_connected && !phys_connected) {
                        ok = false;
                        break;
                    }
                }
                if (!ok) {
                    if ((dfs_calls & ((1u << 17) - 1)) == 0) {
                        log_debug(tt::LogFabric, "Prune: local consistency failed for li={}, phys_j={}", li, j);
                    }
>>>>>>> 8c2e7cfc
                    continue;
                }
                size_t pk = static_cast<size_t>(pk_i);
                bool log_connected = std::binary_search(log_adj_idx[li].begin(), log_adj_idx[li].end(), lk);
                bool phys_connected = std::binary_search(phys_adj_idx[j].begin(), phys_adj_idx[j].end(), pk);
                if (log_connected && !phys_connected) {
                    ok = false;
                    break;
                }
            }
            if (!ok) {
                if ((dfs_calls & ((1u << 17) - 1)) == 0) {
                    log_debug(tt::LogFabric, "Prune: local consistency failed for li={}, phys_j={}", li, j);
                }
                continue;
            }

            // Forward checking: ensure candidate has enough unused neighbors to satisfy future edges
            // Count unassigned logical neighbors of li
            std::vector<size_t> unassigned_neighbors;
            for (size_t v : log_adj_idx[li]) {
                if (mapping[v] == -1) {
                    unassigned_neighbors.push_back(v);
                }
            }
            // Collect unused physical neighbors of j
            std::vector<size_t> unused_phys_neighbors;
            for (size_t pj : phys_adj_idx[j]) {
                if (!used[pj]) {
                    unused_phys_neighbors.push_back(pj);
                }
<<<<<<< HEAD
            }
            if (unused_phys_neighbors.size() < unassigned_neighbors.size()) {
                if ((dfs_calls & ((1u << 17) - 1)) == 0) {
                    log_debug(
                        tt::LogFabric,
                        "Prune: capacity check failed li={}, phys_j={}, unused_phys_neighbors={}, "
                        "unassigned_neighbors={}",
                        li,
                        j,
                        unused_phys_neighbors.size(),
                        unassigned_neighbors.size());
=======
                if (unused_phys_neighbors.size() < unassigned_neighbors.size()) {
                    if ((dfs_calls & ((1u << 17) - 1)) == 0) {
                        log_debug(
                            tt::LogFabric,
                            "Prune: capacity check failed li={}, phys_j={}, unused_phys_neighbors={}, "
                            "unassigned_neighbors={}",
                            li,
                            j,
                            unused_phys_neighbors.size(),
                            unassigned_neighbors.size());
                    }
                    continue;  // not enough capacity to satisfy pending logical edges
>>>>>>> 8c2e7cfc
                }
                continue;  // not enough capacity to satisfy pending logical edges
            }
            // For each future logical neighbor v, verify there exists at least one viable unused physical neighbor
            for (size_t v : unassigned_neighbors) {
                bool has_candidate = false;
                for (size_t pj : unused_phys_neighbors) {
                    // Degree feasibility
                    if (phys_deg[pj] < log_deg[v]) {
                        continue;
                    }
                    // Check consistency with already assigned neighbors of v
                    bool consistent = true;
                    for (size_t lv = 0; lv < n_log; ++lv) {
                        int pk2_i = mapping[lv];
                        if (pk2_i == -1) {
                            continue;
                        }
                        size_t pk2 = static_cast<size_t>(pk2_i);
                        bool log_conn2 = std::binary_search(log_adj_idx[v].begin(), log_adj_idx[v].end(), lv);
                        bool phys_conn2 = std::binary_search(phys_adj_idx[pj].begin(), phys_adj_idx[pj].end(), pk2);
                        if (log_conn2 && !phys_conn2) {
                            consistent = false;
                            break;
                        }
                    }
<<<<<<< HEAD
                    if (consistent) {
                        has_candidate = true;
                        break;
                    }
                }
                if (!has_candidate) {
                    ok = false;
                    if ((dfs_calls & ((1u << 17) - 1)) == 0) {
                        log_debug(
                            tt::LogFabric,
                            "Prune: future neighbor viability failed for li={}, neighbor_v={}, trying phys_j={}",
                            li,
                            v,
                            j);
                    }
                    break;
                }
            }
            if (!ok) {
                continue;
=======
                    if (!has_candidate) {
                        ok = false;
                        if ((dfs_calls & ((1u << 17) - 1)) == 0) {
                            log_debug(
                                tt::LogFabric,
                                "Prune: future neighbor viability failed for li={}, neighbor_v={}, trying phys_j={}",
                                li,
                                v,
                                j);
                        }
                        break;
                    }
                }
                if (!ok) {
                    continue;
                }

                used[j] = true;
                mapping[li] = static_cast<int>(j);
                if ((dfs_calls & ((1u << 16) - 1)) == 0) {
                    log_info(
                        tt::LogFabric,
                        "Assign: li={} -> phys_j={}, log_deg={}, phys_deg={}",
                        li,
                        j,
                        log_deg[li],
                        phys_deg[j]);
                }
                if (dfs(pos + 1)) {
                    return true;
                }
                mapping[li] = -1;
                used[j] = false;
                if ((dfs_calls & ((1u << 16) - 1)) == 0) {
                    log_debug(tt::LogFabric, "Backtrack: li={} from phys_j={}", li, j);
                }
>>>>>>> 8c2e7cfc
            }

            log_debug(tt::LogFabric, "Assigning fabric_node: {} to asic: {}", log_nodes[li], phys_nodes[j]);

            used[j] = true;
            mapping[li] = static_cast<int>(j);
            if ((dfs_calls & ((1u << 16) - 1)) == 0) {
                log_info(
                    tt::LogFabric,
                    "Assign: li={} -> phys_j={}, log_deg={}, phys_deg={}",
                    li,
                    j,
                    log_deg[li],
                    phys_deg[j]);
            }
            if (dfs(pos + 1)) {
                return true;
            }
            mapping[li] = -1;
            used[j] = false;
            if ((dfs_calls & ((1u << 16) - 1)) == 0) {
                log_debug(tt::LogFabric, "Backtrack: li={} from phys_j={}", li, j);
            }
        }

<<<<<<< HEAD
        failed_states.insert(key);
        return false;
    };
=======
        // Start DFS from the number of already assigned pinned nodes
        size_t assigned_count = 0;
        for (auto v : mapping) {
            if (v != -1) {
                assigned_count++;
            }
        }
        bool found = dfs(assigned_count);
        TT_FATAL(
            found,
            "Graph specified in MGD could not fit in the discovered physical topology for mesh {} under the given "
            "pinning constraints. Either relax pinnings or modify the MGD. If this is unexpected, run "
            "./build/test/tt_metal/tt_fabric/test_system_health to check connectivity.",
            mesh_id.get());
>>>>>>> 8c2e7cfc

    // Start DFS from the number of already assigned pinned nodes
    size_t assigned_count = 0;
    for (auto v : mapping) {
        if (v != -1) {
            assigned_count++;
        }
    }
    bool found = dfs(assigned_count);
    TT_FATAL(
        found,
        "Graph specified in MGD could not fit in the discovered physical topology for mesh {} under the given "
        "pinning constraints. Either relax pinnings or modify the MGD. If this is unexpected, run "
        "./build/test/tt_metal/tt_fabric/test_system_health to check connectivity.",
        mesh_id.get());

    for (size_t i = 0; i < n_log; ++i) {
        FabricNodeId fn = log_nodes[i];
        tt::tt_metal::AsicID asic = phys_nodes[mapping[i]];
        fabric_node_id_to_asic_id_.emplace(fn, asic);
        asic_id_to_fabric_node_id_.emplace(asic, fn);
    }
}

// NOLINTEND(readability-function-cognitive-complexity)

void TopologyMapper::broadcast_mapping_to_all_hosts() {
    using namespace tt::tt_metal::distributed::multihost;
    auto& distributed_context = tt::tt_metal::MetalContext::instance().global_distributed_context();

    const std::size_t world_size = *distributed_context.size();
    if (world_size <= 1) {
        return;  // single-host, nothing to broadcast
    }

    // Only controller broadcasts
    constexpr std::size_t CONTROLLER_RANK = 0;
    auto my_rank = *distributed_context.rank();
    if (my_rank != CONTROLLER_RANK) {
        return;
    }

    // Streaming format:
    // [u32 count]
    // repeated 'count' times send a fixed-size record:
    //   record = [u64 asic_id][u64 encoded_fabric_node_id]
    auto serialize_u64 = [](std::vector<uint8_t>& buf, std::uint64_t v) {
        for (int i = 0; i < 8; ++i) {
            buf.push_back(static_cast<uint8_t>((v >> (8 * i)) & 0xFF));
        }
    };

    const std::uint32_t count = static_cast<std::uint32_t>(fabric_node_id_to_asic_id_.size());

    for (std::size_t peer = 0; peer < world_size; ++peer) {
        if (peer == CONTROLLER_RANK) {
            continue;
        }

        // Send count first (synchronous send to ensure receiver posted recv)
        std::uint32_t count_copy = count;
        distributed_context.ssend(
            tt::stl::Span<std::byte>(reinterpret_cast<std::byte*>(&count_copy), sizeof(count_copy)),
            Rank{static_cast<uint32_t>(peer)},
            Tag{0});

        // Send one record at a time using synchronous send
        for (const auto& [fabric_node_id, asic_id] : fabric_node_id_to_asic_id_) {
            std::vector<uint8_t> record;
            record.reserve(16);
            serialize_u64(record, *asic_id);
            const std::uint64_t encoded_fn = encode_fabric_node_id(fabric_node_id);
            serialize_u64(record, encoded_fn);

            distributed_context.ssend(
                tt::stl::as_writable_bytes(tt::stl::Span<uint8_t>(record.data(), record.size())),
                Rank{static_cast<uint32_t>(peer)},
                Tag{0});
        }
    }
}

void TopologyMapper::receive_mapping_from_host(int rank) {
    using namespace tt::tt_metal::distributed::multihost;
    auto& distributed_context = tt::tt_metal::MetalContext::instance().global_distributed_context();

    // If not in distributed context, nothing to receive
    if (*distributed_context.size() <= 1) {
        return;
    }

    auto my_rank = *distributed_context.rank();
    if (static_cast<int>(my_rank) == rank) {
        return;  // sender does not receive
    }

    // Receive count, then 'count' fixed-size records
    std::uint32_t count = 0;
    {
        auto req = distributed_context.irecv(
            tt::stl::Span<std::byte>(reinterpret_cast<std::byte*>(&count), sizeof(count)),
            Rank{static_cast<uint32_t>(rank)},
            Tag{0});

        wait_for_request_with_timeout(req, "topology mapping header", rank);
    }

    fabric_node_id_to_asic_id_.clear();
    asic_id_to_fabric_node_id_.clear();

    auto read_u64_from = [&](const std::vector<uint8_t>& buf, std::size_t& idx) -> std::uint64_t {
        TT_FATAL(idx + 8 <= buf.size(), "Deserializer overflow reading u64");
        std::uint64_t v = 0;
        for (int i = 0; i < 8; ++i) {
            v |= (static_cast<std::uint64_t>(buf[idx++]) << (8 * i));
        }
        return v;
    };

    for (std::uint32_t i = 0; i < count; ++i) {
        std::vector<uint8_t> record(16);
        auto req = distributed_context.irecv(
            tt::stl::as_writable_bytes(tt::stl::Span<uint8_t>(record.data(), record.size())),
            Rank{static_cast<uint32_t>(rank)},
            Tag{0});

        wait_for_request_with_timeout(
            req, "topology mapping record " + std::to_string(i + 1) + " of " + std::to_string(count), rank);

        std::size_t idx = 0;
        const auto asic_val = read_u64_from(record, idx);
        const auto encoded_fn = read_u64_from(record, idx);
        tt::tt_metal::AsicID asic_id{asic_val};

        FabricNodeId fn = decode_fabric_node_id(encoded_fn);
        fabric_node_id_to_asic_id_.emplace(fn, asic_id);
        asic_id_to_fabric_node_id_.emplace(asic_id, fn);
    }

    TT_FATAL(
        fabric_node_id_to_asic_id_.size() == count && asic_id_to_fabric_node_id_.size() == count,
        "Topology mapping size mismatch after streaming receive");
}

std::map<FabricNodeId, ChipId> TopologyMapper::get_local_logical_mesh_chip_id_to_physical_chip_id_mapping() const {
    std::map<FabricNodeId, ChipId> mapping;
    const auto& my_host = physical_system_descriptor_.my_host_name();
    // Only include ASICs that are part of the current fabric mapping and reside on this host
    for (const auto& [asic_id, fabric_node_id] : asic_id_to_fabric_node_id_) {
        if (physical_system_descriptor_.get_host_name_for_asic(asic_id) == my_host) {
            mapping[fabric_node_id] = get_physical_chip_id_from_asic_id(asic_id);
        }
    }
    return mapping;
}

// Replacement MeshGraph-like APIs backed by TopologyMapper
const MeshContainer<MeshHostRankId>& TopologyMapper::get_host_ranks(MeshId mesh_id) const {
    TT_FATAL(*mesh_id < mesh_host_ranks_.size(), "TopologyMapper: mesh_id {} not found", mesh_id);
    return mesh_host_ranks_[*mesh_id];
}

MeshShape TopologyMapper::get_mesh_shape(MeshId mesh_id, std::optional<MeshHostRankId> host_rank) const {
    if (host_rank.has_value()) {
        auto it = mesh_host_rank_coord_ranges_.find(std::make_pair(mesh_id, *host_rank));
        TT_FATAL(
            it != mesh_host_rank_coord_ranges_.end(),
            "TopologyMapper: host_rank {} not found for mesh {}",
            *host_rank,
            *mesh_id);
        return it->second.shape();
    }
    return mesh_graph_.get_mesh_shape(mesh_id);
}

MeshCoordinateRange TopologyMapper::get_coord_range(MeshId mesh_id, std::optional<MeshHostRankId> host_rank) const {
    if (host_rank.has_value()) {
        auto it = mesh_host_rank_coord_ranges_.find(std::make_pair(mesh_id, *host_rank));
        TT_FATAL(
            it != mesh_host_rank_coord_ranges_.end(),
            "TopologyMapper: host_rank {} not found for mesh {}",
            *host_rank,
            *mesh_id);
        return it->second;
    }
    return mesh_graph_.get_coord_range(mesh_id);
}

std::optional<MeshHostRankId> TopologyMapper::get_host_rank_for_chip(MeshId mesh_id, ChipId chip_id) const {
    // Compute coord and check which host range contains it
    MeshCoordinate coord = mesh_graph_.chip_to_coordinate(mesh_id, chip_id);
    return get_host_rank_for_coord(mesh_id, coord);
}

std::optional<MeshHostRankId> TopologyMapper::get_host_rank_for_coord(MeshId mesh_id, const MeshCoordinate& coord) const {
    for (const auto& [key, range] : mesh_host_rank_coord_ranges_) {
        if (key.first == mesh_id && range.contains(coord)) {
            return key.second;
        }
    }
    return std::nullopt;
}

MeshContainer<ChipId> TopologyMapper::get_chip_ids(MeshId mesh_id, std::optional<MeshHostRankId> host_rank) const {
    // Return global or submesh chip ids using the same indexing convention as MeshGraph.
    if (!host_rank.has_value()) {
        auto shape = mesh_graph_.get_mesh_shape(mesh_id);
        std::vector<ChipId> chip_ids(shape.mesh_size());
        std::iota(chip_ids.begin(), chip_ids.end(), 0);
        return MeshContainer<ChipId>(shape, chip_ids);
    }

    // Submesh: iterate over coord range and collect logical chip ids
    MeshCoordinateRange coord_range = get_coord_range(mesh_id, host_rank);
    MeshShape sub_shape = coord_range.shape();
    std::vector<ChipId> sub_chip_ids;
    sub_chip_ids.reserve(sub_shape.mesh_size());
    for (const auto& coord : coord_range) {
        // Convert coordinate to logical chip id using global mesh shape
        auto chip = mesh_graph_.coordinate_to_chip(mesh_id, coord);
        sub_chip_ids.push_back(chip);
    }
    return MeshContainer<ChipId>(sub_shape, sub_chip_ids);
}

void TopologyMapper::rebuild_host_rank_structs_from_mapping(
    const std::unordered_map<MeshId, std::unordered_map<tt::tt_metal::AsicID, MeshHostRankId>>& asic_id_to_mesh_rank) {
    // Derive per-mesh host sets and per-host coord ranges from current mapping
    std::unordered_map<MeshId, std::unordered_set<MeshHostRankId>> mesh_to_hosts;
    std::unordered_map<MeshId, std::unordered_map<MeshHostRankId, MeshCoordinateRange>> mesh_host_to_range;
    // For wraparound-aware construction, accumulate coordinates per host then compute minimal circular ranges.
    std::unordered_map<MeshId, std::unordered_map<MeshHostRankId, std::vector<MeshCoordinate>>> mesh_host_to_coords;

    // Precompute coordinate per chip from MeshGraph
    std::unordered_map<MeshId, std::unordered_map<ChipId, MeshCoordinate>> per_mesh_chip_to_coord;
    for (const auto& [fabric_node_id, _] : fabric_node_id_to_asic_id_) {
        auto& m = per_mesh_chip_to_coord[fabric_node_id.mesh_id];
        if (m.find(fabric_node_id.chip_id) == m.end()) {
            m.emplace(
                fabric_node_id.chip_id, mesh_graph_.chip_to_coordinate(fabric_node_id.mesh_id, fabric_node_id.chip_id));
        }
    }

    // Accumulate coordinates per host
    for (const auto& [fabric_node_id, asic_id] : fabric_node_id_to_asic_id_) {
        const auto mesh_id_val = fabric_node_id.mesh_id;
        const auto host_rank = asic_id_to_mesh_rank.at(mesh_id_val).at(asic_id);
        mesh_to_hosts[mesh_id_val].insert(host_rank);
        const auto coord = per_mesh_chip_to_coord[mesh_id_val].at(fabric_node_id.chip_id);
        mesh_host_to_coords[mesh_id_val][host_rank].push_back(coord);
    }

    // Build minimal wraparound-aware ranges per host
    for (const auto& [mesh_id, host_coords_map] : mesh_host_to_coords) {
        const auto shape = mesh_graph_.get_mesh_shape(mesh_id);
        auto& range_map = mesh_host_to_range[mesh_id];
        for (const auto& [host_rank, coords] : host_coords_map) {
            // Compute unique values per dimension
            std::vector<uint32_t> unique_r;
            std::vector<uint32_t> unique_c;
            unique_r.reserve(coords.size());
            unique_c.reserve(coords.size());
            for (const auto& c : coords) {
                unique_r.push_back(c[0]);
                unique_c.push_back(c[1]);
            }
            auto uniq = [](std::vector<uint32_t>& v) {
                std::sort(v.begin(), v.end());
                v.erase(std::unique(v.begin(), v.end()), v.end());
            };
            uniq(unique_r);
            uniq(unique_c);

            auto minimal_circular_span = [](const std::vector<uint32_t>& values, uint32_t dim_size) {
                // Returns pair(start, end) in circular sense; start may be > end to indicate wrap.
                if (values.empty()) {
                    return std::pair<uint32_t, uint32_t>(0, 0);
                }
                if (values.size() == 1) {
                    return std::pair<uint32_t, uint32_t>(values[0], values[0]);
                }
                if (values.size() >= dim_size) {
                    return std::pair<uint32_t, uint32_t>(0u, dim_size - 1);
                }
                // values must be sorted unique
                std::vector<uint32_t> v = values;
                // compute maximum gap between consecutive values on circle
                uint32_t max_gap = 0;
                size_t max_gap_idx = 0;  // gap between v[i] and v[i+1] (wrapping at end)
                for (size_t i = 0; i < v.size(); ++i) {
                    uint32_t a = v[i];
                    uint32_t b = (i + 1 < v.size()) ? v[i + 1] : v[0];
                    uint32_t gap = (i + 1 < v.size()) ? (b - a) : ((dim_size - a) + b);
                    if (gap > max_gap) {
                        max_gap = gap;
                        max_gap_idx = i;
                    }
                }
                // minimal arc excludes the largest gap; start is next value, end is current value
                uint32_t start = (max_gap_idx + 1 < v.size()) ? v[max_gap_idx + 1] : v[0];
                uint32_t end = v[max_gap_idx];
                return std::make_pair(start, end);
            };

            auto [row_start, row_end] = minimal_circular_span(unique_r, shape[0]);
            auto [col_start, col_end] = minimal_circular_span(unique_c, shape[1]);
            MeshCoordinate start(row_start, col_start);
            MeshCoordinate end(row_end, col_end);

            bool wraparound = row_start > row_end || col_start > col_end;
            if (wraparound) {
                range_map.emplace(host_rank, MeshCoordinateRange(start, end, shape));
            } else {
                range_map.emplace(host_rank, MeshCoordinateRange(start, end));
            }
        }
    }

    // Build MeshContainer<MeshHostRankId> by row-major ordering of host tile ranges
    // Determine host grid using unique start rows/cols
    mesh_host_ranks_.clear();
    mesh_host_rank_coord_ranges_.clear();
    std::size_t max_mesh_index = 0;
    for (const auto& [mid, _] : mesh_to_hosts) {
        max_mesh_index = std::max<std::size_t>(max_mesh_index, *mid + 1);
    }
    mesh_host_ranks_.resize(max_mesh_index, MeshContainer<MeshHostRankId>(MeshShape{1, 1}, MeshHostRankId{0}));
    for (const auto& [mesh_id, hosts] : mesh_to_hosts) {
        const auto& range_map = mesh_host_to_range.at(mesh_id);
        std::set<std::uint32_t> rows;
        std::set<std::uint32_t> cols;
        for (const auto& [host_rank, range] : range_map) {
            rows.insert(range.start_coord()[0]);
            cols.insert(range.start_coord()[1]);
        }
        MeshShape host_grid_shape(rows.size(), cols.size());
        std::vector<MeshHostRankId> host_rank_values(host_grid_shape.mesh_size(), MeshHostRankId{0});
        std::vector<std::uint32_t> row_list(rows.begin(), rows.end());
        std::vector<std::uint32_t> col_list(cols.begin(), cols.end());
        auto row_index = [&](std::uint32_t r) {
            return std::distance(row_list.begin(), std::find(row_list.begin(), row_list.end(), r));
        };
        auto col_index = [&](std::uint32_t c) {
            return std::distance(col_list.begin(), std::find(col_list.begin(), col_list.end(), c));
        };
        // Compute base_rank as min over host_ranks
        std::uint32_t base_rank = std::numeric_limits<std::uint32_t>::max();
        for (const auto& [host_rank, _] : range_map) {
            base_rank = std::min(base_rank, host_rank.get());
        }
        for (std::uint32_t r : row_list) {
            for (std::uint32_t c : col_list) {
                // find host_rank whose range starts at (r,c)
                for (const auto& [original_host_rank, range] : range_map) {
                    if (range.start_coord()[0] == r && range.start_coord()[1] == c) {
                        std::size_t idx = (row_index(r) * host_grid_shape[1]) + col_index(c);
                        std::uint32_t norm_rank = original_host_rank.get() - base_rank;
                        MeshHostRankId host_rank_val{norm_rank};
                        if (idx < host_rank_values.size()) {
                            host_rank_values[idx] = host_rank_val;
                        }
                        mesh_host_rank_coord_ranges_.insert({{mesh_id, host_rank_val}, range});
                        break;
                    }
                }
            }
        }
        mesh_host_ranks_[*mesh_id] = MeshContainer<MeshHostRankId>(host_grid_shape, host_rank_values);
    }
}

void TopologyMapper::print_logical_adjacency_map(const std::unordered_map<MeshId, LogicalAdjacencyMap>& adj_map) const {
    log_debug(tt::LogFabric, "TopologyMapper: Logical Adjacency Map:");
    for (const auto& [mesh_id, node_map] : adj_map) {
        log_debug(tt::LogFabric, "  Mesh ID: {}", *mesh_id);
        for (const auto& [node, neighbors] : node_map) {
            std::string neigh_str;
            for (size_t i = 0; i < neighbors.size(); ++i) {
                neigh_str += fmt::format("{}", neighbors[i]);
                if (i < neighbors.size() - 1) {
                    neigh_str += ", ";
                }
            }
            log_debug(tt::LogFabric, "    Node {} connected to: [{}]", node, neigh_str);
        }
    }
}

void TopologyMapper::print_physical_adjacency_map(
    const std::unordered_map<MeshId, PhysicalAdjacencyMap>& adj_map) const {
    log_debug(tt::LogFabric, "TopologyMapper: Physical Adjacency Map:");
    for (const auto& [mesh_id, node_map] : adj_map) {
        log_debug(tt::LogFabric, "  Mesh ID: {}", *mesh_id);
        for (const auto& [node, neighbors] : node_map) {
            std::string neigh_str;
            for (size_t i = 0; i < neighbors.size(); ++i) {
                neigh_str += fmt::format("{}", neighbors[i].get());
                if (i < neighbors.size() - 1) {
                    neigh_str += ", ";
                }
            }
            log_debug(tt::LogFabric, "    Node {} connected to: [{}]", node.get(), neigh_str);
            log_debug(tt::LogFabric, "    Host_name = {}", physical_system_descriptor_.get_host_name_for_asic(node));
        }
    }
}

}  // namespace tt::tt_fabric<|MERGE_RESOLUTION|>--- conflicted
+++ resolved
@@ -626,17 +626,10 @@
         }
     }
 
-    // Degrees already computed above
-
-<<<<<<< HEAD
     // Fast path: if logical graph is a single path (two endpoints with degree 1; all others degree <=2),
     // map it using a linear path-extension DFS over the physical graph to avoid heavy general search.
     auto try_fast_path_for_logical_chain = [&]() -> bool {
         std::vector<size_t> endpoints;
-=======
-        // Precompute degrees for pruning (needed for early checks on pinned nodes)
-        std::vector<size_t> log_deg(n_log, 0);
->>>>>>> 8c2e7cfc
         for (size_t i = 0; i < n_log; ++i) {
             if (log_deg[i] == 1) {
                 endpoints.push_back(i);
@@ -649,7 +642,6 @@
             return false;
         }
 
-<<<<<<< HEAD
         // Build ordered logical path indices from one endpoint
         std::vector<size_t> log_order;
         log_order.reserve(n_log);
@@ -664,243 +656,6 @@
                 if (nb != prev && !seen[nb]) {
                     next_candidate = nb;
                     break;
-=======
-        // Emit initial stats for debugging
-        auto emit_degree_hist = [&](const std::vector<size_t>& degs) {
-            std::map<size_t, size_t> hist;
-            for (auto d : degs) {
-                hist[d]++;
-            }
-            std::string s = "{";
-            bool first = true;
-            for (const auto& [d, c] : hist) {
-                if (!first) {
-                    s += ", ";
-                }
-                first = false;
-                s += std::to_string(d) + ":" + std::to_string(c);
-            }
-            s += "}";
-            return s;
-        };
-        log_info(
-            tt::LogFabric,
-            "TopologyMapper mapping start (mesh={}): n_log={}, n_phys={}, log_deg_hist={}, phys_deg_hist={}",
-            mesh_id.get(),
-            n_log,
-            n_phys,
-            emit_degree_hist(log_deg),
-            emit_degree_hist(phys_deg));
-
-        // Candidate restrictions for logical indices pinned by ASIC position (tray, location).
-        // If entry is empty, no restriction; otherwise, only listed physical indices are allowed.
-        std::vector<std::vector<size_t>> restricted_phys_indices_for_logical(n_log);
-        if (!fixed_asic_position_pinnings_.empty()) {
-            // Validate uniqueness of pins for this mesh and apply
-            std::unordered_map<FabricNodeId, AsicPosition> first_pinnings;
-
-            for (const auto& [pos, fabric_node] : fixed_asic_position_pinnings_) {
-                if (fabric_node.mesh_id != mesh_id) {
-                    continue;  // pin for another mesh
-                }
-
-                TT_FATAL(
-                    log_to_idx.find(fabric_node) != log_to_idx.end(),
-                    "Pinned fabric node {} not found in logical mesh {}",
-                    fabric_node,
-                    mesh_id.get());
-
-                auto [it, inserted] = first_pinnings.try_emplace(fabric_node, pos);
-                if (!inserted) {
-                    const auto& prev_pos = it->second;
-                    TT_THROW(
-                        "Fabric node {} in mesh {} is pinned to multiple ASIC positions: (tray {}, loc {}) and (tray "
-                        "{}, loc {})",
-                        fabric_node,
-                        mesh_id.get(),
-                        *prev_pos.first,
-                        *prev_pos.second,
-                        *pos.first,
-                        *pos.second);
-                }
-
-                // Find matching physical indices in this mesh for the pinned ASIC position (across any host)
-                std::vector<size_t> matches;
-                for (size_t j = 0; j < n_phys; ++j) {
-                    auto asic = phys_nodes[j];
-                    auto tray = physical_system_descriptor_.get_tray_id(asic);
-                    auto loc = physical_system_descriptor_.get_asic_location(asic);
-                    if (tray == pos.first && loc == pos.second) {
-                        matches.push_back(j);
-                    }
-                }
-
-                if (matches.empty()) {
-                    TT_THROW(
-                        "Pinned ASIC position (tray {}, loc {}) not found among physical ASICs participating in mesh "
-                        "{}.",
-                        *pos.first,
-                        *pos.second,
-                        mesh_id.get());
-                }
-
-                size_t li = log_to_idx.at(fabric_node);
-                restricted_phys_indices_for_logical[li] = std::move(matches);
-            }
-        }
-
-        // Degrees already computed above
-
-        // Fast path: if logical graph is a single path (two endpoints with degree 1; all others degree <=2),
-        // map it using a linear path-extension DFS over the physical graph to avoid heavy general search.
-        auto try_fast_path_for_logical_chain = [&]() -> bool {
-            std::vector<size_t> endpoints;
-            for (size_t i = 0; i < n_log; ++i) {
-                if (log_deg[i] == 1) {
-                    endpoints.push_back(i);
-                }
-                if (log_deg[i] > 2) {
-                    return false;
-                }
-            }
-            if (endpoints.size() != 2) {
-                return false;
-            }
-
-            // Build ordered logical path indices from one endpoint
-            std::vector<size_t> log_order;
-            log_order.reserve(n_log);
-            std::vector<bool> seen(n_log, false);
-            size_t curr = endpoints[0];
-            size_t prev = n_log;  // sentinel
-            for (size_t k = 0; k < n_log; ++k) {
-                log_order.push_back(curr);
-                seen[curr] = true;
-                size_t next_candidate = n_log;
-                for (size_t nb : log_adj_idx[curr]) {
-                    if (nb != prev && !seen[nb]) {
-                        next_candidate = nb;
-                        break;
-                    }
-                }
-                prev = curr;
-                curr = next_candidate;
-                if (k + 1 < n_log && curr == n_log) {
-                    return false;  // disconnected
-                }
-            }
-
-            // Reachability check helper to prevent dead-ends
-            auto reachable_unused_count = [&](size_t start_phys) -> size_t {
-                std::vector<char> vis(n_phys, 0);
-                std::vector<size_t> q;
-                q.reserve(n_phys);
-                if (used[start_phys]) {
-                    return 0;
-                }
-                q.push_back(start_phys);
-                vis[start_phys] = 1;
-                size_t qi = 0;
-                size_t cnt = 0;
-                while (qi < q.size()) {
-                    size_t u = q[qi++];
-                    cnt++;
-                    for (size_t v : phys_adj_idx[u]) {
-                        if (!vis[v] && !used[v]) {
-                            vis[v] = 1;
-                            q.push_back(v);
-                        }
-                    }
-                }
-                return cnt;
-            };
-
-            std::function<bool(size_t, size_t)> place = [&](size_t idx_in_path, size_t prev_phys) -> bool {
-                if (idx_in_path == n_log) {
-                    return true;
-                }
-                size_t li = log_order[idx_in_path];
-                if (idx_in_path == 0) {
-                    // Symmetry break: iterate physical starts in deterministic order
-                    for (size_t pj = 0; pj < n_phys; ++pj) {
-                        if (used[pj]) {
-                            continue;
-                        }
-                        if (phys_deg[pj] < log_deg[li]) {
-                            continue;
-                        }
-                        used[pj] = true;
-                        mapping[li] = static_cast<int>(pj);
-                        bool ok = place(idx_in_path + 1, pj);
-                        if (ok) {
-                            return true;
-                        }
-                        mapping[li] = -1;
-                        used[pj] = false;
-                    }
-                    return false;
-                } else {
-                    // Next must be an unused neighbor of prev_phys
-                    // Early capacity check: remaining logicals must fit in reachable component from some neighbor
-                    size_t remain = n_log - idx_in_path;
-                    for (size_t pj : phys_adj_idx[prev_phys]) {
-                        if (used[pj]) {
-                            continue;
-                        }
-                        if (phys_deg[pj] < log_deg[li]) {
-                            continue;
-                        }
-                        // Reachability pruning
-                        size_t reach = reachable_unused_count(pj);
-                        if (reach < remain) {
-                            continue;
-                        }
-                        used[pj] = true;
-                        mapping[li] = static_cast<int>(pj);
-                        if (place(idx_in_path + 1, pj)) {
-                            return true;
-                        }
-                        mapping[li] = -1;
-                        used[pj] = false;
-                    }
-                    return false;
-                }
-            };
-
-            bool ok = place(0, n_phys);
-            if (ok) {
-                log_info(tt::LogFabric, "Fast-path path-graph mapping succeeded for mesh {}", mesh_id.get());
-            } else {
-                log_debug(tt::LogFabric, "Fast-path path-graph mapping failed; falling back to general DFS");
-            }
-            return ok;
-        };
-
-        if (try_fast_path_for_logical_chain()) {
-            // mapping already populated; build maps
-            for (size_t i = 0; i < n_log; ++i) {
-                TT_FATAL(mapping[i] >= 0, "Internal error: fast-path produced incomplete mapping");
-                FabricNodeId fn = log_nodes[i];
-                tt::tt_metal::AsicID asic = phys_nodes[static_cast<size_t>(mapping[i])];
-                fabric_node_id_to_asic_id_.emplace(fn, asic);
-                asic_id_to_fabric_node_id_.emplace(asic, fn);
-            }
-            continue;  // next mesh
-        }
-
-        // We'll select the next logical node dynamically: pick the unmapped node
-        // with the most already-mapped neighbors (most-constraining). Tie-break by MRV.
-        // Additional tie-break: when no neighbors are mapped yet, prefer lower-degree (endpoints first)
-        auto select_next_logical = [&](const std::vector<int>& mapping_ref, const std::vector<bool>& used_ref) {
-            size_t best_li = n_log;
-            size_t best_mapped_neigh = 0;
-            size_t best_cand_count = (std::numeric_limits<size_t>::max)();
-            size_t best_log_deg = (std::numeric_limits<size_t>::max)();
-
-            for (size_t li = 0; li < n_log; ++li) {
-                if (mapping_ref[li] != -1) {
-                    continue;
->>>>>>> 8c2e7cfc
                 }
             }
             prev = curr;
@@ -942,11 +697,24 @@
             size_t li = log_order[idx_in_path];
             if (idx_in_path == 0) {
                 // Symmetry break: iterate physical starts in deterministic order
-                for (size_t pj = 0; pj < n_phys; ++pj) {
+                // Check pinning restrictions if any
+                std::vector<size_t> candidates;
+                if (!restricted_phys_indices_for_logical[li].empty()) {
+                    candidates = restricted_phys_indices_for_logical[li];
+                } else {
+                    for (size_t pj = 0; pj < n_phys; ++pj) {
+                        candidates.push_back(pj);
+                    }
+                }
+                for (size_t pj : candidates) {
                     if (used[pj]) {
                         continue;
                     }
                     if (phys_deg[pj] < log_deg[li]) {
+                        continue;
+                    }
+                    // Check mesh rank compatibility
+                    if (fabric_node_id_to_mesh_rank.at(log_nodes[li]) != asic_id_to_mesh_rank.at(phys_nodes[pj])) {
                         continue;
                     }
                     used[pj] = true;
@@ -958,7 +726,6 @@
                     mapping[li] = -1;
                     used[pj] = false;
                 }
-<<<<<<< HEAD
                 return false;
             } else {
                 // Next must be an unused neighbor of prev_phys
@@ -971,6 +738,19 @@
                     if (phys_deg[pj] < log_deg[li]) {
                         continue;
                     }
+                    // Check mesh rank compatibility
+                    if (fabric_node_id_to_mesh_rank.at(log_nodes[li]) != asic_id_to_mesh_rank.at(phys_nodes[pj])) {
+                        continue;
+                    }
+                    // Check pinning restrictions if any
+                    if (!restricted_phys_indices_for_logical[li].empty()) {
+                        if (std::find(
+                                restricted_phys_indices_for_logical[li].begin(),
+                                restricted_phys_indices_for_logical[li].end(),
+                                pj) == restricted_phys_indices_for_logical[li].end()) {
+                            continue;
+                        }
+                    }
                     // Reachability pruning
                     size_t reach = reachable_unused_count(pj);
                     if (reach < remain) {
@@ -983,16 +763,6 @@
                     }
                     mapping[li] = -1;
                     used[pj] = false;
-=======
-                if (best_li == n_log || mapped_neigh_count > best_mapped_neigh ||
-                    (mapped_neigh_count == best_mapped_neigh &&
-                     ((best_mapped_neigh == 0 && log_deg[li] < best_log_deg) ||
-                      (best_mapped_neigh != 0 && cand_count < best_cand_count)))) {
-                    best_li = li;
-                    best_mapped_neigh = mapped_neigh_count;
-                    best_cand_count = cand_count;
-                    best_log_deg = log_deg[li];
->>>>>>> 8c2e7cfc
                 }
                 return false;
             }
@@ -1038,11 +808,14 @@
                     mapped_neigh_count++;
                 }
             }
-<<<<<<< HEAD
             // Compute candidate count under current partial assignment
             size_t cand_count = 0;
             for (size_t j = 0; j < n_phys; ++j) {
                 if (used_ref[j] || phys_deg[j] < log_deg[li]) {
+                    continue;
+                }
+                // Check mesh rank compatibility
+                if (fabric_node_id_to_mesh_rank.at(log_nodes[li]) != asic_id_to_mesh_rank.at(phys_nodes[j])) {
                     continue;
                 }
                 bool ok_local = true;
@@ -1069,24 +842,11 @@
                 best_mapped_neigh = mapped_neigh_count;
                 best_cand_count = cand_count;
                 best_log_deg = log_deg[li];
-=======
-            return h;
-        };
-
-        // Debug counters and timing for visibility into search behavior
-        std::size_t dfs_calls = 0;
-        auto dfs_start = std::chrono::steady_clock::now();
-
-        std::function<bool(size_t)> dfs = [&](size_t pos) -> bool {
-            if (pos == n_log) {
-                return true;
->>>>>>> 8c2e7cfc
             }
         }
         return best_li;
     };
 
-<<<<<<< HEAD
     // Memoization of failed states: include prefix mapping to avoid false negatives
     std::unordered_set<std::uint64_t> failed_states;
     auto hash_state = [&](size_t /*pos*/) -> std::uint64_t {
@@ -1099,36 +859,11 @@
                     (static_cast<std::uint64_t>(li) << 32) ^ static_cast<std::uint64_t>(mapping[li] + 1);
                 h ^= pairh;
                 h *= fnv_prime;
-=======
-            // Periodic progress logging to help diagnose search blow-ups
-            dfs_calls++;
-            if ((dfs_calls & ((1u << 18) - 1)) == 0) {  // every ~262k calls
-                std::size_t assigned = 0;
-                for (auto v : mapping) {
-                    assigned += (v != -1);
-                }
-                auto now = std::chrono::steady_clock::now();
-                auto ms = std::chrono::duration_cast<std::chrono::milliseconds>(now - dfs_start).count();
-                log_info(
-                    tt::LogFabric,
-                    "TopologyMapper DFS progress: calls={}, assigned={}/{}, failed_states={}, elapsed_ms={}",
-                    dfs_calls,
-                    assigned,
-                    n_log,
-                    failed_states.size(),
-                    ms);
-            }
-
-            std::uint64_t key = hash_state(pos);
-            if (failed_states.find(key) != failed_states.end()) {
-                return false;
->>>>>>> 8c2e7cfc
             }
         }
         return h;
     };
 
-<<<<<<< HEAD
     // Debug counters and timing for visibility into search behavior
     std::size_t dfs_calls = 0;
     auto dfs_start = std::chrono::steady_clock::now();
@@ -1144,12 +879,6 @@
             std::size_t assigned = 0;
             for (auto v : mapping) {
                 assigned += (v != -1);
-=======
-            // Select next logical node dynamically
-            size_t li = select_next_logical(mapping, used);
-            if (li == n_log) {
-                return false;
->>>>>>> 8c2e7cfc
             }
             auto now = std::chrono::steady_clock::now();
             auto ms = std::chrono::duration_cast<std::chrono::milliseconds>(now - dfs_start).count();
@@ -1168,7 +897,6 @@
             return false;
         }
 
-<<<<<<< HEAD
         // Select next logical node dynamically
         size_t li = select_next_logical(mapping, used);
         if (li == n_log) {
@@ -1183,27 +911,14 @@
         if (!restricted_phys_indices_for_logical[li].empty()) {
             for (size_t j : restricted_phys_indices_for_logical[li]) {
                 if (j < n_phys && !used[j] && phys_deg[j] >= log_deg[li]) {
-=======
-            // If this logical node has restricted candidates from pinning, use those; otherwise try all viable anchors
-            if (!restricted_phys_indices_for_logical[li].empty()) {
-                for (size_t j : restricted_phys_indices_for_logical[li]) {
-                    if (j < n_phys && !used[j] && phys_deg[j] >= log_deg[li]) {
+                    // Check mesh rank compatibility
+                    if (fabric_node_id_to_mesh_rank.at(log_nodes[li]) == asic_id_to_mesh_rank.at(phys_nodes[j])) {
                         candidates.push_back(j);
                     }
                 }
-                if (candidates.empty()) {
-                    return false;
-                }
-            } else {
-                for (size_t j = 0; j < n_phys; ++j) {
-                    if (used[j] || phys_deg[j] < log_deg[li]) {
-                        continue;
-                    }
->>>>>>> 8c2e7cfc
-                    candidates.push_back(j);
-                }
             }
             if (candidates.empty()) {
+                failed_states.insert(key);
                 return false;
             }
         } else {
@@ -1211,7 +926,10 @@
                 if (used[j] || phys_deg[j] < log_deg[li]) {
                     continue;
                 }
-<<<<<<< HEAD
+                // Check mesh rank compatibility
+                if (fabric_node_id_to_mesh_rank.at(log_nodes[li]) != asic_id_to_mesh_rank.at(phys_nodes[j])) {
+                    continue;
+                }
                 candidates.push_back(j);
             }
         }
@@ -1246,9 +964,6 @@
         }
 
         for (size_t j : candidates) {
-            if (fabric_node_id_to_mesh_rank.at(log_nodes[li]) != asic_id_to_mesh_rank.at(phys_nodes[j])) {
-                continue;
-            }
             // Debug: occasionally emit candidate summary for selected logical index
             if ((dfs_calls & ((1u << 18) - 1)) == 1) {
                 log_debug(
@@ -1265,59 +980,6 @@
             for (size_t lk = 0; lk < n_log; ++lk) {
                 int pk_i = mapping[lk];
                 if (pk_i == -1) {
-=======
-                return a < b;
-            });
-
-            // Periodic selection summary
-            if ((dfs_calls & ((1u << 16) - 1)) == 0) {
-                size_t mapped_neigh_count = 0;
-                for (size_t v : log_adj_idx[li]) {
-                    if (mapping[v] != -1) {
-                        mapped_neigh_count++;
-                    }
-                }
-                log_info(
-                    tt::LogFabric,
-                    "DFS select li={}, log_deg={}, mapped_neigh={}, candidates={}",
-                    li,
-                    log_deg[li],
-                    mapped_neigh_count,
-                    candidates.size());
-            }
-
-            for (size_t j : candidates) {
-                // Debug: occasionally emit candidate summary for selected logical index
-                if ((dfs_calls & ((1u << 18) - 1)) == 1) {
-                    log_debug(
-                        tt::LogFabric,
-                        "DFS step: li={}, log_deg={}, candidate_phys_idx=j={}, phys_deg[j]={}, cand_count={}",
-                        li,
-                        log_deg[li],
-                        j,
-                        phys_deg[j],
-                        candidates.size());
-                }
-                // Local consistency: enforce that logical edges are present physically (allow extra phys edges)
-                bool ok = true;
-                for (size_t lk = 0; lk < n_log; ++lk) {
-                    int pk_i = mapping[lk];
-                    if (pk_i == -1) {
-                        continue;
-                    }
-                    size_t pk = static_cast<size_t>(pk_i);
-                    bool log_connected = std::binary_search(log_adj_idx[li].begin(), log_adj_idx[li].end(), lk);
-                    bool phys_connected = std::binary_search(phys_adj_idx[j].begin(), phys_adj_idx[j].end(), pk);
-                    if (log_connected && !phys_connected) {
-                        ok = false;
-                        break;
-                    }
-                }
-                if (!ok) {
-                    if ((dfs_calls & ((1u << 17) - 1)) == 0) {
-                        log_debug(tt::LogFabric, "Prune: local consistency failed for li={}, phys_j={}", li, j);
-                    }
->>>>>>> 8c2e7cfc
                     continue;
                 }
                 size_t pk = static_cast<size_t>(pk_i);
@@ -1349,7 +1011,6 @@
                 if (!used[pj]) {
                     unused_phys_neighbors.push_back(pj);
                 }
-<<<<<<< HEAD
             }
             if (unused_phys_neighbors.size() < unassigned_neighbors.size()) {
                 if ((dfs_calls & ((1u << 17) - 1)) == 0) {
@@ -1361,20 +1022,6 @@
                         j,
                         unused_phys_neighbors.size(),
                         unassigned_neighbors.size());
-=======
-                if (unused_phys_neighbors.size() < unassigned_neighbors.size()) {
-                    if ((dfs_calls & ((1u << 17) - 1)) == 0) {
-                        log_debug(
-                            tt::LogFabric,
-                            "Prune: capacity check failed li={}, phys_j={}, unused_phys_neighbors={}, "
-                            "unassigned_neighbors={}",
-                            li,
-                            j,
-                            unused_phys_neighbors.size(),
-                            unassigned_neighbors.size());
-                    }
-                    continue;  // not enough capacity to satisfy pending logical edges
->>>>>>> 8c2e7cfc
                 }
                 continue;  // not enough capacity to satisfy pending logical edges
             }
@@ -1384,6 +1031,10 @@
                 for (size_t pj : unused_phys_neighbors) {
                     // Degree feasibility
                     if (phys_deg[pj] < log_deg[v]) {
+                        continue;
+                    }
+                    // Check mesh rank compatibility
+                    if (fabric_node_id_to_mesh_rank.at(log_nodes[v]) != asic_id_to_mesh_rank.at(phys_nodes[pj])) {
                         continue;
                     }
                     // Check consistency with already assigned neighbors of v
@@ -1401,7 +1052,6 @@
                             break;
                         }
                     }
-<<<<<<< HEAD
                     if (consistent) {
                         has_candidate = true;
                         break;
@@ -1422,44 +1072,6 @@
             }
             if (!ok) {
                 continue;
-=======
-                    if (!has_candidate) {
-                        ok = false;
-                        if ((dfs_calls & ((1u << 17) - 1)) == 0) {
-                            log_debug(
-                                tt::LogFabric,
-                                "Prune: future neighbor viability failed for li={}, neighbor_v={}, trying phys_j={}",
-                                li,
-                                v,
-                                j);
-                        }
-                        break;
-                    }
-                }
-                if (!ok) {
-                    continue;
-                }
-
-                used[j] = true;
-                mapping[li] = static_cast<int>(j);
-                if ((dfs_calls & ((1u << 16) - 1)) == 0) {
-                    log_info(
-                        tt::LogFabric,
-                        "Assign: li={} -> phys_j={}, log_deg={}, phys_deg={}",
-                        li,
-                        j,
-                        log_deg[li],
-                        phys_deg[j]);
-                }
-                if (dfs(pos + 1)) {
-                    return true;
-                }
-                mapping[li] = -1;
-                used[j] = false;
-                if ((dfs_calls & ((1u << 16) - 1)) == 0) {
-                    log_debug(tt::LogFabric, "Backtrack: li={} from phys_j={}", li, j);
-                }
->>>>>>> 8c2e7cfc
             }
 
             log_debug(tt::LogFabric, "Assigning fabric_node: {} to asic: {}", log_nodes[li], phys_nodes[j]);
@@ -1485,26 +1097,9 @@
             }
         }
 
-<<<<<<< HEAD
         failed_states.insert(key);
         return false;
     };
-=======
-        // Start DFS from the number of already assigned pinned nodes
-        size_t assigned_count = 0;
-        for (auto v : mapping) {
-            if (v != -1) {
-                assigned_count++;
-            }
-        }
-        bool found = dfs(assigned_count);
-        TT_FATAL(
-            found,
-            "Graph specified in MGD could not fit in the discovered physical topology for mesh {} under the given "
-            "pinning constraints. Either relax pinnings or modify the MGD. If this is unexpected, run "
-            "./build/test/tt_metal/tt_fabric/test_system_health to check connectivity.",
-            mesh_id.get());
->>>>>>> 8c2e7cfc
 
     // Start DFS from the number of already assigned pinned nodes
     size_t assigned_count = 0;
