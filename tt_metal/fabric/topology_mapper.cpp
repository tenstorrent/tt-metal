--- conflicted
+++ resolved
@@ -763,83 +763,6 @@
 
     // Rebuild lookup maps after updating entries
     rebuild_lookup_maps();
-<<<<<<< HEAD
-
-    // Final validation: In STRICT mode, verify all logical edges have sufficient physical connections
-    if (strict_mode) {
-        for (size_t i = 0; i < n_log; ++i) {
-            size_t phys_i = static_cast<size_t>(mapping[i]);
-            for (const auto& [neigh_log_idx, log_count] : log_conn_count[i]) {
-                size_t phys_neigh_idx = static_cast<size_t>(mapping[neigh_log_idx]);
-                // Connection should exist (validated earlier), but check to be safe
-                auto it = phys_conn_count[phys_i].find(phys_neigh_idx);
-                TT_FATAL(
-                    it != phys_conn_count[phys_i].end(),
-                    "Graph specified in MGD could not fit in the discovered physical topology for mesh {} under the "
-                    "given pinning constraints. Logical edge from node {} to {} exists, but physical edge from {} to "
-                    "{} does not. Either relax pinnings or modify the MGD. If this is unexpected, run "
-                    "./build/test/tt_metal/tt_fabric/test_system_health to check connectivity.",
-                    mesh_id.get(),
-                    log_nodes[i],
-                    log_nodes[neigh_log_idx],
-                    phys_nodes[phys_i],
-                    phys_nodes[phys_neigh_idx]);
-                size_t phys_count = it->second;
-                TT_FATAL(
-                    phys_count >= log_count,
-                    "Graph specified in MGD could not fit in the discovered physical topology for mesh {} under the "
-                    "given pinning constraints. Logical edge from node {} to {} requires {} channels, but physical "
-                    "edge from {} to {} only has {} channels. Either relax pinnings or modify the MGD. If this is "
-                    "unexpected, run ./build/test/tt_metal/tt_fabric/test_system_health to check connectivity.",
-                    mesh_id.get(),
-                    log_nodes[i],
-                    log_nodes[neigh_log_idx],
-                    log_count,
-                    phys_nodes[phys_i],
-                    phys_nodes[phys_neigh_idx],
-                    phys_count);
-            }
-        }
-    }
-
-    // Final validation: In STRICT mode, verify all logical edges have sufficient physical connections
-    if (strict_mode) {
-        for (size_t i = 0; i < n_log; ++i) {
-            size_t phys_i = static_cast<size_t>(mapping[i]);
-            for (const auto& [neigh_log_idx, log_count] : log_conn_count[i]) {
-                size_t phys_neigh_idx = static_cast<size_t>(mapping[neigh_log_idx]);
-                // Connection should exist (validated earlier), but check to be safe
-                auto it = phys_conn_count[phys_i].find(phys_neigh_idx);
-                TT_FATAL(
-                    it != phys_conn_count[phys_i].end(),
-                    "Graph specified in MGD could not fit in the discovered physical topology for mesh {} under the "
-                    "given pinning constraints. Logical edge from node {} to {} exists, but physical edge from {} to "
-                    "{} does not. Either relax pinnings or modify the MGD. If this is unexpected, run "
-                    "./build/test/tt_metal/tt_fabric/test_system_health to check connectivity.",
-                    mesh_id.get(),
-                    log_nodes[i],
-                    log_nodes[neigh_log_idx],
-                    phys_nodes[phys_i],
-                    phys_nodes[phys_neigh_idx]);
-                size_t phys_count = it->second;
-                TT_FATAL(
-                    phys_count >= log_count,
-                    "Graph specified in MGD could not fit in the discovered physical topology for mesh {} under the "
-                    "given pinning constraints. Logical edge from node {} to {} requires {} channels, but physical "
-                    "edge from {} to {} only has {} channels. Either relax pinnings or modify the MGD. If this is "
-                    "unexpected, run ./build/test/tt_metal/tt_fabric/test_system_health to check connectivity.",
-                    mesh_id.get(),
-                    log_nodes[i],
-                    log_nodes[neigh_log_idx],
-                    log_count,
-                    phys_nodes[phys_i],
-                    phys_nodes[phys_neigh_idx],
-                    phys_count);
-            }
-        }
-    }
-=======
->>>>>>> b224334c
 }
 
 void TopologyMapper::broadcast_mapping_to_all_hosts() {
