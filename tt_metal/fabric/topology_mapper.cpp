// SPDX-FileCopyrightText: © 2025 Tenstorrent AI ULC
//
// SPDX-License-Identifier: Apache-2.0

#include "topology_mapper.hpp"

#include <algorithm>
#include <climits>
#include <unordered_set>
#include <limits>
#include <functional>
#include <optional>
#include <tuple>
#include <map>

#include <tt-logger/tt-logger.hpp>
#include "tt_metal/fabric/physical_system_descriptor.hpp"
#include <tt-metalium/control_plane.hpp>
#include <tt-metalium/fabric_types.hpp>
#include "tt_metal/impl/context/metal_context.hpp"
#include <tt-metalium/distributed_context.hpp>
#include <chrono>
#include <thread>
#include <atomic>
#include <cstdlib>

namespace tt::tt_fabric {

namespace {
// Encodes MPI rank, MeshId and MeshHostRankId into a single 64-bit value for transport.
// Format: mpi_rank (16 bits) | mesh_id (16 bits) | host_rank (32 bits)
std::uint64_t encode_mpi_rank_mesh_id_and_rank(int mpi_rank, MeshId mesh_id, MeshHostRankId host_rank) {
    return (static_cast<std::uint64_t>(mpi_rank & 0xFFFF) << 48) |
           (static_cast<std::uint64_t>(mesh_id.get() & 0xFFFF) << 32) | static_cast<std::uint64_t>(host_rank.get());
}

std::tuple<int, MeshId, MeshHostRankId> decode_mpi_rank_mesh_id_and_rank(std::uint64_t encoded_value) {
    return {
        static_cast<int>((encoded_value >> 48) & 0xFFFF),
        MeshId{static_cast<std::uint32_t>((encoded_value >> 32) & 0xFFFF)},
        MeshHostRankId{static_cast<std::uint32_t>(encoded_value & 0xFFFFFFFF)}};
}

// Encodes/decodes a FabricNodeId (mesh_id, chip_id) into/from a 64-bit value.
std::uint64_t encode_fabric_node_id(const FabricNodeId& fabric_node_id) {
    return (static_cast<std::uint64_t>(fabric_node_id.mesh_id.get()) << 32) |
           static_cast<std::uint64_t>(fabric_node_id.chip_id);
}

FabricNodeId decode_fabric_node_id(std::uint64_t encoded_value) {
    return FabricNodeId(
        MeshId{static_cast<std::uint32_t>(encoded_value >> 32)},
        static_cast<std::uint32_t>(encoded_value & 0xFFFFFFFF));
}

// Helper function to get timeout duration for topology mapping operations
std::chrono::duration<float> get_topology_mapping_timeout() {
    auto timeout = tt::tt_metal::MetalContext::instance().rtoptions().get_timeout_duration_for_operations();
    if (timeout.count() <= 0.0f) {
        timeout = std::chrono::duration<float>(60.0f);
    }
    return timeout;
}

// Generic timeout mechanism that can handle different types of operations
template <typename OperationType, typename... Args>
void execute_with_timeout(OperationType&& operation, const std::string& operation_description, Args&&... args) {
    auto timeout = get_topology_mapping_timeout();
    std::atomic<bool> operation_completed{false};
    std::atomic<bool> operation_failed{false};
    std::exception_ptr exception_ptr{nullptr};

    // Run operation in a separate thread
    std::thread operation_thread([&]() {
        try {
            operation(std::forward<Args>(args)...);
            operation_completed = true;
        } catch (...) {
            exception_ptr = std::current_exception();
            operation_failed = true;
        }
    });

    // Wait for completion or timeout
    auto start = std::chrono::steady_clock::now();
    while (!operation_completed && !operation_failed) {
        std::this_thread::yield();
        if (timeout.count() > 0.0f) {
            auto now = std::chrono::steady_clock::now();
            float elapsed = std::chrono::duration<float>(now - start).count();
            if (elapsed >= timeout.count()) {
                // Timeout occurred - detach the thread and throw an error
                operation_thread.detach();
                TT_THROW(
                    "Timeout while waiting for {} operation. One or more hosts may have failed.",
                    operation_description);
            }
        }
    }

    // Wait for thread to complete
    if (operation_thread.joinable()) {
        operation_thread.join();
    }

    // Re-throw any exception that occurred in the thread
    if (operation_failed && exception_ptr) {
        std::rethrow_exception(exception_ptr);
    }
}

// Specialized wrapper for request-based operations (like irecv)
template<typename RequestType>
void wait_for_request_with_timeout(RequestType& req, const std::string& operation_description, int rank) {
    auto timeout = get_topology_mapping_timeout();
    auto start = std::chrono::steady_clock::now();

    while (!req->test()) {
        std::this_thread::yield();
        if (timeout.count() > 0.0f) {
            auto now = std::chrono::steady_clock::now();
            float elapsed = std::chrono::duration<float>(now - start).count();
            if (elapsed >= timeout.count()) {
                req->cancel();
                TT_THROW(
                    "Timeout while waiting for {} from rank {}. Controller likely failed.",
                    operation_description,
                    rank);
            }
        }
    }
}

// Wrapper for all_gather operations
void all_gather_with_timeout(
    const std::shared_ptr<tt::tt_metal::distributed::multihost::DistributedContext>& context,
    tt::stl::Span<std::byte> send_buf,
    tt::stl::Span<std::byte> recv_buf,
    const std::string& operation_description) {
    execute_with_timeout(
        [&context](tt::stl::Span<std::byte> send, tt::stl::Span<std::byte> recv) {
            context->all_gather(send, recv);
        },
        operation_description,
        send_buf, recv_buf);
}
}  // namespace

FabricNodeId TopologyMapper::get_fabric_node_id_from_asic_id(tt::tt_metal::AsicID asic_id) const {
    auto it = asic_id_to_mapping_.find(asic_id);
    TT_FATAL(it != asic_id_to_mapping_.end(), "ASIC id {} not found in mapping", asic_id);
    TT_FATAL(it->second->is_mapped, "Fabric node ID not yet assigned for ASIC id {}", asic_id);
    return it->second->fabric_node_id;
}

FabricNodeId TopologyMapper::get_fabric_node_id_from_physical_chip_id(ChipId physical_chip_id) const {
    auto it = physical_chip_id_to_mapping_.find(physical_chip_id);
    TT_FATAL(it != physical_chip_id_to_mapping_.end(), "Physical chip id {} not found in mapping", physical_chip_id);
    TT_FATAL(it->second->is_mapped, "Fabric node ID not yet assigned for physical chip id {}", physical_chip_id);
    return it->second->fabric_node_id;
}

ChipId TopologyMapper::get_physical_chip_id_from_fabric_node_id(const FabricNodeId& fabric_node_id) const {
    auto it = fabric_node_id_to_mapping_.find(fabric_node_id);
    TT_FATAL(it != fabric_node_id_to_mapping_.end(), "Fabric node id {} not found in mapping", fabric_node_id);
    return it->second->physical_chip_id;
}

tt::tt_metal::AsicID TopologyMapper::get_asic_id_from_fabric_node_id(const FabricNodeId& fabric_node_id) const {
    auto it = fabric_node_id_to_mapping_.find(fabric_node_id);
    TT_FATAL(it != fabric_node_id_to_mapping_.end(), "Fabric node id {} not found in mapping", fabric_node_id);
    return it->second->asic_id;
}

TopologyMapper::TopologyMapper(
    const MeshGraph& mesh_graph,
    const tt::tt_metal::PhysicalSystemDescriptor& physical_system_descriptor,
    const LocalMeshBinding& local_mesh_binding) :
    mesh_graph_(mesh_graph),
    physical_system_descriptor_(physical_system_descriptor),
    local_mesh_binding_(local_mesh_binding),
    fixed_asic_position_pinnings_({}) {
    // Initialize containers; population will occur during build_mapping
    mesh_host_ranks_.clear();
    mesh_host_rank_coord_ranges_.clear();
    mesh_host_rank_to_mpi_rank_.clear();
    build_asic_physical_chip_id_mappings();
    initialize_chip_topology_mapping_map();
    build_mapping();
}

// Removed bus-id pinning constructor
TopologyMapper::TopologyMapper(
    const MeshGraph& mesh_graph,
    const tt::tt_metal::PhysicalSystemDescriptor& physical_system_descriptor,
    const LocalMeshBinding& local_mesh_binding,
    const std::vector<std::pair<AsicPosition, FabricNodeId>>& fixed_asic_position_pinnings) :
    mesh_graph_(mesh_graph),
    physical_system_descriptor_(physical_system_descriptor),
    local_mesh_binding_(local_mesh_binding),
    fixed_asic_position_pinnings_(fixed_asic_position_pinnings) {
    mesh_host_ranks_.clear();
    mesh_host_rank_coord_ranges_.clear();
    mesh_host_rank_to_mpi_rank_.clear();
    build_asic_physical_chip_id_mappings();
    initialize_chip_topology_mapping_map();
    build_mapping();
}

// Constructor that skips discovery and builds mapping directly from provided logical to physical chip mapping
TopologyMapper::TopologyMapper(
    const MeshGraph& mesh_graph,
    const tt::tt_metal::PhysicalSystemDescriptor& physical_system_descriptor,
    const LocalMeshBinding& local_mesh_binding,
    const std::map<FabricNodeId, ChipId>& logical_mesh_chip_id_to_physical_chip_id_mapping) :
    mesh_graph_(mesh_graph),
    physical_system_descriptor_(physical_system_descriptor),
    local_mesh_binding_(local_mesh_binding),
    fixed_asic_position_pinnings_({}) {
    log_debug(
        tt::LogFabric,
        "TopologyMapper: Building mapping directly from provided logical to physical chip mapping (skipping "
        "discovery)");

    mesh_host_ranks_.clear();
    mesh_host_rank_coord_ranges_.clear();
    mesh_host_rank_to_mpi_rank_.clear();

    // Build asic to physical chip id mappings first (needed for conversion)
    build_asic_physical_chip_id_mappings();

    // Build fabric node id to asic id mapping directly from the provided logical to physical chip mapping
    for (const auto& [fabric_node_id, physical_chip_id] : logical_mesh_chip_id_to_physical_chip_id_mapping) {
        // Convert physical chip id to asic id
        auto asic_id_it = physical_chip_id_to_asic_id_.find(physical_chip_id);
        TT_FATAL(
            asic_id_it != physical_chip_id_to_asic_id_.end(),
            "Physical chip id {} not found in asic to physical chip id mapping",
            physical_chip_id);
        tt::tt_metal::AsicID asic_id = asic_id_it->second;

        // Build bidirectional mappings
        fabric_node_id_to_asic_id_.emplace(fabric_node_id, asic_id);
        asic_id_to_fabric_node_id_.emplace(asic_id, fabric_node_id);
    }

    // Build asic_id_to_mesh_rank mapping needed for rebuild_host_rank_structs_from_mapping
    // This maps each asic to its mesh host rank based on the fabric node it's mapped to
    std::map<MeshId, std::map<tt::tt_metal::AsicID, MeshHostRankId>> asic_id_to_mesh_rank;
    for (const auto& [fabric_node_id, asic_id] : fabric_node_id_to_asic_id_) {
        auto host_rank = mesh_graph_.get_host_rank_for_chip(fabric_node_id.mesh_id, fabric_node_id.chip_id);
        TT_FATAL(host_rank.has_value(), "Fabric node id {} not found in mesh graph", fabric_node_id);
        asic_id_to_mesh_rank[fabric_node_id.mesh_id][asic_id] = host_rank.value();
    }

    // Populate mesh_host_rank_to_mpi_rank_ mapping from fabric_node_id_to_asic_id_
    // For each fabric node in the mapping, determine which MPI rank owns it
    for (const auto& [fabric_node_id, asic_id] : fabric_node_id_to_asic_id_) {
        auto host_rank = mesh_graph_.get_host_rank_for_chip(fabric_node_id.mesh_id, fabric_node_id.chip_id);
        if (host_rank.has_value()) {
            HostName hostname = physical_system_descriptor_.get_host_name_for_asic(asic_id);
            int mpi_rank = static_cast<int>(physical_system_descriptor_.get_rank_for_hostname(hostname));
            mesh_host_rank_to_mpi_rank_[std::make_pair(fabric_node_id.mesh_id, host_rank.value())] = mpi_rank;
        }
    }

    // Build host rank structures from the mapping
    rebuild_host_rank_structs_from_mapping(asic_id_to_mesh_rank);

    // For custom fabric topology, we also need to gather mesh bindings from all ranks to populate
    // mesh_host_rank_to_mpi_rank_ for meshes this rank doesn't participate in
    auto global_context = tt::tt_metal::MetalContext::instance().get_distributed_context_ptr();
    const std::size_t world_size = *global_context->size();
    if (world_size > 1) {
        // Gather mesh_id and host_rank from all ranks
        const std::uint32_t local_count = static_cast<std::uint32_t>(local_mesh_binding_.mesh_ids.size());
        std::vector<std::uint32_t> counts(world_size, 0);
        all_gather_with_timeout(
            global_context,
            ttsl::Span<std::byte>(
                reinterpret_cast<std::byte*>(const_cast<std::uint32_t*>(&local_count)), sizeof(std::uint32_t)),
            ttsl::as_writable_bytes(ttsl::Span<std::uint32_t>(counts.data(), counts.size())),
            "mesh count all_gather");

        const std::uint32_t max_count = counts.empty() ? 0 : *std::max_element(counts.begin(), counts.end());
        const std::uint64_t sentinel = std::numeric_limits<std::uint64_t>::max();
        std::vector<std::uint64_t> send_values(max_count, sentinel);
        auto my_mpi_rank = static_cast<int>(*global_context->rank());
        for (std::uint32_t i = 0; i < local_count; ++i) {
            send_values[i] = encode_mpi_rank_mesh_id_and_rank(
                my_mpi_rank, local_mesh_binding_.mesh_ids[i], local_mesh_binding_.host_rank);
        }

        std::vector<std::uint64_t> gathered(static_cast<std::size_t>(world_size) * max_count, sentinel);
        if (max_count > 0) {
            all_gather_with_timeout(
                global_context,
                ttsl::Span<std::byte>(
                    reinterpret_cast<std::byte*>(send_values.data()), send_values.size() * sizeof(std::uint64_t)),
                ttsl::as_writable_bytes(ttsl::Span<std::uint64_t>(gathered.data(), gathered.size())),
                "mesh binding all_gather");
        }

        // Decode and populate mesh_host_rank_to_mpi_rank_ from gathered data
        for (std::size_t idx = 0; idx < gathered.size(); ++idx) {
            const auto encoded = gathered[idx];
            if (encoded == sentinel) {
                continue;
            }
            const auto [gathered_mpi_rank, mesh_id, host_rank] = decode_mpi_rank_mesh_id_and_rank(encoded);
            mesh_host_rank_to_mpi_rank_[std::make_pair(mesh_id, host_rank)] = gathered_mpi_rank;
        }
    }
}

ChipId TopologyMapper::get_physical_chip_id_from_asic_id(tt::tt_metal::AsicID asic_id) const {
    auto it = asic_id_to_mapping_.find(asic_id);
    TT_FATAL(it != asic_id_to_mapping_.end(), "ASIC id {} not found in mapping", asic_id);
    return it->second->physical_chip_id;
}

void TopologyMapper::build_asic_physical_chip_id_mappings() {
    auto& cluster = tt::tt_metal::MetalContext::instance().get_cluster();

    // Check the physical chip asic ids from UMD cluster with the physical chip asic ids from the physical system
    // descriptor
    for (const auto& [physical_chip_id, unique_id] : cluster.get_unique_chip_ids()) {
        tt::tt_metal::AsicID asic_id{unique_id};
        auto asic_ids_for_host =
            physical_system_descriptor_.get_asics_connected_to_host(physical_system_descriptor_.my_host_name());
        TT_FATAL(
            std::find(asic_ids_for_host.begin(), asic_ids_for_host.end(), asic_id) != asic_ids_for_host.end(),
            "Asic id {} in UMD cluster not found for in Physical System {}",
            asic_id,
            physical_system_descriptor_.my_host_name());
    }
}

void TopologyMapper::initialize_chip_topology_mapping_map() {
    log_debug(tt::LogFabric, "TopologyMapper: Initializing chip topology info map for all ASICs");

    chip_topology_mapping_.clear();

    // Get all ASICs from physical system descriptor
    const auto& asic_descriptors = physical_system_descriptor_.get_asic_descriptors();

    // Get local cluster for physical_chip_id lookup
    auto& cluster = tt::tt_metal::MetalContext::instance().get_cluster();
    const auto& my_host = physical_system_descriptor_.my_host_name();

    // Create MappedChipInfo entry for each ASIC
    for (const auto& [asic_id, asic_descriptor] : asic_descriptors) {
        // Fill with available information

        MappedChipInfo info;
        info.asic_id = asic_id;
        info.hostname = asic_descriptor.host_name;

        // Fill in physical_chip_id if this ASIC is on the local host
        if (asic_descriptor.host_name == my_host) {
            // Look up physical_chip_id from cluster
            for (const auto& [physical_chip_id, unique_id] : cluster.get_unique_chip_ids()) {
                if (unique_id == *asic_id) {
                    info.physical_chip_id = physical_chip_id;
                    break;
                }
            }
        }

        // Otherwise physical_chip_id remains 0 (will be filled later by the owning host)
        chip_topology_mapping_.push_back(info);
    }

    // Build lookup map indexed by ASIC ID
    rebuild_lookup_maps();

    log_debug(
        tt::LogFabric, "TopologyMapper: Initialized {} chip topology info entries", chip_topology_mapping_.size());
}

void TopologyMapper::build_mapping() {
    log_debug(tt::LogFabric, "TopologyMapper: Building mapping between fabric node IDs and physical ASIC IDs");

    // Check that this is not a multi-mesh-per-host system not supported by this algorithm
    TT_FATAL(
        local_mesh_binding_.mesh_ids.size() == 1,
        "Multi-mesh-per-host systems are not supported by this algorithm, please use custom fabric topology via "
        "MetalContext::set_custom_fabric_topology");

    generate_mapping_locally_ = (mesh_graph_.get_mesh_ids().size() == 1) &&
                                (mesh_graph_.get_host_ranks(local_mesh_binding_.mesh_ids[0]).size() == 1);
<<<<<<< HEAD

=======
    // Build ASIC ID to mesh rank mapping using the gathered mesh bindings directly
    // This function gathers mesh_id and host_rank from all MPI ranks and maps them to ASICs
>>>>>>> ee085c40
    auto asic_id_to_mesh_rank = build_asic_id_to_mesh_rank_mapping();
    auto fabric_node_id_to_mesh_rank = build_fabric_node_id_to_mesh_rank_mapping();

    // Only 1 host builds the mapping the rest will wait and use the mapping from the 1st host
    if (generate_mapping_locally_ || *tt::tt_metal::MetalContext::instance().global_distributed_context().rank() == 0) {
        // Build logical and physical adjacency maps
        auto adjacency_map_logical = build_adjacency_map_logical();
        auto adjacency_map_physical = build_adjacency_map_physical(asic_id_to_mesh_rank);

        print_logical_adjacency_map(adjacency_map_logical);
        print_physical_adjacency_map(adjacency_map_physical);

        // Use sat solver algo to preserve the logical connectivity in the physical topology
        // Note: physical_chip_id is filled in during populate_fabric_node_id_to_asic_id_mappings
        // for ASICs that belong to this host, so no separate loop is needed here
        for (const auto& mesh_id : mesh_graph_.get_mesh_ids()) {
            populate_fabric_node_id_to_asic_id_mappings(
                mesh_id,
                adjacency_map_physical.at(mesh_id),
                adjacency_map_logical.at(mesh_id),
                asic_id_to_mesh_rank.at(mesh_id),
                fabric_node_id_to_mesh_rank.at(mesh_id));
        }

        // Broadcast the mapping to all hosts
        if (!generate_mapping_locally_) {
            broadcast_mapping_to_all_hosts();
        }
    } else {
        // Wait for the 1st host to build the mapping
        receive_mapping_from_host(0);
    }

<<<<<<< HEAD
    // Rebuild lookup maps from container
    rebuild_lookup_maps();

    // Build host rank containers now that mapping is complete
    rebuild_host_rank_structs_from_mapping();
}

std::unordered_map<MeshId, std::unordered_map<FabricNodeId, MeshHostRankId>>
TopologyMapper::build_fabric_node_id_to_mesh_rank_mapping() const {
    std::unordered_map<MeshId, std::unordered_map<FabricNodeId, MeshHostRankId>> mapping;
=======
    // Build host rank containers now that mapping is complete
    rebuild_host_rank_structs_from_mapping(asic_id_to_mesh_rank);
}

std::map<MeshId, std::map<FabricNodeId, MeshHostRankId>> TopologyMapper::build_fabric_node_id_to_mesh_rank_mapping()
    const {
    std::map<MeshId, std::map<FabricNodeId, MeshHostRankId>> mapping;
>>>>>>> ee085c40
    for (const auto& mesh_id : mesh_graph_.get_mesh_ids()) {
        for (const auto& [_, chip_id] : mesh_graph_.get_chip_ids(mesh_id)) {
            auto host_rank = mesh_graph_.get_host_rank_for_chip(mesh_id, chip_id);
            TT_FATAL(host_rank.has_value(), "Fabric node id {} not found", FabricNodeId(mesh_id, chip_id));
            mapping[mesh_id][FabricNodeId(mesh_id, chip_id)] = host_rank.value();
        }
    }
    return mapping;
}

std::map<MeshId, std::map<tt::tt_metal::AsicID, MeshHostRankId>> TopologyMapper::build_asic_id_to_mesh_rank_mapping() {
    std::map<MeshId, std::map<tt::tt_metal::AsicID, MeshHostRankId>> mapping;
    auto global_context = tt::tt_metal::MetalContext::instance().get_distributed_context_ptr();
    const std::size_t world_size = *global_context->size();

    if (generate_mapping_locally_ || world_size <= 1) {
        auto host_rank = local_mesh_binding_.host_rank;
        auto mpi_rank = static_cast<int>(*host_rank);

        // Get asics on current host
        auto asics =
            physical_system_descriptor_.get_asics_connected_to_host(physical_system_descriptor_.my_host_name());
        for (const auto& mesh_id : mesh_graph_.get_mesh_ids()) {
            for (const auto& asic : asics) {
                mapping[mesh_id][asic] = host_rank;
                mesh_host_rank_to_mpi_rank_[std::make_pair(mesh_id, host_rank)] = mpi_rank;
            }
        }
        return mapping;
    }

    // Step 1: Build MPI rank -> hostname mapping (rank from PSD is the MPI rank)
    std::map<int, HostName> mpi_rank_to_host;
    for (const auto& host : physical_system_descriptor_.get_all_hostnames()) {
        auto mpi_rank = physical_system_descriptor_.get_rank_for_hostname(host);
        mpi_rank_to_host[static_cast<int>(mpi_rank)] = host;
    }

    // Step 2: Gather mesh_id and host_rank from all ranks to know which mesh_ids each MPI rank participates in
    const std::uint32_t local_count = static_cast<std::uint32_t>(local_mesh_binding_.mesh_ids.size());
    std::vector<std::uint32_t> counts(world_size, 0);
    all_gather_with_timeout(
        global_context,
        ttsl::Span<std::byte>(
            reinterpret_cast<std::byte*>(const_cast<std::uint32_t*>(&local_count)), sizeof(std::uint32_t)),
        ttsl::as_writable_bytes(ttsl::Span<std::uint32_t>(counts.data(), counts.size())),
        "mesh count all_gather");

    const std::uint32_t max_count = counts.empty() ? 0 : *std::max_element(counts.begin(), counts.end());

    const std::uint64_t sentinel = std::numeric_limits<std::uint64_t>::max();
    std::vector<std::uint64_t> send_values(max_count, sentinel);
    auto my_mpi_rank = static_cast<int>(*global_context->rank());
    for (std::uint32_t i = 0; i < local_count; ++i) {
        // Encode MPI rank along with mesh_id and host_rank so we can map correctly
        send_values[i] = encode_mpi_rank_mesh_id_and_rank(
            my_mpi_rank, local_mesh_binding_.mesh_ids[i], local_mesh_binding_.host_rank);
    }

    std::vector<std::uint64_t> gathered(static_cast<std::size_t>(world_size) * max_count, sentinel);
    if (max_count > 0) {
        all_gather_with_timeout(
            global_context,
            ttsl::Span<std::byte>(
                reinterpret_cast<std::byte*>(send_values.data()), send_values.size() * sizeof(std::uint64_t)),
            ttsl::as_writable_bytes(ttsl::Span<std::uint64_t>(gathered.data(), gathered.size())),
            "mesh binding all_gather");
    }

    // Step 3: Use the gathered mesh bindings directly to build the mapping
    // Decode MPI rank, mesh_id and host_rank from gathered data and map to ASICs
    // Build an ordered map from MPI rank to (mesh_id, host_rank) pairs for deterministic iteration
    std::map<int, std::map<MeshId, MeshHostRankId>> mpi_rank_to_mesh_bindings;
    mesh_host_rank_to_mpi_rank_.clear();
    for (std::size_t idx = 0; idx < gathered.size(); ++idx) {
        const auto encoded = gathered[idx];
        if (encoded == sentinel) {
            continue;
        }
        const auto [gathered_mpi_rank, mesh_id, host_rank] = decode_mpi_rank_mesh_id_and_rank(encoded);
        mpi_rank_to_mesh_bindings[gathered_mpi_rank][mesh_id] = host_rank;
        // Store reverse mapping for quick lookups
        mesh_host_rank_to_mpi_rank_[std::make_pair(mesh_id, host_rank)] = gathered_mpi_rank;
    }

    // Step 4: For each MPI rank in the gathered data, assign mesh host rank to ASICs
    for (const auto& [gathered_mpi_rank, mesh_bindings] : mpi_rank_to_mesh_bindings) {
        // Get the hostname for this MPI rank
        auto host_it = mpi_rank_to_host.find(gathered_mpi_rank);
        if (host_it == mpi_rank_to_host.end()) {
            TT_FATAL(false, "MPI rank {} not found in mpi_rank_to_host mapping", gathered_mpi_rank);
        }

        const auto& host_name = host_it->second;
        auto asics = physical_system_descriptor_.get_asics_connected_to_host(host_name);

        // For each mesh_id this MPI rank participates in, use the host_rank from gathered data
        for (const auto& [mesh_id, host_rank] : mesh_bindings) {
            // Use the host_rank directly from the gathered data (which comes from local_mesh_binding_.host_rank)
            // This is the mesh host rank set via TT_MESH_HOST_RANK environment variable
            for (const auto& asic : asics) {
                mapping[mesh_id][asic] = host_rank;
            }
        }
    }

    return mapping;
}

<<<<<<< HEAD
std::unordered_map<MeshId, LogicalAdjacencyMap> TopologyMapper::build_adjacency_map_logical() const {
    std::unordered_map<MeshId, LogicalAdjacencyMap> adjacency_map;
=======
std::map<MeshId, LogicalAdjacencyMap> TopologyMapper::build_adjacency_map_logical() const {
    std::map<MeshId, LogicalAdjacencyMap> adjacency_map;
>>>>>>> ee085c40

    auto get_local_adjacents = [&](tt::tt_fabric::FabricNodeId fabric_node_id, MeshId mesh_id) {
        auto adjacent_map = mesh_graph_.get_intra_mesh_connectivity()[*mesh_id][fabric_node_id.chip_id];

        std::vector<tt::tt_fabric::FabricNodeId> adjacents;
        bool relaxed = mesh_graph_.is_intra_mesh_policy_relaxed(mesh_id);
        for (const auto& [neighbor_chip_id, edge] : adjacent_map) {
            // Skip self-connections
            if (neighbor_chip_id == fabric_node_id.chip_id) {
                continue;
            }
            size_t repeat_count = relaxed ? 1 : edge.connected_chip_ids.size();
            for (size_t i = 0; i < repeat_count; ++i) {
                adjacents.push_back(tt::tt_fabric::FabricNodeId(mesh_id, neighbor_chip_id));
            }
        }
        return adjacents;
    };

<<<<<<< HEAD
=======
    // Iterate over all mesh IDs from the mesh graph
>>>>>>> ee085c40
    for (const auto& mesh_id : mesh_graph_.get_mesh_ids()) {
        LogicalAdjacencyMap logical_adjacency_map;
        for (const auto& [_, chip_id] : mesh_graph_.get_chip_ids(mesh_id)) {
            auto fabric_node_id = tt::tt_fabric::FabricNodeId(mesh_id, chip_id);
            logical_adjacency_map[fabric_node_id] = get_local_adjacents(fabric_node_id, mesh_id);
        }
        adjacency_map[mesh_id] = logical_adjacency_map;
    }

    return adjacency_map;
}

<<<<<<< HEAD
std::unordered_map<MeshId, PhysicalAdjacencyMap> TopologyMapper::build_adjacency_map_physical(
    const std::unordered_map<MeshId, std::unordered_map<tt::tt_metal::AsicID, MeshHostRankId>>& asic_id_to_mesh_rank)
    const {
    std::unordered_map<MeshId, PhysicalAdjacencyMap> adjacency_map;

    for (const auto& [mesh_id, asic_to_rank_map] : asic_id_to_mesh_rank) {
        PhysicalAdjacencyMap physical_adjacency_map;
        // For each ASIC in this mesh, get its neighbors and filter to only include neighbors in the same mesh
        for (const auto& [asic_id, _] : asic_to_rank_map) {
=======
std::map<MeshId, PhysicalAdjacencyMap> TopologyMapper::build_adjacency_map_physical(
    const std::map<MeshId, std::map<tt::tt_metal::AsicID, MeshHostRankId>>& asic_id_to_mesh_rank) const {
    std::map<MeshId, PhysicalAdjacencyMap> adjacency_map;

    // Build a set of ASIC IDs for each mesh based on mesh rank mapping
    std::map<MeshId, std::unordered_set<tt::tt_metal::AsicID>> mesh_asic_ids;
    for (const auto& [mesh_id, asic_map] : asic_id_to_mesh_rank) {
        for (const auto& [asic_id, _] : asic_map) {
            mesh_asic_ids[mesh_id].insert(asic_id);
        }
    }

    for (const auto& [mesh_id, mesh_asics] : mesh_asic_ids) {
        bool relaxed = mesh_graph_.is_intra_mesh_policy_relaxed(mesh_id);
        auto z_channels = std::unordered_set<uint8_t>{8, 9};
        auto cluster_type = tt::tt_metal::MetalContext::instance().get_cluster().get_cluster_type();

        auto get_local_adjacents = [&](tt::tt_metal::AsicID asic_id,
                                       const std::unordered_set<tt::tt_metal::AsicID>& mesh_asics) {
>>>>>>> ee085c40
            std::vector<tt::tt_metal::AsicID> adjacents;

            for (const auto& neighbor : physical_system_descriptor_.get_asic_neighbors(asic_id)) {
<<<<<<< HEAD
                // Make sure that the neighbor is in the same mesh
                if (asic_to_rank_map.find(neighbor) != asic_to_rank_map.end()) {
                    auto connections = physical_system_descriptor_.get_eth_connections(asic_id, neighbor);
                    for (size_t i = 0; i < connections.size(); ++i) {
                        adjacents.push_back(neighbor);
                    }
                }
            }
            physical_adjacency_map[asic_id] = adjacents;
=======
                // Skip self-connections
                if (neighbor == asic_id) {
                    continue;
                }
                // Make sure that the neighbor is in the mesh
                if (mesh_asics.contains(neighbor)) {
                    if (relaxed) {
                        if (std::find(adjacents.begin(), adjacents.end(), neighbor) == adjacents.end()) {
                            adjacents.push_back(neighbor);
                        }
                    } else {
                        // In strict mode, add each neighbor multiple times based on number of ethernet connections
                        auto eth_connections = physical_system_descriptor_.get_eth_connections(asic_id, neighbor);
                        for (const auto& eth_connection : eth_connections) {
                            // NOTE: IGNORE Z channels for Blackhole galaxy in intra mesh connectivity since they are
                            // not used intra mesh communication on black hole
                            if (cluster_type == tt::tt_metal::ClusterType::BLACKHOLE_GALAXY &&
                                (z_channels.contains(eth_connection.src_chan) ||
                                 z_channels.contains(eth_connection.dst_chan))) {
                                continue;
                            }
                            adjacents.push_back(neighbor);
                        }
                    }
                }
            }
            return adjacents;
        };

        PhysicalAdjacencyMap physical_adjacency_map;
        for (const auto& asic_id : mesh_asics) {
            physical_adjacency_map[asic_id] = get_local_adjacents(asic_id, mesh_asics);
>>>>>>> ee085c40
        }
        adjacency_map[mesh_id] = physical_adjacency_map;
    }

    return adjacency_map;
}

// NOTE: This mapping algorithm uses nested lambdas and deep control flow for
// pruning and search. Refactoring would be non-trivial and risks regressions,
// so we suppress the cognitive-complexity check for this function.
// NOLINTBEGIN(readability-function-cognitive-complexity)
void TopologyMapper::populate_fabric_node_id_to_asic_id_mappings(
    const MeshId mesh_id,
    const PhysicalAdjacencyMap& adjacency_map_physical,
    const LogicalAdjacencyMap& adjacency_map_logical,
    const std::map<tt::tt_metal::AsicID, MeshHostRankId>& asic_id_to_mesh_rank,
    const std::map<FabricNodeId, MeshHostRankId>& fabric_node_id_to_mesh_rank) {
    auto& phys_adj = adjacency_map_physical;
    auto& log_adj = adjacency_map_logical;

    std::vector<FabricNodeId> log_nodes;
    for (const auto& p : log_adj) {
        log_nodes.push_back(p.first);
    }

    std::vector<tt::tt_metal::AsicID> phys_nodes;
    for (const auto& p : phys_adj) {
        phys_nodes.push_back(p.first);
    }

    size_t n_log = log_nodes.size();
    size_t n_phys = phys_nodes.size();

    TT_FATAL(
        n_log <= n_phys,
        "Graph specified in MGD is larger than the discovered physical topology for mesh {}, please modify your "
        "MGD or use ./build/test/tt_metal/tt_fabric/test_system_health to check if all chips are connected",
        mesh_id.get());

    std::map<FabricNodeId, size_t> log_to_idx;
    for (size_t i = 0; i < n_log; ++i) {
        log_to_idx[log_nodes[i]] = i;
    }

    // Build connection count maps for STRICT mode validation
    // log_conn_count[i][j] = number of channels from logical node i to logical node j
    std::vector<std::map<size_t, size_t>> log_conn_count(n_log);
    for (size_t i = 0; i < n_log; ++i) {
        for (const auto& neigh : log_adj.at(log_nodes[i])) {
            size_t idx = log_to_idx.at(neigh);
            log_conn_count[i][idx]++;
        }
    }

    std::vector<std::vector<size_t>> log_adj_idx(n_log);
    for (size_t i = 0; i < n_log; ++i) {
        std::unordered_set<size_t> seen_indices;  // Track seen indices for deduplication
        for (const auto& neigh : log_adj.at(log_nodes[i])) {
            size_t idx = log_to_idx.at(neigh);
            // Deduplicate: only add if we haven't seen this index before
            if (seen_indices.insert(idx).second) {
                log_adj_idx[i].push_back(idx);
            }
        }
        std::sort(log_adj_idx[i].begin(), log_adj_idx[i].end());
    }

    std::map<tt::tt_metal::AsicID, size_t> phys_to_idx;
    for (size_t i = 0; i < n_phys; ++i) {
        phys_to_idx[phys_nodes[i]] = i;
    }

    // Build connection count maps for STRICT mode validation
    // phys_conn_count[i][j] = number of channels from physical node i to physical node j
    std::vector<std::map<size_t, size_t>> phys_conn_count(n_phys);
    for (size_t i = 0; i < n_phys; ++i) {
        for (const auto& neigh : phys_adj.at(phys_nodes[i])) {
            auto it = phys_to_idx.find(neigh);
            if (it != phys_to_idx.end()) {
                size_t idx = it->second;
                phys_conn_count[i][idx]++;
            }
        }
    }

    std::vector<std::vector<size_t>> phys_adj_idx(n_phys);
    for (size_t i = 0; i < n_phys; ++i) {
        std::unordered_set<size_t> seen_indices;  // Track seen indices for deduplication
        for (const auto& neigh : phys_adj.at(phys_nodes[i])) {
            auto it = phys_to_idx.find(neigh);
            if (it != phys_to_idx.end()) {
                size_t idx = it->second;
                // Deduplicate: only add if we haven't seen this index before
                if (seen_indices.insert(idx).second) {
                    phys_adj_idx[i].push_back(idx);
                }
            }
        }
        std::sort(phys_adj_idx[i].begin(), phys_adj_idx[i].end());
    }

    bool strict_mode = !mesh_graph_.is_intra_mesh_policy_relaxed(mesh_id);

    // mapping[logical_index] = physical_index
    std::vector<int> mapping(n_log, -1);
    std::vector<bool> used(n_phys, false);

    // Precompute degrees for pruning (needed for early checks on pinned nodes)
    std::vector<size_t> log_deg(n_log, 0);
    for (size_t i = 0; i < n_log; ++i) {
        log_deg[i] = log_adj_idx[i].size();
    }
    std::vector<size_t> phys_deg(n_phys, 0);
    for (size_t j = 0; j < n_phys; ++j) {
        phys_deg[j] = phys_adj_idx[j].size();
    }

    // Emit initial stats for debugging
    auto emit_degree_hist = [&](const std::vector<size_t>& degs) {
        std::map<size_t, size_t> hist;
        for (auto d : degs) {
            hist[d]++;
        }
        std::string s = "{";
        bool first = true;
        for (const auto& [d, c] : hist) {
            if (!first) {
                s += ", ";
            }
            first = false;
            s += std::to_string(d) + ":" + std::to_string(c);
        }
        s += "}";
        return s;
    };
    log_info(
        tt::LogFabric,
        "TopologyMapper mapping start (mesh={}): n_log={}, n_phys={}, log_deg_hist={}, phys_deg_hist={}",
        mesh_id.get(),
        n_log,
        n_phys,
        emit_degree_hist(log_deg),
        emit_degree_hist(phys_deg));

    // Candidate restrictions for logical indices pinned by ASIC position (tray, location).
    // If entry is empty, no restriction; otherwise, only listed physical indices are allowed.
    std::vector<std::vector<size_t>> restricted_phys_indices_for_logical(n_log);
    if (!fixed_asic_position_pinnings_.empty()) {
        // Validate uniqueness of pins for this mesh and apply
        std::map<FabricNodeId, AsicPosition> first_pinnings;

        for (const auto& [pos, fabric_node] : fixed_asic_position_pinnings_) {
            if (fabric_node.mesh_id != mesh_id) {
                continue;  // pin for another mesh
            }

            TT_FATAL(
                log_to_idx.find(fabric_node) != log_to_idx.end(),
                "Pinned fabric node {} not found in logical mesh {}",
                fabric_node,
                mesh_id.get());

            auto [it, inserted] = first_pinnings.try_emplace(fabric_node, pos);
            if (!inserted) {
                const auto& prev_pos = it->second;
                TT_THROW(
                    "Fabric node {} in mesh {} is pinned to multiple ASIC positions: (tray {}, loc {}) and (tray "
                    "{}, loc {})",
                    fabric_node,
                    mesh_id.get(),
                    *prev_pos.first,
                    *prev_pos.second,
                    *pos.first,
                    *pos.second);
            }

            // Find matching physical indices in this mesh for the pinned ASIC position (across any host)
            std::vector<size_t> matches;
            for (size_t j = 0; j < n_phys; ++j) {
                auto asic = phys_nodes[j];
                auto tray = physical_system_descriptor_.get_tray_id(asic);
                auto loc = physical_system_descriptor_.get_asic_location(asic);
                if (tray == pos.first && loc == pos.second) {
                    matches.push_back(j);
                }
            }

            if (matches.empty()) {
                TT_THROW(
                    "Pinned ASIC position (tray {}, loc {}) not found among physical ASICs participating in mesh "
                    "{}.",
                    *pos.first,
                    *pos.second,
                    mesh_id.get());
            }

            size_t li = log_to_idx.at(fabric_node);
            restricted_phys_indices_for_logical[li] = std::move(matches);
        }

        // Print info about pinnings used for this mesh
        if (!first_pinnings.empty()) {
            std::string pinnings_str;
            bool first = true;
            for (const auto& [fabric_node, pos] : first_pinnings) {
                if (!first) {
                    pinnings_str += ", ";
                }
                first = false;
                pinnings_str += fmt::format(
                    "fabric_node={} (mesh_id={}, chip_id={}) -> ASIC position (tray={}, loc={})",
                    fabric_node,
                    fabric_node.mesh_id.get(),
                    fabric_node.chip_id,
                    *pos.first,
                    *pos.second);
            }
            log_info(
                tt::LogFabric,
                "TopologyMapper: Using {} pinning(s) for mesh {}: [{}]",
                first_pinnings.size(),
                mesh_id.get(),
                pinnings_str);
        }
    }

    // Fast path: if logical graph is a single path (two endpoints with degree 1; all others degree <=2),
    // map it using a linear path-extension DFS over the physical graph to avoid heavy general search.
    auto try_fast_path_for_logical_chain = [&]() -> bool {
        std::vector<size_t> endpoints;
        for (size_t i = 0; i < n_log; ++i) {
            if (log_deg[i] == 1) {
                endpoints.push_back(i);
            }
            if (log_deg[i] > 2) {
                return false;
            }
        }
        if (endpoints.size() != 2) {
            return false;
        }

        // Build ordered logical path indices from one endpoint
        std::vector<size_t> log_order;
        log_order.reserve(n_log);
        std::vector<bool> seen(n_log, false);
        size_t curr = endpoints[0];
        size_t prev = n_log;  // sentinel
        for (size_t k = 0; k < n_log; ++k) {
            log_order.push_back(curr);
            seen[curr] = true;
            size_t next_candidate = n_log;
            for (size_t nb : log_adj_idx[curr]) {
                if (nb != prev && !seen[nb]) {
                    next_candidate = nb;
                    break;
                }
            }
            prev = curr;
            curr = next_candidate;
            if (k + 1 < n_log && curr == n_log) {
                return false;  // disconnected
            }
        }

        // Reachability check helper to prevent dead-ends
        auto reachable_unused_count = [&](size_t start_phys) -> size_t {
            std::vector<char> vis(n_phys, 0);
            std::vector<size_t> q;
            q.reserve(n_phys);
            if (used[start_phys]) {
                return 0;
            }
            q.push_back(start_phys);
            vis[start_phys] = 1;
            size_t qi = 0;
            size_t cnt = 0;
            while (qi < q.size()) {
                size_t u = q[qi++];
                cnt++;
                for (size_t v : phys_adj_idx[u]) {
                    if (!vis[v] && !used[v]) {
                        vis[v] = 1;
                        q.push_back(v);
                    }
                }
            }
            return cnt;
        };

        std::function<bool(size_t, size_t)> place = [&](size_t idx_in_path, size_t prev_phys) -> bool {
            if (idx_in_path == n_log) {
                return true;
            }
            size_t li = log_order[idx_in_path];
            if (idx_in_path == 0) {
                // Symmetry break: iterate physical starts in deterministic order
                // Check pinning restrictions if any
                std::vector<size_t> candidates;
                if (!restricted_phys_indices_for_logical[li].empty()) {
                    candidates = restricted_phys_indices_for_logical[li];
                } else {
                    for (size_t pj = 0; pj < n_phys; ++pj) {
                        candidates.push_back(pj);
                    }
                }
                for (size_t pj : candidates) {
                    if (used[pj]) {
                        continue;
                    }
                    if (phys_deg[pj] < log_deg[li]) {
                        continue;
                    }
                    // Check mesh rank compatibility
                    if (fabric_node_id_to_mesh_rank.at(log_nodes[li]) != asic_id_to_mesh_rank.at(phys_nodes[pj])) {
                        continue;
                    }
                    used[pj] = true;
                    mapping[li] = static_cast<int>(pj);
                    bool ok = place(idx_in_path + 1, pj);
                    if (ok) {
                        return true;
                    }
                    mapping[li] = -1;
                    used[pj] = false;
                }
                return false;
            } else {
                // Next must be an unused neighbor of prev_phys
                // Early capacity check: remaining logicals must fit in reachable component from some neighbor
                size_t remain = n_log - idx_in_path;
                for (size_t pj : phys_adj_idx[prev_phys]) {
                    if (used[pj]) {
                        continue;
                    }
                    if (phys_deg[pj] < log_deg[li]) {
                        continue;
                    }
                    // Check mesh rank compatibility
                    if (fabric_node_id_to_mesh_rank.at(log_nodes[li]) != asic_id_to_mesh_rank.at(phys_nodes[pj])) {
                        continue;
                    }
                    // Check pinning restrictions if any
                    if (!restricted_phys_indices_for_logical[li].empty()) {
                        if (std::find(
                                restricted_phys_indices_for_logical[li].begin(),
                                restricted_phys_indices_for_logical[li].end(),
                                pj) == restricted_phys_indices_for_logical[li].end()) {
                            continue;
                        }
                    }
                    // Reachability pruning
                    size_t reach = reachable_unused_count(pj);
                    if (reach < remain) {
                        continue;
                    }
                    used[pj] = true;
                    mapping[li] = static_cast<int>(pj);
                    if (place(idx_in_path + 1, pj)) {
                        return true;
                    }
                    mapping[li] = -1;
                    used[pj] = false;
                }
                return false;
            }
        };

        bool ok = place(0, n_phys);
        if (ok) {
            log_info(tt::LogFabric, "Fast-path path-graph mapping succeeded for mesh {}", mesh_id.get());
        } else {
            log_debug(tt::LogFabric, "Fast-path path-graph mapping failed; falling back to general DFS");
        }
        return ok;
    };

    if (try_fast_path_for_logical_chain()) {
        // mapping already populated; add to container
        for (size_t i = 0; i < n_log; ++i) {
            TT_FATAL(mapping[i] >= 0, "Internal error: fast-path produced incomplete mapping");
            FabricNodeId fn = log_nodes[i];
            tt::tt_metal::AsicID asic = phys_nodes[static_cast<size_t>(mapping[i])];

            // Find existing entry by ASIC ID and update it
            auto it = asic_id_to_mapping_.find(asic);
            TT_FATAL(it != asic_id_to_mapping_.end(), "ASIC id {} not found in chip_topology_mapping_", asic);
            MappedChipInfo& info = *it->second;

            // Update fields with mapping information
            // Note: physical_chip_id was already filled during initialize_chip_topology_mapping_map()
            info.fabric_node_id = fn;
            info.mesh_coord = mesh_graph_.chip_to_coordinate(mesh_id, fn.chip_id);
            if (asic_id_to_mesh_rank.find(asic) != asic_id_to_mesh_rank.end()) {
                info.mesh_host_rank = asic_id_to_mesh_rank.at(asic);
            }
            info.is_mapped = true;
            // hostname and physical_chip_id should already be set from initialization
        }
        // Rebuild lookup maps after updating entries
        rebuild_lookup_maps();
        return;  // next mesh
    }

    // We'll select the next logical node dynamically: pick the unmapped node
    // with the most already-mapped neighbors (most-constraining). Tie-break by MRV.
    // Additional tie-break: when no neighbors are mapped yet, prefer lower-degree (endpoints first)
    auto select_next_logical = [&](const std::vector<int>& mapping_ref, const std::vector<bool>& used_ref) {
        size_t best_li = n_log;
        size_t best_mapped_neigh = 0;
        size_t best_cand_count = (std::numeric_limits<size_t>::max)();
        size_t best_log_deg = (std::numeric_limits<size_t>::max)();

        for (size_t li = 0; li < n_log; ++li) {
            if (mapping_ref[li] != -1) {
                continue;
            }
            size_t mapped_neigh_count = 0;
            for (size_t v : log_adj_idx[li]) {
                if (mapping_ref[v] != -1) {
                    mapped_neigh_count++;
                }
            }
            // Compute candidate count under current partial assignment
            size_t cand_count = 0;
            for (size_t j = 0; j < n_phys; ++j) {
                if (used_ref[j]) {
                    continue;
                }
                if (phys_deg[j] < log_deg[li]) {
                    continue;
                }
                // Check mesh rank compatibility
                auto log_mesh_rank = fabric_node_id_to_mesh_rank.at(log_nodes[li]);
                auto phys_mesh_rank = asic_id_to_mesh_rank.at(phys_nodes[j]);
                if (log_mesh_rank != phys_mesh_rank) {
                    continue;
                }
                bool ok_local = true;
                for (size_t v : log_adj_idx[li]) {
                    int pj = mapping_ref[v];
                    if (pj == -1) {
                        continue;
                    }
                    // logical edge must be present physically
                    if (!std::binary_search(phys_adj_idx[j].begin(), phys_adj_idx[j].end(), static_cast<size_t>(pj))) {
                        ok_local = false;
                        break;
                    }
                }
                if (!ok_local) {
                    continue;
                }
                cand_count++;
            }
            // Skip logical nodes with zero candidates - they cannot be assigned
            if (cand_count == 0) {
                continue;
            }
            if (best_li == n_log || mapped_neigh_count > best_mapped_neigh ||
                (mapped_neigh_count == best_mapped_neigh &&
                 ((best_mapped_neigh == 0 && log_deg[li] < best_log_deg) ||
                  (best_mapped_neigh != 0 && cand_count < best_cand_count)))) {
                best_li = li;
                best_mapped_neigh = mapped_neigh_count;
                best_cand_count = cand_count;
                best_log_deg = log_deg[li];
            }
        }
        return best_li;
    };

    // Memoization of failed states: include prefix mapping to avoid false negatives
    std::unordered_set<std::uint64_t> failed_states;
    auto hash_state = [&](size_t /*pos*/) -> std::uint64_t {
        const std::uint64_t fnv_offset = 1469598103934665603ull;
        const std::uint64_t fnv_prime = 1099511628211ull;
        std::uint64_t h = fnv_offset;
        for (size_t li = 0; li < n_log; ++li) {
            if (mapping[li] != -1) {
                std::uint64_t pairh =
                    (static_cast<std::uint64_t>(li) << 32) ^ static_cast<std::uint64_t>(mapping[li] + 1);
                h ^= pairh;
                h *= fnv_prime;
            }
        }
        return h;
    };

    // Debug counters and timing for visibility into search behavior
    std::size_t dfs_calls = 0;
    auto dfs_start = std::chrono::steady_clock::now();

    // Optional forced first logical node (used when trying different starting nodes)
    std::optional<size_t> forced_first_li = std::nullopt;

    std::function<bool(size_t)> dfs = [&](size_t pos) -> bool {
        if (pos == n_log) {
            return true;
        }

        // Periodic progress logging to help diagnose search blow-ups
        dfs_calls++;
        if ((dfs_calls & ((1u << 18) - 1)) == 0) {  // every ~262k calls
            std::size_t assigned = 0;
            for (auto v : mapping) {
                assigned += (v != -1);
            }
            auto now = std::chrono::steady_clock::now();
            auto ms = std::chrono::duration_cast<std::chrono::milliseconds>(now - dfs_start).count();
            log_info(
                tt::LogFabric,
                "TopologyMapper DFS progress: calls={}, assigned={}/{}, failed_states={}, elapsed_ms={}",
                dfs_calls,
                assigned,
                n_log,
                failed_states.size(),
                ms);
        }

        std::uint64_t key = hash_state(pos);
        if (failed_states.find(key) != failed_states.end()) {
            return false;
        }

        // Select next logical node dynamically
        size_t li;
        // Select next logical node dynamically
        li = select_next_logical(mapping, used);
        if (li == n_log) {
            return false;
        }

        // Candidate generation with symmetry breaking for first two assignments
        std::vector<size_t> candidates;
        candidates.reserve(n_phys);

        // If this logical node has restricted candidates from pinning, use those; otherwise try all viable anchors
        if (!restricted_phys_indices_for_logical[li].empty()) {
            for (size_t j : restricted_phys_indices_for_logical[li]) {
                if (j < n_phys && !used[j] && phys_deg[j] >= log_deg[li]) {
                    // Check mesh rank compatibility
                    if (fabric_node_id_to_mesh_rank.at(log_nodes[li]) == asic_id_to_mesh_rank.at(phys_nodes[j])) {
                        candidates.push_back(j);
                    }
                }
            }
            if (candidates.empty()) {
                failed_states.insert(key);
                return false;
            }
        } else {
            for (size_t j = 0; j < n_phys; ++j) {
                if (used[j]) {
                    continue;
                }
                if (phys_deg[j] < log_deg[li]) {
                    continue;
                }
                // Check mesh rank compatibility
                auto log_mesh_rank = fabric_node_id_to_mesh_rank.at(log_nodes[li]);
                auto phys_mesh_rank = asic_id_to_mesh_rank.at(phys_nodes[j]);
                if (log_mesh_rank != phys_mesh_rank) {
                    continue;
                }
                candidates.push_back(j);
            }
            // If no candidates found, backtrack to try a different logical node
            if (candidates.empty()) {
                failed_states.insert(key);
                return false;
            }
        }

        // Order candidates by degree gap, then index for determinism
        std::sort(candidates.begin(), candidates.end(), [&](size_t a, size_t b) {
            size_t da =
                (phys_deg[a] >= log_deg[li]) ? (phys_deg[a] - log_deg[li]) : (std::numeric_limits<size_t>::max)();
            size_t db =
                (phys_deg[b] >= log_deg[li]) ? (phys_deg[b] - log_deg[li]) : (std::numeric_limits<size_t>::max)();
            if (da != db) {
                return da < db;
            }
            return a < b;
        });

        // Periodic selection summary
        if ((dfs_calls & ((1u << 16) - 1)) == 0) {
            size_t mapped_neigh_count = 0;
            for (size_t v : log_adj_idx[li]) {
                if (mapping[v] != -1) {
                    mapped_neigh_count++;
                }
            }
            log_info(
                tt::LogFabric,
                "DFS select li={}, log_deg={}, mapped_neigh={}, candidates={}",
                li,
                log_deg[li],
                mapped_neigh_count,
                candidates.size());
        }

        for (size_t j : candidates) {
            // Debug: occasionally emit candidate summary for selected logical index
            if ((dfs_calls & ((1u << 18) - 1)) == 1) {
                log_debug(
                    tt::LogFabric,
                    "DFS step: li={}, log_deg={}, candidate_phys_idx=j={}, phys_deg[j]={}, cand_count={}",
                    li,
                    log_deg[li],
                    j,
                    phys_deg[j],
                    candidates.size());
            }
            // Local consistency: enforce that logical edges are present physically (allow extra phys edges)
            bool ok = true;
            for (size_t lk = 0; lk < n_log; ++lk) {
                int pk_i = mapping[lk];
                if (pk_i == -1) {
                    continue;
                }
                size_t pk = static_cast<size_t>(pk_i);
                bool log_connected = std::binary_search(log_adj_idx[li].begin(), log_adj_idx[li].end(), lk);
                bool phys_connected = std::binary_search(phys_adj_idx[j].begin(), phys_adj_idx[j].end(), pk);
                if (log_connected && !phys_connected) {
                    ok = false;
                    break;
                }
                // In STRICT mode, also validate connection counts
                if (ok && strict_mode && log_connected) {
                    size_t log_count = log_conn_count[li].at(lk);
                    size_t phys_count = phys_conn_count[j].at(pk);
                    if (phys_count < log_count) {
                        ok = false;
                        break;
                    }
                }
            }
            if (!ok) {
                if ((dfs_calls & ((1u << 17) - 1)) == 0) {
                    log_debug(tt::LogFabric, "Prune: local consistency failed for li={}, phys_j={}", li, j);
                }
                continue;
            }

            // Forward checking: ensure candidate has enough unused neighbors to satisfy future edges
            // Count unassigned logical neighbors of li
            std::vector<size_t> unassigned_neighbors;
            for (size_t v : log_adj_idx[li]) {
                if (mapping[v] == -1) {
                    unassigned_neighbors.push_back(v);
                }
            }
            // Collect unused physical neighbors of j
            std::vector<size_t> unused_phys_neighbors;
            for (size_t pj : phys_adj_idx[j]) {
                if (!used[pj]) {
                    unused_phys_neighbors.push_back(pj);
                }
            }
            if (unused_phys_neighbors.size() < unassigned_neighbors.size()) {
                if ((dfs_calls & ((1u << 17) - 1)) == 0) {
                    log_debug(
                        tt::LogFabric,
                        "Prune: capacity check failed li={}, phys_j={}, unused_phys_neighbors={}, "
                        "unassigned_neighbors={}",
                        li,
                        j,
                        unused_phys_neighbors.size(),
                        unassigned_neighbors.size());
                }
                continue;  // not enough capacity to satisfy pending logical edges
            }
            // For each future logical neighbor v, verify there exists at least one viable unused physical neighbor
            for (size_t v : unassigned_neighbors) {
                bool has_candidate = false;
                for (size_t pj : unused_phys_neighbors) {
                    // Degree feasibility
                    if (phys_deg[pj] < log_deg[v]) {
                        continue;
                    }
                    // Check mesh rank compatibility
                    if (fabric_node_id_to_mesh_rank.at(log_nodes[v]) != asic_id_to_mesh_rank.at(phys_nodes[pj])) {
                        continue;
                    }
                    // Check consistency with already assigned neighbors of v
                    bool consistent = true;
                    for (size_t lv = 0; lv < n_log; ++lv) {
                        int pk2_i = mapping[lv];
                        if (pk2_i == -1) {
                            continue;
                        }
                        size_t pk2 = static_cast<size_t>(pk2_i);
                        bool log_conn2 = std::binary_search(log_adj_idx[v].begin(), log_adj_idx[v].end(), lv);
                        bool phys_conn2 = std::binary_search(phys_adj_idx[pj].begin(), phys_adj_idx[pj].end(), pk2);
                        if (log_conn2 && !phys_conn2) {
                            consistent = false;
                            break;
                        }
                        // In STRICT mode, also validate connection counts
                        if (consistent && strict_mode && log_conn2) {
                            size_t log_count = log_conn_count[v].at(lv);
                            size_t phys_count = phys_conn_count[pj].at(pk2);
                            if (phys_count < log_count) {
                                consistent = false;
                                break;
                            }
                        }
                    }
                    if (consistent) {
                        has_candidate = true;
                        break;
                    }
                }
                if (!has_candidate) {
                    ok = false;
                    if ((dfs_calls & ((1u << 17) - 1)) == 0) {
                        log_debug(
                            tt::LogFabric,
                            "Prune: future neighbor viability failed for li={}, neighbor_v={}, trying phys_j={}",
                            li,
                            v,
                            j);
                    }
                    break;
                }
            }
            if (!ok) {
                continue;
            }

            used[j] = true;
            mapping[li] = static_cast<int>(j);
            if ((dfs_calls & ((1u << 16) - 1)) == 0) {
                log_info(
                    tt::LogFabric,
                    "Assign: li={} -> phys_j={}, log_deg={}, phys_deg={}",
                    li,
                    j,
                    log_deg[li],
                    phys_deg[j]);
            }
            if (dfs(pos + 1)) {
                return true;
            }
            mapping[li] = -1;
            used[j] = false;
            if ((dfs_calls & ((1u << 16) - 1)) == 0) {
                log_debug(tt::LogFabric, "Backtrack: li={} from phys_j={}", li, j);
            }
        }

        failed_states.insert(key);
        return false;
    };

    // Start DFS from the number of already assigned pinned nodes
    size_t assigned_count = 0;
    for (auto v : mapping) {
        if (v != -1) {
            assigned_count++;
        }
    }

    // If no nodes are assigned yet, try multiple starting logical nodes
    // This handles cases where the first selected logical node doesn't work
    bool found = false;
    if (assigned_count == 0) {
        // First, check if there are any pinned nodes that should be assigned first
        std::vector<size_t> pinned_nodes;
        for (size_t li = 0; li < n_log; ++li) {
            if (!restricted_phys_indices_for_logical[li].empty()) {
                pinned_nodes.push_back(li);
            }
        }

        // Helper function to assign pinned nodes
        auto assign_pinned_nodes = [&]() -> bool {
            for (size_t pinned_li : pinned_nodes) {
                // Find a valid candidate from the restricted list
                bool assigned = false;
                for (size_t j : restricted_phys_indices_for_logical[pinned_li]) {
                    if (j < n_phys && !used[j] && phys_deg[j] >= log_deg[pinned_li]) {
                        // Check mesh rank compatibility
                        if (fabric_node_id_to_mesh_rank.at(log_nodes[pinned_li]) ==
                            asic_id_to_mesh_rank.at(phys_nodes[j])) {
                            used[j] = true;
                            mapping[pinned_li] = static_cast<int>(j);
                            assigned = true;
                            break;
                        }
                    }
                }
                if (!assigned) {
                    return false;
                }
            }
            return true;
        };

        // Select the first logical node to try (excluding pinned nodes)
        // Use select_next_logical to pick the best first node
        size_t first_logical_node = select_next_logical(mapping, used);

        if (first_logical_node == n_log) {
            // No unpinned nodes found, just try with pinned nodes
            if (!pinned_nodes.empty()) {
                if (assign_pinned_nodes()) {
                    size_t current_assigned_count = 0;
                    for (auto v : mapping) {
                        if (v != -1) {
                            current_assigned_count++;
                        }
                    }
                    found = dfs(current_assigned_count);
                }
            }
        } else {
            // Collect all valid physical ASIC candidates for the first logical node
            // Only consider ASICs that have the same mesh rank as the first logical node
            std::vector<size_t> physical_candidates;
            auto first_logical_mesh_rank = fabric_node_id_to_mesh_rank.at(log_nodes[first_logical_node]);

            log_info(
                tt::LogFabric,
                "TopologyMapper: First logical node li={} (fabric_node={}) has mesh rank {}",
                first_logical_node,
                log_nodes[first_logical_node],
                first_logical_mesh_rank.get());

            if (!restricted_phys_indices_for_logical[first_logical_node].empty()) {
                // Node has pinning restrictions - only use candidates from restricted list
                for (size_t j : restricted_phys_indices_for_logical[first_logical_node]) {
                    if (j < n_phys && phys_deg[j] >= log_deg[first_logical_node]) {
                        auto phys_mesh_rank = asic_id_to_mesh_rank.at(phys_nodes[j]);
                        if (first_logical_mesh_rank == phys_mesh_rank) {
                            physical_candidates.push_back(j);
                        }
                    }
                }
            } else {
                // No pinning restrictions - collect all valid candidates with matching mesh rank
                for (size_t j = 0; j < n_phys; ++j) {
                    if (phys_deg[j] < log_deg[first_logical_node]) {
                        continue;
                    }
                    auto phys_mesh_rank = asic_id_to_mesh_rank.at(phys_nodes[j]);
                    if (first_logical_mesh_rank != phys_mesh_rank) {
                        continue;
                    }
                    physical_candidates.push_back(j);
                }
            }

            log_info(
                tt::LogFabric,
                "TopologyMapper: Found {} physical ASIC candidates for first logical node li={} (fabric_node={}) "
                "with matching mesh rank {}, will try each as first pinning",
                physical_candidates.size(),
                first_logical_node,
                log_nodes[first_logical_node],
                first_logical_mesh_rank.get());

            // Try each physical ASIC as the first pinning
            size_t candidate_index = 0;
            for (size_t first_phys_j : physical_candidates) {
                candidate_index++;
                // Reset state (but we'll reassign pinned nodes)
                std::fill(mapping.begin(), mapping.end(), -1);
                std::fill(used.begin(), used.end(), false);
                failed_states.clear();
                dfs_calls = 0;
                dfs_start = std::chrono::steady_clock::now();

                // Assign pinned nodes first (they must be assigned before trying different starting nodes)
                if (!pinned_nodes.empty()) {
                    if (!assign_pinned_nodes()) {
                        // Can't assign pinned nodes, skip this physical ASIC
                        log_info(
                            tt::LogFabric,
                            "TopologyMapper: Skipping candidate {}/{} (j={}) - failed to assign pinned nodes",
                            candidate_index,
                            physical_candidates.size(),
                            first_phys_j);
                        continue;
                    }
                }

                // Check if the first physical ASIC is still available after pinning
                if (used[first_phys_j]) {
                    // This physical ASIC was used for a pinned node, skip it
                    log_info(
                        tt::LogFabric,
                        "TopologyMapper: Skipping candidate {}/{} (j={}) - physical ASIC already used by pinned node",
                        candidate_index,
                        physical_candidates.size(),
                        first_phys_j);
                    continue;
                }

                // Assign the first logical node to this physical ASIC
                used[first_phys_j] = true;
                mapping[first_logical_node] = static_cast<int>(first_phys_j);

                // Clear forced_first_li since we've already pre-assigned the first node
                forced_first_li = std::nullopt;

                log_info(
                    tt::LogFabric,
                    "TopologyMapper: Trying first pinning {}/{}: logical node li={} (fabric_node={}) -> physical ASIC "
                    "j={} (asic_id={}) (hostname={})",
                    candidate_index,
                    physical_candidates.size(),
                    first_logical_node,
                    log_nodes[first_logical_node],
                    first_phys_j,
                    phys_nodes[first_phys_j].get(),
                    physical_system_descriptor_.get_host_name_for_asic(phys_nodes[first_phys_j]));

                // Calculate assigned count after pinning and first assignment
                size_t current_assigned_count = 0;
                for (auto v : mapping) {
                    if (v != -1) {
                        current_assigned_count++;
                    }
                }

                found = dfs(current_assigned_count);
                if (found) {
                    log_info(
                        tt::LogFabric,
                        "TopologyMapper: Successfully found mapping with first pinning {}/{}: logical node li={} "
                        "(fabric_node={}) -> physical ASIC j={} (asic_id={})",
                        candidate_index,
                        physical_candidates.size(),
                        first_logical_node,
                        log_nodes[first_logical_node],
                        first_phys_j,
                        phys_nodes[first_phys_j].get());
                    break;
                } else {
                    log_info(
                        tt::LogFabric,
                        "TopologyMapper: First pinning {}/{} failed: logical node li={} (fabric_node={}) -> physical "
                        "ASIC j={} (asic_id={})",
                        candidate_index,
                        physical_candidates.size(),
                        first_logical_node,
                        log_nodes[first_logical_node],
                        first_phys_j,
                        phys_nodes[first_phys_j].get());
                }
            }

            if (!found) {
                log_info(
                    tt::LogFabric,
                    "TopologyMapper: Tried all {} physical ASIC candidates for first logical node li={} "
                    "(fabric_node={}), none succeeded",
                    physical_candidates.size(),
                    first_logical_node,
                    log_nodes[first_logical_node]);
            }
        }

        // If we have pinned nodes but no viable starting nodes, or if all starting nodes failed,
        // try with just pinned nodes assigned
        if (!found && !pinned_nodes.empty()) {
            log_info(
                tt::LogFabric, "TopologyMapper: All starting nodes failed, trying with only pinned nodes assigned");
            // Reset state
            std::fill(mapping.begin(), mapping.end(), -1);
            std::fill(used.begin(), used.end(), false);
            failed_states.clear();
            dfs_calls = 0;
            dfs_start = std::chrono::steady_clock::now();

            // Assign pinned nodes
            if (assign_pinned_nodes()) {
                size_t current_assigned_count = 0;
                for (auto v : mapping) {
                    if (v != -1) {
                        current_assigned_count++;
                    }
                }
                found = dfs(current_assigned_count);
            }
        }
    } else {
        // Normal case: some nodes already assigned, just run DFS once
        found = dfs(assigned_count);
    }

    TT_FATAL(
        found,
        "Graph specified in MGD could not fit in the discovered physical topology for mesh {} under the given "
        "pinning constraints. Either relax pinnings or modify the MGD. If this is unexpected, run "
        "./build/test/tt_metal/tt_fabric/test_system_health to check connectivity.",
        mesh_id.get());

    for (size_t i = 0; i < n_log; ++i) {
        FabricNodeId fn = log_nodes[i];
        tt::tt_metal::AsicID asic = phys_nodes[mapping[i]];

        // Find existing entry by ASIC ID and update it
        auto it = asic_id_to_mapping_.find(asic);
        TT_FATAL(it != asic_id_to_mapping_.end(), "ASIC id {} not found in chip_topology_mapping_", asic);
        MappedChipInfo& info = *it->second;

        // Update fields with mapping information
        // Note: physical_chip_id was already filled during initialize_chip_topology_mapping_map()
        info.fabric_node_id = fn;
        info.mesh_coord = mesh_graph_.chip_to_coordinate(mesh_id, fn.chip_id);
        if (asic_id_to_mesh_rank.find(asic) != asic_id_to_mesh_rank.end()) {
            info.mesh_host_rank = asic_id_to_mesh_rank.at(asic);
        }
        info.is_mapped = true;
        // hostname should already be set from initialization; physical_chip_id is only set for local ASICs
    }

<<<<<<< HEAD
    // Rebuild lookup maps after updating entries
    rebuild_lookup_maps();
=======
    // Final validation: In STRICT mode, verify all logical edges have sufficient physical connections
    if (strict_mode) {
        for (size_t i = 0; i < n_log; ++i) {
            size_t phys_i = static_cast<size_t>(mapping[i]);
            for (const auto& [neigh_log_idx, log_count] : log_conn_count[i]) {
                size_t phys_neigh_idx = static_cast<size_t>(mapping[neigh_log_idx]);
                // Connection should exist (validated earlier), but check to be safe
                auto it = phys_conn_count[phys_i].find(phys_neigh_idx);
                TT_FATAL(
                    it != phys_conn_count[phys_i].end(),
                    "Graph specified in MGD could not fit in the discovered physical topology for mesh {} under the "
                    "given pinning constraints. Logical edge from node {} to {} exists, but physical edge from {} to "
                    "{} does not. Either relax pinnings or modify the MGD. If this is unexpected, run "
                    "./build/test/tt_metal/tt_fabric/test_system_health to check connectivity.",
                    mesh_id.get(),
                    log_nodes[i],
                    log_nodes[neigh_log_idx],
                    phys_nodes[phys_i],
                    phys_nodes[phys_neigh_idx]);
                size_t phys_count = it->second;
                TT_FATAL(
                    phys_count >= log_count,
                    "Graph specified in MGD could not fit in the discovered physical topology for mesh {} under the "
                    "given pinning constraints. Logical edge from node {} to {} requires {} channels, but physical "
                    "edge from {} to {} only has {} channels. Either relax pinnings or modify the MGD. If this is "
                    "unexpected, run ./build/test/tt_metal/tt_fabric/test_system_health to check connectivity.",
                    mesh_id.get(),
                    log_nodes[i],
                    log_nodes[neigh_log_idx],
                    log_count,
                    phys_nodes[phys_i],
                    phys_nodes[phys_neigh_idx],
                    phys_count);
            }
        }
    }
>>>>>>> ee085c40
}

// NOLINTEND(readability-function-cognitive-complexity)

void TopologyMapper::broadcast_mapping_to_all_hosts() {
    using namespace tt::tt_metal::distributed::multihost;
    auto& distributed_context = tt::tt_metal::MetalContext::instance().global_distributed_context();

    const std::size_t world_size = *distributed_context.size();
    if (world_size <= 1) {
        return;  // single-host, nothing to broadcast
    }

    // Only controller broadcasts
    constexpr std::size_t CONTROLLER_RANK = 0;
    auto my_rank = *distributed_context.rank();
    if (my_rank != CONTROLLER_RANK) {
        return;
    }

    // Serialization helpers
    auto serialize_u32 = [](std::vector<uint8_t>& buf, std::uint32_t v) {
        for (int i = 0; i < 4; ++i) {
            buf.push_back(static_cast<uint8_t>((v >> (8 * i)) & 0xFF));
        }
    };

    auto serialize_u64 = [](std::vector<uint8_t>& buf, std::uint64_t v) {
        for (int i = 0; i < 8; ++i) {
            buf.push_back(static_cast<uint8_t>((v >> (8 * i)) & 0xFF));
        }
    };

    auto serialize_string = [&](std::vector<uint8_t>& buf, const std::string& s) {
        serialize_u32(buf, static_cast<std::uint32_t>(s.size()));
        buf.insert(buf.end(), s.begin(), s.end());
    };

    // Collect all mapped entries for broadcasting
    std::vector<const MappedChipInfo*> mapped_entries;
    for (const auto& info : chip_topology_mapping_) {
        if (info.is_mapped) {
            mapped_entries.push_back(&info);
        }
    }
    std::uint32_t count = static_cast<std::uint32_t>(mapped_entries.size());

    for (std::size_t peer = 0; peer < world_size; ++peer) {
        if (peer == CONTROLLER_RANK) {
            continue;
        }

        // Send count first (synchronous send to ensure receiver posted recv)
        std::uint32_t count_copy = count;
        distributed_context.ssend(
            tt::stl::Span<std::byte>(reinterpret_cast<std::byte*>(&count_copy), sizeof(count_copy)),
            Rank{static_cast<uint32_t>(peer)},
            Tag{0});

        // Send one record at a time using synchronous send
        // First send the record size, then send the record data
        for (const auto* info_ptr : mapped_entries) {
            const auto& info = *info_ptr;

            std::vector<uint8_t> record;

            // fabric_node_id (encoded as u64)
            const std::uint64_t encoded_fn = encode_fabric_node_id(info.fabric_node_id);
            serialize_u64(record, encoded_fn);

            // asic_id (u64)
            serialize_u64(record, *info.asic_id);

            // physical_chip_id (u32)
            serialize_u32(record, info.physical_chip_id);

            // mesh_coord (u32 dims, then u32 values per dim)
            serialize_u32(record, static_cast<std::uint32_t>(info.mesh_coord.dims()));
            for (size_t d = 0; d < info.mesh_coord.dims(); ++d) {
                serialize_u32(record, info.mesh_coord[d]);
            }

            // mesh_host_rank (u32)
            serialize_u32(record, info.mesh_host_rank.get());

            // hostname (string, or empty string if not present)
            if (!info.hostname.empty()) {
                serialize_string(record, info.hostname);
            } else {
                serialize_u32(record, 0);  // empty string
            }

            // Send size first, then data
            std::uint32_t record_size = static_cast<std::uint32_t>(record.size());
            distributed_context.ssend(
                tt::stl::Span<std::byte>(reinterpret_cast<std::byte*>(&record_size), sizeof(record_size)),
                Rank{static_cast<uint32_t>(peer)},
                Tag{1});  // Use Tag{1} for size messages

            distributed_context.ssend(
                tt::stl::as_writable_bytes(tt::stl::Span<uint8_t>(record.data(), record.size())),
                Rank{static_cast<uint32_t>(peer)},
                Tag{0});  // Use Tag{0} for data messages
        }
    }
}

void TopologyMapper::receive_mapping_from_host(int rank) {
    using namespace tt::tt_metal::distributed::multihost;
    auto& distributed_context = tt::tt_metal::MetalContext::instance().global_distributed_context();

    // If not in distributed context, nothing to receive
    if (*distributed_context.size() <= 1) {
        return;
    }

    auto my_rank = *distributed_context.rank();
    if (static_cast<int>(my_rank) == rank) {
        return;  // sender does not receive
    }

    // Receive count, then 'count' variable-size records
    std::uint32_t count = 0;
    {
        auto req = distributed_context.irecv(
            tt::stl::Span<std::byte>(reinterpret_cast<std::byte*>(&count), sizeof(count)),
            Rank{static_cast<uint32_t>(rank)},
            Tag{0});

        wait_for_request_with_timeout(req, "topology mapping header", rank);
    }

    // Don't clear chip_topology_mapping_ - we want to keep initialized entries and update them
    // The count is the number of mapped entries (with fabric_node_id), not total entries

    auto read_u32_from = [&](const std::vector<uint8_t>& buf, std::size_t& idx) -> std::uint32_t {
        TT_FATAL(idx + 4 <= buf.size(), "Deserializer overflow reading u32");
        std::uint32_t v = 0;
        for (int i = 0; i < 4; ++i) {
            v |= (static_cast<std::uint32_t>(buf[idx++]) << (8 * i));
        }
        return v;
    };

    auto read_u64_from = [&](const std::vector<uint8_t>& buf, std::size_t& idx) -> std::uint64_t {
        TT_FATAL(idx + 8 <= buf.size(), "Deserializer overflow reading u64");
        std::uint64_t v = 0;
        for (int i = 0; i < 8; ++i) {
            v |= (static_cast<std::uint64_t>(buf[idx++]) << (8 * i));
        }
        return v;
    };

    for (std::uint32_t i = 0; i < count; ++i) {
        // Receive size first, then receive data of that size
        std::uint32_t record_size = 0;
        {
            auto req = distributed_context.irecv(
                tt::stl::Span<std::byte>(reinterpret_cast<std::byte*>(&record_size), sizeof(record_size)),
                Rank{static_cast<uint32_t>(rank)},
                Tag{1});  // Use Tag{1} for size messages

            wait_for_request_with_timeout(
                req, "topology mapping record size " + std::to_string(i + 1) + " of " + std::to_string(count), rank);
        }

        TT_FATAL(
            record_size > 0 && record_size < 1000000,
            "Invalid message size {} for topology mapping record {} from rank {} (suspiciously large, possible "
            "corruption)",
            record_size,
            i + 1,
            rank);

        // Allocate buffer of exact size
        std::vector<uint8_t> record(record_size);
        auto req = distributed_context.irecv(
            tt::stl::as_writable_bytes(tt::stl::Span<uint8_t>(record.data(), record.size())),
            Rank{static_cast<uint32_t>(rank)},
            Tag{0});  // Use Tag{0} for data messages

        wait_for_request_with_timeout(
            req, "topology mapping record " + std::to_string(i + 1) + " of " + std::to_string(count), rank);

        std::size_t idx = 0;

        // fabric_node_id
        const auto encoded_fn = read_u64_from(record, idx);
        FabricNodeId fn = decode_fabric_node_id(encoded_fn);

        // asic_id
        const auto asic_val = read_u64_from(record, idx);
        tt::tt_metal::AsicID asic_id{asic_val};

        // physical_chip_id
        ChipId physical_chip_id = read_u32_from(record, idx);

        // Find existing entry by ASIC ID and update it
        auto it = asic_id_to_mapping_.find(asic_id);
        TT_FATAL(
            it != asic_id_to_mapping_.end(), "ASIC id {} not found in chip_topology_mapping_ during receive", asic_id);
        MappedChipInfo& info = *it->second;

        // Update fields with received information
        info.fabric_node_id = fn;
        if (physical_chip_id != 0) {
            info.physical_chip_id = physical_chip_id;
        }

        // mesh_coord (always present when mapped)
        std::uint32_t coord_dims = read_u32_from(record, idx);
        std::vector<uint32_t> coord_values(coord_dims);
        for (std::uint32_t d = 0; d < coord_dims; ++d) {
            coord_values[d] = read_u32_from(record, idx);
        }
        info.mesh_coord = MeshCoordinate(tt::stl::Span<const uint32_t>(coord_values));

        // mesh_host_rank (always present when mapped)
        std::uint32_t host_rank_val = read_u32_from(record, idx);
        info.mesh_host_rank = MeshHostRankId{host_rank_val};

        // hostname (string, or empty string if not present)
        std::uint32_t hostname_len = read_u32_from(record, idx);
        if (hostname_len > 0) {
            TT_FATAL(idx + hostname_len <= record.size(), "Deserializer overflow reading hostname");
            std::string hostname_str(reinterpret_cast<const char*>(record.data() + idx), hostname_len);
            idx += hostname_len;
            info.hostname = hostname_str;
        }

        info.is_mapped = true;
    }

    // Rebuild lookup maps after receiving and updating entries
    rebuild_lookup_maps();

    // Fill in physical_chip_id for ASICs that belong to this host
    // (The controller may have set it to 0 for ASICs on other hosts)
    auto& cluster = tt::tt_metal::MetalContext::instance().get_cluster();
    const auto& my_host = physical_system_descriptor_.my_host_name();
    for (auto& info : chip_topology_mapping_) {
        if (info.physical_chip_id == 0 && !info.hostname.empty() && info.hostname == my_host) {
            // This ASIC belongs to this host, look up its physical chip ID
            for (const auto& [physical_chip_id, unique_id] : cluster.get_unique_chip_ids()) {
                if (unique_id == *info.asic_id) {
                    info.physical_chip_id = physical_chip_id;
                    break;
                }
            }
        }
    }

    // Rebuild lookup maps after filling in physical_chip_id
    rebuild_lookup_maps();
}

void TopologyMapper::rebuild_lookup_maps() {
    fabric_node_id_to_mapping_.clear();
    asic_id_to_mapping_.clear();
    physical_chip_id_to_mapping_.clear();

    for (auto& info : chip_topology_mapping_) {
        // Only add to fabric_node_id map if entry is mapped
        if (info.is_mapped) {
            fabric_node_id_to_mapping_[info.fabric_node_id] = &info;
            physical_chip_id_to_mapping_[info.physical_chip_id] = &info;
        }
        asic_id_to_mapping_[info.asic_id] = &info;
    }
}

std::map<FabricNodeId, ChipId> TopologyMapper::get_local_logical_mesh_chip_id_to_physical_chip_id_mapping() const {
    std::map<FabricNodeId, ChipId> mapping;
    const auto& my_host = physical_system_descriptor_.my_host_name();
    // Sort asic_id_to_fabric_node_id_ for deterministic iteration across hosts
    std::vector<std::pair<tt::tt_metal::AsicID, FabricNodeId>> sorted_asic_to_fabric(
        asic_id_to_fabric_node_id_.begin(), asic_id_to_fabric_node_id_.end());
    std::sort(sorted_asic_to_fabric.begin(), sorted_asic_to_fabric.end(), [](const auto& a, const auto& b) {
        return a.first.get() < b.first.get();
    });
    // Only include ASICs that are part of the current fabric mapping and reside on this host
<<<<<<< HEAD
    for (const auto& info : chip_topology_mapping_) {
        if (info.is_mapped && !info.hostname.empty() && info.hostname == my_host) {
            mapping[info.fabric_node_id] = info.physical_chip_id;
=======
    for (const auto& [asic_id, fabric_node_id] : sorted_asic_to_fabric) {
        if (physical_system_descriptor_.get_host_name_for_asic(asic_id) == my_host) {
            mapping[fabric_node_id] = get_physical_chip_id_from_asic_id(asic_id);
>>>>>>> ee085c40
        }
    }
    return mapping;
}

// Replacement MeshGraph-like APIs backed by TopologyMapper
const MeshContainer<MeshHostRankId>& TopologyMapper::get_host_ranks(MeshId mesh_id) const {
    TT_FATAL(*mesh_id < mesh_host_ranks_.size(), "TopologyMapper: mesh_id {} not found", mesh_id);
    return mesh_host_ranks_[*mesh_id];
}

MeshShape TopologyMapper::get_mesh_shape(MeshId mesh_id, std::optional<MeshHostRankId> host_rank) const {
    if (host_rank.has_value()) {
        auto it = mesh_host_rank_coord_ranges_.find(std::make_pair(mesh_id, *host_rank));
        TT_FATAL(
            it != mesh_host_rank_coord_ranges_.end(),
            "TopologyMapper: host_rank {} not found for mesh {}",
            *host_rank,
            *mesh_id);
        return it->second.shape();
    }
    return mesh_graph_.get_mesh_shape(mesh_id);
}

MeshCoordinateRange TopologyMapper::get_coord_range(MeshId mesh_id, std::optional<MeshHostRankId> host_rank) const {
    if (host_rank.has_value()) {
        auto it = mesh_host_rank_coord_ranges_.find(std::make_pair(mesh_id, *host_rank));
        TT_FATAL(
            it != mesh_host_rank_coord_ranges_.end(),
            "TopologyMapper: host_rank {} not found for mesh {}",
            *host_rank,
            *mesh_id);
        return it->second;
    }
    return mesh_graph_.get_coord_range(mesh_id);
}

std::optional<MeshHostRankId> TopologyMapper::get_host_rank_for_chip(MeshId mesh_id, ChipId chip_id) const {
    // Compute coord and check which host range contains it
    MeshCoordinate coord = mesh_graph_.chip_to_coordinate(mesh_id, chip_id);
    return get_host_rank_for_coord(mesh_id, coord);
}

std::optional<MeshHostRankId> TopologyMapper::get_host_rank_for_coord(
    MeshId mesh_id, const MeshCoordinate& coord) const {
    for (const auto& [key, range] : mesh_host_rank_coord_ranges_) {
        if (key.first == mesh_id && range.contains(coord)) {
            return key.second;
        }
    }
    return std::nullopt;
}

MeshContainer<ChipId> TopologyMapper::get_chip_ids(MeshId mesh_id, std::optional<MeshHostRankId> host_rank) const {
    // Return global or submesh chip ids using the same indexing convention as MeshGraph.
    if (!host_rank.has_value()) {
        auto shape = mesh_graph_.get_mesh_shape(mesh_id);
        std::vector<ChipId> chip_ids(shape.mesh_size());
        std::iota(chip_ids.begin(), chip_ids.end(), 0);
        return MeshContainer<ChipId>(shape, chip_ids);
    }

    // Submesh: iterate over coord range and collect logical chip ids
    MeshCoordinateRange coord_range = get_coord_range(mesh_id, host_rank);
    MeshShape sub_shape = coord_range.shape();
    std::vector<ChipId> sub_chip_ids;
    sub_chip_ids.reserve(sub_shape.mesh_size());
    for (const auto& coord : coord_range) {
        // Convert coordinate to logical chip id using global mesh shape
        auto chip = mesh_graph_.coordinate_to_chip(mesh_id, coord);
        sub_chip_ids.push_back(chip);
    }
    return MeshContainer<ChipId>(sub_shape, sub_chip_ids);
}

<<<<<<< HEAD
void TopologyMapper::rebuild_host_rank_structs_from_mapping() {
=======
void TopologyMapper::rebuild_host_rank_structs_from_mapping(
    const std::map<MeshId, std::map<tt::tt_metal::AsicID, MeshHostRankId>>& asic_id_to_mesh_rank) {
>>>>>>> ee085c40
    // Derive per-mesh host sets and per-host coord ranges from current mapping
    std::map<MeshId, std::unordered_set<MeshHostRankId>> mesh_to_hosts;
    std::map<MeshId, std::map<MeshHostRankId, MeshCoordinateRange>> mesh_host_to_range;
    // For wraparound-aware construction, accumulate coordinates per host then compute minimal circular ranges.
    std::map<MeshId, std::map<MeshHostRankId, std::vector<MeshCoordinate>>> mesh_host_to_coords;

<<<<<<< HEAD
    // Accumulate coordinates per host from chip_topology_mapping_
    // Only process mapped entries - use fabric_node_id_to_mapping_ which only contains mapped entries
    for (const auto& [fabric_node_id, info_ptr] : fabric_node_id_to_mapping_) {
        TT_FATAL(
            info_ptr != nullptr,
            "fabric_node_id_to_mapping_ contains null pointer for fabric_node_id {}",
            fabric_node_id);
        const auto& info = *info_ptr;
        // All entries in fabric_node_id_to_mapping_ should be mapped, but verify to fail fast if not
        TT_FATAL(
            info.is_mapped,
            "MappedChipInfo entry for ASIC {} in fabric_node_id_to_mapping_ is not mapped",
            info.asic_id);
        const auto mesh_id_val = info.fabric_node_id.mesh_id;
        const auto host_rank = info.mesh_host_rank;
        const auto coord = info.mesh_coord;
=======
    // Precompute coordinate per chip from MeshGraph
    std::map<MeshId, std::map<ChipId, MeshCoordinate>> per_mesh_chip_to_coord;
    // Convert to ordered map for deterministic iteration across hosts
    std::map<FabricNodeId, tt::tt_metal::AsicID> ordered_fabric_nodes(
        fabric_node_id_to_asic_id_.begin(), fabric_node_id_to_asic_id_.end());
    for (const auto& [fabric_node_id, asic_id] : ordered_fabric_nodes) {
        auto& m = per_mesh_chip_to_coord[fabric_node_id.mesh_id];
        if (m.find(fabric_node_id.chip_id) == m.end()) {
            m.emplace(
                fabric_node_id.chip_id, mesh_graph_.chip_to_coordinate(fabric_node_id.mesh_id, fabric_node_id.chip_id));
        }
    }

    // Accumulate coordinates per host
    for (const auto& [fabric_node_id, asic_id] : ordered_fabric_nodes) {
        const auto mesh_id_val = fabric_node_id.mesh_id;
        const auto host_rank = asic_id_to_mesh_rank.at(mesh_id_val).at(asic_id);
>>>>>>> ee085c40
        mesh_to_hosts[mesh_id_val].insert(host_rank);
        mesh_host_to_coords[mesh_id_val][host_rank].push_back(coord);
    }

    // Build minimal wraparound-aware ranges per host
    // Convert to ordered maps for deterministic iteration across hosts
    std::map<MeshId, std::map<MeshHostRankId, std::vector<MeshCoordinate>>> ordered_mesh_host_coords;
    for (const auto& [mesh_id, host_coords_map] : mesh_host_to_coords) {
        for (const auto& [host_rank, coords] : host_coords_map) {
            ordered_mesh_host_coords[mesh_id][host_rank] = coords;
        }
    }
    for (const auto& [mesh_id, host_coords_map] : ordered_mesh_host_coords) {
        const auto shape = mesh_graph_.get_mesh_shape(mesh_id);
        auto& range_map = mesh_host_to_range[mesh_id];
        for (const auto& [host_rank, coords] : host_coords_map) {
            // Compute unique values per dimension
            std::vector<uint32_t> unique_r;
            std::vector<uint32_t> unique_c;
            unique_r.reserve(coords.size());
            unique_c.reserve(coords.size());
            for (const auto& c : coords) {
                unique_r.push_back(c[0]);
                unique_c.push_back(c[1]);
            }
            auto uniq = [](std::vector<uint32_t>& v) {
                std::sort(v.begin(), v.end());
                v.erase(std::unique(v.begin(), v.end()), v.end());
            };
            uniq(unique_r);
            uniq(unique_c);

            auto minimal_circular_span = [](const std::vector<uint32_t>& values, uint32_t dim_size) {
                // Returns pair(start, end) in circular sense; start may be > end to indicate wrap.
                if (values.empty()) {
                    return std::pair<uint32_t, uint32_t>(0, 0);
                }
                if (values.size() == 1) {
                    return std::pair<uint32_t, uint32_t>(values[0], values[0]);
                }
                if (values.size() >= dim_size) {
                    return std::pair<uint32_t, uint32_t>(0u, dim_size - 1);
                }
                // values must be sorted unique
                std::vector<uint32_t> v = values;
                // compute maximum gap between consecutive values on circle
                uint32_t max_gap = 0;
                size_t max_gap_idx = 0;  // gap between v[i] and v[i+1] (wrapping at end)
                for (size_t i = 0; i < v.size(); ++i) {
                    uint32_t a = v[i];
                    uint32_t b = (i + 1 < v.size()) ? v[i + 1] : v[0];
                    uint32_t gap = (i + 1 < v.size()) ? (b - a) : ((dim_size - a) + b);
                    if (gap > max_gap) {
                        max_gap = gap;
                        max_gap_idx = i;
                    }
                }
                // minimal arc excludes the largest gap; start is next value, end is current value
                uint32_t start = (max_gap_idx + 1 < v.size()) ? v[max_gap_idx + 1] : v[0];
                uint32_t end = v[max_gap_idx];
                return std::make_pair(start, end);
            };

            auto [row_start, row_end] = minimal_circular_span(unique_r, shape[0]);
            auto [col_start, col_end] = minimal_circular_span(unique_c, shape[1]);
            MeshCoordinate start(row_start, col_start);
            MeshCoordinate end(row_end, col_end);

            bool wraparound = row_start > row_end || col_start > col_end;
            if (wraparound) {
                range_map.emplace(host_rank, MeshCoordinateRange(start, end, shape));
            } else {
                range_map.emplace(host_rank, MeshCoordinateRange(start, end));
            }
        }
    }
    // Build MeshContainer<MeshHostRankId> by row-major ordering of host tile ranges
    // Determine host grid using unique start rows/cols
    mesh_host_ranks_.clear();
    mesh_host_rank_coord_ranges_.clear();
    mesh_host_rank_to_mpi_rank_.clear();
    std::size_t max_mesh_index = 0;
    // Convert to ordered map for deterministic iteration
    std::map<MeshId, std::unordered_set<MeshHostRankId>> ordered_mesh_to_hosts(
        mesh_to_hosts.begin(), mesh_to_hosts.end());
    for (const auto& [mid, _] : ordered_mesh_to_hosts) {
        max_mesh_index = std::max<std::size_t>(max_mesh_index, *mid + 1);
    }
    mesh_host_ranks_.resize(max_mesh_index, MeshContainer<MeshHostRankId>(MeshShape{1, 1}, MeshHostRankId{0}));
    // Convert range_map to ordered map for deterministic iteration
    std::map<MeshId, std::map<MeshHostRankId, MeshCoordinateRange>> ordered_mesh_host_to_range;
    for (const auto& [mesh_id, range_map] : mesh_host_to_range) {
        for (const auto& [host_rank, range] : range_map) {
            ordered_mesh_host_to_range[mesh_id].emplace(host_rank, range);
        }
    }
    for (const auto& [mesh_id, hosts] : ordered_mesh_to_hosts) {
        const auto& range_map = ordered_mesh_host_to_range.at(mesh_id);
        std::set<std::uint32_t> rows;
        std::set<std::uint32_t> cols;
        for (const auto& [host_rank, range] : range_map) {
            rows.insert(range.start_coord()[0]);
            cols.insert(range.start_coord()[1]);
        }
        MeshShape host_grid_shape(rows.size(), cols.size());
        std::vector<MeshHostRankId> host_rank_values(host_grid_shape.mesh_size(), MeshHostRankId{0});
        std::vector<std::uint32_t> row_list(rows.begin(), rows.end());
        std::vector<std::uint32_t> col_list(cols.begin(), cols.end());
        auto row_index = [&](std::uint32_t r) {
            return std::distance(row_list.begin(), std::find(row_list.begin(), row_list.end(), r));
        };
        auto col_index = [&](std::uint32_t c) {
            return std::distance(col_list.begin(), std::find(col_list.begin(), col_list.end(), c));
        };
        // Compute base_rank as min over host_ranks
        std::uint32_t base_rank = std::numeric_limits<std::uint32_t>::max();
        for (const auto& [host_rank, _] : range_map) {
            base_rank = std::min(base_rank, host_rank.get());
        }
        for (std::uint32_t r : row_list) {
            for (std::uint32_t c : col_list) {
                // find host_rank whose range starts at (r,c)
                for (const auto& [original_host_rank, range] : range_map) {
                    if (range.start_coord()[0] == r && range.start_coord()[1] == c) {
                        std::size_t idx = (row_index(r) * host_grid_shape[1]) + col_index(c);
                        std::uint32_t norm_rank = original_host_rank.get() - base_rank;
                        MeshHostRankId host_rank_val{norm_rank};
                        if (idx < host_rank_values.size()) {
                            host_rank_values[idx] = host_rank_val;
                        }
                        mesh_host_rank_coord_ranges_.insert({{mesh_id, host_rank_val}, range});
                        break;
                    }
                }
            }
        }
        mesh_host_ranks_[*mesh_id] = MeshContainer<MeshHostRankId>(host_grid_shape, host_rank_values);
    }

    // If there's only one host rank per mesh in the mesh graph, ensure all meshes have host_rank entries
    // even if the current rank doesn't participate in all meshes. This is needed for initialize_distributed_contexts()
    // to be able to look up MPI ranks for all (mesh_id, host_rank) pairs.
    for (const auto& mesh_id : mesh_graph_.get_mesh_ids()) {
        const auto& host_ranks = mesh_graph_.get_host_ranks(mesh_id);
        // If there's only one host rank in the mesh graph and we don't have an entry for it, add it
        if (host_ranks.size() == 1) {
            MeshHostRankId mesh_host_rank{*host_ranks.values().front()};
            auto key = std::make_pair(mesh_id, mesh_host_rank);
            if (mesh_host_rank_coord_ranges_.find(key) == mesh_host_rank_coord_ranges_.end()) {
                // Get the full coordinate range for this mesh from the mesh graph
                MeshCoordinateRange coord_range = mesh_graph_.get_coord_range(mesh_id);
                mesh_host_rank_coord_ranges_.insert({key, coord_range});
            }
        }
    }
}

HostName TopologyMapper::get_hostname_for_mesh(MeshId mesh_id) const {
    // Get all hosts for this mesh_id from the fabric node mapping
    // Meshes can be multi-host, so we collect all unique hostnames and return the first one
    std::unordered_set<HostName> mesh_hosts;
    for (const auto& [fabric_node_id, asic_id] : fabric_node_id_to_asic_id_) {
        if (fabric_node_id.mesh_id == mesh_id) {
            mesh_hosts.insert(physical_system_descriptor_.get_host_name_for_asic(asic_id));
        }
    }

    TT_FATAL(!mesh_hosts.empty(), "Mesh mesh_id {} not found in fabric node mapping", *mesh_id);

    // Return the first hostname (for multi-host meshes, this represents one of the hosts)
    return *mesh_hosts.begin();
}

HostName TopologyMapper::get_hostname_for_switch(SwitchId switch_id) const {
    // Verify that the switch exists in the mesh graph
    const auto& switch_ids = mesh_graph_.get_switch_ids();
    bool switch_exists = false;
    for (const auto& existing_switch_id : switch_ids) {
        if (*existing_switch_id == *switch_id) {
            switch_exists = true;
            break;
        }
    }
    TT_FATAL(switch_exists, "Switch ID {} not found in mesh graph", *switch_id);

    // Convert SwitchId to MeshId and use the consolidated mesh hostname function
    return get_hostname_for_mesh(MeshId(*switch_id));
}

HostName TopologyMapper::get_hostname_for_fabric_node_id(FabricNodeId fabric_node_id) const {
    // Direct lookup in the fabric node to ASIC mapping
    auto it = fabric_node_id_to_asic_id_.find(fabric_node_id);
    TT_FATAL(it != fabric_node_id_to_asic_id_.end(), "Fabric node id {} not found in mapping", fabric_node_id);

    // Get the hostname for the corresponding ASIC
    return physical_system_descriptor_.get_host_name_for_asic(it->second);
}

int TopologyMapper::get_mpi_rank_for_mesh_host_rank(MeshId mesh_id, MeshHostRankId host_rank) const {
    // First, try to use the direct mapping if available (from gathered mesh bindings)
    auto direct_mapping_it = mesh_host_rank_to_mpi_rank_.find(std::make_pair(mesh_id, host_rank));
    if (direct_mapping_it != mesh_host_rank_to_mpi_rank_.end()) {
        return direct_mapping_it->second;
    }

    // Fallback: Find a fabric node with this mesh_id and host_rank
    // Use the coordinate range to find a chip_id, then get the fabric node id
    auto coord_range_it = mesh_host_rank_coord_ranges_.find(std::make_pair(mesh_id, host_rank));
    TT_FATAL(
        coord_range_it != mesh_host_rank_coord_ranges_.end(),
        "TopologyMapper: host_rank {} not found for mesh {}",
        host_rank.get(),
        mesh_id.get());

    // Get a chip_id from the coordinate range (use the start coordinate)
    const auto& coord_range = coord_range_it->second;
    MeshCoordinate start_coord = coord_range.start_coord();
    ChipId chip_id = mesh_graph_.coordinate_to_chip(mesh_id, start_coord);
    FabricNodeId fabric_node_id(mesh_id, chip_id);

    // Try to get the hostname for this fabric node
    auto fabric_node_it = fabric_node_id_to_asic_id_.find(fabric_node_id);
    if (fabric_node_it != fabric_node_id_to_asic_id_.end()) {
        // Fabric node exists in mapping, use it
        HostName hostname = physical_system_descriptor_.get_host_name_for_asic(fabric_node_it->second);
        return static_cast<int>(physical_system_descriptor_.get_rank_for_hostname(hostname));
    }

    // Fabric node not found in mapping (current rank doesn't participate in this mesh)
    // Try to find any fabric node for this mesh to get the hostname
    for (const auto& [fnode_id, asic_id] : fabric_node_id_to_asic_id_) {
        if (fnode_id.mesh_id == mesh_id) {
            HostName hostname = physical_system_descriptor_.get_host_name_for_asic(asic_id);
            return static_cast<int>(physical_system_descriptor_.get_rank_for_hostname(hostname));
        }
    }

    // If we still can't find it, this is an error
    TT_FATAL(
        false, "TopologyMapper: Cannot determine MPI rank for mesh {} host_rank {}", mesh_id.get(), host_rank.get());
    return -1;  // Unreachable
}

void TopologyMapper::print_logical_adjacency_map(const std::map<MeshId, LogicalAdjacencyMap>& adj_map) const {
    log_debug(tt::LogFabric, "TopologyMapper: Logical Adjacency Map:");
    for (const auto& [mesh_id, node_map] : adj_map) {
        log_debug(tt::LogFabric, "  Mesh ID: {}", *mesh_id);
        for (const auto& [node, neighbors] : node_map) {
            std::string neigh_str;
            for (size_t i = 0; i < neighbors.size(); ++i) {
                neigh_str += fmt::format("{}", neighbors[i]);
                if (i < neighbors.size() - 1) {
                    neigh_str += ", ";
                }
            }
            log_debug(tt::LogFabric, "    Node {} connected to: [{}]", node, neigh_str);
        }
    }
}

void TopologyMapper::print_physical_adjacency_map(const std::map<MeshId, PhysicalAdjacencyMap>& adj_map) const {
    log_debug(tt::LogFabric, "TopologyMapper: Physical Adjacency Map:");
    for (const auto& [mesh_id, node_map] : adj_map) {
        log_debug(tt::LogFabric, "  Mesh ID: {}", *mesh_id);
        for (const auto& [node, neighbors] : node_map) {
            std::string neigh_str;
            for (size_t i = 0; i < neighbors.size(); ++i) {
                neigh_str += fmt::format("{}", neighbors[i].get());
                if (i < neighbors.size() - 1) {
                    neigh_str += ", ";
                }
            }
            log_debug(tt::LogFabric, "    Node {} connected to: [{}]", node.get(), neigh_str);
            log_debug(tt::LogFabric, "    Host_name = {}", physical_system_descriptor_.get_host_name_for_asic(node));
        }
    }
}

}  // namespace tt::tt_fabric<|MERGE_RESOLUTION|>--- conflicted
+++ resolved
@@ -226,42 +226,105 @@
     mesh_host_rank_coord_ranges_.clear();
     mesh_host_rank_to_mpi_rank_.clear();
 
+    // Initialize chip_topology_mapping_ with all ASICs
+    initialize_chip_topology_mapping_map();
+
     // Build asic to physical chip id mappings first (needed for conversion)
     build_asic_physical_chip_id_mappings();
 
     // Build fabric node id to asic id mapping directly from the provided logical to physical chip mapping
+    // Update chip_topology_mapping_ entries with the mapping information
+    auto& cluster = tt::tt_metal::MetalContext::instance().get_cluster();
     for (const auto& [fabric_node_id, physical_chip_id] : logical_mesh_chip_id_to_physical_chip_id_mapping) {
         // Convert physical chip id to asic id
-        auto asic_id_it = physical_chip_id_to_asic_id_.find(physical_chip_id);
-        TT_FATAL(
-            asic_id_it != physical_chip_id_to_asic_id_.end(),
-            "Physical chip id {} not found in asic to physical chip id mapping",
-            physical_chip_id);
-        tt::tt_metal::AsicID asic_id = asic_id_it->second;
-
-        // Build bidirectional mappings
-        fabric_node_id_to_asic_id_.emplace(fabric_node_id, asic_id);
-        asic_id_to_fabric_node_id_.emplace(asic_id, fabric_node_id);
-    }
+        // First try to find it in the local cluster (for local chips)
+        tt::tt_metal::AsicID asic_id{0};
+        bool found_asic_id = false;
+        for (const auto& [chip_id, unique_id] : cluster.get_unique_chip_ids()) {
+            if (chip_id == physical_chip_id) {
+                asic_id = tt::tt_metal::AsicID{unique_id};
+                found_asic_id = true;
+                break;
+            }
+        }
+
+        // If not found in local cluster, try to find it in physical_chip_id_to_mapping_
+        // (for local chips that were already set during initialization)
+        MappedChipInfo* info = nullptr;
+        if (!found_asic_id) {
+            auto mapping_it = physical_chip_id_to_mapping_.find(physical_chip_id);
+            if (mapping_it != physical_chip_id_to_mapping_.end() && mapping_it->second != nullptr) {
+                info = mapping_it->second;
+                asic_id = info->asic_id;
+                found_asic_id = true;
+            }
+        }
+
+        // If still not found, search through chip_topology_mapping_ to find an entry
+        // that might have this physical_chip_id set (for remote chips that were received via broadcast)
+        if (!found_asic_id) {
+            for (auto& entry : chip_topology_mapping_) {
+                if (entry.physical_chip_id == physical_chip_id) {
+                    asic_id = entry.asic_id;
+                    found_asic_id = true;
+                    break;
+                }
+            }
+        }
+
+        // If we found the ASIC ID, look up the entry by ASIC ID
+        if (found_asic_id) {
+            auto asic_it = asic_id_to_mapping_.find(asic_id);
+            TT_FATAL(asic_it != asic_id_to_mapping_.end(), "ASIC id {} not found in chip_topology_mapping_", asic_id);
+            info = asic_it->second;
+        } else {
+            // Last resort: this shouldn't happen, but provide a helpful error message
+            TT_FATAL(
+                false,
+                "Physical chip id {} not found in chip_topology_mapping_. "
+                "This may happen if the physical chip is not in the cluster or physical system descriptor.",
+                physical_chip_id);
+        }
+
+        TT_FATAL(info != nullptr, "Null pointer in lookup for physical_chip_id {}", physical_chip_id);
+
+        // Update the MappedChipInfo entry with mapping information
+        info->fabric_node_id = fabric_node_id;
+        info->physical_chip_id = physical_chip_id;
+        info->mesh_coord = mesh_graph_.chip_to_coordinate(fabric_node_id.mesh_id, fabric_node_id.chip_id);
+
+        // Get host rank from mesh graph
+        auto host_rank = mesh_graph_.get_host_rank_for_chip(fabric_node_id.mesh_id, fabric_node_id.chip_id);
+        TT_FATAL(host_rank.has_value(), "Fabric node id {} not found in mesh graph", fabric_node_id);
+        info->mesh_host_rank = host_rank.value();
+
+        // Get hostname from physical system descriptor
+        info->hostname = physical_system_descriptor_.get_host_name_for_asic(info->asic_id);
+
+        info->is_mapped = true;
+    }
+
+    // Rebuild lookup maps after updating entries
+    rebuild_lookup_maps();
 
     // Build asic_id_to_mesh_rank mapping needed for rebuild_host_rank_structs_from_mapping
     // This maps each asic to its mesh host rank based on the fabric node it's mapped to
     std::map<MeshId, std::map<tt::tt_metal::AsicID, MeshHostRankId>> asic_id_to_mesh_rank;
-    for (const auto& [fabric_node_id, asic_id] : fabric_node_id_to_asic_id_) {
-        auto host_rank = mesh_graph_.get_host_rank_for_chip(fabric_node_id.mesh_id, fabric_node_id.chip_id);
-        TT_FATAL(host_rank.has_value(), "Fabric node id {} not found in mesh graph", fabric_node_id);
-        asic_id_to_mesh_rank[fabric_node_id.mesh_id][asic_id] = host_rank.value();
-    }
-
-    // Populate mesh_host_rank_to_mpi_rank_ mapping from fabric_node_id_to_asic_id_
+    for (const auto& [fabric_node_id, info_ptr] : fabric_node_id_to_mapping_) {
+        TT_FATAL(info_ptr != nullptr, "Null pointer in fabric_node_id_to_mapping_");
+        const auto& info = *info_ptr;
+        TT_FATAL(info.is_mapped, "Entry in fabric_node_id_to_mapping_ is not mapped");
+        asic_id_to_mesh_rank[fabric_node_id.mesh_id][info.asic_id] = info.mesh_host_rank;
+    }
+
+    // Populate mesh_host_rank_to_mpi_rank_ mapping
     // For each fabric node in the mapping, determine which MPI rank owns it
-    for (const auto& [fabric_node_id, asic_id] : fabric_node_id_to_asic_id_) {
-        auto host_rank = mesh_graph_.get_host_rank_for_chip(fabric_node_id.mesh_id, fabric_node_id.chip_id);
-        if (host_rank.has_value()) {
-            HostName hostname = physical_system_descriptor_.get_host_name_for_asic(asic_id);
-            int mpi_rank = static_cast<int>(physical_system_descriptor_.get_rank_for_hostname(hostname));
-            mesh_host_rank_to_mpi_rank_[std::make_pair(fabric_node_id.mesh_id, host_rank.value())] = mpi_rank;
-        }
+    for (const auto& [fabric_node_id, info_ptr] : fabric_node_id_to_mapping_) {
+        TT_FATAL(info_ptr != nullptr, "Null pointer in fabric_node_id_to_mapping_");
+        const auto& info = *info_ptr;
+        TT_FATAL(info.is_mapped, "Entry in fabric_node_id_to_mapping_ is not mapped");
+        int mpi_rank = static_cast<int>(physical_system_descriptor_.get_rank_for_hostname(info.hostname));
+        mesh_host_rank_to_mpi_rank_[std::make_pair(fabric_node_id.mesh_id, info.mesh_host_rank)] = mpi_rank;
     }
 
     // Build host rank structures from the mapping
@@ -389,12 +452,9 @@
 
     generate_mapping_locally_ = (mesh_graph_.get_mesh_ids().size() == 1) &&
                                 (mesh_graph_.get_host_ranks(local_mesh_binding_.mesh_ids[0]).size() == 1);
-<<<<<<< HEAD
-
-=======
+
     // Build ASIC ID to mesh rank mapping using the gathered mesh bindings directly
     // This function gathers mesh_id and host_rank from all MPI ranks and maps them to ASICs
->>>>>>> ee085c40
     auto asic_id_to_mesh_rank = build_asic_id_to_mesh_rank_mapping();
     auto fabric_node_id_to_mesh_rank = build_fabric_node_id_to_mesh_rank_mapping();
 
@@ -428,18 +488,9 @@
         receive_mapping_from_host(0);
     }
 
-<<<<<<< HEAD
     // Rebuild lookup maps from container
     rebuild_lookup_maps();
 
-    // Build host rank containers now that mapping is complete
-    rebuild_host_rank_structs_from_mapping();
-}
-
-std::unordered_map<MeshId, std::unordered_map<FabricNodeId, MeshHostRankId>>
-TopologyMapper::build_fabric_node_id_to_mesh_rank_mapping() const {
-    std::unordered_map<MeshId, std::unordered_map<FabricNodeId, MeshHostRankId>> mapping;
-=======
     // Build host rank containers now that mapping is complete
     rebuild_host_rank_structs_from_mapping(asic_id_to_mesh_rank);
 }
@@ -447,7 +498,6 @@
 std::map<MeshId, std::map<FabricNodeId, MeshHostRankId>> TopologyMapper::build_fabric_node_id_to_mesh_rank_mapping()
     const {
     std::map<MeshId, std::map<FabricNodeId, MeshHostRankId>> mapping;
->>>>>>> ee085c40
     for (const auto& mesh_id : mesh_graph_.get_mesh_ids()) {
         for (const auto& [_, chip_id] : mesh_graph_.get_chip_ids(mesh_id)) {
             auto host_rank = mesh_graph_.get_host_rank_for_chip(mesh_id, chip_id);
@@ -557,13 +607,8 @@
     return mapping;
 }
 
-<<<<<<< HEAD
-std::unordered_map<MeshId, LogicalAdjacencyMap> TopologyMapper::build_adjacency_map_logical() const {
-    std::unordered_map<MeshId, LogicalAdjacencyMap> adjacency_map;
-=======
 std::map<MeshId, LogicalAdjacencyMap> TopologyMapper::build_adjacency_map_logical() const {
     std::map<MeshId, LogicalAdjacencyMap> adjacency_map;
->>>>>>> ee085c40
 
     auto get_local_adjacents = [&](tt::tt_fabric::FabricNodeId fabric_node_id, MeshId mesh_id) {
         auto adjacent_map = mesh_graph_.get_intra_mesh_connectivity()[*mesh_id][fabric_node_id.chip_id];
@@ -583,10 +628,7 @@
         return adjacents;
     };
 
-<<<<<<< HEAD
-=======
     // Iterate over all mesh IDs from the mesh graph
->>>>>>> ee085c40
     for (const auto& mesh_id : mesh_graph_.get_mesh_ids()) {
         LogicalAdjacencyMap logical_adjacency_map;
         for (const auto& [_, chip_id] : mesh_graph_.get_chip_ids(mesh_id)) {
@@ -599,17 +641,6 @@
     return adjacency_map;
 }
 
-<<<<<<< HEAD
-std::unordered_map<MeshId, PhysicalAdjacencyMap> TopologyMapper::build_adjacency_map_physical(
-    const std::unordered_map<MeshId, std::unordered_map<tt::tt_metal::AsicID, MeshHostRankId>>& asic_id_to_mesh_rank)
-    const {
-    std::unordered_map<MeshId, PhysicalAdjacencyMap> adjacency_map;
-
-    for (const auto& [mesh_id, asic_to_rank_map] : asic_id_to_mesh_rank) {
-        PhysicalAdjacencyMap physical_adjacency_map;
-        // For each ASIC in this mesh, get its neighbors and filter to only include neighbors in the same mesh
-        for (const auto& [asic_id, _] : asic_to_rank_map) {
-=======
 std::map<MeshId, PhysicalAdjacencyMap> TopologyMapper::build_adjacency_map_physical(
     const std::map<MeshId, std::map<tt::tt_metal::AsicID, MeshHostRankId>>& asic_id_to_mesh_rank) const {
     std::map<MeshId, PhysicalAdjacencyMap> adjacency_map;
@@ -629,21 +660,9 @@
 
         auto get_local_adjacents = [&](tt::tt_metal::AsicID asic_id,
                                        const std::unordered_set<tt::tt_metal::AsicID>& mesh_asics) {
->>>>>>> ee085c40
             std::vector<tt::tt_metal::AsicID> adjacents;
 
             for (const auto& neighbor : physical_system_descriptor_.get_asic_neighbors(asic_id)) {
-<<<<<<< HEAD
-                // Make sure that the neighbor is in the same mesh
-                if (asic_to_rank_map.find(neighbor) != asic_to_rank_map.end()) {
-                    auto connections = physical_system_descriptor_.get_eth_connections(asic_id, neighbor);
-                    for (size_t i = 0; i < connections.size(); ++i) {
-                        adjacents.push_back(neighbor);
-                    }
-                }
-            }
-            physical_adjacency_map[asic_id] = adjacents;
-=======
                 // Skip self-connections
                 if (neighbor == asic_id) {
                     continue;
@@ -676,7 +695,6 @@
         PhysicalAdjacencyMap physical_adjacency_map;
         for (const auto& asic_id : mesh_asics) {
             physical_adjacency_map[asic_id] = get_local_adjacents(asic_id, mesh_asics);
->>>>>>> ee085c40
         }
         adjacency_map[mesh_id] = physical_adjacency_map;
     }
@@ -1698,10 +1716,9 @@
         // hostname should already be set from initialization; physical_chip_id is only set for local ASICs
     }
 
-<<<<<<< HEAD
     // Rebuild lookup maps after updating entries
     rebuild_lookup_maps();
-=======
+
     // Final validation: In STRICT mode, verify all logical edges have sufficient physical connections
     if (strict_mode) {
         for (size_t i = 0; i < n_log; ++i) {
@@ -1738,7 +1755,6 @@
             }
         }
     }
->>>>>>> ee085c40
 }
 
 // NOLINTEND(readability-function-cognitive-complexity)
@@ -2013,22 +2029,11 @@
 std::map<FabricNodeId, ChipId> TopologyMapper::get_local_logical_mesh_chip_id_to_physical_chip_id_mapping() const {
     std::map<FabricNodeId, ChipId> mapping;
     const auto& my_host = physical_system_descriptor_.my_host_name();
-    // Sort asic_id_to_fabric_node_id_ for deterministic iteration across hosts
-    std::vector<std::pair<tt::tt_metal::AsicID, FabricNodeId>> sorted_asic_to_fabric(
-        asic_id_to_fabric_node_id_.begin(), asic_id_to_fabric_node_id_.end());
-    std::sort(sorted_asic_to_fabric.begin(), sorted_asic_to_fabric.end(), [](const auto& a, const auto& b) {
-        return a.first.get() < b.first.get();
-    });
     // Only include ASICs that are part of the current fabric mapping and reside on this host
-<<<<<<< HEAD
+    // Use chip_topology_mapping_ for centralized access
     for (const auto& info : chip_topology_mapping_) {
         if (info.is_mapped && !info.hostname.empty() && info.hostname == my_host) {
             mapping[info.fabric_node_id] = info.physical_chip_id;
-=======
-    for (const auto& [asic_id, fabric_node_id] : sorted_asic_to_fabric) {
-        if (physical_system_descriptor_.get_host_name_for_asic(asic_id) == my_host) {
-            mapping[fabric_node_id] = get_physical_chip_id_from_asic_id(asic_id);
->>>>>>> ee085c40
         }
     }
     return mapping;
@@ -2104,19 +2109,14 @@
     return MeshContainer<ChipId>(sub_shape, sub_chip_ids);
 }
 
-<<<<<<< HEAD
-void TopologyMapper::rebuild_host_rank_structs_from_mapping() {
-=======
 void TopologyMapper::rebuild_host_rank_structs_from_mapping(
-    const std::map<MeshId, std::map<tt::tt_metal::AsicID, MeshHostRankId>>& asic_id_to_mesh_rank) {
->>>>>>> ee085c40
+    const std::map<MeshId, std::map<tt::tt_metal::AsicID, MeshHostRankId>>& /* asic_id_to_mesh_rank */) {
     // Derive per-mesh host sets and per-host coord ranges from current mapping
     std::map<MeshId, std::unordered_set<MeshHostRankId>> mesh_to_hosts;
     std::map<MeshId, std::map<MeshHostRankId, MeshCoordinateRange>> mesh_host_to_range;
     // For wraparound-aware construction, accumulate coordinates per host then compute minimal circular ranges.
     std::map<MeshId, std::map<MeshHostRankId, std::vector<MeshCoordinate>>> mesh_host_to_coords;
 
-<<<<<<< HEAD
     // Accumulate coordinates per host from chip_topology_mapping_
     // Only process mapped entries - use fabric_node_id_to_mapping_ which only contains mapped entries
     for (const auto& [fabric_node_id, info_ptr] : fabric_node_id_to_mapping_) {
@@ -2133,25 +2133,6 @@
         const auto mesh_id_val = info.fabric_node_id.mesh_id;
         const auto host_rank = info.mesh_host_rank;
         const auto coord = info.mesh_coord;
-=======
-    // Precompute coordinate per chip from MeshGraph
-    std::map<MeshId, std::map<ChipId, MeshCoordinate>> per_mesh_chip_to_coord;
-    // Convert to ordered map for deterministic iteration across hosts
-    std::map<FabricNodeId, tt::tt_metal::AsicID> ordered_fabric_nodes(
-        fabric_node_id_to_asic_id_.begin(), fabric_node_id_to_asic_id_.end());
-    for (const auto& [fabric_node_id, asic_id] : ordered_fabric_nodes) {
-        auto& m = per_mesh_chip_to_coord[fabric_node_id.mesh_id];
-        if (m.find(fabric_node_id.chip_id) == m.end()) {
-            m.emplace(
-                fabric_node_id.chip_id, mesh_graph_.chip_to_coordinate(fabric_node_id.mesh_id, fabric_node_id.chip_id));
-        }
-    }
-
-    // Accumulate coordinates per host
-    for (const auto& [fabric_node_id, asic_id] : ordered_fabric_nodes) {
-        const auto mesh_id_val = fabric_node_id.mesh_id;
-        const auto host_rank = asic_id_to_mesh_rank.at(mesh_id_val).at(asic_id);
->>>>>>> ee085c40
         mesh_to_hosts[mesh_id_val].insert(host_rank);
         mesh_host_to_coords[mesh_id_val][host_rank].push_back(coord);
     }
@@ -2313,9 +2294,9 @@
     // Get all hosts for this mesh_id from the fabric node mapping
     // Meshes can be multi-host, so we collect all unique hostnames and return the first one
     std::unordered_set<HostName> mesh_hosts;
-    for (const auto& [fabric_node_id, asic_id] : fabric_node_id_to_asic_id_) {
-        if (fabric_node_id.mesh_id == mesh_id) {
-            mesh_hosts.insert(physical_system_descriptor_.get_host_name_for_asic(asic_id));
+    for (const auto& [fabric_node_id, info_ptr] : fabric_node_id_to_mapping_) {
+        if (fabric_node_id.mesh_id == mesh_id && info_ptr != nullptr && info_ptr->is_mapped) {
+            mesh_hosts.insert(info_ptr->hostname);
         }
     }
 
@@ -2342,12 +2323,14 @@
 }
 
 HostName TopologyMapper::get_hostname_for_fabric_node_id(FabricNodeId fabric_node_id) const {
-    // Direct lookup in the fabric node to ASIC mapping
-    auto it = fabric_node_id_to_asic_id_.find(fabric_node_id);
-    TT_FATAL(it != fabric_node_id_to_asic_id_.end(), "Fabric node id {} not found in mapping", fabric_node_id);
-
-    // Get the hostname for the corresponding ASIC
-    return physical_system_descriptor_.get_host_name_for_asic(it->second);
+    // Direct lookup in the fabric node to mapping
+    auto it = fabric_node_id_to_mapping_.find(fabric_node_id);
+    TT_FATAL(it != fabric_node_id_to_mapping_.end(), "Fabric node id {} not found in mapping", fabric_node_id);
+    TT_FATAL(it->second != nullptr, "Null pointer in fabric_node_id_to_mapping_");
+    TT_FATAL(it->second->is_mapped, "Fabric node id {} is not mapped", fabric_node_id);
+
+    // Get the hostname from the MappedChipInfo
+    return it->second->hostname;
 }
 
 int TopologyMapper::get_mpi_rank_for_mesh_host_rank(MeshId mesh_id, MeshHostRankId host_rank) const {
@@ -2373,18 +2356,19 @@
     FabricNodeId fabric_node_id(mesh_id, chip_id);
 
     // Try to get the hostname for this fabric node
-    auto fabric_node_it = fabric_node_id_to_asic_id_.find(fabric_node_id);
-    if (fabric_node_it != fabric_node_id_to_asic_id_.end()) {
+    auto fabric_node_it = fabric_node_id_to_mapping_.find(fabric_node_id);
+    if (fabric_node_it != fabric_node_id_to_mapping_.end() && fabric_node_it->second != nullptr &&
+        fabric_node_it->second->is_mapped) {
         // Fabric node exists in mapping, use it
-        HostName hostname = physical_system_descriptor_.get_host_name_for_asic(fabric_node_it->second);
+        HostName hostname = fabric_node_it->second->hostname;
         return static_cast<int>(physical_system_descriptor_.get_rank_for_hostname(hostname));
     }
 
     // Fabric node not found in mapping (current rank doesn't participate in this mesh)
     // Try to find any fabric node for this mesh to get the hostname
-    for (const auto& [fnode_id, asic_id] : fabric_node_id_to_asic_id_) {
-        if (fnode_id.mesh_id == mesh_id) {
-            HostName hostname = physical_system_descriptor_.get_host_name_for_asic(asic_id);
+    for (const auto& [fnode_id, info_ptr] : fabric_node_id_to_mapping_) {
+        if (fnode_id.mesh_id == mesh_id && info_ptr != nullptr && info_ptr->is_mapped) {
+            HostName hostname = info_ptr->hostname;
             return static_cast<int>(physical_system_descriptor_.get_rank_for_hostname(hostname));
         }
     }
