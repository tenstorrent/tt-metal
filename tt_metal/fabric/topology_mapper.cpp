// SPDX-FileCopyrightText: © 2025 Tenstorrent AI ULC
//
// SPDX-License-Identifier: Apache-2.0

#include <tt-metalium/experimental/fabric/topology_mapper.hpp>

#include <algorithm>
#include <climits>
#include <unordered_set>
#include <limits>
#include <functional>
#include <optional>
#include <tuple>
#include <map>

#include <tt-logger/tt-logger.hpp>
#include "tt_metal/fabric/physical_system_descriptor.hpp"
#include <tt-metalium/experimental/fabric/control_plane.hpp>
#include <tt-metalium/experimental/fabric/fabric_types.hpp>
#include <tt-metalium/experimental/fabric/topology_mapper_utils.hpp>
#include "tt_metal/impl/context/metal_context.hpp"
#include <tt-metalium/distributed_context.hpp>
#include <tt-metalium/experimental/fabric/mesh_graph.hpp>
#include "tt_metal/fabric/fabric_host_utils.hpp"
#include "experimental/fabric/routing_table_generator.hpp"
#include <cmath>
#include <chrono>
#include <thread>
#include <atomic>
#include <cstdlib>
#include <llrt/tt_cluster.hpp>

namespace tt::tt_fabric {

namespace {
// Encodes MPI rank, MeshId and MeshHostRankId into a single 64-bit value for transport.
// Format: mpi_rank (16 bits) | mesh_id (16 bits) | host_rank (32 bits)
std::uint64_t encode_mpi_rank_mesh_id_and_rank(int mpi_rank, MeshId mesh_id, MeshHostRankId host_rank) {
    return (static_cast<std::uint64_t>(mpi_rank & 0xFFFF) << 48) |
           (static_cast<std::uint64_t>(mesh_id.get() & 0xFFFF) << 32) | static_cast<std::uint64_t>(host_rank.get());
}

std::tuple<int, MeshId, MeshHostRankId> decode_mpi_rank_mesh_id_and_rank(std::uint64_t encoded_value) {
    return {
        static_cast<int>((encoded_value >> 48) & 0xFFFF),
        MeshId{static_cast<std::uint32_t>((encoded_value >> 32) & 0xFFFF)},
        MeshHostRankId{static_cast<std::uint32_t>(encoded_value & 0xFFFFFFFF)}};
}

// Encodes/decodes a FabricNodeId (mesh_id, chip_id) into/from a 64-bit value.
std::uint64_t encode_fabric_node_id(const FabricNodeId& fabric_node_id) {
    return (static_cast<std::uint64_t>(fabric_node_id.mesh_id.get()) << 32) |
           static_cast<std::uint64_t>(fabric_node_id.chip_id);
}

FabricNodeId decode_fabric_node_id(std::uint64_t encoded_value) {
    return FabricNodeId(
        MeshId{static_cast<std::uint32_t>(encoded_value >> 32)},
        static_cast<std::uint32_t>(encoded_value & 0xFFFFFFFF));
}

// Helper function to get timeout duration for topology mapping operations
std::chrono::duration<float> get_topology_mapping_timeout() {
    auto timeout = tt::tt_metal::MetalContext::instance().rtoptions().get_timeout_duration_for_operations();
    if (timeout.count() <= 0.0f) {
        timeout = std::chrono::duration<float>(60.0f);
    }
    return timeout;
}

// Generic timeout mechanism that can handle different types of operations
template <typename OperationType, typename... Args>
void execute_with_timeout(OperationType&& operation, const std::string& operation_description, Args&&... args) {
    auto timeout = get_topology_mapping_timeout();
    std::atomic<bool> operation_completed{false};
    std::atomic<bool> operation_failed{false};
    std::exception_ptr exception_ptr{nullptr};

    // Run operation in a separate thread
    std::thread operation_thread([&]() {
        try {
            operation(std::forward<Args>(args)...);
            operation_completed = true;
        } catch (...) {
            exception_ptr = std::current_exception();
            operation_failed = true;
        }
    });

    // Wait for completion or timeout
    auto start = std::chrono::steady_clock::now();
    while (!operation_completed && !operation_failed) {
        std::this_thread::yield();
        if (timeout.count() > 0.0f) {
            auto now = std::chrono::steady_clock::now();
            float elapsed = std::chrono::duration<float>(now - start).count();
            if (elapsed >= timeout.count()) {
                // Timeout occurred - detach the thread and throw an error
                operation_thread.detach();
                TT_THROW(
                    "Timeout while waiting for {} operation. One or more hosts may have failed.",
                    operation_description);
            }
        }
    }

    // Wait for thread to complete
    if (operation_thread.joinable()) {
        operation_thread.join();
    }

    // Re-throw any exception that occurred in the thread
    if (operation_failed && exception_ptr) {
        std::rethrow_exception(exception_ptr);
    }
}

// Specialized wrapper for request-based operations (like irecv)
template<typename RequestType>
void wait_for_request_with_timeout(RequestType& req, const std::string& operation_description, int rank) {
    auto timeout = get_topology_mapping_timeout();
    auto start = std::chrono::steady_clock::now();

    while (!req->test()) {
        std::this_thread::yield();
        if (timeout.count() > 0.0f) {
            auto now = std::chrono::steady_clock::now();
            float elapsed = std::chrono::duration<float>(now - start).count();
            if (elapsed >= timeout.count()) {
                req->cancel();
                TT_THROW(
                    "Timeout while waiting for {} from rank {}. Controller likely failed.",
                    operation_description,
                    rank);
            }
        }
    }
}

// Wrapper for all_gather operations
void all_gather_with_timeout(
    const std::shared_ptr<tt::tt_metal::distributed::multihost::DistributedContext>& context,
    tt::stl::Span<std::byte> send_buf,
    tt::stl::Span<std::byte> recv_buf,
    const std::string& operation_description) {
    execute_with_timeout(
        [&context](tt::stl::Span<std::byte> send, tt::stl::Span<std::byte> recv) {
            context->all_gather(send, recv);
        },
        operation_description,
        send_buf, recv_buf);
}
}  // namespace

FabricNodeId TopologyMapper::get_fabric_node_id_from_asic_id(tt::tt_metal::AsicID asic_id) const {
    auto it = asic_id_to_mapping_.find(asic_id);
    TT_FATAL(it != asic_id_to_mapping_.end(), "ASIC id {} not found in mapping", asic_id);
    TT_FATAL(it->second->is_mapped, "Fabric node ID not yet assigned for ASIC id {}", asic_id);
    return it->second->fabric_node_id;
}

FabricNodeId TopologyMapper::get_fabric_node_id_from_physical_chip_id(ChipId physical_chip_id) const {
    auto it = physical_chip_id_to_mapping_.find(physical_chip_id);
    TT_FATAL(it != physical_chip_id_to_mapping_.end(), "Physical chip id {} not found in mapping", physical_chip_id);
    TT_FATAL(it->second->is_mapped, "Fabric node ID not yet assigned for physical chip id {}", physical_chip_id);
    return it->second->fabric_node_id;
}

ChipId TopologyMapper::get_physical_chip_id_from_fabric_node_id(const FabricNodeId& fabric_node_id) const {
    auto it = fabric_node_id_to_mapping_.find(fabric_node_id);
    TT_FATAL(it != fabric_node_id_to_mapping_.end(), "Fabric node id {} not found in mapping", fabric_node_id);
    return it->second->physical_chip_id;
}

tt::tt_metal::AsicID TopologyMapper::get_asic_id_from_fabric_node_id(const FabricNodeId& fabric_node_id) const {
    auto it = fabric_node_id_to_mapping_.find(fabric_node_id);
    TT_FATAL(it != fabric_node_id_to_mapping_.end(), "Fabric node id {} not found in mapping", fabric_node_id);
    return it->second->asic_id;
}

TopologyMapper::TopologyMapper(
    const MeshGraph& mesh_graph,
    const tt::tt_metal::PhysicalSystemDescriptor& physical_system_descriptor,
    const LocalMeshBinding& local_mesh_binding) :
    mesh_graph_(mesh_graph),
    physical_system_descriptor_(physical_system_descriptor),
    local_mesh_binding_(local_mesh_binding),
    fixed_asic_position_pinnings_({}) {
    // Initialize containers; population will occur during build_mapping
    mesh_host_ranks_.clear();
    mesh_host_rank_coord_ranges_.clear();
    mesh_host_rank_to_mpi_rank_.clear();
    build_asic_physical_chip_id_mappings();
    initialize_chip_topology_mapping_map();
    build_mapping();
}

// Removed bus-id pinning constructor
TopologyMapper::TopologyMapper(
    const MeshGraph& mesh_graph,
    const tt::tt_metal::PhysicalSystemDescriptor& physical_system_descriptor,
    const LocalMeshBinding& local_mesh_binding,
    const std::vector<std::pair<AsicPosition, FabricNodeId>>& fixed_asic_position_pinnings) :
    mesh_graph_(mesh_graph),
    physical_system_descriptor_(physical_system_descriptor),
    local_mesh_binding_(local_mesh_binding),
    fixed_asic_position_pinnings_(fixed_asic_position_pinnings) {
    mesh_host_ranks_.clear();
    mesh_host_rank_coord_ranges_.clear();
    mesh_host_rank_to_mpi_rank_.clear();
    build_asic_physical_chip_id_mappings();
    initialize_chip_topology_mapping_map();
    build_mapping();
}

// Constructor that skips discovery and builds mapping directly from provided logical to physical chip mapping
TopologyMapper::TopologyMapper(
    const MeshGraph& mesh_graph,
    const tt::tt_metal::PhysicalSystemDescriptor& physical_system_descriptor,
    const LocalMeshBinding& local_mesh_binding,
    const std::map<FabricNodeId, ChipId>& logical_mesh_chip_id_to_physical_chip_id_mapping) :
    mesh_graph_(mesh_graph),
    physical_system_descriptor_(physical_system_descriptor),
    local_mesh_binding_(local_mesh_binding),
    fixed_asic_position_pinnings_({}) {
    log_debug(
        tt::LogFabric,
        "TopologyMapper: Building mapping directly from provided logical to physical chip mapping (skipping "
        "discovery)");

    mesh_host_ranks_.clear();
    mesh_host_rank_coord_ranges_.clear();
    mesh_host_rank_to_mpi_rank_.clear();

    // Initialize chip_topology_mapping_ with all ASICs
    initialize_chip_topology_mapping_map();

    // Build asic to physical chip id mappings first (needed for conversion)
    build_asic_physical_chip_id_mappings();

    // Build fabric node id to asic id mapping directly from the provided logical to physical chip mapping
    // Update chip_topology_mapping_ entries with the mapping information
    auto& cluster = tt::tt_metal::MetalContext::instance().get_cluster();
    for (const auto& [fabric_node_id, physical_chip_id] : logical_mesh_chip_id_to_physical_chip_id_mapping) {
        // Convert physical chip id to asic id
        // First try to find it in the local cluster (for local chips)
        tt::tt_metal::AsicID asic_id{0};
        bool found_asic_id = false;
        for (const auto& [chip_id, unique_id] : cluster.get_unique_chip_ids()) {
            if (chip_id == physical_chip_id) {
                asic_id = tt::tt_metal::AsicID{unique_id};
                found_asic_id = true;
                break;
            }
        }

        // If not found in local cluster, try to find it in physical_chip_id_to_mapping_
        // (for local chips that were already set during initialization)
        MappedChipInfo* info = nullptr;
        if (!found_asic_id) {
            auto mapping_it = physical_chip_id_to_mapping_.find(physical_chip_id);
            if (mapping_it != physical_chip_id_to_mapping_.end() && mapping_it->second != nullptr) {
                info = mapping_it->second;
                asic_id = info->asic_id;
                found_asic_id = true;
            }
        }

        // If still not found, search through chip_topology_mapping_ to find an entry
        // that might have this physical_chip_id set (for remote chips that were received via broadcast)
        if (!found_asic_id) {
            for (auto& entry : chip_topology_mapping_) {
                if (entry.physical_chip_id == physical_chip_id) {
                    asic_id = entry.asic_id;
                    found_asic_id = true;
                    break;
                }
            }
        }

        // If we found the ASIC ID, look up the entry by ASIC ID
        if (found_asic_id) {
            auto asic_it = asic_id_to_mapping_.find(asic_id);
            TT_FATAL(asic_it != asic_id_to_mapping_.end(), "ASIC id {} not found in chip_topology_mapping_", asic_id);
            info = asic_it->second;
        } else {
            // Last resort: this shouldn't happen, but provide a helpful error message
            TT_FATAL(
                false,
                "Physical chip id {} not found in chip_topology_mapping_. "
                "This may happen if the physical chip is not in the cluster or physical system descriptor.",
                physical_chip_id);
        }

        TT_FATAL(info != nullptr, "Null pointer in lookup for physical_chip_id {}", physical_chip_id);

        // Update the MappedChipInfo entry with mapping information
        info->fabric_node_id = fabric_node_id;
        info->physical_chip_id = physical_chip_id;
        info->mesh_coord = mesh_graph_.chip_to_coordinate(fabric_node_id.mesh_id, fabric_node_id.chip_id);

        // Get host rank from mesh graph
        auto host_rank = mesh_graph_.get_host_rank_for_chip(fabric_node_id.mesh_id, fabric_node_id.chip_id);
        TT_FATAL(host_rank.has_value(), "Fabric node id {} not found in mesh graph", fabric_node_id);
        info->mesh_host_rank = host_rank.value();

        // Get hostname from physical system descriptor
        info->hostname = physical_system_descriptor_.get_host_name_for_asic(info->asic_id);

        info->is_mapped = true;
    }

    // Rebuild lookup maps after updating entries
    rebuild_lookup_maps();

    // Build asic_id_to_mesh_rank mapping needed for rebuild_host_rank_structs_from_mapping
    // This maps each asic to its mesh host rank based on the fabric node it's mapped to
    std::map<MeshId, std::map<tt::tt_metal::AsicID, MeshHostRankId>> asic_id_to_mesh_rank;
    for (const auto& [fabric_node_id, info_ptr] : fabric_node_id_to_mapping_) {
        TT_FATAL(info_ptr != nullptr, "Null pointer in fabric_node_id_to_mapping_");
        const auto& info = *info_ptr;
        TT_FATAL(info.is_mapped, "Entry in fabric_node_id_to_mapping_ is not mapped");
        asic_id_to_mesh_rank[fabric_node_id.mesh_id][info.asic_id] = info.mesh_host_rank;
    }

    // Populate mesh_host_rank_to_mpi_rank_ mapping
    // For each fabric node in the mapping, determine which MPI rank owns it
    for (const auto& [fabric_node_id, info_ptr] : fabric_node_id_to_mapping_) {
        TT_FATAL(info_ptr != nullptr, "Null pointer in fabric_node_id_to_mapping_");
        const auto& info = *info_ptr;
        TT_FATAL(info.is_mapped, "Entry in fabric_node_id_to_mapping_ is not mapped");
        int mpi_rank = static_cast<int>(physical_system_descriptor_.get_rank_for_hostname(info.hostname));
        mesh_host_rank_to_mpi_rank_[std::make_pair(fabric_node_id.mesh_id, info.mesh_host_rank)] = mpi_rank;
    }

    // Build host rank structures from the mapping
    rebuild_host_rank_structs_from_mapping(asic_id_to_mesh_rank);

    // For custom fabric topology, we also need to gather mesh bindings from all ranks to populate
    // mesh_host_rank_to_mpi_rank_ for meshes this rank doesn't participate in
    auto global_context = tt::tt_metal::MetalContext::instance().get_distributed_context_ptr();
    const std::size_t world_size = *global_context->size();
    if (world_size > 1) {
        // Gather mesh_id and host_rank from all ranks
        const std::uint32_t local_count = static_cast<std::uint32_t>(local_mesh_binding_.mesh_ids.size());
        std::vector<std::uint32_t> counts(world_size, 0);
        all_gather_with_timeout(
            global_context,
            ttsl::Span<std::byte>(
                reinterpret_cast<std::byte*>(const_cast<std::uint32_t*>(&local_count)), sizeof(std::uint32_t)),
            ttsl::as_writable_bytes(ttsl::Span<std::uint32_t>(counts.data(), counts.size())),
            "mesh count all_gather");

        const std::uint32_t max_count = counts.empty() ? 0 : *std::max_element(counts.begin(), counts.end());
        const std::uint64_t sentinel = std::numeric_limits<std::uint64_t>::max();
        std::vector<std::uint64_t> send_values(max_count, sentinel);
        auto my_mpi_rank = static_cast<int>(*global_context->rank());
        for (std::uint32_t i = 0; i < local_count; ++i) {
            send_values[i] = encode_mpi_rank_mesh_id_and_rank(
                my_mpi_rank, local_mesh_binding_.mesh_ids[i], local_mesh_binding_.host_rank);
        }

        std::vector<std::uint64_t> gathered(static_cast<std::size_t>(world_size) * max_count, sentinel);
        if (max_count > 0) {
            all_gather_with_timeout(
                global_context,
                ttsl::Span<std::byte>(
                    reinterpret_cast<std::byte*>(send_values.data()), send_values.size() * sizeof(std::uint64_t)),
                ttsl::as_writable_bytes(ttsl::Span<std::uint64_t>(gathered.data(), gathered.size())),
                "mesh binding all_gather");
        }

        // Decode and populate mesh_host_rank_to_mpi_rank_ from gathered data
        for (std::size_t idx = 0; idx < gathered.size(); ++idx) {
            const auto encoded = gathered[idx];
            if (encoded == sentinel) {
                continue;
            }
            const auto [gathered_mpi_rank, mesh_id, host_rank] = decode_mpi_rank_mesh_id_and_rank(encoded);
            mesh_host_rank_to_mpi_rank_[std::make_pair(mesh_id, host_rank)] = gathered_mpi_rank;
        }
    }
}

ChipId TopologyMapper::get_physical_chip_id_from_asic_id(tt::tt_metal::AsicID asic_id) const {
    auto it = asic_id_to_mapping_.find(asic_id);
    TT_FATAL(it != asic_id_to_mapping_.end(), "ASIC id {} not found in mapping", asic_id);
    return it->second->physical_chip_id;
}

void TopologyMapper::build_asic_physical_chip_id_mappings() {
    auto& cluster = tt::tt_metal::MetalContext::instance().get_cluster();

    // Check the physical chip asic ids from UMD cluster with the physical chip asic ids from the physical system
    // descriptor
    for (const auto& [physical_chip_id, unique_id] : cluster.get_unique_chip_ids()) {
        tt::tt_metal::AsicID asic_id{unique_id};
        auto asic_ids_for_host =
            physical_system_descriptor_.get_asics_connected_to_host(physical_system_descriptor_.my_host_name());
        TT_FATAL(
            std::find(asic_ids_for_host.begin(), asic_ids_for_host.end(), asic_id) != asic_ids_for_host.end(),
            "Asic id {} in UMD cluster not found for in Physical System {}",
            asic_id,
            physical_system_descriptor_.my_host_name());
    }
}

void TopologyMapper::initialize_chip_topology_mapping_map() {
    log_debug(tt::LogFabric, "TopologyMapper: Initializing chip topology info map for all ASICs");

    chip_topology_mapping_.clear();

    // Get all ASICs from physical system descriptor
    const auto& asic_descriptors = physical_system_descriptor_.get_asic_descriptors();

    // Get local cluster for physical_chip_id lookup
    auto& cluster = tt::tt_metal::MetalContext::instance().get_cluster();
    const auto& my_host = physical_system_descriptor_.my_host_name();

    // Create MappedChipInfo entry for each ASIC
    for (const auto& [asic_id, asic_descriptor] : asic_descriptors) {
        // Fill with available information

        MappedChipInfo info;
        info.asic_id = asic_id;
        info.hostname = asic_descriptor.host_name;

        // Fill in physical_chip_id if this ASIC is on the local host
        if (asic_descriptor.host_name == my_host) {
            // Look up physical_chip_id from cluster
            for (const auto& [physical_chip_id, unique_id] : cluster.get_unique_chip_ids()) {
                if (unique_id == *asic_id) {
                    info.physical_chip_id = physical_chip_id;
                    break;
                }
            }
        }

        // Otherwise physical_chip_id remains 0 (will be filled later by the owning host)
        chip_topology_mapping_.push_back(info);
    }

    // Build lookup map indexed by ASIC ID
    rebuild_lookup_maps();

    log_debug(
        tt::LogFabric, "TopologyMapper: Initialized {} chip topology info entries", chip_topology_mapping_.size());
}

void TopologyMapper::build_mapping() {
    log_debug(tt::LogFabric, "TopologyMapper: Building mapping between fabric node IDs and physical ASIC IDs");

    // Check that this is not a multi-mesh-per-host system not supported by this algorithm
    TT_FATAL(
        local_mesh_binding_.mesh_ids.size() == 1,
        "Multi-mesh-per-host systems are not supported by this algorithm, please use custom fabric topology via "
        "MetalContext::set_custom_fabric_topology");

    generate_mapping_locally_ = (mesh_graph_.get_all_mesh_ids().size() == 1) &&
                                (mesh_graph_.get_host_ranks(local_mesh_binding_.mesh_ids[0]).size() == 1);

    // Build ASIC ID to mesh rank mapping using the gathered mesh bindings directly
    // This function gathers mesh_id and host_rank from all MPI ranks and maps them to ASICs
    auto asic_id_to_mesh_rank = build_asic_id_to_mesh_rank_mapping();
    auto fabric_node_id_to_mesh_rank = build_fabric_node_id_to_mesh_rank_mapping();

    // Only 1 host builds the mapping the rest will wait and use the mapping from the 1st host
    if (generate_mapping_locally_ ||
        *tt::tt_metal::MetalContext::instance().full_world_distributed_context().rank() == 0) {
        // Build logical and physical adjacency maps
        auto adjacency_map_logical = tt::tt_metal::experimental::tt_fabric::build_adjacency_map_logical(mesh_graph_);
        auto adjacency_map_physical = tt::tt_metal::experimental::tt_fabric::build_adjacency_map_physical(
            physical_system_descriptor_, asic_id_to_mesh_rank);

        print_logical_adjacency_map(adjacency_map_logical);
        print_physical_adjacency_map(adjacency_map_physical);

        // Use sat solver algo to preserve the logical connectivity in the physical topology
        // Note: physical_chip_id is filled in during populate_fabric_node_id_to_asic_id_mappings
        // for ASICs that belong to this host, so no separate loop is needed here
        for (const auto& mesh_id : mesh_graph_.get_all_mesh_ids()) {
            populate_fabric_node_id_to_asic_id_mappings(
                mesh_id,
                adjacency_map_physical.at(mesh_id),
                adjacency_map_logical.at(mesh_id),
                asic_id_to_mesh_rank.at(mesh_id),
                fabric_node_id_to_mesh_rank.at(mesh_id));
        }

        // Broadcast the mapping to all hosts
        if (!generate_mapping_locally_) {
            broadcast_mapping_to_all_hosts();
        }
    } else {
        // Wait for the 1st host to build the mapping
        receive_mapping_from_host(0);
    }

    // Rebuild lookup maps from container
    rebuild_lookup_maps();

    // Build host rank containers now that mapping is complete
    rebuild_host_rank_structs_from_mapping(asic_id_to_mesh_rank);
}

std::map<MeshId, std::map<FabricNodeId, MeshHostRankId>> TopologyMapper::build_fabric_node_id_to_mesh_rank_mapping()
    const {
    std::map<MeshId, std::map<FabricNodeId, MeshHostRankId>> mapping;
    for (const auto& mesh_id : mesh_graph_.get_all_mesh_ids()) {
        for (const auto& [_, chip_id] : mesh_graph_.get_chip_ids(mesh_id)) {
            auto host_rank = mesh_graph_.get_host_rank_for_chip(mesh_id, chip_id);
            TT_FATAL(host_rank.has_value(), "Fabric node id {} not found", FabricNodeId(mesh_id, chip_id));
            mapping[mesh_id][FabricNodeId(mesh_id, chip_id)] = host_rank.value();
        }
    }
    return mapping;
}

std::map<MeshId, std::map<tt::tt_metal::AsicID, MeshHostRankId>> TopologyMapper::build_asic_id_to_mesh_rank_mapping() {
    std::map<MeshId, std::map<tt::tt_metal::AsicID, MeshHostRankId>> mapping;
    auto global_context = tt::tt_metal::MetalContext::instance().get_distributed_context_ptr();
    const std::size_t world_size = *global_context->size();

    if (generate_mapping_locally_ || world_size <= 1) {
        auto host_rank = local_mesh_binding_.host_rank;
        auto mpi_rank = static_cast<int>(*host_rank);

        // Get asics on current host
        auto asics =
            physical_system_descriptor_.get_asics_connected_to_host(physical_system_descriptor_.my_host_name());
        for (const auto& mesh_id : mesh_graph_.get_all_mesh_ids()) {
            for (const auto& asic : asics) {
                mapping[mesh_id][asic] = host_rank;
                mesh_host_rank_to_mpi_rank_[std::make_pair(mesh_id, host_rank)] = mpi_rank;
            }
        }
        return mapping;
    }

    // Step 1: Build MPI rank -> hostname mapping (rank from PSD is the MPI rank)
    std::map<int, HostName> mpi_rank_to_host;
    for (const auto& host : physical_system_descriptor_.get_all_hostnames()) {
        auto mpi_rank = physical_system_descriptor_.get_rank_for_hostname(host);
        mpi_rank_to_host[static_cast<int>(mpi_rank)] = host;
    }

    // Step 2: Gather mesh_id and host_rank from all ranks to know which mesh_ids each MPI rank participates in
    const std::uint32_t local_count = static_cast<std::uint32_t>(local_mesh_binding_.mesh_ids.size());
    std::vector<std::uint32_t> counts(world_size, 0);
    all_gather_with_timeout(
        global_context,
        ttsl::Span<std::byte>(
            reinterpret_cast<std::byte*>(const_cast<std::uint32_t*>(&local_count)), sizeof(std::uint32_t)),
        ttsl::as_writable_bytes(ttsl::Span<std::uint32_t>(counts.data(), counts.size())),
        "mesh count all_gather");

    const std::uint32_t max_count = counts.empty() ? 0 : *std::max_element(counts.begin(), counts.end());

    const std::uint64_t sentinel = std::numeric_limits<std::uint64_t>::max();
    std::vector<std::uint64_t> send_values(max_count, sentinel);
    auto my_mpi_rank = static_cast<int>(*global_context->rank());
    for (std::uint32_t i = 0; i < local_count; ++i) {
        // Encode MPI rank along with mesh_id and host_rank so we can map correctly
        send_values[i] = encode_mpi_rank_mesh_id_and_rank(
            my_mpi_rank, local_mesh_binding_.mesh_ids[i], local_mesh_binding_.host_rank);
    }

    std::vector<std::uint64_t> gathered(static_cast<std::size_t>(world_size) * max_count, sentinel);
    if (max_count > 0) {
        all_gather_with_timeout(
            global_context,
            ttsl::Span<std::byte>(
                reinterpret_cast<std::byte*>(send_values.data()), send_values.size() * sizeof(std::uint64_t)),
            ttsl::as_writable_bytes(ttsl::Span<std::uint64_t>(gathered.data(), gathered.size())),
            "mesh binding all_gather");
    }

    // Step 3: Use the gathered mesh bindings directly to build the mapping
    // Decode MPI rank, mesh_id and host_rank from gathered data and map to ASICs
    // Build an ordered map from MPI rank to (mesh_id, host_rank) pairs for deterministic iteration
    std::map<int, std::map<MeshId, MeshHostRankId>> mpi_rank_to_mesh_bindings;
    mesh_host_rank_to_mpi_rank_.clear();
    for (std::size_t idx = 0; idx < gathered.size(); ++idx) {
        const auto encoded = gathered[idx];
        if (encoded == sentinel) {
            continue;
        }
        const auto [gathered_mpi_rank, mesh_id, host_rank] = decode_mpi_rank_mesh_id_and_rank(encoded);
        mpi_rank_to_mesh_bindings[gathered_mpi_rank][mesh_id] = host_rank;
        // Store reverse mapping for quick lookups
        mesh_host_rank_to_mpi_rank_[std::make_pair(mesh_id, host_rank)] = gathered_mpi_rank;
    }

    // Step 4: For each MPI rank in the gathered data, assign mesh host rank to ASICs
    for (const auto& [gathered_mpi_rank, mesh_bindings] : mpi_rank_to_mesh_bindings) {
        // Get the hostname for this MPI rank
        auto host_it = mpi_rank_to_host.find(gathered_mpi_rank);
        if (host_it == mpi_rank_to_host.end()) {
            TT_FATAL(false, "MPI rank {} not found in mpi_rank_to_host mapping", gathered_mpi_rank);
        }

        const auto& host_name = host_it->second;
        auto asics = physical_system_descriptor_.get_asics_connected_to_host(host_name);

        // For each mesh_id this MPI rank participates in, use the host_rank from gathered data
        for (const auto& [mesh_id, host_rank] : mesh_bindings) {
            // Use the host_rank directly from the gathered data (which comes from local_mesh_binding_.host_rank)
            // This is the mesh host rank set via TT_MESH_HOST_RANK environment variable
            for (const auto& asic : asics) {
                mapping[mesh_id][asic] = host_rank;
            }
        }
    }

    return mapping;
}

<<<<<<< HEAD
std::map<MeshId, LogicalAdjacencyMap> TopologyMapper::build_adjacency_map_logical() const {
    std::map<MeshId, LogicalAdjacencyMap> adjacency_map;

    auto get_local_adjacents = [&](tt::tt_fabric::FabricNodeId fabric_node_id, MeshId mesh_id) {
        auto adjacent_map = mesh_graph_.get_intra_mesh_connectivity()[*mesh_id][fabric_node_id.chip_id];

        std::vector<tt::tt_fabric::FabricNodeId> adjacents;
        bool relaxed = mesh_graph_.is_intra_mesh_policy_relaxed(mesh_id);
        for (const auto& [neighbor_chip_id, edge] : adjacent_map) {
            // Skip self-connections
            if (neighbor_chip_id == fabric_node_id.chip_id) {
                continue;
            }
            size_t repeat_count = relaxed ? 1 : edge.connected_chip_ids.size();
            for (size_t i = 0; i < repeat_count; ++i) {
                adjacents.push_back(tt::tt_fabric::FabricNodeId(mesh_id, neighbor_chip_id));
            }
        }
        return adjacents;
    };

    // Iterate over all mesh IDs from the mesh graph
    for (const auto& mesh_id : mesh_graph_.get_all_mesh_ids()) {
        LogicalAdjacencyMap logical_adjacency_map;
        for (const auto& [_, chip_id] : mesh_graph_.get_chip_ids(mesh_id)) {
            auto fabric_node_id = tt::tt_fabric::FabricNodeId(mesh_id, chip_id);
            logical_adjacency_map[fabric_node_id] = get_local_adjacents(fabric_node_id, mesh_id);
        }
        adjacency_map[mesh_id] = logical_adjacency_map;
    }

    return adjacency_map;
}

std::map<MeshId, PhysicalAdjacencyMap> TopologyMapper::build_adjacency_map_physical(
    const std::map<MeshId, std::map<tt::tt_metal::AsicID, MeshHostRankId>>& asic_id_to_mesh_rank) const {
    std::map<MeshId, PhysicalAdjacencyMap> adjacency_map;

    // Build a set of ASIC IDs for each mesh based on mesh rank mapping
    std::map<MeshId, std::unordered_set<tt::tt_metal::AsicID>> mesh_asic_ids;
    for (const auto& [mesh_id, asic_map] : asic_id_to_mesh_rank) {
        for (const auto& [asic_id, _] : asic_map) {
            mesh_asic_ids[mesh_id].insert(asic_id);
        }
    }

    for (const auto& [mesh_id, mesh_asics] : mesh_asic_ids) {
        bool relaxed = mesh_graph_.is_intra_mesh_policy_relaxed(mesh_id);
        auto z_channels = std::unordered_set<uint8_t>{8, 9};
        auto cluster_type = tt::tt_metal::MetalContext::instance().get_cluster().get_cluster_type();

        auto get_local_adjacents = [&](tt::tt_metal::AsicID asic_id,
                                       const std::unordered_set<tt::tt_metal::AsicID>& mesh_asics) {
            std::vector<tt::tt_metal::AsicID> adjacents;

            for (const auto& neighbor : physical_system_descriptor_.get_asic_neighbors(asic_id)) {
                // Skip self-connections
                if (neighbor == asic_id) {
                    continue;
                }
                // Make sure that the neighbor is in the mesh
                if (mesh_asics.contains(neighbor)) {
                    if (relaxed) {
                        if (std::find(adjacents.begin(), adjacents.end(), neighbor) == adjacents.end()) {
                            adjacents.push_back(neighbor);
                        }
                    } else {
                        // In strict mode, add each neighbor multiple times based on number of ethernet connections
                        auto eth_connections = physical_system_descriptor_.get_eth_connections(asic_id, neighbor);
                        for (const auto& eth_connection : eth_connections) {
                            // NOTE: IGNORE Z channels for Blackhole galaxy in intra mesh connectivity since they are
                            // not used intra mesh communication on black hole
                            if (cluster_type == tt::tt_metal::ClusterType::BLACKHOLE_GALAXY &&
                                (z_channels.contains(eth_connection.src_chan) ||
                                 z_channels.contains(eth_connection.dst_chan))) {
                                continue;
                            }
                            adjacents.push_back(neighbor);
                        }
                    }
                }
            }
            return adjacents;
        };

        PhysicalAdjacencyMap physical_adjacency_map;
        for (const auto& asic_id : mesh_asics) {
            physical_adjacency_map[asic_id] = get_local_adjacents(asic_id, mesh_asics);
        }
        adjacency_map[mesh_id] = physical_adjacency_map;
    }

    return adjacency_map;
}

=======
>>>>>>> efaf6d6f
void TopologyMapper::populate_fabric_node_id_to_asic_id_mappings(
    const MeshId mesh_id,
    const PhysicalAdjacencyMap& adjacency_map_physical,
    const LogicalAdjacencyMap& adjacency_map_logical,
    const std::map<tt::tt_metal::AsicID, MeshHostRankId>& asic_id_to_mesh_rank,
    const std::map<FabricNodeId, MeshHostRankId>& fabric_node_id_to_mesh_rank) {
    // Build configuration for the utility function
    tt::tt_metal::experimental::tt_fabric::TopologyMappingConfig config;
    config.strict_mode = !mesh_graph_.is_intra_mesh_policy_relaxed(mesh_id);

    // Build pinning constraints if any
    for (const auto& [pos, fabric_node] : fixed_asic_position_pinnings_) {
        if (fabric_node.mesh_id == mesh_id) {
            config.pinnings.emplace_back(pos, fabric_node);
        }
    }

    // Build AsicPositionMap if pinnings are non-empty
    if (!config.pinnings.empty()) {
        for (const auto& [asic_id, _] : adjacency_map_physical) {
            auto tray = physical_system_descriptor_.get_tray_id(asic_id);
            auto loc = physical_system_descriptor_.get_asic_location(asic_id);
            config.asic_positions.emplace(asic_id, std::make_pair(tray, loc));
        }
    }

    // Call the utility function
    auto result = tt::tt_metal::experimental::tt_fabric::map_mesh_to_physical(
        mesh_id,
        adjacency_map_logical,
        adjacency_map_physical,
        fabric_node_id_to_mesh_rank,
        asic_id_to_mesh_rank,
        config);

    TT_FATAL(
        result.success,
        "Graph specified in MGD could not fit in the discovered physical topology for mesh {}. {}. "
        "Either relax pinnings or modify the MGD. If this is unexpected, run "
        "./build/test/tt_metal/tt_fabric/test_system_health to check connectivity.",
        mesh_id.get(),
        result.error_message);

    // Update MappedChipInfo entries from the result
    for (const auto& [fabric_node, asic] : result.fabric_node_to_asic) {
        auto it = asic_id_to_mapping_.find(asic);
        TT_FATAL(it != asic_id_to_mapping_.end(), "ASIC id {} not found in chip_topology_mapping_", asic);
        MappedChipInfo& info = *it->second;

        info.fabric_node_id = fabric_node;
        info.mesh_coord = mesh_graph_.chip_to_coordinate(mesh_id, fabric_node.chip_id);
        if (asic_id_to_mesh_rank.find(asic) != asic_id_to_mesh_rank.end()) {
            info.mesh_host_rank = asic_id_to_mesh_rank.at(asic);
        }
        info.is_mapped = true;
    }

    // Rebuild lookup maps after updating entries
    rebuild_lookup_maps();
}

void TopologyMapper::broadcast_mapping_to_all_hosts() {
    using namespace tt::tt_metal::distributed::multihost;
    const auto& distributed_context = tt::tt_metal::MetalContext::instance().full_world_distributed_context();

    const std::size_t world_size = *distributed_context.size();
    if (world_size <= 1) {
        return;  // single-host, nothing to broadcast
    }

    // Only controller broadcasts
    constexpr std::size_t CONTROLLER_RANK = 0;
    auto my_rank = *distributed_context.rank();
    if (my_rank != CONTROLLER_RANK) {
        return;
    }

    // Serialization helpers
    auto serialize_u32 = [](std::vector<uint8_t>& buf, std::uint32_t v) {
        for (int i = 0; i < 4; ++i) {
            buf.push_back(static_cast<uint8_t>((v >> (8 * i)) & 0xFF));
        }
    };

    auto serialize_u64 = [](std::vector<uint8_t>& buf, std::uint64_t v) {
        for (int i = 0; i < 8; ++i) {
            buf.push_back(static_cast<uint8_t>((v >> (8 * i)) & 0xFF));
        }
    };

    auto serialize_string = [&](std::vector<uint8_t>& buf, const std::string& s) {
        serialize_u32(buf, static_cast<std::uint32_t>(s.size()));
        buf.insert(buf.end(), s.begin(), s.end());
    };

    // Collect all mapped entries for broadcasting
    std::vector<const MappedChipInfo*> mapped_entries;
    for (const auto& info : chip_topology_mapping_) {
        if (info.is_mapped) {
            mapped_entries.push_back(&info);
        }
    }
    std::uint32_t count = static_cast<std::uint32_t>(mapped_entries.size());

    for (std::size_t peer = 0; peer < world_size; ++peer) {
        if (peer == CONTROLLER_RANK) {
            continue;
        }

        // Send count first (synchronous send to ensure receiver posted recv)
        std::uint32_t count_copy = count;
        distributed_context.ssend(
            tt::stl::Span<std::byte>(reinterpret_cast<std::byte*>(&count_copy), sizeof(count_copy)),
            Rank{static_cast<uint32_t>(peer)},
            Tag{0});

        // Send one record at a time using synchronous send
        // First send the record size, then send the record data
        for (const auto* info_ptr : mapped_entries) {
            const auto& info = *info_ptr;

            std::vector<uint8_t> record;

            // fabric_node_id (encoded as u64)
            const std::uint64_t encoded_fn = encode_fabric_node_id(info.fabric_node_id);
            serialize_u64(record, encoded_fn);

            // asic_id (u64)
            serialize_u64(record, *info.asic_id);

            // physical_chip_id (u32)
            serialize_u32(record, info.physical_chip_id);

            // mesh_coord (u32 dims, then u32 values per dim)
            serialize_u32(record, static_cast<std::uint32_t>(info.mesh_coord.dims()));
            for (size_t d = 0; d < info.mesh_coord.dims(); ++d) {
                serialize_u32(record, info.mesh_coord[d]);
            }

            // mesh_host_rank (u32)
            serialize_u32(record, info.mesh_host_rank.get());

            // hostname (string, or empty string if not present)
            if (!info.hostname.empty()) {
                serialize_string(record, info.hostname);
            } else {
                serialize_u32(record, 0);  // empty string
            }

            // Send size first, then data
            std::uint32_t record_size = static_cast<std::uint32_t>(record.size());
            distributed_context.ssend(
                tt::stl::Span<std::byte>(reinterpret_cast<std::byte*>(&record_size), sizeof(record_size)),
                Rank{static_cast<uint32_t>(peer)},
                Tag{1});  // Use Tag{1} for size messages

            distributed_context.ssend(
                tt::stl::as_writable_bytes(tt::stl::Span<uint8_t>(record.data(), record.size())),
                Rank{static_cast<uint32_t>(peer)},
                Tag{0});  // Use Tag{0} for data messages
        }
    }
}

void TopologyMapper::receive_mapping_from_host(int rank) {
    using namespace tt::tt_metal::distributed::multihost;
    const auto& distributed_context = tt::tt_metal::MetalContext::instance().full_world_distributed_context();

    // If not in distributed context, nothing to receive
    if (*distributed_context.size() <= 1) {
        return;
    }

    auto my_rank = *distributed_context.rank();
    if (static_cast<int>(my_rank) == rank) {
        return;  // sender does not receive
    }

    // Receive count, then 'count' variable-size records
    std::uint32_t count = 0;
    {
        auto req = distributed_context.irecv(
            tt::stl::Span<std::byte>(reinterpret_cast<std::byte*>(&count), sizeof(count)),
            Rank{static_cast<uint32_t>(rank)},
            Tag{0});

        wait_for_request_with_timeout(req, "topology mapping header", rank);
    }

    // Don't clear chip_topology_mapping_ - we want to keep initialized entries and update them
    // The count is the number of mapped entries (with fabric_node_id), not total entries

    auto read_u32_from = [&](const std::vector<uint8_t>& buf, std::size_t& idx) -> std::uint32_t {
        TT_FATAL(idx + 4 <= buf.size(), "Deserializer overflow reading u32");
        std::uint32_t v = 0;
        for (int i = 0; i < 4; ++i) {
            v |= (static_cast<std::uint32_t>(buf[idx++]) << (8 * i));
        }
        return v;
    };

    auto read_u64_from = [&](const std::vector<uint8_t>& buf, std::size_t& idx) -> std::uint64_t {
        TT_FATAL(idx + 8 <= buf.size(), "Deserializer overflow reading u64");
        std::uint64_t v = 0;
        for (int i = 0; i < 8; ++i) {
            v |= (static_cast<std::uint64_t>(buf[idx++]) << (8 * i));
        }
        return v;
    };

    for (std::uint32_t i = 0; i < count; ++i) {
        // Receive size first, then receive data of that size
        std::uint32_t record_size = 0;
        {
            auto req = distributed_context.irecv(
                tt::stl::Span<std::byte>(reinterpret_cast<std::byte*>(&record_size), sizeof(record_size)),
                Rank{static_cast<uint32_t>(rank)},
                Tag{1});  // Use Tag{1} for size messages

            wait_for_request_with_timeout(
                req, "topology mapping record size " + std::to_string(i + 1) + " of " + std::to_string(count), rank);
        }

        TT_FATAL(
            record_size > 0 && record_size < 1000000,
            "Invalid message size {} for topology mapping record {} from rank {} (suspiciously large, possible "
            "corruption)",
            record_size,
            i + 1,
            rank);

        // Allocate buffer of exact size
        std::vector<uint8_t> record(record_size);
        auto req = distributed_context.irecv(
            tt::stl::as_writable_bytes(tt::stl::Span<uint8_t>(record.data(), record.size())),
            Rank{static_cast<uint32_t>(rank)},
            Tag{0});  // Use Tag{0} for data messages

        wait_for_request_with_timeout(
            req, "topology mapping record " + std::to_string(i + 1) + " of " + std::to_string(count), rank);

        std::size_t idx = 0;

        // fabric_node_id
        const auto encoded_fn = read_u64_from(record, idx);
        FabricNodeId fn = decode_fabric_node_id(encoded_fn);

        // asic_id
        const auto asic_val = read_u64_from(record, idx);
        tt::tt_metal::AsicID asic_id{asic_val};

        // physical_chip_id
        ChipId physical_chip_id = read_u32_from(record, idx);

        // Find existing entry by ASIC ID and update it
        auto it = asic_id_to_mapping_.find(asic_id);
        TT_FATAL(
            it != asic_id_to_mapping_.end(), "ASIC id {} not found in chip_topology_mapping_ during receive", asic_id);
        MappedChipInfo& info = *it->second;

        // Update fields with received information
        info.fabric_node_id = fn;
        if (physical_chip_id != 0) {
            info.physical_chip_id = physical_chip_id;
        }

        // mesh_coord (always present when mapped)
        std::uint32_t coord_dims = read_u32_from(record, idx);
        std::vector<uint32_t> coord_values(coord_dims);
        for (std::uint32_t d = 0; d < coord_dims; ++d) {
            coord_values[d] = read_u32_from(record, idx);
        }
        info.mesh_coord = MeshCoordinate(tt::stl::Span<const uint32_t>(coord_values));

        // mesh_host_rank (always present when mapped)
        std::uint32_t host_rank_val = read_u32_from(record, idx);
        info.mesh_host_rank = MeshHostRankId{host_rank_val};

        // hostname (string, or empty string if not present)
        std::uint32_t hostname_len = read_u32_from(record, idx);
        if (hostname_len > 0) {
            TT_FATAL(idx + hostname_len <= record.size(), "Deserializer overflow reading hostname");
            std::string hostname_str(reinterpret_cast<const char*>(record.data() + idx), hostname_len);
            idx += hostname_len;
            info.hostname = hostname_str;
        }

        info.is_mapped = true;
    }

    // Rebuild lookup maps after receiving and updating entries
    rebuild_lookup_maps();

    // Fill in physical_chip_id for ASICs that belong to this host
    // (The controller may have set it to 0 for ASICs on other hosts)
    auto& cluster = tt::tt_metal::MetalContext::instance().get_cluster();
    const auto& my_host = physical_system_descriptor_.my_host_name();
    for (auto& info : chip_topology_mapping_) {
        if (info.physical_chip_id == 0 && !info.hostname.empty() && info.hostname == my_host) {
            // This ASIC belongs to this host, look up its physical chip ID
            for (const auto& [physical_chip_id, unique_id] : cluster.get_unique_chip_ids()) {
                if (unique_id == *info.asic_id) {
                    info.physical_chip_id = physical_chip_id;
                    break;
                }
            }
        }
    }

    // Rebuild lookup maps after filling in physical_chip_id
    rebuild_lookup_maps();
}

void TopologyMapper::rebuild_lookup_maps() {
    fabric_node_id_to_mapping_.clear();
    asic_id_to_mapping_.clear();
    physical_chip_id_to_mapping_.clear();

    for (auto& info : chip_topology_mapping_) {
        // Only add to fabric_node_id map if entry is mapped
        if (info.is_mapped) {
            fabric_node_id_to_mapping_[info.fabric_node_id] = &info;
            physical_chip_id_to_mapping_[info.physical_chip_id] = &info;
        }
        asic_id_to_mapping_[info.asic_id] = &info;
    }
}

std::map<FabricNodeId, ChipId> TopologyMapper::get_local_logical_mesh_chip_id_to_physical_chip_id_mapping() const {
    std::map<FabricNodeId, ChipId> mapping;
    const auto& my_host = physical_system_descriptor_.my_host_name();
    // Use chip_topology_mapping_ for centralized access
    for (const auto& info : chip_topology_mapping_) {
        if (info.is_mapped && !info.hostname.empty() && info.hostname == my_host) {
            mapping[info.fabric_node_id] = info.physical_chip_id;
        }
    }
    return mapping;
}

// Replacement MeshGraph-like APIs backed by TopologyMapper
const MeshContainer<MeshHostRankId>& TopologyMapper::get_host_ranks(MeshId mesh_id) const {
    TT_FATAL(*mesh_id < mesh_host_ranks_.size(), "TopologyMapper: mesh_id {} not found", mesh_id);
    return mesh_host_ranks_[*mesh_id];
}

MeshShape TopologyMapper::get_mesh_shape(MeshId mesh_id, std::optional<MeshHostRankId> host_rank) const {
    if (host_rank.has_value()) {
        auto it = mesh_host_rank_coord_ranges_.find(std::make_pair(mesh_id, *host_rank));
        TT_FATAL(
            it != mesh_host_rank_coord_ranges_.end(),
            "TopologyMapper: host_rank {} not found for mesh {}",
            *host_rank,
            *mesh_id);
        return it->second.shape();
    }
    return mesh_graph_.get_mesh_shape(mesh_id);
}

MeshCoordinateRange TopologyMapper::get_coord_range(MeshId mesh_id, std::optional<MeshHostRankId> host_rank) const {
    if (host_rank.has_value()) {
        auto it = mesh_host_rank_coord_ranges_.find(std::make_pair(mesh_id, *host_rank));
        TT_FATAL(
            it != mesh_host_rank_coord_ranges_.end(),
            "TopologyMapper: host_rank {} not found for mesh {}",
            *host_rank,
            *mesh_id);
        return it->second;
    }
    return mesh_graph_.get_coord_range(mesh_id);
}

std::optional<MeshHostRankId> TopologyMapper::get_host_rank_for_chip(MeshId mesh_id, ChipId chip_id) const {
    // Compute coord and check which host range contains it
    MeshCoordinate coord = mesh_graph_.chip_to_coordinate(mesh_id, chip_id);
    return get_host_rank_for_coord(mesh_id, coord);
}

std::optional<MeshHostRankId> TopologyMapper::get_host_rank_for_coord(
    MeshId mesh_id, const MeshCoordinate& coord) const {
    for (const auto& [key, range] : mesh_host_rank_coord_ranges_) {
        if (key.first == mesh_id && range.contains(coord)) {
            return key.second;
        }
    }
    return std::nullopt;
}

MeshContainer<ChipId> TopologyMapper::get_chip_ids(MeshId mesh_id, std::optional<MeshHostRankId> host_rank) const {
    // Return global or submesh chip ids using the same indexing convention as MeshGraph.
    if (!host_rank.has_value()) {
        auto shape = mesh_graph_.get_mesh_shape(mesh_id);
        std::vector<ChipId> chip_ids(shape.mesh_size());
        std::iota(chip_ids.begin(), chip_ids.end(), 0);
        return MeshContainer<ChipId>(shape, chip_ids);
    }

    // Submesh: iterate over coord range and collect logical chip ids
    MeshCoordinateRange coord_range = get_coord_range(mesh_id, host_rank);
    MeshShape sub_shape = coord_range.shape();
    std::vector<ChipId> sub_chip_ids;
    sub_chip_ids.reserve(sub_shape.mesh_size());
    for (const auto& coord : coord_range) {
        // Convert coordinate to logical chip id using global mesh shape
        auto chip = mesh_graph_.coordinate_to_chip(mesh_id, coord);
        sub_chip_ids.push_back(chip);
    }
    return MeshContainer<ChipId>(sub_shape, sub_chip_ids);
}

void TopologyMapper::rebuild_host_rank_structs_from_mapping(
    const std::map<MeshId, std::map<tt::tt_metal::AsicID, MeshHostRankId>>& /* asic_id_to_mesh_rank */) {
    // Derive per-mesh host sets and per-host coord ranges from current mapping
    std::map<MeshId, std::unordered_set<MeshHostRankId>> mesh_to_hosts;
    std::map<MeshId, std::map<MeshHostRankId, MeshCoordinateRange>> mesh_host_to_range;
    // For wraparound-aware construction, accumulate coordinates per host then compute minimal circular ranges.
    std::map<MeshId, std::map<MeshHostRankId, std::vector<MeshCoordinate>>> mesh_host_to_coords;

    // Accumulate coordinates per host from chip_topology_mapping_
    // Only process mapped entries - use fabric_node_id_to_mapping_ which only contains mapped entries
    for (const auto& [fabric_node_id, info_ptr] : fabric_node_id_to_mapping_) {
        TT_FATAL(
            info_ptr != nullptr,
            "fabric_node_id_to_mapping_ contains null pointer for fabric_node_id {}",
            fabric_node_id);
        const auto& info = *info_ptr;
        // All entries in fabric_node_id_to_mapping_ should be mapped, but verify to fail fast if not
        TT_FATAL(
            info.is_mapped,
            "MappedChipInfo entry for ASIC {} in fabric_node_id_to_mapping_ is not mapped",
            info.asic_id);
        const auto mesh_id_val = info.fabric_node_id.mesh_id;
        const auto host_rank = info.mesh_host_rank;
        const auto coord = info.mesh_coord;
        mesh_to_hosts[mesh_id_val].insert(host_rank);
        mesh_host_to_coords[mesh_id_val][host_rank].push_back(coord);
    }

    // Build minimal wraparound-aware ranges per host
    // Convert to ordered maps for deterministic iteration across hosts
    std::map<MeshId, std::map<MeshHostRankId, std::vector<MeshCoordinate>>> ordered_mesh_host_coords;
    for (const auto& [mesh_id, host_coords_map] : mesh_host_to_coords) {
        for (const auto& [host_rank, coords] : host_coords_map) {
            ordered_mesh_host_coords[mesh_id][host_rank] = coords;
        }
    }
    for (const auto& [mesh_id, host_coords_map] : ordered_mesh_host_coords) {
        const auto shape = mesh_graph_.get_mesh_shape(mesh_id);
        auto& range_map = mesh_host_to_range[mesh_id];
        for (const auto& [host_rank, coords] : host_coords_map) {
            // Compute unique values per dimension
            std::vector<uint32_t> unique_r;
            std::vector<uint32_t> unique_c;
            unique_r.reserve(coords.size());
            unique_c.reserve(coords.size());
            for (const auto& c : coords) {
                unique_r.push_back(c[0]);
                unique_c.push_back(c[1]);
            }
            auto uniq = [](std::vector<uint32_t>& v) {
                std::sort(v.begin(), v.end());
                v.erase(std::unique(v.begin(), v.end()), v.end());
            };
            uniq(unique_r);
            uniq(unique_c);

            auto minimal_circular_span = [](const std::vector<uint32_t>& values, uint32_t dim_size) {
                // Returns pair(start, end) in circular sense; start may be > end to indicate wrap.
                if (values.empty()) {
                    return std::pair<uint32_t, uint32_t>(0, 0);
                }
                if (values.size() == 1) {
                    return std::pair<uint32_t, uint32_t>(values[0], values[0]);
                }
                if (values.size() >= dim_size) {
                    return std::pair<uint32_t, uint32_t>(0u, dim_size - 1);
                }
                // values must be sorted unique
                std::vector<uint32_t> v = values;
                // compute maximum gap between consecutive values on circle
                uint32_t max_gap = 0;
                size_t max_gap_idx = 0;  // gap between v[i] and v[i+1] (wrapping at end)
                for (size_t i = 0; i < v.size(); ++i) {
                    uint32_t a = v[i];
                    uint32_t b = (i + 1 < v.size()) ? v[i + 1] : v[0];
                    uint32_t gap = (i + 1 < v.size()) ? (b - a) : ((dim_size - a) + b);
                    if (gap > max_gap) {
                        max_gap = gap;
                        max_gap_idx = i;
                    }
                }
                // minimal arc excludes the largest gap; start is next value, end is current value
                uint32_t start = (max_gap_idx + 1 < v.size()) ? v[max_gap_idx + 1] : v[0];
                uint32_t end = v[max_gap_idx];
                return std::make_pair(start, end);
            };

            auto [row_start, row_end] = minimal_circular_span(unique_r, shape[0]);
            auto [col_start, col_end] = minimal_circular_span(unique_c, shape[1]);
            MeshCoordinate start(row_start, col_start);
            MeshCoordinate end(row_end, col_end);

            bool wraparound = row_start > row_end || col_start > col_end;
            if (wraparound) {
                range_map.emplace(host_rank, MeshCoordinateRange(start, end, shape));
            } else {
                range_map.emplace(host_rank, MeshCoordinateRange(start, end));
            }
        }
    }
    // Build MeshContainer<MeshHostRankId> by row-major ordering of host tile ranges
    // Determine host grid using unique start rows/cols
    mesh_host_ranks_.clear();
    mesh_host_rank_coord_ranges_.clear();
    mesh_host_rank_to_mpi_rank_.clear();
    std::size_t max_mesh_index = 0;
    // Convert to ordered map for deterministic iteration
    std::map<MeshId, std::unordered_set<MeshHostRankId>> ordered_mesh_to_hosts(
        mesh_to_hosts.begin(), mesh_to_hosts.end());
    for (const auto& [mid, _] : ordered_mesh_to_hosts) {
        max_mesh_index = std::max<std::size_t>(max_mesh_index, *mid + 1);
    }
    mesh_host_ranks_.resize(max_mesh_index, MeshContainer<MeshHostRankId>(MeshShape{1, 1}, MeshHostRankId{0}));
    // Convert range_map to ordered map for deterministic iteration
    std::map<MeshId, std::map<MeshHostRankId, MeshCoordinateRange>> ordered_mesh_host_to_range;
    for (const auto& [mesh_id, range_map] : mesh_host_to_range) {
        for (const auto& [host_rank, range] : range_map) {
            ordered_mesh_host_to_range[mesh_id].emplace(host_rank, range);
        }
    }
    for (const auto& [mesh_id, hosts] : ordered_mesh_to_hosts) {
        const auto& range_map = ordered_mesh_host_to_range.at(mesh_id);
        std::set<std::uint32_t> rows;
        std::set<std::uint32_t> cols;
        for (const auto& [host_rank, range] : range_map) {
            rows.insert(range.start_coord()[0]);
            cols.insert(range.start_coord()[1]);
        }
        MeshShape host_grid_shape(rows.size(), cols.size());
        std::vector<MeshHostRankId> host_rank_values(host_grid_shape.mesh_size(), MeshHostRankId{0});
        std::vector<std::uint32_t> row_list(rows.begin(), rows.end());
        std::vector<std::uint32_t> col_list(cols.begin(), cols.end());
        auto row_index = [&](std::uint32_t r) {
            return std::distance(row_list.begin(), std::find(row_list.begin(), row_list.end(), r));
        };
        auto col_index = [&](std::uint32_t c) {
            return std::distance(col_list.begin(), std::find(col_list.begin(), col_list.end(), c));
        };
        // Compute base_rank as min over host_ranks
        std::uint32_t base_rank = std::numeric_limits<std::uint32_t>::max();
        for (const auto& [host_rank, _] : range_map) {
            base_rank = std::min(base_rank, host_rank.get());
        }
        for (std::uint32_t r : row_list) {
            for (std::uint32_t c : col_list) {
                // find host_rank whose range starts at (r,c)
                for (const auto& [original_host_rank, range] : range_map) {
                    if (range.start_coord()[0] == r && range.start_coord()[1] == c) {
                        std::size_t idx = (row_index(r) * host_grid_shape[1]) + col_index(c);
                        std::uint32_t norm_rank = original_host_rank.get() - base_rank;
                        MeshHostRankId host_rank_val{norm_rank};
                        if (idx < host_rank_values.size()) {
                            host_rank_values[idx] = host_rank_val;
                        }
                        mesh_host_rank_coord_ranges_.insert({{mesh_id, host_rank_val}, range});
                        break;
                    }
                }
            }
        }
        mesh_host_ranks_[*mesh_id] = MeshContainer<MeshHostRankId>(host_grid_shape, host_rank_values);
    }

    // If there's only one host rank per mesh in the mesh graph, ensure all meshes have host_rank entries
    // even if the current rank doesn't participate in all meshes. This is needed for initialize_distributed_contexts()
    // to be able to look up MPI ranks for all (mesh_id, host_rank) pairs.
    for (const auto& mesh_id : mesh_graph_.get_all_mesh_ids()) {
        const auto& host_ranks = mesh_graph_.get_host_ranks(mesh_id);
        // If there's only one host rank in the mesh graph and we don't have an entry for it, add it
        if (host_ranks.size() == 1) {
            MeshHostRankId mesh_host_rank{*host_ranks.values().front()};
            auto key = std::make_pair(mesh_id, mesh_host_rank);
            if (mesh_host_rank_coord_ranges_.find(key) == mesh_host_rank_coord_ranges_.end()) {
                // Get the full coordinate range for this mesh from the mesh graph
                MeshCoordinateRange coord_range = mesh_graph_.get_coord_range(mesh_id);
                mesh_host_rank_coord_ranges_.insert({key, coord_range});
            }
        }
    }
}

HostName TopologyMapper::get_hostname_for_mesh(MeshId mesh_id) const {
    // Get all hosts for this mesh_id from the fabric node mapping
    // Meshes can be multi-host, so we collect all unique hostnames and return the first one
    std::unordered_set<HostName> mesh_hosts;
    for (const auto& [fabric_node_id, info_ptr] : fabric_node_id_to_mapping_) {
        if (fabric_node_id.mesh_id == mesh_id && info_ptr != nullptr && info_ptr->is_mapped) {
            mesh_hosts.insert(info_ptr->hostname);
        }
    }

    TT_FATAL(!mesh_hosts.empty(), "Mesh mesh_id {} not found in fabric node mapping", *mesh_id);

    // Return the first hostname (for multi-host meshes, this represents one of the hosts)
    return *mesh_hosts.begin();
}

HostName TopologyMapper::get_hostname_for_switch(SwitchId switch_id) const {
    // Verify that the switch exists in the mesh graph
    const auto& switch_ids = mesh_graph_.get_switch_ids();
    bool switch_exists = false;
    for (const auto& existing_switch_id : switch_ids) {
        if (*existing_switch_id == *switch_id) {
            switch_exists = true;
            break;
        }
    }
    TT_FATAL(switch_exists, "Switch ID {} not found in mesh graph", *switch_id);

    // Convert SwitchId to MeshId and use the consolidated mesh hostname function
    return get_hostname_for_mesh(MeshId(*switch_id));
}

HostName TopologyMapper::get_hostname_for_fabric_node_id(FabricNodeId fabric_node_id) const {
    // Direct lookup in the fabric node to mapping
    auto it = fabric_node_id_to_mapping_.find(fabric_node_id);
    TT_FATAL(it != fabric_node_id_to_mapping_.end(), "Fabric node id {} not found in mapping", fabric_node_id);
    TT_FATAL(it->second != nullptr, "Null pointer in fabric_node_id_to_mapping_");
    TT_FATAL(it->second->is_mapped, "Fabric node id {} is not mapped", fabric_node_id);

    // Get the hostname from the MappedChipInfo
    return it->second->hostname;
}

int TopologyMapper::get_mpi_rank_for_mesh_host_rank(MeshId mesh_id, MeshHostRankId host_rank) const {
    // First, try to use the direct mapping if available (from gathered mesh bindings)
    auto direct_mapping_it = mesh_host_rank_to_mpi_rank_.find(std::make_pair(mesh_id, host_rank));
    if (direct_mapping_it != mesh_host_rank_to_mpi_rank_.end()) {
        return direct_mapping_it->second;
    }

    // Fallback: Find a fabric node with this mesh_id and host_rank
    // Use the coordinate range to find a chip_id, then get the fabric node id
    auto coord_range_it = mesh_host_rank_coord_ranges_.find(std::make_pair(mesh_id, host_rank));
    TT_FATAL(
        coord_range_it != mesh_host_rank_coord_ranges_.end(),
        "TopologyMapper: host_rank {} not found for mesh {}",
        host_rank.get(),
        mesh_id.get());

    // Get a chip_id from the coordinate range (use the start coordinate)
    const auto& coord_range = coord_range_it->second;
    MeshCoordinate start_coord = coord_range.start_coord();
    ChipId chip_id = mesh_graph_.coordinate_to_chip(mesh_id, start_coord);
    FabricNodeId fabric_node_id(mesh_id, chip_id);

    // Try to get the hostname for this fabric node
    auto fabric_node_it = fabric_node_id_to_mapping_.find(fabric_node_id);
    if (fabric_node_it != fabric_node_id_to_mapping_.end() && fabric_node_it->second != nullptr &&
        fabric_node_it->second->is_mapped) {
        // Fabric node exists in mapping, use it
        HostName hostname = fabric_node_it->second->hostname;
        return static_cast<int>(physical_system_descriptor_.get_rank_for_hostname(hostname));
    }

    // Fabric node not found in mapping (current rank doesn't participate in this mesh)
    // Try to find any fabric node for this mesh to get the hostname
    for (const auto& [fnode_id, info_ptr] : fabric_node_id_to_mapping_) {
        if (fnode_id.mesh_id == mesh_id && info_ptr != nullptr && info_ptr->is_mapped) {
            HostName hostname = info_ptr->hostname;
            return static_cast<int>(physical_system_descriptor_.get_rank_for_hostname(hostname));
        }
    }

    // If we still can't find it, this is an error
    TT_FATAL(
        false, "TopologyMapper: Cannot determine MPI rank for mesh {} host_rank {}", mesh_id.get(), host_rank.get());
    return -1;  // Unreachable
}

void TopologyMapper::print_logical_adjacency_map(const std::map<MeshId, LogicalAdjacencyMap>& adj_map) const {
    log_debug(tt::LogFabric, "TopologyMapper: Logical Adjacency Map:");
    for (const auto& [mesh_id, node_map] : adj_map) {
        log_debug(tt::LogFabric, "  Mesh ID: {}", *mesh_id);
        for (const auto& [node, neighbors] : node_map) {
            std::string neigh_str;
            for (size_t i = 0; i < neighbors.size(); ++i) {
                neigh_str += fmt::format("{}", neighbors[i]);
                if (i < neighbors.size() - 1) {
                    neigh_str += ", ";
                }
            }
            log_debug(tt::LogFabric, "    Node {} connected to: [{}]", node, neigh_str);
        }
    }
}

void TopologyMapper::print_physical_adjacency_map(const std::map<MeshId, PhysicalAdjacencyMap>& adj_map) const {
    log_debug(tt::LogFabric, "TopologyMapper: Physical Adjacency Map:");
    for (const auto& [mesh_id, node_map] : adj_map) {
        log_debug(tt::LogFabric, "  Mesh ID: {}", *mesh_id);
        for (const auto& [node, neighbors] : node_map) {
            std::string neigh_str;
            for (size_t i = 0; i < neighbors.size(); ++i) {
                neigh_str += fmt::format("{}", neighbors[i].get());
                if (i < neighbors.size() - 1) {
                    neigh_str += ", ";
                }
            }
            log_debug(tt::LogFabric, "    Node {} connected to: [{}]", node.get(), neigh_str);
            log_debug(tt::LogFabric, "    Host_name = {}", physical_system_descriptor_.get_host_name_for_asic(node));
        }
    }
}

IntraMeshConnectivity TopologyMapper::get_intra_mesh_connectivity(MeshId mesh_id) const {
    // Passthrough to mesh graph - return the full intra-mesh connectivity structure
    // The mesh_id parameter is validated by checking bounds against the connectivity structure
    const auto& connectivity = mesh_graph_.get_intra_mesh_connectivity();
    TT_FATAL(
        *mesh_id < connectivity.size(),
        "TopologyMapper: mesh_id {} not found in mesh graph (connectivity size: {})",
        mesh_id,
        connectivity.size());
    return connectivity;
}

InterMeshConnectivity TopologyMapper::get_inter_mesh_connectivity(MeshId mesh_id) const {
    // Passthrough to mesh graph - return the full inter-mesh connectivity structure
    // The mesh_id parameter is validated by checking bounds against the connectivity structure
    const auto& connectivity = mesh_graph_.get_inter_mesh_connectivity();
    TT_FATAL(
        *mesh_id < connectivity.size(),
        "TopologyMapper: mesh_id {} not found in mesh graph (connectivity size: {})",
        mesh_id,
        connectivity.size());
    return connectivity;
}

namespace {
/**
 * @brief Determines the maximum number of local Ethernet connections per direction between ASICs in the system.
 *
 * For each ASIC in the provided PhysicalSystemDescriptor, this function examines all neighboring ASICs and counts
 * the number of Ethernet connections to each neighbor that are marked as local (i.e., connection.is_local is true).
 * It returns the maximum number of such local connections found in any direction for any ASIC.
 *
 * @param psd The PhysicalSystemDescriptor representing the system's ASICs and their interconnections.
 * @return The maximum number of local Ethernet connections per direction between any two ASICs.
 */
std::uint32_t get_num_connections_per_direction(const tt::tt_metal::PhysicalSystemDescriptor& psd) {
    // Check the number of connections per direction for each asic
    std::uint32_t num_connections_per_direction = 1;  // Default to 1 connection per direction
    for (const auto& [asic_id, asic_descriptor] : psd.get_asic_descriptors()) {
        auto neighbors = psd.get_asic_neighbors(asic_id);
        for (const auto& neighbor : neighbors) {
            auto connections = psd.get_eth_connections(asic_id, neighbor);
            std::uint32_t num_local_connections = 0;
            for (const auto& connection : connections) {
                if (connection.is_local) {
                    num_local_connections++;
                }
            }
            num_connections_per_direction = std::max(num_connections_per_direction, num_local_connections);
        }
    }
    return num_connections_per_direction;
}

/**
 * @brief Generate all possible mesh shapes that can be formed from a given number of chips
 *
 * This function generates all possible rectangular mesh shapes (MxN) where M*N equals the total number of chips.
 * It tries shapes from total_number_of_chips down to 1, prioritizing 2D shapes over 1D line topologies.
 *
 * @param total_number_of_chips The total number of chips to form a mesh from
 * @return std::vector<MeshShape> Vector of possible mesh shapes, ordered by preference
 */
std::vector<MeshShape> generate_possible_cluster_shapes(std::uint32_t total_number_of_chips) {
    // Come up with all possible mesh shapes that can be formed from the given number of chips
    // Try shapes for total_number_of_chips first, then total_number_of_chips - 1, etc., down to 1
    // All 1D cases (where one dimension is 1) are saved for the end
    std::vector<MeshShape> mesh_shapes_to_try;
    std::vector<MeshShape> one_d_shapes;

    // Try from total_number_of_chips down to 1
    for (std::uint32_t num_chips = total_number_of_chips; num_chips > 0; num_chips--) {
        // Find all divisor pairs (x, y) where x * y = num_chips
        // Only check divisors up to sqrt(num_chips) for efficiency
        std::uint32_t sqrt_num_chips = static_cast<std::uint32_t>(std::sqrt(num_chips));

        for (std::uint32_t i = sqrt_num_chips; i > 0; i--) {
            if (num_chips % i == 0) {
                auto x = num_chips / i;
                auto y = i;
                // Normalize: always put larger dimension first to avoid duplicates like (x,y) and (y,x)
                // This ensures (x,y) and (y,x) are treated as the same shape
                auto larger_dim = std::max(x, y);
                auto smaller_dim = std::min(x, y);
                MeshShape shape(larger_dim, smaller_dim);

                // NOTE: Special case for t3k 4x2 mesh shape, change it to 2x4 to avoid performance issues with mesh
                // device shape
                if (larger_dim == 4 && smaller_dim == 2) {
                    shape = MeshShape(2, 4);
                }

                // if odd shape then skip
                if ((larger_dim % 2 != 0 && larger_dim != 1) || (smaller_dim % 2 != 0 && smaller_dim != 1)) {
                    continue;
                }

                // Save 1D cases (where one dimension is 1) to be added at the end
                if (smaller_dim == 1) {
                    // Avoid duplicates by checking if this shape is already in one_d_shapes
                    if (std::find(one_d_shapes.begin(), one_d_shapes.end(), shape) == one_d_shapes.end()) {
                        one_d_shapes.push_back(shape);
                    }
                } else {
                    // Avoid duplicates by checking if this shape is already in mesh_shapes_to_try
                    if (std::find(mesh_shapes_to_try.begin(), mesh_shapes_to_try.end(), shape) ==
                        mesh_shapes_to_try.end()) {
                        mesh_shapes_to_try.push_back(shape);
                    }
                }
            }
        }
    }

    // Append all 1D shapes at the end
    mesh_shapes_to_try.insert(mesh_shapes_to_try.end(), one_d_shapes.begin(), one_d_shapes.end());

    return mesh_shapes_to_try;
}
}  // namespace

MeshGraph TopologyMapper::generate_mesh_graph_from_physical_system_descriptor(
    const tt::tt_metal::PhysicalSystemDescriptor& physical_system_descriptor, FabricConfig fabric_config) {
    // Come up with the biggest mesh that can be formed by the physical system descriptor based on number of chips
    FabricType fabric_type = get_fabric_type(fabric_config);

    // Detect the number of connections per direction using the psd
    const auto number_of_connections = get_num_connections_per_direction(physical_system_descriptor);

    // Get the total number of chips in the physical system descriptor
    const auto total_number_of_chips = physical_system_descriptor.get_asic_descriptors().size();

    // Extract ASIC IDs from the descriptors map
    std::vector<tt::tt_metal::AsicID> all_asic_ids;
    for (const auto& [asic_id, _] : physical_system_descriptor.get_asic_descriptors()) {
        all_asic_ids.push_back(asic_id);
    }

    // Form physical adjacency matrix from physical system descriptor
    std::map<MeshId, std::map<tt::tt_metal::AsicID, MeshHostRankId>> asic_id_to_mesh_rank;
    asic_id_to_mesh_rank[MeshId{0}] = std::map<tt::tt_metal::AsicID, MeshHostRankId>();
    for (const auto& asic_id : all_asic_ids) {
        asic_id_to_mesh_rank[MeshId{0}][asic_id] = MeshHostRankId{0};
    }
    auto physical_adjacency_matrix = tt::tt_metal::experimental::tt_fabric::build_adjacency_map_physical(
        physical_system_descriptor, asic_id_to_mesh_rank);

    // Generate possible mesh shapes
    std::vector<MeshShape> mesh_shapes_to_try = generate_possible_cluster_shapes(total_number_of_chips);

    // Try all possible mesh shapes
    const MeshId mesh_id{0};
    for (const auto& mesh_shape : mesh_shapes_to_try) {
        auto mesh_graph = MeshGraph::generate_mesh_graph_of_shape(mesh_shape, fabric_type, number_of_connections);
        auto logical_adjacency_matrix = tt::tt_metal::experimental::tt_fabric::build_adjacency_map_logical(mesh_graph);

        // Extract adjacency maps for this mesh_id
        if (logical_adjacency_matrix.find(mesh_id) == logical_adjacency_matrix.end() ||
            physical_adjacency_matrix.find(mesh_id) == physical_adjacency_matrix.end()) {
            continue;
        }

        const auto& logical_adj = logical_adjacency_matrix.at(mesh_id);
        const auto& physical_adj = physical_adjacency_matrix.at(mesh_id);

        // Build node_to_host_rank map - assume single mesh, all nodes on same host rank
        std::map<FabricNodeId, MeshHostRankId> node_to_host_rank;
        auto chip_ids = mesh_graph.get_chip_ids(mesh_id);
        const MeshHostRankId single_host_rank{0};
        for (const auto& chip_id : chip_ids.values()) {
            FabricNodeId fabric_node_id(mesh_id, chip_id);
            node_to_host_rank[fabric_node_id] = single_host_rank;
        }

        // Extract asic_to_host_rank for this mesh_id
        const auto& asic_to_host_rank = asic_id_to_mesh_rank.at(mesh_id);

        // Do the mapping and see if its successful
        tt::tt_metal::experimental::tt_fabric::TopologyMappingConfig config;
        config.strict_mode = false;  // Use relaxed mode for initial matching

        auto mapping_result = tt::tt_metal::experimental::tt_fabric::map_mesh_to_physical(
            mesh_id, logical_adj, physical_adj, node_to_host_rank, asic_to_host_rank, config);

        // Return mesh_graph if mapping is successful
        if (mapping_result.success) {
            return mesh_graph;
        }
    }
    // Throw if no possible mesh shape is found to match, this means there are no devices! This should never happen
    TT_THROW("No possible mesh shape found to match physical adjacency matrix");
}

}  // namespace tt::tt_fabric<|MERGE_RESOLUTION|>--- conflicted
+++ resolved
@@ -615,104 +615,6 @@
     return mapping;
 }
 
-<<<<<<< HEAD
-std::map<MeshId, LogicalAdjacencyMap> TopologyMapper::build_adjacency_map_logical() const {
-    std::map<MeshId, LogicalAdjacencyMap> adjacency_map;
-
-    auto get_local_adjacents = [&](tt::tt_fabric::FabricNodeId fabric_node_id, MeshId mesh_id) {
-        auto adjacent_map = mesh_graph_.get_intra_mesh_connectivity()[*mesh_id][fabric_node_id.chip_id];
-
-        std::vector<tt::tt_fabric::FabricNodeId> adjacents;
-        bool relaxed = mesh_graph_.is_intra_mesh_policy_relaxed(mesh_id);
-        for (const auto& [neighbor_chip_id, edge] : adjacent_map) {
-            // Skip self-connections
-            if (neighbor_chip_id == fabric_node_id.chip_id) {
-                continue;
-            }
-            size_t repeat_count = relaxed ? 1 : edge.connected_chip_ids.size();
-            for (size_t i = 0; i < repeat_count; ++i) {
-                adjacents.push_back(tt::tt_fabric::FabricNodeId(mesh_id, neighbor_chip_id));
-            }
-        }
-        return adjacents;
-    };
-
-    // Iterate over all mesh IDs from the mesh graph
-    for (const auto& mesh_id : mesh_graph_.get_all_mesh_ids()) {
-        LogicalAdjacencyMap logical_adjacency_map;
-        for (const auto& [_, chip_id] : mesh_graph_.get_chip_ids(mesh_id)) {
-            auto fabric_node_id = tt::tt_fabric::FabricNodeId(mesh_id, chip_id);
-            logical_adjacency_map[fabric_node_id] = get_local_adjacents(fabric_node_id, mesh_id);
-        }
-        adjacency_map[mesh_id] = logical_adjacency_map;
-    }
-
-    return adjacency_map;
-}
-
-std::map<MeshId, PhysicalAdjacencyMap> TopologyMapper::build_adjacency_map_physical(
-    const std::map<MeshId, std::map<tt::tt_metal::AsicID, MeshHostRankId>>& asic_id_to_mesh_rank) const {
-    std::map<MeshId, PhysicalAdjacencyMap> adjacency_map;
-
-    // Build a set of ASIC IDs for each mesh based on mesh rank mapping
-    std::map<MeshId, std::unordered_set<tt::tt_metal::AsicID>> mesh_asic_ids;
-    for (const auto& [mesh_id, asic_map] : asic_id_to_mesh_rank) {
-        for (const auto& [asic_id, _] : asic_map) {
-            mesh_asic_ids[mesh_id].insert(asic_id);
-        }
-    }
-
-    for (const auto& [mesh_id, mesh_asics] : mesh_asic_ids) {
-        bool relaxed = mesh_graph_.is_intra_mesh_policy_relaxed(mesh_id);
-        auto z_channels = std::unordered_set<uint8_t>{8, 9};
-        auto cluster_type = tt::tt_metal::MetalContext::instance().get_cluster().get_cluster_type();
-
-        auto get_local_adjacents = [&](tt::tt_metal::AsicID asic_id,
-                                       const std::unordered_set<tt::tt_metal::AsicID>& mesh_asics) {
-            std::vector<tt::tt_metal::AsicID> adjacents;
-
-            for (const auto& neighbor : physical_system_descriptor_.get_asic_neighbors(asic_id)) {
-                // Skip self-connections
-                if (neighbor == asic_id) {
-                    continue;
-                }
-                // Make sure that the neighbor is in the mesh
-                if (mesh_asics.contains(neighbor)) {
-                    if (relaxed) {
-                        if (std::find(adjacents.begin(), adjacents.end(), neighbor) == adjacents.end()) {
-                            adjacents.push_back(neighbor);
-                        }
-                    } else {
-                        // In strict mode, add each neighbor multiple times based on number of ethernet connections
-                        auto eth_connections = physical_system_descriptor_.get_eth_connections(asic_id, neighbor);
-                        for (const auto& eth_connection : eth_connections) {
-                            // NOTE: IGNORE Z channels for Blackhole galaxy in intra mesh connectivity since they are
-                            // not used intra mesh communication on black hole
-                            if (cluster_type == tt::tt_metal::ClusterType::BLACKHOLE_GALAXY &&
-                                (z_channels.contains(eth_connection.src_chan) ||
-                                 z_channels.contains(eth_connection.dst_chan))) {
-                                continue;
-                            }
-                            adjacents.push_back(neighbor);
-                        }
-                    }
-                }
-            }
-            return adjacents;
-        };
-
-        PhysicalAdjacencyMap physical_adjacency_map;
-        for (const auto& asic_id : mesh_asics) {
-            physical_adjacency_map[asic_id] = get_local_adjacents(asic_id, mesh_asics);
-        }
-        adjacency_map[mesh_id] = physical_adjacency_map;
-    }
-
-    return adjacency_map;
-}
-
-=======
->>>>>>> efaf6d6f
 void TopologyMapper::populate_fabric_node_id_to_asic_id_mappings(
     const MeshId mesh_id,
     const PhysicalAdjacencyMap& adjacency_map_physical,
