--- conflicted
+++ resolved
@@ -312,20 +312,6 @@
         args.push_back(static_cast<uint32_t>(size));
     }
 
-<<<<<<< HEAD
-    // Check bubble flow control status from fabric context
-    const auto& fabric_context = tt::tt_metal::MetalContext::instance().get_control_plane().get_fabric_context();
-    if (fabric_context.is_bubble_flow_control_enabled()) {
-        for (uint8_t i = 0; i < num_full_size_channels_; i++) {
-            args.push_back(sender_channel_is_traffic_injection_channel_array[i]);
-        }
-        for (uint8_t i = 0; i < num_header_only_channels_; i++) {
-            args.push_back(sender_channel_is_traffic_injection_channel_array[i]);
-        }
-    }
-
-=======
->>>>>>> fbf64ac8
     tt::tt_fabric::append_fabric_connection_rt_args(
         src_fabric_node_id, dst_fabric_node_id, link_idx, program, logical_core, args, CoreType::WORKER);
 
@@ -470,12 +456,8 @@
     const FabricNodeId& fabric_node_id, routing_plane_id_t routing_plane_id, eth_chan_directions direction) const {
     const auto& fabric_context = tt::tt_metal::MetalContext::instance().get_control_plane().get_fabric_context();
     const auto& fabric_tensix_config = tt::tt_metal::MetalContext::instance().get_fabric_tensix_config();
-<<<<<<< HEAD
     const auto& fabric_router_config =
         fabric_context.get_builder_context().get_fabric_router_config(fabric_tensix_config);
-=======
-    const auto& fabric_router_config = fabric_context.get_fabric_router_config(fabric_tensix_config);
->>>>>>> fbf64ac8
 
     auto* channel_allocator = fabric_router_config.channel_allocator.get();
     auto* const static_channel_allocator =
@@ -827,8 +809,8 @@
     }
 
     // Final args
-    ct_args.push_back(mux_config->get_status_address());       // 44: local_mux_status_address
-    ct_args.push_back(udm_memory_pool_region_.get_address());  // 45: udm_memory_pool_base_address
+    ct_args.push_back(mux_config->get_status_address());                   // 44: local_mux_status_address
+    ct_args.push_back(udm_memory_pool_region_.get_address());              // 45: udm_memory_pool_base_address
     ct_args.push_back(static_cast<uint32_t>(udm_memory_pool_slot_size_));  // 46: udm_memory_pool_slot_size
     ct_args.push_back(static_cast<uint32_t>(udm_memory_pool_num_slots_));  // 47: udm_memory_pool_num_slots
     ct_args.push_back(static_cast<uint32_t>(direction));                   // 48: direction
@@ -933,13 +915,7 @@
 
 std::vector<uint32_t> FabricTensixDatamoverMuxBuilder::get_channel_stream_ids(ChannelTypes channel_type) const {
     const auto& fabric_context = tt::tt_metal::MetalContext::instance().get_control_plane().get_fabric_context();
-<<<<<<< HEAD
-    const auto& fabric_tensix_config = tt::tt_metal::MetalContext::instance().get_fabric_tensix_config();
-    const auto& tensix_config = fabric_context.get_builder_context().get_tensix_config();
-
-=======
     size_t num_channels = config_->get_num_channels(channel_type);
->>>>>>> fbf64ac8
     std::vector<uint32_t> fabric_stream_ids;
 
     switch (channel_type) {
@@ -1054,16 +1030,11 @@
     // Call config's get_compile_time_args with fabric node, routing plane, and direction
     auto ct_args = config_->get_compile_time_args(local_fabric_node_id_, link_idx_, direction_);
 
-<<<<<<< HEAD
-    ct_args.push_back(fabric_context.is_bubble_flow_control_enabled());
-=======
     // Add bubble flow control flag, then upstream routers count and sync address
     // Order must match kernel expectations: bubble_flow_control, num_upstream_routers, sync_address
-    ct_args.push_back(
-        tt::tt_fabric::FabricRouterBuilder::is_bubble_flow_control_enabled(fabric_router_config.topology));
+    ct_args.push_back(fabric_context.is_bubble_flow_control_enabled());
     ct_args.push_back(static_cast<uint32_t>(upstream_routers_noc_x_.size()));
     ct_args.push_back(fabric_router_config.edm_local_tensix_sync_address);
->>>>>>> fbf64ac8
 
     // Append stream IDs and persistent flags grouped by channel type
     // For each channel type: [stream_ids...], [persistent_flags...]
@@ -1198,17 +1169,10 @@
     ct_args.push_back(router_noc_x_);  // 48: router_noc_x
     ct_args.push_back(router_noc_y_);  // 49: router_noc_y
 
-<<<<<<< HEAD
-    // 23: fabric_router_sync_address
+    // 50: fabric_router_sync_address
     const auto& fabric_router_config =
         fabric_context.get_builder_context().get_fabric_router_config(fabric_tensix_config);
-    ct_args.push_back(fabric_router_config.edm_local_tensix_sync_address);  // 23: fabric_router_sync_address
-=======
-    // 50: fabric_router_sync_address
-    const auto& fabric_router_config = fabric_context.get_fabric_router_config(
-        fabric_tensix_config);
     ct_args.push_back(fabric_router_config.edm_local_tensix_sync_address);  // 50: fabric_router_sync_address
->>>>>>> fbf64ac8
 
     return ct_args;
 }
