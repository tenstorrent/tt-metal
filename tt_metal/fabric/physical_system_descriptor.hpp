// SPDX-FileCopyrightText: © 2025 Tenstorrent AI ULC
//
// SPDX-License-Identifier: Apache-2.0

#pragma once

#include <algorithm>
#include <optional>
#include <string>
#include <unordered_map>
#include <utility>
#include <vector>

#include <umd/device/types/cluster_descriptor_types.hpp>
#include <tt-metalium/fabric_types.hpp>
#include <tt_stl/strong_type.hpp>
#include <tt_stl/reflection.hpp>

namespace tt::umd {
class Cluster;
}

namespace tt::llrt {
class RunTimeOptions;
}

namespace tt::tt_metal::distributed::multihost {
class DistributedContext;
}

namespace tt::tt_metal {

<<<<<<< HEAD
=======
class Hal;

using AsicID = tt::stl::StrongType<uint64_t, struct AsicIDTag>;
using TrayID = tt::stl::StrongType<uint32_t, struct TrayIDTag>;
using ASICLocation = tt::stl::StrongType<uint32_t, struct ASICLocationTag>;
using RackID = tt::stl::StrongType<uint32_t, struct RackIDTag>;
using UID = tt::stl::StrongType<uint32_t, struct UIDTag>;
using HallID = tt::stl::StrongType<uint32_t, struct HallIDTag>;
using AisleID = tt::stl::StrongType<uint32_t, struct AisleIDTag>;

>>>>>>> 818f6fc9
// Specify Physical ASIC Attributes
struct ASICDescriptor {
    TrayID tray_id;
    ASICLocation asic_location;
    BoardType board_type = BoardType::UNKNOWN;
    AsicID unique_id;
    std::string host_name;
};

// Live Ethernet Link Metrics
struct EthernetMetrics {
    uint32_t retrain_count = 0;
    uint32_t crc_error_count = 0;
    uint64_t corrected_codeword_count = 0;
    uint64_t uncorrected_codeword_count = 0;
};

// Specify an ethernet connection between two ASICs
struct EthConnection {
    uint8_t src_chan = 0;
    uint8_t dst_chan = 0;
    bool is_local = false;

    bool operator==(const EthConnection& other) const {
        return src_chan == other.src_chan && dst_chan == other.dst_chan && other.is_local == is_local;
    }
    bool operator<(const EthConnection& other) const {
        if (src_chan != other.src_chan) {
            return src_chan < other.src_chan;
        }
        return dst_chan < other.dst_chan;
    }
};

// Specify an ethernet connection between two hosts
struct ExitNodeConnection {
    AsicID src_exit_node;
    AsicID dst_exit_node;
    EthConnection eth_conn;

    bool operator==(const ExitNodeConnection& other) const {
        return src_exit_node == other.src_exit_node && dst_exit_node == other.dst_exit_node &&
               eth_conn == other.eth_conn;
    }
    bool operator<(const ExitNodeConnection& other) const {
        if (src_exit_node != other.src_exit_node) {
            return src_exit_node < other.src_exit_node;
        }
        if (dst_exit_node != other.dst_exit_node) {
            return dst_exit_node < other.dst_exit_node;
        }
        return eth_conn < other.eth_conn;
    }
};

}  // namespace tt::tt_metal

// Hash specialization for ExitNodeConnection that provides associative hashing
// The hash is the same regardless of src/dst order and eth_conn channel order
namespace std {
template <>
struct hash<tt::tt_metal::ExitNodeConnection> {
    std::size_t operator()(const tt::tt_metal::ExitNodeConnection& conn) const noexcept {
        // Get the underlying values from the StrongType wrappers
        uint64_t src_id = *conn.src_exit_node;
        uint64_t dst_id = *conn.dst_exit_node;

        // Sort the node IDs to make the hash associative
        uint64_t min_node = std::min(src_id, dst_id);
        uint64_t max_node = std::max(src_id, dst_id);

        // Sort the channel IDs to make the eth_conn hash associative
        uint8_t min_chan = std::min(conn.eth_conn.src_chan, conn.eth_conn.dst_chan);
        uint8_t max_chan = std::max(conn.eth_conn.src_chan, conn.eth_conn.dst_chan);

        return ttsl::hash::hash_objects_with_default_seed(
            min_node, max_node, min_chan, max_chan, conn.eth_conn.is_local);
    }
};
}  // namespace std

namespace tt::tt_metal {

using ExitNodeConnectionTable = std::unordered_map<std::string, std::vector<ExitNodeConnection>>;
using AsicConnectionEdge = std::pair<AsicID, std::vector<EthConnection>>;
using HostConnectionEdge = std::pair<std::string, std::vector<ExitNodeConnection>>;
using AsicTopology = std::unordered_map<AsicID, std::vector<AsicConnectionEdge>>;
using HostTopology = std::unordered_map<std::string, std::vector<HostConnectionEdge>>;

// Graph representing connectivity of ASICs (detailed representation) and
// Compute Nodes/Hosts (low resolution representation).
struct PhysicalConnectivityGraph {
    // Track the ASIC Topology per host.
    std::unordered_map<std::string, AsicTopology> asic_connectivity_graph;
    // Track the Host Topology across the distributed system.
    HostTopology host_connectivity_graph;
};

// Top-Level Global System Descriptor Data-Structure.

class PhysicalSystemDescriptor {
public:
    PhysicalSystemDescriptor(
        const std::unique_ptr<tt::umd::Cluster>& cluster,
        const std::shared_ptr<distributed::multihost::DistributedContext>& distributed_context,
        const Hal* hal,
        const tt::llrt::RunTimeOptions& rtoptions,
        bool run_discovery = true);
    PhysicalSystemDescriptor(
        const std::unique_ptr<tt::umd::Cluster>& cluster,
        const std::shared_ptr<distributed::multihost::DistributedContext>& distributed_context,
        const Hal* hal,
        bool using_mock_cluster_descriptor,
        bool run_discovery);
    // Constructor generating a PhysicalSystemDescriptor based on a protobuf
    // descriptor (can be used entirely offline).
    PhysicalSystemDescriptor(const std::string& mock_proto_desc_path);

    ~PhysicalSystemDescriptor();

    void run_discovery(bool run_global_discovery = true);
    // ASIC Topology Query APIs
    std::vector<AsicID> get_asic_neighbors(AsicID asic_id) const;
    std::vector<EthConnection> get_eth_connections(AsicID src_asic_id, AsicID dst_asic_id) const;
    const AsicTopology& get_asic_topology(const std::string& hostname) const;
    TrayID get_tray_id(AsicID asic_id) const;
    ASICLocation get_asic_location(AsicID asic_id) const;
    std::vector<AsicID> get_asics_connected_to_host(const std::string& hostname) const;
    std::pair<AsicID, uint8_t> get_connected_asic_and_channel(AsicID asic_id, uint8_t chan_id) const;

    // Host Topology Query APIs
    std::vector<std::string> get_host_neighbors(const std::string& hostname) const;
    std::vector<ExitNodeConnection> get_connecting_exit_nodes(
        const std::string& src_host, const std::string& dst_host) const;
    const HostTopology& get_host_topology() const;
    std::string get_host_name_for_asic(AsicID asic_id) const;
    UID get_u_id(const std::string& hostname);
    RackID get_rack_id(const std::string& hostname);
    AisleID get_aisle_id(const std::string& hostname);
    HallID get_hall_id(const std::string& hostname);
    std::vector<std::string> get_all_hostnames() const;
    std::string my_host_name() const;
    uint32_t get_rank_for_hostname(const std::string& host_name) const;
    bool is_cross_host_eth_link(AsicID asic_id, uint8_t chan_id) const;
    std::vector<chip_id_t> get_adjacent_chips_from_ethernet_connections(chip_id_t chip_id) const;

    // Generic Getters
    const PhysicalConnectivityGraph& get_system_graph() const { return system_graph_; }
    const std::unordered_map<AsicID, ASICDescriptor>& get_asic_descriptors() const { return asic_descriptors_; }
    const std::unordered_map<std::string, std::string>& get_host_mobo_name_map() const { return host_to_mobo_name_; }
    const std::unordered_map<std::string, uint32_t>& get_host_to_rank_map() const { return host_to_rank_; }
    const ExitNodeConnectionTable& get_exit_node_connection_table() const { return exit_node_connection_table_; }
    bool is_using_mock_cluster() const { return using_mock_cluster_desc_; }
    const std::unordered_map<AsicID, std::unordered_map<uint8_t, EthernetMetrics>>& get_ethernet_metrics() const {
        return ethernet_metrics_;
    }

    PhysicalConnectivityGraph& get_system_graph() { return system_graph_; }
    std::unordered_map<AsicID, ASICDescriptor>& get_asic_descriptors() { return asic_descriptors_; }
    std::unordered_map<std::string, std::string>& get_host_mobo_name_map() { return host_to_mobo_name_; }
    std::unordered_map<std::string, uint32_t>& get_host_to_rank_map() { return host_to_rank_; }
    ExitNodeConnectionTable& get_exit_node_connection_table() { return exit_node_connection_table_; }
    std::unordered_map<AsicID, std::unordered_map<uint8_t, EthernetMetrics>>& get_ethernet_metrics() {
        return ethernet_metrics_;
    }

    static const std::unique_ptr<tt::umd::Cluster> null_cluster;

    // Utility APIs to Print Physical System Descriptor
    void dump_to_yaml(const std::optional<std::string>& path_to_yaml = std::nullopt);
    void emit_to_text_proto(const std::optional<std::string>& path_to_text_proto = std::nullopt);

private:
    void run_local_discovery();
    void run_global_discovery();
    void clear();
    void merge(PhysicalSystemDescriptor&& other);
    void exchange_metadata(bool issue_gather);
    void generate_cross_host_connections();
    void generate_ethernet_metrics();
    uint32_t get_chip_id_for_asic(AsicID asic_id) const;
    void remove_unresolved_nodes();
    void resolve_hostname_uniqueness();
    void validate_graphs();

    const std::unique_ptr<tt::umd::Cluster>& cluster_;
    std::shared_ptr<distributed::multihost::DistributedContext> distributed_context_;
    const Hal* hal_;
    const bool using_mock_cluster_desc_;
    PhysicalConnectivityGraph system_graph_;
    std::unordered_map<AsicID, ASICDescriptor> asic_descriptors_;
    std::unordered_map<std::string, std::string> host_to_mobo_name_;
    std::unordered_map<std::string, uint32_t> host_to_rank_;
    ExitNodeConnectionTable exit_node_connection_table_;
    std::unordered_map<AsicID, std::unordered_map<uint8_t, EthernetMetrics>> ethernet_metrics_;
    bool all_hostnames_unique_ = true;
};

}  // namespace tt::tt_metal<|MERGE_RESOLUTION|>--- conflicted
+++ resolved
@@ -30,19 +30,6 @@
 
 namespace tt::tt_metal {
 
-<<<<<<< HEAD
-=======
-class Hal;
-
-using AsicID = tt::stl::StrongType<uint64_t, struct AsicIDTag>;
-using TrayID = tt::stl::StrongType<uint32_t, struct TrayIDTag>;
-using ASICLocation = tt::stl::StrongType<uint32_t, struct ASICLocationTag>;
-using RackID = tt::stl::StrongType<uint32_t, struct RackIDTag>;
-using UID = tt::stl::StrongType<uint32_t, struct UIDTag>;
-using HallID = tt::stl::StrongType<uint32_t, struct HallIDTag>;
-using AisleID = tt::stl::StrongType<uint32_t, struct AisleIDTag>;
-
->>>>>>> 818f6fc9
 // Specify Physical ASIC Attributes
 struct ASICDescriptor {
     TrayID tray_id;
