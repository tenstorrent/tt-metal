--- conflicted
+++ resolved
@@ -12,11 +12,8 @@
 #include <vector>
 
 #include <umd/device/types/cluster_descriptor_types.hpp>
-<<<<<<< HEAD
 #include <tt-metalium/fabric_types.hpp>
-=======
 #include <umd/device/cluster_descriptor.hpp>
->>>>>>> 9b3fdc98
 #include <tt_stl/strong_type.hpp>
 #include <tt_stl/reflection.hpp>
 
@@ -36,8 +33,6 @@
 
 class Hal;
 
-<<<<<<< HEAD
-=======
 // Live Ethernet Link Metrics
 struct EthernetMetrics {
     uint32_t retrain_count = 0;
@@ -46,16 +41,8 @@
     uint64_t uncorrected_codeword_count = 0;
 };
 
-using AsicID = tt::stl::StrongType<uint64_t, struct AsicIDTag>;
-using TrayID = tt::stl::StrongType<uint32_t, struct TrayIDTag>;
-using ASICLocation = tt::stl::StrongType<uint32_t, struct ASICLocationTag>;
-using RackID = tt::stl::StrongType<uint32_t, struct RackIDTag>;
-using UID = tt::stl::StrongType<uint32_t, struct UIDTag>;
-using HallID = tt::stl::StrongType<uint32_t, struct HallIDTag>;
-using AisleID = tt::stl::StrongType<uint32_t, struct AisleIDTag>;
 using LocalEthernetMetrics = std::unordered_map<AsicID, std::unordered_map<uint8_t, EthernetMetrics>>;
 
->>>>>>> 9b3fdc98
 // Specify Physical ASIC Attributes
 struct ASICDescriptor {
     TrayID tray_id;
