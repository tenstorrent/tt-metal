--- conflicted
+++ resolved
@@ -250,14 +250,8 @@
             {{8, 16}, {8, 8}, {4, 8}}   // BLACKHOLE: {sender_slots, receiver_slots}
         };
         static const std::vector<std::vector<std::pair<size_t, size_t>>> other_buffer_slot_options = {
-<<<<<<< HEAD
-            {{8, 16}},                                               // WORMHOLE_B0: {sender_slots, receiver_slots}
-            {{32, 32}, {16, 32}, {16, 16}, {8, 16}, {8, 8}, {4, 8}}  // BLACKHOLE: {sender_slots, receiver_slots}
-=======
             {{8, 16}},  // WORMHOLE_B0: {sender_slots, receiver_slots}
-            {{32, 32}, {24, 32}, {16, 32}, {16, 16}, {8, 16}, {8, 8}, {4, 8}}  // BLACKHOLE: {sender_slots,
-                                                                               // receiver_slots}
->>>>>>> c4f2e086
+            {{32, 32}, {16, 32}, {16, 16}, {8, 16}, {8, 8}, {4, 8}}  // BLACKHOLE: {sender_slots,
         };
 
         static tt::stl::Indestructible<std::vector<std::vector<std::pair<size_t, size_t>>>> mesh_slots(
