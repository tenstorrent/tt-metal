// SPDX-FileCopyrightText: © 2024 Tenstorrent Inc.
//
// SPDX-License-Identifier: Apache-2.0

#pragma once

#include <tt_stl/assert.hpp>
#include <tt-metalium/device.hpp>
#include <tt-metalium/program.hpp>
#include <tt-metalium/hal.hpp>
#include <tt-metalium/tt_align.hpp>

#include <umd/device/types/cluster_descriptor_types.hpp>
#include <tt-metalium/fabric_edm_types.hpp>
#include "fabric/fabric_edm_packet_header.hpp"
#include <tt-metalium/edm_fabric_counters.hpp>
#include <tt-metalium/routing_table_generator.hpp>  // for FabricNodeId
#include <hostdevcommon/fabric_common.h>
#include <unordered_map>
#include <optional>
#include <cstdint>
#include <vector>
#include <array>
#include <cstddef>
#include <variant>
#include <memory>
#include "builder/fabric_channel_allocator.hpp"
#include "tt_metal/fabric/builder/fabric_builder_config.hpp"
#include "tt_metal/fabric/builder/connection_writer_adapter.hpp"

namespace tt::tt_fabric {

struct FabricRiscConfig;
class FabricEriscDatamoverBuilder;
class FabricTensixDatamoverBuilder;

// Type alias for any fabric datamover builder
using FabricDatamoverBuilder = std::
    variant<std::reference_wrapper<FabricEriscDatamoverBuilder>, std::reference_wrapper<FabricTensixDatamoverBuilder>>;

/**
 * Specify the EDM types—Default, Dateline, DatelineUpstream, and DatelineUpstreamAdjacentDevice—used to configure
 * different EDM sender/receiver buffer slots. We don't need the S2, R0 channels for the dateline EDM, and no need for
 * S1, R1 channels for the Upstream dateline EDM.
 *
 *      ┌────────────────────────────────────────────────┐    ┌─────────────────────────────────────────────────────┐
 *      │                                                │    │                                                     │
 *      │                                                │    │                                                     │
 *      │         Dateline           Dateline Upstream   │    │   Dateline Upstream Device Adjacent                 │
 *      │  ┌──────────────────┐     ┌─────────────────┐  │    │         ┌─────────────────┐                         │
 *      │  │ ┌──────────────┐ │     │ ┌─────────────┐ │  │    │         │ ┌─────────────┐ │                         │
 *      │  │ │      S0      │ │     │ │     S0     ─┼─┼──┼────┼─────┐   │ │     S0      │ │                         │
 *      │  │ └──────────────┘ │     │ └─────────────┘ │  │    │     │   │ └─────────────┘ │                         │
 *      │  │ ┌──────────────┐ │     │                 │  │    │     │   │ ┌─────────────┐ │                         │
 *      │  │ │      S1      ◄─┼──┐  │                 │  │    │     │   │ │     S1      │ │                         │
 *      │  │ └──────────────┘ │  │  │                 │  │    │     │   │ └─────────────┘ │                         │
 *      │  │                  │  │  │ ┌─────────────┐ │  │    │     │   │ ┌─────────────┐ │                         │
 *      │  │        ┌─────────┼──┼──┼─►     S2      ┼─┼──┼────┼─┐   │   │ │     S2      │ │                         │
 *      │  │        │         │  │  │ └─────────────┘ │  │    │ │   │   │ └─────────────┘ │                         │
 *      │  │        │         │  │  │ ┌─────────────┐ │  │    │ │   │   │ ┌─────────────┐ │                         │
 *      │  │        │         │  └──┼─┼─    R0      │ │  │    │ │   └───┼─┼►    R0      │ │                         │
 *      │  │        │         │     │ └─────────────┘ │  │    │ │       │ └─────────────┘ │                         │
 *      │  │ ┌──────┼───────┐ │     │                 │  │    │ │       │ ┌─────────────┐ │                         │
 *──────┼──┼─►      R1      │ │     │                 │  │    │ └───────┼─┼►    R1      │ │                         │
 *      │  │ └──────────────┘ │     │                 │  │    │         │ └─────────────┘ │                         │
 *      │  └──────────────────┘     └─────────────────┘  │    │         └─────────────────┘                         │
 *      │                                                │    │                                                     │
 *      │                                                │    │                                                     │
 *      │                                                │    │                                                     │
 *      └────────────────────────────────────────────────┘    └─────────────────────────────────────────────────────┘
 */

enum class FabricEriscDatamoverContextSwitchType : uint8_t {
    // Context switch at the interval only if idle for a certain number of cycles
    WAIT_FOR_IDLE = 0,
    // Context switch every interval
    INTERVAL = 1,
};

/*
Receiver channel side registers are defined here to receive free-slot credits from downstream sender channels.

                                North Router
                        ┌───────────────────────────────────┐
                        │                                   │
                        │  ┌────┐ ┌────┐ ┌────┐ ┌────┐      │
                        │  │    │ │    │ │    │ │    │      │
                        │  │    │ │    │ │    │ │    │      │
                        │  └────┘ └────┘ └────┘ └────┘      │
                        │  ┌────┐ ┌────┐ ┌────┐ ┌────┐      │
                        │  │    │ │    │ │    │ │    │      │
                        │  │    │ │    │ │    │ │    │      │
                        │  │    │ │    │ │    │ │    │      │
                        │  │    │ │    │ │    │ │    │      │
                        │  └────┘ └─┬──┘ └────┘ └────┘      │
    West Router         └───────────┼───────────────────────┘        East Router
 ┌─────────────────────┐            │                             ┌────────────────────────────┐
 │                     │            │                             │                            │
 │                     │            │                             │                            │
 │               ┌────┐│ (increment)│    Acks From East           │┌──────────────┐ ┌────┐     │
 │   Free Slots  │    ◄┼────────────┼───────────────────┐         ││              │ │    │ E   │
 │     East      │    ││            │                   │         ││              │ │    │     │
 │               └────┘│            │                   │         │└──────────────┘ └────┘     │
 │                 12  │            │                   │         │                            │
 │               ┌────┐│            │                   │         │┌──────────────┐ ┌────┐     │
 │   Free Slots  │    ││            │                   │         ││              │ │    │ W   │
 │     West      │    ││            │                   └─────────┼┼              │ │    │     │
 │               └────┘│            │                             │└──────────────┘ └────┘     │
 │                 13  │            │                             │                            │
 │               ┌────┐│ (increment)│                             │┌──────────────┐ ┌────┐     │
 │   Free Slots  │    │◄────────────┘                             ││              │ │    │ N   │
 │     North     │    ││  Acks From North                         ││              │ │    │     │
 │               └────┘│                                          │└──────────────┘ └────┘     │
 │                 14  │                                          │                            │
 │               ┌────┐│  Acks From South                         │┌──────────────┐ ┌────┐     │
 │   Free Slots  │    │◄────────────────┐                         ││              │ │    │ S   │
 │     South     │    ││ (increment)    │                         ││              │ │    │     │
 │               └────┘│                │                         │└──────────────┘ └────┘     │
 │                 15  │                │                         │                            │
 │                     │                │                         │                            │
 │                     │                │                         │                            │
 └─────────────────────┘  ┌─────────────┼───────────────────┐     └────────────────────────────┘
                          │   ┌────┐ ┌──┼─┐ ┌────┐ ┌────┐   │
                          │   │    │ │    │ │    │ │    │   │
                          │   │    │ │    │ │    │ │    │   │
                          │   │    │ │    │ │    │ │    │   │
                          │   │    │ │    │ │    │ │    │   │
                          │   │    │ │    │ │    │ │    │   │
                          │   │    │ │    │ │    │ │    │   │
                          │   └────┘ └────┘ └────┘ └────┘   │
                          │   ┌────┐ ┌────┐ ┌────┐ ┌────┐   │
                          │   │    │ │    │ │    │ │    │   │
                          │   │    │ │    │ │    │ │    │   │
                          │   └────┘ └────┘ └────┘ └────┘   │
                          │                                 │
                          └─────────────────────────────────┘
                                   South Router
*/
struct StreamRegAssignments {
    // Packet send/ack/complete stream IDs
    static constexpr uint32_t to_receiver_0_pkts_sent_id = 0;
    static constexpr uint32_t to_receiver_1_pkts_sent_id = 1;
    static constexpr uint32_t to_sender_0_pkts_acked_id = 2;
    static constexpr uint32_t to_sender_1_pkts_acked_id = 3;
    static constexpr uint32_t to_sender_2_pkts_acked_id = 4;
    static constexpr uint32_t to_sender_3_pkts_acked_id = 5;
    static constexpr uint32_t to_sender_4_pkts_acked_id = 6;
    static constexpr uint32_t to_sender_0_pkts_completed_id = 7;
    static constexpr uint32_t to_sender_1_pkts_completed_id = 8;
    static constexpr uint32_t to_sender_2_pkts_completed_id = 9;
    static constexpr uint32_t to_sender_3_pkts_completed_id = 10;
    static constexpr uint32_t to_sender_4_pkts_completed_id = 11;
    // Receiver channel free slots stream IDs
    static constexpr uint32_t receiver_channel_0_free_slots_from_east_stream_id = 12;
    static constexpr uint32_t receiver_channel_0_free_slots_from_west_stream_id = 13;
    static constexpr uint32_t receiver_channel_0_free_slots_from_north_stream_id = 14;
    static constexpr uint32_t receiver_channel_0_free_slots_from_south_stream_id = 15;
    static constexpr uint32_t receiver_channel_1_free_slots_from_downstream_stream_id = 16;
    // Sender channel free slots stream IDs
    static constexpr uint32_t sender_channel_1_free_slots_stream_id = 18;
    static constexpr uint32_t sender_channel_2_free_slots_stream_id = 19;
    static constexpr uint32_t sender_channel_3_free_slots_stream_id = 20;
    static constexpr uint32_t sender_channel_4_free_slots_stream_id = 21;
    static constexpr uint32_t vc1_sender_channel_free_slots_stream_id = 22;
    // Used by Lite Fabric
    // Consult tt_metal/lite_fabric/hw/inc/constants.hpp to ensure no conflicts
    static constexpr uint32_t reserved_lite_fabric_0_stream_id = 23;
    static constexpr uint32_t reserved_lite_fabric_1_stream_id = 24;
    static constexpr uint32_t reserved_lite_fabric_2_stream_id = 25;
    static constexpr uint32_t reserved_lite_fabric_3_stream_id = 26;
    static constexpr uint32_t reserved_lite_fabric_4_stream_id = 27;
    static constexpr uint32_t reserved_lite_fabric_5_stream_id = 28;
    // Multi-RISC teardown synchronization stream ID
    static constexpr uint32_t multi_risc_teardown_sync_stream_id = 31;

    static const auto& get_all_stream_ids() {
        static constexpr std::array stream_ids = {
            to_receiver_0_pkts_sent_id,
            to_receiver_1_pkts_sent_id,
            to_sender_0_pkts_acked_id,
            to_sender_1_pkts_acked_id,
            to_sender_2_pkts_acked_id,
            to_sender_3_pkts_acked_id,
            to_sender_4_pkts_acked_id,
            to_sender_0_pkts_completed_id,
            to_sender_1_pkts_completed_id,
            to_sender_2_pkts_completed_id,
            to_sender_3_pkts_completed_id,
            to_sender_4_pkts_completed_id,
            receiver_channel_0_free_slots_from_east_stream_id,
            receiver_channel_0_free_slots_from_west_stream_id,
            receiver_channel_0_free_slots_from_north_stream_id,
            receiver_channel_0_free_slots_from_south_stream_id,
            receiver_channel_1_free_slots_from_downstream_stream_id,
            sender_channel_1_free_slots_stream_id,
            sender_channel_2_free_slots_stream_id,
            sender_channel_3_free_slots_stream_id,
            sender_channel_4_free_slots_stream_id,
            vc1_sender_channel_free_slots_stream_id,
            multi_risc_teardown_sync_stream_id};
        return stream_ids;
    }
};

<<<<<<< HEAD
struct FabricRouterBufferConfig {
    bool enable_dateline_sender_extra_buffer_slots = false;
    bool enable_dateline_receiver_extra_buffer_slots = false;
    bool enable_dateline_upstream_sender_extra_buffer_slots = false;
    bool enable_dateline_upstream_receiver_extra_buffer_slots = false;
    bool enable_dateline_upstream_adjacent_sender_extra_buffer_slots = false;
};

// enable extra buffer slots configuration based on sender/receiver channel and EDM type.
struct FabricEriscDatamoverOptions {
    FabricEriscDatamoverType edm_type = FabricEriscDatamoverType::Default;
    FabricEriscDatamoverAxis edm_axis = FabricEriscDatamoverAxis::Short;
    FabricRouterBufferConfig edm_buffer_config = FabricRouterBufferConfig{};
    FabricTensixConfig fabric_tensix_config = FabricTensixConfig::DISABLED;
    eth_chan_directions direction = eth_chan_directions::EAST;  // only used by 2D to get the correct router direction
};

struct FabricControlChannelConfig {
    static constexpr std::size_t field_size = 16;
    static constexpr std::size_t num_host_buffer_slots = 2;
    static constexpr std::size_t num_eth_buffer_slots = 4;
    static constexpr std::size_t num_local_buffer_slots = 4;
    static constexpr std::size_t buffer_slot_size = sizeof(tt::tt_fabric::ControlPacketHeader);

    std::size_t max_num_eth_cores = 0;

    // buffer addresses
    std::size_t host_buffer_base_address = 0;
    std::size_t eth_buffer_base_address = 0;
    std::size_t local_buffer_base_address = 0;

    // flow control addresses - host buffer
    std::size_t host_buffer_remote_write_counter_address = 0;
    std::size_t host_buffer_remote_read_counter_address = 0;

    // flow control addresses - eth buffer
    std::size_t eth_buffer_remote_write_counter_address = 0;
    std::size_t eth_buffer_remote_read_counter_address = 0;
    std::size_t eth_buffer_local_write_counter_address = 0;
    std::size_t eth_buffer_local_read_counter_address = 0;

    // flow control addresses - local buffer
    std::size_t local_buffer_remote_write_counter_base_address = 0;
    std::size_t local_buffer_remote_read_counter_base_address = 0;

    // staging packet address
    std::size_t staging_packet_buffer_address = 0;

    // FSM logging
    std::size_t common_fsm_log_address = 0;
    std::size_t heartbeat_fsm_log_address = 0;
    std::size_t reroute_fsm_log_address = 0;

    FabricControlChannelConfig();

    std::size_t setup_addresses(std::size_t l1_start_address);

    void get_compile_time_args(std::vector<uint32_t>& ct_args) const;
};

=======
>>>>>>> e96a6c2c
struct FabricEriscDatamoverConfig {
    static constexpr uint32_t WR_CMD_BUF = 0;      // for large writes
    static constexpr uint32_t RD_CMD_BUF = 1;      // for all reads
    static constexpr uint32_t WR_REG_CMD_BUF = 2;  // for small writes (e.g., registers, semaphores)
    static constexpr uint32_t AT_CMD_BUF = 3;      // for atomics
    static constexpr uint32_t DEFAULT_NOC_VC = 2;
    static constexpr uint32_t NUM_EDM_NOC_VCS = 2;

    static constexpr uint32_t DEFAULT_RECEIVER_FORWARDING_NOC = 1;
    static constexpr uint32_t DEFAULT_RECEIVER_LOCAL_WRITE_NOC = 1;
    static constexpr uint32_t DEFAULT_SENDER_ACK_NOC = 0;
    static constexpr uint32_t BLACKHOLE_SINGLE_ERISC_MODE_RECEIVER_FORWARDING_NOC = 1;
    static constexpr uint32_t BLACKHOLE_SINGLE_ERISC_MODE_RECEIVER_LOCAL_WRITE_NOC = 1;
    static constexpr uint32_t BLACKHOLE_SINGLE_ERISC_MODE_SENDER_ACK_NOC = 1;

    // If a mesh axis spans eight or more devices, use more buffer slot configuration.
    // Threshold (8 devices) was determined empirically.
    static constexpr std::size_t MESH_LONG_AXIS_OPTIMIZATION_THRESHOLD = 8;

    static constexpr std::size_t dateline_sender_channel_skip_idx = 2;
    static constexpr std::size_t dateline_sender_channel_skip_idx_2d = 4;
    static constexpr std::size_t dateline_receiver_channel_skip_idx = 0;
    static constexpr std::size_t dateline_upstream_sender_channel_skip_idx = 1;
    static constexpr std::size_t dateline_upstream_receiver_channel_skip_idx = 1;
    static constexpr std::size_t dateline_upstream_adjcent_sender_channel_skip_idx = 2;

    static constexpr std::size_t num_downstream_edms_vc0 = 1;
    static constexpr std::size_t num_downstream_edms_2d_vc0 = 4;
    static constexpr std::size_t num_downstream_edms_vc1 = 1;
    static constexpr std::size_t num_downstream_edms = num_downstream_edms_vc0 + num_downstream_edms_vc1;
    static constexpr std::size_t num_downstream_edms_2d = num_downstream_edms_2d_vc0 + num_downstream_edms_vc1;
    static constexpr std::size_t max_downstream_edms = std::max(num_downstream_edms, num_downstream_edms_2d);
    static constexpr uint32_t num_virtual_channels = 2;

    static constexpr std::size_t field_size = 16;
    static constexpr std::size_t buffer_alignment = 32;
    static constexpr std::size_t eth_word_l1_alignment = 16;
    static constexpr uint32_t default_iterations_between_ctx_switch_and_teardown_checks = 32;
    static_assert(((buffer_alignment - 1) & buffer_alignment) == 0);
    static constexpr bool enable_fabric_counters = false;
    static constexpr bool enable_fabric_pkt_header_recording = false;

    // Global
    static constexpr std::size_t eth_channel_sync_size = 16;
    std::size_t handshake_addr = 0;
    std::size_t edm_channel_ack_addr = 0;
    std::size_t termination_signal_address = 0;  // pad extra bytes to match old EDM so handshake logic will still work
    std::size_t edm_local_sync_address = 0;
    std::size_t edm_local_tensix_sync_address = 0;
    std::size_t edm_status_address = 0;
    std::size_t notify_worker_of_read_counter_update_src_address = 0;

    // Performance telemetry buffer address (16B aligned)
    std::size_t perf_telemetry_buffer_address = 0;

    // Debug and Counters
    static constexpr std::size_t receiver_channel_counters_size_bytes =
        (((tt::tt_fabric::receiver_channel_counters_l1_size - 1) / field_size) + 1) * field_size;
    static constexpr std::size_t sender_channel_counters_size_bytes =
        (((tt::tt_fabric::sender_channel_counters_l1_size - 1) / field_size) + 1) * field_size;

    std::array<std::size_t, builder_config::num_receiver_channels> receiver_channels_counters_address = {};
    std::array<std::size_t, builder_config::num_sender_channels> sender_channels_counters_address = {};

    // Packet header history buffer(s)
    static constexpr std::size_t receiver_completed_packet_header_cb_size_headers = 32;
    static constexpr std::size_t receiver_completed_packet_header_cb_size_bytes =
        sizeof(tt::tt_fabric::PacketHeader) * receiver_completed_packet_header_cb_size_headers;
    static constexpr std::size_t sender_completed_packet_header_cb_size_headers = 32;
    static constexpr std::size_t sender_completed_packet_header_cb_size_bytes =
        sizeof(tt::tt_fabric::PacketHeader) * sender_completed_packet_header_cb_size_headers;
    std::array<std::size_t, builder_config::num_receiver_channels> receivers_completed_packet_header_cb_address = {};
    std::array<std::size_t, builder_config::num_sender_channels> senders_completed_packet_header_cb_address = {};

    std::vector<FabricRiscConfig> risc_configs;
    // ----------- Sender Channels
    std::array<std::size_t, builder_config::num_sender_channels> sender_channels_buffer_index_address = {};
    // Connection info layout:
    // 0: buffer_index_rdptr -> Tells EDM the address in worker L1 to update EDM's copy of channel rdptr
    // 1: worker_teardown_semaphore_address -> Tells EDM where to signal connection teardown completion in worker's L1
    // 2: WorkerXY (as uint32_t)
    // 3: Hold's EDM's rdptr for the buffer index in the channel
    std::array<std::size_t, builder_config::num_sender_channels> sender_channels_worker_conn_info_base_address = {};
    std::array<std::size_t, builder_config::num_sender_channels> sender_channels_local_flow_control_semaphore_address =
        {};
    std::array<std::size_t, builder_config::num_sender_channels> sender_channels_producer_terminate_connection_address =
        {};
    // persistent mode field
    std::array<std::size_t, builder_config::num_sender_channels> sender_channels_connection_semaphore_address = {};
    // persistent mode field
    std::array<std::size_t, builder_config::num_sender_channels> sender_channels_buffer_index_semaphore_address = {};

    static_assert(sizeof(tt::tt_fabric::EDMChannelWorkerLocationInfo) % field_size == 0);

    // ----------- Receiver Channels
    // persistent mode field
    std::array<std::size_t, max_downstream_edms> receiver_channels_downstream_flow_control_semaphore_address = {};
    std::array<std::size_t, max_downstream_edms> receiver_channels_downstream_teardown_semaphore_address = {};

    // Conditionally used fields. BlackHole with 2-erisc uses these fields for sending credits back to sender.
    // We use/have these fields because we can't send reg-writes over Ethernet on both TXQs. Therefore,
    // use use a different crediting scheme.
    size_t to_sender_channel_remote_ack_counters_base_addr = 0;
    size_t to_sender_channel_remote_completion_counters_base_addr = 0;
    size_t receiver_channel_remote_ack_counters_base_addr = 0;
    size_t receiver_channel_remote_completion_counters_base_addr = 0;

    // Channel Allocations
    std::size_t max_l1_loading_size = 0;
    std::vector<MemoryRegion> available_buffer_memory_regions = {};

    FabricEriscDatamoverConfig(
        std::size_t channel_buffer_size_bytes,
        Topology topology = Topology::Linear,
        FabricEriscDatamoverOptions options = {});

    std::size_t channel_buffer_size_bytes = 0;

    std::size_t num_used_sender_channels = 0;   // duplicate in allocator... don't modify
    std::size_t num_used_receiver_channels = 0; // duplicate in allocator... don't modify
    std::size_t num_fwd_paths = 0;
    std::size_t sender_txq_id = 0;
    std::size_t receiver_txq_id = 0;
    std::size_t num_riscv_cores = 0;

    Topology topology = Topology::Linear;

    // add the noc-usage and cmd_buf-usage here
    std::array<std::size_t, builder_config::num_receiver_channels> receiver_channel_forwarding_noc_ids = {};
    std::array<std::size_t, builder_config::num_receiver_channels> receiver_channel_forwarding_data_cmd_buf_ids = {};
    std::array<std::size_t, builder_config::num_receiver_channels> receiver_channel_forwarding_sync_cmd_buf_ids = {};
    std::array<std::size_t, builder_config::num_receiver_channels> receiver_channel_local_write_noc_ids = {};
    std::array<std::size_t, builder_config::num_receiver_channels> receiver_channel_local_write_cmd_buf_ids = {};

    std::array<std::size_t, builder_config::num_sender_channels> sender_channel_ack_noc_ids = {};
    std::array<std::size_t, builder_config::num_sender_channels> sender_channel_ack_cmd_buf_ids = {};

    // // Dateline Upstream EDM skip connection flag
    bool skip_sender_channel_1_connection = false;
    bool skip_receiver_channel_1_connection = false;
    bool skip_sender_vc1_channel_connection = false;

    // emd vcs
    std::size_t edm_noc_vc = 0;

<<<<<<< HEAD
    FabricControlChannelConfig control_channel_config;
=======
    // Fabric channel allocator for L1 memory management
    std::shared_ptr<FabricChannelAllocator> channel_allocator;
>>>>>>> e96a6c2c

private:
    void configure_skip_connection_flags(Topology topology, FabricEriscDatamoverOptions const& options);

    FabricEriscDatamoverConfig(Topology topology = Topology::Linear);
};

struct FabricRiscConfig {
    FabricRiscConfig(uint32_t risc_id);
    bool enable_handshake() const { return enable_handshake_; };
    bool enable_context_switch() const { return enable_context_switch_; };
    bool enable_interrupts() const { return enable_interrupts_; };
    size_t iterations_between_ctx_switch_and_teardown_checks() const {
        return iterations_between_ctx_switch_and_teardown_checks_;
    };
    bool is_sender_channel_serviced(int id) const { return is_sender_channel_serviced_[id]; };
    bool is_receiver_channel_serviced(int id) const { return is_receiver_channel_serviced_[id]; };
    tt::tt_metal::NOC get_configured_noc() const { return noc_; };
    void reset_sender_channel_serviced() { is_sender_channel_serviced_.fill(false); }
    void set_sender_channel_serviced(size_t channel_idx, bool enabled) {
        is_sender_channel_serviced_[channel_idx] = enabled;
    }

    void set_configured_noc(tt::tt_metal::NOC noc) { noc_ = noc; };

private:
    tt::tt_metal::NOC noc_ = tt::tt_metal::NOC::NOC_0;
    size_t iterations_between_ctx_switch_and_teardown_checks_ = 0;
    bool enable_handshake_ = false;
    bool enable_context_switch_ = false;
    bool enable_interrupts_ = false;
    std::array<bool, builder_config::num_sender_channels> is_sender_channel_serviced_{};
    std::array<bool, builder_config::num_receiver_channels> is_receiver_channel_serviced_{};
};

struct edm_termination_info_t {
    uint32_t distance = 0;
    uint32_t edm_noc_x = 0;
    uint32_t edm_noc_y = 0;
    uint32_t termination_addr = 0;
};

void get_runtime_args_for_edm_termination_infos(
    const std::vector<edm_termination_info_t>& edm_termination_infos, std::vector<uint32_t>& args_out);
void append_worker_to_fabric_edm_sender_rt_args(
    const SenderWorkerAdapterSpec& connection,
    size_t sender_worker_flow_control_semaphore_id,
    size_t sender_worker_terminate_semaphore_id,
    size_t sender_worker_buffer_index_semaphore_id,
    std::vector<uint32_t>& args_out);

void append_worker_to_fabric_edm_sender_rt_args(
    tt::tt_fabric::chan_id_t eth_channel,
    size_t sender_worker_teardown_semaphore_id,
    size_t sender_worker_buffer_index_semaphore_id,
    std::vector<uint32_t>& args_out);

// TODO: will be deprecated
void append_worker_to_fabric_edm_sender_rt_args(
    const SenderWorkerAdapterSpec& connection,
    chip_id_t chip_id,
    const CoreRangeSet& worker_cores,
    size_t sender_worker_teardown_semaphore_id,
    size_t sender_worker_buffer_index_semaphore_id,
    std::vector<uint32_t>& args_out);
size_t log_worker_to_fabric_edm_sender_rt_args(const std::vector<uint32_t>& args, size_t starting_arg_idx = 0);

/*
 * The `FabricEriscDatamoverBuilder` is a general class that is used to build fabric router erisc kernels.
 * It is instantiated per fabric (erisc) router. It works closely with the `FabricEriscDatamoverConfig` class.
 */
class FabricEriscDatamoverBuilder {
public:
    static constexpr size_t default_firmware_context_switch_interval = 10000;
    static constexpr auto default_firmware_context_switch_type = FabricEriscDatamoverContextSwitchType::WAIT_FOR_IDLE;
    // payload only, no header
    static constexpr size_t default_packet_payload_size_bytes = tt::tile_size(tt::DataFormat::Bfp8_b) * 4;
    static constexpr size_t default_mesh_packet_payload_size_bytes = tt::tile_size(tt::DataFormat::Bfp8_b) * 4;

    FabricEriscDatamoverBuilder(
        const CoreCoord& my_eth_core_logical,
        size_t my_noc_x,
        size_t my_noc_y,
        const FabricNodeId& local_fabric_node_id,
        const FabricNodeId& peer_fabric_node_id,

        const std::array<std::optional<size_t>, FabricEriscDatamoverConfig::max_downstream_edms>&
            receiver_channels_downstream_flow_control_semaphore_id,
        const std::array<std::optional<size_t>, FabricEriscDatamoverConfig::max_downstream_edms>&
            receiver_channels_downstream_teardown_semaphore_id,
        const std::array<size_t, builder_config::num_sender_channels>& sender_channels_flow_control_semaphore_id,
        const std::array<size_t, builder_config::num_sender_channels>& sender_channels_connection_semaphore_id,
        const std::array<size_t, builder_config::num_sender_channels>& sender_channels_buffer_index_semaphore_id,

        const FabricEriscDatamoverConfig& config,
        eth_chan_directions direction,
        bool build_in_worker_connection_mode = false,
        FabricEriscDatamoverType fabric_edm_type = FabricEriscDatamoverType::Default,
        bool has_tensix_extension = false);

    static FabricEriscDatamoverBuilder build(
        tt::tt_metal::IDevice* device,
        tt::tt_metal::Program& program,
        const CoreCoord& ethernet_core,
        const FabricNodeId& local_fabric_node_id,
        const FabricNodeId& peer_fabric_node_id,
        const FabricEriscDatamoverConfig& config,
        bool build_in_worker_connection_mode = false,
        FabricEriscDatamoverType fabric_edm_type = FabricEriscDatamoverType::Default,
        eth_chan_directions direction = eth_chan_directions::EAST,
        bool has_tensix_extension = false);

    static FabricEriscDatamoverBuilder build(
        tt::tt_metal::IDevice* device,
        tt::tt_metal::Program& program,
        const CoreCoord& ethernet_core,
        chip_id_t local_physical_chip_id,
        chip_id_t peer_physical_chip_id,
        const FabricEriscDatamoverConfig& config,
        bool build_in_worker_connection_mode = false,
        FabricEriscDatamoverType fabric_edm_type = FabricEriscDatamoverType::Default,
        eth_chan_directions direction = eth_chan_directions::EAST,
        bool has_tensix_extension = false);

    [[nodiscard]] SenderWorkerAdapterSpec build_connection_to_worker_channel() const;
    [[nodiscard]] SenderWorkerAdapterSpec build_connection_to_fabric_channel(uint32_t vc);

    [[nodiscard]] std::vector<uint32_t> get_compile_time_args(uint32_t risc_id) const;

    // Helper for `get_compile_time_args`
    void get_telemetry_compile_time_args(std::vector<uint32_t>& ct_args) const;

    [[nodiscard]] std::vector<uint32_t> get_runtime_args() const;

    void connect_to_downstream_edm(FabricDatamoverBuilder downstream_builder);
    void connect_to_downstream_edm(FabricDatamoverBuilder downstream_builder, FabricDatamoverBuilder vc1_edm_builder);

    eth_chan_directions get_direction() const;
    size_t get_configured_risc_count() const;
    size_t get_noc_x() const;
    size_t get_noc_y() const;

    void dump_to_log() const {
        // TODO
    }

    void teardown_from_host(
        tt::tt_metal::IDevice* d,
        tt::tt_fabric::TerminationSignal termination_signal =
            tt::tt_fabric::TerminationSignal::IMMEDIATELY_TERMINATE) const;

    void set_firmware_context_switch_interval(size_t interval);
    void set_firmware_context_switch_type(FabricEriscDatamoverContextSwitchType type);
    void set_wait_for_host_signal(bool wait_for_host_signal);

    //    protected:
    friend class EdmLineFabricOpInterface;
    CoreCoord my_eth_core_logical;
    chan_id_t my_eth_channel;
    size_t my_noc_x = 0;
    size_t my_noc_y = 0;

    FabricEriscDatamoverConfig config;

    FabricNodeId local_fabric_node_id = FabricNodeId(MeshId{0}, 0);
    FabricNodeId peer_fabric_node_id = FabricNodeId(MeshId{0}, 0);
    size_t handshake_address = 0;
    size_t channel_buffer_size = 0;

    std::shared_ptr<tt::tt_fabric::ChannelConnectionWriterAdapter> receiver_channel_to_downstream_adapter = {};
    std::array<std::shared_ptr<tt::tt_fabric::FabricChannelAllocator>, FabricEriscDatamoverConfig::max_downstream_edms> downstream_allocators = {};

    std::array<size_t, builder_config::num_receiver_channels> receiver_channels_num_buffers = {};
    std::array<size_t, builder_config::num_receiver_channels> remote_receiver_channels_num_buffers = {};
    std::array<size_t, builder_config::num_receiver_channels> local_receiver_channels_buffer_address = {};
    std::array<size_t, builder_config::num_receiver_channels> remote_receiver_channels_base_address = {};

    std::array<size_t, builder_config::num_sender_channels> local_sender_channels_connection_info_addr = {};

    size_t termination_signal_ptr = 0;
    size_t edm_local_sync_ptr = 0;
    size_t edm_local_tensix_sync_ptr = 0;
    size_t edm_status_ptr = 0;
    eth_chan_directions direction = eth_chan_directions::EAST;
    size_t downstream_edms_connected = 0;

    // Semaphore IDs
    // this is the receiver channel's local sem for flow controlling with downstream fabric sender
    std::array<std::optional<size_t>, FabricEriscDatamoverConfig::max_downstream_edms>
        receiver_channels_downstream_flow_control_semaphore_id = {};
    std::array<std::optional<size_t>, FabricEriscDatamoverConfig::max_downstream_edms>
        receiver_channels_downstream_teardown_semaphore_id = {};
    std::array<size_t, builder_config::num_sender_channels> sender_channels_flow_control_semaphore_id = {};
    std::array<size_t, builder_config::num_sender_channels> sender_channels_connection_semaphore_id = {};
    std::array<size_t, builder_config::num_sender_channels> sender_channels_buffer_index_semaphore_id = {};

    std::array<size_t, builder_config::num_sender_channels> downstream_vcs_sender_channel_buffer_index_semaphore_id =
        {};

    std::array<bool, builder_config::num_sender_channels> sender_channel_connection_liveness_check_disable_array = {};

    bool build_in_worker_connection_mode = false;
    size_t firmware_context_switch_interval = default_firmware_context_switch_interval;
    FabricEriscDatamoverContextSwitchType firmware_context_switch_type = default_firmware_context_switch_type;
    bool fuse_receiver_flush_and_completion_ptr = true;
    FabricEriscDatamoverType fabric_edm_type = FabricEriscDatamoverType::Default;
    bool dateline_connection = false;
    bool wait_for_host_signal = false;
    bool has_tensix_extension = false;
    uint32_t num_downstream_tensix_connections = 0;

private:
    // Shared helper for setting up VC connections
    template <typename BuilderType>
    void setup_downstream_vc_connection(
        BuilderType& downstream_builder, uint32_t vc_idx, uint32_t channel_id, bool is_vc1);

    // Internal implementation for connect_to_downstream_edm
    void connect_to_downstream_edm_impl(
        FabricDatamoverBuilder downstream_builder, FabricDatamoverBuilder vc1_edm_builder);
};

}  // namespace tt::tt_fabric<|MERGE_RESOLUTION|>--- conflicted
+++ resolved
@@ -202,24 +202,6 @@
     }
 };
 
-<<<<<<< HEAD
-struct FabricRouterBufferConfig {
-    bool enable_dateline_sender_extra_buffer_slots = false;
-    bool enable_dateline_receiver_extra_buffer_slots = false;
-    bool enable_dateline_upstream_sender_extra_buffer_slots = false;
-    bool enable_dateline_upstream_receiver_extra_buffer_slots = false;
-    bool enable_dateline_upstream_adjacent_sender_extra_buffer_slots = false;
-};
-
-// enable extra buffer slots configuration based on sender/receiver channel and EDM type.
-struct FabricEriscDatamoverOptions {
-    FabricEriscDatamoverType edm_type = FabricEriscDatamoverType::Default;
-    FabricEriscDatamoverAxis edm_axis = FabricEriscDatamoverAxis::Short;
-    FabricRouterBufferConfig edm_buffer_config = FabricRouterBufferConfig{};
-    FabricTensixConfig fabric_tensix_config = FabricTensixConfig::DISABLED;
-    eth_chan_directions direction = eth_chan_directions::EAST;  // only used by 2D to get the correct router direction
-};
-
 struct FabricControlChannelConfig {
     static constexpr std::size_t field_size = 16;
     static constexpr std::size_t num_host_buffer_slots = 2;
@@ -263,8 +245,6 @@
     void get_compile_time_args(std::vector<uint32_t>& ct_args) const;
 };
 
-=======
->>>>>>> e96a6c2c
 struct FabricEriscDatamoverConfig {
     static constexpr uint32_t WR_CMD_BUF = 0;      // for large writes
     static constexpr uint32_t RD_CMD_BUF = 1;      // for all reads
@@ -383,8 +363,8 @@
 
     std::size_t channel_buffer_size_bytes = 0;
 
-    std::size_t num_used_sender_channels = 0;   // duplicate in allocator... don't modify
-    std::size_t num_used_receiver_channels = 0; // duplicate in allocator... don't modify
+    std::size_t num_used_sender_channels = 0;    // duplicate in allocator... don't modify
+    std::size_t num_used_receiver_channels = 0;  // duplicate in allocator... don't modify
     std::size_t num_fwd_paths = 0;
     std::size_t sender_txq_id = 0;
     std::size_t receiver_txq_id = 0;
@@ -410,15 +390,14 @@
     // emd vcs
     std::size_t edm_noc_vc = 0;
 
-<<<<<<< HEAD
+    // control channel config
     FabricControlChannelConfig control_channel_config;
-=======
+
     // Fabric channel allocator for L1 memory management
     std::shared_ptr<FabricChannelAllocator> channel_allocator;
->>>>>>> e96a6c2c
 
 private:
-    void configure_skip_connection_flags(Topology topology, FabricEriscDatamoverOptions const& options);
+    void configure_skip_connection_flags(Topology topology, const FabricEriscDatamoverOptions& options);
 
     FabricEriscDatamoverConfig(Topology topology = Topology::Linear);
 };
@@ -586,7 +565,8 @@
     size_t channel_buffer_size = 0;
 
     std::shared_ptr<tt::tt_fabric::ChannelConnectionWriterAdapter> receiver_channel_to_downstream_adapter = {};
-    std::array<std::shared_ptr<tt::tt_fabric::FabricChannelAllocator>, FabricEriscDatamoverConfig::max_downstream_edms> downstream_allocators = {};
+    std::array<std::shared_ptr<tt::tt_fabric::FabricChannelAllocator>, FabricEriscDatamoverConfig::max_downstream_edms>
+        downstream_allocators = {};
 
     std::array<size_t, builder_config::num_receiver_channels> receiver_channels_num_buffers = {};
     std::array<size_t, builder_config::num_receiver_channels> remote_receiver_channels_num_buffers = {};
