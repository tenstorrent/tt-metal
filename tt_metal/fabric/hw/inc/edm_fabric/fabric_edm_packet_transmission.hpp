--- conflicted
+++ resolved
@@ -352,12 +352,7 @@
         tt::tt_fabric::EdmToEdmSender<NUM_SENDER_BUFFERS>& downstream_edm_interface,
         uint8_t transaction_id) {
     // TODO: PERF - this should already be getting checked by the caller so this should be redundant make it an ASSERT
-<<<<<<< HEAD
-    ASSERT(
-        downstream_edm_interface.template edm_has_space_for_packet<ENABLE_RISC_CPU_DATA_CACHE>());  // best effort check
-=======
     ASSERT(downstream_edm_interface.template edm_has_space_for_packet<ENABLE_RISC_CPU_DATA_CACHE>());  // best effort check
->>>>>>> 635bc0ab
 
     // This is a good place to print the packet header for debug if you are trying to inspect packets
     // because it is before we start manipulating the header for forwarding
