--- conflicted
+++ resolved
@@ -177,20 +177,15 @@
     get_compile_time_arg_val(MAIN_CT_ARGS_START_IDX + 59) != 0,
     get_compile_time_arg_val(MAIN_CT_ARGS_START_IDX + 60) != 0};
 
-<<<<<<< HEAD
 constexpr std::array<bool, NUM_RECEIVER_CHANNELS> is_receiver_channel_serviced = {
     get_compile_time_arg_val(MAIN_CT_ARGS_START_IDX + 61) != 0,
     get_compile_time_arg_val(MAIN_CT_ARGS_START_IDX + 62) != 0};
 
 constexpr size_t is_2d_fabric = get_compile_time_arg_val(MAIN_CT_ARGS_START_IDX + 63);
 constexpr size_t my_direction = get_compile_time_arg_val(MAIN_CT_ARGS_START_IDX + 64);
-
-constexpr size_t SPECIAL_MARKER_0_IDX = MAIN_CT_ARGS_START_IDX + 65;
-=======
-constexpr size_t num_eth_ports = get_compile_time_arg_val(MAIN_CT_ARGS_START_IDX + 58);
-
-constexpr size_t SPECIAL_MARKER_0_IDX = MAIN_CT_ARGS_START_IDX + 59;
->>>>>>> e7ca84a8
+constexpr size_t num_eth_ports = get_compile_time_arg_val(MAIN_CT_ARGS_START_IDX + 65);
+
+constexpr size_t SPECIAL_MARKER_0_IDX = MAIN_CT_ARGS_START_IDX + 66;
 constexpr size_t SPECIAL_MARKER_0 = 0x00c0ffee;
 static_assert(
     !SPECIAL_MARKER_CHECK_ENABLED || get_compile_time_arg_val(SPECIAL_MARKER_0_IDX) == SPECIAL_MARKER_0,
